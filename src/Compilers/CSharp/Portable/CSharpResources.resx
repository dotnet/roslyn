﻿<?xml version="1.0" encoding="utf-8"?>
<root>
  <!-- 
    Microsoft ResX Schema 
    
    Version 2.0
    
    The primary goals of this format is to allow a simple XML format 
    that is mostly human readable. The generation and parsing of the 
    various data types are done through the TypeConverter classes 
    associated with the data types.
    
    Example:
    
    ... ado.net/XML headers & schema ...
    <resheader name="resmimetype">text/microsoft-resx</resheader>
    <resheader name="version">2.0</resheader>
    <resheader name="reader">System.Resources.ResXResourceReader, System.Windows.Forms, ...</resheader>
    <resheader name="writer">System.Resources.ResXResourceWriter, System.Windows.Forms, ...</resheader>
    <data name="Name1"><value>this is my long string</value><comment>this is a comment</comment></data>
    <data name="Color1" type="System.Drawing.Color, System.Drawing">Blue</data>
    <data name="Bitmap1" mimetype="application/x-microsoft.net.object.binary.base64">
        <value>[base64 mime encoded serialized .NET Framework object]</value>
    </data>
    <data name="Icon1" type="System.Drawing.Icon, System.Drawing" mimetype="application/x-microsoft.net.object.bytearray.base64">
        <value>[base64 mime encoded string representing a byte array form of the .NET Framework object]</value>
        <comment>This is a comment</comment>
    </data>
                
    There are any number of "resheader" rows that contain simple 
    name/value pairs.
    
    Each data row contains a name, and value. The row also contains a 
    type or mimetype. Type corresponds to a .NET class that support 
    text/value conversion through the TypeConverter architecture. 
    Classes that don't support this are serialized and stored with the 
    mimetype set.
    
    The mimetype is used for serialized objects, and tells the 
    ResXResourceReader how to depersist the object. This is currently not 
    extensible. For a given mimetype the value must be set accordingly:
    
    Note - application/x-microsoft.net.object.binary.base64 is the format 
    that the ResXResourceWriter will generate, however the reader can 
    read any of the formats listed below.
    
    mimetype: application/x-microsoft.net.object.binary.base64
    value   : The object must be serialized with 
            : System.Runtime.Serialization.Formatters.Binary.BinaryFormatter
            : and then encoded with base64 encoding.
    
    mimetype: application/x-microsoft.net.object.soap.base64
    value   : The object must be serialized with 
            : System.Runtime.Serialization.Formatters.Soap.SoapFormatter
            : and then encoded with base64 encoding.

    mimetype: application/x-microsoft.net.object.bytearray.base64
    value   : The object must be serialized into a byte array 
            : using a System.ComponentModel.TypeConverter
            : and then encoded with base64 encoding.
    -->
  <xsd:schema id="root" xmlns="" xmlns:xsd="http://www.w3.org/2001/XMLSchema" xmlns:msdata="urn:schemas-microsoft-com:xml-msdata">
    <xsd:import namespace="http://www.w3.org/XML/1998/namespace" />
    <xsd:element name="root" msdata:IsDataSet="true">
      <xsd:complexType>
        <xsd:choice maxOccurs="unbounded">
          <xsd:element name="metadata">
            <xsd:complexType>
              <xsd:sequence>
                <xsd:element name="value" type="xsd:string" minOccurs="0" />
              </xsd:sequence>
              <xsd:attribute name="name" use="required" type="xsd:string" />
              <xsd:attribute name="type" type="xsd:string" />
              <xsd:attribute name="mimetype" type="xsd:string" />
              <xsd:attribute ref="xml:space" />
            </xsd:complexType>
          </xsd:element>
          <xsd:element name="assembly">
            <xsd:complexType>
              <xsd:attribute name="alias" type="xsd:string" />
              <xsd:attribute name="name" type="xsd:string" />
            </xsd:complexType>
          </xsd:element>
          <xsd:element name="data">
            <xsd:complexType>
              <xsd:sequence>
                <xsd:element name="value" type="xsd:string" minOccurs="0" msdata:Ordinal="1" />
                <xsd:element name="comment" type="xsd:string" minOccurs="0" msdata:Ordinal="2" />
              </xsd:sequence>
              <xsd:attribute name="name" type="xsd:string" use="required" msdata:Ordinal="1" />
              <xsd:attribute name="type" type="xsd:string" msdata:Ordinal="3" />
              <xsd:attribute name="mimetype" type="xsd:string" msdata:Ordinal="4" />
              <xsd:attribute ref="xml:space" />
            </xsd:complexType>
          </xsd:element>
          <xsd:element name="resheader">
            <xsd:complexType>
              <xsd:sequence>
                <xsd:element name="value" type="xsd:string" minOccurs="0" msdata:Ordinal="1" />
              </xsd:sequence>
              <xsd:attribute name="name" type="xsd:string" use="required" />
            </xsd:complexType>
          </xsd:element>
        </xsd:choice>
      </xsd:complexType>
    </xsd:element>
  </xsd:schema>
  <resheader name="resmimetype">
    <value>text/microsoft-resx</value>
  </resheader>
  <resheader name="version">
    <value>2.0</value>
  </resheader>
  <resheader name="reader">
    <value>System.Resources.ResXResourceReader, System.Windows.Forms, Version=4.0.0.0, Culture=neutral, PublicKeyToken=b77a5c561934e089</value>
  </resheader>
  <resheader name="writer">
    <value>System.Resources.ResXResourceWriter, System.Windows.Forms, Version=4.0.0.0, Culture=neutral, PublicKeyToken=b77a5c561934e089</value>
  </resheader>
  <data name="IDS_NULL" xml:space="preserve">
    <value>&lt;null&gt;</value>
  </data>
  <data name="IDS_ThrowExpression" xml:space="preserve">
    <value>&lt;throw expression&gt;</value>
  </data>
  <data name="IDS_FeatureSwitchExpression" xml:space="preserve">
    <value>&lt;switch expression&gt;</value>
  </data>
  <data name="IDS_FeatureLocalFunctionAttributes" xml:space="preserve">
    <value>local function attributes</value>
  </data>
  <data name="IDS_FeatureExternLocalFunctions" xml:space="preserve">
    <value>extern local functions</value>
  </data>
  <data name="IDS_RELATEDERROR" xml:space="preserve">
    <value>(Location of symbol related to previous error)</value>
  </data>
  <data name="IDS_RELATEDWARNING" xml:space="preserve">
    <value>(Location of symbol related to previous warning)</value>
  </data>
  <data name="IDS_XMLIGNORED" xml:space="preserve">
    <value>&lt;!-- Badly formed XML comment ignored for member "{0}" --&gt;</value>
  </data>
  <data name="IDS_XMLIGNORED2" xml:space="preserve">
    <value> Badly formed XML file "{0}" cannot be included </value>
  </data>
  <data name="IDS_XMLFAILEDINCLUDE" xml:space="preserve">
    <value> Failed to insert some or all of included XML </value>
  </data>
  <data name="IDS_XMLBADINCLUDE" xml:space="preserve">
    <value> Include tag is invalid </value>
  </data>
  <data name="IDS_XMLNOINCLUDE" xml:space="preserve">
    <value> No matching elements were found for the following include tag </value>
  </data>
  <data name="IDS_XMLMISSINGINCLUDEFILE" xml:space="preserve">
    <value>Missing file attribute</value>
  </data>
  <data name="IDS_XMLMISSINGINCLUDEPATH" xml:space="preserve">
    <value>Missing path attribute</value>
  </data>
  <data name="IDS_GlobalNamespace" xml:space="preserve">
    <value>&lt;global namespace&gt;</value>
  </data>
  <data name="IDS_FeatureGenerics" xml:space="preserve">
    <value>generics</value>
  </data>
  <data name="IDS_FeatureAnonDelegates" xml:space="preserve">
    <value>anonymous methods</value>
  </data>
  <data name="IDS_FeatureModuleAttrLoc" xml:space="preserve">
    <value>module as an attribute target specifier</value>
  </data>
  <data name="IDS_FeatureGlobalNamespace" xml:space="preserve">
    <value>namespace alias qualifier</value>
  </data>
  <data name="IDS_FeatureFixedBuffer" xml:space="preserve">
    <value>fixed size buffers</value>
  </data>
  <data name="IDS_FeaturePragma" xml:space="preserve">
    <value>#pragma</value>
  </data>
  <data name="IDS_FeatureStaticClasses" xml:space="preserve">
    <value>static classes</value>
  </data>
  <data name="IDS_FeatureReadOnlyStructs" xml:space="preserve">
    <value>readonly structs</value>
  </data>
  <data name="IDS_FeaturePartialTypes" xml:space="preserve">
    <value>partial types</value>
  </data>
  <data name="IDS_FeatureAsync" xml:space="preserve">
    <value>async function</value>
  </data>
  <data name="IDS_FeatureSwitchOnBool" xml:space="preserve">
    <value>switch on boolean type</value>
  </data>
  <data name="IDS_MethodGroup" xml:space="preserve">
    <value>method group</value>
  </data>
  <data name="IDS_AnonMethod" xml:space="preserve">
    <value>anonymous method</value>
  </data>
  <data name="IDS_Lambda" xml:space="preserve">
    <value>lambda expression</value>
  </data>
  <data name="IDS_Collection" xml:space="preserve">
    <value>collection</value>
  </data>
  <data name="IDS_Disposable" xml:space="preserve">
    <value>disposable</value>
  </data>
  <data name="IDS_FeaturePropertyAccessorMods" xml:space="preserve">
    <value>access modifiers on properties</value>
  </data>
  <data name="IDS_FeatureExternAlias" xml:space="preserve">
    <value>extern alias</value>
  </data>
  <data name="IDS_FeatureIterators" xml:space="preserve">
    <value>iterators</value>
  </data>
  <data name="IDS_FeatureDefault" xml:space="preserve">
    <value>default operator</value>
  </data>
  <data name="IDS_FeatureAsyncStreams" xml:space="preserve">
    <value>async streams</value>
  </data>
  <data name="IDS_FeatureUnmanagedConstructedTypes" xml:space="preserve">
    <value>unmanaged constructed types</value>
  </data>
  <data name="IDS_FeatureReadOnlyMembers" xml:space="preserve">
    <value>readonly members</value>
  </data>
  <data name="IDS_FeatureDefaultLiteral" xml:space="preserve">
    <value>default literal</value>
  </data>
  <data name="IDS_FeaturePrivateProtected" xml:space="preserve">
    <value>private protected</value>
  </data>
  <data name="IDS_FeatureTupleEquality" xml:space="preserve">
    <value>tuple equality</value>
  </data>
  <data name="IDS_FeatureNullable" xml:space="preserve">
    <value>nullable types</value>
  </data>
  <data name="IDS_FeaturePatternMatching" xml:space="preserve">
    <value>pattern matching</value>
  </data>
  <data name="IDS_FeatureExpressionBodiedAccessor" xml:space="preserve">
    <value>expression body property accessor</value>
  </data>
  <data name="IDS_FeatureExpressionBodiedDeOrConstructor" xml:space="preserve">
    <value>expression body constructor and destructor</value>
  </data>
  <data name="IDS_FeatureThrowExpression" xml:space="preserve">
    <value>throw expression</value>
  </data>
  <data name="IDS_FeatureImplicitArray" xml:space="preserve">
    <value>implicitly typed array</value>
  </data>
  <data name="IDS_FeatureImplicitLocal" xml:space="preserve">
    <value>implicitly typed local variable</value>
  </data>
  <data name="IDS_FeatureAnonymousTypes" xml:space="preserve">
    <value>anonymous types</value>
  </data>
  <data name="IDS_FeatureAutoImplementedProperties" xml:space="preserve">
    <value>automatically implemented properties</value>
  </data>
  <data name="IDS_FeatureReadonlyAutoImplementedProperties" xml:space="preserve">
    <value>readonly automatically implemented properties</value>
  </data>
  <data name="IDS_FeatureObjectInitializer" xml:space="preserve">
    <value>object initializer</value>
  </data>
  <data name="IDS_FeatureCollectionInitializer" xml:space="preserve">
    <value>collection initializer</value>
  </data>
  <data name="IDS_FeatureQueryExpression" xml:space="preserve">
    <value>query expression</value>
  </data>
  <data name="IDS_FeatureExtensionMethod" xml:space="preserve">
    <value>extension method</value>
  </data>
  <data name="IDS_FeaturePartialMethod" xml:space="preserve">
    <value>partial method</value>
  </data>
  <data name="IDS_SK_METHOD" xml:space="preserve">
    <value>method</value>
  </data>
  <data name="IDS_SK_TYPE" xml:space="preserve">
    <value>type</value>
  </data>
  <data name="IDS_SK_NAMESPACE" xml:space="preserve">
    <value>namespace</value>
  </data>
  <data name="IDS_SK_FIELD" xml:space="preserve">
    <value>field</value>
  </data>
  <data name="IDS_SK_PROPERTY" xml:space="preserve">
    <value>property</value>
  </data>
  <data name="IDS_SK_UNKNOWN" xml:space="preserve">
    <value>element</value>
  </data>
  <data name="IDS_SK_VARIABLE" xml:space="preserve">
    <value>variable</value>
  </data>
  <data name="IDS_SK_LABEL" xml:space="preserve">
    <value>label</value>
  </data>
  <data name="IDS_SK_EVENT" xml:space="preserve">
    <value>event</value>
  </data>
  <data name="IDS_SK_TYVAR" xml:space="preserve">
    <value>type parameter</value>
  </data>
  <data name="IDS_SK_ALIAS" xml:space="preserve">
    <value>using alias</value>
  </data>
  <data name="IDS_SK_EXTERNALIAS" xml:space="preserve">
    <value>extern alias</value>
  </data>
  <data name="IDS_SK_CONSTRUCTOR" xml:space="preserve">
    <value>constructor</value>
  </data>
  <data name="IDS_FOREACHLOCAL" xml:space="preserve">
    <value>foreach iteration variable</value>
  </data>
  <data name="IDS_FIXEDLOCAL" xml:space="preserve">
    <value>fixed variable</value>
  </data>
  <data name="IDS_USINGLOCAL" xml:space="preserve">
    <value>using variable</value>
  </data>
  <data name="IDS_Contravariant" xml:space="preserve">
    <value>contravariant</value>
  </data>
  <data name="IDS_Contravariantly" xml:space="preserve">
    <value>contravariantly</value>
  </data>
  <data name="IDS_Covariant" xml:space="preserve">
    <value>covariant</value>
  </data>
  <data name="IDS_Covariantly" xml:space="preserve">
    <value>covariantly</value>
  </data>
  <data name="IDS_Invariantly" xml:space="preserve">
    <value>invariantly</value>
  </data>
  <data name="IDS_FeatureDynamic" xml:space="preserve">
    <value>dynamic</value>
  </data>
  <data name="IDS_FeatureNamedArgument" xml:space="preserve">
    <value>named argument</value>
  </data>
  <data name="IDS_FeatureOptionalParameter" xml:space="preserve">
    <value>optional parameter</value>
  </data>
  <data name="IDS_FeatureExceptionFilter" xml:space="preserve">
    <value>exception filter</value>
  </data>
  <data name="IDS_FeatureTypeVariance" xml:space="preserve">
    <value>type variance</value>
  </data>
  <data name="IDS_ParameterNullChecking" xml:space="preserve">
    <value>parameter null-checking</value>
  </data>
  <data name="IDS_Parameter" xml:space="preserve">
    <value>parameter</value>
  </data>
  <data name="IDS_Return" xml:space="preserve">
    <value>return</value>
  </data>
  <data name="XML_InvalidToken" xml:space="preserve">
    <value>The character(s) '{0}' cannot be used at this location.</value>
  </data>
  <data name="XML_IncorrectComment" xml:space="preserve">
    <value>Incorrect syntax was used in a comment.</value>
  </data>
  <data name="XML_InvalidCharEntity" xml:space="preserve">
    <value>An invalid character was found inside an entity reference.</value>
  </data>
  <data name="XML_ExpectedEndOfTag" xml:space="preserve">
    <value>Expected '&gt;' or '/&gt;' to close tag '{0}'.</value>
  </data>
  <data name="XML_ExpectedIdentifier" xml:space="preserve">
    <value>An identifier was expected.</value>
  </data>
  <data name="XML_InvalidUnicodeChar" xml:space="preserve">
    <value>Invalid unicode character.</value>
  </data>
  <data name="XML_InvalidWhitespace" xml:space="preserve">
    <value>Whitespace is not allowed at this location.</value>
  </data>
  <data name="XML_LessThanInAttributeValue" xml:space="preserve">
    <value>The character '&lt;' cannot be used in an attribute value.</value>
  </data>
  <data name="XML_MissingEqualsAttribute" xml:space="preserve">
    <value>Missing equals sign between attribute and attribute value.</value>
  </data>
  <data name="XML_RefUndefinedEntity_1" xml:space="preserve">
    <value>Reference to undefined entity '{0}'.</value>
  </data>
  <data name="XML_StringLiteralNoStartQuote" xml:space="preserve">
    <value>A string literal was expected, but no opening quotation mark was found.</value>
  </data>
  <data name="XML_StringLiteralNoEndQuote" xml:space="preserve">
    <value>Missing closing quotation mark for string literal.</value>
  </data>
  <data name="XML_StringLiteralNonAsciiQuote" xml:space="preserve">
    <value>Non-ASCII quotations marks may not be used around string literals.</value>
  </data>
  <data name="XML_EndTagNotExpected" xml:space="preserve">
    <value>End tag was not expected at this location.</value>
  </data>
  <data name="XML_ElementTypeMatch" xml:space="preserve">
    <value>End tag '{0}' does not match the start tag '{1}'.</value>
  </data>
  <data name="XML_EndTagExpected" xml:space="preserve">
    <value>Expected an end tag for element '{0}'.</value>
  </data>
  <data name="XML_WhitespaceMissing" xml:space="preserve">
    <value>Required white space was missing.</value>
  </data>
  <data name="XML_ExpectedEndOfXml" xml:space="preserve">
    <value>Unexpected character at this location.</value>
  </data>
  <data name="XML_CDataEndTagNotAllowed" xml:space="preserve">
    <value>The literal string ']]&gt;' is not allowed in element content.</value>
  </data>
  <data name="XML_DuplicateAttribute" xml:space="preserve">
    <value>Duplicate '{0}' attribute</value>
  </data>
  <data name="ERR_NoMetadataFile" xml:space="preserve">
    <value>Metadata file '{0}' could not be found</value>
  </data>
  <data name="ERR_MetadataReferencesNotSupported" xml:space="preserve">
    <value>Metadata references are not supported.</value>
  </data>
  <data name="FTL_MetadataCantOpenFile" xml:space="preserve">
    <value>Metadata file '{0}' could not be opened -- {1}</value>
  </data>
  <data name="ERR_NoTypeDef" xml:space="preserve">
    <value>The type '{0}' is defined in an assembly that is not referenced. You must add a reference to assembly '{1}'.</value>
  </data>
  <data name="ERR_NoTypeDefFromModule" xml:space="preserve">
    <value>The type '{0}' is defined in a module that has not been added. You must add the module '{1}'.</value>
  </data>
  <data name="ERR_OutputWriteFailed" xml:space="preserve">
    <value>Could not write to output file '{0}' -- '{1}'</value>
  </data>
  <data name="ERR_MultipleEntryPoints" xml:space="preserve">
    <value>Program has more than one entry point defined. Compile with /main to specify the type that contains the entry point.</value>
  </data>
  <data name="ERR_BadBinaryOps" xml:space="preserve">
    <value>Operator '{0}' cannot be applied to operands of type '{1}' and '{2}'</value>
  </data>
  <data name="ERR_AmbigBinaryOpsOnUnconstrainedDefault" xml:space="preserve">
    <value>Operator '{0}' cannot be applied to 'default' and operand of type '{1}' because it is a type parameter that is not known to be a reference type</value>
  </data>
  <data name="ERR_IntDivByZero" xml:space="preserve">
    <value>Division by constant zero</value>
  </data>
  <data name="ERR_BadIndexLHS" xml:space="preserve">
    <value>Cannot apply indexing with [] to an expression of type '{0}'</value>
  </data>
  <data name="ERR_BadIndexCount" xml:space="preserve">
    <value>Wrong number of indices inside []; expected {0}</value>
  </data>
  <data name="ERR_BadUnaryOp" xml:space="preserve">
    <value>Operator '{0}' cannot be applied to operand of type '{1}'</value>
  </data>
  <data name="ERR_BadOpOnNullOrDefaultOrNew" xml:space="preserve">
    <value>Operator '{0}' cannot be applied to operand '{1}'</value>
  </data>
  <data name="ERR_ThisInStaticMeth" xml:space="preserve">
    <value>Keyword 'this' is not valid in a static property, static method, or static field initializer</value>
  </data>
  <data name="ERR_ThisInBadContext" xml:space="preserve">
    <value>Keyword 'this' is not available in the current context</value>
  </data>
  <data name="ERR_OmittedTypeArgument" xml:space="preserve">
    <value>Omitting the type argument is not allowed in the current context</value>
  </data>
  <data name="WRN_InvalidMainSig" xml:space="preserve">
    <value>'{0}' has the wrong signature to be an entry point</value>
  </data>
  <data name="WRN_InvalidMainSig_Title" xml:space="preserve">
    <value>Method has the wrong signature to be an entry point</value>
  </data>
  <data name="ERR_NoImplicitConv" xml:space="preserve">
    <value>Cannot implicitly convert type '{0}' to '{1}'</value>
  </data>
  <data name="ERR_NoExplicitConv" xml:space="preserve">
    <value>Cannot convert type '{0}' to '{1}'</value>
  </data>
  <data name="ERR_ConstOutOfRange" xml:space="preserve">
    <value>Constant value '{0}' cannot be converted to a '{1}'</value>
  </data>
  <data name="ERR_AmbigBinaryOps" xml:space="preserve">
    <value>Operator '{0}' is ambiguous on operands of type '{1}' and '{2}'</value>
  </data>
  <data name="ERR_AmbigBinaryOpsOnDefault" xml:space="preserve">
    <value>Operator '{0}' is ambiguous on operands '{1}' and '{2}'</value>
  </data>
  <data name="ERR_AmbigUnaryOp" xml:space="preserve">
    <value>Operator '{0}' is ambiguous on an operand of type '{1}'</value>
  </data>
  <data name="ERR_InAttrOnOutParam" xml:space="preserve">
    <value>An out parameter cannot have the In attribute</value>
  </data>
  <data name="ERR_ValueCantBeNull" xml:space="preserve">
    <value>Cannot convert null to '{0}' because it is a non-nullable value type</value>
  </data>
  <data name="ERR_NoExplicitBuiltinConv" xml:space="preserve">
    <value>Cannot convert type '{0}' to '{1}' via a reference conversion, boxing conversion, unboxing conversion, wrapping conversion, or null type conversion</value>
  </data>
  <data name="FTL_DebugEmitFailure" xml:space="preserve">
    <value>Unexpected error writing debug information -- '{0}'</value>
  </data>
  <data name="ERR_BadVisReturnType" xml:space="preserve">
    <value>Inconsistent accessibility: return type '{1}' is less accessible than method '{0}'</value>
  </data>
  <data name="ERR_BadVisParamType" xml:space="preserve">
    <value>Inconsistent accessibility: parameter type '{1}' is less accessible than method '{0}'</value>
  </data>
  <data name="ERR_BadVisFieldType" xml:space="preserve">
    <value>Inconsistent accessibility: field type '{1}' is less accessible than field '{0}'</value>
  </data>
  <data name="ERR_BadVisPropertyType" xml:space="preserve">
    <value>Inconsistent accessibility: property type '{1}' is less accessible than property '{0}'</value>
  </data>
  <data name="ERR_BadVisIndexerReturn" xml:space="preserve">
    <value>Inconsistent accessibility: indexer return type '{1}' is less accessible than indexer '{0}'</value>
  </data>
  <data name="ERR_BadVisIndexerParam" xml:space="preserve">
    <value>Inconsistent accessibility: parameter type '{1}' is less accessible than indexer '{0}'</value>
  </data>
  <data name="ERR_BadVisOpReturn" xml:space="preserve">
    <value>Inconsistent accessibility: return type '{1}' is less accessible than operator '{0}'</value>
  </data>
  <data name="ERR_BadVisOpParam" xml:space="preserve">
    <value>Inconsistent accessibility: parameter type '{1}' is less accessible than operator '{0}'</value>
  </data>
  <data name="ERR_BadVisDelegateReturn" xml:space="preserve">
    <value>Inconsistent accessibility: return type '{1}' is less accessible than delegate '{0}'</value>
  </data>
  <data name="ERR_BadVisDelegateParam" xml:space="preserve">
    <value>Inconsistent accessibility: parameter type '{1}' is less accessible than delegate '{0}'</value>
  </data>
  <data name="ERR_BadVisBaseClass" xml:space="preserve">
    <value>Inconsistent accessibility: base class '{1}' is less accessible than class '{0}'</value>
  </data>
  <data name="ERR_BadVisBaseInterface" xml:space="preserve">
    <value>Inconsistent accessibility: base interface '{1}' is less accessible than interface '{0}'</value>
  </data>
  <data name="ERR_EventNeedsBothAccessors" xml:space="preserve">
    <value>'{0}': event property must have both add and remove accessors</value>
  </data>
  <data name="ERR_AbstractEventHasAccessors" xml:space="preserve">
    <value>'{0}': abstract event cannot use event accessor syntax</value>
  </data>
  <data name="ERR_EventNotDelegate" xml:space="preserve">
    <value>'{0}': event must be of a delegate type</value>
  </data>
  <data name="WRN_UnreferencedEvent" xml:space="preserve">
    <value>The event '{0}' is never used</value>
  </data>
  <data name="WRN_UnreferencedEvent_Title" xml:space="preserve">
    <value>Event is never used</value>
  </data>
  <data name="ERR_InterfaceEventInitializer" xml:space="preserve">
    <value>'{0}': instance event in interface cannot have initializer</value>
  </data>
  <data name="ERR_BadEventUsage" xml:space="preserve">
    <value>The event '{0}' can only appear on the left hand side of += or -= (except when used from within the type '{1}')</value>
  </data>
  <data name="ERR_ExplicitEventFieldImpl" xml:space="preserve">
    <value>An explicit interface implementation of an event must use event accessor syntax</value>
  </data>
  <data name="ERR_CantOverrideNonEvent" xml:space="preserve">
    <value>'{0}': cannot override; '{1}' is not an event</value>
  </data>
  <data name="ERR_AddRemoveMustHaveBody" xml:space="preserve">
    <value>An add or remove accessor must have a body</value>
  </data>
  <data name="ERR_AbstractEventInitializer" xml:space="preserve">
    <value>'{0}': abstract event cannot have initializer</value>
  </data>
  <data name="ERR_ReservedAssemblyName" xml:space="preserve">
    <value>The assembly name '{0}' is reserved and cannot be used as a reference in an interactive session</value>
  </data>
  <data name="ERR_ReservedEnumerator" xml:space="preserve">
    <value>The enumerator name '{0}' is reserved and cannot be used</value>
  </data>
  <data name="ERR_AsMustHaveReferenceType" xml:space="preserve">
    <value>The as operator must be used with a reference type or nullable type ('{0}' is a non-nullable value type)</value>
  </data>
  <data name="WRN_LowercaseEllSuffix" xml:space="preserve">
    <value>The 'l' suffix is easily confused with the digit '1' -- use 'L' for clarity</value>
  </data>
  <data name="WRN_LowercaseEllSuffix_Title" xml:space="preserve">
    <value>The 'l' suffix is easily confused with the digit '1'</value>
  </data>
  <data name="ERR_BadEventUsageNoField" xml:space="preserve">
    <value>The event '{0}' can only appear on the left hand side of += or -=</value>
  </data>
  <data name="ERR_ConstraintOnlyAllowedOnGenericDecl" xml:space="preserve">
    <value>Constraints are not allowed on non-generic declarations</value>
  </data>
  <data name="ERR_TypeParamMustBeIdentifier" xml:space="preserve">
    <value>Type parameter declaration must be an identifier not a type</value>
  </data>
  <data name="ERR_MemberReserved" xml:space="preserve">
    <value>Type '{1}' already reserves a member called '{0}' with the same parameter types</value>
  </data>
  <data name="ERR_DuplicateParamName" xml:space="preserve">
    <value>The parameter name '{0}' is a duplicate</value>
  </data>
  <data name="ERR_DuplicateNameInNS" xml:space="preserve">
    <value>The namespace '{1}' already contains a definition for '{0}'</value>
  </data>
  <data name="ERR_DuplicateNameInClass" xml:space="preserve">
    <value>The type '{0}' already contains a definition for '{1}'</value>
  </data>
  <data name="ERR_NameNotInContext" xml:space="preserve">
    <value>The name '{0}' does not exist in the current context</value>
  </data>
  <data name="ERR_NameNotInContextPossibleMissingReference" xml:space="preserve">
    <value>The name '{0}' does not exist in the current context (are you missing a reference to assembly '{1}'?)</value>
  </data>
  <data name="ERR_AmbigContext" xml:space="preserve">
    <value>'{0}' is an ambiguous reference between '{1}' and '{2}'</value>
  </data>
  <data name="WRN_DuplicateUsing" xml:space="preserve">
    <value>The using directive for '{0}' appeared previously in this namespace</value>
  </data>
  <data name="WRN_DuplicateUsing_Title" xml:space="preserve">
    <value>Using directive appeared previously in this namespace</value>
  </data>
  <data name="ERR_BadMemberFlag" xml:space="preserve">
    <value>The modifier '{0}' is not valid for this item</value>
  </data>
  <data name="ERR_BadInitAccessor" xml:space="preserve">
    <value>The 'init' accessor is not valid on static members</value>
  </data>
  <data name="ERR_BadMemberProtection" xml:space="preserve">
    <value>More than one protection modifier</value>
  </data>
  <data name="WRN_NewRequired" xml:space="preserve">
    <value>'{0}' hides inherited member '{1}'. Use the new keyword if hiding was intended.</value>
  </data>
  <data name="WRN_NewRequired_Title" xml:space="preserve">
    <value>Member hides inherited member; missing new keyword</value>
  </data>
  <data name="WRN_NewRequired_Description" xml:space="preserve">
    <value>A variable was declared with the same name as a variable in a base type. However, the new keyword was not used. This warning informs you that you should use new; the variable is declared as if new had been used in the declaration.</value>
  </data>
  <data name="WRN_NewNotRequired" xml:space="preserve">
    <value>The member '{0}' does not hide an accessible member. The new keyword is not required.</value>
  </data>
  <data name="WRN_NewNotRequired_Title" xml:space="preserve">
    <value>Member does not hide an inherited member; new keyword is not required</value>
  </data>
  <data name="ERR_CircConstValue" xml:space="preserve">
    <value>The evaluation of the constant value for '{0}' involves a circular definition</value>
  </data>
  <data name="ERR_MemberAlreadyExists" xml:space="preserve">
    <value>Type '{1}' already defines a member called '{0}' with the same parameter types</value>
  </data>
  <data name="ERR_StaticNotVirtual" xml:space="preserve">
    <value>A static member cannot be marked as '{0}'</value>
  </data>
  <data name="ERR_OverrideNotNew" xml:space="preserve">
    <value>A member '{0}' marked as override cannot be marked as new or virtual</value>
  </data>
  <data name="WRN_NewOrOverrideExpected" xml:space="preserve">
    <value>'{0}' hides inherited member '{1}'. To make the current member override that implementation, add the override keyword. Otherwise add the new keyword.</value>
  </data>
  <data name="WRN_NewOrOverrideExpected_Title" xml:space="preserve">
    <value>Member hides inherited member; missing override keyword</value>
  </data>
  <data name="ERR_OverrideNotExpected" xml:space="preserve">
    <value>'{0}': no suitable method found to override</value>
  </data>
  <data name="ERR_NamespaceUnexpected" xml:space="preserve">
    <value>A namespace cannot directly contain members such as fields, methods or statements</value>
  </data>
  <data name="ERR_NoSuchMember" xml:space="preserve">
    <value>'{0}' does not contain a definition for '{1}'</value>
  </data>
  <data name="ERR_BadSKknown" xml:space="preserve">
    <value>'{0}' is a {1} but is used like a {2}</value>
  </data>
  <data name="ERR_BadSKunknown" xml:space="preserve">
    <value>'{0}' is a {1}, which is not valid in the given context</value>
  </data>
  <data name="ERR_ObjectRequired" xml:space="preserve">
    <value>An object reference is required for the non-static field, method, or property '{0}'</value>
  </data>
  <data name="ERR_AmbigCall" xml:space="preserve">
    <value>The call is ambiguous between the following methods or properties: '{0}' and '{1}'</value>
  </data>
  <data name="ERR_BadAccess" xml:space="preserve">
    <value>'{0}' is inaccessible due to its protection level</value>
  </data>
  <data name="ERR_MethDelegateMismatch" xml:space="preserve">
    <value>No overload for '{0}' matches delegate '{1}'</value>
  </data>
  <data name="ERR_RetObjectRequired" xml:space="preserve">
    <value>An object of a type convertible to '{0}' is required</value>
  </data>
  <data name="ERR_RetNoObjectRequired" xml:space="preserve">
    <value>Since '{0}' returns void, a return keyword must not be followed by an object expression</value>
  </data>
  <data name="ERR_LocalDuplicate" xml:space="preserve">
    <value>A local variable or function named '{0}' is already defined in this scope</value>
  </data>
  <data name="ERR_AssgLvalueExpected" xml:space="preserve">
    <value>The left-hand side of an assignment must be a variable, property or indexer</value>
  </data>
  <data name="ERR_StaticConstParam" xml:space="preserve">
    <value>'{0}': a static constructor must be parameterless</value>
  </data>
  <data name="ERR_NotConstantExpression" xml:space="preserve">
    <value>The expression being assigned to '{0}' must be constant</value>
  </data>
  <data name="ERR_NotNullConstRefField" xml:space="preserve">
    <value>'{0}' is of type '{1}'. A const field of a reference type other than string can only be initialized with null.</value>
  </data>
  <data name="ERR_LocalIllegallyOverrides" xml:space="preserve">
    <value>A local or parameter named '{0}' cannot be declared in this scope because that name is used in an enclosing local scope to define a local or parameter</value>
  </data>
  <data name="ERR_BadUsingNamespace" xml:space="preserve">
    <value>A 'using namespace' directive can only be applied to namespaces; '{0}' is a type not a namespace. Consider a 'using static' directive instead</value>
  </data>
  <data name="ERR_BadUsingType" xml:space="preserve">
    <value>A 'using static' directive can only be applied to types; '{0}' is a namespace not a type. Consider a 'using namespace' directive instead</value>
  </data>
  <data name="ERR_NoAliasHere" xml:space="preserve">
    <value>A 'using static' directive cannot be used to declare an alias</value>
  </data>
  <data name="ERR_NoBreakOrCont" xml:space="preserve">
    <value>No enclosing loop out of which to break or continue</value>
  </data>
  <data name="ERR_DuplicateLabel" xml:space="preserve">
    <value>The label '{0}' is a duplicate</value>
  </data>
  <data name="ERR_NoConstructors" xml:space="preserve">
    <value>The type '{0}' has no constructors defined</value>
  </data>
  <data name="ERR_NoNewAbstract" xml:space="preserve">
    <value>Cannot create an instance of the abstract type or interface '{0}'</value>
  </data>
  <data name="ERR_ConstValueRequired" xml:space="preserve">
    <value>A const field requires a value to be provided</value>
  </data>
  <data name="ERR_CircularBase" xml:space="preserve">
    <value>Circular base type dependency involving '{0}' and '{1}'</value>
  </data>
  <data name="ERR_BadDelegateConstructor" xml:space="preserve">
    <value>The delegate '{0}' does not have a valid constructor</value>
  </data>
  <data name="ERR_MethodNameExpected" xml:space="preserve">
    <value>Method name expected</value>
  </data>
  <data name="ERR_ConstantExpected" xml:space="preserve">
    <value>A constant value is expected</value>
  </data>
  <data name="ERR_V6SwitchGoverningTypeValueExpected" xml:space="preserve">
    <value>A switch expression or case label must be a bool, char, string, integral, enum, or corresponding nullable type in C# 6 and earlier.</value>
  </data>
  <data name="ERR_IntegralTypeValueExpected" xml:space="preserve">
    <value>A value of an integral type expected</value>
  </data>
  <data name="ERR_DuplicateCaseLabel" xml:space="preserve">
    <value>The switch statement contains multiple cases with the label value '{0}'</value>
  </data>
  <data name="ERR_InvalidGotoCase" xml:space="preserve">
    <value>A goto case is only valid inside a switch statement</value>
  </data>
  <data name="ERR_PropertyLacksGet" xml:space="preserve">
    <value>The property or indexer '{0}' cannot be used in this context because it lacks the get accessor</value>
  </data>
  <data name="ERR_BadExceptionType" xml:space="preserve">
    <value>The type caught or thrown must be derived from System.Exception</value>
  </data>
  <data name="ERR_BadEmptyThrow" xml:space="preserve">
    <value>A throw statement with no arguments is not allowed outside of a catch clause</value>
  </data>
  <data name="ERR_BadFinallyLeave" xml:space="preserve">
    <value>Control cannot leave the body of a finally clause</value>
  </data>
  <data name="ERR_LabelShadow" xml:space="preserve">
    <value>The label '{0}' shadows another label by the same name in a contained scope</value>
  </data>
  <data name="ERR_LabelNotFound" xml:space="preserve">
    <value>No such label '{0}' within the scope of the goto statement</value>
  </data>
  <data name="ERR_UnreachableCatch" xml:space="preserve">
    <value>A previous catch clause already catches all exceptions of this or of a super type ('{0}')</value>
  </data>
  <data name="WRN_FilterIsConstantTrue" xml:space="preserve">
    <value>Filter expression is a constant 'true', consider removing the filter</value>
  </data>
  <data name="WRN_FilterIsConstantTrue_Title" xml:space="preserve">
    <value>Filter expression is a constant 'true'</value>
  </data>
  <data name="ERR_ReturnExpected" xml:space="preserve">
    <value>'{0}': not all code paths return a value</value>
  </data>
  <data name="WRN_UnreachableCode" xml:space="preserve">
    <value>Unreachable code detected</value>
  </data>
  <data name="WRN_UnreachableCode_Title" xml:space="preserve">
    <value>Unreachable code detected</value>
  </data>
  <data name="ERR_SwitchFallThrough" xml:space="preserve">
    <value>Control cannot fall through from one case label ('{0}') to another</value>
  </data>
  <data name="WRN_UnreferencedLabel" xml:space="preserve">
    <value>This label has not been referenced</value>
  </data>
  <data name="WRN_UnreferencedLabel_Title" xml:space="preserve">
    <value>This label has not been referenced</value>
  </data>
  <data name="ERR_UseDefViolation" xml:space="preserve">
    <value>Use of unassigned local variable '{0}'</value>
  </data>
  <data name="WRN_UseDefViolation" xml:space="preserve">
    <value>Use of unassigned local variable '{0}'</value>
  </data>
  <data name="WRN_UseDefViolation_Title" xml:space="preserve">
    <value>Use of unassigned local variable</value>
  </data>
  <data name="WRN_UnreferencedVar" xml:space="preserve">
    <value>The variable '{0}' is declared but never used</value>
  </data>
  <data name="WRN_UnreferencedVar_Title" xml:space="preserve">
    <value>Variable is declared but never used</value>
  </data>
  <data name="WRN_UnreferencedField" xml:space="preserve">
    <value>The field '{0}' is never used</value>
  </data>
  <data name="WRN_UnreferencedField_Title" xml:space="preserve">
    <value>Field is never used</value>
  </data>
  <data name="ERR_UseDefViolationField" xml:space="preserve">
    <value>Use of possibly unassigned field '{0}'</value>
  </data>
  <data name="WRN_UseDefViolationField" xml:space="preserve">
    <value>Use of possibly unassigned field '{0}'</value>
  </data>
  <data name="WRN_UseDefViolationField_Title" xml:space="preserve">
    <value>Use of possibly unassigned field</value>
  </data>
  <data name="ERR_UseDefViolationProperty" xml:space="preserve">
    <value>Use of possibly unassigned auto-implemented property '{0}'</value>
  </data>
  <data name="WRN_UseDefViolationProperty" xml:space="preserve">
    <value>Use of possibly unassigned auto-implemented property '{0}'</value>
  </data>
  <data name="WRN_UseDefViolationProperty_Title" xml:space="preserve">
    <value>Use of possibly unassigned auto-implemented property</value>
  </data>
  <data name="ERR_UnassignedThisUnsupportedVersion" xml:space="preserve">
    <value>Field '{0}' must be fully assigned before control is returned to the caller. Consider updating to language version '{1}' to auto-default the field.</value>
  </data>
  <data name="WRN_UnassignedThisUnsupportedVersion" xml:space="preserve">
    <value>Field '{0}' must be fully assigned before control is returned to the caller. Consider updating to language version '{1}' to auto-default the field.</value>
  </data>
  <data name="WRN_UnassignedThisUnsupportedVersion_Title" xml:space="preserve">
    <value>Fields of a struct must be fully assigned in a constructor before control is returned to the caller. Consider updating the language version to auto-default the field.</value>
  </data>
  <data name="ERR_AmbigQM" xml:space="preserve">
    <value>Type of conditional expression cannot be determined because '{0}' and '{1}' implicitly convert to one another</value>
  </data>
  <data name="ERR_InvalidQM" xml:space="preserve">
    <value>Type of conditional expression cannot be determined because there is no implicit conversion between '{0}' and '{1}'</value>
  </data>
  <data name="ERR_NoBaseClass" xml:space="preserve">
    <value>A base class is required for a 'base' reference</value>
  </data>
  <data name="ERR_BaseIllegal" xml:space="preserve">
    <value>Use of keyword 'base' is not valid in this context</value>
  </data>
  <data name="ERR_ObjectProhibited" xml:space="preserve">
    <value>Member '{0}' cannot be accessed with an instance reference; qualify it with a type name instead</value>
  </data>
  <data name="ERR_ParamUnassigned" xml:space="preserve">
    <value>The out parameter '{0}' must be assigned to before control leaves the current method</value>
  </data>
  <data name="WRN_ParamUnassigned" xml:space="preserve">
    <value>The out parameter '{0}' must be assigned to before control leaves the current method</value>
  </data>
  <data name="WRN_ParamUnassigned_Title" xml:space="preserve">
    <value>An out parameter must be assigned to before control leaves the method</value>
  </data>
  <data name="ERR_InvalidArray" xml:space="preserve">
    <value>Invalid rank specifier: expected ',' or ']'</value>
  </data>
  <data name="ERR_ExternHasBody" xml:space="preserve">
    <value>'{0}' cannot be extern and declare a body</value>
  </data>
  <data name="ERR_ExternHasConstructorInitializer" xml:space="preserve">
    <value>'{0}' cannot be extern and have a constructor initializer</value>
  </data>
  <data name="ERR_AbstractAndExtern" xml:space="preserve">
    <value>'{0}' cannot be both extern and abstract</value>
  </data>
  <data name="ERR_BadAttributeParamType" xml:space="preserve">
    <value>Attribute constructor parameter '{0}' has type '{1}', which is not a valid attribute parameter type</value>
  </data>
  <data name="ERR_BadAttributeArgument" xml:space="preserve">
    <value>An attribute argument must be a constant expression, typeof expression or array creation expression of an attribute parameter type</value>
  </data>
  <data name="ERR_BadAttributeParamDefaultArgument" xml:space="preserve">
    <value>Attribute constructor parameter '{0}' is optional, but no default parameter value was specified.</value>
  </data>
  <data name="WRN_IsAlwaysTrue" xml:space="preserve">
    <value>The given expression is always of the provided ('{0}') type</value>
  </data>
  <data name="WRN_IsAlwaysTrue_Title" xml:space="preserve">
    <value>'is' expression's given expression is always of the provided type</value>
  </data>
  <data name="WRN_IsAlwaysFalse" xml:space="preserve">
    <value>The given expression is never of the provided ('{0}') type</value>
  </data>
  <data name="WRN_IsAlwaysFalse_Title" xml:space="preserve">
    <value>'is' expression's given expression is never of the provided type</value>
  </data>
  <data name="ERR_LockNeedsReference" xml:space="preserve">
    <value>'{0}' is not a reference type as required by the lock statement</value>
  </data>
  <data name="ERR_NullNotValid" xml:space="preserve">
    <value>Use of null is not valid in this context</value>
  </data>
  <data name="ERR_DefaultLiteralNotValid" xml:space="preserve">
    <value>Use of default literal is not valid in this context</value>
  </data>
  <data name="ERR_UseDefViolationThisUnsupportedVersion" xml:space="preserve">
    <value>The 'this' object cannot be used before all of its fields have been assigned. Consider updating to language version '{0}' to auto-default the unassigned fields.</value>
  </data>
  <data name="WRN_UseDefViolationThisUnsupportedVersion" xml:space="preserve">
    <value>The 'this' object cannot be used before all of its fields have been assigned. Consider updating to language version '{0}' to auto-default the unassigned fields.</value>
  </data>
  <data name="WRN_UseDefViolationThisUnsupportedVersion_Title" xml:space="preserve">
    <value>The 'this' object cannot be used in a constructor before all of its fields have been assigned. Consider updating the language version to auto-default the unassigned fields.</value>
  </data>
  <data name="ERR_ArgsInvalid" xml:space="preserve">
    <value>The __arglist construct is valid only within a variable argument method</value>
  </data>
  <data name="ERR_PtrExpected" xml:space="preserve">
    <value>The * or -&gt; operator must be applied to a pointer</value>
  </data>
  <data name="ERR_PtrIndexSingle" xml:space="preserve">
    <value>A pointer must be indexed by only one value</value>
  </data>
  <data name="WRN_ByRefNonAgileField" xml:space="preserve">
    <value>Using '{0}' as a ref or out value or taking its address may cause a runtime exception because it is a field of a marshal-by-reference class</value>
  </data>
  <data name="WRN_ByRefNonAgileField_Title" xml:space="preserve">
    <value>Using a field of a marshal-by-reference class as a ref or out value or taking its address may cause a runtime exception</value>
  </data>
  <data name="ERR_AssgReadonlyStatic" xml:space="preserve">
    <value>A static readonly field cannot be assigned to (except in a static constructor or a variable initializer)</value>
  </data>
  <data name="ERR_RefReadonlyStatic" xml:space="preserve">
    <value>A static readonly field cannot be used as a ref or out value (except in a static constructor)</value>
  </data>
  <data name="ERR_AssgReadonlyProp" xml:space="preserve">
    <value>Property or indexer '{0}' cannot be assigned to -- it is read only</value>
  </data>
  <data name="ERR_IllegalStatement" xml:space="preserve">
    <value>Only assignment, call, increment, decrement, await, and new object expressions can be used as a statement</value>
  </data>
  <data name="ERR_BadGetEnumerator" xml:space="preserve">
    <value>foreach requires that the return type '{0}' of '{1}' must have a suitable public 'MoveNext' method and public 'Current' property</value>
  </data>
  <data name="ERR_BadGetAsyncEnumerator" xml:space="preserve">
    <value>Asynchronous foreach requires that the return type '{0}' of '{1}' must have a suitable public 'MoveNextAsync' method and public 'Current' property</value>
  </data>
  <data name="ERR_TooManyLocals" xml:space="preserve">
    <value>Only 65534 locals, including those generated by the compiler, are allowed</value>
  </data>
  <data name="ERR_AbstractBaseCall" xml:space="preserve">
    <value>Cannot call an abstract base member: '{0}'</value>
  </data>
  <data name="ERR_RefProperty" xml:space="preserve">
    <value>A property or indexer may not be passed as an out or ref parameter</value>
  </data>
  <data name="ERR_ManagedAddr" xml:space="preserve">
    <value>Cannot take the address of, get the size of, or declare a pointer to a managed type ('{0}')</value>
  </data>
  <data name="ERR_BadFixedInitType" xml:space="preserve">
    <value>The type of a local declared in a fixed statement must be a pointer type</value>
  </data>
  <data name="ERR_FixedMustInit" xml:space="preserve">
    <value>You must provide an initializer in a fixed or using statement declaration</value>
  </data>
  <data name="ERR_InvalidAddrOp" xml:space="preserve">
    <value>Cannot take the address of the given expression</value>
  </data>
  <data name="ERR_FixedNeeded" xml:space="preserve">
    <value>You can only take the address of an unfixed expression inside of a fixed statement initializer</value>
  </data>
  <data name="ERR_FixedNotNeeded" xml:space="preserve">
    <value>You cannot use the fixed statement to take the address of an already fixed expression</value>
  </data>
  <data name="ERR_ExprCannotBeFixed" xml:space="preserve">
    <value>The given expression cannot be used in a fixed statement</value>
  </data>
  <data name="ERR_UnsafeNeeded" xml:space="preserve">
    <value>Pointers and fixed size buffers may only be used in an unsafe context</value>
  </data>
  <data name="ERR_OpTFRetType" xml:space="preserve">
    <value>The return type of operator True or False must be bool</value>
  </data>
  <data name="ERR_OperatorNeedsMatch" xml:space="preserve">
    <value>The operator '{0}' requires a matching operator '{1}' to also be defined</value>
  </data>
  <data name="ERR_BadBoolOp" xml:space="preserve">
    <value>In order to be applicable as a short circuit operator a user-defined logical operator ('{0}') must have the same return type and parameter types</value>
  </data>
  <data name="ERR_MustHaveOpTF" xml:space="preserve">
    <value>In order for '{0}' to be applicable as a short circuit operator, its declaring type '{1}' must define operator true and operator false</value>
  </data>
  <data name="WRN_UnreferencedVarAssg" xml:space="preserve">
    <value>The variable '{0}' is assigned but its value is never used</value>
  </data>
  <data name="WRN_UnreferencedVarAssg_Title" xml:space="preserve">
    <value>Variable is assigned but its value is never used</value>
  </data>
  <data name="ERR_CheckedOverflow" xml:space="preserve">
    <value>The operation overflows at compile time in checked mode</value>
  </data>
  <data name="ERR_ConstOutOfRangeChecked" xml:space="preserve">
    <value>Constant value '{0}' cannot be converted to a '{1}' (use 'unchecked' syntax to override)</value>
  </data>
  <data name="ERR_BadVarargs" xml:space="preserve">
    <value>A method with vararg cannot be generic, be in a generic type, or have a params parameter</value>
  </data>
  <data name="ERR_ParamsMustBeArray" xml:space="preserve">
    <value>The params parameter must be a single dimensional array</value>
  </data>
  <data name="ERR_IllegalArglist" xml:space="preserve">
    <value>An __arglist expression may only appear inside of a call or new expression</value>
  </data>
  <data name="ERR_IllegalUnsafe" xml:space="preserve">
    <value>Unsafe code may only appear if compiling with /unsafe</value>
  </data>
  <data name="ERR_AmbigMember" xml:space="preserve">
    <value>Ambiguity between '{0}' and '{1}'</value>
  </data>
  <data name="ERR_BadForeachDecl" xml:space="preserve">
    <value>Type and identifier are both required in a foreach statement</value>
  </data>
  <data name="ERR_ParamsLast" xml:space="preserve">
    <value>A params parameter must be the last parameter in a formal parameter list</value>
  </data>
  <data name="ERR_SizeofUnsafe" xml:space="preserve">
    <value>'{0}' does not have a predefined size, therefore sizeof can only be used in an unsafe context</value>
  </data>
  <data name="ERR_DottedTypeNameNotFoundInNS" xml:space="preserve">
    <value>The type or namespace name '{0}' does not exist in the namespace '{1}' (are you missing an assembly reference?)</value>
  </data>
  <data name="ERR_FieldInitRefNonstatic" xml:space="preserve">
    <value>A field initializer cannot reference the non-static field, method, or property '{0}'</value>
  </data>
  <data name="ERR_SealedNonOverride" xml:space="preserve">
    <value>'{0}' cannot be sealed because it is not an override</value>
  </data>
  <data name="ERR_CantOverrideSealed" xml:space="preserve">
    <value>'{0}': cannot override inherited member '{1}' because it is sealed</value>
  </data>
  <data name="ERR_VoidError" xml:space="preserve">
    <value>The operation in question is undefined on void pointers</value>
  </data>
  <data name="ERR_ConditionalOnOverride" xml:space="preserve">
    <value>The Conditional attribute is not valid on '{0}' because it is an override method</value>
  </data>
  <data name="ERR_ConditionalOnLocalFunction" xml:space="preserve">
    <value>Local function '{0}' must be 'static' in order to use the Conditional attribute</value>
  </data>
  <data name="ERR_PointerInAsOrIs" xml:space="preserve">
    <value>Neither 'is' nor 'as' is valid on pointer types</value>
  </data>
  <data name="ERR_CallingFinalizeDeprecated" xml:space="preserve">
    <value>Destructors and object.Finalize cannot be called directly. Consider calling IDisposable.Dispose if available.</value>
  </data>
  <data name="ERR_SingleTypeNameNotFound" xml:space="preserve">
    <value>The type or namespace name '{0}' could not be found (are you missing a using directive or an assembly reference?)</value>
  </data>
  <data name="ERR_NegativeStackAllocSize" xml:space="preserve">
    <value>Cannot use a negative size with stackalloc</value>
  </data>
  <data name="ERR_NegativeArraySize" xml:space="preserve">
    <value>Cannot create an array with a negative size</value>
  </data>
  <data name="ERR_OverrideFinalizeDeprecated" xml:space="preserve">
    <value>Do not override object.Finalize. Instead, provide a destructor.</value>
  </data>
  <data name="ERR_CallingBaseFinalizeDeprecated" xml:space="preserve">
    <value>Do not directly call your base type Finalize method. It is called automatically from your destructor.</value>
  </data>
  <data name="WRN_NegativeArrayIndex" xml:space="preserve">
    <value>Indexing an array with a negative index (array indices always start at zero)</value>
  </data>
  <data name="WRN_NegativeArrayIndex_Title" xml:space="preserve">
    <value>Indexing an array with a negative index</value>
  </data>
  <data name="WRN_BadRefCompareLeft" xml:space="preserve">
    <value>Possible unintended reference comparison; to get a value comparison, cast the left hand side to type '{0}'</value>
  </data>
  <data name="WRN_BadRefCompareLeft_Title" xml:space="preserve">
    <value>Possible unintended reference comparison; left hand side needs cast</value>
  </data>
  <data name="WRN_BadRefCompareRight" xml:space="preserve">
    <value>Possible unintended reference comparison; to get a value comparison, cast the right hand side to type '{0}'</value>
  </data>
  <data name="WRN_BadRefCompareRight_Title" xml:space="preserve">
    <value>Possible unintended reference comparison; right hand side needs cast</value>
  </data>
  <data name="ERR_BadCastInFixed" xml:space="preserve">
    <value>The right hand side of a fixed statement assignment may not be a cast expression</value>
  </data>
  <data name="ERR_StackallocInCatchFinally" xml:space="preserve">
    <value>stackalloc may not be used in a catch or finally block</value>
  </data>
  <data name="ERR_VarargsLast" xml:space="preserve">
    <value>An __arglist parameter must be the last parameter in a formal parameter list</value>
  </data>
  <data name="ERR_MissingPartial" xml:space="preserve">
    <value>Missing partial modifier on declaration of type '{0}'; another partial declaration of this type exists</value>
  </data>
  <data name="ERR_PartialTypeKindConflict" xml:space="preserve">
    <value>Partial declarations of '{0}' must be all classes, all record classes, all structs, all record structs, or all interfaces</value>
  </data>
  <data name="ERR_PartialModifierConflict" xml:space="preserve">
    <value>Partial declarations of '{0}' have conflicting accessibility modifiers</value>
  </data>
  <data name="ERR_PartialMultipleBases" xml:space="preserve">
    <value>Partial declarations of '{0}' must not specify different base classes</value>
  </data>
  <data name="ERR_PartialWrongTypeParams" xml:space="preserve">
    <value>Partial declarations of '{0}' must have the same type parameter names in the same order</value>
  </data>
  <data name="ERR_PartialWrongConstraints" xml:space="preserve">
    <value>Partial declarations of '{0}' have inconsistent constraints for type parameter '{1}'</value>
  </data>
  <data name="ERR_NoImplicitConvCast" xml:space="preserve">
    <value>Cannot implicitly convert type '{0}' to '{1}'. An explicit conversion exists (are you missing a cast?)</value>
  </data>
  <data name="ERR_PartialMisplaced" xml:space="preserve">
    <value>The 'partial' modifier can only appear immediately before 'class', 'record', 'struct', 'interface', or a method return type.</value>
  </data>
  <data name="ERR_ImportedCircularBase" xml:space="preserve">
    <value>Imported type '{0}' is invalid. It contains a circular base type dependency.</value>
  </data>
  <data name="ERR_UseDefViolationOut" xml:space="preserve">
    <value>Use of unassigned out parameter '{0}'</value>
  </data>
  <data name="WRN_UseDefViolationOut" xml:space="preserve">
    <value>Use of unassigned out parameter '{0}'</value>
  </data>
  <data name="WRN_UseDefViolationOut_Title" xml:space="preserve">
    <value>Use of unassigned out parameter</value>
  </data>
  <data name="ERR_ArraySizeInDeclaration" xml:space="preserve">
    <value>Array size cannot be specified in a variable declaration (try initializing with a 'new' expression)</value>
  </data>
  <data name="ERR_InaccessibleGetter" xml:space="preserve">
    <value>The property or indexer '{0}' cannot be used in this context because the get accessor is inaccessible</value>
  </data>
  <data name="ERR_InaccessibleSetter" xml:space="preserve">
    <value>The property or indexer '{0}' cannot be used in this context because the set accessor is inaccessible</value>
  </data>
  <data name="ERR_InvalidPropertyAccessMod" xml:space="preserve">
    <value>The accessibility modifier of the '{0}' accessor must be more restrictive than the property or indexer '{1}'</value>
  </data>
  <data name="ERR_DuplicatePropertyAccessMods" xml:space="preserve">
    <value>Cannot specify accessibility modifiers for both accessors of the property or indexer '{0}'</value>
  </data>
  <data name="ERR_AccessModMissingAccessor" xml:space="preserve">
    <value>'{0}': accessibility modifiers on accessors may only be used if the property or indexer has both a get and a set accessor</value>
  </data>
  <data name="ERR_UnimplementedInterfaceAccessor" xml:space="preserve">
    <value>'{0}' does not implement interface member '{1}'. '{2}' is not public.</value>
  </data>
  <data name="WRN_PatternIsAmbiguous" xml:space="preserve">
    <value>'{0}' does not implement the '{1}' pattern. '{2}' is ambiguous with '{3}'.</value>
  </data>
  <data name="WRN_PatternIsAmbiguous_Title" xml:space="preserve">
    <value>Type does not implement the collection pattern; members are ambiguous</value>
  </data>
  <data name="WRN_PatternNotPublicOrNotInstance" xml:space="preserve">
    <value>'{0}' does not implement the '{1}' pattern. '{2}' is not a public instance or extension method.</value>
  </data>
  <data name="WRN_PatternNotPublicOrNotInstance_Title" xml:space="preserve">
    <value>Type does not implement the collection pattern; member is is not a public instance or extension method.</value>
  </data>
  <data name="WRN_PatternBadSignature" xml:space="preserve">
    <value>'{0}' does not implement the '{1}' pattern. '{2}' has the wrong signature.</value>
  </data>
  <data name="WRN_PatternBadSignature_Title" xml:space="preserve">
    <value>Type does not implement the collection pattern; member has the wrong signature</value>
  </data>
  <data name="ERR_FriendRefNotEqualToThis" xml:space="preserve">
    <value>Friend access was granted by '{0}', but the public key of the output assembly ('{1}') does not match that specified by the InternalsVisibleTo attribute in the granting assembly.</value>
  </data>
  <data name="ERR_FriendRefSigningMismatch" xml:space="preserve">
    <value>Friend access was granted by '{0}', but the strong name signing state of the output assembly does not match that of the granting assembly.</value>
  </data>
  <data name="WRN_SequentialOnPartialClass" xml:space="preserve">
    <value>There is no defined ordering between fields in multiple declarations of partial struct '{0}'. To specify an ordering, all instance fields must be in the same declaration.</value>
  </data>
  <data name="WRN_SequentialOnPartialClass_Title" xml:space="preserve">
    <value>There is no defined ordering between fields in multiple declarations of partial struct</value>
  </data>
  <data name="ERR_BadConstType" xml:space="preserve">
    <value>The type '{0}' cannot be declared const</value>
  </data>
  <data name="ERR_NoNewTyvar" xml:space="preserve">
    <value>Cannot create an instance of the variable type '{0}' because it does not have the new() constraint</value>
  </data>
  <data name="ERR_BadArity" xml:space="preserve">
    <value>Using the generic {1} '{0}' requires {2} type arguments</value>
  </data>
  <data name="ERR_BadTypeArgument" xml:space="preserve">
    <value>The type '{0}' may not be used as a type argument</value>
  </data>
  <data name="ERR_TypeArgsNotAllowed" xml:space="preserve">
    <value>The {1} '{0}' cannot be used with type arguments</value>
  </data>
  <data name="ERR_HasNoTypeVars" xml:space="preserve">
    <value>The non-generic {1} '{0}' cannot be used with type arguments</value>
  </data>
  <data name="ERR_NewConstraintNotSatisfied" xml:space="preserve">
    <value>'{2}' must be a non-abstract type with a public parameterless constructor in order to use it as parameter '{1}' in the generic type or method '{0}'</value>
  </data>
  <data name="ERR_GenericConstraintNotSatisfiedRefType" xml:space="preserve">
    <value>The type '{3}' cannot be used as type parameter '{2}' in the generic type or method '{0}'. There is no implicit reference conversion from '{3}' to '{1}'.</value>
  </data>
  <data name="ERR_GenericConstraintNotSatisfiedNullableEnum" xml:space="preserve">
    <value>The type '{3}' cannot be used as type parameter '{2}' in the generic type or method '{0}'. The nullable type '{3}' does not satisfy the constraint of '{1}'.</value>
  </data>
  <data name="ERR_GenericConstraintNotSatisfiedNullableInterface" xml:space="preserve">
    <value>The type '{3}' cannot be used as type parameter '{2}' in the generic type or method '{0}'. The nullable type '{3}' does not satisfy the constraint of '{1}'. Nullable types can not satisfy any interface constraints.</value>
  </data>
  <data name="ERR_GenericConstraintNotSatisfiedTyVar" xml:space="preserve">
    <value>The type '{3}' cannot be used as type parameter '{2}' in the generic type or method '{0}'. There is no boxing conversion or type parameter conversion from '{3}' to '{1}'.</value>
  </data>
  <data name="ERR_GenericConstraintNotSatisfiedValType" xml:space="preserve">
    <value>The type '{3}' cannot be used as type parameter '{2}' in the generic type or method '{0}'. There is no boxing conversion from '{3}' to '{1}'.</value>
  </data>
  <data name="ERR_DuplicateGeneratedName" xml:space="preserve">
    <value>The parameter name '{0}' conflicts with an automatically-generated parameter name</value>
  </data>
  <data name="ERR_GlobalSingleTypeNameNotFound" xml:space="preserve">
    <value>The type or namespace name '{0}' could not be found in the global namespace (are you missing an assembly reference?)</value>
  </data>
  <data name="ERR_NewBoundMustBeLast" xml:space="preserve">
    <value>The new() constraint must be the last constraint specified</value>
  </data>
  <data name="WRN_MainCantBeGeneric" xml:space="preserve">
    <value>'{0}': an entry point cannot be generic or in a generic type</value>
  </data>
  <data name="WRN_MainCantBeGeneric_Title" xml:space="preserve">
    <value>An entry point cannot be generic or in a generic type</value>
  </data>
  <data name="ERR_TypeVarCantBeNull" xml:space="preserve">
    <value>Cannot convert null to type parameter '{0}' because it could be a non-nullable value type. Consider using 'default({0})' instead.</value>
  </data>
  <data name="ERR_DuplicateBound" xml:space="preserve">
    <value>Duplicate constraint '{0}' for type parameter '{1}'</value>
  </data>
  <data name="ERR_ClassBoundNotFirst" xml:space="preserve">
    <value>The class type constraint '{0}' must come before any other constraints</value>
  </data>
  <data name="ERR_BadRetType" xml:space="preserve">
    <value>'{1} {0}' has the wrong return type</value>
  </data>
  <data name="ERR_DelegateRefMismatch" xml:space="preserve">
    <value>Ref mismatch between '{0}' and delegate '{1}'</value>
  </data>
  <data name="ERR_DuplicateConstraintClause" xml:space="preserve">
    <value>A constraint clause has already been specified for type parameter '{0}'. All of the constraints for a type parameter must be specified in a single where clause.</value>
  </data>
  <data name="ERR_CantInferMethTypeArgs" xml:space="preserve">
    <value>The type arguments for method '{0}' cannot be inferred from the usage. Try specifying the type arguments explicitly.</value>
  </data>
  <data name="ERR_LocalSameNameAsTypeParam" xml:space="preserve">
    <value>'{0}': a parameter, local variable, or local function cannot have the same name as a method type parameter</value>
  </data>
  <data name="ERR_AsWithTypeVar" xml:space="preserve">
    <value>The type parameter '{0}' cannot be used with the 'as' operator because it does not have a class type constraint nor a 'class' constraint</value>
  </data>
  <data name="WRN_UnreferencedFieldAssg" xml:space="preserve">
    <value>The field '{0}' is assigned but its value is never used</value>
  </data>
  <data name="WRN_UnreferencedFieldAssg_Title" xml:space="preserve">
    <value>Field is assigned but its value is never used</value>
  </data>
  <data name="ERR_BadIndexerNameAttr" xml:space="preserve">
    <value>The '{0}' attribute is valid only on an indexer that is not an explicit interface member declaration</value>
  </data>
  <data name="ERR_AttrArgWithTypeVars" xml:space="preserve">
    <value>'{0}': an attribute argument cannot use type parameters</value>
  </data>
  <data name="ERR_AttrTypeArgCannotBeTypeVar" xml:space="preserve">
    <value>'{0}': an attribute type argument cannot use type parameters</value>
  </data>
  <data name="WRN_AttrDependentTypeNotAllowed" xml:space="preserve">
    <value>Type '{0}' cannot be used in this context because it cannot be represented in metadata.</value>
  </data>
  <data name="WRN_AttrDependentTypeNotAllowed_Title" xml:space="preserve">
    <value>Type cannot be used in this context because it cannot be represented in metadata.</value>
  </data>
  <data name="ERR_AttrDependentTypeNotAllowed" xml:space="preserve">
    <value>Type '{0}' cannot be used in this context because it cannot be represented in metadata.</value>
  </data>
  <data name="ERR_NewTyvarWithArgs" xml:space="preserve">
    <value>'{0}': cannot provide arguments when creating an instance of a variable type</value>
  </data>
  <data name="ERR_AbstractSealedStatic" xml:space="preserve">
    <value>'{0}': an abstract type cannot be sealed or static</value>
  </data>
  <data name="WRN_AmbiguousXMLReference" xml:space="preserve">
    <value>Ambiguous reference in cref attribute: '{0}'. Assuming '{1}', but could have also matched other overloads including '{2}'.</value>
  </data>
  <data name="WRN_AmbiguousXMLReference_Title" xml:space="preserve">
    <value>Ambiguous reference in cref attribute</value>
  </data>
  <data name="WRN_VolatileByRef" xml:space="preserve">
    <value>'{0}': a reference to a volatile field will not be treated as volatile</value>
  </data>
  <data name="WRN_VolatileByRef_Title" xml:space="preserve">
    <value>A reference to a volatile field will not be treated as volatile</value>
  </data>
  <data name="WRN_VolatileByRef_Description" xml:space="preserve">
    <value>A volatile field should not normally be used as a ref or out value, since it will not be treated as volatile. There are exceptions to this, such as when calling an interlocked API.</value>
  </data>
  <data name="ERR_ComImportWithImpl" xml:space="preserve">
    <value>Since '{1}' has the ComImport attribute, '{0}' must be extern or abstract</value>
  </data>
  <data name="ERR_ComImportWithBase" xml:space="preserve">
    <value>'{0}': a class with the ComImport attribute cannot specify a base class</value>
  </data>
  <data name="ERR_ImplBadConstraints" xml:space="preserve">
    <value>The constraints for type parameter '{0}' of method '{1}' must match the constraints for type parameter '{2}' of interface method '{3}'. Consider using an explicit interface implementation instead.</value>
  </data>
  <data name="ERR_ImplBadTupleNames" xml:space="preserve">
    <value>The tuple element names in the signature of method '{0}' must match the tuple element names of interface method '{1}' (including on the return type).</value>
  </data>
  <data name="ERR_DottedTypeNameNotFoundInAgg" xml:space="preserve">
    <value>The type name '{0}' does not exist in the type '{1}'</value>
  </data>
  <data name="ERR_MethGrpToNonDel" xml:space="preserve">
    <value>Cannot convert method group '{0}' to non-delegate type '{1}'. Did you intend to invoke the method?</value>
  </data>
  <data name="WRN_MethGrpToNonDel" xml:space="preserve">
    <value>Converting method group '{0}' to non-delegate type '{1}'. Did you intend to invoke the method?</value>
  </data>
  <data name="WRN_MethGrpToNonDel_Title" xml:space="preserve">
    <value>Converting method group to non-delegate type</value>
  </data>
  <data name="ERR_BadExternAlias" xml:space="preserve">
    <value>The extern alias '{0}' was not specified in a /reference option</value>
  </data>
  <data name="ERR_ColColWithTypeAlias" xml:space="preserve">
    <value>Cannot use alias '{0}' with '::' since the alias references a type. Use '.' instead.</value>
  </data>
  <data name="ERR_AliasNotFound" xml:space="preserve">
    <value>Alias '{0}' not found</value>
  </data>
  <data name="ERR_SameFullNameAggAgg" xml:space="preserve">
    <value>The type '{1}' exists in both '{0}' and '{2}'</value>
  </data>
  <data name="ERR_SameFullNameNsAgg" xml:space="preserve">
    <value>The namespace '{1}' in '{0}' conflicts with the type '{3}' in '{2}'</value>
  </data>
  <data name="WRN_SameFullNameThisNsAgg" xml:space="preserve">
    <value>The namespace '{1}' in '{0}' conflicts with the imported type '{3}' in '{2}'. Using the namespace defined in '{0}'.</value>
  </data>
  <data name="WRN_SameFullNameThisNsAgg_Title" xml:space="preserve">
    <value>Namespace conflicts with imported type</value>
  </data>
  <data name="WRN_SameFullNameThisAggAgg" xml:space="preserve">
    <value>The type '{1}' in '{0}' conflicts with the imported type '{3}' in '{2}'. Using the type defined in '{0}'.</value>
  </data>
  <data name="WRN_SameFullNameThisAggAgg_Title" xml:space="preserve">
    <value>Type conflicts with imported type</value>
  </data>
  <data name="WRN_SameFullNameThisAggNs" xml:space="preserve">
    <value>The type '{1}' in '{0}' conflicts with the imported namespace '{3}' in '{2}'. Using the type defined in '{0}'.</value>
  </data>
  <data name="WRN_SameFullNameThisAggNs_Title" xml:space="preserve">
    <value>Type conflicts with imported namespace</value>
  </data>
  <data name="ERR_SameFullNameThisAggThisNs" xml:space="preserve">
    <value>The type '{1}' in '{0}' conflicts with the namespace '{3}' in '{2}'</value>
  </data>
  <data name="ERR_ExternAfterElements" xml:space="preserve">
    <value>An extern alias declaration must precede all other elements defined in the namespace</value>
  </data>
  <data name="WRN_GlobalAliasDefn" xml:space="preserve">
    <value>Defining an alias named 'global' is ill-advised since 'global::' always references the global namespace and not an alias</value>
  </data>
  <data name="WRN_GlobalAliasDefn_Title" xml:space="preserve">
    <value>Defining an alias named 'global' is ill-advised</value>
  </data>
  <data name="ERR_SealedStaticClass" xml:space="preserve">
    <value>'{0}': a type cannot be both static and sealed</value>
  </data>
  <data name="ERR_PrivateAbstractAccessor" xml:space="preserve">
    <value>'{0}': abstract properties cannot have private accessors</value>
  </data>
  <data name="ERR_ValueExpected" xml:space="preserve">
    <value>Syntax error; value expected</value>
  </data>
  <data name="ERR_UnboxNotLValue" xml:space="preserve">
    <value>Cannot modify the result of an unboxing conversion</value>
  </data>
  <data name="ERR_AnonMethGrpInForEach" xml:space="preserve">
    <value>Foreach cannot operate on a '{0}'. Did you intend to invoke the '{0}'?</value>
  </data>
  <data name="ERR_BadIncDecRetType" xml:space="preserve">
    <value>The return type for ++ or -- operator must match the parameter type or be derived from the parameter type</value>
  </data>
  <data name="ERR_TypeConstraintsMustBeUniqueAndFirst" xml:space="preserve">
    <value>The 'class', 'struct', 'unmanaged', 'notnull', and 'default' constraints cannot be combined or duplicated, and must be specified first in the constraints list.</value>
  </data>
  <data name="ERR_RefValBoundWithClass" xml:space="preserve">
    <value>'{0}': cannot specify both a constraint class and the 'class' or 'struct' constraint</value>
  </data>
  <data name="ERR_UnmanagedBoundWithClass" xml:space="preserve">
    <value>'{0}': cannot specify both a constraint class and the 'unmanaged' constraint</value>
  </data>
  <data name="ERR_NewBoundWithVal" xml:space="preserve">
    <value>The 'new()' constraint cannot be used with the 'struct' constraint</value>
  </data>
  <data name="ERR_RefConstraintNotSatisfied" xml:space="preserve">
    <value>The type '{2}' must be a reference type in order to use it as parameter '{1}' in the generic type or method '{0}'</value>
  </data>
  <data name="ERR_ValConstraintNotSatisfied" xml:space="preserve">
    <value>The type '{2}' must be a non-nullable value type in order to use it as parameter '{1}' in the generic type or method '{0}'</value>
  </data>
  <data name="ERR_CircularConstraint" xml:space="preserve">
    <value>Circular constraint dependency involving '{0}' and '{1}'</value>
  </data>
  <data name="ERR_BaseConstraintConflict" xml:space="preserve">
    <value>Type parameter '{0}' inherits conflicting constraints '{1}' and '{2}'</value>
  </data>
  <data name="ERR_ConWithValCon" xml:space="preserve">
    <value>Type parameter '{1}' has the 'struct' constraint so '{1}' cannot be used as a constraint for '{0}'</value>
  </data>
  <data name="ERR_AmbigUDConv" xml:space="preserve">
    <value>Ambiguous user defined conversions '{0}' and '{1}' when converting from '{2}' to '{3}'</value>
  </data>
  <data name="WRN_AlwaysNull" xml:space="preserve">
    <value>The result of the expression is always 'null' of type '{0}'</value>
  </data>
  <data name="WRN_AlwaysNull_Title" xml:space="preserve">
    <value>The result of the expression is always 'null'</value>
  </data>
  <data name="ERR_RefReturnThis" xml:space="preserve">
    <value>Cannot return 'this' by reference.</value>
  </data>
  <data name="ERR_AttributeCtorInParameter" xml:space="preserve">
    <value>Cannot use attribute constructor '{0}' because it has 'in' parameters.</value>
  </data>
  <data name="ERR_OverrideWithConstraints" xml:space="preserve">
    <value>Constraints for override and explicit interface implementation methods are inherited from the base method, so they cannot be specified directly, except for either a 'class', or a 'struct' constraint.</value>
  </data>
  <data name="ERR_AmbigOverride" xml:space="preserve">
    <value>The inherited members '{0}' and '{1}' have the same signature in type '{2}', so they cannot be overridden</value>
  </data>
  <data name="ERR_DecConstError" xml:space="preserve">
    <value>Evaluation of the decimal constant expression failed</value>
  </data>
  <data name="WRN_CmpAlwaysFalse" xml:space="preserve">
    <value>Comparing with null of type '{0}' always produces 'false'</value>
  </data>
  <data name="WRN_CmpAlwaysFalse_Title" xml:space="preserve">
    <value>Comparing with null of struct type always produces 'false'</value>
  </data>
  <data name="WRN_FinalizeMethod" xml:space="preserve">
    <value>Introducing a 'Finalize' method can interfere with destructor invocation. Did you intend to declare a destructor?</value>
  </data>
  <data name="WRN_FinalizeMethod_Title" xml:space="preserve">
    <value>Introducing a 'Finalize' method can interfere with destructor invocation</value>
  </data>
  <data name="WRN_FinalizeMethod_Description" xml:space="preserve">
    <value>This warning occurs when you create a class with a method whose signature is public virtual void Finalize.

If such a class is used as a base class and if the deriving class defines a destructor, the destructor will override the base class Finalize method, not Finalize.</value>
  </data>
  <data name="ERR_ExplicitImplParams" xml:space="preserve">
    <value>'{0}' should not have a params parameter since '{1}' does not</value>
  </data>
  <data name="WRN_GotoCaseShouldConvert" xml:space="preserve">
    <value>The 'goto case' value is not implicitly convertible to type '{0}'</value>
  </data>
  <data name="WRN_GotoCaseShouldConvert_Title" xml:space="preserve">
    <value>The 'goto case' value is not implicitly convertible to the switch type</value>
  </data>
  <data name="ERR_MethodImplementingAccessor" xml:space="preserve">
    <value>Method '{0}' cannot implement interface accessor '{1}' for type '{2}'. Use an explicit interface implementation.</value>
  </data>
  <data name="WRN_NubExprIsConstBool" xml:space="preserve">
    <value>The result of the expression is always '{0}' since a value of type '{1}' is never equal to 'null' of type '{2}'</value>
  </data>
  <data name="WRN_NubExprIsConstBool_Title" xml:space="preserve">
    <value>The result of the expression is always the same since a value of this type is never equal to 'null'</value>
  </data>
  <data name="WRN_NubExprIsConstBool2" xml:space="preserve">
    <value>The result of the expression is always '{0}' since a value of type '{1}' is never equal to 'null' of type '{2}'</value>
  </data>
  <data name="WRN_NubExprIsConstBool2_Title" xml:space="preserve">
    <value>The result of the expression is always the same since a value of this type is never equal to 'null'</value>
  </data>
  <data name="WRN_ExplicitImplCollision" xml:space="preserve">
    <value>Explicit interface implementation '{0}' matches more than one interface member. Which interface member is actually chosen is implementation-dependent. Consider using a non-explicit implementation instead.</value>
  </data>
  <data name="WRN_ExplicitImplCollision_Title" xml:space="preserve">
    <value>Explicit interface implementation matches more than one interface member</value>
  </data>
  <data name="ERR_AbstractHasBody" xml:space="preserve">
    <value>'{0}' cannot declare a body because it is marked abstract</value>
  </data>
  <data name="ERR_ConcreteMissingBody" xml:space="preserve">
    <value>'{0}' must declare a body because it is not marked abstract, extern, or partial</value>
  </data>
  <data name="ERR_AbstractAndSealed" xml:space="preserve">
    <value>'{0}' cannot be both abstract and sealed</value>
  </data>
  <data name="ERR_AbstractNotVirtual" xml:space="preserve">
    <value>The abstract {0} '{1}' cannot be marked virtual</value>
  </data>
  <data name="ERR_StaticConstant" xml:space="preserve">
    <value>The constant '{0}' cannot be marked static</value>
  </data>
  <data name="ERR_CantOverrideNonFunction" xml:space="preserve">
    <value>'{0}': cannot override because '{1}' is not a function</value>
  </data>
  <data name="ERR_CantOverrideNonVirtual" xml:space="preserve">
    <value>'{0}': cannot override inherited member '{1}' because it is not marked virtual, abstract, or override</value>
  </data>
  <data name="ERR_CantChangeAccessOnOverride" xml:space="preserve">
    <value>'{0}': cannot change access modifiers when overriding '{1}' inherited member '{2}'</value>
  </data>
  <data name="ERR_CantChangeTupleNamesOnOverride" xml:space="preserve">
    <value>'{0}': cannot change tuple element names when overriding inherited member '{1}'</value>
  </data>
  <data name="ERR_CantChangeReturnTypeOnOverride" xml:space="preserve">
    <value>'{0}': return type must be '{2}' to match overridden member '{1}'</value>
  </data>
  <data name="ERR_CantDeriveFromSealedType" xml:space="preserve">
    <value>'{0}': cannot derive from sealed type '{1}'</value>
  </data>
  <data name="ERR_AbstractInConcreteClass" xml:space="preserve">
    <value>'{0}' is abstract but it is contained in non-abstract type '{1}'</value>
  </data>
  <data name="ERR_StaticConstructorWithExplicitConstructorCall" xml:space="preserve">
    <value>'{0}': static constructor cannot have an explicit 'this' or 'base' constructor call</value>
  </data>
  <data name="ERR_StaticConstructorWithAccessModifiers" xml:space="preserve">
    <value>'{0}': access modifiers are not allowed on static constructors</value>
  </data>
  <data name="ERR_RecursiveConstructorCall" xml:space="preserve">
    <value>Constructor '{0}' cannot call itself</value>
  </data>
  <data name="ERR_IndirectRecursiveConstructorCall" xml:space="preserve">
    <value>Constructor '{0}' cannot call itself through another constructor</value>
  </data>
  <data name="ERR_ObjectCallingBaseConstructor" xml:space="preserve">
    <value>'{0}' has no base class and cannot call a base constructor</value>
  </data>
  <data name="ERR_PredefinedTypeNotFound" xml:space="preserve">
    <value>Predefined type '{0}' is not defined or imported</value>
  </data>
  <data name="ERR_PredefinedValueTupleTypeNotFound" xml:space="preserve">
    <value>Predefined type '{0}' is not defined or imported</value>
  </data>
  <data name="ERR_PredefinedValueTupleTypeAmbiguous3" xml:space="preserve">
    <value>Predefined type '{0}' is declared in multiple referenced assemblies: '{1}' and '{2}'</value>
  </data>
  <data name="ERR_StructWithBaseConstructorCall" xml:space="preserve">
    <value>'{0}': structs cannot call base class constructors</value>
  </data>
  <data name="ERR_StructLayoutCycle" xml:space="preserve">
    <value>Struct member '{0}' of type '{1}' causes a cycle in the struct layout</value>
  </data>
  <data name="ERR_InterfacesCantContainFields" xml:space="preserve">
    <value>Interfaces cannot contain instance fields</value>
  </data>
  <data name="ERR_InterfacesCantContainConstructors" xml:space="preserve">
    <value>Interfaces cannot contain instance constructors</value>
  </data>
  <data name="ERR_NonInterfaceInInterfaceList" xml:space="preserve">
    <value>Type '{0}' in interface list is not an interface</value>
  </data>
  <data name="ERR_DuplicateInterfaceInBaseList" xml:space="preserve">
    <value>'{0}' is already listed in interface list</value>
  </data>
  <data name="ERR_DuplicateInterfaceWithTupleNamesInBaseList" xml:space="preserve">
    <value>'{0}' is already listed in the interface list on type '{2}' with different tuple element names, as '{1}'.</value>
  </data>
  <data name="ERR_DuplicateInterfaceWithDifferencesInBaseList" xml:space="preserve">
    <value>'{0}' is already listed in the interface list on type '{2}' as '{1}'.</value>
  </data>
  <data name="ERR_CycleInInterfaceInheritance" xml:space="preserve">
    <value>Inherited interface '{1}' causes a cycle in the interface hierarchy of '{0}'</value>
  </data>
  <data name="ERR_HidingAbstractMethod" xml:space="preserve">
    <value>'{0}' hides inherited abstract member '{1}'</value>
  </data>
  <data name="ERR_UnimplementedAbstractMethod" xml:space="preserve">
    <value>'{0}' does not implement inherited abstract member '{1}'</value>
  </data>
  <data name="ERR_UnimplementedInterfaceMember" xml:space="preserve">
    <value>'{0}' does not implement interface member '{1}'</value>
  </data>
  <data name="ERR_ObjectCantHaveBases" xml:space="preserve">
    <value>The class System.Object cannot have a base class or implement an interface</value>
  </data>
  <data name="ERR_ExplicitInterfaceImplementationNotInterface" xml:space="preserve">
    <value>'{0}' in explicit interface declaration is not an interface</value>
  </data>
  <data name="ERR_InterfaceMemberNotFound" xml:space="preserve">
    <value>'{0}' in explicit interface declaration is not found among members of the interface that can be implemented</value>
  </data>
  <data name="ERR_ClassDoesntImplementInterface" xml:space="preserve">
    <value>'{0}': containing type does not implement interface '{1}'</value>
  </data>
  <data name="ERR_ExplicitInterfaceImplementationInNonClassOrStruct" xml:space="preserve">
    <value>'{0}': explicit interface declaration can only be declared in a class, record, struct or interface</value>
  </data>
  <data name="ERR_MemberNameSameAsType" xml:space="preserve">
    <value>'{0}': member names cannot be the same as their enclosing type</value>
  </data>
  <data name="ERR_EnumeratorOverflow" xml:space="preserve">
    <value>'{0}': the enumerator value is too large to fit in its type</value>
  </data>
  <data name="ERR_CantOverrideNonProperty" xml:space="preserve">
    <value>'{0}': cannot override because '{1}' is not a property</value>
  </data>
  <data name="ERR_NoGetToOverride" xml:space="preserve">
    <value>'{0}': cannot override because '{1}' does not have an overridable get accessor</value>
  </data>
  <data name="ERR_NoSetToOverride" xml:space="preserve">
    <value>'{0}': cannot override because '{1}' does not have an overridable set accessor</value>
  </data>
  <data name="ERR_PropertyCantHaveVoidType" xml:space="preserve">
    <value>'{0}': property or indexer cannot have void type</value>
  </data>
  <data name="ERR_PropertyWithNoAccessors" xml:space="preserve">
    <value>'{0}': property or indexer must have at least one accessor</value>
  </data>
  <data name="ERR_CantUseVoidInArglist" xml:space="preserve">
    <value>__arglist cannot have an argument of void type</value>
  </data>
  <data name="ERR_NewVirtualInSealed" xml:space="preserve">
    <value>'{0}' is a new virtual member in sealed type '{1}'</value>
  </data>
  <data name="ERR_ExplicitPropertyAddingAccessor" xml:space="preserve">
    <value>'{0}' adds an accessor not found in interface member '{1}'</value>
  </data>
  <data name="ERR_ExplicitPropertyMismatchInitOnly" xml:space="preserve">
    <value>Accessors '{0}' and '{1}' should both be init-only or neither</value>
  </data>
  <data name="ERR_ExplicitPropertyMissingAccessor" xml:space="preserve">
    <value>Explicit interface implementation '{0}' is missing accessor '{1}'</value>
  </data>
  <data name="ERR_ConversionWithInterface" xml:space="preserve">
    <value>'{0}': user-defined conversions to or from an interface are not allowed</value>
  </data>
  <data name="ERR_ConversionWithBase" xml:space="preserve">
    <value>'{0}': user-defined conversions to or from a base type are not allowed</value>
  </data>
  <data name="ERR_ConversionWithDerived" xml:space="preserve">
    <value>'{0}': user-defined conversions to or from a derived type are not allowed</value>
  </data>
  <data name="ERR_IdentityConversion" xml:space="preserve">
    <value>User-defined operator cannot convert a type to itself</value>
  </data>
  <data name="ERR_ConversionNotInvolvingContainedType" xml:space="preserve">
    <value>User-defined conversion must convert to or from the enclosing type</value>
  </data>
  <data name="ERR_DuplicateConversionInClass" xml:space="preserve">
    <value>Duplicate user-defined conversion in type '{0}'</value>
  </data>
  <data name="ERR_OperatorsMustBeStatic" xml:space="preserve">
    <value>User-defined operator '{0}' must be declared static and public</value>
  </data>
  <data name="ERR_BadIncDecSignature" xml:space="preserve">
    <value>The parameter type for ++ or -- operator must be the containing type</value>
  </data>
  <data name="ERR_BadUnaryOperatorSignature" xml:space="preserve">
    <value>The parameter of a unary operator must be the containing type</value>
  </data>
  <data name="ERR_BadBinaryOperatorSignature" xml:space="preserve">
    <value>One of the parameters of a binary operator must be the containing type</value>
  </data>
  <data name="ERR_BadShiftOperatorSignature" xml:space="preserve">
    <value>The first operand of an overloaded shift operator must have the same type as the containing type</value>
  </data>
  <data name="ERR_InterfacesCantContainConversionOrEqualityOperators" xml:space="preserve">
    <value>Conversion, equality, or inequality operators declared in interfaces must be abstract</value>
  </data>
  <data name="ERR_EnumsCantContainDefaultConstructor" xml:space="preserve">
    <value>Enums cannot contain explicit parameterless constructors</value>
  </data>
  <data name="ERR_CantOverrideBogusMethod" xml:space="preserve">
    <value>'{0}': cannot override '{1}' because it is not supported by the language</value>
  </data>
  <data name="ERR_BindToBogus" xml:space="preserve">
    <value>'{0}' is not supported by the language</value>
  </data>
  <data name="ERR_CantCallSpecialMethod" xml:space="preserve">
    <value>'{0}': cannot explicitly call operator or accessor</value>
  </data>
  <data name="ERR_BadTypeReference" xml:space="preserve">
    <value>'{0}': cannot reference a type through an expression; try '{1}' instead</value>
  </data>
  <data name="ERR_BadDestructorName" xml:space="preserve">
    <value>Name of destructor must match name of type</value>
  </data>
  <data name="ERR_OnlyClassesCanContainDestructors" xml:space="preserve">
    <value>Only class types can contain destructors</value>
  </data>
  <data name="ERR_ConflictAliasAndMember" xml:space="preserve">
    <value>Namespace '{1}' contains a definition conflicting with alias '{0}'</value>
  </data>
  <data name="ERR_ConflictingAliasAndDefinition" xml:space="preserve">
    <value>Alias '{0}' conflicts with {1} definition</value>
  </data>
  <data name="ERR_ConditionalOnSpecialMethod" xml:space="preserve">
    <value>The Conditional attribute is not valid on '{0}' because it is a constructor, destructor, operator, lambda expression, or explicit interface implementation</value>
  </data>
  <data name="ERR_ConditionalMustReturnVoid" xml:space="preserve">
    <value>The Conditional attribute is not valid on '{0}' because its return type is not void</value>
  </data>
  <data name="ERR_DuplicateAttribute" xml:space="preserve">
    <value>Duplicate '{0}' attribute</value>
  </data>
  <data name="ERR_DuplicateAttributeInNetModule" xml:space="preserve">
    <value>Duplicate '{0}' attribute in '{1}'</value>
  </data>
  <data name="ERR_ConditionalOnInterfaceMethod" xml:space="preserve">
    <value>The Conditional attribute is not valid on interface members</value>
  </data>
  <data name="ERR_OperatorCantReturnVoid" xml:space="preserve">
    <value>User-defined operators cannot return void</value>
  </data>
  <data name="ERR_BadDynamicConversion" xml:space="preserve">
    <value>'{0}': user-defined conversions to or from the dynamic type are not allowed</value>
  </data>
  <data name="ERR_InvalidAttributeArgument" xml:space="preserve">
    <value>Invalid value for argument to '{0}' attribute</value>
  </data>
  <data name="ERR_ParameterNotValidForType" xml:space="preserve">
    <value>Parameter not valid for the specified unmanaged type.</value>
  </data>
  <data name="ERR_AttributeParameterRequired1" xml:space="preserve">
    <value>Attribute parameter '{0}' must be specified.</value>
  </data>
  <data name="ERR_AttributeParameterRequired2" xml:space="preserve">
    <value>Attribute parameter '{0}' or '{1}' must be specified.</value>
  </data>
  <data name="ERR_MarshalUnmanagedTypeNotValidForFields" xml:space="preserve">
    <value>Unmanaged type '{0}' not valid for fields.</value>
  </data>
  <data name="ERR_MarshalUnmanagedTypeOnlyValidForFields" xml:space="preserve">
    <value>Unmanaged type '{0}' is only valid for fields.</value>
  </data>
  <data name="ERR_AttributeOnBadSymbolType" xml:space="preserve">
    <value>Attribute '{0}' is not valid on this declaration type. It is only valid on '{1}' declarations.</value>
  </data>
  <data name="ERR_FloatOverflow" xml:space="preserve">
    <value>Floating-point constant is outside the range of type '{0}'</value>
  </data>
  <data name="ERR_ComImportWithoutUuidAttribute" xml:space="preserve">
    <value>The Guid attribute must be specified with the ComImport attribute</value>
  </data>
  <data name="ERR_InvalidNamedArgument" xml:space="preserve">
    <value>Invalid value for named attribute argument '{0}'</value>
  </data>
  <data name="ERR_DllImportOnInvalidMethod" xml:space="preserve">
    <value>The DllImport attribute must be specified on a method marked 'static' and 'extern'</value>
  </data>
  <data name="ERR_EncUpdateFailedMissingAttribute" xml:space="preserve">
    <value>Cannot update '{0}'; attribute '{1}' is missing.</value>
  </data>
  <data name="ERR_DllImportOnGenericMethod" xml:space="preserve">
    <value>The DllImport attribute cannot be applied to a method that is generic or contained in a generic method or type.</value>
  </data>
  <data name="ERR_FieldCantBeRefAny" xml:space="preserve">
    <value>Field or property cannot be of type '{0}'</value>
  </data>
  <data name="ERR_FieldAutoPropCantBeByRefLike" xml:space="preserve">
    <value>Field or auto-implemented property cannot be of type '{0}' unless it is an instance member of a ref struct.</value>
  </data>
  <data name="ERR_ArrayElementCantBeRefAny" xml:space="preserve">
    <value>Array elements cannot be of type '{0}'</value>
  </data>
  <data name="WRN_DeprecatedSymbol" xml:space="preserve">
    <value>'{0}' is obsolete</value>
  </data>
  <data name="WRN_DeprecatedSymbol_Title" xml:space="preserve">
    <value>Type or member is obsolete</value>
  </data>
  <data name="ERR_NotAnAttributeClass" xml:space="preserve">
    <value>'{0}' is not an attribute class</value>
  </data>
  <data name="ERR_BadNamedAttributeArgument" xml:space="preserve">
    <value>'{0}' is not a valid named attribute argument. Named attribute arguments must be fields which are not readonly, static, or const, or read-write properties which are public and not static.</value>
  </data>
  <data name="WRN_DeprecatedSymbolStr" xml:space="preserve">
    <value>'{0}' is obsolete: '{1}'</value>
  </data>
  <data name="WRN_DeprecatedSymbolStr_Title" xml:space="preserve">
    <value>Type or member is obsolete</value>
  </data>
  <data name="ERR_DeprecatedSymbolStr" xml:space="preserve">
    <value>'{0}' is obsolete: '{1}'</value>
  </data>
  <data name="ERR_IndexerCantHaveVoidType" xml:space="preserve">
    <value>Indexers cannot have void type</value>
  </data>
  <data name="ERR_VirtualPrivate" xml:space="preserve">
    <value>'{0}': virtual or abstract members cannot be private</value>
  </data>
  <data name="ERR_ArrayInitToNonArrayType" xml:space="preserve">
    <value>Can only use array initializer expressions to assign to array types. Try using a new expression instead.</value>
  </data>
  <data name="ERR_ArrayInitInBadPlace" xml:space="preserve">
    <value>Array initializers can only be used in a variable or field initializer. Try using a new expression instead.</value>
  </data>
  <data name="ERR_MissingStructOffset" xml:space="preserve">
    <value>'{0}': instance field in types marked with StructLayout(LayoutKind.Explicit) must have a FieldOffset attribute</value>
  </data>
  <data name="WRN_ExternMethodNoImplementation" xml:space="preserve">
    <value>Method, operator, or accessor '{0}' is marked external and has no attributes on it. Consider adding a DllImport attribute to specify the external implementation.</value>
  </data>
  <data name="WRN_ExternMethodNoImplementation_Title" xml:space="preserve">
    <value>Method, operator, or accessor is marked external and has no attributes on it</value>
  </data>
  <data name="WRN_ProtectedInSealed" xml:space="preserve">
    <value>'{0}': new protected member declared in sealed type</value>
  </data>
  <data name="WRN_ProtectedInSealed_Title" xml:space="preserve">
    <value>New protected member declared in sealed type</value>
  </data>
  <data name="ERR_InterfaceImplementedByConditional" xml:space="preserve">
    <value>Conditional member '{0}' cannot implement interface member '{1}' in type '{2}'</value>
  </data>
  <data name="ERR_InterfaceImplementedImplicitlyByVariadic" xml:space="preserve">
    <value>'{0}' cannot implement interface member '{1}' in type '{2}' because it has an __arglist parameter</value>
  </data>
  <data name="ERR_IllegalRefParam" xml:space="preserve">
    <value>ref and out are not valid in this context</value>
  </data>
  <data name="ERR_BadArgumentToAttribute" xml:space="preserve">
    <value>The argument to the '{0}' attribute must be a valid identifier</value>
  </data>
  <data name="ERR_StructOffsetOnBadStruct" xml:space="preserve">
    <value>The FieldOffset attribute can only be placed on members of types marked with the StructLayout(LayoutKind.Explicit)</value>
  </data>
  <data name="ERR_StructOffsetOnBadField" xml:space="preserve">
    <value>The FieldOffset attribute is not allowed on static or const fields</value>
  </data>
  <data name="ERR_AttributeUsageOnNonAttributeClass" xml:space="preserve">
    <value>Attribute '{0}' is only valid on classes derived from System.Attribute</value>
  </data>
  <data name="WRN_PossibleMistakenNullStatement" xml:space="preserve">
    <value>Possible mistaken empty statement</value>
  </data>
  <data name="WRN_PossibleMistakenNullStatement_Title" xml:space="preserve">
    <value>Possible mistaken empty statement</value>
  </data>
  <data name="ERR_DuplicateNamedAttributeArgument" xml:space="preserve">
    <value>'{0}' duplicate named attribute argument</value>
  </data>
  <data name="ERR_DeriveFromEnumOrValueType" xml:space="preserve">
    <value>'{0}' cannot derive from special class '{1}'</value>
  </data>
  <data name="ERR_DefaultMemberOnIndexedType" xml:space="preserve">
    <value>Cannot specify the DefaultMember attribute on a type containing an indexer</value>
  </data>
  <data name="ERR_BogusType" xml:space="preserve">
    <value>'{0}' is a type not supported by the language</value>
  </data>
  <data name="WRN_UnassignedInternalField" xml:space="preserve">
    <value>Field '{0}' is never assigned to, and will always have its default value {1}</value>
  </data>
  <data name="WRN_UnassignedInternalField_Title" xml:space="preserve">
    <value>Field is never assigned to, and will always have its default value</value>
  </data>
  <data name="ERR_CStyleArray" xml:space="preserve">
    <value>Bad array declarator: To declare a managed array the rank specifier precedes the variable's identifier. To declare a fixed size buffer field, use the fixed keyword before the field type.</value>
  </data>
  <data name="WRN_VacuousIntegralComp" xml:space="preserve">
    <value>Comparison to integral constant is useless; the constant is outside the range of type '{0}'</value>
  </data>
  <data name="WRN_VacuousIntegralComp_Title" xml:space="preserve">
    <value>Comparison to integral constant is useless; the constant is outside the range of the type</value>
  </data>
  <data name="ERR_AbstractAttributeClass" xml:space="preserve">
    <value>Cannot apply attribute class '{0}' because it is abstract</value>
  </data>
  <data name="ERR_BadNamedAttributeArgumentType" xml:space="preserve">
    <value>'{0}' is not a valid named attribute argument because it is not a valid attribute parameter type</value>
  </data>
  <data name="ERR_MissingPredefinedMember" xml:space="preserve">
    <value>Missing compiler required member '{0}.{1}'</value>
  </data>
  <data name="WRN_AttributeLocationOnBadDeclaration" xml:space="preserve">
    <value>'{0}' is not a valid attribute location for this declaration. Valid attribute locations for this declaration are '{1}'. All attributes in this block will be ignored.</value>
  </data>
  <data name="WRN_AttributeLocationOnBadDeclaration_Title" xml:space="preserve">
    <value>Not a valid attribute location for this declaration</value>
  </data>
  <data name="WRN_InvalidAttributeLocation" xml:space="preserve">
    <value>'{0}' is not a recognized attribute location. Valid attribute locations for this declaration are '{1}'. All attributes in this block will be ignored.</value>
  </data>
  <data name="WRN_InvalidAttributeLocation_Title" xml:space="preserve">
    <value>Not a recognized attribute location</value>
  </data>
  <data name="WRN_EqualsWithoutGetHashCode" xml:space="preserve">
    <value>'{0}' overrides Object.Equals(object o) but does not override Object.GetHashCode()</value>
  </data>
  <data name="WRN_EqualsWithoutGetHashCode_Title" xml:space="preserve">
    <value>Type overrides Object.Equals(object o) but does not override Object.GetHashCode()</value>
  </data>
  <data name="WRN_EqualityOpWithoutEquals" xml:space="preserve">
    <value>'{0}' defines operator == or operator != but does not override Object.Equals(object o)</value>
  </data>
  <data name="WRN_EqualityOpWithoutEquals_Title" xml:space="preserve">
    <value>Type defines operator == or operator != but does not override Object.Equals(object o)</value>
  </data>
  <data name="WRN_EqualityOpWithoutGetHashCode" xml:space="preserve">
    <value>'{0}' defines operator == or operator != but does not override Object.GetHashCode()</value>
  </data>
  <data name="WRN_EqualityOpWithoutGetHashCode_Title" xml:space="preserve">
    <value>Type defines operator == or operator != but does not override Object.GetHashCode()</value>
  </data>
  <data name="ERR_OutAttrOnRefParam" xml:space="preserve">
    <value>Cannot specify the Out attribute on a ref parameter without also specifying the In attribute.</value>
  </data>
  <data name="ERR_OverloadRefKind" xml:space="preserve">
    <value>'{0}' cannot define an overloaded {1} that differs only on parameter modifiers '{2}' and '{3}'</value>
  </data>
  <data name="ERR_LiteralDoubleCast" xml:space="preserve">
    <value>Literal of type double cannot be implicitly converted to type '{1}'; use an '{0}' suffix to create a literal of this type</value>
  </data>
  <data name="WRN_IncorrectBooleanAssg" xml:space="preserve">
    <value>Assignment in conditional expression is always constant; did you mean to use == instead of = ?</value>
  </data>
  <data name="WRN_IncorrectBooleanAssg_Title" xml:space="preserve">
    <value>Assignment in conditional expression is always constant</value>
  </data>
  <data name="ERR_ProtectedInStruct" xml:space="preserve">
    <value>'{0}': new protected member declared in struct</value>
  </data>
  <data name="ERR_InconsistentIndexerNames" xml:space="preserve">
    <value>Two indexers have different names; the IndexerName attribute must be used with the same name on every indexer within a type</value>
  </data>
  <data name="ERR_ComImportWithUserCtor" xml:space="preserve">
    <value>A class with the ComImport attribute cannot have a user-defined constructor</value>
  </data>
  <data name="ERR_FieldCantHaveVoidType" xml:space="preserve">
    <value>Field cannot have void type</value>
  </data>
  <data name="WRN_NonObsoleteOverridingObsolete" xml:space="preserve">
    <value>Member '{0}' overrides obsolete member '{1}'. Add the Obsolete attribute to '{0}'.</value>
  </data>
  <data name="WRN_NonObsoleteOverridingObsolete_Title" xml:space="preserve">
    <value>Member overrides obsolete member</value>
  </data>
  <data name="ERR_SystemVoid" xml:space="preserve">
    <value>System.Void cannot be used from C# -- use typeof(void) to get the void type object</value>
  </data>
  <data name="ERR_ExplicitParamArray" xml:space="preserve">
    <value>Do not use 'System.ParamArrayAttribute'. Use the 'params' keyword instead.</value>
  </data>
  <data name="WRN_BitwiseOrSignExtend" xml:space="preserve">
    <value>Bitwise-or operator used on a sign-extended operand; consider casting to a smaller unsigned type first</value>
  </data>
  <data name="WRN_BitwiseOrSignExtend_Title" xml:space="preserve">
    <value>Bitwise-or operator used on a sign-extended operand</value>
  </data>
  <data name="WRN_BitwiseOrSignExtend_Description" xml:space="preserve">
    <value>The compiler implicitly widened and sign-extended a variable, and then used the resulting value in a bitwise OR operation. This can result in unexpected behavior.</value>
  </data>
  <data name="ERR_VolatileStruct" xml:space="preserve">
    <value>'{0}': a volatile field cannot be of the type '{1}'</value>
  </data>
  <data name="ERR_VolatileAndReadonly" xml:space="preserve">
    <value>'{0}': a field cannot be both volatile and readonly</value>
  </data>
  <data name="ERR_AbstractField" xml:space="preserve">
    <value>The modifier 'abstract' is not valid on fields. Try using a property instead.</value>
  </data>
  <data name="ERR_BogusExplicitImpl" xml:space="preserve">
    <value>'{0}' cannot implement '{1}' because it is not supported by the language</value>
  </data>
  <data name="ERR_ExplicitMethodImplAccessor" xml:space="preserve">
    <value>'{0}' explicit method implementation cannot implement '{1}' because it is an accessor</value>
  </data>
  <data name="WRN_CoClassWithoutComImport" xml:space="preserve">
    <value>'{0}' interface marked with 'CoClassAttribute' not marked with 'ComImportAttribute'</value>
  </data>
  <data name="WRN_CoClassWithoutComImport_Title" xml:space="preserve">
    <value>Interface marked with 'CoClassAttribute' not marked with 'ComImportAttribute'</value>
  </data>
  <data name="ERR_ConditionalWithOutParam" xml:space="preserve">
    <value>Conditional member '{0}' cannot have an out parameter</value>
  </data>
  <data name="ERR_AccessorImplementingMethod" xml:space="preserve">
    <value>Accessor '{0}' cannot implement interface member '{1}' for type '{2}'. Use an explicit interface implementation.</value>
  </data>
  <data name="ERR_AliasQualAsExpression" xml:space="preserve">
    <value>The namespace alias qualifier '::' always resolves to a type or namespace so is illegal here. Consider using '.' instead.</value>
  </data>
  <data name="ERR_DerivingFromATyVar" xml:space="preserve">
    <value>Cannot derive from '{0}' because it is a type parameter</value>
  </data>
  <data name="ERR_DuplicateTypeParameter" xml:space="preserve">
    <value>Duplicate type parameter '{0}'</value>
  </data>
  <data name="WRN_TypeParameterSameAsOuterTypeParameter" xml:space="preserve">
    <value>Type parameter '{0}' has the same name as the type parameter from outer type '{1}'</value>
  </data>
  <data name="WRN_TypeParameterSameAsOuterTypeParameter_Title" xml:space="preserve">
    <value>Type parameter has the same name as the type parameter from outer type</value>
  </data>
  <data name="WRN_TypeParameterSameAsOuterMethodTypeParameter" xml:space="preserve">
    <value>Type parameter '{0}' has the same name as the type parameter from outer method '{1}'</value>
  </data>
  <data name="WRN_TypeParameterSameAsOuterMethodTypeParameter_Title" xml:space="preserve">
    <value>Type parameter has the same type as the type parameter from outer method.</value>
  </data>
  <data name="ERR_TypeVariableSameAsParent" xml:space="preserve">
    <value>Type parameter '{0}' has the same name as the containing type, or method</value>
  </data>
  <data name="ERR_UnifyingInterfaceInstantiations" xml:space="preserve">
    <value>'{0}' cannot implement both '{1}' and '{2}' because they may unify for some type parameter substitutions</value>
  </data>
  <data name="ERR_TyVarNotFoundInConstraint" xml:space="preserve">
    <value>'{1}' does not define type parameter '{0}'</value>
  </data>
  <data name="ERR_BadBoundType" xml:space="preserve">
    <value>'{0}' is not a valid constraint. A type used as a constraint must be an interface, a non-sealed class or a type parameter.</value>
  </data>
  <data name="ERR_SpecialTypeAsBound" xml:space="preserve">
    <value>Constraint cannot be special class '{0}'</value>
  </data>
  <data name="ERR_BadVisBound" xml:space="preserve">
    <value>Inconsistent accessibility: constraint type '{1}' is less accessible than '{0}'</value>
  </data>
  <data name="ERR_LookupInTypeVariable" xml:space="preserve">
    <value>Cannot do member lookup in '{0}' because it is a type parameter</value>
  </data>
  <data name="ERR_BadConstraintType" xml:space="preserve">
    <value>Invalid constraint type. A type used as a constraint must be an interface, a non-sealed class or a type parameter.</value>
  </data>
  <data name="ERR_InstanceMemberInStaticClass" xml:space="preserve">
    <value>'{0}': cannot declare instance members in a static class</value>
  </data>
  <data name="ERR_StaticBaseClass" xml:space="preserve">
    <value>'{1}': cannot derive from static class '{0}'</value>
  </data>
  <data name="ERR_ConstructorInStaticClass" xml:space="preserve">
    <value>Static classes cannot have instance constructors</value>
  </data>
  <data name="ERR_DestructorInStaticClass" xml:space="preserve">
    <value>Static classes cannot contain destructors</value>
  </data>
  <data name="ERR_InstantiatingStaticClass" xml:space="preserve">
    <value>Cannot create an instance of the static class '{0}'</value>
  </data>
  <data name="ERR_StaticDerivedFromNonObject" xml:space="preserve">
    <value>Static class '{0}' cannot derive from type '{1}'. Static classes must derive from object.</value>
  </data>
  <data name="ERR_StaticClassInterfaceImpl" xml:space="preserve">
    <value>'{0}': static classes cannot implement interfaces</value>
  </data>
  <data name="ERR_RefStructInterfaceImpl" xml:space="preserve">
    <value>'{0}': ref structs cannot implement interfaces</value>
  </data>
  <data name="ERR_OperatorInStaticClass" xml:space="preserve">
    <value>'{0}': static classes cannot contain user-defined operators</value>
  </data>
  <data name="ERR_ConvertToStaticClass" xml:space="preserve">
    <value>Cannot convert to static type '{0}'</value>
  </data>
  <data name="ERR_ConstraintIsStaticClass" xml:space="preserve">
    <value>'{0}': static classes cannot be used as constraints</value>
  </data>
  <data name="ERR_GenericArgIsStaticClass" xml:space="preserve">
    <value>'{0}': static types cannot be used as type arguments</value>
  </data>
  <data name="ERR_ArrayOfStaticClass" xml:space="preserve">
    <value>'{0}': array elements cannot be of static type</value>
  </data>
  <data name="ERR_IndexerInStaticClass" xml:space="preserve">
    <value>'{0}': cannot declare indexers in a static class</value>
  </data>
  <data name="ERR_ParameterIsStaticClass" xml:space="preserve">
    <value>'{0}': static types cannot be used as parameters</value>
  </data>
  <data name="WRN_ParameterIsStaticClass" xml:space="preserve">
    <value>'{0}': static types cannot be used as parameters</value>
  </data>
  <data name="WRN_ParameterIsStaticClass_Title" xml:space="preserve">
    <value>Static types cannot be used as parameters</value>
  </data>
  <data name="ERR_ReturnTypeIsStaticClass" xml:space="preserve">
    <value>'{0}': static types cannot be used as return types</value>
  </data>
  <data name="WRN_ReturnTypeIsStaticClass" xml:space="preserve">
    <value>'{0}': static types cannot be used as return types</value>
  </data>
  <data name="WRN_ReturnTypeIsStaticClass_Title" xml:space="preserve">
    <value>Static types cannot be used as return types</value>
  </data>
  <data name="ERR_VarDeclIsStaticClass" xml:space="preserve">
    <value>Cannot declare a variable of static type '{0}'</value>
  </data>
  <data name="ERR_BadEmptyThrowInFinally" xml:space="preserve">
    <value>A throw statement with no arguments is not allowed in a finally clause that is nested inside the nearest enclosing catch clause</value>
  </data>
  <data name="ERR_InvalidSpecifier" xml:space="preserve">
    <value>'{0}' is not a valid format specifier</value>
  </data>
  <data name="WRN_AssignmentToLockOrDispose" xml:space="preserve">
    <value>Possibly incorrect assignment to local '{0}' which is the argument to a using or lock statement. The Dispose call or unlocking will happen on the original value of the local.</value>
  </data>
  <data name="WRN_AssignmentToLockOrDispose_Title" xml:space="preserve">
    <value>Possibly incorrect assignment to local which is the argument to a using or lock statement</value>
  </data>
  <data name="ERR_ForwardedTypeInThisAssembly" xml:space="preserve">
    <value>Type '{0}' is defined in this assembly, but a type forwarder is specified for it</value>
  </data>
  <data name="ERR_ForwardedTypeIsNested" xml:space="preserve">
    <value>Cannot forward type '{0}' because it is a nested type of '{1}'</value>
  </data>
  <data name="ERR_CycleInTypeForwarder" xml:space="preserve">
    <value>The type forwarder for type '{0}' in assembly '{1}' causes a cycle</value>
  </data>
  <data name="ERR_AssemblyNameOnNonModule" xml:space="preserve">
    <value>The /moduleassemblyname option may only be specified when building a target type of 'module'</value>
  </data>
  <data name="ERR_InvalidAssemblyName" xml:space="preserve">
    <value>Assembly reference '{0}' is invalid and cannot be resolved</value>
  </data>
  <data name="ERR_InvalidFwdType" xml:space="preserve">
    <value>Invalid type specified as an argument for TypeForwardedTo attribute</value>
  </data>
  <data name="ERR_CloseUnimplementedInterfaceMemberStatic" xml:space="preserve">
    <value>'{0}' does not implement instance interface member '{1}'. '{2}' cannot implement the interface member because it is static.</value>
  </data>
  <data name="ERR_CloseUnimplementedInterfaceMemberNotPublic" xml:space="preserve">
    <value>'{0}' does not implement interface member '{1}'. '{2}' cannot implement an interface member because it is not public.</value>
  </data>
  <data name="ERR_CloseUnimplementedInterfaceMemberWrongReturnType" xml:space="preserve">
    <value>'{0}' does not implement interface member '{1}'. '{2}' cannot implement '{1}' because it does not have the matching return type of '{3}'.</value>
  </data>
  <data name="ERR_DuplicateTypeForwarder" xml:space="preserve">
    <value>'{0}' duplicate TypeForwardedToAttribute</value>
  </data>
  <data name="ERR_ExpectedSelectOrGroup" xml:space="preserve">
    <value>A query body must end with a select clause or a group clause</value>
  </data>
  <data name="ERR_ExpectedContextualKeywordOn" xml:space="preserve">
    <value>Expected contextual keyword 'on'</value>
  </data>
  <data name="ERR_ExpectedContextualKeywordEquals" xml:space="preserve">
    <value>Expected contextual keyword 'equals'</value>
  </data>
  <data name="ERR_ExpectedContextualKeywordBy" xml:space="preserve">
    <value>Expected contextual keyword 'by'</value>
  </data>
  <data name="ERR_InvalidAnonymousTypeMemberDeclarator" xml:space="preserve">
    <value>Invalid anonymous type member declarator. Anonymous type members must be declared with a member assignment, simple name or member access.</value>
  </data>
  <data name="ERR_InvalidInitializerElementInitializer" xml:space="preserve">
    <value>Invalid initializer member declarator</value>
  </data>
  <data name="ERR_InconsistentLambdaParameterUsage" xml:space="preserve">
    <value>Inconsistent lambda parameter usage; parameter types must be all explicit or all implicit</value>
  </data>
  <data name="ERR_PartialMethodInvalidModifier" xml:space="preserve">
    <value>A partial method cannot have the 'abstract' modifier</value>
  </data>
  <data name="ERR_PartialMethodOnlyInPartialClass" xml:space="preserve">
    <value>A partial method must be declared within a partial type</value>
  </data>
  <data name="ERR_PartialMethodNotExplicit" xml:space="preserve">
    <value>A partial method may not explicitly implement an interface method</value>
  </data>
  <data name="ERR_PartialMethodExtensionDifference" xml:space="preserve">
    <value>Both partial method declarations must be extension methods or neither may be an extension method</value>
  </data>
  <data name="ERR_PartialMethodOnlyOneLatent" xml:space="preserve">
    <value>A partial method may not have multiple defining declarations</value>
  </data>
  <data name="ERR_PartialMethodOnlyOneActual" xml:space="preserve">
    <value>A partial method may not have multiple implementing declarations</value>
  </data>
  <data name="ERR_PartialMethodParamsDifference" xml:space="preserve">
    <value>Both partial method declarations must use a params parameter or neither may use a params parameter</value>
  </data>
  <data name="ERR_PartialMethodMustHaveLatent" xml:space="preserve">
    <value>No defining declaration found for implementing declaration of partial method '{0}'</value>
  </data>
  <data name="ERR_PartialMethodInconsistentTupleNames" xml:space="preserve">
    <value>Both partial method declarations, '{0}' and '{1}', must use the same tuple element names.</value>
  </data>
  <data name="ERR_PartialMethodInconsistentConstraints" xml:space="preserve">
    <value>Partial method declarations of '{0}' have inconsistent constraints for type parameter '{1}'</value>
  </data>
  <data name="ERR_PartialMethodToDelegate" xml:space="preserve">
    <value>Cannot create delegate from method '{0}' because it is a partial method without an implementing declaration</value>
  </data>
  <data name="ERR_PartialMethodStaticDifference" xml:space="preserve">
    <value>Both partial method declarations must be static or neither may be static</value>
  </data>
  <data name="ERR_PartialMethodUnsafeDifference" xml:space="preserve">
    <value>Both partial method declarations must be unsafe or neither may be unsafe</value>
  </data>
  <data name="ERR_PartialMethodInExpressionTree" xml:space="preserve">
    <value>Partial methods with only a defining declaration or removed conditional methods cannot be used in expression trees</value>
  </data>
  <data name="WRN_ObsoleteOverridingNonObsolete" xml:space="preserve">
    <value>Obsolete member '{0}' overrides non-obsolete member '{1}'</value>
  </data>
  <data name="WRN_ObsoleteOverridingNonObsolete_Title" xml:space="preserve">
    <value>Obsolete member overrides non-obsolete member</value>
  </data>
  <data name="WRN_DebugFullNameTooLong" xml:space="preserve">
    <value>The fully qualified name for '{0}' is too long for debug information. Compile without '/debug' option.</value>
  </data>
  <data name="WRN_DebugFullNameTooLong_Title" xml:space="preserve">
    <value>Fully qualified name is too long for debug information</value>
  </data>
  <data name="ERR_ImplicitlyTypedVariableAssignedBadValue" xml:space="preserve">
    <value>Cannot assign {0} to an implicitly-typed variable</value>
  </data>
  <data name="ERR_ImplicitlyTypedVariableWithNoInitializer" xml:space="preserve">
    <value>Implicitly-typed variables must be initialized</value>
  </data>
  <data name="ERR_ImplicitlyTypedVariableMultipleDeclarator" xml:space="preserve">
    <value>Implicitly-typed variables cannot have multiple declarators</value>
  </data>
  <data name="ERR_ImplicitlyTypedVariableAssignedArrayInitializer" xml:space="preserve">
    <value>Cannot initialize an implicitly-typed variable with an array initializer</value>
  </data>
  <data name="ERR_ImplicitlyTypedLocalCannotBeFixed" xml:space="preserve">
    <value>Implicitly-typed local variables cannot be fixed</value>
  </data>
  <data name="ERR_ImplicitlyTypedVariableCannotBeConst" xml:space="preserve">
    <value>Implicitly-typed variables cannot be constant</value>
  </data>
  <data name="WRN_ExternCtorNoImplementation" xml:space="preserve">
    <value>Constructor '{0}' is marked external</value>
  </data>
  <data name="WRN_ExternCtorNoImplementation_Title" xml:space="preserve">
    <value>Constructor is marked external</value>
  </data>
  <data name="ERR_TypeVarNotFound" xml:space="preserve">
    <value>The contextual keyword 'var' may only appear within a local variable declaration or in script code</value>
  </data>
  <data name="ERR_ImplicitlyTypedArrayNoBestType" xml:space="preserve">
    <value>No best type found for implicitly-typed array</value>
  </data>
  <data name="ERR_AnonymousTypePropertyAssignedBadValue" xml:space="preserve">
    <value>Cannot assign '{0}' to anonymous type property</value>
  </data>
  <data name="ERR_ExpressionTreeContainsBaseAccess" xml:space="preserve">
    <value>An expression tree may not contain a base access</value>
  </data>
  <data name="ERR_ExpressionTreeContainsTupleBinOp" xml:space="preserve">
    <value>An expression tree may not contain a tuple == or != operator</value>
  </data>
  <data name="ERR_ExpressionTreeContainsAssignment" xml:space="preserve">
    <value>An expression tree may not contain an assignment operator</value>
  </data>
  <data name="ERR_AnonymousTypeDuplicatePropertyName" xml:space="preserve">
    <value>An anonymous type cannot have multiple properties with the same name</value>
  </data>
  <data name="ERR_StatementLambdaToExpressionTree" xml:space="preserve">
    <value>A lambda expression with a statement body cannot be converted to an expression tree</value>
  </data>
  <data name="ERR_ExpressionTreeMustHaveDelegate" xml:space="preserve">
    <value>Cannot convert lambda to an expression tree whose type argument '{0}' is not a delegate type</value>
  </data>
  <data name="ERR_AnonymousTypeNotAvailable" xml:space="preserve">
    <value>Cannot use anonymous type in a constant expression</value>
  </data>
  <data name="ERR_LambdaInIsAs" xml:space="preserve">
    <value>The first operand of an 'is' or 'as' operator may not be a lambda expression, anonymous method, or method group.</value>
  </data>
  <data name="ERR_TypelessTupleInAs" xml:space="preserve">
    <value>The first operand of an 'as' operator may not be a tuple literal without a natural type.</value>
  </data>
  <data name="ERR_ExpressionTreeContainsMultiDimensionalArrayInitializer" xml:space="preserve">
    <value>An expression tree may not contain a multidimensional array initializer</value>
  </data>
  <data name="ERR_MissingArgument" xml:space="preserve">
    <value>Argument missing</value>
  </data>
  <data name="ERR_VariableUsedBeforeDeclaration" xml:space="preserve">
    <value>Cannot use local variable '{0}' before it is declared</value>
  </data>
  <data name="ERR_RecursivelyTypedVariable" xml:space="preserve">
    <value>Type of '{0}' cannot be inferred since its initializer directly or indirectly refers to the definition.</value>
  </data>
  <data name="ERR_UnassignedThisAutoPropertyUnsupportedVersion" xml:space="preserve">
    <value>Auto-implemented property '{0}' must be fully assigned before control is returned to the caller. Consider updating to language version '{1}' to auto-default the property.</value>
  </data>
  <data name="WRN_UnassignedThisAutoPropertyUnsupportedVersion" xml:space="preserve">
    <value>Auto-implemented property '{0}' must be fully assigned before control is returned to the caller. Consider updating to language version '{1}' to auto-default the property.</value>
  </data>
  <data name="WRN_UnassignedThisAutoPropertyUnsupportedVersion_Title" xml:space="preserve">
    <value>An auto-implemented property must be fully assigned before control is returned to the caller. Consider updating the language version to auto-default the property.</value>
  </data>
  <data name="ERR_VariableUsedBeforeDeclarationAndHidesField" xml:space="preserve">
    <value>Cannot use local variable '{0}' before it is declared. The declaration of the local variable hides the field '{1}'.</value>
  </data>
  <data name="ERR_ExpressionTreeContainsBadCoalesce" xml:space="preserve">
    <value>An expression tree lambda may not contain a coalescing operator with a null or default literal left-hand side</value>
  </data>
  <data name="ERR_IdentifierExpected" xml:space="preserve">
    <value>Identifier expected</value>
  </data>
  <data name="ERR_SemicolonExpected" xml:space="preserve">
    <value>; expected</value>
  </data>
  <data name="ERR_SyntaxError" xml:space="preserve">
    <value>Syntax error, '{0}' expected</value>
  </data>
  <data name="ERR_DuplicateModifier" xml:space="preserve">
    <value>Duplicate '{0}' modifier</value>
  </data>
  <data name="ERR_DuplicateAccessor" xml:space="preserve">
    <value>Property accessor already defined</value>
  </data>
  <data name="ERR_IntegralTypeExpected" xml:space="preserve">
    <value>Type byte, sbyte, short, ushort, int, uint, long, or ulong expected</value>
  </data>
  <data name="ERR_IllegalEscape" xml:space="preserve">
    <value>Unrecognized escape sequence</value>
  </data>
  <data name="ERR_NewlineInConst" xml:space="preserve">
    <value>Newline in constant</value>
  </data>
  <data name="ERR_EmptyCharConst" xml:space="preserve">
    <value>Empty character literal</value>
  </data>
  <data name="ERR_TooManyCharsInConst" xml:space="preserve">
    <value>Too many characters in character literal</value>
  </data>
  <data name="ERR_InvalidNumber" xml:space="preserve">
    <value>Invalid number</value>
  </data>
  <data name="ERR_GetOrSetExpected" xml:space="preserve">
    <value>A get or set accessor expected</value>
  </data>
  <data name="ERR_ClassTypeExpected" xml:space="preserve">
    <value>An object, string, or class type expected</value>
  </data>
  <data name="ERR_NamedArgumentExpected" xml:space="preserve">
    <value>Named attribute argument expected</value>
  </data>
  <data name="ERR_TooManyCatches" xml:space="preserve">
    <value>Catch clauses cannot follow the general catch clause of a try statement</value>
  </data>
  <data name="ERR_ThisOrBaseExpected" xml:space="preserve">
    <value>Keyword 'this' or 'base' expected</value>
  </data>
  <data name="ERR_OvlUnaryOperatorExpected" xml:space="preserve">
    <value>Overloadable unary operator expected</value>
  </data>
  <data name="ERR_OvlBinaryOperatorExpected" xml:space="preserve">
    <value>Overloadable binary operator expected</value>
  </data>
  <data name="ERR_IntOverflow" xml:space="preserve">
    <value>Integral constant is too large</value>
  </data>
  <data name="ERR_EOFExpected" xml:space="preserve">
    <value>Type or namespace definition, or end-of-file expected</value>
  </data>
  <data name="ERR_GlobalDefinitionOrStatementExpected" xml:space="preserve">
    <value>Member definition, statement, or end-of-file expected</value>
  </data>
  <data name="ERR_BadEmbeddedStmt" xml:space="preserve">
    <value>Embedded statement cannot be a declaration or labeled statement</value>
  </data>
  <data name="ERR_PPDirectiveExpected" xml:space="preserve">
    <value>Preprocessor directive expected</value>
  </data>
  <data name="ERR_EndOfPPLineExpected" xml:space="preserve">
    <value>Single-line comment or end-of-line expected</value>
  </data>
  <data name="ERR_CloseParenExpected" xml:space="preserve">
    <value>) expected</value>
  </data>
  <data name="ERR_EndifDirectiveExpected" xml:space="preserve">
    <value>#endif directive expected</value>
  </data>
  <data name="ERR_UnexpectedDirective" xml:space="preserve">
    <value>Unexpected preprocessor directive</value>
  </data>
  <data name="ERR_ErrorDirective" xml:space="preserve">
    <value>#error: '{0}'</value>
  </data>
  <data name="WRN_WarningDirective" xml:space="preserve">
    <value>#warning: '{0}'</value>
  </data>
  <data name="WRN_WarningDirective_Title" xml:space="preserve">
    <value>#warning directive</value>
  </data>
  <data name="ERR_TypeExpected" xml:space="preserve">
    <value>Type expected</value>
  </data>
  <data name="ERR_PPDefFollowsToken" xml:space="preserve">
    <value>Cannot define/undefine preprocessor symbols after first token in file</value>
  </data>
  <data name="ERR_PPReferenceFollowsToken" xml:space="preserve">
    <value>Cannot use #r after first token in file</value>
  </data>
  <data name="ERR_OpenEndedComment" xml:space="preserve">
    <value>End-of-file found, '*/' expected</value>
  </data>
  <data name="ERR_Merge_conflict_marker_encountered" xml:space="preserve">
    <value>Merge conflict marker encountered</value>
  </data>
  <data name="ERR_NoRefOutWhenRefOnly" xml:space="preserve">
    <value>Do not use refout when using refonly.</value>
  </data>
  <data name="ERR_NoNetModuleOutputWhenRefOutOrRefOnly" xml:space="preserve">
    <value>Cannot compile net modules when using /refout or /refonly.</value>
  </data>
  <data name="ERR_OvlOperatorExpected" xml:space="preserve">
    <value>Overloadable operator expected</value>
  </data>
  <data name="ERR_EndRegionDirectiveExpected" xml:space="preserve">
    <value>#endregion directive expected</value>
  </data>
  <data name="ERR_UnterminatedStringLit" xml:space="preserve">
    <value>Unterminated string literal</value>
  </data>
  <data name="ERR_BadDirectivePlacement" xml:space="preserve">
    <value>Preprocessor directives must appear as the first non-whitespace character on a line</value>
  </data>
  <data name="ERR_IdentifierExpectedKW" xml:space="preserve">
    <value>Identifier expected; '{1}' is a keyword</value>
  </data>
  <data name="ERR_SemiOrLBraceExpected" xml:space="preserve">
    <value>{ or ; expected</value>
  </data>
  <data name="ERR_MultiTypeInDeclaration" xml:space="preserve">
    <value>Cannot use more than one type in a for, using, fixed, or declaration statement</value>
  </data>
  <data name="ERR_AddOrRemoveExpected" xml:space="preserve">
    <value>An add or remove accessor expected</value>
  </data>
  <data name="ERR_UnexpectedCharacter" xml:space="preserve">
    <value>Unexpected character '{0}'</value>
  </data>
  <data name="ERR_UnexpectedToken" xml:space="preserve">
    <value>Unexpected token '{0}'</value>
  </data>
  <data name="ERR_ProtectedInStatic" xml:space="preserve">
    <value>'{0}': static classes cannot contain protected members</value>
  </data>
  <data name="WRN_UnreachableGeneralCatch" xml:space="preserve">
    <value>A previous catch clause already catches all exceptions. All non-exceptions thrown will be wrapped in a System.Runtime.CompilerServices.RuntimeWrappedException.</value>
  </data>
  <data name="WRN_UnreachableGeneralCatch_Title" xml:space="preserve">
    <value>A previous catch clause already catches all exceptions</value>
  </data>
  <data name="WRN_UnreachableGeneralCatch_Description" xml:space="preserve">
    <value>This warning is caused when a catch() block has no specified exception type after a catch (System.Exception e) block. The warning advises that the catch() block will not catch any exceptions.

A catch() block after a catch (System.Exception e) block can catch non-CLS exceptions if the RuntimeCompatibilityAttribute is set to false in the AssemblyInfo.cs file: [assembly: RuntimeCompatibilityAttribute(WrapNonExceptionThrows = false)]. If this attribute is not set explicitly to false, all thrown non-CLS exceptions are wrapped as Exceptions and the catch (System.Exception e) block catches them.</value>
  </data>
  <data name="ERR_IncrementLvalueExpected" xml:space="preserve">
    <value>The operand of an increment or decrement operator must be a variable, property or indexer</value>
  </data>
  <data name="ERR_NoSuchMemberOrExtension" xml:space="preserve">
    <value>'{0}' does not contain a definition for '{1}' and no accessible extension method '{1}' accepting a first argument of type '{0}' could be found (are you missing a using directive or an assembly reference?)</value>
  </data>
  <data name="ERR_NoSuchMemberOrExtensionNeedUsing" xml:space="preserve">
    <value>'{0}' does not contain a definition for '{1}' and no extension method '{1}' accepting a first argument of type '{0}' could be found (are you missing a using directive for '{2}'?)</value>
  </data>
  <data name="ERR_BadThisParam" xml:space="preserve">
    <value>Method '{0}' has a parameter modifier 'this' which is not on the first parameter</value>
  </data>
  <data name="ERR_BadParameterModifiers" xml:space="preserve">
    <value> The parameter modifier '{0}' cannot be used with '{1}'</value>
  </data>
  <data name="ERR_BadTypeforThis" xml:space="preserve">
    <value>The first parameter of an extension method cannot be of type '{0}'</value>
  </data>
  <data name="ERR_BadParamModThis" xml:space="preserve">
    <value>A parameter array cannot be used with 'this' modifier on an extension method</value>
  </data>
  <data name="ERR_BadExtensionMeth" xml:space="preserve">
    <value>Extension method must be static</value>
  </data>
  <data name="ERR_BadExtensionAgg" xml:space="preserve">
    <value>Extension method must be defined in a non-generic static class</value>
  </data>
  <data name="ERR_DupParamMod" xml:space="preserve">
    <value>A parameter can only have one '{0}' modifier</value>
  </data>
  <data name="ERR_ExtensionMethodsDecl" xml:space="preserve">
    <value>Extension methods must be defined in a top level static class; {0} is a nested class</value>
  </data>
  <data name="ERR_ExtensionAttrNotFound" xml:space="preserve">
    <value>Cannot define a new extension method because the compiler required type '{0}' cannot be found. Are you missing a reference to System.Core.dll?</value>
  </data>
  <data name="ERR_ExplicitExtension" xml:space="preserve">
    <value>Do not use 'System.Runtime.CompilerServices.ExtensionAttribute'. Use the 'this' keyword instead.</value>
  </data>
  <data name="ERR_ExplicitDynamicAttr" xml:space="preserve">
    <value>Do not use 'System.Runtime.CompilerServices.DynamicAttribute'. Use the 'dynamic' keyword instead.</value>
  </data>
  <data name="ERR_NoDynamicPhantomOnBaseCtor" xml:space="preserve">
    <value>The constructor call needs to be dynamically dispatched, but cannot be because it is part of a constructor initializer. Consider casting the dynamic arguments.</value>
  </data>
  <data name="ERR_ValueTypeExtDelegate" xml:space="preserve">
    <value>Extension method '{0}' defined on value type '{1}' cannot be used to create delegates</value>
  </data>
  <data name="ERR_BadArgCount" xml:space="preserve">
    <value>No overload for method '{0}' takes {1} arguments</value>
  </data>
  <data name="ERR_BadArgType" xml:space="preserve">
    <value>Argument {0}: cannot convert from '{1}' to '{2}'</value>
  </data>
  <data name="ERR_NoSourceFile" xml:space="preserve">
    <value>Source file '{0}' could not be opened -- {1}</value>
  </data>
  <data name="ERR_CantRefResource" xml:space="preserve">
    <value>Cannot link resource files when building a module</value>
  </data>
  <data name="ERR_ResourceNotUnique" xml:space="preserve">
    <value>Resource identifier '{0}' has already been used in this assembly</value>
  </data>
  <data name="ERR_ResourceFileNameNotUnique" xml:space="preserve">
    <value>Each linked resource and module must have a unique filename. Filename '{0}' is specified more than once in this assembly</value>
  </data>
  <data name="ERR_ImportNonAssembly" xml:space="preserve">
    <value>The referenced file '{0}' is not an assembly</value>
  </data>
  <data name="ERR_RefLvalueExpected" xml:space="preserve">
    <value>A ref or out value must be an assignable variable</value>
  </data>
  <data name="ERR_BaseInStaticMeth" xml:space="preserve">
    <value>Keyword 'base' is not available in a static method</value>
  </data>
  <data name="ERR_BaseInBadContext" xml:space="preserve">
    <value>Keyword 'base' is not available in the current context</value>
  </data>
  <data name="ERR_RbraceExpected" xml:space="preserve">
    <value>} expected</value>
  </data>
  <data name="ERR_LbraceExpected" xml:space="preserve">
    <value>{ expected</value>
  </data>
  <data name="ERR_InExpected" xml:space="preserve">
    <value>'in' expected</value>
  </data>
  <data name="ERR_InvalidPreprocExpr" xml:space="preserve">
    <value>Invalid preprocessor expression</value>
  </data>
  <data name="ERR_InvalidMemberDecl" xml:space="preserve">
    <value>Invalid token '{0}' in class, record, struct, or interface member declaration</value>
  </data>
  <data name="ERR_MemberNeedsType" xml:space="preserve">
    <value>Method must have a return type</value>
  </data>
  <data name="ERR_BadBaseType" xml:space="preserve">
    <value>Invalid base type</value>
  </data>
  <data name="WRN_EmptySwitch" xml:space="preserve">
    <value>Empty switch block</value>
  </data>
  <data name="WRN_EmptySwitch_Title" xml:space="preserve">
    <value>Empty switch block</value>
  </data>
  <data name="ERR_ExpectedEndTry" xml:space="preserve">
    <value>Expected catch or finally</value>
  </data>
  <data name="ERR_InvalidExprTerm" xml:space="preserve">
    <value>Invalid expression term '{0}'</value>
  </data>
  <data name="ERR_BadNewExpr" xml:space="preserve">
    <value>A new expression requires an argument list or (), [], or {} after type</value>
  </data>
  <data name="ERR_NoNamespacePrivate" xml:space="preserve">
    <value>Elements defined in a namespace cannot be explicitly declared as private, protected, protected internal, or private protected</value>
  </data>
  <data name="ERR_BadVarDecl" xml:space="preserve">
    <value>Expected ; or = (cannot specify constructor arguments in declaration)</value>
  </data>
  <data name="ERR_UsingAfterElements" xml:space="preserve">
    <value>A using clause must precede all other elements defined in the namespace except extern alias declarations</value>
  </data>
  <data name="ERR_BadBinOpArgs" xml:space="preserve">
    <value>Overloaded binary operator '{0}' takes two parameters</value>
  </data>
  <data name="ERR_BadUnOpArgs" xml:space="preserve">
    <value>Overloaded unary operator '{0}' takes one parameter</value>
  </data>
  <data name="ERR_NoVoidParameter" xml:space="preserve">
    <value>Invalid parameter type 'void'</value>
  </data>
  <data name="ERR_DuplicateAlias" xml:space="preserve">
    <value>The using alias '{0}' appeared previously in this namespace</value>
  </data>
  <data name="ERR_BadProtectedAccess" xml:space="preserve">
    <value>Cannot access protected member '{0}' via a qualifier of type '{1}'; the qualifier must be of type '{2}' (or derived from it)</value>
  </data>
  <data name="ERR_AddModuleAssembly" xml:space="preserve">
    <value>'{0}' cannot be added to this assembly because it already is an assembly</value>
  </data>
  <data name="ERR_BindToBogusProp2" xml:space="preserve">
    <value>Property, indexer, or event '{0}' is not supported by the language; try directly calling accessor methods '{1}' or '{2}'</value>
  </data>
  <data name="ERR_BindToBogusProp1" xml:space="preserve">
    <value>Property, indexer, or event '{0}' is not supported by the language; try directly calling accessor method '{1}'</value>
  </data>
  <data name="ERR_NoVoidHere" xml:space="preserve">
    <value>Keyword 'void' cannot be used in this context</value>
  </data>
  <data name="ERR_IndexerNeedsParam" xml:space="preserve">
    <value>Indexers must have at least one parameter</value>
  </data>
  <data name="ERR_BadArraySyntax" xml:space="preserve">
    <value>Array type specifier, [], must appear before parameter name</value>
  </data>
  <data name="ERR_BadOperatorSyntax" xml:space="preserve">
    <value>Declaration is not valid; use '{0} operator &lt;dest-type&gt; (...' instead</value>
  </data>
  <data name="ERR_MainClassNotFound" xml:space="preserve">
    <value>Could not find '{0}' specified for Main method</value>
  </data>
  <data name="ERR_MainClassNotClass" xml:space="preserve">
    <value>'{0}' specified for Main method must be a non-generic class, record, struct, or interface</value>
  </data>
  <data name="ERR_NoMainInClass" xml:space="preserve">
    <value>'{0}' does not have a suitable static 'Main' method</value>
  </data>
  <data name="ERR_MainClassIsImport" xml:space="preserve">
    <value>Cannot use '{0}' for Main method because it is imported</value>
  </data>
  <data name="ERR_OutputNeedsName" xml:space="preserve">
    <value>Outputs without source must have the /out option specified</value>
  </data>
  <data name="ERR_NoOutputDirectory" xml:space="preserve">
    <value>Output directory could not be determined</value>
  </data>
  <data name="ERR_CantHaveWin32ResAndManifest" xml:space="preserve">
    <value>Conflicting options specified: Win32 resource file; Win32 manifest</value>
  </data>
  <data name="ERR_CantHaveWin32ResAndIcon" xml:space="preserve">
    <value>Conflicting options specified: Win32 resource file; Win32 icon</value>
  </data>
  <data name="ERR_CantReadResource" xml:space="preserve">
    <value>Error reading resource '{0}' -- '{1}'</value>
  </data>
  <data name="ERR_DocFileGen" xml:space="preserve">
    <value>Error writing to XML documentation file: {0}</value>
  </data>
  <data name="WRN_XMLParseError" xml:space="preserve">
    <value>XML comment has badly formed XML -- '{0}'</value>
  </data>
  <data name="WRN_XMLParseError_Title" xml:space="preserve">
    <value>XML comment has badly formed XML</value>
  </data>
  <data name="WRN_DuplicateParamTag" xml:space="preserve">
    <value>XML comment has a duplicate param tag for '{0}'</value>
  </data>
  <data name="WRN_DuplicateParamTag_Title" xml:space="preserve">
    <value>XML comment has a duplicate param tag</value>
  </data>
  <data name="WRN_UnmatchedParamTag" xml:space="preserve">
    <value>XML comment has a param tag for '{0}', but there is no parameter by that name</value>
  </data>
  <data name="WRN_UnmatchedParamTag_Title" xml:space="preserve">
    <value>XML comment has a param tag, but there is no parameter by that name</value>
  </data>
  <data name="WRN_UnmatchedParamRefTag" xml:space="preserve">
    <value>XML comment on '{1}' has a paramref tag for '{0}', but there is no parameter by that name</value>
  </data>
  <data name="WRN_UnmatchedParamRefTag_Title" xml:space="preserve">
    <value>XML comment has a paramref tag, but there is no parameter by that name</value>
  </data>
  <data name="WRN_MissingParamTag" xml:space="preserve">
    <value>Parameter '{0}' has no matching param tag in the XML comment for '{1}' (but other parameters do)</value>
  </data>
  <data name="WRN_MissingParamTag_Title" xml:space="preserve">
    <value>Parameter has no matching param tag in the XML comment (but other parameters do)</value>
  </data>
  <data name="WRN_BadXMLRef" xml:space="preserve">
    <value>XML comment has cref attribute '{0}' that could not be resolved</value>
  </data>
  <data name="WRN_BadXMLRef_Title" xml:space="preserve">
    <value>XML comment has cref attribute that could not be resolved</value>
  </data>
  <data name="ERR_BadStackAllocExpr" xml:space="preserve">
    <value>A stackalloc expression requires [] after type</value>
  </data>
  <data name="ERR_InvalidLineNumber" xml:space="preserve">
    <value>The line number specified for #line directive is missing or invalid</value>
  </data>
  <data name="ERR_MissingPPFile" xml:space="preserve">
    <value>Quoted file name, single-line comment or end-of-line expected</value>
  </data>
  <data name="ERR_ExpectedPPFile" xml:space="preserve">
    <value>Quoted file name expected</value>
  </data>
  <data name="ERR_ReferenceDirectiveOnlyAllowedInScripts" xml:space="preserve">
    <value>#r is only allowed in scripts</value>
  </data>
  <data name="ERR_ForEachMissingMember" xml:space="preserve">
    <value>foreach statement cannot operate on variables of type '{0}' because '{0}' does not contain a public instance or extension definition for '{1}'</value>
  </data>
  <data name="ERR_AwaitForEachMissingMember" xml:space="preserve">
    <value>Asynchronous foreach statement cannot operate on variables of type '{0}' because '{0}' does not contain a suitable public instance or extension definition for '{1}'</value>
  </data>
  <data name="ERR_ForEachMissingMemberWrongAsync" xml:space="preserve">
    <value>foreach statement cannot operate on variables of type '{0}' because '{0}' does not contain a public instance or extension definition for '{1}'. Did you mean 'await foreach' rather than 'foreach'?</value>
  </data>
  <data name="ERR_AwaitForEachMissingMemberWrongAsync" xml:space="preserve">
    <value>Asynchronous foreach statement cannot operate on variables of type '{0}' because '{0}' does not contain a public instance or extension definition for '{1}'. Did you mean 'foreach' rather than 'await foreach'?</value>
  </data>
  <data name="ERR_PossibleAsyncIteratorWithoutYield" xml:space="preserve">
    <value>The body of an async-iterator method must contain a 'yield' statement.</value>
  </data>
  <data name="ERR_PossibleAsyncIteratorWithoutYieldOrAwait" xml:space="preserve">
    <value>The body of an async-iterator method must contain a 'yield' statement. Consider removing 'async' from the method declaration or adding a 'yield' statement.</value>
  </data>
  <data name="ERR_StaticLocalFunctionCannotCaptureVariable" xml:space="preserve">
    <value>A static local function cannot contain a reference to '{0}'.</value>
  </data>
  <data name="ERR_StaticLocalFunctionCannotCaptureThis" xml:space="preserve">
    <value>A static local function cannot contain a reference to 'this' or 'base'.</value>
  </data>
  <data name="WRN_BadXMLRefParamType" xml:space="preserve">
    <value>Invalid type for parameter {0} in XML comment cref attribute: '{1}'</value>
  </data>
  <data name="WRN_BadXMLRefParamType_Title" xml:space="preserve">
    <value>Invalid type for parameter in XML comment cref attribute</value>
  </data>
  <data name="WRN_BadXMLRefReturnType" xml:space="preserve">
    <value>Invalid return type in XML comment cref attribute</value>
  </data>
  <data name="WRN_BadXMLRefReturnType_Title" xml:space="preserve">
    <value>Invalid return type in XML comment cref attribute</value>
  </data>
  <data name="ERR_BadWin32Res" xml:space="preserve">
    <value>Error reading Win32 resources -- {0}</value>
  </data>
  <data name="WRN_BadXMLRefSyntax" xml:space="preserve">
    <value>XML comment has syntactically incorrect cref attribute '{0}'</value>
  </data>
  <data name="WRN_BadXMLRefSyntax_Title" xml:space="preserve">
    <value>XML comment has syntactically incorrect cref attribute</value>
  </data>
  <data name="ERR_BadModifierLocation" xml:space="preserve">
    <value>Member modifier '{0}' must precede the member type and name</value>
  </data>
  <data name="ERR_MissingArraySize" xml:space="preserve">
    <value>Array creation must have array size or array initializer</value>
  </data>
  <data name="WRN_UnprocessedXMLComment" xml:space="preserve">
    <value>XML comment is not placed on a valid language element</value>
  </data>
  <data name="WRN_UnprocessedXMLComment_Title" xml:space="preserve">
    <value>XML comment is not placed on a valid language element</value>
  </data>
  <data name="WRN_FailedInclude" xml:space="preserve">
    <value>Unable to include XML fragment '{1}' of file '{0}' -- {2}</value>
  </data>
  <data name="WRN_FailedInclude_Title" xml:space="preserve">
    <value>Unable to include XML fragment</value>
  </data>
  <data name="WRN_InvalidInclude" xml:space="preserve">
    <value>Invalid XML include element -- {0}</value>
  </data>
  <data name="WRN_InvalidInclude_Title" xml:space="preserve">
    <value>Invalid XML include element</value>
  </data>
  <data name="WRN_MissingXMLComment" xml:space="preserve">
    <value>Missing XML comment for publicly visible type or member '{0}'</value>
  </data>
  <data name="WRN_MissingXMLComment_Title" xml:space="preserve">
    <value>Missing XML comment for publicly visible type or member</value>
  </data>
  <data name="WRN_MissingXMLComment_Description" xml:space="preserve">
    <value>The /doc compiler option was specified, but one or more constructs did not have comments.</value>
  </data>
  <data name="WRN_XMLParseIncludeError" xml:space="preserve">
    <value>Badly formed XML in included comments file -- '{0}'</value>
  </data>
  <data name="WRN_XMLParseIncludeError_Title" xml:space="preserve">
    <value>Badly formed XML in included comments file</value>
  </data>
  <data name="ERR_BadDelArgCount" xml:space="preserve">
    <value>Delegate '{0}' does not take {1} arguments</value>
  </data>
  <data name="ERR_UnexpectedSemicolon" xml:space="preserve">
    <value>Semicolon after method or accessor block is not valid</value>
  </data>
  <data name="ERR_MethodReturnCantBeRefAny" xml:space="preserve">
    <value>The return type of a method, delegate, or function pointer cannot be '{0}'</value>
  </data>
  <data name="ERR_CompileCancelled" xml:space="preserve">
    <value>Compilation cancelled by user</value>
  </data>
  <data name="ERR_MethodArgCantBeRefAny" xml:space="preserve">
    <value>Cannot make reference to variable of type '{0}'</value>
  </data>
  <data name="ERR_AssgReadonlyLocal" xml:space="preserve">
    <value>Cannot assign to '{0}' because it is read-only</value>
  </data>
  <data name="ERR_RefReadonlyLocal" xml:space="preserve">
    <value>Cannot use '{0}' as a ref or out value because it is read-only</value>
  </data>
  <data name="ERR_CantUseRequiredAttribute" xml:space="preserve">
    <value>The RequiredAttribute attribute is not permitted on C# types</value>
  </data>
  <data name="ERR_NoModifiersOnAccessor" xml:space="preserve">
    <value>Modifiers cannot be placed on event accessor declarations</value>
  </data>
  <data name="ERR_ParamsCantBeWithModifier" xml:space="preserve">
    <value>The params parameter cannot be declared as {0}</value>
  </data>
  <data name="ERR_ReturnNotLValue" xml:space="preserve">
    <value>Cannot modify the return value of '{0}' because it is not a variable</value>
  </data>
  <data name="ERR_MissingCoClass" xml:space="preserve">
    <value>The managed coclass wrapper class '{0}' for interface '{1}' cannot be found (are you missing an assembly reference?)</value>
  </data>
  <data name="ERR_AmbiguousAttribute" xml:space="preserve">
    <value>'{0}' is ambiguous between '{1}' and '{2}'. Either use '@{0}' or explicitly include the 'Attribute' suffix.</value>
  </data>
  <data name="ERR_BadArgExtraRef" xml:space="preserve">
    <value>Argument {0} may not be passed with the '{1}' keyword</value>
  </data>
  <data name="WRN_CmdOptionConflictsSource" xml:space="preserve">
    <value>Option '{0}' overrides attribute '{1}' given in a source file or added module</value>
  </data>
  <data name="WRN_CmdOptionConflictsSource_Title" xml:space="preserve">
    <value>Option overrides attribute given in a source file or added module</value>
  </data>
  <data name="WRN_CmdOptionConflictsSource_Description" xml:space="preserve">
    <value>This warning occurs if the assembly attributes AssemblyKeyFileAttribute or AssemblyKeyNameAttribute found in source conflict with the /keyfile or /keycontainer command line option or key file name or key container specified in the Project Properties.</value>
  </data>
  <data name="ERR_BadCompatMode" xml:space="preserve">
    <value>Invalid option '{0}' for /langversion. Use '/langversion:?' to list supported values.</value>
  </data>
  <data name="ERR_DelegateOnConditional" xml:space="preserve">
    <value>Cannot create delegate with '{0}' because it or a method it overrides has a Conditional attribute</value>
  </data>
  <data name="ERR_CantMakeTempFile" xml:space="preserve">
    <value>Cannot create temporary file -- {0}</value>
  </data>
  <data name="ERR_BadArgRef" xml:space="preserve">
    <value>Argument {0} must be passed with the '{1}' keyword</value>
  </data>
  <data name="ERR_YieldInAnonMeth" xml:space="preserve">
    <value>The yield statement cannot be used inside an anonymous method or lambda expression</value>
  </data>
  <data name="ERR_ReturnInIterator" xml:space="preserve">
    <value>Cannot return a value from an iterator. Use the yield return statement to return a value, or yield break to end the iteration.</value>
  </data>
  <data name="ERR_BadIteratorArgType" xml:space="preserve">
    <value>Iterators cannot have ref, in or out parameters</value>
  </data>
  <data name="ERR_BadIteratorReturn" xml:space="preserve">
    <value>The body of '{0}' cannot be an iterator block because '{1}' is not an iterator interface type</value>
  </data>
  <data name="ERR_BadYieldInFinally" xml:space="preserve">
    <value>Cannot yield in the body of a finally clause</value>
  </data>
  <data name="ERR_IteratorMustBeAsync" xml:space="preserve">
    <value>Method '{0}' with an iterator block must be 'async' to return '{1}'</value>
  </data>
  <data name="ERR_BadYieldInTryOfCatch" xml:space="preserve">
    <value>Cannot yield a value in the body of a try block with a catch clause</value>
  </data>
  <data name="ERR_EmptyYield" xml:space="preserve">
    <value>Expression expected after yield return</value>
  </data>
  <data name="ERR_AnonDelegateCantUse" xml:space="preserve">
    <value>Cannot use ref, out, or in parameter '{0}' inside an anonymous method, lambda expression, query expression, or local function</value>
  </data>
  <data name="ERR_IllegalInnerUnsafe" xml:space="preserve">
    <value>Unsafe code may not appear in iterators</value>
  </data>
  <data name="ERR_BadYieldInCatch" xml:space="preserve">
    <value>Cannot yield a value in the body of a catch clause</value>
  </data>
  <data name="ERR_BadDelegateLeave" xml:space="preserve">
    <value>Control cannot leave the body of an anonymous method or lambda expression</value>
  </data>
  <data name="ERR_IllegalSuppression" xml:space="preserve">
    <value>The suppression operator is not allowed in this context</value>
  </data>
  <data name="WRN_IllegalPragma" xml:space="preserve">
    <value>Unrecognized #pragma directive</value>
  </data>
  <data name="WRN_IllegalPragma_Title" xml:space="preserve">
    <value>Unrecognized #pragma directive</value>
  </data>
  <data name="WRN_IllegalPPWarning" xml:space="preserve">
    <value>Expected 'disable' or 'restore'</value>
  </data>
  <data name="WRN_IllegalPPWarning_Title" xml:space="preserve">
    <value>Expected 'disable' or 'restore' after #pragma warning</value>
  </data>
  <data name="WRN_BadRestoreNumber" xml:space="preserve">
    <value>Cannot restore warning 'CS{0}' because it was disabled globally</value>
  </data>
  <data name="WRN_BadRestoreNumber_Title" xml:space="preserve">
    <value>Cannot restore warning because it was disabled globally</value>
  </data>
  <data name="ERR_VarargsIterator" xml:space="preserve">
    <value>__arglist is not allowed in the parameter list of iterators</value>
  </data>
  <data name="ERR_UnsafeIteratorArgType" xml:space="preserve">
    <value>Iterators cannot have unsafe parameters or yield types</value>
  </data>
  <data name="ERR_BadCoClassSig" xml:space="preserve">
    <value>The managed coclass wrapper class signature '{0}' for interface '{1}' is not a valid class name signature</value>
  </data>
  <data name="ERR_MultipleIEnumOfT" xml:space="preserve">
    <value>foreach statement cannot operate on variables of type '{0}' because it implements multiple instantiations of '{1}'; try casting to a specific interface instantiation</value>
  </data>
  <data name="ERR_MultipleIAsyncEnumOfT" xml:space="preserve">
    <value>Asynchronous foreach statement cannot operate on variables of type '{0}' because it implements multiple instantiations of '{1}'; try casting to a specific interface instantiation</value>
  </data>
  <data name="ERR_FixedDimsRequired" xml:space="preserve">
    <value>A fixed size buffer field must have the array size specifier after the field name</value>
  </data>
  <data name="ERR_FixedNotInStruct" xml:space="preserve">
    <value>Fixed size buffer fields may only be members of structs</value>
  </data>
  <data name="ERR_AnonymousReturnExpected" xml:space="preserve">
    <value>Not all code paths return a value in {0} of type '{1}'</value>
  </data>
  <data name="WRN_NonECMAFeature" xml:space="preserve">
    <value>Feature '{0}' is not part of the standardized ISO C# language specification, and may not be accepted by other compilers</value>
  </data>
  <data name="WRN_NonECMAFeature_Title" xml:space="preserve">
    <value>Feature is not part of the standardized ISO C# language specification, and may not be accepted by other compilers</value>
  </data>
  <data name="ERR_ExpectedVerbatimLiteral" xml:space="preserve">
    <value>Keyword, identifier, or string expected after verbatim specifier: @</value>
  </data>
  <data name="ERR_RefReadonly" xml:space="preserve">
    <value>A readonly field cannot be used as a ref or out value (except in a constructor)</value>
  </data>
  <data name="ERR_RefReadonly2" xml:space="preserve">
    <value>Members of readonly field '{0}' cannot be used as a ref or out value (except in a constructor)</value>
  </data>
  <data name="ERR_AssgReadonly" xml:space="preserve">
    <value>A readonly field cannot be assigned to (except in a constructor or init-only setter of the type in which the field is defined or a variable initializer)</value>
  </data>
  <data name="ERR_AssgReadonly2" xml:space="preserve">
    <value>Members of readonly field '{0}' cannot be modified (except in a constructor or a variable initializer)</value>
  </data>
  <data name="ERR_RefReadonlyNotField" xml:space="preserve">
    <value>Cannot use {0} '{1}' as a ref or out value because it is a readonly variable</value>
  </data>
  <data name="ERR_RefReadonlyNotField2" xml:space="preserve">
    <value>Members of {0} '{1}' cannot be used as a ref or out value because it is a readonly variable</value>
  </data>
  <data name="ERR_AssignReadonlyNotField" xml:space="preserve">
    <value>Cannot assign to {0} '{1}' because it is a readonly variable</value>
  </data>
  <data name="ERR_AssignReadonlyNotField2" xml:space="preserve">
    <value>Cannot assign to a member of {0} '{1}' because it is a readonly variable</value>
  </data>
  <data name="ERR_RefReturnReadonlyNotField" xml:space="preserve">
    <value>Cannot return {0} '{1}' by writable reference because it is a readonly variable</value>
  </data>
  <data name="ERR_RefReturnReadonlyNotField2" xml:space="preserve">
    <value>Members of {0} '{1}' cannot be returned by writable reference because it is a readonly variable</value>
  </data>
  <data name="ERR_AssgReadonlyStatic2" xml:space="preserve">
    <value>Fields of static readonly field '{0}' cannot be assigned to (except in a static constructor or a variable initializer)</value>
  </data>
  <data name="ERR_RefReadonlyStatic2" xml:space="preserve">
    <value>Fields of static readonly field '{0}' cannot be used as a ref or out value (except in a static constructor)</value>
  </data>
  <data name="ERR_AssgReadonlyLocal2Cause" xml:space="preserve">
    <value>Cannot modify members of '{0}' because it is a '{1}'</value>
  </data>
  <data name="ERR_RefReadonlyLocal2Cause" xml:space="preserve">
    <value>Cannot use fields of '{0}' as a ref or out value because it is a '{1}'</value>
  </data>
  <data name="ERR_AssgReadonlyLocalCause" xml:space="preserve">
    <value>Cannot assign to '{0}' because it is a '{1}'</value>
  </data>
  <data name="ERR_RefReadonlyLocalCause" xml:space="preserve">
    <value>Cannot use '{0}' as a ref or out value because it is a '{1}'</value>
  </data>
  <data name="WRN_ErrorOverride" xml:space="preserve">
    <value>{0}. See also error CS{1}.</value>
  </data>
  <data name="WRN_ErrorOverride_Title" xml:space="preserve">
    <value>Warning is overriding an error</value>
  </data>
  <data name="WRN_ErrorOverride_Description" xml:space="preserve">
    <value>The compiler emits this warning when it overrides an error with a warning. For information about the problem, search for the error code mentioned.</value>
  </data>
  <data name="ERR_AnonMethToNonDel" xml:space="preserve">
    <value>Cannot convert {0} to type '{1}' because it is not a delegate type</value>
  </data>
  <data name="ERR_CantConvAnonMethParams" xml:space="preserve">
    <value>Cannot convert {0} to type '{1}' because the parameter types do not match the delegate parameter types</value>
  </data>
  <data name="ERR_CantConvAnonMethReturnType" xml:space="preserve">
    <value>Cannot convert {0} to type '{1}' because the return type does not match the delegate return type</value>
  </data>
  <data name="ERR_CantConvAnonMethReturns" xml:space="preserve">
    <value>Cannot convert {0} to intended delegate type because some of the return types in the block are not implicitly convertible to the delegate return type</value>
  </data>
  <data name="ERR_BadAsyncReturnExpression" xml:space="preserve">
    <value>Since this is an async method, the return expression must be of type '{0}' rather than 'Task&lt;{0}&gt;'</value>
  </data>
  <data name="ERR_CantConvAsyncAnonFuncReturns" xml:space="preserve">
    <value>Cannot convert async {0} to delegate type '{1}'. An async {0} may return void, Task or Task&lt;T&gt;, none of which are convertible to '{1}'.</value>
  </data>
  <data name="ERR_IllegalFixedType" xml:space="preserve">
    <value>Fixed size buffer type must be one of the following: bool, byte, short, int, long, char, sbyte, ushort, uint, ulong, float or double</value>
  </data>
  <data name="ERR_FixedOverflow" xml:space="preserve">
    <value>Fixed size buffer of length {0} and type '{1}' is too big</value>
  </data>
  <data name="ERR_InvalidFixedArraySize" xml:space="preserve">
    <value>Fixed size buffers must have a length greater than zero</value>
  </data>
  <data name="ERR_FixedBufferNotFixed" xml:space="preserve">
    <value>You cannot use fixed size buffers contained in unfixed expressions. Try using the fixed statement.</value>
  </data>
  <data name="ERR_AttributeNotOnAccessor" xml:space="preserve">
    <value>Attribute '{0}' is not valid on property or event accessors. It is only valid on '{1}' declarations.</value>
  </data>
  <data name="WRN_InvalidSearchPathDir" xml:space="preserve">
    <value>Invalid search path '{0}' specified in '{1}' -- '{2}'</value>
  </data>
  <data name="WRN_InvalidSearchPathDir_Title" xml:space="preserve">
    <value>Invalid search path specified</value>
  </data>
  <data name="ERR_IllegalVarArgs" xml:space="preserve">
    <value>__arglist is not valid in this context</value>
  </data>
  <data name="ERR_IllegalParams" xml:space="preserve">
    <value>params is not valid in this context</value>
  </data>
  <data name="ERR_BadModifiersOnNamespace" xml:space="preserve">
    <value>A namespace declaration cannot have modifiers or attributes</value>
  </data>
  <data name="ERR_BadPlatformType" xml:space="preserve">
    <value>Invalid option '{0}' for /platform; must be anycpu, x86, Itanium, arm, arm64 or x64</value>
  </data>
  <data name="ERR_ThisStructNotInAnonMeth" xml:space="preserve">
    <value>Anonymous methods, lambda expressions, query expressions, and local functions inside structs cannot access instance members of 'this'. Consider copying 'this' to a local variable outside the anonymous method, lambda expression, query expression, or local function and using the local instead.</value>
  </data>
  <data name="ERR_NoConvToIDisp" xml:space="preserve">
    <value>'{0}': type used in a using statement must be implicitly convertible to 'System.IDisposable'.</value>
  </data>
  <data name="ERR_NoConvToIDispWrongAsync" xml:space="preserve">
    <value>'{0}': type used in a using statement must be implicitly convertible to 'System.IDisposable'. Did you mean 'await using' rather than 'using'?</value>
  </data>
  <data name="ERR_NoConvToIAsyncDisp" xml:space="preserve">
    <value>'{0}': type used in an asynchronous using statement must be implicitly convertible to 'System.IAsyncDisposable' or implement a suitable 'DisposeAsync' method.</value>
  </data>
  <data name="ERR_NoConvToIAsyncDispWrongAsync" xml:space="preserve">
    <value>'{0}': type used in an asynchronous using statement must be implicitly convertible to 'System.IAsyncDisposable' or implement a suitable 'DisposeAsync' method. Did you mean 'using' rather than 'await using'?</value>
  </data>
  <data name="ERR_BadParamRef" xml:space="preserve">
    <value>Parameter {0} must be declared with the '{1}' keyword</value>
  </data>
  <data name="ERR_BadParamExtraRef" xml:space="preserve">
    <value>Parameter {0} should not be declared with the '{1}' keyword</value>
  </data>
  <data name="ERR_BadParamType" xml:space="preserve">
    <value>Parameter {0} is declared as type '{1}{2}' but should be '{3}{4}'</value>
  </data>
  <data name="ERR_BadExternIdentifier" xml:space="preserve">
    <value>Invalid extern alias for '/reference'; '{0}' is not a valid identifier</value>
  </data>
  <data name="ERR_AliasMissingFile" xml:space="preserve">
    <value>Invalid reference alias option: '{0}=' -- missing filename</value>
  </data>
  <data name="ERR_GlobalExternAlias" xml:space="preserve">
    <value>You cannot redefine the global extern alias</value>
  </data>
  <data name="ERR_MissingTypeInSource" xml:space="preserve">
    <value>Reference to type '{0}' claims it is defined in this assembly, but it is not defined in source or any added modules</value>
  </data>
  <data name="ERR_MissingTypeInAssembly" xml:space="preserve">
    <value>Reference to type '{0}' claims it is defined in '{1}', but it could not be found</value>
  </data>
  <data name="WRN_MultiplePredefTypes" xml:space="preserve">
    <value>The predefined type '{0}' is defined in multiple assemblies in the global alias; using definition from '{1}'</value>
  </data>
  <data name="WRN_MultiplePredefTypes_Title" xml:space="preserve">
    <value>Predefined type is defined in multiple assemblies in the global alias</value>
  </data>
  <data name="WRN_MultiplePredefTypes_Description" xml:space="preserve">
    <value>This error occurs when a predefined system type such as System.Int32 is found in two assemblies. One way this can happen is if you are referencing mscorlib or System.Runtime.dll from two different places, such as trying to run two versions of the .NET Framework side-by-side.</value>
  </data>
  <data name="ERR_LocalCantBeFixedAndHoisted" xml:space="preserve">
    <value>Local '{0}' or its members cannot have their address taken and be used inside an anonymous method or lambda expression</value>
  </data>
  <data name="WRN_TooManyLinesForDebugger" xml:space="preserve">
    <value>Source file has exceeded the limit of 16,707,565 lines representable in the PDB; debug information will be incorrect</value>
  </data>
  <data name="WRN_TooManyLinesForDebugger_Title" xml:space="preserve">
    <value>Source file has exceeded the limit of 16,707,565 lines representable in the PDB; debug information will be incorrect</value>
  </data>
  <data name="ERR_CantConvAnonMethNoParams" xml:space="preserve">
    <value>Cannot convert anonymous method block without a parameter list to delegate type '{0}' because it has one or more out parameters</value>
  </data>
  <data name="ERR_ConditionalOnNonAttributeClass" xml:space="preserve">
    <value>Attribute '{0}' is only valid on methods or attribute classes</value>
  </data>
  <data name="WRN_CallOnNonAgileField" xml:space="preserve">
    <value>Accessing a member on '{0}' may cause a runtime exception because it is a field of a marshal-by-reference class</value>
  </data>
  <data name="WRN_CallOnNonAgileField_Title" xml:space="preserve">
    <value>Accessing a member on a field of a marshal-by-reference class may cause a runtime exception</value>
  </data>
  <data name="WRN_CallOnNonAgileField_Description" xml:space="preserve">
    <value>This warning occurs when you try to call a method, property, or indexer on a member of a class that derives from MarshalByRefObject, and the member is a value type. Objects that inherit from MarshalByRefObject are typically intended to be marshaled by reference across an application domain. If any code ever attempts to directly access the value-type member of such an object across an application domain, a runtime exception will occur. To resolve the warning, first copy the member into a local variable and call the method on that variable.</value>
  </data>
  <data name="WRN_BadWarningNumber" xml:space="preserve">
    <value>'{0}' is not a valid warning number</value>
  </data>
  <data name="WRN_BadWarningNumber_Title" xml:space="preserve">
    <value>Not a valid warning number</value>
  </data>
  <data name="WRN_BadWarningNumber_Description" xml:space="preserve">
    <value>A number that was passed to the #pragma warning preprocessor directive was not a valid warning number. Verify that the number represents a warning, not an error.</value>
  </data>
  <data name="WRN_InvalidNumber" xml:space="preserve">
    <value>Invalid number</value>
  </data>
  <data name="WRN_InvalidNumber_Title" xml:space="preserve">
    <value>Invalid number</value>
  </data>
  <data name="WRN_FileNameTooLong" xml:space="preserve">
    <value>Invalid filename specified for preprocessor directive. Filename is too long or not a valid filename.</value>
  </data>
  <data name="WRN_FileNameTooLong_Title" xml:space="preserve">
    <value>Invalid filename specified for preprocessor directive</value>
  </data>
  <data name="WRN_IllegalPPChecksum" xml:space="preserve">
    <value>Invalid #pragma checksum syntax; should be #pragma checksum "filename" "{XXXXXXXX-XXXX-XXXX-XXXX-XXXXXXXXXXXX}" "XXXX..."</value>
  </data>
  <data name="WRN_IllegalPPChecksum_Title" xml:space="preserve">
    <value>Invalid #pragma checksum syntax</value>
  </data>
  <data name="WRN_EndOfPPLineExpected" xml:space="preserve">
    <value>Single-line comment or end-of-line expected</value>
  </data>
  <data name="WRN_EndOfPPLineExpected_Title" xml:space="preserve">
    <value>Single-line comment or end-of-line expected after #pragma directive</value>
  </data>
  <data name="WRN_ConflictingChecksum" xml:space="preserve">
    <value>Different checksum values given for '{0}'</value>
  </data>
  <data name="WRN_ConflictingChecksum_Title" xml:space="preserve">
    <value>Different #pragma checksum values given</value>
  </data>
  <data name="WRN_InvalidAssemblyName" xml:space="preserve">
    <value>Assembly reference '{0}' is invalid and cannot be resolved</value>
  </data>
  <data name="WRN_InvalidAssemblyName_Title" xml:space="preserve">
    <value>Assembly reference is invalid and cannot be resolved</value>
  </data>
  <data name="WRN_InvalidAssemblyName_Description" xml:space="preserve">
    <value>This warning indicates that an attribute, such as InternalsVisibleToAttribute, was not specified correctly.</value>
  </data>
  <data name="WRN_UnifyReferenceMajMin" xml:space="preserve">
    <value>Assuming assembly reference '{0}' used by '{1}' matches identity '{2}' of '{3}', you may need to supply runtime policy</value>
  </data>
  <data name="WRN_UnifyReferenceMajMin_Title" xml:space="preserve">
    <value>Assuming assembly reference matches identity</value>
  </data>
  <data name="WRN_UnifyReferenceMajMin_Description" xml:space="preserve">
    <value>The two assemblies differ in release and/or version number. For unification to occur, you must specify directives in the application's .config file, and you must provide the correct strong name of an assembly.</value>
  </data>
  <data name="WRN_UnifyReferenceBldRev" xml:space="preserve">
    <value>Assuming assembly reference '{0}' used by '{1}' matches identity '{2}' of '{3}', you may need to supply runtime policy</value>
  </data>
  <data name="WRN_UnifyReferenceBldRev_Title" xml:space="preserve">
    <value>Assuming assembly reference matches identity</value>
  </data>
  <data name="WRN_UnifyReferenceBldRev_Description" xml:space="preserve">
    <value>The two assemblies differ in release and/or version number. For unification to occur, you must specify directives in the application's .config file, and you must provide the correct strong name of an assembly.</value>
  </data>
  <data name="ERR_DuplicateImport" xml:space="preserve">
    <value>Multiple assemblies with equivalent identity have been imported: '{0}' and '{1}'. Remove one of the duplicate references.</value>
  </data>
  <data name="ERR_DuplicateImportSimple" xml:space="preserve">
    <value>An assembly with the same simple name '{0}' has already been imported. Try removing one of the references (e.g. '{1}') or sign them to enable side-by-side.</value>
  </data>
  <data name="ERR_AssemblyMatchBadVersion" xml:space="preserve">
    <value>Assembly '{0}' with identity '{1}' uses '{2}' which has a higher version than referenced assembly '{3}' with identity '{4}'</value>
  </data>
  <data name="ERR_FixedNeedsLvalue" xml:space="preserve">
    <value>Fixed size buffers can only be accessed through locals or fields</value>
  </data>
  <data name="WRN_DuplicateTypeParamTag" xml:space="preserve">
    <value>XML comment has a duplicate typeparam tag for '{0}'</value>
  </data>
  <data name="WRN_DuplicateTypeParamTag_Title" xml:space="preserve">
    <value>XML comment has a duplicate typeparam tag</value>
  </data>
  <data name="WRN_UnmatchedTypeParamTag" xml:space="preserve">
    <value>XML comment has a typeparam tag for '{0}', but there is no type parameter by that name</value>
  </data>
  <data name="WRN_UnmatchedTypeParamTag_Title" xml:space="preserve">
    <value>XML comment has a typeparam tag, but there is no type parameter by that name</value>
  </data>
  <data name="WRN_UnmatchedTypeParamRefTag" xml:space="preserve">
    <value>XML comment on '{1}' has a typeparamref tag for '{0}', but there is no type parameter by that name</value>
  </data>
  <data name="WRN_UnmatchedTypeParamRefTag_Title" xml:space="preserve">
    <value>XML comment has a typeparamref tag, but there is no type parameter by that name</value>
  </data>
  <data name="WRN_MissingTypeParamTag" xml:space="preserve">
    <value>Type parameter '{0}' has no matching typeparam tag in the XML comment on '{1}' (but other type parameters do)</value>
  </data>
  <data name="WRN_MissingTypeParamTag_Title" xml:space="preserve">
    <value>Type parameter has no matching typeparam tag in the XML comment (but other type parameters do)</value>
  </data>
  <data name="ERR_CantChangeTypeOnOverride" xml:space="preserve">
    <value>'{0}': type must be '{2}' to match overridden member '{1}'</value>
  </data>
  <data name="ERR_DoNotUseFixedBufferAttr" xml:space="preserve">
    <value>Do not use 'System.Runtime.CompilerServices.FixedBuffer' attribute. Use the 'fixed' field modifier instead.</value>
  </data>
  <data name="ERR_DoNotUseFixedBufferAttrOnProperty" xml:space="preserve">
    <value>Do not use 'System.Runtime.CompilerServices.FixedBuffer' attribute on a property</value>
  </data>
  <data name="WRN_AssignmentToSelf" xml:space="preserve">
    <value>Assignment made to same variable; did you mean to assign something else?</value>
  </data>
  <data name="WRN_AssignmentToSelf_Title" xml:space="preserve">
    <value>Assignment made to same variable</value>
  </data>
  <data name="WRN_ComparisonToSelf" xml:space="preserve">
    <value>Comparison made to same variable; did you mean to compare something else?</value>
  </data>
  <data name="WRN_ComparisonToSelf_Title" xml:space="preserve">
    <value>Comparison made to same variable</value>
  </data>
  <data name="ERR_CantOpenWin32Res" xml:space="preserve">
    <value>Error opening Win32 resource file '{0}' -- '{1}'</value>
  </data>
  <data name="WRN_DotOnDefault" xml:space="preserve">
    <value>Expression will always cause a System.NullReferenceException because the default value of '{0}' is null</value>
  </data>
  <data name="WRN_DotOnDefault_Title" xml:space="preserve">
    <value>Expression will always cause a System.NullReferenceException because the type's default value is null</value>
  </data>
  <data name="ERR_NoMultipleInheritance" xml:space="preserve">
    <value>Class '{0}' cannot have multiple base classes: '{1}' and '{2}'</value>
  </data>
  <data name="ERR_BaseClassMustBeFirst" xml:space="preserve">
    <value>Base class '{0}' must come before any interfaces</value>
  </data>
  <data name="WRN_BadXMLRefTypeVar" xml:space="preserve">
    <value>XML comment has cref attribute '{0}' that refers to a type parameter</value>
  </data>
  <data name="WRN_BadXMLRefTypeVar_Title" xml:space="preserve">
    <value>XML comment has cref attribute that refers to a type parameter</value>
  </data>
  <data name="ERR_FriendAssemblyBadArgs" xml:space="preserve">
    <value>Friend assembly reference '{0}' is invalid. InternalsVisibleTo declarations cannot have a version, culture, public key token, or processor architecture specified.</value>
  </data>
  <data name="ERR_FriendAssemblySNReq" xml:space="preserve">
    <value>Friend assembly reference '{0}' is invalid. Strong-name signed assemblies must specify a public key in their InternalsVisibleTo declarations.</value>
  </data>
  <data name="ERR_DelegateOnNullable" xml:space="preserve">
    <value>Cannot bind delegate to '{0}' because it is a member of 'System.Nullable&lt;T&gt;'</value>
  </data>
  <data name="ERR_BadCtorArgCount" xml:space="preserve">
    <value>'{0}' does not contain a constructor that takes {1} arguments</value>
  </data>
  <data name="ERR_GlobalAttributesNotFirst" xml:space="preserve">
    <value>Assembly and module attributes must precede all other elements defined in a file except using clauses and extern alias declarations</value>
  </data>
  <data name="ERR_ExpressionExpected" xml:space="preserve">
    <value>Expected expression</value>
  </data>
  <data name="ERR_InvalidSubsystemVersion" xml:space="preserve">
    <value>Invalid version {0} for /subsystemversion. The version must be 6.02 or greater for ARM or AppContainerExe, and 4.00 or greater otherwise</value>
  </data>
  <data name="ERR_InteropMethodWithBody" xml:space="preserve">
    <value>Embedded interop method '{0}' contains a body.</value>
  </data>
  <data name="ERR_BadWarningLevel" xml:space="preserve">
    <value>Warning level must be zero or greater</value>
  </data>
  <data name="ERR_BadDebugType" xml:space="preserve">
    <value>Invalid option '{0}' for /debug; must be 'portable', 'embedded', 'full' or 'pdbonly'</value>
  </data>
  <data name="ERR_BadResourceVis" xml:space="preserve">
    <value>Invalid option '{0}'; Resource visibility must be either 'public' or 'private'</value>
  </data>
  <data name="ERR_DefaultValueTypeMustMatch" xml:space="preserve">
    <value>The type of the argument to the DefaultParameterValue attribute must match the parameter type</value>
  </data>
  <data name="ERR_DefaultValueBadValueType" xml:space="preserve">
    <value>Argument of type '{0}' is not applicable for the DefaultParameterValue attribute</value>
  </data>
  <data name="ERR_MemberAlreadyInitialized" xml:space="preserve">
    <value>Duplicate initialization of member '{0}'</value>
  </data>
  <data name="ERR_MemberCannotBeInitialized" xml:space="preserve">
    <value>Member '{0}' cannot be initialized. It is not a field or property.</value>
  </data>
  <data name="ERR_StaticMemberInObjectInitializer" xml:space="preserve">
    <value>Static field or property '{0}' cannot be assigned in an object initializer</value>
  </data>
  <data name="ERR_ReadonlyValueTypeInObjectInitializer" xml:space="preserve">
    <value>Members of readonly field '{0}' of type '{1}' cannot be assigned with an object initializer because it is of a value type</value>
  </data>
  <data name="ERR_ValueTypePropertyInObjectInitializer" xml:space="preserve">
    <value>Members of property '{0}' of type '{1}' cannot be assigned with an object initializer because it is of a value type</value>
  </data>
  <data name="ERR_UnsafeTypeInObjectCreation" xml:space="preserve">
    <value>Unsafe type '{0}' cannot be used in object creation</value>
  </data>
  <data name="ERR_EmptyElementInitializer" xml:space="preserve">
    <value>Element initializer cannot be empty</value>
  </data>
  <data name="ERR_InitializerAddHasWrongSignature" xml:space="preserve">
    <value>The best overloaded method match for '{0}' has wrong signature for the initializer element. The initializable Add must be an accessible instance method.</value>
  </data>
  <data name="ERR_CollectionInitRequiresIEnumerable" xml:space="preserve">
    <value>Cannot initialize type '{0}' with a collection initializer because it does not implement 'System.Collections.IEnumerable'</value>
  </data>
  <data name="ERR_CantSetWin32Manifest" xml:space="preserve">
    <value>Error reading Win32 manifest file '{0}' -- '{1}'</value>
  </data>
  <data name="WRN_CantHaveManifestForModule" xml:space="preserve">
    <value>Ignoring /win32manifest for module because it only applies to assemblies</value>
  </data>
  <data name="WRN_CantHaveManifestForModule_Title" xml:space="preserve">
    <value>Ignoring /win32manifest for module because it only applies to assemblies</value>
  </data>
  <data name="ERR_BadInstanceArgType" xml:space="preserve">
    <value>'{0}' does not contain a definition for '{1}' and the best extension method overload '{2}' requires a receiver of type '{3}'</value>
  </data>
  <data name="ERR_QueryDuplicateRangeVariable" xml:space="preserve">
    <value>The range variable '{0}' has already been declared</value>
  </data>
  <data name="ERR_QueryRangeVariableOverrides" xml:space="preserve">
    <value>The range variable '{0}' conflicts with a previous declaration of '{0}'</value>
  </data>
  <data name="ERR_QueryRangeVariableAssignedBadValue" xml:space="preserve">
    <value>Cannot assign {0} to a range variable</value>
  </data>
  <data name="ERR_QueryNoProviderCastable" xml:space="preserve">
    <value>Could not find an implementation of the query pattern for source type '{0}'.  '{1}' not found.  Consider explicitly specifying the type of the range variable '{2}'.</value>
  </data>
  <data name="ERR_QueryNoProviderStandard" xml:space="preserve">
    <value>Could not find an implementation of the query pattern for source type '{0}'.  '{1}' not found.  Are you missing required assembly references or a using directive for 'System.Linq'?</value>
  </data>
  <data name="ERR_QueryNoProvider" xml:space="preserve">
    <value>Could not find an implementation of the query pattern for source type '{0}'.  '{1}' not found.</value>
  </data>
  <data name="ERR_QueryOuterKey" xml:space="preserve">
    <value>The name '{0}' is not in scope on the left side of 'equals'.  Consider swapping the expressions on either side of 'equals'.</value>
  </data>
  <data name="ERR_QueryInnerKey" xml:space="preserve">
    <value>The name '{0}' is not in scope on the right side of 'equals'.  Consider swapping the expressions on either side of 'equals'.</value>
  </data>
  <data name="ERR_QueryOutRefRangeVariable" xml:space="preserve">
    <value>Cannot pass the range variable '{0}' as an out or ref parameter</value>
  </data>
  <data name="ERR_QueryMultipleProviders" xml:space="preserve">
    <value>Multiple implementations of the query pattern were found for source type '{0}'.  Ambiguous call to '{1}'.</value>
  </data>
  <data name="ERR_QueryTypeInferenceFailedMulti" xml:space="preserve">
    <value>The type of one of the expressions in the {0} clause is incorrect.  Type inference failed in the call to '{1}'.</value>
  </data>
  <data name="ERR_QueryTypeInferenceFailed" xml:space="preserve">
    <value>The type of the expression in the {0} clause is incorrect.  Type inference failed in the call to '{1}'.</value>
  </data>
  <data name="ERR_QueryTypeInferenceFailedSelectMany" xml:space="preserve">
    <value>An expression of type '{0}' is not allowed in a subsequent from clause in a query expression with source type '{1}'.  Type inference failed in the call to '{2}'.</value>
  </data>
  <data name="ERR_ExpressionTreeContainsPointerOp" xml:space="preserve">
    <value>An expression tree may not contain an unsafe pointer operation</value>
  </data>
  <data name="ERR_ExpressionTreeContainsAnonymousMethod" xml:space="preserve">
    <value>An expression tree may not contain an anonymous method expression</value>
  </data>
  <data name="ERR_AnonymousMethodToExpressionTree" xml:space="preserve">
    <value>An anonymous method expression cannot be converted to an expression tree</value>
  </data>
  <data name="ERR_QueryRangeVariableReadOnly" xml:space="preserve">
    <value>Range variable '{0}' cannot be assigned to -- it is read only</value>
  </data>
  <data name="ERR_QueryRangeVariableSameAsTypeParam" xml:space="preserve">
    <value>The range variable '{0}' cannot have the same name as a method type parameter</value>
  </data>
  <data name="ERR_TypeVarNotFoundRangeVariable" xml:space="preserve">
    <value>The contextual keyword 'var' cannot be used in a range variable declaration</value>
  </data>
  <data name="ERR_BadArgTypesForCollectionAdd" xml:space="preserve">
    <value>The best overloaded Add method '{0}' for the collection initializer has some invalid arguments</value>
  </data>
  <data name="ERR_ByRefParameterInExpressionTree" xml:space="preserve">
    <value>An expression tree lambda may not contain a ref, in or out parameter</value>
  </data>
  <data name="ERR_VarArgsInExpressionTree" xml:space="preserve">
    <value>An expression tree lambda may not contain a method with variable arguments</value>
  </data>
  <data name="ERR_MemGroupInExpressionTree" xml:space="preserve">
    <value>An expression tree lambda may not contain a method group</value>
  </data>
  <data name="ERR_InitializerAddHasParamModifiers" xml:space="preserve">
    <value>The best overloaded method match '{0}' for the collection initializer element cannot be used. Collection initializer 'Add' methods cannot have ref or out parameters.</value>
  </data>
  <data name="ERR_NonInvocableMemberCalled" xml:space="preserve">
    <value>Non-invocable member '{0}' cannot be used like a method.</value>
  </data>
  <data name="WRN_MultipleRuntimeImplementationMatches" xml:space="preserve">
    <value>Member '{0}' implements interface member '{1}' in type '{2}'. There are multiple matches for the interface member at run-time. It is implementation dependent which method will be called.</value>
  </data>
  <data name="WRN_MultipleRuntimeImplementationMatches_Title" xml:space="preserve">
    <value>Member implements interface member with multiple matches at run-time</value>
  </data>
  <data name="WRN_MultipleRuntimeImplementationMatches_Description" xml:space="preserve">
    <value>This warning can be generated when two interface methods are differentiated only by whether a particular parameter is marked with ref or with out. It is best to change your code to avoid this warning because it is not obvious or guaranteed which method is called at runtime.

Although C# distinguishes between out and ref, the CLR sees them as the same. When deciding which method implements the interface, the CLR just picks one.

Give the compiler some way to differentiate the methods. For example, you can give them different names or provide an additional parameter on one of them.</value>
  </data>
  <data name="WRN_MultipleRuntimeOverrideMatches" xml:space="preserve">
    <value>Member '{1}' overrides '{0}'. There are multiple override candidates at run-time. It is implementation dependent which method will be called. Please use a newer runtime.</value>
  </data>
  <data name="WRN_MultipleRuntimeOverrideMatches_Title" xml:space="preserve">
    <value>Member overrides base member with multiple override candidates at run-time</value>
  </data>
  <data name="ERR_ObjectOrCollectionInitializerWithDelegateCreation" xml:space="preserve">
    <value>Object and collection initializer expressions may not be applied to a delegate creation expression</value>
  </data>
  <data name="ERR_InvalidConstantDeclarationType" xml:space="preserve">
    <value>'{0}' is of type '{1}'. The type specified in a constant declaration must be sbyte, byte, short, ushort, int, uint, long, ulong, char, float, double, decimal, bool, string, an enum-type, or a reference-type.</value>
  </data>
  <data name="ERR_FileNotFound" xml:space="preserve">
    <value>Source file '{0}' could not be found.</value>
  </data>
  <data name="WRN_FileAlreadyIncluded" xml:space="preserve">
    <value>Source file '{0}' specified multiple times</value>
  </data>
  <data name="WRN_FileAlreadyIncluded_Title" xml:space="preserve">
    <value>Source file specified multiple times</value>
  </data>
  <data name="ERR_NoFileSpec" xml:space="preserve">
    <value>Missing file specification for '{0}' option</value>
  </data>
  <data name="ERR_SwitchNeedsString" xml:space="preserve">
    <value>Command-line syntax error: Missing '{0}' for '{1}' option</value>
  </data>
  <data name="ERR_BadSwitch" xml:space="preserve">
    <value>Unrecognized option: '{0}'</value>
  </data>
  <data name="WRN_NoSources" xml:space="preserve">
    <value>No source files specified.</value>
  </data>
  <data name="WRN_NoSources_Title" xml:space="preserve">
    <value>No source files specified</value>
  </data>
  <data name="ERR_ExpectedSingleScript" xml:space="preserve">
    <value>Expected a script (.csx file) but none specified</value>
  </data>
  <data name="ERR_OpenResponseFile" xml:space="preserve">
    <value>Error opening response file '{0}'</value>
  </data>
  <data name="ERR_CantOpenFileWrite" xml:space="preserve">
    <value>Cannot open '{0}' for writing -- '{1}'</value>
  </data>
  <data name="ERR_BadBaseNumber" xml:space="preserve">
    <value>Invalid image base number '{0}'</value>
  </data>
  <data name="ERR_BinaryFile" xml:space="preserve">
    <value>'{0}' is a binary file instead of a text file</value>
  </data>
  <data name="FTL_BadCodepage" xml:space="preserve">
    <value>Code page '{0}' is invalid or not installed</value>
  </data>
  <data name="FTL_BadChecksumAlgorithm" xml:space="preserve">
    <value>Algorithm '{0}' is not supported</value>
  </data>
  <data name="ERR_NoMainOnDLL" xml:space="preserve">
    <value>Cannot specify /main if building a module or library</value>
  </data>
  <data name="FTL_InvalidTarget" xml:space="preserve">
    <value>Invalid target type for /target: must specify 'exe', 'winexe', 'library', or 'module'</value>
  </data>
  <data name="FTL_InvalidInputFileName" xml:space="preserve">
    <value>File name '{0}' is empty, contains invalid characters, has a drive specification without an absolute path, or is too long</value>
  </data>
  <data name="WRN_NoConfigNotOnCommandLine" xml:space="preserve">
    <value>Ignoring /noconfig option because it was specified in a response file</value>
  </data>
  <data name="WRN_NoConfigNotOnCommandLine_Title" xml:space="preserve">
    <value>Ignoring /noconfig option because it was specified in a response file</value>
  </data>
  <data name="ERR_InvalidFileAlignment" xml:space="preserve">
    <value>Invalid file section alignment '{0}'</value>
  </data>
  <data name="ERR_InvalidOutputName" xml:space="preserve">
    <value>Invalid output name: {0}</value>
  </data>
  <data name="ERR_InvalidDebugInformationFormat" xml:space="preserve">
    <value>Invalid debug information format: {0}</value>
  </data>
  <data name="ERR_LegacyObjectIdSyntax" xml:space="preserve">
    <value>'id#' syntax is no longer supported. Use '$id' instead.</value>
  </data>
  <data name="WRN_DefineIdentifierRequired" xml:space="preserve">
    <value>Invalid name for a preprocessing symbol; '{0}' is not a valid identifier</value>
  </data>
  <data name="WRN_DefineIdentifierRequired_Title" xml:space="preserve">
    <value>Invalid name for a preprocessing symbol; not a valid identifier</value>
  </data>
  <data name="FTL_OutputFileExists" xml:space="preserve">
    <value>Cannot create short filename '{0}' when a long filename with the same short filename already exists</value>
  </data>
  <data name="ERR_OneAliasPerReference" xml:space="preserve">
    <value>A /reference option that declares an extern alias can only have one filename. To specify multiple aliases or filenames, use multiple /reference options.</value>
  </data>
  <data name="ERR_SwitchNeedsNumber" xml:space="preserve">
    <value>Command-line syntax error: Missing ':&lt;number&gt;' for '{0}' option</value>
  </data>
  <data name="ERR_MissingDebugSwitch" xml:space="preserve">
    <value>The /pdb option requires that the /debug option also be used</value>
  </data>
  <data name="ERR_ComRefCallInExpressionTree" xml:space="preserve">
    <value>An expression tree lambda may not contain a COM call with ref omitted on arguments</value>
  </data>
  <data name="ERR_InvalidFormatForGuidForOption" xml:space="preserve">
    <value>Command-line syntax error: Invalid Guid format '{0}' for option '{1}'</value>
  </data>
  <data name="ERR_MissingGuidForOption" xml:space="preserve">
    <value>Command-line syntax error: Missing Guid for option '{1}'</value>
  </data>
  <data name="WRN_CLS_NoVarArgs" xml:space="preserve">
    <value>Methods with variable arguments are not CLS-compliant</value>
  </data>
  <data name="WRN_CLS_NoVarArgs_Title" xml:space="preserve">
    <value>Methods with variable arguments are not CLS-compliant</value>
  </data>
  <data name="WRN_CLS_BadArgType" xml:space="preserve">
    <value>Argument type '{0}' is not CLS-compliant</value>
  </data>
  <data name="WRN_CLS_BadArgType_Title" xml:space="preserve">
    <value>Argument type is not CLS-compliant</value>
  </data>
  <data name="WRN_CLS_BadReturnType" xml:space="preserve">
    <value>Return type of '{0}' is not CLS-compliant</value>
  </data>
  <data name="WRN_CLS_BadReturnType_Title" xml:space="preserve">
    <value>Return type is not CLS-compliant</value>
  </data>
  <data name="WRN_CLS_BadFieldPropType" xml:space="preserve">
    <value>Type of '{0}' is not CLS-compliant</value>
  </data>
  <data name="WRN_CLS_BadFieldPropType_Title" xml:space="preserve">
    <value>Type is not CLS-compliant</value>
  </data>
  <data name="WRN_CLS_BadFieldPropType_Description" xml:space="preserve">
    <value>A public, protected, or protected internal variable must be of a type that is compliant with the Common Language Specification (CLS).</value>
  </data>
  <data name="WRN_CLS_BadIdentifierCase" xml:space="preserve">
    <value>Identifier '{0}' differing only in case is not CLS-compliant</value>
  </data>
  <data name="WRN_CLS_BadIdentifierCase_Title" xml:space="preserve">
    <value>Identifier differing only in case is not CLS-compliant</value>
  </data>
  <data name="WRN_CLS_OverloadRefOut" xml:space="preserve">
    <value>Overloaded method '{0}' differing only in ref or out, or in array rank, is not CLS-compliant</value>
  </data>
  <data name="WRN_CLS_OverloadRefOut_Title" xml:space="preserve">
    <value>Overloaded method differing only in ref or out, or in array rank, is not CLS-compliant</value>
  </data>
  <data name="WRN_CLS_OverloadUnnamed" xml:space="preserve">
    <value>Overloaded method '{0}' differing only by unnamed array types is not CLS-compliant</value>
  </data>
  <data name="WRN_CLS_OverloadUnnamed_Title" xml:space="preserve">
    <value>Overloaded method differing only by unnamed array types is not CLS-compliant</value>
  </data>
  <data name="WRN_CLS_OverloadUnnamed_Description" xml:space="preserve">
    <value>This error occurs if you have an overloaded method that takes a jagged array and the only difference between the method signatures is the element type of the array. To avoid this error, consider using a rectangular array rather than a jagged array; use an additional parameter to disambiguate the function call; rename one or more of the overloaded methods; or, if CLS Compliance is not needed, remove the CLSCompliantAttribute attribute.</value>
  </data>
  <data name="WRN_CLS_BadIdentifier" xml:space="preserve">
    <value>Identifier '{0}' is not CLS-compliant</value>
  </data>
  <data name="WRN_CLS_BadIdentifier_Title" xml:space="preserve">
    <value>Identifier is not CLS-compliant</value>
  </data>
  <data name="WRN_CLS_BadBase" xml:space="preserve">
    <value>'{0}': base type '{1}' is not CLS-compliant</value>
  </data>
  <data name="WRN_CLS_BadBase_Title" xml:space="preserve">
    <value>Base type is not CLS-compliant</value>
  </data>
  <data name="WRN_CLS_BadBase_Description" xml:space="preserve">
    <value>A base type was marked as not having to be compliant with the Common Language Specification (CLS) in an assembly that was marked as being CLS compliant. Either remove the attribute that specifies the assembly is CLS compliant or remove the attribute that indicates the type is not CLS compliant.</value>
  </data>
  <data name="WRN_CLS_BadInterfaceMember" xml:space="preserve">
    <value>'{0}': CLS-compliant interfaces must have only CLS-compliant members</value>
  </data>
  <data name="WRN_CLS_BadInterfaceMember_Title" xml:space="preserve">
    <value>CLS-compliant interfaces must have only CLS-compliant members</value>
  </data>
  <data name="WRN_CLS_NoAbstractMembers" xml:space="preserve">
    <value>'{0}': only CLS-compliant members can be abstract</value>
  </data>
  <data name="WRN_CLS_NoAbstractMembers_Title" xml:space="preserve">
    <value>Only CLS-compliant members can be abstract</value>
  </data>
  <data name="WRN_CLS_NotOnModules" xml:space="preserve">
    <value>You must specify the CLSCompliant attribute on the assembly, not the module, to enable CLS compliance checking</value>
  </data>
  <data name="WRN_CLS_NotOnModules_Title" xml:space="preserve">
    <value>You must specify the CLSCompliant attribute on the assembly, not the module, to enable CLS compliance checking</value>
  </data>
  <data name="WRN_CLS_ModuleMissingCLS" xml:space="preserve">
    <value>Added modules must be marked with the CLSCompliant attribute to match the assembly</value>
  </data>
  <data name="WRN_CLS_ModuleMissingCLS_Title" xml:space="preserve">
    <value>Added modules must be marked with the CLSCompliant attribute to match the assembly</value>
  </data>
  <data name="WRN_CLS_AssemblyNotCLS" xml:space="preserve">
    <value>'{0}' cannot be marked as CLS-compliant because the assembly does not have a CLSCompliant attribute</value>
  </data>
  <data name="WRN_CLS_AssemblyNotCLS_Title" xml:space="preserve">
    <value>Type or member cannot be marked as CLS-compliant because the assembly does not have a CLSCompliant attribute</value>
  </data>
  <data name="WRN_CLS_BadAttributeType" xml:space="preserve">
    <value>'{0}' has no accessible constructors which use only CLS-compliant types</value>
  </data>
  <data name="WRN_CLS_BadAttributeType_Title" xml:space="preserve">
    <value>Type has no accessible constructors which use only CLS-compliant types</value>
  </data>
  <data name="WRN_CLS_ArrayArgumentToAttribute" xml:space="preserve">
    <value>Arrays as attribute arguments is not CLS-compliant</value>
  </data>
  <data name="WRN_CLS_ArrayArgumentToAttribute_Title" xml:space="preserve">
    <value>Arrays as attribute arguments is not CLS-compliant</value>
  </data>
  <data name="WRN_CLS_NotOnModules2" xml:space="preserve">
    <value>You cannot specify the CLSCompliant attribute on a module that differs from the CLSCompliant attribute on the assembly</value>
  </data>
  <data name="WRN_CLS_NotOnModules2_Title" xml:space="preserve">
    <value>You cannot specify the CLSCompliant attribute on a module that differs from the CLSCompliant attribute on the assembly</value>
  </data>
  <data name="WRN_CLS_IllegalTrueInFalse" xml:space="preserve">
    <value>'{0}' cannot be marked as CLS-compliant because it is a member of non-CLS-compliant type '{1}'</value>
  </data>
  <data name="WRN_CLS_IllegalTrueInFalse_Title" xml:space="preserve">
    <value>Type cannot be marked as CLS-compliant because it is a member of non-CLS-compliant type</value>
  </data>
  <data name="WRN_CLS_MeaninglessOnPrivateType" xml:space="preserve">
    <value>CLS compliance checking will not be performed on '{0}' because it is not visible from outside this assembly</value>
  </data>
  <data name="WRN_CLS_MeaninglessOnPrivateType_Title" xml:space="preserve">
    <value>CLS compliance checking will not be performed because it is not visible from outside this assembly</value>
  </data>
  <data name="WRN_CLS_AssemblyNotCLS2" xml:space="preserve">
    <value>'{0}' does not need a CLSCompliant attribute because the assembly does not have a CLSCompliant attribute</value>
  </data>
  <data name="WRN_CLS_AssemblyNotCLS2_Title" xml:space="preserve">
    <value>Type or member does not need a CLSCompliant attribute because the assembly does not have a CLSCompliant attribute</value>
  </data>
  <data name="WRN_CLS_MeaninglessOnParam" xml:space="preserve">
    <value>CLSCompliant attribute has no meaning when applied to parameters. Try putting it on the method instead.</value>
  </data>
  <data name="WRN_CLS_MeaninglessOnParam_Title" xml:space="preserve">
    <value>CLSCompliant attribute has no meaning when applied to parameters</value>
  </data>
  <data name="WRN_CLS_MeaninglessOnReturn" xml:space="preserve">
    <value>CLSCompliant attribute has no meaning when applied to return types. Try putting it on the method instead.</value>
  </data>
  <data name="WRN_CLS_MeaninglessOnReturn_Title" xml:space="preserve">
    <value>CLSCompliant attribute has no meaning when applied to return types</value>
  </data>
  <data name="WRN_CLS_BadTypeVar" xml:space="preserve">
    <value>Constraint type '{0}' is not CLS-compliant</value>
  </data>
  <data name="WRN_CLS_BadTypeVar_Title" xml:space="preserve">
    <value>Constraint type is not CLS-compliant</value>
  </data>
  <data name="WRN_CLS_VolatileField" xml:space="preserve">
    <value>CLS-compliant field '{0}' cannot be volatile</value>
  </data>
  <data name="WRN_CLS_VolatileField_Title" xml:space="preserve">
    <value>CLS-compliant field cannot be volatile</value>
  </data>
  <data name="WRN_CLS_BadInterface" xml:space="preserve">
    <value>'{0}' is not CLS-compliant because base interface '{1}' is not CLS-compliant</value>
  </data>
  <data name="WRN_CLS_BadInterface_Title" xml:space="preserve">
    <value>Type is not CLS-compliant because base interface is not CLS-compliant</value>
  </data>
  <data name="ERR_BadAwaitArg" xml:space="preserve">
    <value>'await' requires that the type {0} have a suitable 'GetAwaiter' method</value>
  </data>
  <data name="ERR_BadAwaitArgIntrinsic" xml:space="preserve">
    <value>Cannot await '{0}'</value>
  </data>
  <data name="ERR_BadAwaiterPattern" xml:space="preserve">
    <value>'await' requires that the return type '{0}' of '{1}.GetAwaiter()' have suitable 'IsCompleted', 'OnCompleted', and 'GetResult' members, and implement 'INotifyCompletion' or 'ICriticalNotifyCompletion'</value>
  </data>
  <data name="ERR_BadAwaitArg_NeedSystem" xml:space="preserve">
    <value>'await' requires that the type '{0}' have a suitable 'GetAwaiter' method. Are you missing a using directive for 'System'?</value>
  </data>
  <data name="ERR_BadAwaitArgVoidCall" xml:space="preserve">
    <value>Cannot await 'void'</value>
  </data>
  <data name="ERR_BadAwaitAsIdentifier" xml:space="preserve">
    <value>'await' cannot be used as an identifier within an async method or lambda expression</value>
  </data>
  <data name="ERR_DoesntImplementAwaitInterface" xml:space="preserve">
    <value>'{0}' does not implement '{1}'</value>
  </data>
  <data name="ERR_TaskRetNoObjectRequired" xml:space="preserve">
    <value>Since '{0}' is an async method that returns 'Task', a return keyword must not be followed by an object expression. Did you intend to return 'Task&lt;T&gt;'?</value>
  </data>
  <data name="ERR_BadAsyncReturn" xml:space="preserve">
    <value>The return type of an async method must be void, Task, Task&lt;T&gt;, a task-like type, IAsyncEnumerable&lt;T&gt;, or IAsyncEnumerator&lt;T&gt;</value>
  </data>
  <data name="ERR_WrongArityAsyncReturn" xml:space="preserve">
    <value>A generic task-like return type was expected, but the type '{0}' found in 'AsyncMethodBuilder' attribute was not suitable. It must be an unbound generic type of arity one, and its containing type (if any) must be non-generic.</value>
  </data>
  <data name="ERR_CantReturnVoid" xml:space="preserve">
    <value>Cannot return an expression of type 'void'</value>
  </data>
  <data name="ERR_VarargsAsync" xml:space="preserve">
    <value>__arglist is not allowed in the parameter list of async methods</value>
  </data>
  <data name="ERR_ByRefTypeAndAwait" xml:space="preserve">
    <value>'await' cannot be used in an expression containing the type '{0}'</value>
  </data>
  <data name="ERR_UnsafeAsyncArgType" xml:space="preserve">
    <value>Async methods cannot have unsafe parameters or return types</value>
  </data>
  <data name="ERR_BadAsyncArgType" xml:space="preserve">
    <value>Async methods cannot have ref, in or out parameters</value>
  </data>
  <data name="ERR_BadAwaitWithoutAsync" xml:space="preserve">
    <value>The 'await' operator can only be used when contained within a method or lambda expression marked with the 'async' modifier</value>
  </data>
  <data name="ERR_BadAwaitWithoutAsyncLambda" xml:space="preserve">
    <value>The 'await' operator can only be used within an async {0}. Consider marking this {0} with the 'async' modifier.</value>
  </data>
  <data name="ERR_BadAwaitWithoutAsyncMethod" xml:space="preserve">
    <value>The 'await' operator can only be used within an async method. Consider marking this method with the 'async' modifier and changing its return type to 'Task&lt;{0}&gt;'.</value>
  </data>
  <data name="ERR_BadAwaitWithoutVoidAsyncMethod" xml:space="preserve">
    <value>The 'await' operator can only be used within an async method. Consider marking this method with the 'async' modifier and changing its return type to 'Task'.</value>
  </data>
  <data name="ERR_BadAwaitInFinally" xml:space="preserve">
    <value>Cannot await in the body of a finally clause</value>
  </data>
  <data name="ERR_BadAwaitInCatch" xml:space="preserve">
    <value>Cannot await in a catch clause</value>
  </data>
  <data name="ERR_BadAwaitInCatchFilter" xml:space="preserve">
    <value>Cannot await in the filter expression of a catch clause</value>
  </data>
  <data name="ERR_BadAwaitInLock" xml:space="preserve">
    <value>Cannot await in the body of a lock statement</value>
  </data>
  <data name="ERR_BadAwaitInStaticVariableInitializer" xml:space="preserve">
    <value>The 'await' operator cannot be used in a static script variable initializer.</value>
  </data>
  <data name="ERR_AwaitInUnsafeContext" xml:space="preserve">
    <value>Cannot await in an unsafe context</value>
  </data>
  <data name="ERR_BadAsyncLacksBody" xml:space="preserve">
    <value>The 'async' modifier can only be used in methods that have a body.</value>
  </data>
  <data name="ERR_BadSpecialByRefLocal" xml:space="preserve">
    <value>Parameters or locals of type '{0}' cannot be declared in async methods or async lambda expressions.</value>
  </data>
  <data name="ERR_BadSpecialByRefIterator" xml:space="preserve">
    <value>foreach statement cannot operate on enumerators of type '{0}' in async or iterator methods because '{0}' is a ref struct.</value>
  </data>
  <data name="ERR_SecurityCriticalOrSecuritySafeCriticalOnAsync" xml:space="preserve">
    <value>Security attribute '{0}' cannot be applied to an Async method.</value>
  </data>
  <data name="ERR_SecurityCriticalOrSecuritySafeCriticalOnAsyncInClassOrStruct" xml:space="preserve">
    <value>Async methods are not allowed in an Interface, Class, or Structure which has the 'SecurityCritical' or 'SecuritySafeCritical' attribute.</value>
  </data>
  <data name="ERR_BadAwaitInQuery" xml:space="preserve">
    <value>The 'await' operator may only be used in a query expression within the first collection expression of the initial 'from' clause or within the collection expression of a 'join' clause</value>
  </data>
  <data name="WRN_AsyncLacksAwaits" xml:space="preserve">
    <value>This async method lacks 'await' operators and will run synchronously. Consider using the 'await' operator to await non-blocking API calls, or 'await Task.Run(...)' to do CPU-bound work on a background thread.</value>
  </data>
  <data name="WRN_AsyncLacksAwaits_Title" xml:space="preserve">
    <value>Async method lacks 'await' operators and will run synchronously</value>
  </data>
  <data name="WRN_UnobservedAwaitableExpression" xml:space="preserve">
    <value>Because this call is not awaited, execution of the current method continues before the call is completed. Consider applying the 'await' operator to the result of the call.</value>
  </data>
  <data name="WRN_UnobservedAwaitableExpression_Title" xml:space="preserve">
    <value>Because this call is not awaited, execution of the current method continues before the call is completed</value>
  </data>
  <data name="WRN_UnobservedAwaitableExpression_Description" xml:space="preserve">
    <value>The current method calls an async method that returns a Task or a Task&lt;TResult&gt; and doesn't apply the await operator to the result. The call to the async method starts an asynchronous task. However, because no await operator is applied, the program continues without waiting for the task to complete. In most cases, that behavior isn't what you expect. Usually other aspects of the calling method depend on the results of the call or, minimally, the called method is expected to complete before you return from the method that contains the call.

An equally important issue is what happens to exceptions that are raised in the called async method. An exception that's raised in a method that returns a Task or Task&lt;TResult&gt; is stored in the returned task. If you don't await the task or explicitly check for exceptions, the exception is lost. If you await the task, its exception is rethrown.

As a best practice, you should always await the call.

You should consider suppressing the warning only if you're sure that you don't want to wait for the asynchronous call to complete and that the called method won't raise any exceptions. In that case, you can suppress the warning by assigning the task result of the call to a variable.</value>
  </data>
  <data name="ERR_SynchronizedAsyncMethod" xml:space="preserve">
    <value>'MethodImplOptions.Synchronized' cannot be applied to an async method</value>
  </data>
  <data name="ERR_NoConversionForCallerLineNumberParam" xml:space="preserve">
    <value>CallerLineNumberAttribute cannot be applied because there are no standard conversions from type '{0}' to type '{1}'</value>
  </data>
  <data name="ERR_NoConversionForCallerFilePathParam" xml:space="preserve">
    <value>CallerFilePathAttribute cannot be applied because there are no standard conversions from type '{0}' to type '{1}'</value>
  </data>
  <data name="ERR_NoConversionForCallerMemberNameParam" xml:space="preserve">
    <value>CallerMemberNameAttribute cannot be applied because there are no standard conversions from type '{0}' to type '{1}'</value>
  </data>
  <data name="ERR_BadCallerLineNumberParamWithoutDefaultValue" xml:space="preserve">
    <value>The CallerLineNumberAttribute may only be applied to parameters with default values</value>
  </data>
  <data name="ERR_BadCallerFilePathParamWithoutDefaultValue" xml:space="preserve">
    <value>The CallerFilePathAttribute may only be applied to parameters with default values</value>
  </data>
  <data name="ERR_BadCallerMemberNameParamWithoutDefaultValue" xml:space="preserve">
    <value>The CallerMemberNameAttribute may only be applied to parameters with default values</value>
  </data>
  <data name="WRN_CallerLineNumberParamForUnconsumedLocation" xml:space="preserve">
    <value>The CallerLineNumberAttribute applied to parameter '{0}' will have no effect because it applies to a member that is used in contexts that do not allow optional arguments</value>
  </data>
  <data name="WRN_CallerLineNumberParamForUnconsumedLocation_Title" xml:space="preserve">
    <value>The CallerLineNumberAttribute will have no effect because it applies to a member that is used in contexts that do not allow optional arguments</value>
  </data>
  <data name="WRN_CallerFilePathParamForUnconsumedLocation" xml:space="preserve">
    <value>The CallerFilePathAttribute applied to parameter '{0}' will have no effect because it applies to a member that is used in contexts that do not allow optional arguments</value>
  </data>
  <data name="WRN_CallerFilePathParamForUnconsumedLocation_Title" xml:space="preserve">
    <value>The CallerFilePathAttribute will have no effect because it applies to a member that is used in contexts that do not allow optional arguments</value>
  </data>
  <data name="WRN_CallerMemberNameParamForUnconsumedLocation" xml:space="preserve">
    <value>The CallerMemberNameAttribute applied to parameter '{0}' will have no effect because it applies to a member that is used in contexts that do not allow optional arguments</value>
  </data>
  <data name="WRN_CallerMemberNameParamForUnconsumedLocation_Title" xml:space="preserve">
    <value>The CallerMemberNameAttribute will have no effect because it applies to a member that is used in contexts that do not allow optional arguments</value>
  </data>
  <data name="ERR_NoEntryPoint" xml:space="preserve">
    <value>Program does not contain a static 'Main' method suitable for an entry point</value>
  </data>
  <data name="ERR_ArrayInitializerIncorrectLength" xml:space="preserve">
    <value>An array initializer of length '{0}' is expected</value>
  </data>
  <data name="ERR_ArrayInitializerExpected" xml:space="preserve">
    <value>A nested array initializer is expected</value>
  </data>
  <data name="ERR_IllegalVarianceSyntax" xml:space="preserve">
    <value>Invalid variance modifier. Only interface and delegate type parameters can be specified as variant.</value>
  </data>
  <data name="ERR_UnexpectedAliasedName" xml:space="preserve">
    <value>Unexpected use of an aliased name</value>
  </data>
  <data name="ERR_UnexpectedGenericName" xml:space="preserve">
    <value>Unexpected use of a generic name</value>
  </data>
  <data name="ERR_UnexpectedUnboundGenericName" xml:space="preserve">
    <value>Unexpected use of an unbound generic name</value>
  </data>
  <data name="ERR_GlobalStatement" xml:space="preserve">
    <value>Expressions and statements can only occur in a method body</value>
  </data>
  <data name="ERR_NamedArgumentForArray" xml:space="preserve">
    <value>An array access may not have a named argument specifier</value>
  </data>
  <data name="ERR_NotYetImplementedInRoslyn" xml:space="preserve">
    <value>This language feature ('{0}') is not yet implemented.</value>
  </data>
  <data name="ERR_DefaultValueNotAllowed" xml:space="preserve">
    <value>Default values are not valid in this context.</value>
  </data>
  <data name="ERR_CantOpenIcon" xml:space="preserve">
    <value>Error opening icon file {0} -- {1}</value>
  </data>
  <data name="ERR_CantOpenWin32Manifest" xml:space="preserve">
    <value>Error opening Win32 manifest file {0} -- {1}</value>
  </data>
  <data name="ERR_ErrorBuildingWin32Resources" xml:space="preserve">
    <value>Error building Win32 resources -- {0}</value>
  </data>
  <data name="ERR_DefaultValueBeforeRequiredValue" xml:space="preserve">
    <value>Optional parameters must appear after all required parameters</value>
  </data>
  <data name="ERR_ExplicitImplCollisionOnRefOut" xml:space="preserve">
    <value>Cannot inherit interface '{0}' with the specified type parameters because it causes method '{1}' to contain overloads which differ only on ref and out</value>
  </data>
  <data name="ERR_PartialWrongTypeParamsVariance" xml:space="preserve">
    <value>Partial declarations of '{0}' must have the same type parameter names and variance modifiers in the same order</value>
  </data>
  <data name="ERR_UnexpectedVariance" xml:space="preserve">
    <value>Invalid variance: The type parameter '{1}' must be {3} valid on '{0}'. '{1}' is {2}.</value>
  </data>
  <data name="ERR_UnexpectedVarianceStaticMember" xml:space="preserve">
    <value>Invalid variance: The type parameter '{1}' must be {3} valid on '{0}' unless language version '{4}' or greater is used. '{1}' is {2}.</value>
  </data>
  <data name="ERR_DeriveFromDynamic" xml:space="preserve">
    <value>'{0}': cannot derive from the dynamic type</value>
  </data>
  <data name="ERR_DeriveFromConstructedDynamic" xml:space="preserve">
    <value>'{0}': cannot implement a dynamic interface '{1}'</value>
  </data>
  <data name="ERR_DynamicTypeAsBound" xml:space="preserve">
    <value>Constraint cannot be the dynamic type</value>
  </data>
  <data name="ERR_ConstructedDynamicTypeAsBound" xml:space="preserve">
    <value>Constraint cannot be a dynamic type '{0}'</value>
  </data>
  <data name="ERR_DynamicRequiredTypesMissing" xml:space="preserve">
    <value>One or more types required to compile a dynamic expression cannot be found. Are you missing a reference?</value>
  </data>
  <data name="ERR_MetadataNameTooLong" xml:space="preserve">
    <value>Name '{0}' exceeds the maximum length allowed in metadata.</value>
  </data>
  <data name="ERR_AttributesNotAllowed" xml:space="preserve">
    <value>Attributes are not valid in this context.</value>
  </data>
  <data name="ERR_AttributesRequireParenthesizedLambdaExpression" xml:space="preserve">
    <value>Attributes on lambda expressions require a parenthesized parameter list.</value>
  </data>
  <data name="ERR_ExternAliasNotAllowed" xml:space="preserve">
    <value>'extern alias' is not valid in this context</value>
  </data>
  <data name="WRN_IsDynamicIsConfusing" xml:space="preserve">
    <value>Using '{0}' to test compatibility with '{1}' is essentially identical to testing compatibility with '{2}' and will succeed for all non-null values</value>
  </data>
  <data name="WRN_IsDynamicIsConfusing_Title" xml:space="preserve">
    <value>Using 'is' to test compatibility with 'dynamic' is essentially identical to testing compatibility with 'Object'</value>
  </data>
  <data name="ERR_YieldNotAllowedInScript" xml:space="preserve">
    <value>Cannot use 'yield' in top-level script code</value>
  </data>
  <data name="ERR_NamespaceNotAllowedInScript" xml:space="preserve">
    <value>Cannot declare namespace in script code</value>
  </data>
  <data name="ERR_GlobalAttributesNotAllowed" xml:space="preserve">
    <value>Assembly and module attributes are not allowed in this context</value>
  </data>
  <data name="ERR_InvalidDelegateType" xml:space="preserve">
    <value>Delegate '{0}' has no invoke method or an invoke method with a return type or parameter types that are not supported.</value>
  </data>
  <data name="WRN_MainIgnored" xml:space="preserve">
    <value>The entry point of the program is global code; ignoring '{0}' entry point.</value>
  </data>
  <data name="WRN_MainIgnored_Title" xml:space="preserve">
    <value>The entry point of the program is global code; ignoring entry point</value>
  </data>
  <data name="WRN_StaticInAsOrIs" xml:space="preserve">
    <value>The second operand of an 'is' or 'as' operator may not be static type '{0}'</value>
  </data>
  <data name="WRN_StaticInAsOrIs_Title" xml:space="preserve">
    <value>The second operand of an 'is' or 'as' operator may not be a static type</value>
  </data>
  <data name="ERR_BadVisEventType" xml:space="preserve">
    <value>Inconsistent accessibility: event type '{1}' is less accessible than event '{0}'</value>
  </data>
  <data name="ERR_NamedArgumentSpecificationBeforeFixedArgument" xml:space="preserve">
    <value>Named argument specifications must appear after all fixed arguments have been specified. Please use language version {0} or greater to allow non-trailing named arguments.</value>
  </data>
  <data name="ERR_NamedArgumentSpecificationBeforeFixedArgumentInDynamicInvocation" xml:space="preserve">
    <value>Named argument specifications must appear after all fixed arguments have been specified in a dynamic invocation.</value>
  </data>
  <data name="ERR_BadNamedArgument" xml:space="preserve">
    <value>The best overload for '{0}' does not have a parameter named '{1}'</value>
  </data>
  <data name="ERR_BadNamedArgumentForDelegateInvoke" xml:space="preserve">
    <value>The delegate '{0}' does not have a parameter named '{1}'</value>
  </data>
  <data name="ERR_DuplicateNamedArgument" xml:space="preserve">
    <value>Named argument '{0}' cannot be specified multiple times</value>
  </data>
  <data name="ERR_NamedArgumentUsedInPositional" xml:space="preserve">
    <value>Named argument '{0}' specifies a parameter for which a positional argument has already been given</value>
  </data>
  <data name="ERR_BadNonTrailingNamedArgument" xml:space="preserve">
    <value>Named argument '{0}' is used out-of-position but is followed by an unnamed argument</value>
  </data>
  <data name="ERR_DefaultValueUsedWithAttributes" xml:space="preserve">
    <value>Cannot specify default parameter value in conjunction with DefaultParameterAttribute or OptionalAttribute</value>
  </data>
  <data name="ERR_DefaultValueMustBeConstant" xml:space="preserve">
    <value>Default parameter value for '{0}' must be a compile-time constant</value>
  </data>
  <data name="ERR_RefOutDefaultValue" xml:space="preserve">
    <value>A ref or out parameter cannot have a default value</value>
  </data>
  <data name="ERR_DefaultValueForExtensionParameter" xml:space="preserve">
    <value>Cannot specify a default value for the 'this' parameter</value>
  </data>
  <data name="ERR_DefaultValueForParamsParameter" xml:space="preserve">
    <value>Cannot specify a default value for a parameter array</value>
  </data>
  <data name="ERR_NoConversionForDefaultParam" xml:space="preserve">
    <value>A value of type '{0}' cannot be used as a default parameter because there are no standard conversions to type '{1}'</value>
  </data>
  <data name="ERR_NoConversionForNubDefaultParam" xml:space="preserve">
    <value>A value of type '{0}' cannot be used as default parameter for nullable parameter '{1}' because '{0}' is not a simple type</value>
  </data>
  <data name="ERR_NotNullRefDefaultParameter" xml:space="preserve">
    <value>'{0}' is of type '{1}'. A default parameter value of a reference type other than string can only be initialized with null</value>
  </data>
  <data name="WRN_DefaultValueForUnconsumedLocation" xml:space="preserve">
    <value>The default value specified for parameter '{0}' will have no effect because it applies to a member that is used in contexts that do not allow optional arguments</value>
  </data>
  <data name="WRN_DefaultValueForUnconsumedLocation_Title" xml:space="preserve">
    <value>The default value specified will have no effect because it applies to a member that is used in contexts that do not allow optional arguments</value>
  </data>
  <data name="ERR_PublicKeyFileFailure" xml:space="preserve">
    <value>Error signing output with public key from file '{0}' -- {1}</value>
  </data>
  <data name="ERR_PublicKeyContainerFailure" xml:space="preserve">
    <value>Error signing output with public key from container '{0}' -- {1}</value>
  </data>
  <data name="ERR_BadDynamicTypeof" xml:space="preserve">
    <value>The typeof operator cannot be used on the dynamic type</value>
  </data>
  <data name="ERR_BadNullableTypeof" xml:space="preserve">
    <value>The typeof operator cannot be used on a nullable reference type</value>
  </data>
  <data name="ERR_ExpressionTreeContainsDynamicOperation" xml:space="preserve">
    <value>An expression tree may not contain a dynamic operation</value>
  </data>
  <data name="ERR_BadAsyncExpressionTree" xml:space="preserve">
    <value>Async lambda expressions cannot be converted to expression trees</value>
  </data>
  <data name="ERR_DynamicAttributeMissing" xml:space="preserve">
    <value>Cannot define a class or member that utilizes 'dynamic' because the compiler required type '{0}' cannot be found. Are you missing a reference?</value>
  </data>
  <data name="ERR_CannotPassNullForFriendAssembly" xml:space="preserve">
    <value>Cannot pass null for friend assembly name</value>
  </data>
  <data name="ERR_SignButNoPrivateKey" xml:space="preserve">
    <value>Key file '{0}' is missing the private key needed for signing</value>
  </data>
  <data name="ERR_PublicSignButNoKey" xml:space="preserve">
    <value>Public signing was specified and requires a public key, but no public key was specified.</value>
  </data>
  <data name="ERR_PublicSignNetModule" xml:space="preserve">
    <value>Public signing is not supported for netmodules.</value>
  </data>
  <data name="WRN_DelaySignButNoKey" xml:space="preserve">
    <value>Delay signing was specified and requires a public key, but no public key was specified</value>
  </data>
  <data name="WRN_DelaySignButNoKey_Title" xml:space="preserve">
    <value>Delay signing was specified and requires a public key, but no public key was specified</value>
  </data>
  <data name="ERR_InvalidVersionFormat" xml:space="preserve">
    <value>The specified version string does not conform to the required format - major[.minor[.build[.revision]]]</value>
  </data>
  <data name="ERR_InvalidVersionFormatDeterministic" xml:space="preserve">
    <value>The specified version string contains wildcards, which are not compatible with determinism. Either remove wildcards from the version string, or disable determinism for this compilation</value>
  </data>
  <data name="ERR_InvalidVersionFormat2" xml:space="preserve">
    <value>The specified version string does not conform to the required format - major.minor.build.revision (without wildcards)</value>
  </data>
  <data name="WRN_InvalidVersionFormat" xml:space="preserve">
    <value>The specified version string does not conform to the recommended format - major.minor.build.revision</value>
  </data>
  <data name="WRN_InvalidVersionFormat_Title" xml:space="preserve">
    <value>The specified version string does not conform to the recommended format - major.minor.build.revision</value>
  </data>
  <data name="ERR_InvalidAssemblyCultureForExe" xml:space="preserve">
    <value>Executables cannot be satellite assemblies; culture should always be empty</value>
  </data>
  <data name="ERR_NoCorrespondingArgument" xml:space="preserve">
    <value>There is no argument given that corresponds to the required formal parameter '{0}' of '{1}'</value>
  </data>
  <data name="WRN_UnimplementedCommandLineSwitch" xml:space="preserve">
    <value>The command line switch '{0}' is not yet implemented and was ignored.</value>
  </data>
  <data name="WRN_UnimplementedCommandLineSwitch_Title" xml:space="preserve">
    <value>Command line switch is not yet implemented</value>
  </data>
  <data name="ERR_ModuleEmitFailure" xml:space="preserve">
    <value>Failed to emit module '{0}': {1}</value>
  </data>
  <data name="ERR_FixedLocalInLambda" xml:space="preserve">
    <value>Cannot use fixed local '{0}' inside an anonymous method, lambda expression, or query expression</value>
  </data>
  <data name="ERR_ExpressionTreeContainsNamedArgument" xml:space="preserve">
    <value>An expression tree may not contain a named argument specification</value>
  </data>
  <data name="ERR_ExpressionTreeContainsOptionalArgument" xml:space="preserve">
    <value>An expression tree may not contain a call or invocation that uses optional arguments</value>
  </data>
  <data name="ERR_ExpressionTreeContainsIndexedProperty" xml:space="preserve">
    <value>An expression tree may not contain an indexed property</value>
  </data>
  <data name="ERR_IndexedPropertyRequiresParams" xml:space="preserve">
    <value>Indexed property '{0}' has non-optional arguments which must be provided</value>
  </data>
  <data name="ERR_IndexedPropertyMustHaveAllOptionalParams" xml:space="preserve">
    <value>Indexed property '{0}' must have all arguments optional</value>
  </data>
  <data name="ERR_SpecialByRefInLambda" xml:space="preserve">
    <value>Instance of type '{0}' cannot be used inside a nested function, query expression, iterator block or async method</value>
  </data>
  <data name="ERR_SecurityAttributeMissingAction" xml:space="preserve">
    <value>First argument to a security attribute must be a valid SecurityAction</value>
  </data>
  <data name="ERR_SecurityAttributeInvalidAction" xml:space="preserve">
    <value>Security attribute '{0}' has an invalid SecurityAction value '{1}'</value>
  </data>
  <data name="ERR_SecurityAttributeInvalidActionAssembly" xml:space="preserve">
    <value>SecurityAction value '{0}' is invalid for security attributes applied to an assembly</value>
  </data>
  <data name="ERR_SecurityAttributeInvalidActionTypeOrMethod" xml:space="preserve">
    <value>SecurityAction value '{0}' is invalid for security attributes applied to a type or a method</value>
  </data>
  <data name="ERR_PrincipalPermissionInvalidAction" xml:space="preserve">
    <value>SecurityAction value '{0}' is invalid for PrincipalPermission attribute</value>
  </data>
  <data name="ERR_FeatureNotValidInExpressionTree" xml:space="preserve">
    <value>An expression tree may not contain '{0}'</value>
  </data>
  <data name="ERR_PermissionSetAttributeInvalidFile" xml:space="preserve">
    <value>Unable to resolve file path '{0}' specified for the named argument '{1}' for PermissionSet attribute</value>
  </data>
  <data name="ERR_PermissionSetAttributeFileReadError" xml:space="preserve">
    <value>Error reading file '{0}' specified for the named argument '{1}' for PermissionSet attribute: '{2}'</value>
  </data>
  <data name="ERR_GlobalSingleTypeNameNotFoundFwd" xml:space="preserve">
    <value>The type name '{0}' could not be found in the global namespace. This type has been forwarded to assembly '{1}' Consider adding a reference to that assembly.</value>
  </data>
  <data name="ERR_DottedTypeNameNotFoundInNSFwd" xml:space="preserve">
    <value>The type name '{0}' could not be found in the namespace '{1}'. This type has been forwarded to assembly '{2}' Consider adding a reference to that assembly.</value>
  </data>
  <data name="ERR_SingleTypeNameNotFoundFwd" xml:space="preserve">
    <value>The type name '{0}' could not be found. This type has been forwarded to assembly '{1}'. Consider adding a reference to that assembly.</value>
  </data>
  <data name="ERR_AssemblySpecifiedForLinkAndRef" xml:space="preserve">
    <value>Assemblies '{0}' and '{1}' refer to the same metadata but only one is a linked reference (specified using /link option); consider removing one of the references.</value>
  </data>
  <data name="WRN_DeprecatedCollectionInitAdd" xml:space="preserve">
    <value>The best overloaded Add method '{0}' for the collection initializer element is obsolete.</value>
  </data>
  <data name="WRN_DeprecatedCollectionInitAdd_Title" xml:space="preserve">
    <value>The best overloaded Add method for the collection initializer element is obsolete</value>
  </data>
  <data name="WRN_DeprecatedCollectionInitAddStr" xml:space="preserve">
    <value>The best overloaded Add method '{0}' for the collection initializer element is obsolete. {1}</value>
  </data>
  <data name="WRN_DeprecatedCollectionInitAddStr_Title" xml:space="preserve">
    <value>The best overloaded Add method for the collection initializer element is obsolete</value>
  </data>
  <data name="ERR_DeprecatedCollectionInitAddStr" xml:space="preserve">
    <value>The best overloaded Add method '{0}' for the collection initializer element is obsolete. {1}</value>
  </data>
  <data name="ERR_SecurityAttributeInvalidTarget" xml:space="preserve">
    <value>Security attribute '{0}' is not valid on this declaration type. Security attributes are only valid on assembly, type and method declarations.</value>
  </data>
  <data name="ERR_BadDynamicMethodArg" xml:space="preserve">
    <value>Cannot use an expression of type '{0}' as an argument to a dynamically dispatched operation.</value>
  </data>
  <data name="ERR_BadDynamicMethodArgLambda" xml:space="preserve">
    <value>Cannot use a lambda expression as an argument to a dynamically dispatched operation without first casting it to a delegate or expression tree type.</value>
  </data>
  <data name="ERR_BadDynamicMethodArgMemgrp" xml:space="preserve">
    <value>Cannot use a method group as an argument to a dynamically dispatched operation. Did you intend to invoke the method?</value>
  </data>
  <data name="ERR_NoDynamicPhantomOnBase" xml:space="preserve">
    <value>The call to method '{0}' needs to be dynamically dispatched, but cannot be because it is part of a base access expression. Consider casting the dynamic arguments or eliminating the base access.</value>
  </data>
  <data name="ERR_BadDynamicQuery" xml:space="preserve">
    <value>Query expressions over source type 'dynamic' or with a join sequence of type 'dynamic' are not allowed</value>
  </data>
  <data name="ERR_NoDynamicPhantomOnBaseIndexer" xml:space="preserve">
    <value>The indexer access needs to be dynamically dispatched, but cannot be because it is part of a base access expression. Consider casting the dynamic arguments or eliminating the base access.</value>
  </data>
  <data name="WRN_DynamicDispatchToConditionalMethod" xml:space="preserve">
    <value>The dynamically dispatched call to method '{0}' may fail at runtime because one or more applicable overloads are conditional methods.</value>
  </data>
  <data name="WRN_DynamicDispatchToConditionalMethod_Title" xml:space="preserve">
    <value>Dynamically dispatched call may fail at runtime because one or more applicable overloads are conditional methods</value>
  </data>
  <data name="ERR_BadArgTypeDynamicExtension" xml:space="preserve">
    <value>'{0}' has no applicable method named '{1}' but appears to have an extension method by that name. Extension methods cannot be dynamically dispatched. Consider casting the dynamic arguments or calling the extension method without the extension method syntax.</value>
  </data>
  <data name="WRN_CallerFilePathPreferredOverCallerMemberName" xml:space="preserve">
    <value>The CallerMemberNameAttribute applied to parameter '{0}' will have no effect. It is overridden by the CallerFilePathAttribute.</value>
  </data>
  <data name="WRN_CallerFilePathPreferredOverCallerMemberName_Title" xml:space="preserve">
    <value>The CallerMemberNameAttribute will have no effect; it is overridden by the CallerFilePathAttribute</value>
  </data>
  <data name="WRN_CallerLineNumberPreferredOverCallerMemberName" xml:space="preserve">
    <value>The CallerMemberNameAttribute applied to parameter '{0}' will have no effect. It is overridden by the CallerLineNumberAttribute.</value>
  </data>
  <data name="WRN_CallerLineNumberPreferredOverCallerMemberName_Title" xml:space="preserve">
    <value>The CallerMemberNameAttribute will have no effect; it is overridden by the CallerLineNumberAttribute</value>
  </data>
  <data name="WRN_CallerLineNumberPreferredOverCallerFilePath" xml:space="preserve">
    <value>The CallerFilePathAttribute applied to parameter '{0}' will have no effect. It is overridden by the CallerLineNumberAttribute.</value>
  </data>
  <data name="WRN_CallerLineNumberPreferredOverCallerFilePath_Title" xml:space="preserve">
    <value>The CallerFilePathAttribute will have no effect; it is overridden by the CallerLineNumberAttribute</value>
  </data>
  <data name="ERR_InvalidDynamicCondition" xml:space="preserve">
    <value>Expression must be implicitly convertible to Boolean or its type '{0}' must define operator '{1}'.</value>
  </data>
  <data name="ERR_MixingWinRTEventWithRegular" xml:space="preserve">
    <value>'{0}' cannot implement '{1}' because '{2}' is a Windows Runtime event and '{3}' is a regular .NET event.</value>
  </data>
  <data name="WRN_CA2000_DisposeObjectsBeforeLosingScope1" xml:space="preserve">
    <value>Call System.IDisposable.Dispose() on allocated instance of {0} before all references to it are out of scope.</value>
  </data>
  <data name="WRN_CA2000_DisposeObjectsBeforeLosingScope1_Title" xml:space="preserve">
    <value>Call System.IDisposable.Dispose() on allocated instance before all references to it are out of scope</value>
  </data>
  <data name="WRN_CA2000_DisposeObjectsBeforeLosingScope2" xml:space="preserve">
    <value>Allocated instance of {0} is not disposed along all exception paths.  Call System.IDisposable.Dispose() before all references to it are out of scope.</value>
  </data>
  <data name="WRN_CA2000_DisposeObjectsBeforeLosingScope2_Title" xml:space="preserve">
    <value>Allocated instance is not disposed along all exception paths</value>
  </data>
  <data name="WRN_CA2202_DoNotDisposeObjectsMultipleTimes" xml:space="preserve">
    <value>Object '{0}' can be disposed more than once.</value>
  </data>
  <data name="WRN_CA2202_DoNotDisposeObjectsMultipleTimes_Title" xml:space="preserve">
    <value>Object can be disposed more than once</value>
  </data>
  <data name="ERR_NewCoClassOnLink" xml:space="preserve">
    <value>Interop type '{0}' cannot be embedded. Use the applicable interface instead.</value>
  </data>
  <data name="ERR_NoPIANestedType" xml:space="preserve">
    <value>Type '{0}' cannot be embedded because it is a nested type. Consider setting the 'Embed Interop Types' property to false.</value>
  </data>
  <data name="ERR_GenericsUsedInNoPIAType" xml:space="preserve">
    <value>Type '{0}' cannot be embedded because it has a generic argument. Consider setting the 'Embed Interop Types' property to false.</value>
  </data>
  <data name="ERR_InteropStructContainsMethods" xml:space="preserve">
    <value>Embedded interop struct '{0}' can contain only public instance fields.</value>
  </data>
  <data name="ERR_WinRtEventPassedByRef" xml:space="preserve">
    <value>A Windows Runtime event may not be passed as an out or ref parameter.</value>
  </data>
  <data name="ERR_MissingMethodOnSourceInterface" xml:space="preserve">
    <value>Source interface '{0}' is missing method '{1}' which is required to embed event '{2}'.</value>
  </data>
  <data name="ERR_MissingSourceInterface" xml:space="preserve">
    <value>Interface '{0}' has an invalid source interface which is required to embed event '{1}'.</value>
  </data>
  <data name="ERR_InteropTypeMissingAttribute" xml:space="preserve">
    <value>Interop type '{0}' cannot be embedded because it is missing the required '{1}' attribute.</value>
  </data>
  <data name="ERR_NoPIAAssemblyMissingAttribute" xml:space="preserve">
    <value>Cannot embed interop types from assembly '{0}' because it is missing the '{1}' attribute.</value>
  </data>
  <data name="ERR_NoPIAAssemblyMissingAttributes" xml:space="preserve">
    <value>Cannot embed interop types from assembly '{0}' because it is missing either the '{1}' attribute or the '{2}' attribute.</value>
  </data>
  <data name="ERR_InteropTypesWithSameNameAndGuid" xml:space="preserve">
    <value>Cannot embed interop type '{0}' found in both assembly '{1}' and '{2}'. Consider setting the 'Embed Interop Types' property to false.</value>
  </data>
  <data name="ERR_LocalTypeNameClash" xml:space="preserve">
    <value>Embedding the interop type '{0}' from assembly '{1}' causes a name clash in the current assembly. Consider setting the 'Embed Interop Types' property to false.</value>
  </data>
  <data name="WRN_ReferencedAssemblyReferencesLinkedPIA" xml:space="preserve">
    <value>A reference was created to embedded interop assembly '{0}' because of an indirect reference to that assembly created by assembly '{1}'. Consider changing the 'Embed Interop Types' property on either assembly.</value>
  </data>
  <data name="WRN_ReferencedAssemblyReferencesLinkedPIA_Title" xml:space="preserve">
    <value>A reference was created to embedded interop assembly because of an indirect assembly reference</value>
  </data>
  <data name="WRN_ReferencedAssemblyReferencesLinkedPIA_Description" xml:space="preserve">
    <value>You have added a reference to an assembly using /link (Embed Interop Types property set to True). This instructs the compiler to embed interop type information from that assembly. However, the compiler cannot embed interop type information from that assembly because another assembly that you have referenced also references that assembly using /reference (Embed Interop Types property set to False).

To embed interop type information for both assemblies, use /link for references to each assembly (set the Embed Interop Types property to True).

To remove the warning, you can use /reference instead (set the Embed Interop Types property to False). In this case, a primary interop assembly (PIA) provides interop type information.</value>
  </data>
  <data name="ERR_GenericsUsedAcrossAssemblies" xml:space="preserve">
    <value>Type '{0}' from assembly '{1}' cannot be used across assembly boundaries because it has a generic type argument that is an embedded interop type.</value>
  </data>
  <data name="ERR_NoCanonicalView" xml:space="preserve">
    <value>Cannot find the interop type that matches the embedded interop type '{0}'. Are you missing an assembly reference?</value>
  </data>
  <data name="ERR_NetModuleNameMismatch" xml:space="preserve">
    <value>Module name '{0}' stored in '{1}' must match its filename.</value>
  </data>
  <data name="ERR_BadModuleName" xml:space="preserve">
    <value>Invalid module name: {0}</value>
  </data>
  <data name="ERR_BadCompilationOptionValue" xml:space="preserve">
    <value>Invalid '{0}' value: '{1}'.</value>
  </data>
  <data name="ERR_BadAppConfigPath" xml:space="preserve">
    <value>AppConfigPath must be absolute.</value>
  </data>
  <data name="WRN_AssemblyAttributeFromModuleIsOverridden" xml:space="preserve">
    <value>Attribute '{0}' from module '{1}' will be ignored in favor of the instance appearing in source</value>
  </data>
  <data name="WRN_AssemblyAttributeFromModuleIsOverridden_Title" xml:space="preserve">
    <value>Attribute will be ignored in favor of the instance appearing in source</value>
  </data>
  <data name="ERR_CmdOptionConflictsSource" xml:space="preserve">
    <value>Attribute '{0}' given in a source file conflicts with option '{1}'.</value>
  </data>
  <data name="ERR_FixedBufferTooManyDimensions" xml:space="preserve">
    <value>A fixed buffer may only have one dimension.</value>
  </data>
  <data name="WRN_ReferencedAssemblyDoesNotHaveStrongName" xml:space="preserve">
    <value>Referenced assembly '{0}' does not have a strong name.</value>
  </data>
  <data name="WRN_ReferencedAssemblyDoesNotHaveStrongName_Title" xml:space="preserve">
    <value>Referenced assembly does not have a strong name</value>
  </data>
  <data name="ERR_InvalidSignaturePublicKey" xml:space="preserve">
    <value>Invalid signature public key specified in AssemblySignatureKeyAttribute.</value>
  </data>
  <data name="ERR_ExportedTypeConflictsWithDeclaration" xml:space="preserve">
    <value>Type '{0}' exported from module '{1}' conflicts with type declared in primary module of this assembly.</value>
  </data>
  <data name="ERR_ExportedTypesConflict" xml:space="preserve">
    <value>Type '{0}' exported from module '{1}' conflicts with type '{2}' exported from module '{3}'.</value>
  </data>
  <data name="ERR_ForwardedTypeConflictsWithDeclaration" xml:space="preserve">
    <value>Forwarded type '{0}' conflicts with type declared in primary module of this assembly.</value>
  </data>
  <data name="ERR_ForwardedTypesConflict" xml:space="preserve">
    <value>Type '{0}' forwarded to assembly '{1}' conflicts with type '{2}' forwarded to assembly '{3}'.</value>
  </data>
  <data name="ERR_ForwardedTypeConflictsWithExportedType" xml:space="preserve">
    <value>Type '{0}' forwarded to assembly '{1}' conflicts with type '{2}' exported from module '{3}'.</value>
  </data>
  <data name="WRN_RefCultureMismatch" xml:space="preserve">
    <value>Referenced assembly '{0}' has different culture setting of '{1}'.</value>
  </data>
  <data name="WRN_RefCultureMismatch_Title" xml:space="preserve">
    <value>Referenced assembly has different culture setting</value>
  </data>
  <data name="ERR_AgnosticToMachineModule" xml:space="preserve">
    <value>Agnostic assembly cannot have a processor specific module '{0}'.</value>
  </data>
  <data name="ERR_ConflictingMachineModule" xml:space="preserve">
    <value>Assembly and module '{0}' cannot target different processors.</value>
  </data>
  <data name="WRN_ConflictingMachineAssembly" xml:space="preserve">
    <value>Referenced assembly '{0}' targets a different processor.</value>
  </data>
  <data name="WRN_ConflictingMachineAssembly_Title" xml:space="preserve">
    <value>Referenced assembly targets a different processor</value>
  </data>
  <data name="ERR_CryptoHashFailed" xml:space="preserve">
    <value>Cryptographic failure while creating hashes.</value>
  </data>
  <data name="ERR_MissingNetModuleReference" xml:space="preserve">
    <value>Reference to '{0}' netmodule missing.</value>
  </data>
  <data name="ERR_NetModuleNameMustBeUnique" xml:space="preserve">
    <value>Module '{0}' is already defined in this assembly. Each module must have a unique filename.</value>
  </data>
  <data name="ERR_CantReadConfigFile" xml:space="preserve">
    <value>Cannot read config file '{0}' -- '{1}'</value>
  </data>
  <data name="ERR_EncNoPIAReference" xml:space="preserve">
    <value>Cannot continue since the edit includes a reference to an embedded type: '{0}'.</value>
  </data>
  <data name="ERR_EncReferenceToAddedMember" xml:space="preserve">
    <value>Member '{0}' added during the current debug session can only be accessed from within its declaring assembly '{1}'.</value>
  </data>
  <data name="ERR_MutuallyExclusiveOptions" xml:space="preserve">
    <value>Compilation options '{0}' and '{1}' can't both be specified at the same time.</value>
  </data>
  <data name="ERR_LinkedNetmoduleMetadataMustProvideFullPEImage" xml:space="preserve">
    <value>Linked netmodule metadata must provide a full PE image: '{0}'.</value>
  </data>
  <data name="ERR_BadPrefer32OnLib" xml:space="preserve">
    <value>/platform:anycpu32bitpreferred can only be used with /t:exe, /t:winexe and /t:appcontainerexe</value>
  </data>
  <data name="IDS_PathList" xml:space="preserve">
    <value>&lt;path list&gt;</value>
  </data>
  <data name="IDS_Text" xml:space="preserve">
    <value>&lt;text&gt;</value>
  </data>
  <data name="IDS_FeatureNullPropagatingOperator" xml:space="preserve">
    <value>null propagating operator</value>
  </data>
  <data name="IDS_FeatureExpressionBodiedMethod" xml:space="preserve">
    <value>expression-bodied method</value>
  </data>
  <data name="IDS_FeatureExpressionBodiedProperty" xml:space="preserve">
    <value>expression-bodied property</value>
  </data>
  <data name="IDS_FeatureExpressionBodiedIndexer" xml:space="preserve">
    <value>expression-bodied indexer</value>
  </data>
  <data name="IDS_FeatureAutoPropertyInitializer" xml:space="preserve">
    <value>auto property initializer</value>
  </data>
  <data name="IDS_Namespace1" xml:space="preserve">
    <value>&lt;namespace&gt;</value>
  </data>
  <data name="IDS_FeatureRefLocalsReturns" xml:space="preserve">
    <value>byref locals and returns</value>
  </data>
  <data name="IDS_FeatureReadOnlyReferences" xml:space="preserve">
    <value>readonly references</value>
  </data>
  <data name="IDS_FeatureRefStructs" xml:space="preserve">
    <value>ref structs</value>
  </data>
  <data name="IDS_FeatureRefConditional" xml:space="preserve">
    <value>ref conditional expression</value>
  </data>
  <data name="IDS_FeatureRefReassignment" xml:space="preserve">
    <value>ref reassignment</value>
  </data>
  <data name="IDS_FeatureRefFor" xml:space="preserve">
    <value>ref for-loop variables</value>
  </data>
  <data name="IDS_FeatureRefForEach" xml:space="preserve">
    <value>ref foreach iteration variables</value>
  </data>
  <data name="IDS_FeatureExtensibleFixedStatement" xml:space="preserve">
    <value>extensible fixed statement</value>
  </data>
  <data name="CompilationC" xml:space="preserve">
    <value>Compilation (C#): </value>
  </data>
  <data name="SyntaxNodeIsNotWithinSynt" xml:space="preserve">
    <value>Syntax node is not within syntax tree</value>
  </data>
  <data name="LocationMustBeProvided" xml:space="preserve">
    <value>Location must be provided in order to provide minimal type qualification.</value>
  </data>
  <data name="SyntaxTreeSemanticModelMust" xml:space="preserve">
    <value>SyntaxTreeSemanticModel must be provided in order to provide minimal type qualification.</value>
  </data>
  <data name="CantReferenceCompilationOf" xml:space="preserve">
    <value>Can't reference compilation of type '{0}' from {1} compilation.</value>
  </data>
  <data name="SyntaxTreeAlreadyPresent" xml:space="preserve">
    <value>Syntax tree already present</value>
  </data>
  <data name="SubmissionCanOnlyInclude" xml:space="preserve">
    <value>Submission can only include script code.</value>
  </data>
  <data name="SubmissionCanHaveAtMostOne" xml:space="preserve">
    <value>Submission can have at most one syntax tree.</value>
  </data>
  <data name="SyntaxTreeNotFoundToRemove" xml:space="preserve">
    <value>SyntaxTree is not part of the compilation, so it cannot be removed</value>
  </data>
  <data name="TreeMustHaveARootNodeWith" xml:space="preserve">
    <value>tree must have a root node with SyntaxKind.CompilationUnit</value>
  </data>
  <data name="TypeArgumentCannotBeNull" xml:space="preserve">
    <value>Type argument cannot be null</value>
  </data>
  <data name="WrongNumberOfTypeArguments" xml:space="preserve">
    <value>Wrong number of type arguments</value>
  </data>
  <data name="NameConflictForName" xml:space="preserve">
    <value>Name conflict for name {0}</value>
  </data>
  <data name="LookupOptionsHasInvalidCombo" xml:space="preserve">
    <value>LookupOptions has an invalid combination of options</value>
  </data>
  <data name="ItemsMustBeNonEmpty" xml:space="preserve">
    <value>items: must be non-empty</value>
  </data>
  <data name="UseVerbatimIdentifier" xml:space="preserve">
    <value>Use Microsoft.CodeAnalysis.CSharp.SyntaxFactory.Identifier or Microsoft.CodeAnalysis.CSharp.SyntaxFactory.VerbatimIdentifier to create identifier tokens.</value>
  </data>
  <data name="UseLiteralForTokens" xml:space="preserve">
    <value>Use Microsoft.CodeAnalysis.CSharp.SyntaxFactory.Literal to create character literal tokens.</value>
  </data>
  <data name="UseLiteralForNumeric" xml:space="preserve">
    <value>Use Microsoft.CodeAnalysis.CSharp.SyntaxFactory.Literal to create numeric literal tokens.</value>
  </data>
  <data name="ThisMethodCanOnlyBeUsedToCreateTokens" xml:space="preserve">
    <value>This method can only be used to create tokens - {0} is not a token kind.</value>
  </data>
  <data name="GenericParameterDefinition" xml:space="preserve">
    <value>Generic parameter is definition when expected to be reference {0}</value>
  </data>
  <data name="InvalidGetDeclarationNameMultipleDeclarators" xml:space="preserve">
    <value>Called GetDeclarationName for a declaration node that can possibly contain multiple variable declarators.</value>
  </data>
  <data name="TreeNotPartOfCompilation" xml:space="preserve">
    <value>tree not part of compilation</value>
  </data>
  <data name="PositionIsNotWithinSyntax" xml:space="preserve">
    <value>Position is not within syntax tree with full span {0}</value>
  </data>
  <data name="WRN_BadUILang" xml:space="preserve">
    <value>The language name '{0}' is invalid.</value>
  </data>
  <data name="WRN_BadUILang_Title" xml:space="preserve">
    <value>The language name is invalid</value>
  </data>
  <data name="ERR_UnsupportedTransparentIdentifierAccess" xml:space="preserve">
    <value>Transparent identifier member access failed for field '{0}' of '{1}'.  Does the data being queried implement the query pattern?</value>
  </data>
  <data name="ERR_ParamDefaultValueDiffersFromAttribute" xml:space="preserve">
    <value>The parameter has multiple distinct default values.</value>
  </data>
  <data name="ERR_FieldHasMultipleDistinctConstantValues" xml:space="preserve">
    <value>The field has multiple distinct constant values.</value>
  </data>
  <data name="WRN_UnqualifiedNestedTypeInCref" xml:space="preserve">
    <value>Within cref attributes, nested types of generic types should be qualified.</value>
  </data>
  <data name="WRN_UnqualifiedNestedTypeInCref_Title" xml:space="preserve">
    <value>Within cref attributes, nested types of generic types should be qualified</value>
  </data>
  <data name="NotACSharpSymbol" xml:space="preserve">
    <value>Not a C# symbol.</value>
  </data>
  <data name="HDN_UnusedUsingDirective" xml:space="preserve">
    <value>Unnecessary using directive.</value>
  </data>
  <data name="HDN_UnusedExternAlias" xml:space="preserve">
    <value>Unused extern alias.</value>
  </data>
  <data name="ElementsCannotBeNull" xml:space="preserve">
    <value>Elements cannot be null.</value>
  </data>
  <data name="IDS_LIB_ENV" xml:space="preserve">
    <value>LIB environment variable</value>
  </data>
  <data name="IDS_LIB_OPTION" xml:space="preserve">
    <value>/LIB option</value>
  </data>
  <data name="IDS_REFERENCEPATH_OPTION" xml:space="preserve">
    <value>/REFERENCEPATH option</value>
  </data>
  <data name="IDS_DirectoryDoesNotExist" xml:space="preserve">
    <value>directory does not exist</value>
  </data>
  <data name="IDS_DirectoryHasInvalidPath" xml:space="preserve">
    <value>path is too long or invalid</value>
  </data>
  <data name="WRN_NoRuntimeMetadataVersion" xml:space="preserve">
    <value>No value for RuntimeMetadataVersion found. No assembly containing System.Object was found nor was a value for RuntimeMetadataVersion specified through options.</value>
  </data>
  <data name="WRN_NoRuntimeMetadataVersion_Title" xml:space="preserve">
    <value>No value for RuntimeMetadataVersion found</value>
  </data>
  <data name="WrongSemanticModelType" xml:space="preserve">
    <value>Expected a {0} SemanticModel.</value>
  </data>
  <data name="IDS_FeatureLambda" xml:space="preserve">
    <value>lambda expression</value>
  </data>
  <data name="ERR_FeatureNotAvailableInVersion1" xml:space="preserve">
    <value>Feature '{0}' is not available in C# 1. Please use language version {1} or greater.</value>
  </data>
  <data name="ERR_FeatureNotAvailableInVersion2" xml:space="preserve">
    <value>Feature '{0}' is not available in C# 2. Please use language version {1} or greater.</value>
  </data>
  <data name="ERR_FeatureNotAvailableInVersion3" xml:space="preserve">
    <value>Feature '{0}' is not available in C# 3. Please use language version {1} or greater.</value>
  </data>
  <data name="ERR_FeatureNotAvailableInVersion4" xml:space="preserve">
    <value>Feature '{0}' is not available in C# 4. Please use language version {1} or greater.</value>
  </data>
  <data name="ERR_FeatureNotAvailableInVersion5" xml:space="preserve">
    <value>Feature '{0}' is not available in C# 5. Please use language version {1} or greater.</value>
  </data>
  <data name="ERR_FeatureNotAvailableInVersion6" xml:space="preserve">
    <value>Feature '{0}' is not available in C# 6. Please use language version {1} or greater.</value>
  </data>
  <data name="ERR_FeatureNotAvailableInVersion7" xml:space="preserve">
    <value>Feature '{0}' is not available in C# 7.0. Please use language version {1} or greater.</value>
  </data>
  <data name="ERR_FeatureIsExperimental" xml:space="preserve">
    <value>Feature '{0}' is experimental and unsupported; use '/features:{1}' to enable.</value>
  </data>
  <data name="IDS_VersionExperimental" xml:space="preserve">
    <value>'experimental'</value>
  </data>
  <data name="PositionNotWithinTree" xml:space="preserve">
    <value>Position must be within span of the syntax tree.</value>
  </data>
  <data name="SpeculatedSyntaxNodeCannotBelongToCurrentCompilation" xml:space="preserve">
    <value>Syntax node to be speculated cannot belong to a syntax tree from the current compilation.</value>
  </data>
  <data name="ChainingSpeculativeModelIsNotSupported" xml:space="preserve">
    <value>Chaining speculative semantic model is not supported. You should create a speculative model from the non-speculative ParentModel.</value>
  </data>
  <data name="IDS_ToolName" xml:space="preserve">
    <value>Microsoft (R) Visual C# Compiler</value>
  </data>
  <data name="IDS_LogoLine1" xml:space="preserve">
    <value>{0} version {1}</value>
  </data>
  <data name="IDS_LogoLine2" xml:space="preserve">
    <value>Copyright (C) Microsoft Corporation. All rights reserved.</value>
  </data>
  <data name="IDS_LangVersions" xml:space="preserve">
    <value>Supported language versions:</value>
  </data>
  <data name="IDS_CSCHelp" xml:space="preserve">
    <value>
                             Visual C# Compiler Options

                       - OUTPUT FILES -
-out:&lt;file&gt;                   Specify output file name (default: base name of
                              file with main class or first file)
-target:exe                   Build a console executable (default) (Short
                              form: -t:exe)
-target:winexe                Build a Windows executable (Short form:
                              -t:winexe)
-target:library               Build a library (Short form: -t:library)
-target:module                Build a module that can be added to another
                              assembly (Short form: -t:module)
-target:appcontainerexe       Build an Appcontainer executable (Short form:
                              -t:appcontainerexe)
-target:winmdobj              Build a Windows Runtime intermediate file that
                              is consumed by WinMDExp (Short form: -t:winmdobj)
-doc:&lt;file&gt;                   XML Documentation file to generate
-refout:&lt;file&gt;                Reference assembly output to generate
-platform:&lt;string&gt;            Limit which platforms this code can run on: x86,
                              Itanium, x64, arm, arm64, anycpu32bitpreferred, or
                              anycpu. The default is anycpu.

                       - INPUT FILES -
-recurse:&lt;wildcard&gt;           Include all files in the current directory and
                              subdirectories according to the wildcard
                              specifications
-reference:&lt;alias&gt;=&lt;file&gt;     Reference metadata from the specified assembly
                              file using the given alias (Short form: -r)
-reference:&lt;file list&gt;        Reference metadata from the specified assembly
                              files (Short form: -r)
-addmodule:&lt;file list&gt;        Link the specified modules into this assembly
-link:&lt;file list&gt;             Embed metadata from the specified interop
                              assembly files (Short form: -l)
-analyzer:&lt;file list&gt;         Run the analyzers from this assembly
                              (Short form: -a)
-additionalfile:&lt;file list&gt;   Additional files that don't directly affect code
                              generation but may be used by analyzers for producing
                              errors or warnings.
-embed                        Embed all source files in the PDB.
-embed:&lt;file list&gt;            Embed specific files in the PDB.

                       - RESOURCES -
-win32res:&lt;file&gt;              Specify a Win32 resource file (.res)
-win32icon:&lt;file&gt;             Use this icon for the output
-win32manifest:&lt;file&gt;         Specify a Win32 manifest file (.xml)
-nowin32manifest              Do not include the default Win32 manifest
-resource:&lt;resinfo&gt;           Embed the specified resource (Short form: -res)
-linkresource:&lt;resinfo&gt;       Link the specified resource to this assembly
                              (Short form: -linkres) Where the resinfo format
                              is &lt;file&gt;[,&lt;string name&gt;[,public|private]]

                       - CODE GENERATION -
-debug[+|-]                   Emit debugging information
-debug:{full|pdbonly|portable|embedded}
                              Specify debugging type ('full' is default,
                              'portable' is a cross-platform format,
                              'embedded' is a cross-platform format embedded into
                              the target .dll or .exe)
-optimize[+|-]                Enable optimizations (Short form: -o)
-deterministic                Produce a deterministic assembly
                              (including module version GUID and timestamp)
-refonly                      Produce a reference assembly in place of the main output
-instrument:TestCoverage      Produce an assembly instrumented to collect
                              coverage information
-sourcelink:&lt;file&gt;            Source link info to embed into PDB.

                       - ERRORS AND WARNINGS -
-warnaserror[+|-]             Report all warnings as errors
-warnaserror[+|-]:&lt;warn list&gt; Report specific warnings as errors
                              (use "nullable" for all nullability warnings)
-warn:&lt;n&gt;                     Set warning level (0 or higher) (Short form: -w)
-nowarn:&lt;warn list&gt;           Disable specific warning messages
                              (use "nullable" for all nullability warnings)
-ruleset:&lt;file&gt;               Specify a ruleset file that disables specific
                              diagnostics.
-errorlog:&lt;file&gt;[,version=&lt;sarif_version&gt;]
                              Specify a file to log all compiler and analyzer
                              diagnostics.
                              sarif_version:{1|2|2.1} Default is 1. 2 and 2.1
                              both mean SARIF version 2.1.0.
-reportanalyzer               Report additional analyzer information, such as
                              execution time.
-skipanalyzers[+|-]           Skip execution of diagnostic analyzers.

                       - LANGUAGE -
-checked[+|-]                 Generate overflow checks
-unsafe[+|-]                  Allow 'unsafe' code
-define:&lt;symbol list&gt;         Define conditional compilation symbol(s) (Short
                              form: -d)
-langversion:?                Display the allowed values for language version
-langversion:&lt;string&gt;         Specify language version such as
                              `latest` (latest version, including minor versions),
                              `default` (same as `latest`),
                              `latestmajor` (latest version, excluding minor versions),
                              `preview` (latest version, including features in unsupported preview),
                              or specific versions like `6` or `7.1`
-nullable[+|-]                Specify nullable context option enable|disable.
-nullable:{enable|disable|warnings|annotations}
                              Specify nullable context option enable|disable|warnings|annotations.

                       - SECURITY -
-delaysign[+|-]               Delay-sign the assembly using only the public
                              portion of the strong name key
-publicsign[+|-]              Public-sign the assembly using only the public
                              portion of the strong name key
-keyfile:&lt;file&gt;               Specify a strong name key file
-keycontainer:&lt;string&gt;        Specify a strong name key container
-highentropyva[+|-]           Enable high-entropy ASLR

                       - MISCELLANEOUS -
@&lt;file&gt;                       Read response file for more options
-help                         Display this usage message (Short form: -?)
-nologo                       Suppress compiler copyright message
-noconfig                     Do not auto include CSC.RSP file
-parallel[+|-]                Concurrent build.
-version                      Display the compiler version number and exit.

                       - ADVANCED -
-baseaddress:&lt;address&gt;        Base address for the library to be built
-checksumalgorithm:&lt;alg&gt;      Specify algorithm for calculating source file
                              checksum stored in PDB. Supported values are:
                              SHA1 or SHA256 (default).
-codepage:&lt;n&gt;                 Specify the codepage to use when opening source
                              files
-utf8output                   Output compiler messages in UTF-8 encoding
-main:&lt;type&gt;                  Specify the type that contains the entry point
                              (ignore all other possible entry points) (Short
                              form: -m)
-fullpaths                    Compiler generates fully qualified paths
-filealign:&lt;n&gt;                Specify the alignment used for output file
                              sections
-pathmap:&lt;K1&gt;=&lt;V1&gt;,&lt;K2&gt;=&lt;V2&gt;,...
                              Specify a mapping for source path names output by
                              the compiler.
-pdb:&lt;file&gt;                   Specify debug information file name (default:
                              output file name with .pdb extension)
-errorendlocation             Output line and column of the end location of
                              each error
-preferreduilang              Specify the preferred output language name.
-nosdkpath                    Disable searching the default SDK path for standard library assemblies.
-nostdlib[+|-]                Do not reference standard library (mscorlib.dll)
-subsystemversion:&lt;string&gt;    Specify subsystem version of this assembly
-lib:&lt;file list&gt;              Specify additional directories to search in for
                              references
-errorreport:&lt;string&gt;         Specify how to handle internal compiler errors:
                              prompt, send, queue, or none. The default is
                              queue.
-appconfig:&lt;file&gt;             Specify an application configuration file
                              containing assembly binding settings
-moduleassemblyname:&lt;string&gt;  Name of the assembly which this module will be
                              a part of
-modulename:&lt;string&gt;          Specify the name of the source module
-generatedfilesout:&lt;dir&gt;      Place files generated during compilation in the
                              specified directory.
</value>
    <comment>Visual C# Compiler Options</comment>
  </data>
  <data name="ERR_ComImportWithInitializers" xml:space="preserve">
    <value>'{0}': a class with the ComImport attribute cannot specify field initializers.</value>
  </data>
  <data name="WRN_PdbLocalNameTooLong" xml:space="preserve">
    <value>Local name '{0}' is too long for PDB.  Consider shortening or compiling without /debug.</value>
  </data>
  <data name="WRN_PdbLocalNameTooLong_Title" xml:space="preserve">
    <value>Local name is too long for PDB</value>
  </data>
  <data name="ERR_RetNoObjectRequiredLambda" xml:space="preserve">
    <value>Anonymous function converted to a void returning delegate cannot return a value</value>
  </data>
  <data name="ERR_TaskRetNoObjectRequiredLambda" xml:space="preserve">
    <value>Async lambda expression converted to a 'Task' returning delegate cannot return a value. Did you intend to return 'Task&lt;T&gt;'?</value>
  </data>
  <data name="WRN_AnalyzerCannotBeCreated" xml:space="preserve">
    <value>An instance of analyzer {0} cannot be created from {1} : {2}.</value>
  </data>
  <data name="WRN_AnalyzerCannotBeCreated_Title" xml:space="preserve">
    <value>An analyzer instance cannot be created</value>
  </data>
  <data name="WRN_NoAnalyzerInAssembly" xml:space="preserve">
    <value>The assembly {0} does not contain any analyzers.</value>
  </data>
  <data name="WRN_NoAnalyzerInAssembly_Title" xml:space="preserve">
    <value>Assembly does not contain any analyzers</value>
  </data>
  <data name="WRN_UnableToLoadAnalyzer" xml:space="preserve">
    <value>Unable to load Analyzer assembly {0} : {1}</value>
  </data>
  <data name="WRN_UnableToLoadAnalyzer_Title" xml:space="preserve">
    <value>Unable to load Analyzer assembly</value>
  </data>
  <data name="INF_UnableToLoadSomeTypesInAnalyzer" xml:space="preserve">
    <value>Skipping some types in analyzer assembly {0} due to a ReflectionTypeLoadException : {1}.</value>
  </data>
  <data name="ERR_CantReadRulesetFile" xml:space="preserve">
    <value>Error reading ruleset file {0} - {1}</value>
  </data>
  <data name="ERR_BadPdbData" xml:space="preserve">
    <value>Error reading debug information for '{0}'</value>
  </data>
  <data name="IDS_OperationCausedStackOverflow" xml:space="preserve">
    <value>Operation caused a stack overflow.</value>
  </data>
  <data name="WRN_IdentifierOrNumericLiteralExpected" xml:space="preserve">
    <value>Expected identifier or numeric literal.</value>
  </data>
  <data name="WRN_IdentifierOrNumericLiteralExpected_Title" xml:space="preserve">
    <value>Expected identifier or numeric literal</value>
  </data>
  <data name="ERR_InitializerOnNonAutoProperty" xml:space="preserve">
    <value>Only auto-implemented properties can have initializers.</value>
  </data>
  <data name="ERR_InstancePropertyInitializerInInterface" xml:space="preserve">
    <value>Instance properties in interfaces cannot have initializers.</value>
  </data>
  <data name="ERR_AutoPropertyMustHaveGetAccessor" xml:space="preserve">
    <value>Auto-implemented properties must have get accessors.</value>
  </data>
  <data name="ERR_AutoPropertyMustOverrideSet" xml:space="preserve">
    <value>Auto-implemented properties must override all accessors of the overridden property.</value>
  </data>
  <data name="ERR_InitializerInStructWithoutExplicitConstructor" xml:space="preserve">
    <value>Structs without explicit constructors cannot contain members with initializers.</value>
  </data>
  <data name="ERR_EncodinglessSyntaxTree" xml:space="preserve">
    <value>Cannot emit debug information for a source text without encoding.</value>
  </data>
  <data name="ERR_BlockBodyAndExpressionBody" xml:space="preserve">
    <value>Block bodies and expression bodies cannot both be provided.</value>
  </data>
  <data name="ERR_SwitchFallOut" xml:space="preserve">
    <value>Control cannot fall out of switch from final case label ('{0}')</value>
  </data>
  <data name="ERR_UnexpectedBoundGenericName" xml:space="preserve">
    <value>Type arguments are not allowed in the nameof operator.</value>
  </data>
  <data name="ERR_NullPropagatingOpInExpressionTree" xml:space="preserve">
    <value>An expression tree lambda may not contain a null propagating operator.</value>
  </data>
  <data name="ERR_DictionaryInitializerInExpressionTree" xml:space="preserve">
    <value>An expression tree lambda may not contain a dictionary initializer.</value>
  </data>
  <data name="ERR_ExtensionCollectionElementInitializerInExpressionTree" xml:space="preserve">
    <value>An extension Add method is not supported for a collection initializer in an expression lambda.</value>
  </data>
  <data name="IDS_FeatureNameof" xml:space="preserve">
    <value>nameof operator</value>
  </data>
  <data name="IDS_FeatureDictionaryInitializer" xml:space="preserve">
    <value>dictionary initializer</value>
  </data>
  <data name="ERR_UnclosedExpressionHole" xml:space="preserve">
    <value>Missing close delimiter '}' for interpolated expression started with '{'.</value>
  </data>
  <data name="ERR_SingleLineCommentInExpressionHole" xml:space="preserve">
    <value>A single-line comment may not be used in an interpolated string.</value>
  </data>
  <data name="ERR_InsufficientStack" xml:space="preserve">
    <value>An expression is too long or complex to compile</value>
  </data>
  <data name="ERR_ExpressionHasNoName" xml:space="preserve">
    <value>Expression does not have a name.</value>
  </data>
  <data name="ERR_SubexpressionNotInNameof" xml:space="preserve">
    <value>Sub-expression cannot be used in an argument to nameof.</value>
  </data>
  <data name="ERR_AliasQualifiedNameNotAnExpression" xml:space="preserve">
    <value>An alias-qualified name is not an expression.</value>
  </data>
  <data name="ERR_NameofMethodGroupWithTypeParameters" xml:space="preserve">
    <value>Type parameters are not allowed on a method group as an argument to 'nameof'.</value>
  </data>
  <data name="NoNoneSearchCriteria" xml:space="preserve">
    <value>SearchCriteria is expected.</value>
  </data>
  <data name="ERR_InvalidAssemblyCulture" xml:space="preserve">
    <value>Assembly culture strings may not contain embedded NUL characters.</value>
  </data>
  <data name="IDS_FeatureUsingStatic" xml:space="preserve">
    <value>using static</value>
  </data>
  <data name="IDS_FeatureInterpolatedStrings" xml:space="preserve">
    <value>interpolated strings</value>
  </data>
  <data name="IDS_FeatureAltInterpolatedVerbatimStrings" xml:space="preserve">
    <value>alternative interpolated verbatim strings</value>
  </data>
  <data name="IDS_AwaitInCatchAndFinally" xml:space="preserve">
    <value>await in catch blocks and finally blocks</value>
  </data>
  <data name="IDS_FeatureBinaryLiteral" xml:space="preserve">
    <value>binary literals</value>
  </data>
  <data name="IDS_FeatureDigitSeparator" xml:space="preserve">
    <value>digit separators</value>
  </data>
  <data name="IDS_FeatureLocalFunctions" xml:space="preserve">
    <value>local functions</value>
  </data>
  <data name="ERR_UnescapedCurly" xml:space="preserve">
    <value>A '{0}' character must be escaped (by doubling) in an interpolated string.</value>
  </data>
  <data name="ERR_EscapedCurly" xml:space="preserve">
    <value>A '{0}' character may only be escaped by doubling '{0}{0}' in an interpolated string.</value>
  </data>
  <data name="ERR_TrailingWhitespaceInFormatSpecifier" xml:space="preserve">
    <value>A format specifier may not contain trailing whitespace.</value>
  </data>
  <data name="ERR_EmptyFormatSpecifier" xml:space="preserve">
    <value>Empty format specifier.</value>
  </data>
  <data name="ERR_ErrorInReferencedAssembly" xml:space="preserve">
    <value>There is an error in a referenced assembly '{0}'.</value>
  </data>
  <data name="ERR_ExpressionOrDeclarationExpected" xml:space="preserve">
    <value>Expression or declaration statement expected.</value>
  </data>
  <data name="ERR_NameofExtensionMethod" xml:space="preserve">
    <value>Extension method groups are not allowed as an argument to 'nameof'.</value>
  </data>
  <data name="WRN_AlignmentMagnitude" xml:space="preserve">
    <value>Alignment value {0} has a magnitude greater than {1} and may result in a large formatted string.</value>
  </data>
  <data name="HDN_UnusedExternAlias_Title" xml:space="preserve">
    <value>Unused extern alias</value>
  </data>
  <data name="HDN_UnusedUsingDirective_Title" xml:space="preserve">
    <value>Unnecessary using directive</value>
  </data>
  <data name="INF_UnableToLoadSomeTypesInAnalyzer_Title" xml:space="preserve">
    <value>Skip loading types in analyzer assembly that fail due to a ReflectionTypeLoadException</value>
  </data>
  <data name="WRN_AlignmentMagnitude_Title" xml:space="preserve">
    <value>Alignment value has a magnitude that may result in a large formatted string</value>
  </data>
  <data name="ERR_ConstantStringTooLong" xml:space="preserve">
    <value>Length of String constant resulting from concatenation exceeds System.Int32.MaxValue.  Try splitting the string into multiple constants.</value>
  </data>
  <data name="ERR_TupleTooFewElements" xml:space="preserve">
    <value>Tuple must contain at least two elements.</value>
  </data>
  <data name="ERR_DebugEntryPointNotSourceMethodDefinition" xml:space="preserve">
    <value>Debug entry point must be a definition of a method declared in the current compilation.</value>
  </data>
  <data name="ERR_LoadDirectiveOnlyAllowedInScripts" xml:space="preserve">
    <value>#load is only allowed in scripts</value>
  </data>
  <data name="ERR_PPLoadFollowsToken" xml:space="preserve">
    <value>Cannot use #load after first token in file</value>
  </data>
  <data name="CouldNotFindFile" xml:space="preserve">
    <value>Could not find file.</value>
    <comment>File path referenced in source (#load) could not be resolved.</comment>
  </data>
  <data name="SyntaxTreeFromLoadNoRemoveReplace" xml:space="preserve">
    <value>SyntaxTree resulted from a #load directive and cannot be removed or replaced directly.</value>
  </data>
  <data name="ERR_SourceFileReferencesNotSupported" xml:space="preserve">
    <value>Source file references are not supported.</value>
  </data>
  <data name="ERR_InvalidPathMap" xml:space="preserve">
    <value>The pathmap option was incorrectly formatted.</value>
  </data>
  <data name="ERR_InvalidReal" xml:space="preserve">
    <value>Invalid real literal.</value>
  </data>
  <data name="ERR_AutoPropertyCannotBeRefReturning" xml:space="preserve">
    <value>Auto-implemented properties cannot return by reference</value>
  </data>
  <data name="ERR_RefPropertyMustHaveGetAccessor" xml:space="preserve">
    <value>Properties which return by reference must have a get accessor</value>
  </data>
  <data name="ERR_RefPropertyCannotHaveSetAccessor" xml:space="preserve">
    <value>Properties which return by reference cannot have set accessors</value>
  </data>
  <data name="ERR_CantChangeRefReturnOnOverride" xml:space="preserve">
    <value>'{0}' must match by reference return of overridden member '{1}'</value>
  </data>
  <data name="ERR_CantChangeInitOnlyOnOverride" xml:space="preserve">
    <value>'{0}' must match by init-only of overridden member '{1}'</value>
  </data>
  <data name="ERR_MustNotHaveRefReturn" xml:space="preserve">
    <value>By-reference returns may only be used in methods that return by reference</value>
  </data>
  <data name="ERR_MustHaveRefReturn" xml:space="preserve">
    <value>By-value returns may only be used in methods that return by value</value>
  </data>
  <data name="ERR_RefReturnMustHaveIdentityConversion" xml:space="preserve">
    <value>The return expression must be of type '{0}' because this method returns by reference</value>
  </data>
  <data name="ERR_CloseUnimplementedInterfaceMemberWrongRefReturn" xml:space="preserve">
    <value>'{0}' does not implement interface member '{1}'. '{2}' cannot implement '{1}' because it does not have matching return by reference.</value>
  </data>
  <data name="ERR_CloseUnimplementedInterfaceMemberWrongInitOnly" xml:space="preserve">
    <value>'{0}' does not implement interface member '{1}'. '{2}' cannot implement '{1}'.</value>
  </data>
  <data name="ERR_BadIteratorReturnRef" xml:space="preserve">
    <value>The body of '{0}' cannot be an iterator block because '{0}' returns by reference</value>
  </data>
  <data name="ERR_BadRefReturnExpressionTree" xml:space="preserve">
    <value>Lambda expressions that return by reference cannot be converted to expression trees</value>
  </data>
  <data name="ERR_RefReturningCallInExpressionTree" xml:space="preserve">
    <value>An expression tree lambda may not contain a call to a method, property, or indexer that returns by reference</value>
  </data>
  <data name="ERR_RefReturnLvalueExpected" xml:space="preserve">
    <value>An expression cannot be used in this context because it may not be passed or returned by reference</value>
  </data>
  <data name="ERR_RefReturnNonreturnableLocal" xml:space="preserve">
    <value>Cannot return '{0}' by reference because it was initialized to a value that cannot be returned by reference</value>
  </data>
  <data name="ERR_RefReturnNonreturnableLocal2" xml:space="preserve">
    <value>Cannot return by reference a member of '{0}' because it was initialized to a value that cannot be returned by reference</value>
  </data>
  <data name="ERR_RefReturnReadonlyLocal" xml:space="preserve">
    <value>Cannot return '{0}' by reference because it is read-only</value>
  </data>
  <data name="ERR_RefReturnRangeVariable" xml:space="preserve">
    <value>Cannot return the range variable '{0}' by reference</value>
  </data>
  <data name="ERR_RefReturnReadonlyLocalCause" xml:space="preserve">
    <value>Cannot return '{0}' by reference because it is a '{1}'</value>
  </data>
  <data name="ERR_RefReturnReadonlyLocal2Cause" xml:space="preserve">
    <value>Cannot return fields of '{0}' by reference because it is a '{1}'</value>
  </data>
  <data name="ERR_RefReturnReadonly" xml:space="preserve">
    <value>A readonly field cannot be returned by writable reference</value>
  </data>
  <data name="ERR_RefReturnReadonlyStatic" xml:space="preserve">
    <value>A static readonly field cannot be returned by writable reference</value>
  </data>
  <data name="ERR_RefReturnReadonly2" xml:space="preserve">
    <value>Members of readonly field '{0}' cannot be returned by writable reference</value>
  </data>
  <data name="ERR_RefReturnReadonlyStatic2" xml:space="preserve">
    <value>Fields of static readonly field '{0}' cannot be returned by writable reference</value>
  </data>
  <data name="ERR_RefReturnParameter" xml:space="preserve">
    <value>Cannot return a parameter by reference '{0}' because it is not a ref or out parameter</value>
  </data>
  <data name="ERR_RefReturnParameter2" xml:space="preserve">
    <value>Cannot return by reference a member of parameter '{0}' because it is not a ref or out parameter</value>
  </data>
  <data name="ERR_RefReturnLocal" xml:space="preserve">
    <value>Cannot return local '{0}' by reference because it is not a ref local</value>
  </data>
  <data name="ERR_RefReturnLocal2" xml:space="preserve">
    <value>Cannot return a member of local '{0}' by reference because it is not a ref local</value>
  </data>
  <data name="ERR_RefReturnStructThis" xml:space="preserve">
    <value>Struct members cannot return 'this' or other instance members by reference</value>
  </data>
  <data name="ERR_EscapeOther" xml:space="preserve">
    <value>Expression cannot be used in this context because it may indirectly expose variables outside of their declaration scope</value>
  </data>
  <data name="ERR_EscapeLocal" xml:space="preserve">
    <value>Cannot use local '{0}' in this context because it may expose referenced variables outside of their declaration scope</value>
  </data>
  <data name="ERR_EscapeCall" xml:space="preserve">
    <value>Cannot use a result of '{0}' in this context because it may expose variables referenced by parameter '{1}' outside of their declaration scope</value>
  </data>
  <data name="ERR_EscapeCall2" xml:space="preserve">
    <value>Cannot use a member of result of '{0}' in this context because it may expose variables referenced by parameter '{1}' outside of their declaration scope</value>
  </data>
  <data name="ERR_CallArgMixing" xml:space="preserve">
    <value>This combination of arguments to '{0}' is disallowed because it may expose variables referenced by parameter '{1}' outside of their declaration scope</value>
  </data>
  <data name="ERR_MismatchedRefEscapeInTernary" xml:space="preserve">
    <value>Branches of a ref conditional operator cannot refer to variables with incompatible declaration scopes</value>
  </data>
  <data name="ERR_EscapeStackAlloc" xml:space="preserve">
    <value>A result of a stackalloc expression of type '{0}' cannot be used in this context because it may be exposed outside of the containing method</value>
  </data>
  <data name="ERR_InitializeByValueVariableWithReference" xml:space="preserve">
    <value>Cannot initialize a by-value variable with a reference</value>
  </data>
  <data name="ERR_InitializeByReferenceVariableWithValue" xml:space="preserve">
    <value>Cannot initialize a by-reference variable with a value</value>
  </data>
  <data name="ERR_RefAssignmentMustHaveIdentityConversion" xml:space="preserve">
    <value>The expression must be of type '{0}' because it is being assigned by reference</value>
  </data>
  <data name="ERR_ByReferenceVariableMustBeInitialized" xml:space="preserve">
    <value>A declaration of a by-reference variable must have an initializer</value>
  </data>
  <data name="ERR_AnonDelegateCantUseLocal" xml:space="preserve">
    <value>Cannot use ref local '{0}' inside an anonymous method, lambda expression, or query expression</value>
  </data>
  <data name="ERR_BadIteratorLocalType" xml:space="preserve">
    <value>Iterators cannot have by-reference locals</value>
  </data>
  <data name="ERR_BadAsyncLocalType" xml:space="preserve">
    <value>Async methods cannot have by-reference locals</value>
  </data>
  <data name="ERR_RefReturningCallAndAwait" xml:space="preserve">
    <value>'await' cannot be used in an expression containing a call to '{0}' because it returns by reference</value>
  </data>
  <data name="ERR_RefConditionalAndAwait" xml:space="preserve">
    <value>'await' cannot be used in an expression containing a ref conditional operator</value>
  </data>
  <data name="ERR_RefConditionalNeedsTwoRefs" xml:space="preserve">
    <value>Both conditional operator values must be ref values or neither may be a ref value</value>
  </data>
  <data name="ERR_RefConditionalDifferentTypes" xml:space="preserve">
    <value>The expression must be of type '{0}' to match the alternative ref value</value>
  </data>
  <data name="ERR_ExpressionTreeContainsLocalFunction" xml:space="preserve">
    <value>An expression tree may not contain a reference to a local function</value>
  </data>
  <data name="ERR_DynamicLocalFunctionParamsParameter" xml:space="preserve">
    <value>Cannot pass argument with dynamic type to params parameter '{0}' of local function '{1}'.</value>
  </data>
  <data name="SyntaxTreeIsNotASubmission" xml:space="preserve">
    <value>Syntax tree should be created from a submission.</value>
  </data>
  <data name="ERR_TooManyUserStrings" xml:space="preserve">
    <value>Combined length of user strings used by the program exceeds allowed limit. Try to decrease use of string literals.</value>
  </data>
  <data name="ERR_PatternNullableType" xml:space="preserve">
    <value>It is not legal to use nullable type '{0}?' in a pattern; use the underlying type '{0}' instead.</value>
  </data>
  <data name="ERR_IsNullableType" xml:space="preserve">
    <value>It is not legal to use nullable reference type '{0}?' in an is-type expression; use the underlying type '{0}' instead.</value>
  </data>
  <data name="ERR_AsNullableType" xml:space="preserve">
    <value>It is not legal to use nullable reference type '{0}?' in an as expression; use the underlying type '{0}' instead.</value>
  </data>
  <data name="ERR_BadPatternExpression" xml:space="preserve">
    <value>Invalid operand for pattern match; value required, but found '{0}'.</value>
  </data>
  <data name="ERR_PeWritingFailure" xml:space="preserve">
    <value>An error occurred while writing the output file: {0}.</value>
  </data>
  <data name="ERR_TupleDuplicateElementName" xml:space="preserve">
    <value>Tuple element names must be unique.</value>
  </data>
  <data name="ERR_TupleReservedElementName" xml:space="preserve">
    <value>Tuple element name '{0}' is only allowed at position {1}.</value>
  </data>
  <data name="ERR_TupleReservedElementNameAnyPosition" xml:space="preserve">
    <value>Tuple element name '{0}' is disallowed at any position.</value>
  </data>
  <data name="ERR_PredefinedTypeMemberNotFoundInAssembly" xml:space="preserve">
    <value>Member '{0}' was not found on type '{1}' from assembly '{2}'.</value>
  </data>
  <data name="IDS_FeatureTuples" xml:space="preserve">
    <value>tuples</value>
  </data>
  <data name="ERR_MissingDeconstruct" xml:space="preserve">
    <value>No suitable 'Deconstruct' instance or extension method was found for type '{0}', with {1} out parameters and a void return type.</value>
  </data>
  <data name="ERR_DeconstructRequiresExpression" xml:space="preserve">
    <value>Deconstruct assignment requires an expression with a type on the right-hand-side.</value>
  </data>
  <data name="ERR_SwitchExpressionValueExpected" xml:space="preserve">
    <value>The switch expression must be a value; found '{0}'.</value>
  </data>
  <data name="ERR_SwitchCaseSubsumed" xml:space="preserve">
    <value>The switch case is unreachable. It has already been handled by a previous case or it is impossible to match.</value>
  </data>
  <data name="ERR_StdInOptionProvidedButConsoleInputIsNotRedirected" xml:space="preserve">
    <value>stdin argument '-' is specified, but input has not been redirected from the standard input stream.</value>
  </data>
  <data name="ERR_SwitchArmSubsumed" xml:space="preserve">
    <value>The pattern is unreachable. It has already been handled by a previous arm of the switch expression or it is impossible to match.</value>
  </data>
  <data name="ERR_PatternWrongType" xml:space="preserve">
    <value>An expression of type '{0}' cannot be handled by a pattern of type '{1}'.</value>
  </data>
  <data name="ERR_ConstantPatternVsOpenType" xml:space="preserve">
    <value>An expression of type '{0}' cannot be handled by a pattern of type '{1}'. Please use language version '{2}' or greater to match an open type with a constant pattern.</value>
  </data>
  <data name="WRN_AttributeIgnoredWhenPublicSigning" xml:space="preserve">
    <value>Attribute '{0}' is ignored when public signing is specified.</value>
  </data>
  <data name="WRN_AttributeIgnoredWhenPublicSigning_Title" xml:space="preserve">
    <value>Attribute is ignored when public signing is specified.</value>
  </data>
  <data name="ERR_OptionMustBeAbsolutePath" xml:space="preserve">
    <value>Option '{0}' must be an absolute path.</value>
  </data>
  <data name="ERR_ConversionNotTupleCompatible" xml:space="preserve">
    <value>Tuple with {0} elements cannot be converted to type '{1}'.</value>
  </data>
  <data name="IDS_FeatureOutVar" xml:space="preserve">
    <value>out variable declaration</value>
  </data>
  <data name="ERR_ImplicitlyTypedOutVariableUsedInTheSameArgumentList" xml:space="preserve">
    <value>Reference to an implicitly-typed out variable '{0}' is not permitted in the same argument list.</value>
  </data>
  <data name="ERR_TypeInferenceFailedForImplicitlyTypedOutVariable" xml:space="preserve">
    <value>Cannot infer the type of implicitly-typed out variable '{0}'.</value>
  </data>
  <data name="ERR_TypeInferenceFailedForImplicitlyTypedDeconstructionVariable" xml:space="preserve">
    <value>Cannot infer the type of implicitly-typed deconstruction variable '{0}'.</value>
  </data>
  <data name="ERR_DiscardTypeInferenceFailed" xml:space="preserve">
    <value>Cannot infer the type of implicitly-typed discard.</value>
  </data>
  <data name="ERR_DeconstructWrongCardinality" xml:space="preserve">
    <value>Cannot deconstruct a tuple of '{0}' elements into '{1}' variables.</value>
  </data>
  <data name="ERR_CannotDeconstructDynamic" xml:space="preserve">
    <value>Cannot deconstruct dynamic objects.</value>
  </data>
  <data name="ERR_DeconstructTooFewElements" xml:space="preserve">
    <value>Deconstruction must contain at least two variables.</value>
  </data>
  <data name="WRN_TupleLiteralNameMismatch" xml:space="preserve">
    <value>The tuple element name '{0}' is ignored because a different name or no name is specified by the target type '{1}'.</value>
  </data>
  <data name="WRN_TupleLiteralNameMismatch_Title" xml:space="preserve">
    <value>The tuple element name is ignored because a different name or no name is specified by the assignment target.</value>
  </data>
  <data name="WRN_TupleBinopLiteralNameMismatch" xml:space="preserve">
    <value>The tuple element name '{0}' is ignored because a different name or no name is specified on the other side of the tuple == or != operator.</value>
  </data>
  <data name="WRN_TupleBinopLiteralNameMismatch_Title" xml:space="preserve">
    <value>The tuple element name is ignored because a different name or no name is specified on the other side of the tuple == or != operator.</value>
  </data>
  <data name="ERR_PredefinedValueTupleTypeMustBeStruct" xml:space="preserve">
    <value>Predefined type '{0}' must be a struct.</value>
  </data>
  <data name="ERR_NewWithTupleTypeSyntax" xml:space="preserve">
    <value>'new' cannot be used with tuple type. Use a tuple literal expression instead.</value>
  </data>
  <data name="ERR_DeconstructionVarFormDisallowsSpecificType" xml:space="preserve">
    <value>Deconstruction 'var (...)' form disallows a specific type for 'var'.</value>
  </data>
  <data name="ERR_TupleElementNamesAttributeMissing" xml:space="preserve">
    <value>Cannot define a class or member that utilizes tuples because the compiler required type '{0}' cannot be found. Are you missing a reference?</value>
  </data>
  <data name="ERR_ExplicitTupleElementNamesAttribute" xml:space="preserve">
    <value>Cannot reference 'System.Runtime.CompilerServices.TupleElementNamesAttribute' explicitly. Use the tuple syntax to define tuple names.</value>
  </data>
  <data name="ERR_ExpressionTreeContainsOutVariable" xml:space="preserve">
    <value>An expression tree may not contain an out argument variable declaration.</value>
  </data>
  <data name="ERR_ExpressionTreeContainsDiscard" xml:space="preserve">
    <value>An expression tree may not contain a discard.</value>
  </data>
  <data name="ERR_ExpressionTreeContainsIsMatch" xml:space="preserve">
    <value>An expression tree may not contain an 'is' pattern-matching operator.</value>
  </data>
  <data name="ERR_ExpressionTreeContainsTupleLiteral" xml:space="preserve">
    <value>An expression tree may not contain a tuple literal.</value>
  </data>
  <data name="ERR_ExpressionTreeContainsTupleConversion" xml:space="preserve">
    <value>An expression tree may not contain a tuple conversion.</value>
  </data>
  <data name="ERR_SourceLinkRequiresPdb" xml:space="preserve">
    <value>/sourcelink switch is only supported when emitting PDB.</value>
  </data>
  <data name="ERR_CannotEmbedWithoutPdb" xml:space="preserve">
    <value>/embed switch is only supported when emitting a PDB.</value>
  </data>
  <data name="ERR_InvalidInstrumentationKind" xml:space="preserve">
    <value>Invalid instrumentation kind: {0}</value>
  </data>
  <data name="ERR_InvalidHashAlgorithmName" xml:space="preserve">
    <value>Invalid hash algorithm name: '{0}'</value>
  </data>
  <data name="ERR_VarInvocationLvalueReserved" xml:space="preserve">
    <value>The syntax 'var (...)' as an lvalue is reserved.</value>
  </data>
  <data name="ERR_SemiOrLBraceOrArrowExpected" xml:space="preserve">
    <value>{ or ; or =&gt; expected</value>
  </data>
  <data name="ERR_ThrowMisplaced" xml:space="preserve">
    <value>A throw expression is not allowed in this context.</value>
  </data>
  <data name="ERR_DeclarationExpressionNotPermitted" xml:space="preserve">
    <value>A declaration is not allowed in this context.</value>
  </data>
  <data name="ERR_MustDeclareForeachIteration" xml:space="preserve">
    <value>A foreach loop must declare its iteration variables.</value>
  </data>
  <data name="ERR_TupleElementNamesInDeconstruction" xml:space="preserve">
    <value>Tuple element names are not permitted on the left of a deconstruction.</value>
  </data>
  <data name="ERR_PossibleBadNegCast" xml:space="preserve">
    <value>To cast a negative value, you must enclose the value in parentheses.</value>
  </data>
  <data name="ERR_ExpressionTreeContainsThrowExpression" xml:space="preserve">
    <value>An expression tree may not contain a throw-expression.</value>
  </data>
  <data name="ERR_ExpressionTreeContainsWithExpression" xml:space="preserve">
    <value>An expression tree may not contain a with-expression.</value>
  </data>
  <data name="ERR_BadAssemblyName" xml:space="preserve">
    <value>Invalid assembly name: {0}</value>
  </data>
  <data name="ERR_BadAsyncMethodBuilderTaskProperty" xml:space="preserve">
    <value>For type '{0}' to be used as an AsyncMethodBuilder for type '{1}', its Task property should return type '{1}' instead of type '{2}'.</value>
  </data>
  <data name="ERR_TypeForwardedToMultipleAssemblies" xml:space="preserve">
    <value>Module '{0}' in assembly '{1}' is forwarding the type '{2}' to multiple assemblies: '{3}' and '{4}'.</value>
  </data>
  <data name="ERR_PatternDynamicType" xml:space="preserve">
    <value>It is not legal to use the type 'dynamic' in a pattern.</value>
  </data>
  <data name="ERR_BadDocumentationMode" xml:space="preserve">
    <value>Provided documentation mode is unsupported or invalid: '{0}'.</value>
  </data>
  <data name="ERR_BadSourceCodeKind" xml:space="preserve">
    <value>Provided source code kind is unsupported or invalid: '{0}'</value>
  </data>
  <data name="ERR_BadLanguageVersion" xml:space="preserve">
    <value>Provided language version is unsupported or invalid: '{0}'.</value>
  </data>
  <data name="ERR_InvalidPreprocessingSymbol" xml:space="preserve">
    <value>Invalid name for a preprocessing symbol; '{0}' is not a valid identifier</value>
  </data>
  <data name="ERR_FeatureNotAvailableInVersion7_1" xml:space="preserve">
    <value>Feature '{0}' is not available in C# 7.1. Please use language version {1} or greater.</value>
  </data>
  <data name="ERR_FeatureNotAvailableInVersion7_2" xml:space="preserve">
    <value>Feature '{0}' is not available in C# 7.2. Please use language version {1} or greater.</value>
  </data>
  <data name="ERR_FeatureNotAvailableInVersion7_3" xml:space="preserve">
    <value>Feature '{0}' is not available in C# 7.3. Please use language version {1} or greater.</value>
  </data>
  <data name="ERR_FeatureNotAvailableInVersion8" xml:space="preserve">
    <value>Feature '{0}' is not available in C# 8.0. Please use language version {1} or greater.</value>
  </data>
  <data name="ERR_LanguageVersionCannotHaveLeadingZeroes" xml:space="preserve">
    <value>Specified language version '{0}' cannot have leading zeroes</value>
  </data>
  <data name="ERR_VoidAssignment" xml:space="preserve">
    <value>A value of type 'void' may not be assigned.</value>
  </data>
  <data name="WRN_Experimental" xml:space="preserve">
    <value>'{0}' is for evaluation purposes only and is subject to change or removal in future updates.</value>
  </data>
  <data name="WRN_Experimental_Title" xml:space="preserve">
    <value>Type is for evaluation purposes only and is subject to change or removal in future updates.</value>
  </data>
  <data name="ERR_CompilerAndLanguageVersion" xml:space="preserve">
    <value>Compiler version: '{0}'. Language version: {1}.</value>
  </data>
  <data name="IDS_FeatureAsyncMain" xml:space="preserve">
    <value>async main</value>
  </data>
  <data name="ERR_TupleInferredNamesNotAvailable" xml:space="preserve">
    <value>Tuple element name '{0}' is inferred. Please use language version {1} or greater to access an element by its inferred name.</value>
  </data>
  <data name="ERR_AltInterpolatedVerbatimStringsNotAvailable" xml:space="preserve">
    <value>To use '@$' instead of '$@' for an interpolated verbatim string, please use language version '{0}' or greater.</value>
  </data>
  <data name="WRN_AttributesOnBackingFieldsNotAvailable" xml:space="preserve">
    <value>Field-targeted attributes on auto-properties are not supported in language version {0}. Please use language version {1} or greater.</value>
  </data>
  <data name="WRN_AttributesOnBackingFieldsNotAvailable_Title" xml:space="preserve">
    <value>Field-targeted attributes on auto-properties are not supported in this version of the language.</value>
  </data>
  <data name="ERR_VoidInTuple" xml:space="preserve">
    <value>A tuple may not contain a value of type 'void'.</value>
  </data>
  <data name="IDS_FeatureNullableReferenceTypes" xml:space="preserve">
    <value>nullable reference types</value>
  </data>
  <data name="IDS_FeaturePragmaWarningEnable" xml:space="preserve">
    <value>warning action enable</value>
  </data>
  <data name="WRN_ConvertingNullableToNonNullable" xml:space="preserve">
    <value>Converting null literal or possible null value to non-nullable type.</value>
  </data>
  <data name="WRN_ConvertingNullableToNonNullable_Title" xml:space="preserve">
    <value>Converting null literal or possible null value to non-nullable type.</value>
  </data>
  <data name="WRN_NullReferenceAssignment" xml:space="preserve">
    <value>Possible null reference assignment.</value>
  </data>
  <data name="WRN_NullReferenceAssignment_Title" xml:space="preserve">
    <value>Possible null reference assignment.</value>
  </data>
  <data name="WRN_NullReferenceReceiver" xml:space="preserve">
    <value>Dereference of a possibly null reference.</value>
  </data>
  <data name="WRN_NullReferenceReceiver_Title" xml:space="preserve">
    <value>Dereference of a possibly null reference.</value>
  </data>
  <data name="WRN_NullReferenceReturn" xml:space="preserve">
    <value>Possible null reference return.</value>
  </data>
  <data name="WRN_NullReferenceReturn_Title" xml:space="preserve">
    <value>Possible null reference return.</value>
  </data>
  <data name="WRN_NullReferenceArgument" xml:space="preserve">
    <value>Possible null reference argument for parameter '{0}' in '{1}'.</value>
  </data>
  <data name="WRN_NullReferenceArgument_Title" xml:space="preserve">
    <value>Possible null reference argument.</value>
  </data>
  <data name="WRN_ThrowPossibleNull" xml:space="preserve">
    <value>Thrown value may be null.</value>
  </data>
  <data name="WRN_ThrowPossibleNull_Title" xml:space="preserve">
    <value>Thrown value may be null.</value>
  </data>
  <data name="WRN_UnboxPossibleNull" xml:space="preserve">
    <value>Unboxing a possibly null value.</value>
  </data>
  <data name="WRN_UnboxPossibleNull_Title" xml:space="preserve">
    <value>Unboxing a possibly null value.</value>
  </data>
  <data name="WRN_NullabilityMismatchInTypeOnOverride" xml:space="preserve">
    <value>Nullability of reference types in type doesn't match overridden member.</value>
  </data>
  <data name="WRN_NullabilityMismatchInTypeOnOverride_Title" xml:space="preserve">
    <value>Nullability of reference types in type doesn't match overridden member.</value>
  </data>
  <data name="WRN_NullabilityMismatchInReturnTypeOnOverride" xml:space="preserve">
    <value>Nullability of reference types in return type doesn't match overridden member.</value>
  </data>
  <data name="WRN_NullabilityMismatchInReturnTypeOnOverride_Title" xml:space="preserve">
    <value>Nullability of reference types in return type doesn't match overridden member.</value>
  </data>
  <data name="WRN_TopLevelNullabilityMismatchInReturnTypeOnOverride" xml:space="preserve">
    <value>Nullability of return type doesn't match overridden member (possibly because of nullability attributes).</value>
  </data>
  <data name="WRN_TopLevelNullabilityMismatchInReturnTypeOnOverride_Title" xml:space="preserve">
    <value>Nullability of return type doesn't match overridden member (possibly because of nullability attributes).</value>
  </data>
  <data name="WRN_NullabilityMismatchInParameterTypeOnOverride" xml:space="preserve">
    <value>Nullability of reference types in type of parameter '{0}' doesn't match overridden member.</value>
  </data>
  <data name="WRN_NullabilityMismatchInParameterTypeOnOverride_Title" xml:space="preserve">
    <value>Nullability of reference types in type of parameter doesn't match overridden member.</value>
  </data>
  <data name="WRN_TopLevelNullabilityMismatchInParameterTypeOnOverride" xml:space="preserve">
    <value>Nullability of type of parameter '{0}' doesn't match overridden member (possibly because of nullability attributes).</value>
  </data>
  <data name="WRN_TopLevelNullabilityMismatchInParameterTypeOnOverride_Title" xml:space="preserve">
    <value>Nullability of type of parameter doesn't match overridden member (possibly because of nullability attributes).</value>
  </data>
  <data name="WRN_NullabilityMismatchInParameterTypeOnPartial" xml:space="preserve">
    <value>Nullability of reference types in type of parameter '{0}' doesn't match partial method declaration.</value>
  </data>
  <data name="WRN_NullabilityMismatchInParameterTypeOnPartial_Title" xml:space="preserve">
    <value>Nullability of reference types in type of parameter doesn't match partial method declaration.</value>
  </data>
  <data name="WRN_NullabilityMismatchInReturnTypeOnPartial" xml:space="preserve">
    <value>Nullability of reference types in return type doesn't match partial method declaration.</value>
  </data>
  <data name="WRN_NullabilityMismatchInReturnTypeOnPartial_Title" xml:space="preserve">
    <value>Nullability of reference types in return type doesn't match partial method declaration.</value>
  </data>
  <data name="WRN_NullabilityMismatchInTypeOnImplicitImplementation" xml:space="preserve">
    <value>Nullability of reference types in type of '{0}' doesn't match implicitly implemented member '{1}'.</value>
  </data>
  <data name="WRN_NullabilityMismatchInTypeOnImplicitImplementation_Title" xml:space="preserve">
    <value>Nullability of reference types in type doesn't match implicitly implemented member.</value>
  </data>
  <data name="WRN_NullabilityMismatchInReturnTypeOnImplicitImplementation" xml:space="preserve">
    <value>Nullability of reference types in return type of '{0}' doesn't match implicitly implemented member '{1}'.</value>
  </data>
  <data name="WRN_NullabilityMismatchInReturnTypeOnImplicitImplementation_Title" xml:space="preserve">
    <value>Nullability of reference types in return type doesn't match implicitly implemented member.</value>
  </data>
  <data name="WRN_NullabilityMismatchInParameterTypeOnImplicitImplementation" xml:space="preserve">
    <value>Nullability of reference types in type of parameter '{0}' of '{1}' doesn't match implicitly implemented member '{2}'.</value>
  </data>
  <data name="WRN_NullabilityMismatchInParameterTypeOnImplicitImplementation_Title" xml:space="preserve">
    <value>Nullability of reference types in type of parameter doesn't match implicitly implemented member.</value>
  </data>
  <data name="WRN_TopLevelNullabilityMismatchInReturnTypeOnImplicitImplementation" xml:space="preserve">
    <value>Nullability of reference types in return type of '{0}' doesn't match implicitly implemented member '{1}' (possibly because of nullability attributes).</value>
  </data>
  <data name="WRN_TopLevelNullabilityMismatchInReturnTypeOnImplicitImplementation_Title" xml:space="preserve">
    <value>Nullability of reference types in return type doesn't match implicitly implemented member (possibly because of nullability attributes).</value>
  </data>
  <data name="WRN_TopLevelNullabilityMismatchInParameterTypeOnImplicitImplementation" xml:space="preserve">
    <value>Nullability of reference types in type of parameter '{0}' of '{1}' doesn't match implicitly implemented member '{2}' (possibly because of nullability attributes).</value>
  </data>
  <data name="WRN_TopLevelNullabilityMismatchInParameterTypeOnImplicitImplementation_Title" xml:space="preserve">
    <value>Nullability of reference types in type of parameter doesn't match implicitly implemented member (possibly because of nullability attributes).</value>
  </data>
  <data name="WRN_NullabilityMismatchInTypeOnExplicitImplementation" xml:space="preserve">
    <value>Nullability of reference types in type doesn't match implemented member '{0}'.</value>
  </data>
  <data name="WRN_NullabilityMismatchInTypeOnExplicitImplementation_Title" xml:space="preserve">
    <value>Nullability of reference types in type doesn't match implemented member.</value>
  </data>
  <data name="WRN_NullabilityMismatchInReturnTypeOnExplicitImplementation" xml:space="preserve">
    <value>Nullability of reference types in return type doesn't match implemented member '{0}'.</value>
  </data>
  <data name="WRN_NullabilityMismatchInReturnTypeOnExplicitImplementation_Title" xml:space="preserve">
    <value>Nullability of reference types in return type doesn't match implemented member.</value>
  </data>
  <data name="WRN_NullabilityMismatchInParameterTypeOnExplicitImplementation" xml:space="preserve">
    <value>Nullability of reference types in type of parameter '{0}' doesn't match implemented member '{1}'.</value>
  </data>
  <data name="WRN_NullabilityMismatchInParameterTypeOnExplicitImplementation_Title" xml:space="preserve">
    <value>Nullability of reference types in type of parameter doesn't match implemented member.</value>
  </data>
  <data name="WRN_TopLevelNullabilityMismatchInReturnTypeOnExplicitImplementation" xml:space="preserve">
    <value>Nullability of reference types in return type doesn't match implemented member '{0}' (possibly because of nullability attributes).</value>
  </data>
  <data name="WRN_TopLevelNullabilityMismatchInReturnTypeOnExplicitImplementation_Title" xml:space="preserve">
    <value>Nullability of reference types in return type doesn't match implemented member (possibly because of nullability attributes).</value>
  </data>
  <data name="WRN_TopLevelNullabilityMismatchInParameterTypeOnExplicitImplementation" xml:space="preserve">
    <value>Nullability of reference types in type of parameter '{0}' doesn't match implemented member '{1}' (possibly because of nullability attributes).</value>
  </data>
  <data name="WRN_TopLevelNullabilityMismatchInParameterTypeOnExplicitImplementation_Title" xml:space="preserve">
    <value>Nullability of reference types in type of parameter doesn't match implemented member (possibly because of nullability attributes).</value>
  </data>
  <data name="WRN_UninitializedNonNullableField" xml:space="preserve">
    <value>Non-nullable {0} '{1}' must contain a non-null value when exiting constructor. Consider declaring the {0} as nullable.</value>
  </data>
  <data name="WRN_UninitializedNonNullableField_Title" xml:space="preserve">
    <value>Non-nullable field must contain a non-null value when exiting constructor. Consider declaring as nullable.</value>
  </data>
  <data name="WRN_NullabilityMismatchInAssignment" xml:space="preserve">
    <value>Nullability of reference types in value of type '{0}' doesn't match target type '{1}'.</value>
  </data>
  <data name="WRN_NullabilityMismatchInAssignment_Title" xml:space="preserve">
    <value>Nullability of reference types in value doesn't match target type.</value>
  </data>
  <data name="WRN_ImplicitCopyInReadOnlyMember" xml:space="preserve">
    <value>Call to non-readonly member '{0}' from a 'readonly' member results in an implicit copy of '{1}'.</value>
  </data>
  <data name="WRN_ImplicitCopyInReadOnlyMember_Title" xml:space="preserve">
    <value>Call to non-readonly member from a 'readonly' member results in an implicit copy.</value>
  </data>
  <data name="ERR_StaticMemberCantBeReadOnly" xml:space="preserve">
    <value>Static member '{0}' cannot be marked 'readonly'.</value>
  </data>
  <data name="ERR_AutoSetterCantBeReadOnly" xml:space="preserve">
    <value>Auto-implemented 'set' accessor '{0}' cannot be marked 'readonly'.</value>
  </data>
  <data name="ERR_AutoPropertyWithSetterCantBeReadOnly" xml:space="preserve">
    <value>Auto-implemented property '{0}' cannot be marked 'readonly' because it has a 'set' accessor.</value>
  </data>
  <data name="ERR_InvalidPropertyReadOnlyMods" xml:space="preserve">
    <value>Cannot specify 'readonly' modifiers on both property or indexer '{0}' and its accessor. Remove one of them.</value>
  </data>
  <data name="ERR_DuplicatePropertyReadOnlyMods" xml:space="preserve">
    <value>Cannot specify 'readonly' modifiers on both accessors of property or indexer '{0}'. Instead, put a 'readonly' modifier on the property itself.</value>
  </data>
  <data name="ERR_FieldLikeEventCantBeReadOnly" xml:space="preserve">
    <value>Field-like event '{0}' cannot be 'readonly'.</value>
  </data>
  <data name="ERR_PartialMethodReadOnlyDifference" xml:space="preserve">
    <value>Both partial method declarations must be readonly or neither may be readonly</value>
  </data>
  <data name="ERR_ReadOnlyModMissingAccessor" xml:space="preserve">
    <value>'{0}': 'readonly' can only be used on accessors if the property or indexer has both a get and a set accessor</value>
  </data>
  <data name="WRN_NullabilityMismatchInArgument" xml:space="preserve">
    <value>Argument of type '{0}' cannot be used for parameter '{2}' of type '{1}' in '{3}' due to differences in the nullability of reference types.</value>
  </data>
  <data name="WRN_NullabilityMismatchInArgument_Title" xml:space="preserve">
    <value>Argument cannot be used for parameter due to differences in the nullability of reference types.</value>
  </data>
  <data name="WRN_NullabilityMismatchInArgumentForOutput" xml:space="preserve">
    <value>Argument of type '{0}' cannot be used as an output of type '{1}' for parameter '{2}' in '{3}' due to differences in the nullability of reference types.</value>
  </data>
  <data name="WRN_NullabilityMismatchInArgumentForOutput_Title" xml:space="preserve">
    <value>Argument cannot be used as an output for parameter due to differences in the nullability of reference types.</value>
  </data>
  <data name="WRN_DisallowNullAttributeForbidsMaybeNullAssignment" xml:space="preserve">
    <value>A possible null value may not be used for a type marked with [NotNull] or [DisallowNull]</value>
  </data>
  <data name="WRN_DisallowNullAttributeForbidsMaybeNullAssignment_Title" xml:space="preserve">
    <value>A possible null value may not be used for a type marked with [NotNull] or [DisallowNull]</value>
  </data>
  <data name="WRN_ParameterConditionallyDisallowsNull" xml:space="preserve">
    <value>Parameter '{0}' must have a non-null value when exiting with '{1}'.</value>
  </data>
  <data name="WRN_ParameterConditionallyDisallowsNull_Title" xml:space="preserve">
    <value>Parameter must have a non-null value when exiting in some condition.</value>
  </data>
  <data name="WRN_ParameterDisallowsNull" xml:space="preserve">
    <value>Parameter '{0}' must have a non-null value when exiting.</value>
  </data>
  <data name="WRN_ParameterDisallowsNull_Title" xml:space="preserve">
    <value>Parameter must have a non-null value when exiting.</value>
  </data>
  <data name="WRN_ParameterNotNullIfNotNull" xml:space="preserve">
    <value>Parameter '{0}' must have a non-null value when exiting because parameter '{1}' is non-null.</value>
  </data>
  <data name="WRN_ParameterNotNullIfNotNull_Title" xml:space="preserve">
    <value>Parameter must have a non-null value when exiting because parameter referenced by NotNullIfNotNull is non-null.</value>
  </data>
  <data name="WRN_ReturnNotNullIfNotNull" xml:space="preserve">
    <value>Return value must be non-null because parameter '{0}' is non-null.</value>
  </data>
  <data name="WRN_ReturnNotNullIfNotNull_Title" xml:space="preserve">
    <value>Return value must be non-null because parameter is non-null.</value>
  </data>
  <data name="WRN_MemberNotNull" xml:space="preserve">
    <value>Member '{0}' must have a non-null value when exiting.</value>
  </data>
  <data name="WRN_MemberNotNull_Title" xml:space="preserve">
    <value>Member must have a non-null value when exiting.</value>
  </data>
  <data name="WRN_MemberNotNullBadMember" xml:space="preserve">
    <value>Member '{0}' cannot be used in this attribute.</value>
  </data>
  <data name="WRN_MemberNotNullBadMember_Title" xml:space="preserve">
    <value>Member cannot be used in this attribute.</value>
  </data>
  <data name="WRN_MemberNotNullWhen" xml:space="preserve">
    <value>Member '{0}' must have a non-null value when exiting with '{1}'.</value>
  </data>
  <data name="WRN_MemberNotNullWhen_Title" xml:space="preserve">
    <value>Member must have a non-null value when exiting in some condition.</value>
  </data>
  <data name="WRN_ShouldNotReturn" xml:space="preserve">
    <value>A method marked [DoesNotReturn] should not return.</value>
  </data>
  <data name="WRN_ShouldNotReturn_Title" xml:space="preserve">
    <value>A method marked [DoesNotReturn] should not return.</value>
  </data>
  <data name="WRN_DoesNotReturnMismatch" xml:space="preserve">
    <value>Method '{0}' lacks `[DoesNotReturn]` annotation to match implemented or overridden member.</value>
  </data>
  <data name="WRN_DoesNotReturnMismatch_Title" xml:space="preserve">
    <value>Method lacks `[DoesNotReturn]` annotation to match implemented or overridden member.</value>
  </data>
  <data name="WRN_NullabilityMismatchInReturnTypeOfTargetDelegate" xml:space="preserve">
    <value>Nullability of reference types in return type of '{0}' doesn't match the target delegate '{1}' (possibly because of nullability attributes).</value>
  </data>
  <data name="WRN_NullabilityMismatchInReturnTypeOfTargetDelegate_Title" xml:space="preserve">
    <value>Nullability of reference types in return type doesn't match the target delegate (possibly because of nullability attributes).</value>
  </data>
  <data name="WRN_NullabilityMismatchInParameterTypeOfTargetDelegate" xml:space="preserve">
    <value>Nullability of reference types in type of parameter '{0}' of '{1}' doesn't match the target delegate '{2}' (possibly because of nullability attributes).</value>
  </data>
  <data name="WRN_NullabilityMismatchInParameterTypeOfTargetDelegate_Title" xml:space="preserve">
    <value>Nullability of reference types in type of parameter doesn't match the target delegate (possibly because of nullability attributes).</value>
  </data>
  <data name="WRN_NullAsNonNullable" xml:space="preserve">
    <value>Cannot convert null literal to non-nullable reference type.</value>
  </data>
  <data name="WRN_NullAsNonNullable_Title" xml:space="preserve">
    <value>Cannot convert null literal to non-nullable reference type.</value>
  </data>
  <data name="ERR_AnnotationDisallowedInObjectCreation" xml:space="preserve">
    <value>Cannot use a nullable reference type in object creation.</value>
  </data>
  <data name="WRN_NullableValueTypeMayBeNull" xml:space="preserve">
    <value>Nullable value type may be null.</value>
  </data>
  <data name="WRN_NullableValueTypeMayBeNull_Title" xml:space="preserve">
    <value>Nullable value type may be null.</value>
  </data>
  <data name="WRN_NullabilityMismatchInTypeParameterConstraint" xml:space="preserve">
    <value>The type '{3}' cannot be used as type parameter '{2}' in the generic type or method '{0}'. Nullability of type argument '{3}' doesn't match constraint type '{1}'.</value>
  </data>
  <data name="WRN_NullabilityMismatchInTypeParameterConstraint_Title" xml:space="preserve">
    <value>The type cannot be used as type parameter in the generic type or method. Nullability of type argument doesn't match constraint type.</value>
  </data>
  <data name="WRN_MissingNonNullTypesContextForAnnotation" xml:space="preserve">
    <value>The annotation for nullable reference types should only be used in code within a '#nullable' annotations context.</value>
  </data>
  <data name="WRN_MissingNonNullTypesContextForAnnotation_Title" xml:space="preserve">
    <value>The annotation for nullable reference types should only be used in code within a '#nullable' annotations context.</value>
  </data>
  <data name="ERR_ExplicitNullableAttribute" xml:space="preserve">
    <value>Explicit application of 'System.Runtime.CompilerServices.NullableAttribute' is not allowed.</value>
  </data>
  <data name="ERR_NullableUnconstrainedTypeParameter" xml:space="preserve">
    <value>A nullable type parameter must be known to be a value type or non-nullable reference type unless language version '{0}' or greater is used. Consider changing the language version or adding a 'class', 'struct', or type constraint.</value>
  </data>
  <data name="ERR_NullableOptionNotAvailable" xml:space="preserve">
    <value>Invalid '{0}' value: '{1}' for C# {2}. Please use language version '{3}' or greater.</value>
  </data>
  <data name="ERR_NonTaskMainCantBeAsync" xml:space="preserve">
    <value>A void or int returning entry point cannot be async</value>
  </data>
  <data name="ERR_PatternWrongGenericTypeInVersion" xml:space="preserve">
    <value>An expression of type '{0}' cannot be handled by a pattern of type '{1}' in C# {2}. Please use language version {3} or greater.</value>
  </data>
  <data name="WRN_UnreferencedLocalFunction" xml:space="preserve">
    <value>The local function '{0}' is declared but never used</value>
  </data>
  <data name="WRN_UnreferencedLocalFunction_Title" xml:space="preserve">
    <value>Local function is declared but never used</value>
  </data>
  <data name="ERR_LocalFunctionMissingBody" xml:space="preserve">
    <value>Local function '{0}' must declare a body because it is not marked 'static extern'.</value>
  </data>
  <data name="ERR_InvalidDebugInfo" xml:space="preserve">
    <value>Unable to read debug information of method '{0}' (token 0x{1:X8}) from assembly '{2}'</value>
  </data>
  <data name="IConversionExpressionIsNotCSharpConversion" xml:space="preserve">
    <value>{0} is not a valid C# conversion expression</value>
  </data>
  <data name="ERR_DynamicLocalFunctionTypeParameter" xml:space="preserve">
    <value>Cannot pass argument with dynamic type to generic local function '{0}' with inferred type arguments.</value>
  </data>
  <data name="IDS_FeatureLeadingDigitSeparator" xml:space="preserve">
    <value>leading digit separator</value>
  </data>
  <data name="ERR_ExplicitReservedAttr" xml:space="preserve">
    <value>Do not use '{0}'. This is reserved for compiler usage.</value>
  </data>
  <data name="ERR_TypeReserved" xml:space="preserve">
    <value>The type name '{0}' is reserved to be used by the compiler.</value>
  </data>
  <data name="ERR_InExtensionMustBeValueType" xml:space="preserve">
    <value>The first parameter of the 'in' extension method '{0}' must be a concrete (non-generic) value type.</value>
  </data>
  <data name="ERR_FieldsInRoStruct" xml:space="preserve">
    <value>Instance fields of readonly structs must be readonly.</value>
  </data>
  <data name="ERR_AutoPropsInRoStruct" xml:space="preserve">
    <value>Auto-implemented instance properties in readonly structs must be readonly.</value>
  </data>
  <data name="ERR_FieldlikeEventsInRoStruct" xml:space="preserve">
    <value>Field-like events are not allowed in readonly structs.</value>
  </data>
  <data name="IDS_FeatureRefExtensionMethods" xml:space="preserve">
    <value>ref extension methods</value>
  </data>
  <data name="ERR_StackAllocConversionNotPossible" xml:space="preserve">
    <value>Conversion of a stackalloc expression of type '{0}' to type '{1}' is not possible.</value>
  </data>
  <data name="ERR_RefExtensionMustBeValueTypeOrConstrainedToOne" xml:space="preserve">
    <value>The first parameter of a 'ref' extension method '{0}' must be a value type or a generic type constrained to struct.</value>
  </data>
  <data name="ERR_OutAttrOnInParam" xml:space="preserve">
    <value>An in parameter cannot have the Out attribute.</value>
  </data>
  <data name="ICompoundAssignmentOperationIsNotCSharpCompoundAssignment" xml:space="preserve">
    <value>{0} is not a valid C# compound assignment operation</value>
  </data>
  <data name="WRN_FilterIsConstantFalse" xml:space="preserve">
    <value>Filter expression is a constant 'false', consider removing the catch clause</value>
  </data>
  <data name="WRN_FilterIsConstantFalse_Title" xml:space="preserve">
    <value>Filter expression is a constant 'false'</value>
  </data>
  <data name="WRN_FilterIsConstantFalseRedundantTryCatch" xml:space="preserve">
    <value>Filter expression is a constant 'false', consider removing the try-catch block</value>
  </data>
  <data name="WRN_FilterIsConstantFalseRedundantTryCatch_Title" xml:space="preserve">
    <value>Filter expression is a constant 'false'. </value>
  </data>
  <data name="ERR_ConditionalInInterpolation" xml:space="preserve">
    <value>A conditional expression cannot be used directly in a string interpolation because the ':' ends the interpolation. Parenthesize the conditional expression.</value>
  </data>
  <data name="ERR_InDynamicMethodArg" xml:space="preserve">
    <value>Arguments with 'in' modifier cannot be used in dynamically dispatched expressions.</value>
  </data>
  <data name="ERR_TupleSizesMismatchForBinOps" xml:space="preserve">
    <value>Tuple types used as operands of an == or != operator must have matching cardinalities. But this operator has tuple types of cardinality {0} on the left and {1} on the right.</value>
  </data>
  <data name="ERR_RefLocalOrParamExpected" xml:space="preserve">
    <value>The left-hand side of a ref assignment must be a ref local or parameter.</value>
  </data>
  <data name="ERR_RefAssignNarrower" xml:space="preserve">
    <value>Cannot ref-assign '{1}' to '{0}' because '{1}' has a narrower escape scope than '{0}'.</value>
  </data>
  <data name="IDS_FeatureEnumGenericTypeConstraint" xml:space="preserve">
    <value>enum generic type constraints</value>
  </data>
  <data name="IDS_FeatureDelegateGenericTypeConstraint" xml:space="preserve">
    <value>delegate generic type constraints</value>
  </data>
  <data name="IDS_FeatureUnmanagedGenericTypeConstraint" xml:space="preserve">
    <value>unmanaged generic type constraints</value>
  </data>
  <data name="ERR_NewBoundWithUnmanaged" xml:space="preserve">
    <value>The 'new()' constraint cannot be used with the 'unmanaged' constraint</value>
  </data>
  <data name="ERR_UnmanagedConstraintNotSatisfied" xml:space="preserve">
    <value>The type '{2}' must be a non-nullable value type, along with all fields at any level of nesting, in order to use it as parameter '{1}' in the generic type or method '{0}'</value>
  </data>
  <data name="ERR_ConWithUnmanagedCon" xml:space="preserve">
    <value>Type parameter '{1}' has the 'unmanaged' constraint so '{1}' cannot be used as a constraint for '{0}'</value>
  </data>
  <data name="IDS_FeatureStackAllocInitializer" xml:space="preserve">
    <value>stackalloc initializer</value>
  </data>
  <data name="ERR_InvalidStackAllocArray" xml:space="preserve">
    <value>"Invalid rank specifier: expected ']'</value>
  </data>
  <data name="IDS_FeatureExpressionVariablesInQueriesAndInitializers" xml:space="preserve">
    <value>declaration of expression variables in member initializers and queries</value>
  </data>
  <data name="ERR_MissingPattern" xml:space="preserve">
    <value>Pattern missing</value>
  </data>
  <data name="IDS_FeatureRecursivePatterns" xml:space="preserve">
    <value>recursive patterns</value>
  </data>
  <data name="IDS_FeatureNullPointerConstantPattern" xml:space="preserve">
    <value>null pointer constant pattern</value>
  </data>
  <data name="IDS_FeatureDefaultTypeParameterConstraint" xml:space="preserve">
    <value>default type parameter constraints</value>
  </data>
  <data name="ERR_WrongNumberOfSubpatterns" xml:space="preserve">
    <value>Matching the tuple type '{0}' requires '{1}' subpatterns, but '{2}' subpatterns are present.</value>
  </data>
  <data name="ERR_PropertyPatternNameMissing" xml:space="preserve">
    <value>A property subpattern requires a reference to the property or field to be matched, e.g. '{{ Name: {0} }}'</value>
  </data>
  <data name="ERR_DefaultPattern" xml:space="preserve">
    <value>A default literal 'default' is not valid as a pattern. Use another literal (e.g. '0' or 'null') as appropriate. To match everything, use a discard pattern '_'.</value>
  </data>
  <data name="ERR_SwitchExpressionNoBestType" xml:space="preserve">
    <value>No best type was found for the switch expression.</value>
  </data>
  <data name="ERR_DefaultLiteralNoTargetType" xml:space="preserve">
    <value>There is no target type for the default literal.</value>
  </data>
  <data name="ERR_CannotInferDelegateType" xml:space="preserve">
    <value>The delegate type could not be inferred.</value>
  </data>
  <data name="ERR_LambdaExplicitReturnTypeVar" xml:space="preserve">
    <value>The contextual keyword 'var' cannot be used as an explicit lambda return type</value>
  </data>
  <data name="ERR_SingleElementPositionalPatternRequiresDisambiguation" xml:space="preserve">
    <value>A single-element deconstruct pattern requires some other syntax for disambiguation. It is recommended to add a discard designator '_' after the close paren ')'.</value>
  </data>
  <data name="ERR_VarMayNotBindToType" xml:space="preserve">
    <value>The syntax 'var' for a pattern is not permitted to refer to a type, but '{0}' is in scope here.</value>
  </data>
  <data name="WRN_SwitchExpressionNotExhaustive" xml:space="preserve">
    <value>The switch expression does not handle all possible values of its input type (it is not exhaustive). For example, the pattern '{0}' is not covered.</value>
  </data>
  <data name="WRN_SwitchExpressionNotExhaustive_Title" xml:space="preserve">
    <value>The switch expression does not handle all possible values of its input type (it is not exhaustive).</value>
  </data>
  <data name="WRN_SwitchExpressionNotExhaustiveWithWhen" xml:space="preserve">
    <value>The switch expression does not handle all possible values of its input type (it is not exhaustive). For example, the pattern '{0}' is not covered. However, a pattern with a 'when' clause might successfully match this value.</value>
  </data>
  <data name="WRN_SwitchExpressionNotExhaustiveWithWhen_Title" xml:space="preserve">
    <value>The switch expression does not handle all possible values of its input type (it is not exhaustive).</value>
  </data>
  <data name="WRN_SwitchExpressionNotExhaustiveWithUnnamedEnumValue" xml:space="preserve">
    <value>The switch expression does not handle some values of its input type (it is not exhaustive) involving an unnamed enum value. For example, the pattern '{0}' is not covered.</value>
  </data>
  <data name="WRN_SwitchExpressionNotExhaustiveWithUnnamedEnumValue_Title" xml:space="preserve">
    <value>The switch expression does not handle some values of its input type (it is not exhaustive) involving an unnamed enum value.</value>
  </data>
  <data name="WRN_CaseConstantNamedUnderscore" xml:space="preserve">
    <value>The name '_' refers to the constant, not the discard pattern. Use 'var _' to discard the value, or '@_' to refer to a constant by that name.</value>
  </data>
  <data name="WRN_CaseConstantNamedUnderscore_Title" xml:space="preserve">
    <value>Do not use '_' for a case constant.</value>
  </data>
  <data name="WRN_IsTypeNamedUnderscore" xml:space="preserve">
    <value>The name '_' refers to the type '{0}', not the discard pattern. Use '@_' for the type, or 'var _' to discard.</value>
  </data>
  <data name="WRN_IsTypeNamedUnderscore_Title" xml:space="preserve">
    <value>Do not use '_' to refer to the type in an is-type expression.</value>
  </data>
  <data name="ERR_ExpressionTreeContainsSwitchExpression" xml:space="preserve">
    <value>An expression tree may not contain a switch expression.</value>
  </data>
  <data name="ERR_InvalidObjectCreation" xml:space="preserve">
    <value>Invalid object creation</value>
  </data>
  <data name="IDS_FeatureIndexingMovableFixedBuffers" xml:space="preserve">
    <value>indexing movable fixed buffers</value>
  </data>
  <data name="ERR_CantUseInOrOutInArglist" xml:space="preserve">
    <value>__arglist cannot have an argument passed by 'in' or 'out'</value>
  </data>
  <data name="SyntaxTreeNotFound" xml:space="preserve">
    <value>SyntaxTree is not part of the compilation</value>
  </data>
  <data name="ERR_OutVariableCannotBeByRef" xml:space="preserve">
    <value>An out variable cannot be declared as a ref local</value>
  </data>
  <data name="ERR_MultipleAnalyzerConfigsInSameDir" xml:space="preserve">
    <value>Multiple analyzer config files cannot be in the same directory ('{0}').</value>
  </data>
  <data name="IDS_FeatureCoalesceAssignmentExpression" xml:space="preserve">
    <value>coalescing assignment</value>
  </data>
  <data name="CannotCreateConstructedFromConstructed" xml:space="preserve">
    <value>Cannot create constructed generic type from another constructed generic type.</value>
  </data>
  <data name="CannotCreateConstructedFromNongeneric" xml:space="preserve">
    <value>Cannot create constructed generic type from non-generic type.</value>
  </data>
  <data name="IDS_FeatureUnconstrainedTypeParameterInNullCoalescingOperator" xml:space="preserve">
    <value>unconstrained type parameters in null coalescing operator</value>
  </data>
  <data name="WRN_NullabilityMismatchInConstraintsOnImplicitImplementation" xml:space="preserve">
    <value>Nullability in constraints for type parameter '{0}' of method '{1}' doesn't match the constraints for type parameter '{2}' of interface method '{3}'. Consider using an explicit interface implementation instead.</value>
  </data>
  <data name="WRN_NullabilityMismatchInConstraintsOnImplicitImplementation_Title" xml:space="preserve">
    <value>Nullability in constraints for type parameter doesn't match the constraints for type parameter in implicitly implemented interface method'.</value>
  </data>
  <data name="WRN_NullabilityMismatchInTypeParameterReferenceTypeConstraint" xml:space="preserve">
    <value>The type '{2}' cannot be used as type parameter '{1}' in the generic type or method '{0}'. Nullability of type argument '{2}' doesn't match 'class' constraint.</value>
  </data>
  <data name="WRN_NullabilityMismatchInTypeParameterReferenceTypeConstraint_Title" xml:space="preserve">
    <value>The type cannot be used as type parameter in the generic type or method. Nullability of type argument doesn't match 'class' constraint.</value>
  </data>
  <data name="ERR_TripleDotNotAllowed" xml:space="preserve">
    <value>Unexpected character sequence '...'</value>
  </data>
  <data name="IDS_FeatureIndexOperator" xml:space="preserve">
    <value>index operator</value>
  </data>
  <data name="IDS_FeatureRangeOperator" xml:space="preserve">
    <value>range operator</value>
  </data>
  <data name="IDS_FeatureStaticLocalFunctions" xml:space="preserve">
    <value>static local functions</value>
  </data>
  <data name="IDS_FeatureNameShadowingInNestedFunctions" xml:space="preserve">
    <value>name shadowing in nested functions</value>
  </data>
  <data name="IDS_FeatureLambdaDiscardParameters" xml:space="preserve">
    <value>lambda discard parameters</value>
  </data>
  <data name="IDS_FeatureMemberNotNull" xml:space="preserve">
    <value>MemberNotNull attribute</value>
  </data>
  <data name="IDS_FeatureNativeInt" xml:space="preserve">
    <value>native-sized integers</value>
  </data>
  <data name="ERR_BadDynamicAwaitForEach" xml:space="preserve">
    <value>Cannot use a collection of dynamic type in an asynchronous foreach</value>
  </data>
  <data name="ERR_NullableDirectiveQualifierExpected" xml:space="preserve">
    <value>Expected 'enable', 'disable', or 'restore'</value>
  </data>
  <data name="ERR_NullableDirectiveTargetExpected" xml:space="preserve">
    <value>Expected 'warnings', 'annotations', or end of directive</value>
  </data>
  <data name="WRN_MissingNonNullTypesContextForAnnotationInGeneratedCode" xml:space="preserve">
    <value>The annotation for nullable reference types should only be used in code within a '#nullable' annotations context. Auto-generated code requires an explicit '#nullable' directive in source.</value>
  </data>
  <data name="WRN_MissingNonNullTypesContextForAnnotationInGeneratedCode_Title" xml:space="preserve">
    <value>The annotation for nullable reference types should only be used in code within a '#nullable' annotations context. Auto-generated code requires an explicit '#nullable' directive in source.</value>
  </data>
  <data name="WRN_NullReferenceInitializer" xml:space="preserve">
    <value>Object or collection initializer implicitly dereferences possibly null member '{0}'.</value>
  </data>
  <data name="WRN_NullReferenceInitializer_Title" xml:space="preserve">
    <value>Object or collection initializer implicitly dereferences possibly null member.</value>
  </data>
  <data name="ERR_ExpressionTreeCantContainRefStruct" xml:space="preserve">
    <value>Expression tree cannot contain value of ref struct or restricted type '{0}'.</value>
  </data>
  <data name="ERR_ElseCannotStartStatement" xml:space="preserve">
    <value>'else' cannot start a statement.</value>
  </data>
  <data name="ERR_ExpressionTreeCantContainNullCoalescingAssignment" xml:space="preserve">
    <value>An expression tree may not contain a null coalescing assignment</value>
  </data>
  <data name="ERR_BadNullableContextOption" xml:space="preserve">
    <value>Invalid option '{0}' for /nullable; must be 'disable', 'enable', 'warnings' or 'annotations'</value>
  </data>
  <data name="ERR_SwitchGoverningExpressionRequiresParens" xml:space="preserve">
    <value>Parentheses are required around the switch governing expression.</value>
  </data>
  <data name="ERR_TupleElementNameMismatch" xml:space="preserve">
    <value>The name '{0}' does not identify tuple element '{1}'.</value>
  </data>
  <data name="ERR_DeconstructParameterNameMismatch" xml:space="preserve">
    <value>The name '{0}' does not match the corresponding 'Deconstruct' parameter '{1}'.</value>
  </data>
  <data name="ERR_IsPatternImpossible" xml:space="preserve">
    <value>An expression of type '{0}' can never match the provided pattern.</value>
  </data>
  <data name="WRN_IsPatternAlways" xml:space="preserve">
    <value>An expression of type '{0}' always matches the provided pattern.</value>
  </data>
  <data name="WRN_IsPatternAlways_Title" xml:space="preserve">
    <value>The input always matches the provided pattern.</value>
  </data>
  <data name="WRN_GivenExpressionNeverMatchesPattern" xml:space="preserve">
    <value>The given expression never matches the provided pattern.</value>
  </data>
  <data name="WRN_GivenExpressionNeverMatchesPattern_Title" xml:space="preserve">
    <value>The given expression never matches the provided pattern.</value>
  </data>
  <data name="WRN_GivenExpressionAlwaysMatchesConstant" xml:space="preserve">
    <value>The given expression always matches the provided constant.</value>
  </data>
  <data name="WRN_GivenExpressionAlwaysMatchesConstant_Title" xml:space="preserve">
    <value>The given expression always matches the provided constant.</value>
  </data>
  <data name="WRN_GivenExpressionAlwaysMatchesPattern" xml:space="preserve">
    <value>The given expression always matches the provided pattern.</value>
  </data>
  <data name="WRN_GivenExpressionAlwaysMatchesPattern_Title" xml:space="preserve">
    <value>The given expression always matches the provided pattern.</value>
  </data>
  <data name="ERR_FeatureNotAvailableInVersion8_0" xml:space="preserve">
    <value>Feature '{0}' is not available in C# 8.0. Please use language version {1} or greater.</value>
  </data>
  <data name="ERR_PointerTypeInPatternMatching" xml:space="preserve">
    <value>Pattern-matching is not permitted for pointer types.</value>
  </data>
  <data name="ERR_ArgumentNameInITuplePattern" xml:space="preserve">
    <value>Element names are not permitted when pattern-matching via 'System.Runtime.CompilerServices.ITuple'.</value>
  </data>
  <data name="ERR_DiscardPatternInSwitchStatement" xml:space="preserve">
    <value>The discard pattern is not permitted as a case label in a switch statement. Use 'case var _:' for a discard pattern, or 'case @_:' for a constant named '_'.</value>
  </data>
  <data name="WRN_NullabilityMismatchInExplicitlyImplementedInterface" xml:space="preserve">
    <value>Nullability of reference types in explicit interface specifier doesn't match interface implemented by the type.</value>
  </data>
  <data name="WRN_NullabilityMismatchInExplicitlyImplementedInterface_Title" xml:space="preserve">
    <value>Nullability of reference types in explicit interface specifier doesn't match interface implemented by the type.</value>
  </data>
  <data name="WRN_NullabilityMismatchInInterfaceImplementedByBase" xml:space="preserve">
    <value>'{0}' does not implement interface member '{1}'. Nullability of reference types in interface implemented by the base type doesn't match.</value>
  </data>
  <data name="WRN_NullabilityMismatchInInterfaceImplementedByBase_Title" xml:space="preserve">
    <value>Type does not implement interface member. Nullability of reference types in interface implemented by the base type doesn't match.</value>
  </data>
  <data name="WRN_DuplicateInterfaceWithNullabilityMismatchInBaseList" xml:space="preserve">
    <value>'{0}' is already listed in the interface list on type '{1}' with different nullability of reference types.</value>
  </data>
  <data name="WRN_DuplicateInterfaceWithNullabilityMismatchInBaseList_Title" xml:space="preserve">
    <value>Interface is already listed in the interface list with different nullability of reference types.</value>
  </data>
  <data name="ERR_DuplicateExplicitImpl" xml:space="preserve">
    <value>'{0}' is explicitly implemented more than once.</value>
  </data>
  <data name="ERR_UsingVarInSwitchCase" xml:space="preserve">
    <value>A using variable cannot be used directly within a switch section (consider using braces). </value>
  </data>
  <data name="ERR_GoToForwardJumpOverUsingVar" xml:space="preserve">
    <value>A goto cannot jump to a location after a using declaration.</value>
  </data>
  <data name="ERR_GoToBackwardJumpOverUsingVar" xml:space="preserve">
    <value>A goto cannot jump to a location before a using declaration within the same block.</value>
  </data>
  <data name="IDS_FeatureUsingDeclarations" xml:space="preserve">
    <value>using declarations</value>
  </data>
  <data name="IDS_FeatureDisposalPattern" xml:space="preserve">
    <value>pattern-based disposal</value>
  </data>
  <data name="ERR_FeatureInPreview" xml:space="preserve">
    <value>The feature '{0}' is currently in Preview and *unsupported*. To use Preview features, use the 'preview' language version.</value>
  </data>
  <data name="IDS_DefaultInterfaceImplementation" xml:space="preserve">
    <value>default interface implementation</value>
  </data>
  <data name="ERR_RuntimeDoesNotSupportDefaultInterfaceImplementation" xml:space="preserve">
    <value>Target runtime doesn't support default interface implementation.</value>
  </data>
  <data name="ERR_RuntimeDoesNotSupportDefaultInterfaceImplementationForMember" xml:space="preserve">
    <value>'{0}' cannot implement interface member '{1}' in type '{2}' because the target runtime doesn't support default interface implementation.</value>
  </data>
  <data name="ERR_InvalidModifierForLanguageVersion" xml:space="preserve">
    <value>The modifier '{0}' is not valid for this item in C# {1}. Please use language version '{2}' or greater.</value>
  </data>
  <data name="ERR_ImplicitImplementationOfNonPublicInterfaceMember" xml:space="preserve">
    <value>'{0}' does not implement interface member '{1}'. '{2}' cannot implicitly implement a non-public member in C# {3}. Please use language version '{4}' or greater.</value>
  </data>
  <data name="ERR_MostSpecificImplementationIsNotFound" xml:space="preserve">
    <value>Interface member '{0}' does not have a most specific implementation. Neither '{1}', nor '{2}' are most specific.</value>
  </data>
  <data name="ERR_LanguageVersionDoesNotSupportDefaultInterfaceImplementationForMember" xml:space="preserve">
    <value>'{0}' cannot implement interface member '{1}' in type '{2}' because feature '{3}' is not available in C# {4}. Please use language version '{5}' or greater.</value>
  </data>
  <data name="ERR_RuntimeDoesNotSupportProtectedAccessForInterfaceMember" xml:space="preserve">
    <value>Target runtime doesn't support 'protected', 'protected internal', or 'private protected' accessibility for a member of an interface.</value>
  </data>
  <data name="ERR_DefaultInterfaceImplementationInNoPIAType" xml:space="preserve">
    <value>Type '{0}' cannot be embedded because it has a non-abstract member. Consider setting the 'Embed Interop Types' property to false.</value>
  </data>
  <data name="WRN_SwitchExpressionNotExhaustiveForNull" xml:space="preserve">
    <value>The switch expression does not handle some null inputs (it is not exhaustive). For example, the pattern '{0}' is not covered.</value>
  </data>
  <data name="WRN_SwitchExpressionNotExhaustiveForNull_Title" xml:space="preserve">
    <value>The switch expression does not handle some null inputs.</value>
  </data>
  <data name="WRN_SwitchExpressionNotExhaustiveForNullWithWhen" xml:space="preserve">
    <value>The switch expression does not handle some null inputs (it is not exhaustive). For example, the pattern '{0}' is not covered. However, a pattern with a 'when' clause might successfully match this value.</value>
  </data>
  <data name="WRN_SwitchExpressionNotExhaustiveForNullWithWhen_Title" xml:space="preserve">
    <value>The switch expression does not handle some null inputs.</value>
  </data>
  <data name="ERR_AttributeNotOnEventAccessor" xml:space="preserve">
    <value>Attribute '{0}' is not valid on event accessors. It is only valid on '{1}' declarations.</value>
  </data>
  <data name="IDS_FeatureObsoleteOnPropertyAccessor" xml:space="preserve">
    <value>obsolete on property accessor</value>
  </data>
  <data name="WRN_UnconsumedEnumeratorCancellationAttributeUsage" xml:space="preserve">
    <value>The EnumeratorCancellationAttribute applied to parameter '{0}' will have no effect. The attribute is only effective on a parameter of type CancellationToken in an async-iterator method returning IAsyncEnumerable</value>
  </data>
  <data name="WRN_UnconsumedEnumeratorCancellationAttributeUsage_Title" xml:space="preserve">
    <value>The EnumeratorCancellationAttribute will have no effect. The attribute is only effective on a parameter of type CancellationToken in an async-iterator method returning IAsyncEnumerable</value>
  </data>
  <data name="WRN_UndecoratedCancellationTokenParameter" xml:space="preserve">
    <value>Async-iterator '{0}' has one or more parameters of type 'CancellationToken' but none of them is decorated with the 'EnumeratorCancellation' attribute, so the cancellation token parameter from the generated 'IAsyncEnumerable&lt;&gt;.GetAsyncEnumerator' will be unconsumed</value>
  </data>
  <data name="WRN_UndecoratedCancellationTokenParameter_Title" xml:space="preserve">
    <value>Async-iterator member has one or more parameters of type 'CancellationToken' but none of them is decorated with the 'EnumeratorCancellation' attribute, so the cancellation token parameter from the generated 'IAsyncEnumerable&lt;&gt;.GetAsyncEnumerator' will be unconsumed</value>
  </data>
  <data name="ERR_MultipleEnumeratorCancellationAttributes" xml:space="preserve">
    <value>The attribute [EnumeratorCancellation] cannot be used on multiple parameters</value>
  </data>
  <data name="ERR_OverrideRefConstraintNotSatisfied" xml:space="preserve">
    <value>Method '{0}' specifies a 'class' constraint for type parameter '{1}', but corresponding type parameter '{2}' of overridden or explicitly implemented method '{3}' is not a reference type.</value>
  </data>
  <data name="ERR_OverrideValConstraintNotSatisfied" xml:space="preserve">
    <value>Method '{0}' specifies a 'struct' constraint for type parameter '{1}', but corresponding type parameter '{2}' of overridden or explicitly implemented method '{3}' is not a non-nullable value type.</value>
  </data>
  <data name="ERR_OverrideDefaultConstraintNotSatisfied" xml:space="preserve">
    <value>Method '{0}' specifies a 'default' constraint for type parameter '{1}', but corresponding type parameter '{2}' of overridden or explicitly implemented method '{3}' is constrained to a reference type or a value type.</value>
  </data>
  <data name="ERR_DefaultConstraintOverrideOnly" xml:space="preserve">
    <value>The 'default' constraint is valid on override and explicit interface implementation methods only.</value>
  </data>
  <data name="IDS_OverrideWithConstraints" xml:space="preserve">
    <value>constraints for override and explicit interface implementation methods</value>
  </data>
  <data name="WRN_NullabilityMismatchInConstraintsOnPartialImplementation" xml:space="preserve">
    <value>Partial method declarations of '{0}' have inconsistent nullability in constraints for type parameter '{1}'</value>
  </data>
  <data name="WRN_NullabilityMismatchInConstraintsOnPartialImplementation_Title" xml:space="preserve">
    <value>Partial method declarations have inconsistent nullability in constraints for type parameter</value>
  </data>
  <data name="IDS_FeatureNestedStackalloc" xml:space="preserve">
    <value>stackalloc in nested expressions</value>
  </data>
  <data name="WRN_NullabilityMismatchInTypeParameterNotNullConstraint" xml:space="preserve">
    <value>The type '{2}' cannot be used as type parameter '{1}' in the generic type or method '{0}'. Nullability of type argument '{2}' doesn't match 'notnull' constraint.</value>
  </data>
  <data name="WRN_NullabilityMismatchInTypeParameterNotNullConstraint_Title" xml:space="preserve">
    <value>The type cannot be used as type parameter in the generic type or method. Nullability of type argument doesn't match 'notnull' constraint.</value>
  </data>
  <data name="IDS_FeatureNotNullGenericTypeConstraint" xml:space="preserve">
    <value>notnull generic type constraint</value>
  </data>
  <data name="ERR_DuplicateNullSuppression" xml:space="preserve">
    <value>Duplicate null suppression operator ('!')</value>
  </data>
  <data name="ERR_DiscardCannotBeNullChecked" xml:space="preserve">
    <value>Discard parameter cannot be null-checked.</value>
  </data>
  <data name="ERR_MustNullCheckInImplementation" xml:space="preserve">
    <value>Parameter '{0}' can only have exclamation-point null checking in implementation methods.</value>
  </data>
  <data name="ERR_NonNullableValueTypeIsNullChecked" xml:space="preserve">
    <value>Parameter '{0}' is a non-nullable value type and cannot be null-checked.</value>
  </data>
  <data name="WRN_NullCheckedHasDefaultNull" xml:space="preserve">
    <value>Parameter '{0}' is null-checked but is null by default.</value>
  </data>
  <data name="WRN_NullCheckedHasDefaultNull_Title" xml:space="preserve">
    <value>Parameter is null-checked but is null by default.</value>
  </data>
  <data name="ERR_NullCheckingOnOutParameter" xml:space="preserve">
    <value>'out' parameter '{0}' cannot be null-checked.</value>
  </data>
  <data name="WRN_NullCheckingOnNullableType" xml:space="preserve">
    <value>Nullable type '{0}' is null-checked and will throw if null.</value>
  </data>
  <data name="WRN_NullCheckingOnNullableType_Title" xml:space="preserve">
    <value>Nullable type is null-checked and will throw if null.</value>
  </data>
  <data name="ERR_ReAbstractionInNoPIAType" xml:space="preserve">
    <value>Type '{0}' cannot be embedded because it has a re-abstraction of a member from base interface. Consider setting the 'Embed Interop Types' property to false.</value>
  </data>
  <data name="ERR_BadSwitchValue" xml:space="preserve">
    <value>Command-line syntax error: '{0}' is not a valid value for the '{1}' option. The value must be of the form '{2}'.</value>
  </data>
  <data name="IDS_FeatureFunctionPointers" xml:space="preserve">
    <value>function pointers</value>
  </data>
  <data name="IDS_AddressOfMethodGroup" xml:space="preserve">
    <value>&amp;method group</value>
  </data>
  <data name="ERR_InvalidFunctionPointerCallingConvention" xml:space="preserve">
    <value>'{0}' is not a valid calling convention specifier for a function pointer.</value>
  </data>
  <data name="ERR_TypeNotFound" xml:space="preserve">
    <value>Type '{0}' is not defined.</value>
  </data>
  <data name="ERR_TypeMustBePublic" xml:space="preserve">
    <value>Type '{0}' must be public to be used as a calling convention.</value>
  </data>
  <data name="WRN_SyncAndAsyncEntryPoints" xml:space="preserve">
    <value>Method '{0}' will not be used as an entry point because a synchronous entry point '{1}' was found.</value>
  </data>
  <data name="ERR_InternalError" xml:space="preserve">
    <value>Internal error in the C# compiler.</value>
  </data>
  <data name="IDS_FeatureStaticAnonymousFunction" xml:space="preserve">
    <value>static anonymous function</value>
  </data>
  <data name="ERR_StaticAnonymousFunctionCannotCaptureThis" xml:space="preserve">
    <value>A static anonymous function cannot contain a reference to 'this' or 'base'.</value>
  </data>
  <data name="ERR_StaticAnonymousFunctionCannotCaptureVariable" xml:space="preserve">
    <value>A static anonymous function cannot contain a reference to '{0}'.</value>
  </data>
  <data name="IDS_FeatureAsyncUsing" xml:space="preserve">
    <value>asynchronous using</value>
  </data>
  <data name="IDS_FeatureParenthesizedPattern" xml:space="preserve">
    <value>parenthesized pattern</value>
  </data>
  <data name="IDS_FeatureOrPattern" xml:space="preserve">
    <value>or pattern</value>
  </data>
  <data name="IDS_FeatureAndPattern" xml:space="preserve">
    <value>and pattern</value>
  </data>
  <data name="IDS_FeatureNotPattern" xml:space="preserve">
    <value>not pattern</value>
  </data>
  <data name="IDS_FeatureTypePattern" xml:space="preserve">
    <value>type pattern</value>
  </data>
  <data name="IDS_FeatureRelationalPattern" xml:space="preserve">
    <value>relational pattern</value>
  </data>
  <data name="ERR_VarianceInterfaceNesting" xml:space="preserve">
    <value>Enums, classes, and structures cannot be declared in an interface that has an 'in' or 'out' type parameter.</value>
  </data>
  <data name="ERR_ExternEventInitializer" xml:space="preserve">
    <value>'{0}': extern event cannot have initializer</value>
  </data>
  <data name="ERR_ImplicitIndexIndexerWithName" xml:space="preserve">
    <value>Invocation of implicit Index Indexer cannot name the argument.</value>
  </data>
  <data name="ERR_ImplicitRangeIndexerWithName" xml:space="preserve">
    <value>Invocation of implicit Range Indexer cannot name the argument.</value>
  </data>
  <data name="ERR_ImplicitObjectCreationIllegalTargetType" xml:space="preserve">
    <value>The type '{0}' may not be used as the target type of new()</value>
  </data>
  <data name="ERR_ImplicitObjectCreationNotValid" xml:space="preserve">
    <value>Use of new() is not valid in this context</value>
  </data>
  <data name="ERR_ImplicitObjectCreationNoTargetType" xml:space="preserve">
    <value>There is no target type for '{0}'</value>
  </data>
  <data name="IDS_FeatureImplicitObjectCreation" xml:space="preserve">
    <value>target-typed object creation</value>
  </data>
  <data name="ERR_ExpressionTreeContainsPatternImplicitIndexer" xml:space="preserve">
    <value>An expression tree may not contain a pattern System.Index or System.Range indexer access</value>
  </data>
  <data name="ERR_ExpressionTreeContainsFromEndIndexExpression" xml:space="preserve">
    <value>An expression tree may not contain a from-end index ('^') expression.</value>
  </data>
  <data name="ERR_ExpressionTreeContainsRangeExpression" xml:space="preserve">
    <value>An expression tree may not contain a range ('..') expression.</value>
  </data>
  <data name="WRN_GeneratorFailedDuringGeneration" xml:space="preserve">
    <value>Generator '{0}' failed to generate source. It will not contribute to the output and compilation errors may occur as a result. Exception was of type '{1}' with message '{2}'</value>
    <comment>{0} is the name of the generator that failed. {1} is the type of exception that was thrown {2} is the message in the exception</comment>
  </data>
  <data name="WRN_GeneratorFailedDuringInitialization" xml:space="preserve">
    <value>Generator '{0}' failed to initialize. It will not contribute to the output and compilation errors may occur as a result. Exception was of type '{1}' with message '{2}'</value>
    <comment>{0} is the name of the generator that failed. {1} is the type of exception that was thrown {2} is the message in the exception</comment>
  </data>
  <data name="WRN_GeneratorFailedDuringGeneration_Title" xml:space="preserve">
    <value>Generator failed to generate source.</value>
  </data>
  <data name="WRN_GeneratorFailedDuringInitialization_Title" xml:space="preserve">
    <value>Generator failed to initialize.</value>
  </data>
  <data name="WRN_GeneratorFailedDuringGeneration_Description" xml:space="preserve">
    <value>Generator threw the following exception:
'{0}'.</value>
    <comment>{0} is the string representation of the exception that was thrown.</comment>
  </data>
  <data name="WRN_GeneratorFailedDuringInitialization_Description" xml:space="preserve">
    <value>Generator threw the following exception:
'{0}'.</value>
    <comment>{0} is the string representation of the exception that was thrown.</comment>
  </data>
  <data name="IDS_FeatureRecords" xml:space="preserve">
    <value>records</value>
  </data>
  <data name="IDS_FeatureInitOnlySetters" xml:space="preserve">
    <value>init-only setters</value>
  </data>
  <data name="ERR_InvalidWithReceiverType" xml:space="preserve">
    <value>The receiver of a `with` expression must have a non-void type.</value>
  </data>
  <data name="ERR_CannotClone" xml:space="preserve">
    <value>The receiver type '{0}' is not a valid record type and is not a struct type.</value>
  </data>
  <data name="ERR_AssignmentInitOnly" xml:space="preserve">
    <value>Init-only property or indexer '{0}' can only be assigned in an object initializer, or on 'this' or 'base' in an instance constructor or an 'init' accessor.</value>
  </data>
  <data name="ERR_DesignatorBeneathPatternCombinator" xml:space="preserve">
    <value>A variable may not be declared within a 'not' or 'or' pattern.</value>
  </data>
  <data name="ERR_UnsupportedTypeForRelationalPattern" xml:space="preserve">
    <value>Relational patterns may not be used for a value of type '{0}'.</value>
  </data>
  <data name="ERR_RelationalPatternWithNaN" xml:space="preserve">
    <value>Relational patterns may not be used for a floating-point NaN.</value>
  </data>
  <data name="IDS_FeatureSpanCharConstantPattern" xml:space="preserve">
    <value>pattern matching ReadOnly/Span&lt;char&gt; on constant string</value>
  </data>
  <data name="IDS_FeatureExtendedPartialMethods" xml:space="preserve">
    <value>extended partial methods</value>
  </data>
  <data name="IDS_FeatureConstantInterpolatedStrings" xml:space="preserve">
    <value>constant interpolated strings</value>
  </data>
  <data name="ERR_PartialMethodWithNonVoidReturnMustHaveAccessMods" xml:space="preserve">
    <value>Partial method '{0}' must have accessibility modifiers because it has a non-void return type.</value>
  </data>
  <data name="ERR_PartialMethodWithOutParamMustHaveAccessMods" xml:space="preserve">
    <value>Partial method '{0}' must have accessibility modifiers because it has 'out' parameters.</value>
  </data>
  <data name="ERR_PartialMethodWithAccessibilityModsMustHaveImplementation" xml:space="preserve">
    <value>Partial method '{0}' must have an implementation part because it has accessibility modifiers.</value>
  </data>
  <data name="ERR_PartialMethodWithExtendedModMustHaveAccessMods" xml:space="preserve">
    <value>Partial method '{0}' must have accessibility modifiers because it has a 'virtual', 'override', 'sealed', 'new', or 'extern' modifier.</value>
  </data>
  <data name="ERR_PartialMethodAccessibilityDifference" xml:space="preserve">
    <value>Both partial method declarations must have identical accessibility modifiers.</value>
  </data>
  <data name="ERR_PartialMethodExtendedModDifference" xml:space="preserve">
    <value>Both partial method declarations must have identical combinations of 'virtual', 'override', 'sealed', and 'new' modifiers.</value>
  </data>
  <data name="ERR_PartialMethodReturnTypeDifference" xml:space="preserve">
    <value>Both partial method declarations must have the same return type.</value>
  </data>
  <data name="ERR_PartialMethodRefReturnDifference" xml:space="preserve">
    <value>Partial method declarations must have matching ref return values.</value>
  </data>
  <data name="WRN_PartialMethodTypeDifference" xml:space="preserve">
    <value>Partial method declarations '{0}' and '{1}' have signature differences.</value>
  </data>
  <data name="WRN_PartialMethodTypeDifference_Title" xml:space="preserve">
    <value>Partial method declarations have signature differences.</value>
  </data>
  <data name="IDS_TopLevelStatements" xml:space="preserve">
    <value>top-level statements</value>
  </data>
  <data name="ERR_SimpleProgramLocalIsReferencedOutsideOfTopLevelStatement" xml:space="preserve">
    <value>Cannot use local variable or local function '{0}' declared in a top-level statement in this context.</value>
  </data>
  <data name="ERR_SimpleProgramMultipleUnitsWithTopLevelStatements" xml:space="preserve">
    <value>Only one compilation unit can have top-level statements.</value>
  </data>
  <data name="ERR_TopLevelStatementAfterNamespaceOrType" xml:space="preserve">
    <value>Top-level statements must precede namespace and type declarations.</value>
  </data>
  <data name="ERR_SimpleProgramDisallowsMainType" xml:space="preserve">
    <value>Cannot specify /main if there is a compilation unit with top-level statements.</value>
  </data>
  <data name="ERR_SimpleProgramNotAnExecutable" xml:space="preserve">
    <value>Program using top-level statements must be an executable.</value>
  </data>
  <data name="ERR_InvalidFuncPointerReturnTypeModifier" xml:space="preserve">
    <value>'{0}' is not a valid function pointer return type modifier. Valid modifiers are 'ref' and 'ref readonly'.</value>
  </data>
  <data name="ERR_DupReturnTypeMod" xml:space="preserve">
    <value>A return type can only have one '{0}' modifier.</value>
  </data>
  <data name="ERR_BadFuncPointerParamModifier" xml:space="preserve">
    <value>'{0}' cannot be used as a modifier on a function pointer parameter.</value>
  </data>
  <data name="ERR_BadFuncPointerArgCount" xml:space="preserve">
    <value>Function pointer '{0}' does not take {1} arguments</value>
  </data>
  <data name="ERR_MethFuncPtrMismatch" xml:space="preserve">
    <value>No overload for '{0}' matches function pointer '{1}'</value>
  </data>
  <data name="ERR_FuncPtrRefMismatch" xml:space="preserve">
    <value>Ref mismatch between '{0}' and function pointer '{1}'</value>
  </data>
  <data name="ERR_FuncPtrMethMustBeStatic" xml:space="preserve">
    <value>Cannot create a function pointer for '{0}' because it is not a static method</value>
  </data>
  <data name="ERR_AddressOfMethodGroupInExpressionTree" xml:space="preserve">
    <value>'&amp;' on method groups cannot be used in expression trees</value>
  </data>
  <data name="ERR_WrongFuncPtrCallingConvention" xml:space="preserve">
    <value>Calling convention of '{0}' is not compatible with '{1}'.</value>
  </data>
  <data name="ERR_MissingAddressOf" xml:space="preserve">
    <value>Cannot convert method group to function pointer (Are you missing a '&amp;'?)</value>
  </data>
  <data name="ERR_CannotUseReducedExtensionMethodInAddressOf" xml:space="preserve">
    <value>Cannot use an extension method with a receiver as the target of a '&amp;' operator.</value>
  </data>
  <data name="ERR_CannotUseFunctionPointerAsFixedLocal" xml:space="preserve">
    <value>The type of a local declared in a fixed statement cannot be a function pointer type.</value>
  </data>
  <data name="ERR_UnsupportedCallingConvention" xml:space="preserve">
    <value>The calling convention of '{0}' is not supported by the language.</value>
  </data>
  <data name="ERR_RuntimeDoesNotSupportUnmanagedDefaultCallConv" xml:space="preserve">
    <value>The target runtime doesn't support extensible or runtime-environment default calling conventions.</value>
  </data>
  <data name="NotSameNumberParameterTypesAndRefKinds" xml:space="preserve">
    <value>Given {0} parameter types and {1} parameter ref kinds. These arrays must have the same length.</value>
  </data>
  <data name="OutIsNotValidForReturn" xml:space="preserve">
    <value>'RefKind.Out' is not a valid ref kind for a return type.</value>
  </data>
  <data name="CallingConventionTypesRequireUnmanaged" xml:space="preserve">
    <value>Passing '{0}' is not valid unless '{1}' is 'SignatureCallingConvention.Unmanaged'.</value>
  </data>
  <data name="CallingConventionTypeIsInvalid" xml:space="preserve">
    <value>Cannot use '{0}' as a calling convention modifier.</value>
  </data>
  <data name="ERR_CannotConvertAddressOfToDelegate" xml:space="preserve">
    <value>Cannot convert &amp;method group '{0}' to delegate type '{1}'.</value>
  </data>
  <data name="ERR_AddressOfToNonFunctionPointer" xml:space="preserve">
    <value>Cannot convert &amp;method group '{0}' to non-function pointer type '{1}'.</value>
  </data>
  <data name="ERR_CannotSpecifyManagedWithUnmanagedSpecifiers" xml:space="preserve">
    <value>'managed' calling convention cannot be combined with unmanaged calling convention specifiers.</value>
  </data>
  <data name="ERR_FeatureNotAvailableInVersion9" xml:space="preserve">
    <value>Feature '{0}' is not available in C# 9.0. Please use language version {1} or greater.</value>
  </data>
  <data name="ERR_FeatureNotAvailableInVersion10" xml:space="preserve">
    <value>Feature '{0}' is not available in C# 10.0. Please use language version {1} or greater.</value>
  </data>
  <data name="ERR_UnexpectedArgumentList" xml:space="preserve">
    <value>Unexpected argument list.</value>
  </data>
  <data name="ERR_UnexpectedOrMissingConstructorInitializerInRecord" xml:space="preserve">
    <value>A constructor declared in a record with parameter list must have 'this' constructor initializer.</value>
  </data>
  <data name="ERR_MultipleRecordParameterLists" xml:space="preserve">
    <value>Only a single record partial declaration may have a parameter list</value>
  </data>
  <data name="ERR_BadRecordBase" xml:space="preserve">
    <value>Records may only inherit from object or another record</value>
  </data>
  <data name="ERR_BadInheritanceFromRecord" xml:space="preserve">
    <value>Only records may inherit from records.</value>
  </data>
  <data name="ERR_BadRecordMemberForPositionalParameter" xml:space="preserve">
    <value>Record member '{0}' must be a readable instance property or field of type '{1}' to match positional parameter '{2}'.</value>
  </data>
  <data name="ERR_NoCopyConstructorInBaseType" xml:space="preserve">
    <value>No accessible copy constructor found in base type '{0}'.</value>
  </data>
  <data name="ERR_CopyConstructorMustInvokeBaseCopyConstructor" xml:space="preserve">
    <value>A copy constructor in a record must call a copy constructor of the base, or a parameterless object constructor if the record inherits from object.</value>
  </data>
  <data name="IDS_FeatureTargetTypedConditional" xml:space="preserve">
    <value>target-typed conditional expression</value>
  </data>
  <data name="ERR_NoImplicitConvTargetTypedConditional" xml:space="preserve">
    <value>Conditional expression is not valid in language version {0} because a common type was not found between '{1}' and '{2}'. To use a target-typed conversion, upgrade to language version {3} or greater.</value>
  </data>
  <data name="ERR_DoesNotOverrideMethodFromObject" xml:space="preserve">
    <value>'{0}' does not override expected method from 'object'.</value>
  </data>
  <data name="IDS_FeatureCovariantReturnsForOverrides" xml:space="preserve">
    <value>covariant returns</value>
  </data>
  <data name="ERR_RuntimeDoesNotSupportCovariantReturnsOfClasses" xml:space="preserve">
    <value>'{0}': Target runtime doesn't support covariant return types in overrides. Return type must be '{2}' to match overridden member '{1}'</value>
  </data>
  <data name="ERR_RuntimeDoesNotSupportCovariantPropertiesOfClasses" xml:space="preserve">
    <value>'{0}': Target runtime doesn't support covariant types in overrides. Type must be '{2}' to match overridden member '{1}'</value>
  </data>
  <data name="ERR_SealedAPIInRecord" xml:space="preserve">
    <value>'{0}' cannot be sealed because containing record is not sealed.</value>
  </data>
  <data name="ERR_DoesNotOverrideBaseMethod" xml:space="preserve">
    <value>'{0}' does not override expected method from '{1}'.</value>
  </data>
  <data name="WRN_ConstOutOfRangeChecked" xml:space="preserve">
    <value>Constant value '{0}' may overflow '{1}' at runtime (use 'unchecked' syntax to override)</value>
  </data>
  <data name="WRN_ConstOutOfRangeChecked_Title" xml:space="preserve">
    <value>Constant value may overflow at runtime (use 'unchecked' syntax to override)</value>
  </data>
  <data name="ERR_CloneDisallowedInRecord" xml:space="preserve">
    <value>Members named 'Clone' are disallowed in records.</value>
  </data>
  <data name="WRN_RecordNamedDisallowed" xml:space="preserve">
    <value>Types and aliases should not be named 'record'.</value>
  </data>
  <data name="WRN_RecordNamedDisallowed_Title" xml:space="preserve">
    <value>Types and aliases should not be named 'record'.</value>
  </data>
  <data name="ERR_NotOverridableAPIInRecord" xml:space="preserve">
    <value>'{0}' must allow overriding because the containing record is not sealed.</value>
  </data>
  <data name="ERR_NonPublicAPIInRecord" xml:space="preserve">
    <value>Record member '{0}' must be public.</value>
  </data>
  <data name="ERR_SignatureMismatchInRecord" xml:space="preserve">
    <value>Record member '{0}' must return '{1}'.</value>
  </data>
  <data name="ERR_NonProtectedAPIInRecord" xml:space="preserve">
    <value>Record member '{0}' must be protected.</value>
  </data>
  <data name="ERR_DoesNotOverrideBaseEqualityContract" xml:space="preserve">
    <value>'{0}' does not override expected property from '{1}'.</value>
  </data>
  <data name="ERR_StaticAPIInRecord" xml:space="preserve">
    <value>Record member '{0}' may not be static.</value>
  </data>
  <data name="ERR_CopyConstructorWrongAccessibility" xml:space="preserve">
    <value>A copy constructor '{0}' must be public or protected because the record is not sealed.</value>
  </data>
  <data name="ERR_NonPrivateAPIInRecord" xml:space="preserve">
    <value>Record member '{0}' must be private.</value>
  </data>
  <data name="WRN_PrecedenceInversion" xml:space="preserve">
    <value>Operator '{0}' cannot be used here due to precedence. Use parentheses to disambiguate.</value>
  </data>
  <data name="WRN_PrecedenceInversion_Title" xml:space="preserve">
    <value>Operator cannot be used here due to precedence.</value>
  </data>
  <data name="IDS_FeatureModuleInitializers" xml:space="preserve">
    <value>module initializers</value>
  </data>
  <data name="ERR_ModuleInitializerMethodMustBeAccessibleOutsideTopLevelType" xml:space="preserve">
    <value>Module initializer method '{0}' must be accessible at the module level</value>
  </data>
  <data name="ERR_ModuleInitializerMethodMustBeStaticParameterlessVoid" xml:space="preserve">
    <value>Module initializer method '{0}' must be static, must have no parameters, and must return 'void'</value>
  </data>
  <data name="ERR_ModuleInitializerMethodAndContainingTypesMustNotBeGeneric" xml:space="preserve">
    <value>Module initializer method '{0}' must not be generic and must not be contained in a generic type</value>
  </data>
  <data name="ERR_ModuleInitializerMethodMustBeOrdinary" xml:space="preserve">
    <value>A module initializer must be an ordinary member method</value>
  </data>
  <data name="IDS_FeatureExtensionGetAsyncEnumerator" xml:space="preserve">
    <value>extension GetAsyncEnumerator</value>
  </data>
  <data name="IDS_FeatureExtensionGetEnumerator" xml:space="preserve">
    <value>extension GetEnumerator</value>
  </data>
  <data name="ERR_UnmanagedCallersOnlyRequiresStatic" xml:space="preserve">
    <value>'UnmanagedCallersOnly' can only be applied to ordinary static non-abstract, non-virtual methods or static local functions.</value>
    <comment>UnmanagedCallersOnly is not localizable.</comment>
  </data>
  <data name="ERR_InvalidUnmanagedCallersOnlyCallConv" xml:space="preserve">
    <value>'{0}' is not a valid calling convention type for 'UnmanagedCallersOnly'.</value>
    <comment>UnmanagedCallersOnly is not localizable.</comment>
  </data>
  <data name="ERR_CannotUseManagedTypeInUnmanagedCallersOnly" xml:space="preserve">
    <value>Cannot use '{0}' as a {1} type on a method attributed with 'UnmanagedCallersOnly'.</value>
    <comment>1 is the localized word for 'parameter' or 'return'. UnmanagedCallersOnly is not localizable.</comment>
  </data>
  <data name="ERR_UnmanagedCallersOnlyMethodOrTypeCannotBeGeneric" xml:space="preserve">
    <value>Methods attributed with 'UnmanagedCallersOnly' cannot have generic type parameters and cannot be declared in a generic type.</value>
    <comment>UnmanagedCallersOnly is not localizable.</comment>
  </data>
  <data name="ERR_UnmanagedCallersOnlyMethodsCannotBeCalledDirectly" xml:space="preserve">
    <value>'{0}' is attributed with 'UnmanagedCallersOnly' and cannot be called directly. Obtain a function pointer to this method.</value>
    <comment>UnmanagedCallersOnly is not localizable.</comment>
  </data>
  <data name="ERR_UnmanagedCallersOnlyMethodsCannotBeConvertedToDelegate" xml:space="preserve">
    <value>'{0}' is attributed with 'UnmanagedCallersOnly' and cannot be converted to a delegate type. Obtain a function pointer to this method.</value>
    <comment>UnmanagedCallersOnly is not localizable.</comment>
  </data>
  <data name="ERR_EntryPointCannotBeUnmanagedCallersOnly" xml:space="preserve">
    <value>Application entry points cannot be attributed with 'UnmanagedCallersOnly'.</value>
    <comment>UnmanagedCallersOnly is not localizable.</comment>
  </data>
  <data name="ERR_ModuleInitializerCannotBeUnmanagedCallersOnly" xml:space="preserve">
    <value>Module initializer cannot be attributed with 'UnmanagedCallersOnly'.</value>
    <comment>UnmanagedCallersOnly is not localizable.</comment>
  </data>
  <data name="WRN_RecordEqualsWithoutGetHashCode" xml:space="preserve">
    <value>'{0}' defines 'Equals' but not 'GetHashCode'</value>
    <comment>'GetHashCode' and 'Equals' are not localizable.</comment>
  </data>
  <data name="WRN_RecordEqualsWithoutGetHashCode_Title" xml:space="preserve">
    <value>Record defines 'Equals' but not 'GetHashCode'.</value>
    <comment>'GetHashCode' and 'Equals' are not localizable.</comment>
  </data>
  <data name="ERR_InitCannotBeReadonly" xml:space="preserve">
    <value>'init' accessors cannot be marked 'readonly'. Mark '{0}' readonly instead.</value>
  </data>
  <data name="IDS_FeatureDiscards" xml:space="preserve">
    <value>discards</value>
  </data>
  <data name="IDS_FeatureMixedDeclarationsAndExpressionsInDeconstruction" xml:space="preserve">
    <value>Mixed declarations and expressions in deconstruction</value>
  </data>
  <data name="IDS_FeatureRecordStructs" xml:space="preserve">
    <value>record structs</value>
    <comment>'record structs' is not localizable.</comment>
  </data>
  <data name="IDS_FeatureWithOnStructs" xml:space="preserve">
    <value>with on structs</value>
  </data>
  <data name="IDS_FeatureWithOnAnonymousTypes" xml:space="preserve">
    <value>with on anonymous types</value>
  </data>
  <data name="IDS_AsyncMethodBuilderOverride" xml:space="preserve">
    <value>async method builder override</value>
  </data>
  <data name="IDS_FeaturePositionalFieldsInRecords" xml:space="preserve">
    <value>positional fields in records</value>
  </data>
  <data name="IDS_FeatureParameterlessStructConstructors" xml:space="preserve">
    <value>parameterless struct constructors</value>
  </data>
  <data name="IDS_FeatureStructFieldInitializers" xml:space="preserve">
    <value>struct field initializers</value>
  </data>
  <data name="IDS_FeatureVarianceSafetyForStaticInterfaceMembers" xml:space="preserve">
    <value>variance safety for static interface members</value>
  </data>
  <data name="ERR_EqualityContractRequiresGetter" xml:space="preserve">
    <value>Record equality contract property '{0}' must have a get accessor.</value>
  </data>
  <data name="WRN_AnalyzerReferencesFramework" xml:space="preserve">
    <value>The assembly '{0}' containing type '{1}' references .NET Framework, which is not supported.</value>
    <comment>{1} is the type that was loaded, {0} is the containing assembly.</comment>
  </data>
  <data name="WRN_AnalyzerReferencesFramework_Title" xml:space="preserve">
    <value>The loaded assembly references .NET Framework, which is not supported.</value>
  </data>
  <data name="ERR_BadFieldTypeInRecord" xml:space="preserve">
    <value>The type '{0}' may not be used for a field of a record.</value>
  </data>
  <data name="ERR_FunctionPointersCannotBeCalledWithNamedArguments" xml:space="preserve">
    <value>A function pointer cannot be called with named arguments.</value>
  </data>
  <data name="IDS_FeatureFileScopedNamespace" xml:space="preserve">
    <value>file-scoped namespace</value>
  </data>
  <data name="ERR_MultipleFileScopedNamespace" xml:space="preserve">
    <value>Source file can only contain one file-scoped namespace declaration.</value>
  </data>
  <data name="ERR_FileScopedAndNormalNamespace" xml:space="preserve">
    <value>Source file can not contain both file-scoped and normal namespace declarations.</value>
  </data>
  <data name="ERR_FileScopedNamespaceNotBeforeAllMembers" xml:space="preserve">
    <value>File-scoped namespace must precede all other members in a file.</value>
  </data>
  <data name="WRN_UnreadRecordParameter" xml:space="preserve">
    <value>Parameter '{0}' is unread. Did you forget to use it to initialize the property with that name?</value>
  </data>
  <data name="WRN_UnreadRecordParameter_Title" xml:space="preserve">
    <value>Parameter is unread. Did you forget to use it to initialize the property with that name?</value>
  </data>
  <data name="ERR_RecordAmbigCtor" xml:space="preserve">
    <value>The primary constructor conflicts with the synthesized copy constructor.</value>
  </data>
  <data name="IDS_FeatureLambdaAttributes" xml:space="preserve">
    <value>lambda attributes</value>
  </data>
  <data name="IDS_FeatureLambdaReturnType" xml:space="preserve">
    <value>lambda return type</value>
  </data>
  <data name="IDS_FeatureInferredDelegateType" xml:space="preserve">
    <value>inferred delegate type</value>
  </data>
  <data name="IDS_FeatureLineSpanDirective" xml:space="preserve">
    <value>line span directive</value>
  </data>
  <data name="IDS_FeatureAutoDefaultStructs" xml:space="preserve">
    <value>auto default struct fields</value>
  </data>
  <data name="ERR_LineSpanDirectiveInvalidValue" xml:space="preserve">
    <value>The #line directive value is missing or out of range</value>
  </data>
  <data name="ERR_LineSpanDirectiveEndLessThanStart" xml:space="preserve">
    <value>The #line directive end position must be greater than or equal to the start position</value>
  </data>
  <data name="WRN_DoNotCompareFunctionPointers" xml:space="preserve">
    <value>Comparison of function pointers might yield an unexpected result, since pointers to the same function may be distinct.</value>
  </data>
  <data name="WRN_DoNotCompareFunctionPointers_Title" xml:space="preserve">
    <value>Do not compare function pointer values</value>
  </data>
  <data name="ERR_FunctionPointerTypesInAttributeNotSupported" xml:space="preserve">
    <value>Using a function pointer type in a 'typeof' in an attribute is not supported.</value>
  </data>
  <data name="ERR_BadCallerArgumentExpressionParamWithoutDefaultValue" xml:space="preserve">
    <value>The CallerArgumentExpressionAttribute may only be applied to parameters with default values</value>
  </data>
  <data name="ERR_NoConversionForCallerArgumentExpressionParam" xml:space="preserve">
    <value>CallerArgumentExpressionAttribute cannot be applied because there are no standard conversions from type '{0}' to type '{1}'</value>
  </data>
  <data name="WRN_CallerArgumentExpressionParamForUnconsumedLocation" xml:space="preserve">
    <value>The CallerArgumentExpressionAttribute applied to parameter '{0}' will have no effect because it applies to a member that is used in contexts that do not allow optional arguments</value>
  </data>
  <data name="WRN_CallerArgumentExpressionParamForUnconsumedLocation_Title" xml:space="preserve">
    <value>The CallerArgumentExpressionAttribute will have no effect because it applies to a member that is used in contexts that do not allow optional arguments</value>
  </data>
  <data name="WRN_CallerFilePathPreferredOverCallerArgumentExpression" xml:space="preserve">
    <value>The CallerArgumentExpressionAttribute applied to parameter '{0}' will have no effect. It is overridden by the CallerFilePathAttribute.</value>
  </data>
  <data name="WRN_CallerFilePathPreferredOverCallerArgumentExpression_Title" xml:space="preserve">
    <value>The CallerArgumentExpressionAttribute will have no effect; it is overridden by the CallerFilePathAttribute</value>
  </data>
  <data name="WRN_CallerLineNumberPreferredOverCallerArgumentExpression" xml:space="preserve">
    <value>The CallerArgumentExpressionAttribute applied to parameter '{0}' will have no effect. It is overridden by the CallerLineNumberAttribute.</value>
  </data>
  <data name="WRN_CallerLineNumberPreferredOverCallerArgumentExpression_Title" xml:space="preserve">
    <value>The CallerArgumentExpressionAttribute will have no effect; it is overridden by the CallerLineNumberAttribute</value>
  </data>
  <data name="WRN_CallerMemberNamePreferredOverCallerArgumentExpression" xml:space="preserve">
    <value>The CallerArgumentExpressionAttribute applied to parameter '{0}' will have no effect. It is overridden by the CallerMemberNameAttribute.</value>
  </data>
  <data name="WRN_CallerMemberNamePreferredOverCallerArgumentExpression_Title" xml:space="preserve">
    <value>The CallerArgumentExpressionAttribute will have no effect; it is overridden by the CallerMemberNameAttribute</value>
  </data>
  <data name="WRN_CallerArgumentExpressionAttributeHasInvalidParameterName" xml:space="preserve">
    <value>The CallerArgumentExpressionAttribute applied to parameter '{0}' will have no effect. It is applied with an invalid parameter name.</value>
  </data>
  <data name="WRN_CallerArgumentExpressionAttributeHasInvalidParameterName_Title" xml:space="preserve">
    <value>The CallerArgumentExpressionAttribute is applied with an invalid parameter name.</value>
  </data>
  <data name="WRN_CallerArgumentExpressionAttributeSelfReferential" xml:space="preserve">
    <value>The CallerArgumentExpressionAttribute applied to parameter '{0}' will have no effect because it's self-referential.</value>
  </data>
  <data name="WRN_CallerArgumentExpressionAttributeSelfReferential_Title" xml:space="preserve">
    <value>The CallerArgumentExpressionAttribute applied to parameter will have no effect because it's self-refential.</value>
  </data>
  <data name="IDS_FeatureSealedToStringInRecord" xml:space="preserve">
    <value>sealed ToString in record</value>
  </data>
  <data name="ERR_InheritingFromRecordWithSealedToString" xml:space="preserve">
    <value>Inheriting from a record with a sealed 'Object.ToString' is not supported in C# {0}. Please use language version '{1}' or greater.</value>
  </data>
  <data name="IDS_FeatureListPattern" xml:space="preserve">
    <value>list pattern</value>
  </data>
  <data name="ERR_UnsupportedTypeForListPattern" xml:space="preserve">
    <value>List patterns may not be used for a value of type '{0}'.</value>
  </data>
  <data name="ERR_ListPatternRequiresLength" xml:space="preserve">
    <value>List patterns may not be used for a value of type '{0}'. No suitable 'Length' or 'Count' property was found.</value>
  </data>

  <data name="WRN_UseDefViolationPropertySupportedVersion" xml:space="preserve">
    <value>Auto-implemented property '{0}' is read before being explicitly assigned, causing a preceding implicit assignment of 'default'.</value>
  </data>
  <data name="WRN_UseDefViolationPropertySupportedVersion_Title" xml:space="preserve">
    <value>Auto-implemented property is read before being explicitly assigned, causing a preceding implicit assignment of 'default'.</value>
  </data>

  <data name="WRN_UseDefViolationFieldSupportedVersion" xml:space="preserve">
    <value>Field '{0}' is read before being explicitly assigned, causing a preceding implicit assignment of 'default'.</value>
  </data>
  <data name="WRN_UseDefViolationFieldSupportedVersion_Title" xml:space="preserve">
    <value>Field is read before being explicitly assigned, causing a preceding implicit assignment of 'default'.</value>
  </data>

  <data name="WRN_UseDefViolationThisSupportedVersion" xml:space="preserve">
    <value>The 'this' object is read before all of its fields have been assigned, causing preceding implicit assignments of 'default' to non-explicitly assigned fields.</value>
  </data>
  <data name="WRN_UseDefViolationThisSupportedVersion_Title" xml:space="preserve">
    <value>The 'this' object is read before all of its fields have been assigned, causing preceding implicit assignments of 'default' to non-explicitly assigned fields.</value>
  </data>

  <data name="WRN_UnassignedThisAutoPropertySupportedVersion" xml:space="preserve">
    <value>Control is returned to caller before auto-implemented property '{0}' is explicitly assigned, causing a preceding implicit assignment of 'default'.</value>
  </data>
  <data name="WRN_UnassignedThisAutoPropertySupportedVersion_Title" xml:space="preserve">
    <value>Control is returned to caller before auto-implemented property is explicitly assigned, causing a preceding implicit assignment of 'default'.</value>
  </data>

  <data name="WRN_UnassignedThisSupportedVersion" xml:space="preserve">
    <value>Control is returned to caller before field '{0}' is explicitly assigned, causing a preceding implicit assignment of 'default'.</value>
  </data>
  <data name="WRN_UnassignedThisSupportedVersion_Title" xml:space="preserve">
    <value>Control is returned to caller before field is explicitly assigned, causing a preceding implicit assignment of 'default'.</value>
  </data>

  <data name="ERR_UseDefViolationFieldUnsupportedVersion" xml:space="preserve">
    <value>Use of possibly unassigned field '{0}'. Consider updating to language version '{1}' to auto-default the field.</value>
  </data>
  <data name="ERR_UseDefViolationPropertyUnsupportedVersion" xml:space="preserve">
    <value>Use of possibly unassigned auto-implemented property '{0}'. Consider updating to language version '{1}' to auto-default the property.</value>
  </data>

  <data name="WRN_UseDefViolationFieldUnsupportedVersion" xml:space="preserve">
    <value>Use of possibly unassigned field '{0}'. Consider updating to language version '{1}' to auto-default the field.</value>
  </data>
  <data name="WRN_UseDefViolationFieldUnsupportedVersion_Title" xml:space="preserve">
    <value>Use of possibly unassigned field. Consider updating the language version to auto-default the field.</value>
  </data>

  <data name="WRN_UseDefViolationPropertyUnsupportedVersion" xml:space="preserve">
    <value>Use of possibly unassigned auto-implemented property '{0}'. Consider updating to language version '{1}' to auto-default the property.</value>
  </data>
  <data name="WRN_UseDefViolationPropertyUnsupportedVersion_Title" xml:space="preserve">
    <value>Use of possibly unassigned auto-implemented property. Consider updating the language version to auto-default the property.</value>
  </data>

  <data name="ERR_UnsupportedTypeForSlicePattern" xml:space="preserve">
    <value>Slice patterns may not be used for a value of type '{0}'.</value>
  </data>
  <data name="ERR_MisplacedSlicePattern" xml:space="preserve">
    <value>Slice patterns may only be used once and directly inside a list pattern.</value>
  </data>
  <data name="ERR_HiddenPositionalMember" xml:space="preserve">
    <value>The positional member '{0}' found corresponding to this parameter is hidden.</value>
  </data>
  <data name="IDS_FeatureImprovedInterpolatedStrings" xml:space="preserve">
    <value>interpolated string handlers</value>
  </data>
  <data name="ERR_InterpolatedStringHandlerMethodReturnMalformed" xml:space="preserve">
    <value>Interpolated string handler method '{0}' is malformed. It does not return 'void' or 'bool'.</value>
    <comment>void and bool are keywords</comment>
  </data>
  <data name="ERR_InterpolatedStringHandlerMethodReturnInconsistent" xml:space="preserve">
    <value>Interpolated string handler method '{0}' has inconsistent return type. Expected to return '{1}'.</value>
  </data>
  <data name="ERR_InvalidNameInSubpattern" xml:space="preserve">
    <value>Identifier or a simple member access expected.</value>
  </data>
  <data name="IDS_FeatureExtendedPropertyPatterns" xml:space="preserve">
    <value>extended property patterns</value>
  </data>
  <data name="IDS_FeatureGlobalUsing" xml:space="preserve">
    <value>global using directive</value>
  </data>
  <data name="ERR_GlobalUsingInNamespace" xml:space="preserve">
    <value>A global using directive cannot be used in a namespace declaration.</value>
  </data>
  <data name="ERR_GlobalUsingOutOfOrder" xml:space="preserve">
    <value>A global using directive must precede all non-global using directives.</value>
  </data>
  <data name="ERR_NullInvalidInterpolatedStringHandlerArgumentName" xml:space="preserve">
    <value>null is not a valid parameter name. To get access to the receiver of an instance method, use the empty string as the parameter name.</value>
  </data>
  <data name="ERR_NotInstanceInvalidInterpolatedStringHandlerArgumentName" xml:space="preserve">
    <value>'{0}' is not an instance method, the receiver cannot be an interpolated string handler argument.</value>
  </data>
  <data name="ERR_InvalidInterpolatedStringHandlerArgumentName" xml:space="preserve">
    <value>'{0}' is not a valid parameter name from '{1}'.</value>
  </data>
  <data name="ERR_TypeIsNotAnInterpolatedStringHandlerType" xml:space="preserve">
    <value>'{0}' is not an interpolated string handler type.</value>
  </data>
  <data name="WRN_ParameterOccursAfterInterpolatedStringHandlerParameter" xml:space="preserve">
    <value>Parameter '{0}' occurs after '{1}' in the parameter list, but is used as an argument for interpolated string handler conversions. This will require the caller to reorder parameters with named arguments at the call site. Consider putting the interpolated string handler parameter after all arguments involved.</value>
  </data>
  <data name="WRN_ParameterOccursAfterInterpolatedStringHandlerParameter_Title" xml:space="preserve">
    <value>Parameter to interpolated string handler conversion occurs after handler parameter</value>
  </data>
  <data name="ERR_CannotUseSelfAsInterpolatedStringHandlerArgument" xml:space="preserve">
    <value>InterpolatedStringHandlerArgumentAttribute arguments cannot refer to the parameter the attribute is used on.</value>
    <comment>InterpolatedStringHandlerArgumentAttribute is a type name and should not be translated.</comment>
  </data>
  <data name="ERR_InterpolatedStringHandlerArgumentAttributeMalformed" xml:space="preserve">
    <value>The InterpolatedStringHandlerArgumentAttribute applied to parameter '{0}' is malformed and cannot be interpreted. Construct an instance of '{1}' manually.</value>
    <comment>InterpolatedStringHandlerArgumentAttribute is a type name and should not be translated.</comment>
  </data>
  <data name="ERR_InterpolatedStringHandlerArgumentLocatedAfterInterpolatedString" xml:space="preserve">
    <value>Parameter '{0}' is an argument to the interpolated string handler conversion on parameter '{1}', but the corresponding argument is specified after the interpolated string expression. Reorder the arguments to move '{0}' before '{1}'.</value>
  </data>
  <data name="ERR_InterpolatedStringHandlerArgumentOptionalNotSpecified" xml:space="preserve">
    <value>Parameter '{0}' is not explicitly provided, but is used as an argument to the interpolated string handler conversion on parameter '{1}'. Specify the value of '{0}' before '{1}'.</value>
  </data>
  <data name="ERR_ExpressionTreeContainsInterpolatedStringHandlerConversion" xml:space="preserve">
    <value>An expression tree may not contain an interpolated string handler conversion.</value>
  </data>
  <data name="ERR_InterpolatedStringHandlerCreationCannotUseDynamic" xml:space="preserve">
    <value>An interpolated string handler construction cannot use dynamic. Manually construct an instance of '{0}'.</value>
  </data>
  <data name="ERR_NonPublicParameterlessStructConstructor" xml:space="preserve">
    <value>The parameterless struct constructor must be 'public'.</value>
  </data>
  <data name="IDS_FeatureStaticAbstractMembersInInterfaces" xml:space="preserve">
    <value>static abstract members in interfaces</value>
  </data>
  <data name="ERR_RuntimeDoesNotSupportStaticAbstractMembersInInterfaces" xml:space="preserve">
    <value>Target runtime doesn't support static abstract members in interfaces.</value>
  </data>
  <data name="ERR_GenericConstraintNotSatisfiedInterfaceWithStaticAbstractMembers" xml:space="preserve">
    <value>The interface '{3}' cannot be used as type parameter '{2}' in the generic type or method '{0}'. The constraint interface '{1}' or its base interface has static abstract or virtual members.</value>
  </data>
  <data name="ERR_BadAbstractUnaryOperatorSignature" xml:space="preserve">
    <value>The parameter of a unary operator must be the containing type, or its type parameter constrained to it.</value>
  </data>
  <data name="ERR_BadAbstractIncDecSignature" xml:space="preserve">
    <value>The parameter type for ++ or -- operator must be the containing type, or its type parameter constrained to it.</value>
  </data>
  <data name="ERR_BadAbstractIncDecRetType" xml:space="preserve">
    <value>The return type for ++ or -- operator must either match the parameter type, or be derived from the parameter type, or be the containing type's type parameter constrained to it unless the parameter type is a different type parameter.</value>
  </data>
  <data name="ERR_BadAbstractBinaryOperatorSignature" xml:space="preserve">
    <value>One of the parameters of a binary operator must be the containing type, or its type parameter constrained to it.</value>
  </data>
  <data name="ERR_BadAbstractShiftOperatorSignature" xml:space="preserve">
    <value>The first operand of an overloaded shift operator must have the same type as the containing type or its type parameter constrained to it</value>
  </data>
  <data name="ERR_BadAbstractStaticMemberAccess" xml:space="preserve">
    <value>A static virtual or abstract interface member can be accessed only on a type parameter.</value>
  </data>
  <data name="ERR_ExpressionTreeContainsAbstractStaticMemberAccess" xml:space="preserve">
    <value>An expression tree may not contain an access of static virtual or abstract interface member</value>
  </data>
  <data name="ERR_CloseUnimplementedInterfaceMemberNotStatic" xml:space="preserve">
    <value>'{0}' does not implement static interface member '{1}'. '{2}' cannot implement the interface member because it is not static.</value>
  </data>
  <data name="ERR_RuntimeDoesNotSupportStaticAbstractMembersInInterfacesForMember" xml:space="preserve">
    <value>'{0}' cannot implement interface member '{1}' in type '{2}' because the target runtime doesn't support static abstract members in interfaces.</value>
  </data>
  <data name="ERR_ExplicitImplementationOfOperatorsMustBeStatic" xml:space="preserve">
    <value>Explicit implementation of a user-defined operator '{0}' must be declared static</value>
  </data>
  <data name="ERR_AbstractConversionNotInvolvingContainedType" xml:space="preserve">
    <value>User-defined conversion in an interface must convert to or from a type parameter on the enclosing type constrained to the enclosing type</value>
  </data>
  <data name="ERR_InterfaceImplementedByUnmanagedCallersOnlyMethod" xml:space="preserve">
    <value>'UnmanagedCallersOnly' method '{0}' cannot implement interface member '{1}' in type '{2}'</value>
    <comment>UnmanagedCallersOnly is not localizable.</comment>
  </data>
  <data name="HDN_DuplicateWithGlobalUsing" xml:space="preserve">
    <value>The using directive for '{0}' appeared previously as global using</value>
  </data>
  <data name="HDN_DuplicateWithGlobalUsing_Title" xml:space="preserve">
    <value>The using directive appeared previously as global using</value>
  </data>
  <data name="ERR_BuilderAttributeDisallowed" xml:space="preserve">
    <value>The AsyncMethodBuilder attribute is disallowed on anonymous methods without an explicit return type.</value>
  </data>
  <data name="ERR_SimpleProgramIsEmpty" xml:space="preserve">
    <value>At least one top-level statement must be non-empty.</value>
  </data>
  <data name="ERR_LineDoesNotStartWithSameWhitespace" xml:space="preserve">
    <value>Line does not start with the same whitespace as the closing line of the raw string literal.</value>
  </data>
  <data name="ERR_RawStringNotInDirectives" xml:space="preserve">
    <value>Raw string literals are not allowed in preprocessor directives.</value>
  </data>
  <data name="ERR_RawStringDelimiterOnOwnLine" xml:space="preserve">
    <value>Raw string literal delimiter must be on its own line.</value>
  </data>
  <data name="ERR_TooManyQuotesForRawString" xml:space="preserve">
    <value>The raw string literal does not start with enough quote characters to allow this many consecutive quote characters as content.</value>
  </data>
  <data name="ERR_TooManyOpenBracesForRawString" xml:space="preserve">
    <value>The interpolated raw string literal does not start with enough '$' characters to allow this many consecutive opening braces as content.</value>
  </data>
  <data name="ERR_TooManyCloseBracesForRawString" xml:space="preserve">
    <value>The interpolated raw string literal does not start with enough '$' characters to allow this many consecutive closing braces as content.</value>
  </data>
  <data name="ERR_NotEnoughQuotesForRawString" xml:space="preserve">
    <value>Not enough quotes for raw string literal.</value>
  </data>
  <data name="ERR_NotEnoughCloseBracesForRawString" xml:space="preserve">
    <value>The interpolation must end with the same number of closing braces as the number of '$' characters that the raw string literal started with.</value>
  </data>
  <data name="ERR_IllegalAtSequence" xml:space="preserve">
    <value>Sequence of '@' characters is not allowed. A verbatim string or identifier can only have one '@' character and a raw string cannot have any.</value>
  </data>
  <data name="ERR_StringMustStartWithQuoteCharacter" xml:space="preserve">
    <value>String must start with quote character: "</value>
  </data>
  <data name="ERR_UnterminatedRawString" xml:space="preserve">
    <value>Unterminated raw string literal.</value>
  </data>
  <data name="IDS_FeatureRawStringLiterals" xml:space="preserve">
    <value>raw string literals</value>
  </data>
  <data name="ERR_RawStringInVerbatimInterpolatedStrings" xml:space="preserve">
    <value>Multi-line raw string literals are only allowed in verbatim interpolated strings.</value>
  </data>
  <data name="ERR_RawStringMustContainContent" xml:space="preserve">
    <value>Multi-line raw string literals must contain at least one line of content.</value>
  </data>
  <data name="ERR_NewlinesAreNotAllowedInsideANonVerbatimInterpolatedString" xml:space="preserve">
    <value>Newlines inside a non-verbatim interpolated string are not supported in C# {0}. Please use language version {1} or greater.</value>
  </data>
  <data name="IDS_FeatureGenericAttributes" xml:space="preserve">
    <value>generic attributes</value>
  </data>
  <data name="WRN_InterpolatedStringHandlerArgumentAttributeIgnoredOnLambdaParameters" xml:space="preserve">
    <value>InterpolatedStringHandlerArgument has no effect when applied to lambda parameters and will be ignored at the call site.</value>
  </data>
  <data name="WRN_InterpolatedStringHandlerArgumentAttributeIgnoredOnLambdaParameters_Title" xml:space="preserve">
    <value>InterpolatedStringHandlerArgument has no effect when applied to lambda parameters and will be ignored at the call site.</value>
  </data>
  <data name="ERR_LambdaWithAttributesToExpressionTree" xml:space="preserve">
    <value>A lambda expression with attributes cannot be converted to an expression tree</value>
  </data>
  <data name="ERR_RecordStructConstructorCallsDefaultConstructor" xml:space="preserve">
    <value>A constructor declared in a 'record struct' with parameter list must have a 'this' initializer that calls the primary constructor or an explicitly declared constructor.</value>
  </data>
  <data name="ERR_StructHasInitializersAndNoDeclaredConstructor" xml:space="preserve">
    <value>A 'struct' with field initializers must include an explicitly declared constructor.</value>
  </data>
  <data name="ERR_PatternSpanCharCannotBeStringNull" xml:space="preserve">
    <value>A string 'null' constant is not supported as a pattern for '{0}'. Use an empty string instead.</value>
  </data>
  <data name="ERR_EncUpdateFailedDelegateTypeChanged" xml:space="preserve">
    <value>Cannot update because an inferred delegate type has changed.</value>
  </data>
  <data name="WRN_CompileTimeCheckedOverflow" xml:space="preserve">
    <value>The operation may overflow '{0}' at runtime (use 'unchecked' syntax to override)</value>
  </data>
  <data name="WRN_CompileTimeCheckedOverflow_Title" xml:space="preserve">
    <value>The operation may overflow at runtime (use 'unchecked' syntax to override)</value>
  </data>
  <data name="ERR_CannotUseRefInUnmanagedCallersOnly" xml:space="preserve">
    <value>Cannot use 'ref', 'in', or 'out' in the signature of a method attributed with 'UnmanagedCallersOnly'.</value>
  </data>
  <data name="IDS_FeatureNewLinesInInterpolations" xml:space="preserve">
    <value>newlines in interpolations</value>
  </data>
  <data name="ERR_InterpolatedStringsReferencingInstanceCannotBeInObjectInitializers" xml:space="preserve">
    <value>Interpolated string handler conversions that reference the instance being indexed cannot be used in indexer member initializers.</value>
  </data>
  <data name="ERR_CannotBeMadeNullable" xml:space="preserve">
    <value>'{0}' cannot be made nullable.</value>
  </data>
  <data name="WRN_LowerCaseTypeName" xml:space="preserve">
    <value>The type name '{0}' only contains lower-cased ascii characters. Such names may become reserved for the language.</value>
  </data>
  <data name="WRN_LowerCaseTypeName_Title" xml:space="preserve">
    <value>The type name only contains lower-cased ascii characters. Such names may become reserved for the language.</value>
  </data>
  <data name="ERR_RequiredNameDisallowed" xml:space="preserve">
    <value>Types and aliases cannot be named 'required'.</value>
  </data>
  <data name="IDS_FeatureRequiredMembers" xml:space="preserve">
    <value>required members</value>
  </data>
  <data name="ERR_OverrideMustHaveRequired" xml:space="preserve">
    <value>'{0}' must be required because it overrides required member '{1}'</value>
  </data>
  <data name="ERR_RequiredMemberCannotBeHidden" xml:space="preserve">
    <value>Required member '{0}' cannot be hidden by '{1}'.</value>
  </data>
  <data name="ERR_RequiredMemberCannotBeLessVisibleThanContainingType" xml:space="preserve">
    <value>Required member '{0}' cannot be less visible or have a setter less visible than the containing type '{1}'.</value>
  </data>
  <data name="ERR_ExplicitRequiredMember" xml:space="preserve">
    <value>Do not use 'System.Runtime.CompilerServices.RequiredMemberAttribute'. Use the 'required' keyword on required fields and properties instead.</value>
  </data>
  <data name="ERR_RequiredMemberMustBeSettable" xml:space="preserve">
    <value>Required member '{0}' must be settable.</value>
  </data>
  <data name="ERR_RequiredMemberMustBeSet" xml:space="preserve">
    <value>Required member '{0}' must be set in the object initializer or attribute constructor.</value>
  </data>
  <data name="ERR_RequiredMembersMustBeAssignedValue" xml:space="preserve">
    <value>Required member '{0}' must be assigned a value, it cannot use a nested member or collection initializer.</value>
  </data>
  <data name="ERR_RequiredMembersInvalid" xml:space="preserve">
    <value>The required members list for '{0}' is malformed and cannot be interpreted.</value>
  </data>
  <data name="ERR_RequiredMembersBaseTypeInvalid" xml:space="preserve">
    <value>The required members list for the base type '{0}' is malformed and cannot be interpreted. To use this constructor, apply the 'SetsRequiredMembers' attribute.</value>
  </data>
  <data name="ERR_LineContainsDifferentWhitespace" xml:space="preserve">
    <value>Line contains different whitespace than the closing line of the raw string literal: '{0}' versus '{1}'</value>
  </data>
  <data name="ERR_NoEnumConstraint" xml:space="preserve">
    <value>Keyword 'enum' cannot be used as a constraint. Did you mean 'struct, System.Enum'?</value>
  </data>
  <data name="ERR_NoDelegateConstraint" xml:space="preserve">
    <value>Keyword 'delegate' cannot be used as a constraint. Did you mean 'System.Delegate'?</value>
  </data>
  <data name="ERR_MisplacedRecord" xml:space="preserve">
    <value>Unexpected keyword 'record'. Did you mean 'record struct' or 'record class'?</value>
  </data>
  <data name="IDS_FeatureCheckedUserDefinedOperators" xml:space="preserve">
    <value>checked user-defined operators</value>
  </data>
  <data name="ERR_OperatorCantBeChecked" xml:space="preserve">
    <value>User-defined operator '{0}' cannot be declared checked</value>
  </data>
  <data name="ERR_ImplicitConversionOperatorCantBeChecked" xml:space="preserve">
    <value>An 'implicit' user-defined conversion operator cannot be declared checked</value>
  </data>
  <data name="ERR_CheckedOperatorNeedsMatch" xml:space="preserve">
    <value>The operator '{0}' requires a matching non-checked version of the operator to also be defined</value>
  </data>
  <data name="ERR_CannotBeConvertedToUTF8" xml:space="preserve">
    <value>The input string cannot be converted into the equivalent UTF-8 byte representation. {0}</value>
  </data>
  <data name="IDS_FeatureUTF8StringLiterals" xml:space="preserve">
    <value>UTF-8 string literals</value>
  </data>
  <data name="ERR_ExpressionTreeContainsUTF8StringLiterals" xml:space="preserve">
    <value>An expression tree may not contain UTF-8 string conversion or literal.</value>
  </data>
  <data name="ERR_ChainingToSetsRequiredMembersRequiresSetsRequiredMembers" xml:space="preserve">
    <value>This constructor must add 'SetsRequiredMembers' because it chains to a constructor that has that attribute.</value>
  </data>
  <data name="ERR_NewConstraintCannotHaveRequiredMembers" xml:space="preserve">
    <value>'{2}' cannot satisfy the 'new()' constraint on parameter '{1}' in the generic type or or method '{0}' because '{2}' has required members.</value>
  </data>
  <data name="IDS_FeatureUnsignedRightShift" xml:space="preserve">
    <value>unsigned right shift</value>
  </data>
  <data name="IDS_FeatureRelaxedShiftOperator" xml:space="preserve">
    <value>relaxed shift operator</value>
  </data>
  <data name="ERR_UnsupportedCompilerFeature" xml:space="preserve">
    <value>'{0}' requires compiler feature '{1}', which is not supported by this version of the C# compiler.</value>
  </data>
<<<<<<< HEAD
  <data name="WRN_ObsoleteMembersShouldNotBeRequired" xml:space="preserve">
    <value>Required member '{0}' should not be attributed with 'ObsoleteAttribute' unless the containing type is obsolete or all constructors are obsolete.</value>
  </data>
  <data name="WRN_ObsoleteMembersShouldNotBeRequired_Title" xml:space="preserve">
    <value>Members attributed with 'ObsoleteAttribute' should not be required unless the containing type is obsolete or all constructors are obsolete.</value>
=======
  <data name="ERR_MisplacedUnchecked" xml:space="preserve">
    <value>Unexpected keyword 'unchecked'</value>
>>>>>>> 176f71b3
  </data>
</root><|MERGE_RESOLUTION|>--- conflicted
+++ resolved
@@ -7136,15 +7136,13 @@
   <data name="ERR_UnsupportedCompilerFeature" xml:space="preserve">
     <value>'{0}' requires compiler feature '{1}', which is not supported by this version of the C# compiler.</value>
   </data>
-<<<<<<< HEAD
   <data name="WRN_ObsoleteMembersShouldNotBeRequired" xml:space="preserve">
     <value>Required member '{0}' should not be attributed with 'ObsoleteAttribute' unless the containing type is obsolete or all constructors are obsolete.</value>
   </data>
   <data name="WRN_ObsoleteMembersShouldNotBeRequired_Title" xml:space="preserve">
     <value>Members attributed with 'ObsoleteAttribute' should not be required unless the containing type is obsolete or all constructors are obsolete.</value>
-=======
+  </data>
   <data name="ERR_MisplacedUnchecked" xml:space="preserve">
     <value>Unexpected keyword 'unchecked'</value>
->>>>>>> 176f71b3
   </data>
 </root>