﻿<?xml version="1.0" encoding="utf-8"?>
<root>
  <!-- 
    Microsoft ResX Schema 
    
    Version 2.0
    
    The primary goals of this format is to allow a simple XML format 
    that is mostly human readable. The generation and parsing of the 
    various data types are done through the TypeConverter classes 
    associated with the data types.
    
    Example:
    
    ... ado.net/XML headers & schema ...
    <resheader name="resmimetype">text/microsoft-resx</resheader>
    <resheader name="version">2.0</resheader>
    <resheader name="reader">System.Resources.ResXResourceReader, System.Windows.Forms, ...</resheader>
    <resheader name="writer">System.Resources.ResXResourceWriter, System.Windows.Forms, ...</resheader>
    <data name="Name1"><value>this is my long string</value><comment>this is a comment</comment></data>
    <data name="Color1" type="System.Drawing.Color, System.Drawing">Blue</data>
    <data name="Bitmap1" mimetype="application/x-microsoft.net.object.binary.base64">
        <value>[base64 mime encoded serialized .NET Framework object]</value>
    </data>
    <data name="Icon1" type="System.Drawing.Icon, System.Drawing" mimetype="application/x-microsoft.net.object.bytearray.base64">
        <value>[base64 mime encoded string representing a byte array form of the .NET Framework object]</value>
        <comment>This is a comment</comment>
    </data>
                
    There are any number of "resheader" rows that contain simple 
    name/value pairs.
    
    Each data row contains a name, and value. The row also contains a 
    type or mimetype. Type corresponds to a .NET class that support 
    text/value conversion through the TypeConverter architecture. 
    Classes that don't support this are serialized and stored with the 
    mimetype set.
    
    The mimetype is used for serialized objects, and tells the 
    ResXResourceReader how to depersist the object. This is currently not 
    extensible. For a given mimetype the value must be set accordingly:
    
    Note - application/x-microsoft.net.object.binary.base64 is the format 
    that the ResXResourceWriter will generate, however the reader can 
    read any of the formats listed below.
    
    mimetype: application/x-microsoft.net.object.binary.base64
    value   : The object must be serialized with 
            : System.Runtime.Serialization.Formatters.Binary.BinaryFormatter
            : and then encoded with base64 encoding.
    
    mimetype: application/x-microsoft.net.object.soap.base64
    value   : The object must be serialized with 
            : System.Runtime.Serialization.Formatters.Soap.SoapFormatter
            : and then encoded with base64 encoding.

    mimetype: application/x-microsoft.net.object.bytearray.base64
    value   : The object must be serialized into a byte array 
            : using a System.ComponentModel.TypeConverter
            : and then encoded with base64 encoding.
    -->
  <xsd:schema id="root" xmlns="" xmlns:xsd="http://www.w3.org/2001/XMLSchema" xmlns:msdata="urn:schemas-microsoft-com:xml-msdata">
    <xsd:import namespace="http://www.w3.org/XML/1998/namespace" />
    <xsd:element name="root" msdata:IsDataSet="true">
      <xsd:complexType>
        <xsd:choice maxOccurs="unbounded">
          <xsd:element name="metadata">
            <xsd:complexType>
              <xsd:sequence>
                <xsd:element name="value" type="xsd:string" minOccurs="0" />
              </xsd:sequence>
              <xsd:attribute name="name" use="required" type="xsd:string" />
              <xsd:attribute name="type" type="xsd:string" />
              <xsd:attribute name="mimetype" type="xsd:string" />
              <xsd:attribute ref="xml:space" />
            </xsd:complexType>
          </xsd:element>
          <xsd:element name="assembly">
            <xsd:complexType>
              <xsd:attribute name="alias" type="xsd:string" />
              <xsd:attribute name="name" type="xsd:string" />
            </xsd:complexType>
          </xsd:element>
          <xsd:element name="data">
            <xsd:complexType>
              <xsd:sequence>
                <xsd:element name="value" type="xsd:string" minOccurs="0" msdata:Ordinal="1" />
                <xsd:element name="comment" type="xsd:string" minOccurs="0" msdata:Ordinal="2" />
              </xsd:sequence>
              <xsd:attribute name="name" type="xsd:string" use="required" msdata:Ordinal="1" />
              <xsd:attribute name="type" type="xsd:string" msdata:Ordinal="3" />
              <xsd:attribute name="mimetype" type="xsd:string" msdata:Ordinal="4" />
              <xsd:attribute ref="xml:space" />
            </xsd:complexType>
          </xsd:element>
          <xsd:element name="resheader">
            <xsd:complexType>
              <xsd:sequence>
                <xsd:element name="value" type="xsd:string" minOccurs="0" msdata:Ordinal="1" />
              </xsd:sequence>
              <xsd:attribute name="name" type="xsd:string" use="required" />
            </xsd:complexType>
          </xsd:element>
        </xsd:choice>
      </xsd:complexType>
    </xsd:element>
  </xsd:schema>
  <resheader name="resmimetype">
    <value>text/microsoft-resx</value>
  </resheader>
  <resheader name="version">
    <value>2.0</value>
  </resheader>
  <resheader name="reader">
    <value>System.Resources.ResXResourceReader, System.Windows.Forms, Version=4.0.0.0, Culture=neutral, PublicKeyToken=b77a5c561934e089</value>
  </resheader>
  <resheader name="writer">
    <value>System.Resources.ResXResourceWriter, System.Windows.Forms, Version=4.0.0.0, Culture=neutral, PublicKeyToken=b77a5c561934e089</value>
  </resheader>
  <data name="IDS_NULL" xml:space="preserve">
    <value>&lt;null&gt;</value>
  </data>
  <data name="IDS_ThrowExpression" xml:space="preserve">
    <value>&lt;throw expression&gt;</value>
  </data>
  <data name="IDS_FeatureSwitchExpression" xml:space="preserve">
    <value>&lt;switch expression&gt;</value>
  </data>
  <data name="IDS_FeatureLocalFunctionAttributes" xml:space="preserve">
    <value>local function attributes</value>
  </data>
  <data name="IDS_FeatureExternLocalFunctions" xml:space="preserve">
    <value>extern local functions</value>
  </data>
  <data name="IDS_RELATEDERROR" xml:space="preserve">
    <value>(Location of symbol related to previous error)</value>
  </data>
  <data name="IDS_RELATEDWARNING" xml:space="preserve">
    <value>(Location of symbol related to previous warning)</value>
  </data>
  <data name="IDS_XMLIGNORED" xml:space="preserve">
    <value>&lt;!-- Badly formed XML comment ignored for member "{0}" --&gt;</value>
  </data>
  <data name="IDS_XMLIGNORED2" xml:space="preserve">
    <value> Badly formed XML file "{0}" cannot be included </value>
  </data>
  <data name="IDS_XMLFAILEDINCLUDE" xml:space="preserve">
    <value> Failed to insert some or all of included XML </value>
  </data>
  <data name="IDS_XMLBADINCLUDE" xml:space="preserve">
    <value> Include tag is invalid </value>
  </data>
  <data name="IDS_XMLNOINCLUDE" xml:space="preserve">
    <value> No matching elements were found for the following include tag </value>
  </data>
  <data name="IDS_XMLMISSINGINCLUDEFILE" xml:space="preserve">
    <value>Missing file attribute</value>
  </data>
  <data name="IDS_XMLMISSINGINCLUDEPATH" xml:space="preserve">
    <value>Missing path attribute</value>
  </data>
  <data name="IDS_Missing" xml:space="preserve">
    <value>&lt;missing&gt;</value>
  </data>
  <data name="IDS_GlobalNamespace" xml:space="preserve">
    <value>&lt;global namespace&gt;</value>
  </data>
  <data name="IDS_FeatureGenerics" xml:space="preserve">
    <value>generics</value>
  </data>
  <data name="IDS_FeatureAnonDelegates" xml:space="preserve">
    <value>anonymous methods</value>
  </data>
  <data name="IDS_FeatureModuleAttrLoc" xml:space="preserve">
    <value>module as an attribute target specifier</value>
  </data>
  <data name="IDS_FeatureGlobalNamespace" xml:space="preserve">
    <value>namespace alias qualifier</value>
  </data>
  <data name="IDS_FeatureFixedBuffer" xml:space="preserve">
    <value>fixed size buffers</value>
  </data>
  <data name="IDS_FeaturePragma" xml:space="preserve">
    <value>#pragma</value>
  </data>
  <data name="IDS_FeatureStaticClasses" xml:space="preserve">
    <value>static classes</value>
  </data>
  <data name="IDS_FeatureReadOnlyStructs" xml:space="preserve">
    <value>readonly structs</value>
  </data>
  <data name="IDS_FeaturePartialTypes" xml:space="preserve">
    <value>partial types</value>
  </data>
  <data name="IDS_FeatureAsync" xml:space="preserve">
    <value>async function</value>
  </data>
  <data name="IDS_FeatureSwitchOnBool" xml:space="preserve">
    <value>switch on boolean type</value>
  </data>
  <data name="IDS_MethodGroup" xml:space="preserve">
    <value>method group</value>
  </data>
  <data name="IDS_AnonMethod" xml:space="preserve">
    <value>anonymous method</value>
  </data>
  <data name="IDS_Lambda" xml:space="preserve">
    <value>lambda expression</value>
  </data>
  <data name="IDS_Collection" xml:space="preserve">
    <value>collection</value>
  </data>
  <data name="IDS_Disposable" xml:space="preserve">
    <value>disposable</value>
  </data>
  <data name="IDS_FeaturePropertyAccessorMods" xml:space="preserve">
    <value>access modifiers on properties</value>
  </data>
  <data name="IDS_FeatureExternAlias" xml:space="preserve">
    <value>extern alias</value>
  </data>
  <data name="IDS_FeatureIterators" xml:space="preserve">
    <value>iterators</value>
  </data>
  <data name="IDS_FeatureDefault" xml:space="preserve">
    <value>default operator</value>
  </data>
  <data name="IDS_FeatureAsyncStreams" xml:space="preserve">
    <value>async streams</value>
  </data>
  <data name="IDS_FeatureUnmanagedConstructedTypes" xml:space="preserve">
    <value>unmanaged constructed types</value>
  </data>
  <data name="IDS_FeatureReadOnlyMembers" xml:space="preserve">
    <value>readonly members</value>
  </data>
  <data name="IDS_FeatureDefaultLiteral" xml:space="preserve">
    <value>default literal</value>
  </data>
  <data name="IDS_FeaturePrivateProtected" xml:space="preserve">
    <value>private protected</value>
  </data>
  <data name="IDS_FeatureTupleEquality" xml:space="preserve">
    <value>tuple equality</value>
  </data>
  <data name="IDS_FeatureNullable" xml:space="preserve">
    <value>nullable types</value>
  </data>
  <data name="IDS_FeaturePatternMatching" xml:space="preserve">
    <value>pattern matching</value>
  </data>
  <data name="IDS_FeatureExpressionBodiedAccessor" xml:space="preserve">
    <value>expression body property accessor</value>
  </data>
  <data name="IDS_FeatureExpressionBodiedDeOrConstructor" xml:space="preserve">
    <value>expression body constructor and destructor</value>
  </data>
  <data name="IDS_FeatureThrowExpression" xml:space="preserve">
    <value>throw expression</value>
  </data>
  <data name="IDS_FeatureImplicitArray" xml:space="preserve">
    <value>implicitly typed array</value>
  </data>
  <data name="IDS_FeatureImplicitLocal" xml:space="preserve">
    <value>implicitly typed local variable</value>
  </data>
  <data name="IDS_FeatureAnonymousTypes" xml:space="preserve">
    <value>anonymous types</value>
  </data>
  <data name="IDS_FeatureAutoImplementedProperties" xml:space="preserve">
    <value>automatically implemented properties</value>
  </data>
  <data name="IDS_FeatureReadonlyAutoImplementedProperties" xml:space="preserve">
    <value>readonly automatically implemented properties</value>
  </data>
  <data name="IDS_FeatureObjectInitializer" xml:space="preserve">
    <value>object initializer</value>
  </data>
  <data name="IDS_FeatureCollectionInitializer" xml:space="preserve">
    <value>collection initializer</value>
  </data>
  <data name="IDS_FeatureQueryExpression" xml:space="preserve">
    <value>query expression</value>
  </data>
  <data name="IDS_FeatureExtensionMethod" xml:space="preserve">
    <value>extension method</value>
  </data>
  <data name="IDS_FeaturePartialMethod" xml:space="preserve">
    <value>partial method</value>
  </data>
  <data name="IDS_SK_METHOD" xml:space="preserve">
    <value>method</value>
  </data>
  <data name="IDS_SK_TYPE" xml:space="preserve">
    <value>type</value>
  </data>
  <data name="IDS_SK_NAMESPACE" xml:space="preserve">
    <value>namespace</value>
  </data>
  <data name="IDS_SK_FIELD" xml:space="preserve">
    <value>field</value>
  </data>
  <data name="IDS_SK_PROPERTY" xml:space="preserve">
    <value>property</value>
  </data>
  <data name="IDS_SK_UNKNOWN" xml:space="preserve">
    <value>element</value>
  </data>
  <data name="IDS_SK_VARIABLE" xml:space="preserve">
    <value>variable</value>
  </data>
  <data name="IDS_SK_LABEL" xml:space="preserve">
    <value>label</value>
  </data>
  <data name="IDS_SK_EVENT" xml:space="preserve">
    <value>event</value>
  </data>
  <data name="IDS_SK_TYVAR" xml:space="preserve">
    <value>type parameter</value>
  </data>
  <data name="IDS_SK_ARRAY" xml:space="preserve">
    <value>array</value>
  </data>
  <data name="IDS_SK_POINTER" xml:space="preserve">
    <value>pointer</value>
  </data>
  <data name="IDS_SK_FUNCTION_POINTER" xml:space="preserve">
    <value>function pointer</value>
  </data>
  <data name="IDS_SK_DYNAMIC" xml:space="preserve">
    <value>dynamic</value>
  </data>
  <data name="IDS_SK_ALIAS" xml:space="preserve">
    <value>using alias</value>
  </data>
  <data name="IDS_SK_EXTERNALIAS" xml:space="preserve">
    <value>extern alias</value>
  </data>
  <data name="IDS_SK_CONSTRUCTOR" xml:space="preserve">
    <value>constructor</value>
  </data>
  <data name="IDS_FOREACHLOCAL" xml:space="preserve">
    <value>foreach iteration variable</value>
  </data>
  <data name="IDS_FIXEDLOCAL" xml:space="preserve">
    <value>fixed variable</value>
  </data>
  <data name="IDS_USINGLOCAL" xml:space="preserve">
    <value>using variable</value>
  </data>
  <data name="IDS_Contravariant" xml:space="preserve">
    <value>contravariant</value>
  </data>
  <data name="IDS_Contravariantly" xml:space="preserve">
    <value>contravariantly</value>
  </data>
  <data name="IDS_Covariant" xml:space="preserve">
    <value>covariant</value>
  </data>
  <data name="IDS_Covariantly" xml:space="preserve">
    <value>covariantly</value>
  </data>
  <data name="IDS_Invariantly" xml:space="preserve">
    <value>invariantly</value>
  </data>
  <data name="IDS_FeatureDynamic" xml:space="preserve">
    <value>dynamic</value>
  </data>
  <data name="IDS_FeatureNamedArgument" xml:space="preserve">
    <value>named argument</value>
  </data>
  <data name="IDS_FeatureOptionalParameter" xml:space="preserve">
    <value>optional parameter</value>
  </data>
  <data name="IDS_FeatureExceptionFilter" xml:space="preserve">
    <value>exception filter</value>
  </data>
  <data name="IDS_FeatureTypeVariance" xml:space="preserve">
    <value>type variance</value>
  </data>
  <data name="IDS_Parameter" xml:space="preserve">
    <value>parameter</value>
  </data>
  <data name="IDS_Return" xml:space="preserve">
    <value>return</value>
  </data>
  <data name="XML_InvalidToken" xml:space="preserve">
    <value>The character(s) '{0}' cannot be used at this location.</value>
  </data>
  <data name="XML_IncorrectComment" xml:space="preserve">
    <value>Incorrect syntax was used in a comment.</value>
  </data>
  <data name="XML_InvalidCharEntity" xml:space="preserve">
    <value>An invalid character was found inside an entity reference.</value>
  </data>
  <data name="XML_ExpectedEndOfTag" xml:space="preserve">
    <value>Expected '&gt;' or '/&gt;' to close tag '{0}'.</value>
  </data>
  <data name="XML_ExpectedIdentifier" xml:space="preserve">
    <value>An identifier was expected.</value>
  </data>
  <data name="XML_InvalidUnicodeChar" xml:space="preserve">
    <value>Invalid unicode character.</value>
  </data>
  <data name="XML_InvalidWhitespace" xml:space="preserve">
    <value>Whitespace is not allowed at this location.</value>
  </data>
  <data name="XML_LessThanInAttributeValue" xml:space="preserve">
    <value>The character '&lt;' cannot be used in an attribute value.</value>
  </data>
  <data name="XML_MissingEqualsAttribute" xml:space="preserve">
    <value>Missing equals sign between attribute and attribute value.</value>
  </data>
  <data name="XML_RefUndefinedEntity_1" xml:space="preserve">
    <value>Reference to undefined entity '{0}'.</value>
  </data>
  <data name="XML_StringLiteralNoStartQuote" xml:space="preserve">
    <value>A string literal was expected, but no opening quotation mark was found.</value>
  </data>
  <data name="XML_StringLiteralNoEndQuote" xml:space="preserve">
    <value>Missing closing quotation mark for string literal.</value>
  </data>
  <data name="XML_StringLiteralNonAsciiQuote" xml:space="preserve">
    <value>Non-ASCII quotations marks may not be used around string literals.</value>
  </data>
  <data name="XML_EndTagNotExpected" xml:space="preserve">
    <value>End tag was not expected at this location.</value>
  </data>
  <data name="XML_ElementTypeMatch" xml:space="preserve">
    <value>End tag '{0}' does not match the start tag '{1}'.</value>
  </data>
  <data name="XML_EndTagExpected" xml:space="preserve">
    <value>Expected an end tag for element '{0}'.</value>
  </data>
  <data name="XML_WhitespaceMissing" xml:space="preserve">
    <value>Required white space was missing.</value>
  </data>
  <data name="XML_ExpectedEndOfXml" xml:space="preserve">
    <value>Unexpected character at this location.</value>
  </data>
  <data name="XML_CDataEndTagNotAllowed" xml:space="preserve">
    <value>The literal string ']]&gt;' is not allowed in element content.</value>
  </data>
  <data name="XML_DuplicateAttribute" xml:space="preserve">
    <value>Duplicate '{0}' attribute</value>
  </data>
  <data name="ERR_NoMetadataFile" xml:space="preserve">
    <value>Metadata file '{0}' could not be found</value>
  </data>
  <data name="ERR_MetadataReferencesNotSupported" xml:space="preserve">
    <value>Metadata references are not supported.</value>
  </data>
  <data name="FTL_MetadataCantOpenFile" xml:space="preserve">
    <value>Metadata file '{0}' could not be opened -- {1}</value>
  </data>
  <data name="ERR_NoTypeDef" xml:space="preserve">
    <value>The type '{0}' is defined in an assembly that is not referenced. You must add a reference to assembly '{1}'.</value>
  </data>
  <data name="ERR_NoTypeDefFromModule" xml:space="preserve">
    <value>The type '{0}' is defined in a module that has not been added. You must add the module '{1}'.</value>
  </data>
  <data name="ERR_OutputWriteFailed" xml:space="preserve">
    <value>Could not write to output file '{0}' -- '{1}'</value>
  </data>
  <data name="ERR_MultipleEntryPoints" xml:space="preserve">
    <value>Program has more than one entry point defined. Compile with /main to specify the type that contains the entry point.</value>
  </data>
  <data name="ERR_BadBinaryOps" xml:space="preserve">
    <value>Operator '{0}' cannot be applied to operands of type '{1}' and '{2}'</value>
  </data>
  <data name="ERR_AmbigBinaryOpsOnUnconstrainedDefault" xml:space="preserve">
    <value>Operator '{0}' cannot be applied to 'default' and operand of type '{1}' because it is a type parameter that is not known to be a reference type</value>
  </data>
  <data name="ERR_IntDivByZero" xml:space="preserve">
    <value>Division by constant zero</value>
  </data>
  <data name="ERR_BadIndexLHS" xml:space="preserve">
    <value>Cannot apply indexing with [] to an expression of type '{0}'</value>
  </data>
  <data name="ERR_BadIndexCount" xml:space="preserve">
    <value>Wrong number of indices inside []; expected {0}</value>
  </data>
  <data name="ERR_BadUnaryOp" xml:space="preserve">
    <value>Operator '{0}' cannot be applied to operand of type '{1}'</value>
  </data>
  <data name="ERR_BadOpOnNullOrDefaultOrNew" xml:space="preserve">
    <value>Operator '{0}' cannot be applied to operand '{1}'</value>
  </data>
  <data name="ERR_ThisInStaticMeth" xml:space="preserve">
    <value>Keyword 'this' is not valid in a static property, static method, or static field initializer</value>
  </data>
  <data name="ERR_ThisInBadContext" xml:space="preserve">
    <value>Keyword 'this' is not available in the current context</value>
  </data>
  <data name="ERR_OmittedTypeArgument" xml:space="preserve">
    <value>Omitting the type argument is not allowed in the current context</value>
  </data>
  <data name="WRN_InvalidMainSig" xml:space="preserve">
    <value>'{0}' has the wrong signature to be an entry point</value>
  </data>
  <data name="WRN_InvalidMainSig_Title" xml:space="preserve">
    <value>Method has the wrong signature to be an entry point</value>
  </data>
  <data name="ERR_NoImplicitConv" xml:space="preserve">
    <value>Cannot implicitly convert type '{0}' to '{1}'</value>
  </data>
  <data name="ERR_NoExplicitConv" xml:space="preserve">
    <value>Cannot convert type '{0}' to '{1}'</value>
  </data>
  <data name="ERR_ConstOutOfRange" xml:space="preserve">
    <value>Constant value '{0}' cannot be converted to a '{1}'</value>
  </data>
  <data name="ERR_AmbigBinaryOps" xml:space="preserve">
    <value>Operator '{0}' is ambiguous on operands of type '{1}' and '{2}'</value>
  </data>
  <data name="ERR_AmbigBinaryOpsOnDefault" xml:space="preserve">
    <value>Operator '{0}' is ambiguous on operands '{1}' and '{2}'</value>
  </data>
  <data name="ERR_AmbigUnaryOp" xml:space="preserve">
    <value>Operator '{0}' is ambiguous on an operand of type '{1}'</value>
  </data>
  <data name="ERR_InAttrOnOutParam" xml:space="preserve">
    <value>An out parameter cannot have the In attribute</value>
  </data>
  <data name="ERR_ValueCantBeNull" xml:space="preserve">
    <value>Cannot convert null to '{0}' because it is a non-nullable value type</value>
  </data>
  <data name="ERR_NoExplicitBuiltinConv" xml:space="preserve">
    <value>Cannot convert type '{0}' to '{1}' via a reference conversion, boxing conversion, unboxing conversion, wrapping conversion, or null type conversion</value>
  </data>
  <data name="FTL_DebugEmitFailure" xml:space="preserve">
    <value>Unexpected error writing debug information -- '{0}'</value>
  </data>
  <data name="ERR_BadVisReturnType" xml:space="preserve">
    <value>Inconsistent accessibility: return type '{1}' is less accessible than method '{0}'</value>
  </data>
  <data name="ERR_BadVisParamType" xml:space="preserve">
    <value>Inconsistent accessibility: parameter type '{1}' is less accessible than method '{0}'</value>
  </data>
  <data name="ERR_BadVisFieldType" xml:space="preserve">
    <value>Inconsistent accessibility: field type '{1}' is less accessible than field '{0}'</value>
  </data>
  <data name="ERR_BadVisPropertyType" xml:space="preserve">
    <value>Inconsistent accessibility: property type '{1}' is less accessible than property '{0}'</value>
  </data>
  <data name="ERR_BadVisIndexerReturn" xml:space="preserve">
    <value>Inconsistent accessibility: indexer return type '{1}' is less accessible than indexer '{0}'</value>
  </data>
  <data name="ERR_BadVisIndexerParam" xml:space="preserve">
    <value>Inconsistent accessibility: parameter type '{1}' is less accessible than indexer or property '{0}'</value>
  </data>
  <data name="ERR_BadVisOpReturn" xml:space="preserve">
    <value>Inconsistent accessibility: return type '{1}' is less accessible than operator '{0}'</value>
  </data>
  <data name="ERR_BadVisOpParam" xml:space="preserve">
    <value>Inconsistent accessibility: parameter type '{1}' is less accessible than operator '{0}'</value>
  </data>
  <data name="ERR_BadVisDelegateReturn" xml:space="preserve">
    <value>Inconsistent accessibility: return type '{1}' is less accessible than delegate '{0}'</value>
  </data>
  <data name="ERR_BadVisDelegateParam" xml:space="preserve">
    <value>Inconsistent accessibility: parameter type '{1}' is less accessible than delegate '{0}'</value>
  </data>
  <data name="ERR_BadVisBaseClass" xml:space="preserve">
    <value>Inconsistent accessibility: base class '{1}' is less accessible than class '{0}'</value>
  </data>
  <data name="ERR_BadVisBaseInterface" xml:space="preserve">
    <value>Inconsistent accessibility: base interface '{1}' is less accessible than interface '{0}'</value>
  </data>
  <data name="ERR_EventNeedsBothAccessors" xml:space="preserve">
    <value>'{0}': event property must have both add and remove accessors</value>
  </data>
  <data name="ERR_AbstractEventHasAccessors" xml:space="preserve">
    <value>'{0}': abstract event cannot use event accessor syntax</value>
  </data>
  <data name="ERR_EventNotDelegate" xml:space="preserve">
    <value>'{0}': event must be of a delegate type</value>
  </data>
  <data name="WRN_UnreferencedEvent" xml:space="preserve">
    <value>The event '{0}' is never used</value>
  </data>
  <data name="WRN_UnreferencedEvent_Title" xml:space="preserve">
    <value>Event is never used</value>
  </data>
  <data name="ERR_InterfaceEventInitializer" xml:space="preserve">
    <value>'{0}': instance event in interface cannot have initializer</value>
  </data>
  <data name="ERR_BadEventUsage" xml:space="preserve">
    <value>The event '{0}' can only appear on the left hand side of += or -= (except when used from within the type '{1}')</value>
  </data>
  <data name="ERR_ExplicitEventFieldImpl" xml:space="preserve">
    <value>An explicit interface implementation of an event must use event accessor syntax</value>
  </data>
  <data name="ERR_CantOverrideNonEvent" xml:space="preserve">
    <value>'{0}': cannot override; '{1}' is not an event</value>
  </data>
  <data name="ERR_AddRemoveMustHaveBody" xml:space="preserve">
    <value>An add or remove accessor must have a body</value>
  </data>
  <data name="ERR_AbstractEventInitializer" xml:space="preserve">
    <value>'{0}': abstract event cannot have initializer</value>
  </data>
  <data name="ERR_ReservedAssemblyName" xml:space="preserve">
    <value>The assembly name '{0}' is reserved and cannot be used as a reference in an interactive session</value>
  </data>
  <data name="ERR_ReservedEnumerator" xml:space="preserve">
    <value>The enumerator name '{0}' is reserved and cannot be used</value>
  </data>
  <data name="ERR_AsMustHaveReferenceType" xml:space="preserve">
    <value>The as operator must be used with a reference type or nullable type ('{0}' is a non-nullable value type)</value>
  </data>
  <data name="WRN_LowercaseEllSuffix" xml:space="preserve">
    <value>The 'l' suffix is easily confused with the digit '1' -- use 'L' for clarity</value>
  </data>
  <data name="WRN_LowercaseEllSuffix_Title" xml:space="preserve">
    <value>The 'l' suffix is easily confused with the digit '1'</value>
  </data>
  <data name="ERR_BadEventUsageNoField" xml:space="preserve">
    <value>The event '{0}' can only appear on the left hand side of += or -=</value>
  </data>
  <data name="ERR_ConstraintOnlyAllowedOnGenericDecl" xml:space="preserve">
    <value>Constraints are not allowed on non-generic declarations</value>
  </data>
  <data name="ERR_TypeParamMustBeIdentifier" xml:space="preserve">
    <value>Type parameter declaration must be an identifier not a type</value>
  </data>
  <data name="ERR_MemberReserved" xml:space="preserve">
    <value>Type '{1}' already reserves a member called '{0}' with the same parameter types</value>
  </data>
  <data name="ERR_DuplicateParamName" xml:space="preserve">
    <value>The parameter name '{0}' is a duplicate</value>
  </data>
  <data name="ERR_DuplicateNameInNS" xml:space="preserve">
    <value>The namespace '{1}' already contains a definition for '{0}'</value>
  </data>
  <data name="ERR_DuplicateNameInClass" xml:space="preserve">
    <value>The type '{0}' already contains a definition for '{1}'</value>
  </data>
  <data name="ERR_NameNotInContext" xml:space="preserve">
    <value>The name '{0}' does not exist in the current context</value>
  </data>
  <data name="ERR_NameNotInContextPossibleMissingReference" xml:space="preserve">
    <value>The name '{0}' does not exist in the current context (are you missing a reference to assembly '{1}'?)</value>
  </data>
  <data name="ERR_AmbigContext" xml:space="preserve">
    <value>'{0}' is an ambiguous reference between '{1}' and '{2}'</value>
  </data>
  <data name="WRN_DuplicateUsing" xml:space="preserve">
    <value>The using directive for '{0}' appeared previously in this namespace</value>
  </data>
  <data name="WRN_DuplicateUsing_Title" xml:space="preserve">
    <value>Using directive appeared previously in this namespace</value>
  </data>
  <data name="ERR_BadMemberFlag" xml:space="preserve">
    <value>The modifier '{0}' is not valid for this item</value>
  </data>
  <data name="ERR_BadInitAccessor" xml:space="preserve">
    <value>The 'init' accessor is not valid on static members</value>
  </data>
  <data name="ERR_BadMemberProtection" xml:space="preserve">
    <value>More than one protection modifier</value>
  </data>
  <data name="WRN_NewRequired" xml:space="preserve">
    <value>'{0}' hides inherited member '{1}'. Use the new keyword if hiding was intended.</value>
  </data>
  <data name="WRN_NewRequired_Title" xml:space="preserve">
    <value>Member hides inherited member; missing new keyword</value>
  </data>
  <data name="WRN_NewRequired_Description" xml:space="preserve">
    <value>A variable was declared with the same name as a variable in a base type. However, the new keyword was not used. This warning informs you that you should use new; the variable is declared as if new had been used in the declaration.</value>
  </data>
  <data name="WRN_NewNotRequired" xml:space="preserve">
    <value>The member '{0}' does not hide an accessible member. The new keyword is not required.</value>
  </data>
  <data name="WRN_NewNotRequired_Title" xml:space="preserve">
    <value>Member does not hide an inherited member; new keyword is not required</value>
  </data>
  <data name="ERR_CircConstValue" xml:space="preserve">
    <value>The evaluation of the constant value for '{0}' involves a circular definition</value>
  </data>
  <data name="ERR_MemberAlreadyExists" xml:space="preserve">
    <value>Type '{1}' already defines a member called '{0}' with the same parameter types</value>
  </data>
  <data name="ERR_StaticNotVirtual" xml:space="preserve">
    <value>A static member cannot be marked as '{0}'</value>
  </data>
  <data name="ERR_OverrideNotNew" xml:space="preserve">
    <value>A member '{0}' marked as override cannot be marked as new or virtual</value>
  </data>
  <data name="WRN_NewOrOverrideExpected" xml:space="preserve">
    <value>'{0}' hides inherited member '{1}'. To make the current member override that implementation, add the override keyword. Otherwise add the new keyword.</value>
  </data>
  <data name="WRN_NewOrOverrideExpected_Title" xml:space="preserve">
    <value>Member hides inherited member; missing override keyword</value>
  </data>
  <data name="ERR_OverrideNotExpected" xml:space="preserve">
    <value>'{0}': no suitable method found to override</value>
  </data>
  <data name="ERR_NamespaceUnexpected" xml:space="preserve">
    <value>A namespace cannot directly contain members such as fields, methods or statements</value>
  </data>
  <data name="ERR_NoSuchMember" xml:space="preserve">
    <value>'{0}' does not contain a definition for '{1}'</value>
  </data>
  <data name="ERR_BadSKknown" xml:space="preserve">
    <value>'{0}' is a {1} but is used like a {2}</value>
  </data>
  <data name="ERR_BadSKunknown" xml:space="preserve">
    <value>'{0}' is a {1}, which is not valid in the given context</value>
  </data>
  <data name="ERR_ObjectRequired" xml:space="preserve">
    <value>An object reference is required for the non-static field, method, or property '{0}'</value>
  </data>
  <data name="ERR_AmbigCall" xml:space="preserve">
    <value>The call is ambiguous between the following methods or properties: '{0}' and '{1}'</value>
  </data>
  <data name="ERR_BadAccess" xml:space="preserve">
    <value>'{0}' is inaccessible due to its protection level</value>
  </data>
  <data name="ERR_MethDelegateMismatch" xml:space="preserve">
    <value>No overload for '{0}' matches delegate '{1}'</value>
  </data>
  <data name="ERR_RetObjectRequired" xml:space="preserve">
    <value>An object of a type convertible to '{0}' is required</value>
  </data>
  <data name="ERR_RetNoObjectRequired" xml:space="preserve">
    <value>Since '{0}' returns void, a return keyword must not be followed by an object expression</value>
  </data>
  <data name="ERR_LocalDuplicate" xml:space="preserve">
    <value>A local variable or function named '{0}' is already defined in this scope</value>
  </data>
  <data name="ERR_AssgLvalueExpected" xml:space="preserve">
    <value>The left-hand side of an assignment must be a variable, property or indexer</value>
  </data>
  <data name="ERR_StaticConstParam" xml:space="preserve">
    <value>'{0}': a static constructor must be parameterless</value>
  </data>
  <data name="ERR_NotConstantExpression" xml:space="preserve">
    <value>The expression being assigned to '{0}' must be constant</value>
  </data>
  <data name="ERR_NotNullConstRefField" xml:space="preserve">
    <value>'{0}' is of type '{1}'. A const field of a reference type other than string can only be initialized with null.</value>
  </data>
  <data name="ERR_LocalIllegallyOverrides" xml:space="preserve">
    <value>A local or parameter named '{0}' cannot be declared in this scope because that name is used in an enclosing local scope to define a local or parameter</value>
  </data>
  <data name="ERR_BadUsingNamespace" xml:space="preserve">
    <value>A 'using namespace' directive can only be applied to namespaces; '{0}' is a type not a namespace. Consider a 'using static' directive instead</value>
  </data>
  <data name="ERR_BadUsingType" xml:space="preserve">
    <value>A 'using static' directive can only be applied to types; '{0}' is a namespace not a type. Consider a 'using namespace' directive instead</value>
  </data>
  <data name="ERR_NoAliasHere" xml:space="preserve">
    <value>A 'using static' directive cannot be used to declare an alias</value>
  </data>
  <data name="ERR_NoBreakOrCont" xml:space="preserve">
    <value>No enclosing loop out of which to break or continue</value>
  </data>
  <data name="ERR_DuplicateLabel" xml:space="preserve">
    <value>The label '{0}' is a duplicate</value>
  </data>
  <data name="ERR_NoConstructors" xml:space="preserve">
    <value>The type '{0}' has no constructors defined</value>
  </data>
  <data name="ERR_NoNewAbstract" xml:space="preserve">
    <value>Cannot create an instance of the abstract type or interface '{0}'</value>
  </data>
  <data name="ERR_ConstValueRequired" xml:space="preserve">
    <value>A const field requires a value to be provided</value>
  </data>
  <data name="ERR_CircularBase" xml:space="preserve">
    <value>Circular base type dependency involving '{0}' and '{1}'</value>
  </data>
  <data name="ERR_BadDelegateConstructor" xml:space="preserve">
    <value>The delegate '{0}' does not have a valid constructor</value>
  </data>
  <data name="ERR_MethodNameExpected" xml:space="preserve">
    <value>Method name expected</value>
  </data>
  <data name="ERR_ConstantExpected" xml:space="preserve">
    <value>A constant value is expected</value>
  </data>
  <data name="ERR_V6SwitchGoverningTypeValueExpected" xml:space="preserve">
    <value>A switch expression or case label must be a bool, char, string, integral, enum, or corresponding nullable type in C# 6 and earlier.</value>
  </data>
  <data name="ERR_DuplicateCaseLabel" xml:space="preserve">
    <value>The switch statement contains multiple cases with the label value '{0}'</value>
  </data>
  <data name="ERR_InvalidGotoCase" xml:space="preserve">
    <value>A goto case is only valid inside a switch statement</value>
  </data>
  <data name="ERR_PropertyLacksGet" xml:space="preserve">
    <value>The property or indexer '{0}' cannot be used in this context because it lacks the get accessor</value>
  </data>
  <data name="ERR_BadExceptionType" xml:space="preserve">
    <value>The type caught or thrown must be derived from System.Exception</value>
  </data>
  <data name="ERR_BadEmptyThrow" xml:space="preserve">
    <value>A throw statement with no arguments is not allowed outside of a catch clause</value>
  </data>
  <data name="ERR_BadFinallyLeave" xml:space="preserve">
    <value>Control cannot leave the body of a finally clause</value>
  </data>
  <data name="ERR_LabelShadow" xml:space="preserve">
    <value>The label '{0}' shadows another label by the same name in a contained scope</value>
  </data>
  <data name="ERR_LabelNotFound" xml:space="preserve">
    <value>No such label '{0}' within the scope of the goto statement</value>
  </data>
  <data name="ERR_UnreachableCatch" xml:space="preserve">
    <value>A previous catch clause already catches all exceptions of this or of a super type ('{0}')</value>
  </data>
  <data name="WRN_FilterIsConstantTrue" xml:space="preserve">
    <value>Filter expression is a constant 'true', consider removing the filter</value>
  </data>
  <data name="WRN_FilterIsConstantTrue_Title" xml:space="preserve">
    <value>Filter expression is a constant 'true'</value>
  </data>
  <data name="ERR_ReturnExpected" xml:space="preserve">
    <value>'{0}': not all code paths return a value</value>
  </data>
  <data name="WRN_UnreachableCode" xml:space="preserve">
    <value>Unreachable code detected</value>
  </data>
  <data name="WRN_UnreachableCode_Title" xml:space="preserve">
    <value>Unreachable code detected</value>
  </data>
  <data name="ERR_SwitchFallThrough" xml:space="preserve">
    <value>Control cannot fall through from one case label ('{0}') to another</value>
  </data>
  <data name="WRN_UnreferencedLabel" xml:space="preserve">
    <value>This label has not been referenced</value>
  </data>
  <data name="WRN_UnreferencedLabel_Title" xml:space="preserve">
    <value>This label has not been referenced</value>
  </data>
  <data name="ERR_UseDefViolation" xml:space="preserve">
    <value>Use of unassigned local variable '{0}'</value>
  </data>
  <data name="WRN_UseDefViolation" xml:space="preserve">
    <value>Use of unassigned local variable '{0}'</value>
  </data>
  <data name="WRN_UseDefViolation_Title" xml:space="preserve">
    <value>Use of unassigned local variable</value>
  </data>
  <data name="WRN_UnreferencedVar" xml:space="preserve">
    <value>The variable '{0}' is declared but never used</value>
  </data>
  <data name="WRN_UnreferencedVar_Title" xml:space="preserve">
    <value>Variable is declared but never used</value>
  </data>
  <data name="WRN_UnreferencedField" xml:space="preserve">
    <value>The field '{0}' is never used</value>
  </data>
  <data name="WRN_UnreferencedField_Title" xml:space="preserve">
    <value>Field is never used</value>
  </data>
  <data name="ERR_UseDefViolationField" xml:space="preserve">
    <value>Use of possibly unassigned field '{0}'</value>
  </data>
  <data name="WRN_UseDefViolationField" xml:space="preserve">
    <value>Use of possibly unassigned field '{0}'</value>
  </data>
  <data name="WRN_UseDefViolationField_Title" xml:space="preserve">
    <value>Use of possibly unassigned field</value>
  </data>
  <data name="ERR_UseDefViolationProperty" xml:space="preserve">
    <value>Use of possibly unassigned auto-implemented property '{0}'</value>
  </data>
  <data name="WRN_UseDefViolationProperty" xml:space="preserve">
    <value>Use of possibly unassigned auto-implemented property '{0}'</value>
  </data>
  <data name="WRN_UseDefViolationProperty_Title" xml:space="preserve">
    <value>Use of possibly unassigned auto-implemented property</value>
  </data>
  <data name="ERR_UnassignedThisUnsupportedVersion" xml:space="preserve">
    <value>Field '{0}' must be fully assigned before control is returned to the caller. Consider updating to language version '{1}' to auto-default the field.</value>
  </data>
  <data name="WRN_UnassignedThisUnsupportedVersion" xml:space="preserve">
    <value>Field '{0}' must be fully assigned before control is returned to the caller. Consider updating to language version '{1}' to auto-default the field.</value>
  </data>
  <data name="WRN_UnassignedThisUnsupportedVersion_Title" xml:space="preserve">
    <value>Fields of a struct must be fully assigned in a constructor before control is returned to the caller. Consider updating the language version to auto-default the field.</value>
  </data>
  <data name="ERR_AmbigQM" xml:space="preserve">
    <value>Type of conditional expression cannot be determined because '{0}' and '{1}' implicitly convert to one another</value>
  </data>
  <data name="ERR_InvalidQM" xml:space="preserve">
    <value>Type of conditional expression cannot be determined because there is no implicit conversion between '{0}' and '{1}'</value>
  </data>
  <data name="ERR_NoBaseClass" xml:space="preserve">
    <value>A base class is required for a 'base' reference</value>
  </data>
  <data name="ERR_BaseIllegal" xml:space="preserve">
    <value>Use of keyword 'base' is not valid in this context</value>
  </data>
  <data name="ERR_ObjectProhibited" xml:space="preserve">
    <value>Member '{0}' cannot be accessed with an instance reference; qualify it with a type name instead</value>
  </data>
  <data name="ERR_ParamUnassigned" xml:space="preserve">
    <value>The out parameter '{0}' must be assigned to before control leaves the current method</value>
  </data>
  <data name="WRN_ParamUnassigned" xml:space="preserve">
    <value>The out parameter '{0}' must be assigned to before control leaves the current method</value>
  </data>
  <data name="WRN_ParamUnassigned_Title" xml:space="preserve">
    <value>An out parameter must be assigned to before control leaves the method</value>
  </data>
  <data name="ERR_InvalidArray" xml:space="preserve">
    <value>Invalid rank specifier: expected ',' or ']'</value>
  </data>
  <data name="ERR_ExternHasBody" xml:space="preserve">
    <value>'{0}' cannot be extern and declare a body</value>
  </data>
  <data name="ERR_ExternHasConstructorInitializer" xml:space="preserve">
    <value>'{0}' cannot be extern and have a constructor initializer</value>
  </data>
  <data name="ERR_AbstractAndExtern" xml:space="preserve">
    <value>'{0}' cannot be both extern and abstract</value>
  </data>
  <data name="ERR_BadAttributeParamType" xml:space="preserve">
    <value>Attribute constructor parameter '{0}' has type '{1}', which is not a valid attribute parameter type</value>
  </data>
  <data name="ERR_BadAttributeArgument" xml:space="preserve">
    <value>An attribute argument must be a constant expression, typeof expression or array creation expression of an attribute parameter type</value>
  </data>
  <data name="ERR_BadAttributeParamDefaultArgument" xml:space="preserve">
    <value>Attribute constructor parameter '{0}' is optional, but no default parameter value was specified.</value>
  </data>
  <data name="WRN_IsAlwaysTrue" xml:space="preserve">
    <value>The given expression is always of the provided ('{0}') type</value>
  </data>
  <data name="WRN_IsAlwaysTrue_Title" xml:space="preserve">
    <value>'is' expression's given expression is always of the provided type</value>
  </data>
  <data name="WRN_IsAlwaysFalse" xml:space="preserve">
    <value>The given expression is never of the provided ('{0}') type</value>
  </data>
  <data name="WRN_IsAlwaysFalse_Title" xml:space="preserve">
    <value>'is' expression's given expression is never of the provided type</value>
  </data>
  <data name="ERR_LockNeedsReference" xml:space="preserve">
    <value>'{0}' is not a reference type as required by the lock statement</value>
  </data>
  <data name="ERR_NullNotValid" xml:space="preserve">
    <value>Use of null is not valid in this context</value>
  </data>
  <data name="ERR_DefaultLiteralNotValid" xml:space="preserve">
    <value>Use of default literal is not valid in this context</value>
  </data>
  <data name="ERR_UseDefViolationThisUnsupportedVersion" xml:space="preserve">
    <value>The 'this' object cannot be used before all of its fields have been assigned. Consider updating to language version '{0}' to auto-default the unassigned fields.</value>
  </data>
  <data name="WRN_UseDefViolationThisUnsupportedVersion" xml:space="preserve">
    <value>The 'this' object cannot be used before all of its fields have been assigned. Consider updating to language version '{0}' to auto-default the unassigned fields.</value>
  </data>
  <data name="WRN_UseDefViolationThisUnsupportedVersion_Title" xml:space="preserve">
    <value>The 'this' object cannot be used in a constructor before all of its fields have been assigned. Consider updating the language version to auto-default the unassigned fields.</value>
  </data>
  <data name="ERR_ArgsInvalid" xml:space="preserve">
    <value>The __arglist construct is valid only within a variable argument method</value>
  </data>
  <data name="ERR_PtrExpected" xml:space="preserve">
    <value>The * or -&gt; operator must be applied to a pointer</value>
  </data>
  <data name="ERR_PtrIndexSingle" xml:space="preserve">
    <value>A pointer must be indexed by only one value</value>
  </data>
  <data name="WRN_ByRefNonAgileField" xml:space="preserve">
    <value>Using '{0}' as a ref or out value or taking its address may cause a runtime exception because it is a field of a marshal-by-reference class</value>
  </data>
  <data name="WRN_ByRefNonAgileField_Title" xml:space="preserve">
    <value>Using a field of a marshal-by-reference class as a ref or out value or taking its address may cause a runtime exception</value>
  </data>
  <data name="ERR_AssgReadonlyStatic" xml:space="preserve">
    <value>A static readonly field cannot be assigned to (except in a static constructor or a variable initializer)</value>
  </data>
  <data name="ERR_RefReadonlyStatic" xml:space="preserve">
    <value>A static readonly field cannot be used as a ref or out value (except in a static constructor)</value>
  </data>
  <data name="ERR_AssgReadonlyProp" xml:space="preserve">
    <value>Property or indexer '{0}' cannot be assigned to -- it is read only</value>
  </data>
  <data name="ERR_IllegalStatement" xml:space="preserve">
    <value>Only assignment, call, increment, decrement, await, and new object expressions can be used as a statement</value>
  </data>
  <data name="ERR_BadGetEnumerator" xml:space="preserve">
    <value>foreach requires that the return type '{0}' of '{1}' must have a suitable public 'MoveNext' method and public 'Current' property</value>
  </data>
  <data name="ERR_BadGetAsyncEnumerator" xml:space="preserve">
    <value>Asynchronous foreach requires that the return type '{0}' of '{1}' must have a suitable public 'MoveNextAsync' method and public 'Current' property</value>
  </data>
  <data name="ERR_TooManyLocals" xml:space="preserve">
    <value>Only 65534 locals, including those generated by the compiler, are allowed</value>
  </data>
  <data name="ERR_AbstractBaseCall" xml:space="preserve">
    <value>Cannot call an abstract base member: '{0}'</value>
  </data>
  <data name="ERR_RefProperty" xml:space="preserve">
    <value>A non ref-returning property or indexer may not be used as an out or ref value</value>
  </data>
  <data name="ERR_ManagedAddr" xml:space="preserve">
    <value>Cannot take the address of, get the size of, or declare a pointer to a managed type ('{0}')</value>
  </data>
  <data name="WRN_ManagedAddr" xml:space="preserve">
    <value>This takes the address of, gets the size of, or declares a pointer to a managed type ('{0}')</value>
  </data>
  <data name="WRN_ManagedAddr_Title" xml:space="preserve">
    <value>This takes the address of, gets the size of, or declares a pointer to a managed type</value>
  </data>
  <data name="ERR_BadFixedInitType" xml:space="preserve">
    <value>The type of a local declared in a fixed statement must be a pointer type</value>
  </data>
  <data name="ERR_FixedMustInit" xml:space="preserve">
    <value>You must provide an initializer in a fixed or using statement declaration</value>
  </data>
  <data name="ERR_InvalidAddrOp" xml:space="preserve">
    <value>Cannot take the address of the given expression</value>
  </data>
  <data name="ERR_FixedNeeded" xml:space="preserve">
    <value>You can only take the address of an unfixed expression inside of a fixed statement initializer</value>
  </data>
  <data name="ERR_FixedNotNeeded" xml:space="preserve">
    <value>You cannot use the fixed statement to take the address of an already fixed expression</value>
  </data>
  <data name="ERR_ExprCannotBeFixed" xml:space="preserve">
    <value>The given expression cannot be used in a fixed statement</value>
  </data>
  <data name="ERR_UnsafeNeeded" xml:space="preserve">
    <value>Pointers and fixed size buffers may only be used in an unsafe context</value>
  </data>
  <data name="ERR_OpTFRetType" xml:space="preserve">
    <value>The return type of operator True or False must be bool</value>
  </data>
  <data name="ERR_OperatorNeedsMatch" xml:space="preserve">
    <value>The operator '{0}' requires a matching operator '{1}' to also be defined</value>
  </data>
  <data name="ERR_BadBoolOp" xml:space="preserve">
    <value>In order to be applicable as a short circuit operator a user-defined logical operator ('{0}') must have the same return type and parameter types</value>
  </data>
  <data name="ERR_MustHaveOpTF" xml:space="preserve">
    <value>In order for '{0}' to be applicable as a short circuit operator, its declaring type '{1}' must define operator true and operator false</value>
  </data>
  <data name="WRN_UnreferencedVarAssg" xml:space="preserve">
    <value>The variable '{0}' is assigned but its value is never used</value>
  </data>
  <data name="WRN_UnreferencedVarAssg_Title" xml:space="preserve">
    <value>Variable is assigned but its value is never used</value>
  </data>
  <data name="ERR_CheckedOverflow" xml:space="preserve">
    <value>The operation overflows at compile time in checked mode</value>
  </data>
  <data name="ERR_ConstOutOfRangeChecked" xml:space="preserve">
    <value>Constant value '{0}' cannot be converted to a '{1}' (use 'unchecked' syntax to override)</value>
  </data>
  <data name="ERR_BadVarargs" xml:space="preserve">
    <value>A method with vararg cannot be generic, be in a generic type, or have a params parameter</value>
  </data>
  <data name="ERR_ParamsMustBeCollection" xml:space="preserve">
    <value>The params parameter must have a valid collection type</value>
  </data>
  <data name="ERR_IllegalArglist" xml:space="preserve">
    <value>An __arglist expression may only appear inside of a call or new expression</value>
  </data>
  <data name="ERR_IllegalUnsafe" xml:space="preserve">
    <value>Unsafe code may only appear if compiling with /unsafe</value>
  </data>
  <data name="ERR_AmbigMember" xml:space="preserve">
    <value>Ambiguity between '{0}' and '{1}'</value>
  </data>
  <data name="ERR_BadForeachDecl" xml:space="preserve">
    <value>Type and identifier are both required in a foreach statement</value>
  </data>
  <data name="ERR_ParamsLast" xml:space="preserve">
    <value>A params parameter must be the last parameter in a parameter list</value>
  </data>
  <data name="ERR_SizeofUnsafe" xml:space="preserve">
    <value>'{0}' does not have a predefined size, therefore sizeof can only be used in an unsafe context</value>
  </data>
  <data name="ERR_DottedTypeNameNotFoundInNS" xml:space="preserve">
    <value>The type or namespace name '{0}' does not exist in the namespace '{1}' (are you missing an assembly reference?)</value>
  </data>
  <data name="ERR_FieldInitRefNonstatic" xml:space="preserve">
    <value>A field initializer cannot reference the non-static field, method, or property '{0}'</value>
  </data>
  <data name="ERR_SealedNonOverride" xml:space="preserve">
    <value>'{0}' cannot be sealed because it is not an override</value>
  </data>
  <data name="ERR_CantOverrideSealed" xml:space="preserve">
    <value>'{0}': cannot override inherited member '{1}' because it is sealed</value>
  </data>
  <data name="ERR_VoidError" xml:space="preserve">
    <value>The operation in question is undefined on void pointers</value>
  </data>
  <data name="ERR_ConditionalOnOverride" xml:space="preserve">
    <value>The Conditional attribute is not valid on '{0}' because it is an override method</value>
  </data>
  <data name="ERR_ConditionalOnLocalFunction" xml:space="preserve">
    <value>Local function '{0}' must be 'static' in order to use the Conditional attribute</value>
  </data>
  <data name="ERR_PointerInAsOrIs" xml:space="preserve">
    <value>Neither 'is' nor 'as' is valid on pointer types</value>
  </data>
  <data name="ERR_CallingFinalizeDeprecated" xml:space="preserve">
    <value>Destructors and object.Finalize cannot be called directly. Consider calling IDisposable.Dispose if available.</value>
  </data>
  <data name="ERR_SingleTypeNameNotFound" xml:space="preserve">
    <value>The type or namespace name '{0}' could not be found (are you missing a using directive or an assembly reference?)</value>
  </data>
  <data name="ERR_NegativeStackAllocSize" xml:space="preserve">
    <value>Cannot use a negative size with stackalloc</value>
  </data>
  <data name="ERR_NegativeArraySize" xml:space="preserve">
    <value>Cannot create an array with a negative size</value>
  </data>
  <data name="ERR_OverrideFinalizeDeprecated" xml:space="preserve">
    <value>Do not override object.Finalize. Instead, provide a destructor.</value>
  </data>
  <data name="ERR_CallingBaseFinalizeDeprecated" xml:space="preserve">
    <value>Do not directly call your base type Finalize method. It is called automatically from your destructor.</value>
  </data>
  <data name="WRN_NegativeArrayIndex" xml:space="preserve">
    <value>Indexing an array with a negative index (array indices always start at zero)</value>
  </data>
  <data name="WRN_NegativeArrayIndex_Title" xml:space="preserve">
    <value>Indexing an array with a negative index</value>
  </data>
  <data name="WRN_BadRefCompareLeft" xml:space="preserve">
    <value>Possible unintended reference comparison; to get a value comparison, cast the left hand side to type '{0}'</value>
  </data>
  <data name="WRN_BadRefCompareLeft_Title" xml:space="preserve">
    <value>Possible unintended reference comparison; left hand side needs cast</value>
  </data>
  <data name="WRN_BadRefCompareRight" xml:space="preserve">
    <value>Possible unintended reference comparison; to get a value comparison, cast the right hand side to type '{0}'</value>
  </data>
  <data name="WRN_BadRefCompareRight_Title" xml:space="preserve">
    <value>Possible unintended reference comparison; right hand side needs cast</value>
  </data>
  <data name="ERR_BadCastInFixed" xml:space="preserve">
    <value>The right hand side of a fixed statement assignment may not be a cast expression</value>
  </data>
  <data name="ERR_StackallocInCatchFinally" xml:space="preserve">
    <value>stackalloc may not be used in a catch or finally block</value>
  </data>
  <data name="ERR_VarargsLast" xml:space="preserve">
    <value>An __arglist parameter must be the last parameter in a parameter list</value>
  </data>
  <data name="ERR_MissingPartial" xml:space="preserve">
    <value>Missing partial modifier on declaration of type '{0}'; another partial declaration of this type exists</value>
  </data>
  <data name="ERR_PartialTypeKindConflict" xml:space="preserve">
    <value>Partial declarations of '{0}' must be all classes, all record classes, all structs, all record structs, or all interfaces</value>
  </data>
  <data name="ERR_PartialModifierConflict" xml:space="preserve">
    <value>Partial declarations of '{0}' have conflicting accessibility modifiers</value>
  </data>
  <data name="ERR_PartialMultipleBases" xml:space="preserve">
    <value>Partial declarations of '{0}' must not specify different base classes</value>
  </data>
  <data name="ERR_PartialWrongTypeParams" xml:space="preserve">
    <value>Partial declarations of '{0}' must have the same type parameter names in the same order</value>
  </data>
  <data name="ERR_PartialWrongConstraints" xml:space="preserve">
    <value>Partial declarations of '{0}' have inconsistent constraints for type parameter '{1}'</value>
  </data>
  <data name="ERR_NoImplicitConvCast" xml:space="preserve">
    <value>Cannot implicitly convert type '{0}' to '{1}'. An explicit conversion exists (are you missing a cast?)</value>
  </data>
  <data name="ERR_PartialMisplaced" xml:space="preserve">
    <value>The 'partial' modifier can only appear immediately before 'class', 'record', 'struct', 'interface', 'event', an instance constructor name, or a method or property return type.</value>
  </data>
  <data name="ERR_ImportedCircularBase" xml:space="preserve">
    <value>Imported type '{0}' is invalid. It contains a circular base type dependency.</value>
  </data>
  <data name="ERR_UseDefViolationOut" xml:space="preserve">
    <value>Use of unassigned out parameter '{0}'</value>
  </data>
  <data name="WRN_UseDefViolationOut" xml:space="preserve">
    <value>Use of unassigned out parameter '{0}'</value>
  </data>
  <data name="WRN_UseDefViolationOut_Title" xml:space="preserve">
    <value>Use of unassigned out parameter</value>
  </data>
  <data name="ERR_ArraySizeInDeclaration" xml:space="preserve">
    <value>Array size cannot be specified in a variable declaration (try initializing with a 'new' expression)</value>
  </data>
  <data name="ERR_InaccessibleGetter" xml:space="preserve">
    <value>The property or indexer '{0}' cannot be used in this context because the get accessor is inaccessible</value>
  </data>
  <data name="ERR_InaccessibleSetter" xml:space="preserve">
    <value>The property or indexer '{0}' cannot be used in this context because the set accessor is inaccessible</value>
  </data>
  <data name="ERR_InvalidPropertyAccessMod" xml:space="preserve">
    <value>The accessibility modifier of the '{0}' accessor must be more restrictive than the property or indexer '{1}'</value>
  </data>
  <data name="ERR_DuplicatePropertyAccessMods" xml:space="preserve">
    <value>Cannot specify accessibility modifiers for both accessors of the property or indexer '{0}'</value>
  </data>
  <data name="ERR_AccessModMissingAccessor" xml:space="preserve">
    <value>'{0}': accessibility modifiers on accessors may only be used if the property or indexer has both a get and a set accessor</value>
  </data>
  <data name="ERR_UnimplementedInterfaceAccessor" xml:space="preserve">
    <value>'{0}' does not implement interface member '{1}'. '{2}' is not public.</value>
  </data>
  <data name="WRN_PatternIsAmbiguous" xml:space="preserve">
    <value>'{0}' does not implement the '{1}' pattern. '{2}' is ambiguous with '{3}'.</value>
  </data>
  <data name="WRN_PatternIsAmbiguous_Title" xml:space="preserve">
    <value>Type does not implement the collection pattern; members are ambiguous</value>
  </data>
  <data name="WRN_PatternNotPublicOrNotInstance" xml:space="preserve">
    <value>'{0}' does not implement the '{1}' pattern. '{2}' is not a public instance or extension method.</value>
  </data>
  <data name="WRN_PatternNotPublicOrNotInstance_Title" xml:space="preserve">
    <value>Type does not implement the collection pattern; member is is not a public instance or extension method.</value>
  </data>
  <data name="WRN_PatternBadSignature" xml:space="preserve">
    <value>'{0}' does not implement the '{1}' pattern. '{2}' has the wrong signature.</value>
  </data>
  <data name="WRN_PatternBadSignature_Title" xml:space="preserve">
    <value>Type does not implement the collection pattern; member has the wrong signature</value>
  </data>
  <data name="ERR_FriendRefNotEqualToThis" xml:space="preserve">
    <value>Friend access was granted by '{0}', but the public key of the output assembly ('{1}') does not match that specified by the InternalsVisibleTo attribute in the granting assembly.</value>
  </data>
  <data name="ERR_FriendRefSigningMismatch" xml:space="preserve">
    <value>Friend access was granted by '{0}', but the strong name signing state of the output assembly does not match that of the granting assembly.</value>
  </data>
  <data name="WRN_SequentialOnPartialClass" xml:space="preserve">
    <value>There is no defined ordering between fields in multiple declarations of partial struct '{0}'. To specify an ordering, all instance fields must be in the same declaration.</value>
  </data>
  <data name="WRN_SequentialOnPartialClass_Title" xml:space="preserve">
    <value>There is no defined ordering between fields in multiple declarations of partial struct</value>
  </data>
  <data name="ERR_BadConstType" xml:space="preserve">
    <value>The type '{0}' cannot be declared const</value>
  </data>
  <data name="ERR_NoNewTyvar" xml:space="preserve">
    <value>Cannot create an instance of the variable type '{0}' because it does not have the new() constraint</value>
  </data>
  <data name="ERR_BadArity" xml:space="preserve">
    <value>Using the generic {1} '{0}' requires {2} type arguments</value>
  </data>
  <data name="ERR_BadTypeArgument" xml:space="preserve">
    <value>The type '{0}' may not be used as a type argument</value>
  </data>
  <data name="ERR_TypeArgsNotAllowed" xml:space="preserve">
    <value>The {1} '{0}' cannot be used with type arguments</value>
  </data>
  <data name="ERR_HasNoTypeVars" xml:space="preserve">
    <value>The non-generic {1} '{0}' cannot be used with type arguments</value>
  </data>
  <data name="ERR_NewConstraintNotSatisfied" xml:space="preserve">
    <value>'{2}' must be a non-abstract type with a public parameterless constructor in order to use it as parameter '{1}' in the generic type or method '{0}'</value>
  </data>
  <data name="ERR_GenericConstraintNotSatisfiedRefType" xml:space="preserve">
    <value>The type '{3}' cannot be used as type parameter '{2}' in the generic type or method '{0}'. There is no implicit reference conversion from '{3}' to '{1}'.</value>
  </data>
  <data name="ERR_GenericConstraintNotSatisfiedNullableEnum" xml:space="preserve">
    <value>The type '{3}' cannot be used as type parameter '{2}' in the generic type or method '{0}'. The nullable type '{3}' does not satisfy the constraint of '{1}'.</value>
  </data>
  <data name="ERR_GenericConstraintNotSatisfiedNullableInterface" xml:space="preserve">
    <value>The type '{3}' cannot be used as type parameter '{2}' in the generic type or method '{0}'. The nullable type '{3}' does not satisfy the constraint of '{1}'. Nullable types can not satisfy any interface constraints.</value>
  </data>
  <data name="ERR_GenericConstraintNotSatisfiedTyVar" xml:space="preserve">
    <value>The type '{3}' cannot be used as type parameter '{2}' in the generic type or method '{0}'. There is no boxing conversion or type parameter conversion from '{3}' to '{1}'.</value>
  </data>
  <data name="ERR_GenericConstraintNotSatisfiedValType" xml:space="preserve">
    <value>The type '{3}' cannot be used as type parameter '{2}' in the generic type or method '{0}'. There is no boxing conversion from '{3}' to '{1}'.</value>
  </data>
  <data name="ERR_DuplicateGeneratedName" xml:space="preserve">
    <value>The parameter name '{0}' conflicts with an automatically-generated parameter name</value>
  </data>
  <data name="ERR_GlobalSingleTypeNameNotFound" xml:space="preserve">
    <value>The type or namespace name '{0}' could not be found in the global namespace (are you missing an assembly reference?)</value>
  </data>
  <data name="ERR_NewBoundMustBeLast" xml:space="preserve">
    <value>The new() constraint must be the last restrictive constraint specified</value>
  </data>
  <data name="WRN_MainCantBeGeneric" xml:space="preserve">
    <value>'{0}': an entry point cannot be generic or in a generic type</value>
  </data>
  <data name="WRN_MainCantBeGeneric_Title" xml:space="preserve">
    <value>An entry point cannot be generic or in a generic type</value>
  </data>
  <data name="ERR_TypeVarCantBeNull" xml:space="preserve">
    <value>Cannot convert null to type parameter '{0}' because it could be a non-nullable value type. Consider using 'default({0})' instead.</value>
  </data>
  <data name="ERR_DuplicateBound" xml:space="preserve">
    <value>Duplicate constraint '{0}' for type parameter '{1}'</value>
  </data>
  <data name="ERR_ClassBoundNotFirst" xml:space="preserve">
    <value>The class type constraint '{0}' must come before any other constraints</value>
  </data>
  <data name="ERR_BadRetType" xml:space="preserve">
    <value>'{1} {0}' has the wrong return type</value>
  </data>
  <data name="ERR_DelegateRefMismatch" xml:space="preserve">
    <value>Ref mismatch between '{0}' and delegate '{1}'</value>
  </data>
  <data name="ERR_DuplicateConstraintClause" xml:space="preserve">
    <value>A constraint clause has already been specified for type parameter '{0}'. All of the constraints for a type parameter must be specified in a single where clause.</value>
  </data>
  <data name="ERR_CantInferMethTypeArgs" xml:space="preserve">
    <value>The type arguments for method '{0}' cannot be inferred from the usage. Try specifying the type arguments explicitly.</value>
  </data>
  <data name="ERR_LocalSameNameAsTypeParam" xml:space="preserve">
    <value>'{0}': a parameter, local variable, or local function cannot have the same name as a method type parameter</value>
  </data>
  <data name="ERR_AsWithTypeVar" xml:space="preserve">
    <value>The type parameter '{0}' cannot be used with the 'as' operator because it does not have a class type constraint nor a 'class' constraint</value>
  </data>
  <data name="WRN_UnreferencedFieldAssg" xml:space="preserve">
    <value>The field '{0}' is assigned but its value is never used</value>
  </data>
  <data name="WRN_UnreferencedFieldAssg_Title" xml:space="preserve">
    <value>Field is assigned but its value is never used</value>
  </data>
  <data name="ERR_BadIndexerNameAttr" xml:space="preserve">
    <value>The '{0}' attribute is valid only on an indexer that is not an explicit interface member declaration</value>
  </data>
  <data name="ERR_AttrArgWithTypeVars" xml:space="preserve">
    <value>'{0}': an attribute argument cannot use type parameters</value>
  </data>
  <data name="ERR_AttrTypeArgCannotBeTypeVar" xml:space="preserve">
    <value>'{0}': an attribute type argument cannot use type parameters</value>
  </data>
  <data name="ERR_AttrDependentTypeNotAllowed" xml:space="preserve">
    <value>Type '{0}' cannot be used in this context because it cannot be represented in metadata.</value>
  </data>
  <data name="ERR_NewTyvarWithArgs" xml:space="preserve">
    <value>'{0}': cannot provide arguments when creating an instance of a variable type</value>
  </data>
  <data name="ERR_AbstractSealedStatic" xml:space="preserve">
    <value>'{0}': an abstract type cannot be sealed or static</value>
  </data>
  <data name="WRN_AmbiguousXMLReference" xml:space="preserve">
    <value>Ambiguous reference in cref attribute: '{0}'. Assuming '{1}', but could have also matched other overloads including '{2}'.</value>
  </data>
  <data name="WRN_AmbiguousXMLReference_Title" xml:space="preserve">
    <value>Ambiguous reference in cref attribute</value>
  </data>
  <data name="WRN_VolatileByRef" xml:space="preserve">
    <value>'{0}': a reference to a volatile field will not be treated as volatile</value>
  </data>
  <data name="WRN_VolatileByRef_Title" xml:space="preserve">
    <value>A reference to a volatile field will not be treated as volatile</value>
  </data>
  <data name="WRN_VolatileByRef_Description" xml:space="preserve">
    <value>A volatile field should not normally be used as a ref or out value, since it will not be treated as volatile. There are exceptions to this, such as when calling an interlocked API.</value>
  </data>
  <data name="ERR_ComImportWithImpl" xml:space="preserve">
    <value>Since '{1}' has the ComImport attribute, '{0}' must be extern or abstract</value>
  </data>
  <data name="ERR_ComImportWithBase" xml:space="preserve">
    <value>'{0}': a class with the ComImport attribute cannot specify a base class</value>
  </data>
  <data name="ERR_ImplBadConstraints" xml:space="preserve">
    <value>The constraints for type parameter '{0}' of method '{1}' must match the constraints for type parameter '{2}' of interface method '{3}'. Consider using an explicit interface implementation instead.</value>
  </data>
  <data name="ERR_ImplBadTupleNames" xml:space="preserve">
    <value>The tuple element names in the signature of method '{0}' must match the tuple element names of interface method '{1}' (including on the return type).</value>
  </data>
  <data name="ERR_DottedTypeNameNotFoundInAgg" xml:space="preserve">
    <value>The type name '{0}' does not exist in the type '{1}'</value>
  </data>
  <data name="ERR_MethGrpToNonDel" xml:space="preserve">
    <value>Cannot convert method group '{0}' to non-delegate type '{1}'. Did you intend to invoke the method?</value>
  </data>
  <data name="WRN_MethGrpToNonDel" xml:space="preserve">
    <value>Converting method group '{0}' to non-delegate type '{1}'. Did you intend to invoke the method?</value>
  </data>
  <data name="WRN_MethGrpToNonDel_Title" xml:space="preserve">
    <value>Converting method group to non-delegate type</value>
  </data>
  <data name="ERR_BadExternAlias" xml:space="preserve">
    <value>The extern alias '{0}' was not specified in a /reference option</value>
  </data>
  <data name="ERR_ColColWithTypeAlias" xml:space="preserve">
    <value>Cannot use alias '{0}' with '::' since the alias references a type. Use '.' instead.</value>
  </data>
  <data name="ERR_AliasNotFound" xml:space="preserve">
    <value>Alias '{0}' not found</value>
  </data>
  <data name="ERR_SameFullNameAggAgg" xml:space="preserve">
    <value>The type '{1}' exists in both '{0}' and '{2}'</value>
  </data>
  <data name="ERR_SameFullNameNsAgg" xml:space="preserve">
    <value>The namespace '{1}' in '{0}' conflicts with the type '{3}' in '{2}'</value>
  </data>
  <data name="WRN_SameFullNameThisNsAgg" xml:space="preserve">
    <value>The namespace '{1}' in '{0}' conflicts with the imported type '{3}' in '{2}'. Using the namespace defined in '{0}'.</value>
  </data>
  <data name="WRN_SameFullNameThisNsAgg_Title" xml:space="preserve">
    <value>Namespace conflicts with imported type</value>
  </data>
  <data name="WRN_SameFullNameThisAggAgg" xml:space="preserve">
    <value>The type '{1}' in '{0}' conflicts with the imported type '{3}' in '{2}'. Using the type defined in '{0}'.</value>
  </data>
  <data name="WRN_SameFullNameThisAggAgg_Title" xml:space="preserve">
    <value>Type conflicts with imported type</value>
  </data>
  <data name="WRN_SameFullNameThisAggNs" xml:space="preserve">
    <value>The type '{1}' in '{0}' conflicts with the imported namespace '{3}' in '{2}'. Using the type defined in '{0}'.</value>
  </data>
  <data name="WRN_SameFullNameThisAggNs_Title" xml:space="preserve">
    <value>Type conflicts with imported namespace</value>
  </data>
  <data name="ERR_SameFullNameThisAggThisNs" xml:space="preserve">
    <value>The type '{1}' in '{0}' conflicts with the namespace '{3}' in '{2}'</value>
  </data>
  <data name="ERR_ExternAfterElements" xml:space="preserve">
    <value>An extern alias declaration must precede all other elements defined in the namespace</value>
  </data>
  <data name="WRN_GlobalAliasDefn" xml:space="preserve">
    <value>Defining an alias named 'global' is ill-advised since 'global::' always references the global namespace and not an alias</value>
  </data>
  <data name="WRN_GlobalAliasDefn_Title" xml:space="preserve">
    <value>Defining an alias named 'global' is ill-advised</value>
  </data>
  <data name="ERR_SealedStaticClass" xml:space="preserve">
    <value>'{0}': a type cannot be both static and sealed</value>
  </data>
  <data name="ERR_PrivateAbstractAccessor" xml:space="preserve">
    <value>'{0}': abstract properties cannot have private accessors</value>
  </data>
  <data name="ERR_ValueExpected" xml:space="preserve">
    <value>Syntax error; value expected</value>
  </data>
  <data name="ERR_UnboxNotLValue" xml:space="preserve">
    <value>Cannot modify the result of an unboxing conversion</value>
  </data>
  <data name="ERR_AnonMethGrpInForEach" xml:space="preserve">
    <value>Foreach cannot operate on a '{0}'. Did you intend to invoke the '{0}'?</value>
  </data>
  <data name="ERR_BadIncDecRetType" xml:space="preserve">
    <value>The return type for ++ or -- operator must match the parameter type or be derived from the parameter type</value>
  </data>
  <data name="ERR_TypeConstraintsMustBeUniqueAndFirst" xml:space="preserve">
    <value>The 'class', 'struct', 'unmanaged', 'notnull', and 'default' constraints cannot be combined or duplicated, and must be specified first in the constraints list.</value>
  </data>
  <data name="ERR_RefValBoundWithClass" xml:space="preserve">
    <value>'{0}': cannot specify both a constraint class and the 'class' or 'struct' constraint</value>
  </data>
  <data name="ERR_UnmanagedBoundWithClass" xml:space="preserve">
    <value>'{0}': cannot specify both a constraint class and the 'unmanaged' constraint</value>
  </data>
  <data name="ERR_NewBoundWithVal" xml:space="preserve">
    <value>The 'new()' constraint cannot be used with the 'struct' constraint</value>
  </data>
  <data name="ERR_RefConstraintNotSatisfied" xml:space="preserve">
    <value>The type '{2}' must be a reference type in order to use it as parameter '{1}' in the generic type or method '{0}'</value>
  </data>
  <data name="ERR_ValConstraintNotSatisfied" xml:space="preserve">
    <value>The type '{2}' must be a non-nullable value type in order to use it as parameter '{1}' in the generic type or method '{0}'</value>
  </data>
  <data name="ERR_CircularConstraint" xml:space="preserve">
    <value>Circular constraint dependency involving '{0}' and '{1}'</value>
  </data>
  <data name="ERR_BaseConstraintConflict" xml:space="preserve">
    <value>Type parameter '{0}' inherits conflicting constraints '{1}' and '{2}'</value>
  </data>
  <data name="ERR_ConWithValCon" xml:space="preserve">
    <value>Type parameter '{1}' has the 'struct' constraint so '{1}' cannot be used as a constraint for '{0}'</value>
  </data>
  <data name="ERR_AmbigUDConv" xml:space="preserve">
    <value>Ambiguous user defined conversions '{0}' and '{1}' when converting from '{2}' to '{3}'</value>
  </data>
  <data name="WRN_AlwaysNull" xml:space="preserve">
    <value>The result of the expression is always 'null' of type '{0}'</value>
  </data>
  <data name="WRN_AlwaysNull_Title" xml:space="preserve">
    <value>The result of the expression is always 'null'</value>
  </data>
  <data name="ERR_RefReturnThis" xml:space="preserve">
    <value>Cannot return 'this' by reference.</value>
  </data>
  <data name="ERR_AttributeCtorInParameter" xml:space="preserve">
    <value>Cannot use attribute constructor '{0}' because it has 'in' or 'ref readonly' parameters.</value>
  </data>
  <data name="ERR_OverrideWithConstraints" xml:space="preserve">
    <value>Constraints for override and explicit interface implementation methods are inherited from the base method, so they cannot be specified directly, except for either a 'class', or a 'struct' constraint.</value>
  </data>
  <data name="ERR_AmbigOverride" xml:space="preserve">
    <value>The inherited members '{0}' and '{1}' have the same signature in type '{2}', so they cannot be overridden</value>
  </data>
  <data name="ERR_DecConstError" xml:space="preserve">
    <value>Evaluation of the decimal constant expression failed</value>
  </data>
  <data name="WRN_CmpAlwaysFalse" xml:space="preserve">
    <value>Comparing with null of type '{0}' always produces 'false'</value>
  </data>
  <data name="WRN_CmpAlwaysFalse_Title" xml:space="preserve">
    <value>Comparing with null of struct type always produces 'false'</value>
  </data>
  <data name="WRN_FinalizeMethod" xml:space="preserve">
    <value>Introducing a 'Finalize' method can interfere with destructor invocation. Did you intend to declare a destructor?</value>
  </data>
  <data name="WRN_FinalizeMethod_Title" xml:space="preserve">
    <value>Introducing a 'Finalize' method can interfere with destructor invocation</value>
  </data>
  <data name="WRN_FinalizeMethod_Description" xml:space="preserve">
    <value>This warning occurs when you create a class with a method whose signature is public virtual void Finalize.

If such a class is used as a base class and if the deriving class defines a destructor, the destructor will override the base class Finalize method, not Finalize.</value>
  </data>
  <data name="ERR_ExplicitImplParams" xml:space="preserve">
    <value>'{0}' should not have a params parameter since '{1}' does not</value>
  </data>
  <data name="WRN_GotoCaseShouldConvert" xml:space="preserve">
    <value>The 'goto case' value is not implicitly convertible to type '{0}'</value>
  </data>
  <data name="WRN_GotoCaseShouldConvert_Title" xml:space="preserve">
    <value>The 'goto case' value is not implicitly convertible to the switch type</value>
  </data>
  <data name="ERR_MethodImplementingAccessor" xml:space="preserve">
    <value>Method '{0}' cannot implement interface accessor '{1}' for type '{2}'. Use an explicit interface implementation.</value>
  </data>
  <data name="WRN_NubExprIsConstBool" xml:space="preserve">
    <value>The result of the expression is always '{0}' since a value of type '{1}' is never equal to 'null' of type '{2}'</value>
  </data>
  <data name="WRN_NubExprIsConstBool_Title" xml:space="preserve">
    <value>The result of the expression is always the same since a value of this type is never equal to 'null'</value>
  </data>
  <data name="WRN_NubExprIsConstBool2" xml:space="preserve">
    <value>The result of the expression is always '{0}' since a value of type '{1}' is never equal to 'null' of type '{2}'</value>
  </data>
  <data name="WRN_NubExprIsConstBool2_Title" xml:space="preserve">
    <value>The result of the expression is always the same since a value of this type is never equal to 'null'</value>
  </data>
  <data name="WRN_ExplicitImplCollision" xml:space="preserve">
    <value>Explicit interface implementation '{0}' matches more than one interface member. Which interface member is actually chosen is implementation-dependent. Consider using a non-explicit implementation instead.</value>
  </data>
  <data name="WRN_ExplicitImplCollision_Title" xml:space="preserve">
    <value>Explicit interface implementation matches more than one interface member</value>
  </data>
  <data name="ERR_AbstractHasBody" xml:space="preserve">
    <value>'{0}' cannot declare a body because it is marked abstract</value>
  </data>
  <data name="ERR_ConcreteMissingBody" xml:space="preserve">
    <value>'{0}' must declare a body because it is not marked abstract, extern, or partial</value>
  </data>
  <data name="ERR_AbstractAndSealed" xml:space="preserve">
    <value>'{0}' cannot be both abstract and sealed</value>
  </data>
  <data name="ERR_AbstractNotVirtual" xml:space="preserve">
    <value>The abstract {0} '{1}' cannot be marked virtual</value>
  </data>
  <data name="ERR_StaticConstant" xml:space="preserve">
    <value>The constant '{0}' cannot be marked static</value>
  </data>
  <data name="ERR_CantOverrideNonFunction" xml:space="preserve">
    <value>'{0}': cannot override because '{1}' is not a function</value>
  </data>
  <data name="ERR_CantOverrideNonVirtual" xml:space="preserve">
    <value>'{0}': cannot override inherited member '{1}' because it is not marked virtual, abstract, or override</value>
  </data>
  <data name="ERR_CantChangeAccessOnOverride" xml:space="preserve">
    <value>'{0}': cannot change access modifiers when overriding '{1}' inherited member '{2}'</value>
  </data>
  <data name="ERR_CantChangeTupleNamesOnOverride" xml:space="preserve">
    <value>'{0}': cannot change tuple element names when overriding inherited member '{1}'</value>
  </data>
  <data name="ERR_CantChangeReturnTypeOnOverride" xml:space="preserve">
    <value>'{0}': return type must be '{2}' to match overridden member '{1}'</value>
  </data>
  <data name="ERR_CantDeriveFromSealedType" xml:space="preserve">
    <value>'{0}': cannot derive from sealed type '{1}'</value>
  </data>
  <data name="ERR_AbstractInConcreteClass" xml:space="preserve">
    <value>'{0}' is abstract but it is contained in non-abstract type '{1}'</value>
  </data>
  <data name="ERR_StaticConstructorWithExplicitConstructorCall" xml:space="preserve">
    <value>'{0}': static constructor cannot have an explicit 'this' or 'base' constructor call</value>
  </data>
  <data name="ERR_StaticConstructorWithAccessModifiers" xml:space="preserve">
    <value>'{0}': access modifiers are not allowed on static constructors</value>
  </data>
  <data name="ERR_RecursiveConstructorCall" xml:space="preserve">
    <value>Constructor '{0}' cannot call itself</value>
  </data>
  <data name="ERR_IndirectRecursiveConstructorCall" xml:space="preserve">
    <value>Constructor '{0}' cannot call itself through another constructor</value>
  </data>
  <data name="ERR_ObjectCallingBaseConstructor" xml:space="preserve">
    <value>'{0}' has no base class and cannot call a base constructor</value>
  </data>
  <data name="ERR_PredefinedTypeNotFound" xml:space="preserve">
    <value>Predefined type '{0}' is not defined or imported</value>
  </data>
  <data name="ERR_PredefinedValueTupleTypeNotFound" xml:space="preserve">
    <value>Predefined type '{0}' is not defined or imported</value>
  </data>
  <data name="ERR_PredefinedTypeAmbiguous" xml:space="preserve">
    <value>Predefined type '{0}' is declared in multiple referenced assemblies: '{1}' and '{2}'</value>
  </data>
  <data name="ERR_StructWithBaseConstructorCall" xml:space="preserve">
    <value>'{0}': structs cannot call base class constructors</value>
  </data>
  <data name="ERR_StructLayoutCycle" xml:space="preserve">
    <value>Struct member '{0}' of type '{1}' causes a cycle in the struct layout</value>
  </data>
  <data name="ERR_InterfacesCantContainFields" xml:space="preserve">
    <value>Interfaces cannot contain instance fields</value>
  </data>
  <data name="ERR_InterfacesCantContainConstructors" xml:space="preserve">
    <value>Interfaces cannot contain instance constructors</value>
  </data>
  <data name="ERR_NonInterfaceInInterfaceList" xml:space="preserve">
    <value>Type '{0}' in interface list is not an interface</value>
  </data>
  <data name="ERR_DuplicateInterfaceInBaseList" xml:space="preserve">
    <value>'{0}' is already listed in interface list</value>
  </data>
  <data name="ERR_DuplicateInterfaceWithTupleNamesInBaseList" xml:space="preserve">
    <value>'{0}' is already listed in the interface list on type '{2}' with different tuple element names, as '{1}'.</value>
  </data>
  <data name="ERR_DuplicateInterfaceWithDifferencesInBaseList" xml:space="preserve">
    <value>'{0}' is already listed in the interface list on type '{2}' as '{1}'.</value>
  </data>
  <data name="ERR_CycleInInterfaceInheritance" xml:space="preserve">
    <value>Inherited interface '{1}' causes a cycle in the interface hierarchy of '{0}'</value>
  </data>
  <data name="ERR_HidingAbstractMethod" xml:space="preserve">
    <value>'{0}' hides inherited abstract member '{1}'</value>
  </data>
  <data name="ERR_UnimplementedAbstractMethod" xml:space="preserve">
    <value>'{0}' does not implement inherited abstract member '{1}'</value>
  </data>
  <data name="ERR_UnimplementedInterfaceMember" xml:space="preserve">
    <value>'{0}' does not implement interface member '{1}'</value>
  </data>
  <data name="ERR_ObjectCantHaveBases" xml:space="preserve">
    <value>The class System.Object cannot have a base class or implement an interface</value>
  </data>
  <data name="ERR_ExplicitInterfaceImplementationNotInterface" xml:space="preserve">
    <value>'{0}' in explicit interface declaration is not an interface</value>
  </data>
  <data name="ERR_InterfaceMemberNotFound" xml:space="preserve">
    <value>'{0}' in explicit interface declaration is not found among members of the interface that can be implemented</value>
  </data>
  <data name="ERR_ClassDoesntImplementInterface" xml:space="preserve">
    <value>'{0}': containing type does not implement interface '{1}'</value>
  </data>
  <data name="ERR_ExplicitInterfaceImplementationInNonClassOrStruct" xml:space="preserve">
    <value>'{0}': explicit interface declaration can only be declared in a class, record, struct or interface</value>
  </data>
  <data name="ERR_MemberNameSameAsType" xml:space="preserve">
    <value>'{0}': member names cannot be the same as their enclosing type</value>
  </data>
  <data name="ERR_EnumeratorOverflow" xml:space="preserve">
    <value>'{0}': the enumerator value is too large to fit in its type</value>
  </data>
  <data name="ERR_CantOverrideNonProperty" xml:space="preserve">
    <value>'{0}': cannot override because '{1}' is not a property</value>
  </data>
  <data name="ERR_NoGetToOverride" xml:space="preserve">
    <value>'{0}': cannot override because '{1}' does not have an overridable get accessor</value>
  </data>
  <data name="ERR_NoSetToOverride" xml:space="preserve">
    <value>'{0}': cannot override because '{1}' does not have an overridable set accessor</value>
  </data>
  <data name="ERR_PropertyCantHaveVoidType" xml:space="preserve">
    <value>'{0}': property or indexer cannot have void type</value>
  </data>
  <data name="ERR_PropertyWithNoAccessors" xml:space="preserve">
    <value>'{0}': property or indexer must have at least one accessor</value>
  </data>
  <data name="ERR_CantUseVoidInArglist" xml:space="preserve">
    <value>__arglist cannot have an argument of void type</value>
  </data>
  <data name="ERR_NewVirtualInSealed" xml:space="preserve">
    <value>'{0}' is a new virtual member in sealed type '{1}'</value>
  </data>
  <data name="ERR_ExplicitPropertyAddingAccessor" xml:space="preserve">
    <value>'{0}' adds an accessor not found in interface member '{1}'</value>
  </data>
  <data name="ERR_ExplicitPropertyMismatchInitOnly" xml:space="preserve">
    <value>Accessors '{0}' and '{1}' should both be init-only or neither</value>
  </data>
  <data name="ERR_ExplicitPropertyMissingAccessor" xml:space="preserve">
    <value>Explicit interface implementation '{0}' is missing accessor '{1}'</value>
  </data>
  <data name="ERR_ConversionWithInterface" xml:space="preserve">
    <value>'{0}': user-defined conversions to or from an interface are not allowed</value>
  </data>
  <data name="ERR_ConversionWithBase" xml:space="preserve">
    <value>'{0}': user-defined conversions to or from a base type are not allowed</value>
  </data>
  <data name="ERR_ConversionWithDerived" xml:space="preserve">
    <value>'{0}': user-defined conversions to or from a derived type are not allowed</value>
  </data>
  <data name="ERR_IdentityConversion" xml:space="preserve">
    <value>User-defined operator cannot convert a type to itself</value>
  </data>
  <data name="ERR_ConversionNotInvolvingContainedType" xml:space="preserve">
    <value>User-defined conversion must convert to or from the enclosing type</value>
  </data>
  <data name="ERR_DuplicateConversionInClass" xml:space="preserve">
    <value>Duplicate user-defined conversion in type '{0}'</value>
  </data>
  <data name="ERR_OperatorsMustBeStaticAndPublic" xml:space="preserve">
    <value>User-defined operator '{0}' must be declared static and public</value>
  </data>
  <data name="ERR_BadIncDecSignature" xml:space="preserve">
    <value>The parameter type for ++ or -- operator must be the containing type</value>
  </data>
  <data name="ERR_BadUnaryOperatorSignature" xml:space="preserve">
    <value>The parameter of a unary operator must be the containing type</value>
  </data>
  <data name="ERR_BadBinaryOperatorSignature" xml:space="preserve">
    <value>One of the parameters of a binary operator must be the containing type</value>
  </data>
  <data name="ERR_BadShiftOperatorSignature" xml:space="preserve">
    <value>The first operand of an overloaded shift operator must have the same type as the containing type</value>
  </data>
  <data name="ERR_InterfacesCantContainConversionOrEqualityOperators" xml:space="preserve">
    <value>Conversion, equality, or inequality operators declared in interfaces must be abstract or virtual</value>
  </data>
  <data name="ERR_EnumsCantContainDefaultConstructor" xml:space="preserve">
    <value>Enums cannot contain explicit parameterless constructors</value>
  </data>
  <data name="ERR_CantOverrideBogusMethod" xml:space="preserve">
    <value>'{0}': cannot override '{1}' because it is not supported by the language</value>
  </data>
  <data name="ERR_BindToBogus" xml:space="preserve">
    <value>'{0}' is not supported by the language</value>
  </data>
  <data name="ERR_CantCallSpecialMethod" xml:space="preserve">
    <value>'{0}': cannot explicitly call operator or accessor</value>
  </data>
  <data name="ERR_BadTypeReference" xml:space="preserve">
    <value>'{0}': cannot reference a type through an expression; try '{1}' instead</value>
  </data>
  <data name="ERR_BadDestructorName" xml:space="preserve">
    <value>Name of destructor must match name of type</value>
  </data>
  <data name="ERR_OnlyClassesCanContainDestructors" xml:space="preserve">
    <value>Only class types can contain destructors</value>
  </data>
  <data name="ERR_ConflictAliasAndMember" xml:space="preserve">
    <value>Namespace '{1}' contains a definition conflicting with alias '{0}'</value>
  </data>
  <data name="ERR_ConflictingAliasAndDefinition" xml:space="preserve">
    <value>Alias '{0}' conflicts with {1} definition</value>
  </data>
  <data name="ERR_ConditionalOnSpecialMethod" xml:space="preserve">
    <value>The Conditional attribute is not valid on '{0}' because it is a constructor, destructor, operator, lambda expression, or explicit interface implementation</value>
  </data>
  <data name="ERR_ConditionalMustReturnVoid" xml:space="preserve">
    <value>The Conditional attribute is not valid on '{0}' because its return type is not void</value>
  </data>
  <data name="ERR_DuplicateAttribute" xml:space="preserve">
    <value>Duplicate '{0}' attribute</value>
  </data>
  <data name="ERR_DuplicateAttributeInNetModule" xml:space="preserve">
    <value>Duplicate '{0}' attribute in '{1}'</value>
  </data>
  <data name="ERR_ConditionalOnInterfaceMethod" xml:space="preserve">
    <value>The Conditional attribute is not valid on interface members</value>
  </data>
  <data name="ERR_OperatorCantReturnVoid" xml:space="preserve">
    <value>User-defined operators cannot return void</value>
  </data>
  <data name="ERR_BadDynamicConversion" xml:space="preserve">
    <value>'{0}': user-defined conversions to or from the dynamic type are not allowed</value>
  </data>
  <data name="ERR_InvalidAttributeArgument" xml:space="preserve">
    <value>Invalid value for argument to '{0}' attribute</value>
  </data>
  <data name="ERR_ParameterNotValidForType" xml:space="preserve">
    <value>Parameter not valid for the specified unmanaged type.</value>
  </data>
  <data name="ERR_AttributeParameterRequired1" xml:space="preserve">
    <value>Attribute parameter '{0}' must be specified.</value>
  </data>
  <data name="ERR_AttributeParameterRequired2" xml:space="preserve">
    <value>Attribute parameter '{0}' or '{1}' must be specified.</value>
  </data>
  <data name="ERR_MarshalUnmanagedTypeNotValidForFields" xml:space="preserve">
    <value>Unmanaged type '{0}' not valid for fields.</value>
  </data>
  <data name="ERR_MarshalUnmanagedTypeOnlyValidForFields" xml:space="preserve">
    <value>Unmanaged type '{0}' is only valid for fields.</value>
  </data>
  <data name="ERR_AttributeOnBadSymbolType" xml:space="preserve">
    <value>Attribute '{0}' is not valid on this declaration type. It is only valid on '{1}' declarations.</value>
  </data>
  <data name="ERR_FloatOverflow" xml:space="preserve">
    <value>Floating-point constant is outside the range of type '{0}'</value>
  </data>
  <data name="ERR_ComImportWithoutUuidAttribute" xml:space="preserve">
    <value>The Guid attribute must be specified with the ComImport attribute</value>
  </data>
  <data name="ERR_InvalidNamedArgument" xml:space="preserve">
    <value>Invalid value for named attribute argument '{0}'</value>
  </data>
  <data name="ERR_DllImportOnInvalidMethod" xml:space="preserve">
    <value>The DllImport attribute must be specified on a method marked 'extern' that is either 'static' or an extension member</value>
  </data>
  <data name="ERR_EncUpdateFailedMissingSymbol" xml:space="preserve">
    <value>Cannot emit update; {0} '{1}' is missing.</value>
  </data>
  <data name="ERR_DllImportOnGenericMethod" xml:space="preserve">
    <value>The DllImport attribute cannot be applied to a method that is generic or contained in a generic method or type.</value>
  </data>
  <data name="ERR_FieldCantBeRefAny" xml:space="preserve">
    <value>Field or property cannot be of type '{0}'</value>
  </data>
  <data name="ERR_FieldAutoPropCantBeByRefLike" xml:space="preserve">
    <value>Field or auto-implemented property cannot be of type '{0}' unless it is an instance member of a ref struct.</value>
  </data>
  <data name="ERR_ArrayElementCantBeRefAny" xml:space="preserve">
    <value>Array elements cannot be of type '{0}'</value>
  </data>
  <data name="WRN_DeprecatedSymbol" xml:space="preserve">
    <value>'{0}' is obsolete</value>
  </data>
  <data name="WRN_DeprecatedSymbol_Title" xml:space="preserve">
    <value>Type or member is obsolete</value>
  </data>
  <data name="ERR_NotAnAttributeClass" xml:space="preserve">
    <value>'{0}' is not an attribute class</value>
  </data>
  <data name="ERR_BadNamedAttributeArgument" xml:space="preserve">
    <value>'{0}' is not a valid named attribute argument. Named attribute arguments must be fields which are not readonly, static, or const, or read-write properties which are public and not static.</value>
  </data>
  <data name="WRN_DeprecatedSymbolStr" xml:space="preserve">
    <value>'{0}' is obsolete: '{1}'</value>
  </data>
  <data name="WRN_DeprecatedSymbolStr_Title" xml:space="preserve">
    <value>Type or member is obsolete</value>
  </data>
  <data name="ERR_DeprecatedSymbolStr" xml:space="preserve">
    <value>'{0}' is obsolete: '{1}'</value>
  </data>
  <data name="ERR_IndexerCantHaveVoidType" xml:space="preserve">
    <value>Indexers cannot have void type</value>
  </data>
  <data name="ERR_VirtualPrivate" xml:space="preserve">
    <value>'{0}': virtual or abstract members cannot be private</value>
  </data>
  <data name="ERR_ArrayInitToNonArrayType" xml:space="preserve">
    <value>Can only use array initializer expressions to assign to array types. Try using a new expression instead.</value>
  </data>
  <data name="ERR_ArrayInitInBadPlace" xml:space="preserve">
    <value>Array initializers can only be used in a variable or field initializer. Try using a new expression instead.</value>
  </data>
  <data name="ERR_MissingStructOffset" xml:space="preserve">
    <value>'{0}': instance field in types marked with StructLayout(LayoutKind.Explicit) must have a FieldOffset attribute</value>
  </data>
  <data name="WRN_ExternMethodNoImplementation" xml:space="preserve">
    <value>Method, operator, or accessor '{0}' is marked external and has no attributes on it. Consider adding a DllImport attribute to specify the external implementation.</value>
  </data>
  <data name="WRN_ExternMethodNoImplementation_Title" xml:space="preserve">
    <value>Method, operator, or accessor is marked external and has no attributes on it</value>
  </data>
  <data name="WRN_ProtectedInSealed" xml:space="preserve">
    <value>'{0}': new protected member declared in sealed type</value>
  </data>
  <data name="WRN_ProtectedInSealed_Title" xml:space="preserve">
    <value>New protected member declared in sealed type</value>
  </data>
  <data name="ERR_InterfaceImplementedByConditional" xml:space="preserve">
    <value>Conditional member '{0}' cannot implement interface member '{1}' in type '{2}'</value>
  </data>
  <data name="ERR_InterfaceImplementedImplicitlyByVariadic" xml:space="preserve">
    <value>'{0}' cannot implement interface member '{1}' in type '{2}' because it has an __arglist parameter</value>
  </data>
  <data name="ERR_IllegalRefParam" xml:space="preserve">
    <value>ref and out are not valid in this context</value>
  </data>
  <data name="ERR_BadArgumentToAttribute" xml:space="preserve">
    <value>The argument to the '{0}' attribute must be a valid identifier</value>
  </data>
  <data name="ERR_StructOffsetOnBadStruct" xml:space="preserve">
    <value>The FieldOffset attribute can only be placed on members of types marked with the StructLayout(LayoutKind.Explicit)</value>
  </data>
  <data name="ERR_StructOffsetOnBadField" xml:space="preserve">
    <value>The FieldOffset attribute is not allowed on static or const fields</value>
  </data>
  <data name="ERR_AttributeUsageOnNonAttributeClass" xml:space="preserve">
    <value>Attribute '{0}' is only valid on classes derived from System.Attribute</value>
  </data>
  <data name="WRN_PossibleMistakenNullStatement" xml:space="preserve">
    <value>Possible mistaken empty statement</value>
  </data>
  <data name="WRN_PossibleMistakenNullStatement_Title" xml:space="preserve">
    <value>Possible mistaken empty statement</value>
  </data>
  <data name="ERR_DuplicateNamedAttributeArgument" xml:space="preserve">
    <value>'{0}' duplicate named attribute argument</value>
  </data>
  <data name="ERR_DeriveFromEnumOrValueType" xml:space="preserve">
    <value>'{0}' cannot derive from special class '{1}'</value>
  </data>
  <data name="ERR_DefaultMemberOnIndexedType" xml:space="preserve">
    <value>Cannot specify the DefaultMember attribute on a type containing an indexer</value>
  </data>
  <data name="ERR_BogusType" xml:space="preserve">
    <value>'{0}' is a type not supported by the language</value>
  </data>
  <data name="WRN_UnassignedInternalField" xml:space="preserve">
    <value>Field '{0}' is never assigned to, and will always have its default value {1}</value>
  </data>
  <data name="WRN_UnassignedInternalField_Title" xml:space="preserve">
    <value>Field is never assigned to, and will always have its default value</value>
  </data>
  <data name="WRN_UnassignedInternalRefField" xml:space="preserve">
    <value>Field '{0}' is never ref-assigned to, and will always have its default value (null reference)</value>
  </data>
  <data name="WRN_UnassignedInternalRefField_Title" xml:space="preserve">
    <value>Field is never ref-assigned to, and will always have its default value (null reference)</value>
  </data>
  <data name="ERR_CStyleArray" xml:space="preserve">
    <value>Bad array declarator: To declare a managed array the rank specifier precedes the variable's identifier. To declare a fixed size buffer field, use the fixed keyword before the field type.</value>
  </data>
  <data name="WRN_VacuousIntegralComp" xml:space="preserve">
    <value>Comparison to integral constant is useless; the constant is outside the range of type '{0}'</value>
  </data>
  <data name="WRN_VacuousIntegralComp_Title" xml:space="preserve">
    <value>Comparison to integral constant is useless; the constant is outside the range of the type</value>
  </data>
  <data name="ERR_AbstractAttributeClass" xml:space="preserve">
    <value>Cannot apply attribute class '{0}' because it is abstract</value>
  </data>
  <data name="ERR_BadNamedAttributeArgumentType" xml:space="preserve">
    <value>'{0}' is not a valid named attribute argument because it is not a valid attribute parameter type</value>
  </data>
  <data name="ERR_MissingPredefinedMember" xml:space="preserve">
    <value>Missing compiler required member '{0}.{1}'</value>
  </data>
  <data name="WRN_AttributeLocationOnBadDeclaration" xml:space="preserve">
    <value>'{0}' is not a valid attribute location for this declaration. Valid attribute locations for this declaration are '{1}'. All attributes in this block will be ignored.</value>
  </data>
  <data name="WRN_AttributeLocationOnBadDeclaration_Title" xml:space="preserve">
    <value>Not a valid attribute location for this declaration</value>
  </data>
  <data name="WRN_InvalidAttributeLocation" xml:space="preserve">
    <value>'{0}' is not a recognized attribute location. Valid attribute locations for this declaration are '{1}'. All attributes in this block will be ignored.</value>
  </data>
  <data name="WRN_InvalidAttributeLocation_Title" xml:space="preserve">
    <value>Not a recognized attribute location</value>
  </data>
  <data name="WRN_EqualsWithoutGetHashCode" xml:space="preserve">
    <value>'{0}' overrides Object.Equals(object o) but does not override Object.GetHashCode()</value>
  </data>
  <data name="WRN_EqualsWithoutGetHashCode_Title" xml:space="preserve">
    <value>Type overrides Object.Equals(object o) but does not override Object.GetHashCode()</value>
  </data>
  <data name="WRN_EqualityOpWithoutEquals" xml:space="preserve">
    <value>'{0}' defines operator == or operator != but does not override Object.Equals(object o)</value>
  </data>
  <data name="WRN_EqualityOpWithoutEquals_Title" xml:space="preserve">
    <value>Type defines operator == or operator != but does not override Object.Equals(object o)</value>
  </data>
  <data name="WRN_EqualityOpWithoutGetHashCode" xml:space="preserve">
    <value>'{0}' defines operator == or operator != but does not override Object.GetHashCode()</value>
  </data>
  <data name="WRN_EqualityOpWithoutGetHashCode_Title" xml:space="preserve">
    <value>Type defines operator == or operator != but does not override Object.GetHashCode()</value>
  </data>
  <data name="ERR_OutAttrOnRefParam" xml:space="preserve">
    <value>Cannot specify the Out attribute on a ref parameter without also specifying the In attribute.</value>
  </data>
  <data name="ERR_OverloadRefKind" xml:space="preserve">
    <value>'{0}' cannot define an overloaded {1} that differs only on parameter modifiers '{2}' and '{3}'</value>
  </data>
  <data name="ERR_LiteralDoubleCast" xml:space="preserve">
    <value>Literal of type double cannot be implicitly converted to type '{1}'; use an '{0}' suffix to create a literal of this type</value>
  </data>
  <data name="WRN_IncorrectBooleanAssg" xml:space="preserve">
    <value>Assignment in conditional expression is always constant; did you mean to use == instead of = ?</value>
  </data>
  <data name="WRN_IncorrectBooleanAssg_Title" xml:space="preserve">
    <value>Assignment in conditional expression is always constant</value>
  </data>
  <data name="ERR_ProtectedInStruct" xml:space="preserve">
    <value>'{0}': new protected member declared in struct</value>
  </data>
  <data name="ERR_InconsistentIndexerNames" xml:space="preserve">
    <value>Two indexers have different names; the IndexerName attribute must be used with the same name on every indexer within a type</value>
  </data>
  <data name="ERR_ComImportWithUserCtor" xml:space="preserve">
    <value>A class with the ComImport attribute cannot have a user-defined constructor</value>
  </data>
  <data name="ERR_FieldCantHaveVoidType" xml:space="preserve">
    <value>Field cannot have void type</value>
  </data>
  <data name="WRN_NonObsoleteOverridingObsolete" xml:space="preserve">
    <value>Member '{0}' overrides obsolete member '{1}'. Add the Obsolete attribute to '{0}'.</value>
  </data>
  <data name="WRN_NonObsoleteOverridingObsolete_Title" xml:space="preserve">
    <value>Member overrides obsolete member</value>
  </data>
  <data name="ERR_SystemVoid" xml:space="preserve">
    <value>System.Void cannot be used from C# -- use typeof(void) to get the void type object</value>
  </data>
  <data name="ERR_ExplicitParamArrayOrCollection" xml:space="preserve">
    <value>Do not use 'System.ParamArrayAttribute'/'System.Runtime.CompilerServices.ParamCollectionAttribute'. Use the 'params' keyword instead.</value>
  </data>
  <data name="WRN_BitwiseOrSignExtend" xml:space="preserve">
    <value>Bitwise-or operator used on a sign-extended operand; consider casting to a smaller unsigned type first</value>
  </data>
  <data name="WRN_BitwiseOrSignExtend_Title" xml:space="preserve">
    <value>Bitwise-or operator used on a sign-extended operand</value>
  </data>
  <data name="WRN_BitwiseOrSignExtend_Description" xml:space="preserve">
    <value>The compiler implicitly widened and sign-extended a variable, and then used the resulting value in a bitwise OR operation. This can result in unexpected behavior.</value>
  </data>
  <data name="ERR_VolatileStruct" xml:space="preserve">
    <value>'{0}': a volatile field cannot be of the type '{1}'</value>
  </data>
  <data name="ERR_VolatileAndReadonly" xml:space="preserve">
    <value>'{0}': a field cannot be both volatile and readonly</value>
  </data>
  <data name="ERR_AbstractField" xml:space="preserve">
    <value>The modifier 'abstract' is not valid on fields. Try using a property instead.</value>
  </data>
  <data name="ERR_BogusExplicitImpl" xml:space="preserve">
    <value>'{0}' cannot implement '{1}' because it is not supported by the language</value>
  </data>
  <data name="ERR_ExplicitMethodImplAccessor" xml:space="preserve">
    <value>'{0}' explicit method implementation cannot implement '{1}' because it is an accessor</value>
  </data>
  <data name="WRN_CoClassWithoutComImport" xml:space="preserve">
    <value>'{0}' interface marked with 'CoClassAttribute' not marked with 'ComImportAttribute'</value>
  </data>
  <data name="WRN_CoClassWithoutComImport_Title" xml:space="preserve">
    <value>Interface marked with 'CoClassAttribute' not marked with 'ComImportAttribute'</value>
  </data>
  <data name="ERR_ConditionalWithOutParam" xml:space="preserve">
    <value>Conditional member '{0}' cannot have an out parameter</value>
  </data>
  <data name="ERR_AccessorImplementingMethod" xml:space="preserve">
    <value>Accessor '{0}' cannot implement interface member '{1}' for type '{2}'. Use an explicit interface implementation.</value>
  </data>
  <data name="ERR_AliasQualAsExpression" xml:space="preserve">
    <value>The namespace alias qualifier '::' always resolves to a type or namespace so is illegal here. Consider using '.' instead.</value>
  </data>
  <data name="ERR_DerivingFromATyVar" xml:space="preserve">
    <value>Cannot derive from '{0}' because it is a type parameter</value>
  </data>
  <data name="ERR_DuplicateTypeParameter" xml:space="preserve">
    <value>Duplicate type parameter '{0}'</value>
  </data>
  <data name="WRN_TypeParameterSameAsOuterTypeParameter" xml:space="preserve">
    <value>Type parameter '{0}' has the same name as the type parameter from outer type '{1}'</value>
  </data>
  <data name="WRN_TypeParameterSameAsOuterTypeParameter_Title" xml:space="preserve">
    <value>Type parameter has the same name as the type parameter from outer type</value>
  </data>
  <data name="WRN_TypeParameterSameAsOuterMethodTypeParameter" xml:space="preserve">
    <value>Type parameter '{0}' has the same name as the type parameter from outer method '{1}'</value>
  </data>
  <data name="WRN_TypeParameterSameAsOuterMethodTypeParameter_Title" xml:space="preserve">
    <value>Type parameter has the same type as the type parameter from outer method.</value>
  </data>
  <data name="ERR_TypeVariableSameAsParent" xml:space="preserve">
    <value>Type parameter '{0}' has the same name as the containing type, or method</value>
  </data>
  <data name="ERR_UnifyingInterfaceInstantiations" xml:space="preserve">
    <value>'{0}' cannot implement both '{1}' and '{2}' because they may unify for some type parameter substitutions</value>
  </data>
  <data name="ERR_TyVarNotFoundInConstraint" xml:space="preserve">
    <value>'{1}' does not define type parameter '{0}'</value>
  </data>
  <data name="ERR_BadBoundType" xml:space="preserve">
    <value>'{0}' is not a valid constraint. A type used as a constraint must be an interface, a non-sealed class or a type parameter.</value>
  </data>
  <data name="ERR_SpecialTypeAsBound" xml:space="preserve">
    <value>Constraint cannot be special class '{0}'</value>
  </data>
  <data name="ERR_BadVisBound" xml:space="preserve">
    <value>Inconsistent accessibility: constraint type '{1}' is less accessible than '{0}'</value>
  </data>
  <data name="ERR_LookupInTypeVariable" xml:space="preserve">
    <value>Cannot do non-virtual member lookup in '{0}' because it is a type parameter</value>
  </data>
  <data name="ERR_BadConstraintType" xml:space="preserve">
    <value>Invalid constraint type. A type used as a constraint must be an interface, a non-sealed class or a type parameter.</value>
  </data>
  <data name="ERR_InstanceMemberInStaticClass" xml:space="preserve">
    <value>'{0}': cannot declare instance members in a static class</value>
  </data>
  <data name="ERR_StaticBaseClass" xml:space="preserve">
    <value>'{1}': cannot derive from static class '{0}'</value>
  </data>
  <data name="ERR_ConstructorInStaticClass" xml:space="preserve">
    <value>Static classes cannot have instance constructors</value>
  </data>
  <data name="ERR_DestructorInStaticClass" xml:space="preserve">
    <value>Static classes cannot contain destructors</value>
  </data>
  <data name="ERR_InstantiatingStaticClass" xml:space="preserve">
    <value>Cannot create an instance of the static class '{0}'</value>
  </data>
  <data name="ERR_StaticDerivedFromNonObject" xml:space="preserve">
    <value>Static class '{0}' cannot derive from type '{1}'. Static classes must derive from object.</value>
  </data>
  <data name="ERR_StaticClassInterfaceImpl" xml:space="preserve">
    <value>'{0}': static classes cannot implement interfaces</value>
  </data>
  <data name="ERR_OperatorInStaticClass" xml:space="preserve">
    <value>'{0}': static classes cannot contain user-defined operators</value>
  </data>
  <data name="ERR_ConvertToStaticClass" xml:space="preserve">
    <value>Cannot convert to static type '{0}'</value>
  </data>
  <data name="ERR_ConstraintIsStaticClass" xml:space="preserve">
    <value>'{0}': static classes cannot be used as constraints</value>
  </data>
  <data name="ERR_GenericArgIsStaticClass" xml:space="preserve">
    <value>'{0}': static types cannot be used as type arguments</value>
  </data>
  <data name="ERR_ArrayOfStaticClass" xml:space="preserve">
    <value>'{0}': array elements cannot be of static type</value>
  </data>
  <data name="ERR_IndexerInStaticClass" xml:space="preserve">
    <value>'{0}': cannot declare indexers in a static class</value>
  </data>
  <data name="ERR_ParameterIsStaticClass" xml:space="preserve">
    <value>'{0}': static types cannot be used as parameters</value>
  </data>
  <data name="WRN_ParameterIsStaticClass" xml:space="preserve">
    <value>'{0}': static types cannot be used as parameters</value>
  </data>
  <data name="WRN_ParameterIsStaticClass_Title" xml:space="preserve">
    <value>Static types cannot be used as parameters</value>
  </data>
  <data name="ERR_ReturnTypeIsStaticClass" xml:space="preserve">
    <value>'{0}': static types cannot be used as return types</value>
  </data>
  <data name="WRN_ReturnTypeIsStaticClass" xml:space="preserve">
    <value>'{0}': static types cannot be used as return types</value>
  </data>
  <data name="WRN_ReturnTypeIsStaticClass_Title" xml:space="preserve">
    <value>Static types cannot be used as return types</value>
  </data>
  <data name="ERR_VarDeclIsStaticClass" xml:space="preserve">
    <value>Cannot declare a variable of static type '{0}'</value>
  </data>
  <data name="ERR_BadEmptyThrowInFinally" xml:space="preserve">
    <value>A throw statement with no arguments is not allowed in a finally clause that is nested inside the nearest enclosing catch clause</value>
  </data>
  <data name="ERR_InvalidSpecifier" xml:space="preserve">
    <value>'{0}' is not a valid format specifier</value>
  </data>
  <data name="WRN_AssignmentToLockOrDispose" xml:space="preserve">
    <value>Possibly incorrect assignment to local '{0}' which is the argument to a using or lock statement. The Dispose call or unlocking will happen on the original value of the local.</value>
  </data>
  <data name="WRN_AssignmentToLockOrDispose_Title" xml:space="preserve">
    <value>Possibly incorrect assignment to local which is the argument to a using or lock statement</value>
  </data>
  <data name="ERR_ForwardedTypeInThisAssembly" xml:space="preserve">
    <value>Type '{0}' is defined in this assembly, but a type forwarder is specified for it</value>
  </data>
  <data name="ERR_ForwardedTypeIsNested" xml:space="preserve">
    <value>Cannot forward type '{0}' because it is a nested type of '{1}'</value>
  </data>
  <data name="ERR_CycleInTypeForwarder" xml:space="preserve">
    <value>The type forwarder for type '{0}' in assembly '{1}' causes a cycle</value>
  </data>
  <data name="ERR_AssemblyNameOnNonModule" xml:space="preserve">
    <value>The /moduleassemblyname option may only be specified when building a target type of 'module'</value>
  </data>
  <data name="ERR_InvalidAssemblyName" xml:space="preserve">
    <value>Assembly reference '{0}' is invalid and cannot be resolved</value>
  </data>
  <data name="ERR_InvalidFwdType" xml:space="preserve">
    <value>Invalid type specified as an argument for TypeForwardedTo attribute</value>
  </data>
  <data name="ERR_CloseUnimplementedInterfaceMemberStatic" xml:space="preserve">
    <value>'{0}' does not implement instance interface member '{1}'. '{2}' cannot implement the interface member because it is static.</value>
  </data>
  <data name="ERR_CloseUnimplementedInterfaceMemberNotPublic" xml:space="preserve">
    <value>'{0}' does not implement interface member '{1}'. '{2}' cannot implement an interface member because it is not public.</value>
  </data>
  <data name="ERR_CloseUnimplementedInterfaceMemberWrongReturnType" xml:space="preserve">
    <value>'{0}' does not implement interface member '{1}'. '{2}' cannot implement '{1}' because it does not have the matching return type of '{3}'.</value>
  </data>
  <data name="ERR_DuplicateTypeForwarder" xml:space="preserve">
    <value>'{0}' duplicate TypeForwardedToAttribute</value>
  </data>
  <data name="ERR_ExpectedSelectOrGroup" xml:space="preserve">
    <value>A query body must end with a select clause or a group clause</value>
  </data>
  <data name="ERR_ExpectedContextualKeywordOn" xml:space="preserve">
    <value>Expected contextual keyword 'on'</value>
  </data>
  <data name="ERR_ExpectedContextualKeywordEquals" xml:space="preserve">
    <value>Expected contextual keyword 'equals'</value>
  </data>
  <data name="ERR_ExpectedContextualKeywordBy" xml:space="preserve">
    <value>Expected contextual keyword 'by'</value>
  </data>
  <data name="ERR_InvalidAnonymousTypeMemberDeclarator" xml:space="preserve">
    <value>Invalid anonymous type member declarator. Anonymous type members must be declared with a member assignment, simple name or member access.</value>
  </data>
  <data name="ERR_InvalidInitializerElementInitializer" xml:space="preserve">
    <value>Invalid initializer member declarator</value>
  </data>
  <data name="ERR_InconsistentLambdaParameterUsage" xml:space="preserve">
    <value>Inconsistent lambda parameter usage; parameter types must be all explicit or all implicit</value>
  </data>
  <data name="ERR_PartialMemberCannotBeAbstract" xml:space="preserve">
    <value>A partial member cannot have the 'abstract' modifier</value>
  </data>
  <data name="ERR_PartialMemberOnlyInPartialClass" xml:space="preserve">
    <value>A partial member must be declared within a partial type</value>
  </data>
  <data name="ERR_PartialMemberNotExplicit" xml:space="preserve">
    <value>A partial member may not explicitly implement an interface member</value>
  </data>
  <data name="ERR_PartialMethodExtensionDifference" xml:space="preserve">
    <value>Both partial method declarations must be extension methods or neither may be an extension method</value>
  </data>
  <data name="ERR_PartialMethodOnlyOneLatent" xml:space="preserve">
    <value>A partial method may not have multiple defining declarations</value>
  </data>
  <data name="ERR_PartialMethodOnlyOneActual" xml:space="preserve">
    <value>A partial method may not have multiple implementing declarations</value>
  </data>
  <data name="ERR_PartialMemberParamsDifference" xml:space="preserve">
    <value>Both partial member declarations must use a params parameter or neither may use a params parameter</value>
  </data>
  <data name="ERR_PartialMethodMustHaveLatent" xml:space="preserve">
    <value>No defining declaration found for implementing declaration of partial method '{0}'</value>
  </data>
  <data name="ERR_PartialMemberInconsistentTupleNames" xml:space="preserve">
    <value>Both partial member declarations, '{0}' and '{1}', must use the same tuple element names.</value>
  </data>
  <data name="ERR_PartialMethodInconsistentConstraints" xml:space="preserve">
    <value>Partial method declarations of '{0}' have inconsistent constraints for type parameter '{1}'</value>
  </data>
  <data name="ERR_PartialMethodToDelegate" xml:space="preserve">
    <value>Cannot create delegate from method '{0}' because it is a partial method without an implementing declaration</value>
  </data>
  <data name="ERR_PartialMemberStaticDifference" xml:space="preserve">
    <value>Both partial member declarations must be static or neither may be static</value>
  </data>
  <data name="ERR_PartialMemberUnsafeDifference" xml:space="preserve">
    <value>Both partial member declarations must be unsafe or neither may be unsafe</value>
  </data>
  <data name="ERR_PartialMethodInExpressionTree" xml:space="preserve">
    <value>Partial methods with only a defining declaration or removed conditional methods cannot be used in expression trees</value>
  </data>
  <data name="WRN_ObsoleteOverridingNonObsolete" xml:space="preserve">
    <value>Obsolete member '{0}' overrides non-obsolete member '{1}'</value>
  </data>
  <data name="WRN_ObsoleteOverridingNonObsolete_Title" xml:space="preserve">
    <value>Obsolete member overrides non-obsolete member</value>
  </data>
  <data name="WRN_DebugFullNameTooLong" xml:space="preserve">
    <value>The fully qualified name for '{0}' is too long for debug information. Compile without '/debug' option.</value>
  </data>
  <data name="WRN_DebugFullNameTooLong_Title" xml:space="preserve">
    <value>Fully qualified name is too long for debug information</value>
  </data>
  <data name="ERR_ImplicitlyTypedVariableAssignedBadValue" xml:space="preserve">
    <value>Cannot assign {0} to an implicitly-typed variable</value>
  </data>
  <data name="ERR_ImplicitlyTypedVariableWithNoInitializer" xml:space="preserve">
    <value>Implicitly-typed variables must be initialized</value>
  </data>
  <data name="ERR_ImplicitlyTypedVariableMultipleDeclarator" xml:space="preserve">
    <value>Implicitly-typed variables cannot have multiple declarators</value>
  </data>
  <data name="ERR_ImplicitlyTypedVariableAssignedArrayInitializer" xml:space="preserve">
    <value>Cannot initialize an implicitly-typed variable with an array initializer</value>
  </data>
  <data name="ERR_ImplicitlyTypedLocalCannotBeFixed" xml:space="preserve">
    <value>Implicitly-typed local variables cannot be fixed</value>
  </data>
  <data name="ERR_ImplicitlyTypedVariableCannotBeConst" xml:space="preserve">
    <value>Implicitly-typed variables cannot be constant</value>
  </data>
  <data name="WRN_ExternCtorNoImplementation" xml:space="preserve">
    <value>Constructor '{0}' is marked external</value>
  </data>
  <data name="WRN_ExternCtorNoImplementation_Title" xml:space="preserve">
    <value>Constructor is marked external</value>
  </data>
  <data name="ERR_TypeVarNotFound" xml:space="preserve">
    <value>The contextual keyword 'var' may only appear within a local variable declaration or in script code</value>
  </data>
  <data name="ERR_ImplicitlyTypedArrayNoBestType" xml:space="preserve">
    <value>No best type found for implicitly-typed array</value>
  </data>
  <data name="ERR_AnonymousTypePropertyAssignedBadValue" xml:space="preserve">
    <value>Cannot assign '{0}' to anonymous type property</value>
  </data>
  <data name="ERR_ExpressionTreeContainsBaseAccess" xml:space="preserve">
    <value>An expression tree may not contain a base access</value>
  </data>
  <data name="ERR_ExpressionTreeContainsTupleBinOp" xml:space="preserve">
    <value>An expression tree may not contain a tuple == or != operator</value>
  </data>
  <data name="ERR_ExpressionTreeContainsAssignment" xml:space="preserve">
    <value>An expression tree may not contain an assignment operator</value>
  </data>
  <data name="ERR_AnonymousTypeDuplicatePropertyName" xml:space="preserve">
    <value>An anonymous type cannot have multiple properties with the same name</value>
  </data>
  <data name="ERR_StatementLambdaToExpressionTree" xml:space="preserve">
    <value>A lambda expression with a statement body cannot be converted to an expression tree</value>
  </data>
  <data name="ERR_ExpressionTreeMustHaveDelegate" xml:space="preserve">
    <value>Cannot convert lambda to an expression tree whose type argument '{0}' is not a delegate type</value>
  </data>
  <data name="ERR_AnonymousTypeNotAvailable" xml:space="preserve">
    <value>Cannot use anonymous type in a constant expression</value>
  </data>
  <data name="ERR_LambdaInIsAs" xml:space="preserve">
    <value>The first operand of an 'is' or 'as' operator may not be a lambda expression, anonymous method, or method group.</value>
  </data>
  <data name="ERR_TypelessTupleInAs" xml:space="preserve">
    <value>The first operand of an 'as' operator may not be a tuple literal without a natural type.</value>
  </data>
  <data name="ERR_ExpressionTreeContainsMultiDimensionalArrayInitializer" xml:space="preserve">
    <value>An expression tree may not contain a multidimensional array initializer</value>
  </data>
  <data name="ERR_MissingArgument" xml:space="preserve">
    <value>Argument missing</value>
  </data>
  <data name="ERR_VariableUsedBeforeDeclaration" xml:space="preserve">
    <value>Cannot use local variable '{0}' before it is declared</value>
  </data>
  <data name="ERR_RecursivelyTypedVariable" xml:space="preserve">
    <value>Type of '{0}' cannot be inferred since its initializer directly or indirectly refers to the definition.</value>
  </data>
  <data name="ERR_UnassignedThisAutoPropertyUnsupportedVersion" xml:space="preserve">
    <value>Auto-implemented property '{0}' must be fully assigned before control is returned to the caller. Consider updating to language version '{1}' to auto-default the property.</value>
  </data>
  <data name="WRN_UnassignedThisAutoPropertyUnsupportedVersion" xml:space="preserve">
    <value>Auto-implemented property '{0}' must be fully assigned before control is returned to the caller. Consider updating to language version '{1}' to auto-default the property.</value>
  </data>
  <data name="WRN_UnassignedThisAutoPropertyUnsupportedVersion_Title" xml:space="preserve">
    <value>An auto-implemented property must be fully assigned before control is returned to the caller. Consider updating the language version to auto-default the property.</value>
  </data>
  <data name="ERR_VariableUsedBeforeDeclarationAndHidesField" xml:space="preserve">
    <value>Cannot use local variable '{0}' before it is declared. The declaration of the local variable hides the field '{1}'.</value>
  </data>
  <data name="ERR_ExpressionTreeContainsBadCoalesce" xml:space="preserve">
    <value>An expression tree lambda may not contain a coalescing operator with a null or default literal left-hand side</value>
  </data>
  <data name="ERR_IdentifierExpected" xml:space="preserve">
    <value>Identifier expected</value>
  </data>
  <data name="ERR_SemicolonExpected" xml:space="preserve">
    <value>; expected</value>
  </data>
  <data name="ERR_SyntaxError" xml:space="preserve">
    <value>Syntax error, '{0}' expected</value>
  </data>
  <data name="ERR_DuplicateModifier" xml:space="preserve">
    <value>Duplicate '{0}' modifier</value>
  </data>
  <data name="ERR_DuplicateAccessor" xml:space="preserve">
    <value>Property accessor already defined</value>
  </data>
  <data name="ERR_IntegralTypeExpected" xml:space="preserve">
    <value>Type byte, sbyte, short, ushort, int, uint, long, or ulong expected</value>
  </data>
  <data name="ERR_IllegalEscape" xml:space="preserve">
    <value>Unrecognized escape sequence</value>
  </data>
  <data name="ERR_NewlineInConst" xml:space="preserve">
    <value>Newline in constant</value>
  </data>
  <data name="ERR_EmptyCharConst" xml:space="preserve">
    <value>Empty character literal</value>
  </data>
  <data name="ERR_TooManyCharsInConst" xml:space="preserve">
    <value>Too many characters in character literal</value>
  </data>
  <data name="ERR_InvalidNumber" xml:space="preserve">
    <value>Invalid number</value>
  </data>
  <data name="ERR_GetOrSetExpected" xml:space="preserve">
    <value>A get or set accessor expected</value>
  </data>
  <data name="ERR_ClassTypeExpected" xml:space="preserve">
    <value>An object, string, or class type expected</value>
  </data>
  <data name="ERR_NamedArgumentExpected" xml:space="preserve">
    <value>Named attribute argument expected</value>
  </data>
  <data name="ERR_TooManyCatches" xml:space="preserve">
    <value>Catch clauses cannot follow the general catch clause of a try statement</value>
  </data>
  <data name="ERR_ThisOrBaseExpected" xml:space="preserve">
    <value>Keyword 'this' or 'base' expected</value>
  </data>
  <data name="ERR_OvlUnaryOperatorExpected" xml:space="preserve">
    <value>Overloadable unary operator expected</value>
  </data>
  <data name="ERR_OvlBinaryOperatorExpected" xml:space="preserve">
    <value>Overloadable binary operator expected</value>
  </data>
  <data name="ERR_IntOverflow" xml:space="preserve">
    <value>Integral constant is too large</value>
  </data>
  <data name="ERR_EOFExpected" xml:space="preserve">
    <value>Type or namespace definition, or end-of-file expected</value>
  </data>
  <data name="ERR_GlobalDefinitionOrStatementExpected" xml:space="preserve">
    <value>Member definition, statement, or end-of-file expected</value>
  </data>
  <data name="ERR_BadEmbeddedStmt" xml:space="preserve">
    <value>Embedded statement cannot be a declaration or labeled statement</value>
  </data>
  <data name="ERR_PPDirectiveExpected" xml:space="preserve">
    <value>Preprocessor directive expected</value>
  </data>
  <data name="ERR_EndOfPPLineExpected" xml:space="preserve">
    <value>Single-line comment or end-of-line expected</value>
  </data>
  <data name="ERR_CloseParenExpected" xml:space="preserve">
    <value>) expected</value>
  </data>
  <data name="ERR_EndifDirectiveExpected" xml:space="preserve">
    <value>#endif directive expected</value>
  </data>
  <data name="ERR_UnexpectedDirective" xml:space="preserve">
    <value>Unexpected preprocessor directive</value>
  </data>
  <data name="ERR_ErrorDirective" xml:space="preserve">
    <value>#error: '{0}'</value>
  </data>
  <data name="WRN_WarningDirective" xml:space="preserve">
    <value>#warning: '{0}'</value>
  </data>
  <data name="WRN_WarningDirective_Title" xml:space="preserve">
    <value>#warning directive</value>
  </data>
  <data name="ERR_TypeExpected" xml:space="preserve">
    <value>Type expected</value>
  </data>
  <data name="ERR_PPDefFollowsToken" xml:space="preserve">
    <value>Cannot define/undefine preprocessor symbols after first token in file</value>
  </data>
  <data name="ERR_PPReferenceFollowsToken" xml:space="preserve">
    <value>Cannot use #r after first token in file</value>
  </data>
  <data name="ERR_OpenEndedComment" xml:space="preserve">
    <value>End-of-file found, '*/' expected</value>
  </data>
  <data name="ERR_Merge_conflict_marker_encountered" xml:space="preserve">
    <value>Merge conflict marker encountered</value>
  </data>
  <data name="ERR_NoRefOutWhenRefOnly" xml:space="preserve">
    <value>Do not use refout when using refonly.</value>
  </data>
  <data name="ERR_NoNetModuleOutputWhenRefOutOrRefOnly" xml:space="preserve">
    <value>Cannot compile net modules when using /refout or /refonly.</value>
  </data>
  <data name="ERR_OvlOperatorExpected" xml:space="preserve">
    <value>Overloadable operator expected</value>
  </data>
  <data name="ERR_EndRegionDirectiveExpected" xml:space="preserve">
    <value>#endregion directive expected</value>
  </data>
  <data name="ERR_UnterminatedStringLit" xml:space="preserve">
    <value>Unterminated string literal</value>
  </data>
  <data name="ERR_BadDirectivePlacement" xml:space="preserve">
    <value>Preprocessor directives must appear as the first non-whitespace character on a line</value>
  </data>
  <data name="ERR_IdentifierExpectedKW" xml:space="preserve">
    <value>Identifier expected; '{1}' is a keyword</value>
  </data>
  <data name="ERR_SemiOrLBraceExpected" xml:space="preserve">
    <value>{ or ; expected</value>
  </data>
  <data name="ERR_MultiTypeInDeclaration" xml:space="preserve">
    <value>Cannot use more than one type in a for, using, fixed, or declaration statement</value>
  </data>
  <data name="ERR_AddOrRemoveExpected" xml:space="preserve">
    <value>An add or remove accessor expected</value>
  </data>
  <data name="ERR_UnexpectedCharacter" xml:space="preserve">
    <value>Unexpected character '{0}'</value>
  </data>
  <data name="ERR_UnexpectedToken" xml:space="preserve">
    <value>Unexpected token '{0}'</value>
  </data>
  <data name="ERR_ProtectedInStatic" xml:space="preserve">
    <value>'{0}': static classes cannot contain protected members</value>
  </data>
  <data name="WRN_UnreachableGeneralCatch" xml:space="preserve">
    <value>A previous catch clause already catches all exceptions. All non-exceptions thrown will be wrapped in a System.Runtime.CompilerServices.RuntimeWrappedException.</value>
  </data>
  <data name="WRN_UnreachableGeneralCatch_Title" xml:space="preserve">
    <value>A previous catch clause already catches all exceptions</value>
  </data>
  <data name="WRN_UnreachableGeneralCatch_Description" xml:space="preserve">
    <value>This warning is caused when a catch() block has no specified exception type after a catch (System.Exception e) block. The warning advises that the catch() block will not catch any exceptions.

A catch() block after a catch (System.Exception e) block can catch non-CLS exceptions if the RuntimeCompatibilityAttribute is set to false in the AssemblyInfo.cs file: [assembly: RuntimeCompatibilityAttribute(WrapNonExceptionThrows = false)]. If this attribute is not set explicitly to false, all thrown non-CLS exceptions are wrapped as Exceptions and the catch (System.Exception e) block catches them.</value>
  </data>
  <data name="ERR_IncrementLvalueExpected" xml:space="preserve">
    <value>The operand of an increment or decrement operator must be a variable, property or indexer</value>
  </data>
  <data name="ERR_NoSuchMemberOrExtension" xml:space="preserve">
    <value>'{0}' does not contain a definition for '{1}' and no accessible extension method '{1}' accepting a first argument of type '{0}' could be found (are you missing a using directive or an assembly reference?)</value>
  </data>
  <data name="ERR_NoSuchMemberOrExtensionNeedUsing" xml:space="preserve">
    <value>'{0}' does not contain a definition for '{1}' and no extension method '{1}' accepting a first argument of type '{0}' could be found (are you missing a using directive for '{2}'?)</value>
  </data>
  <data name="ERR_BadThisParam" xml:space="preserve">
    <value>Method '{0}' has a parameter modifier 'this' which is not on the first parameter</value>
  </data>
  <data name="ERR_BadParameterModifiers" xml:space="preserve">
    <value> The parameter modifier '{0}' cannot be used with '{1}'</value>
  </data>
  <data name="ERR_BadTypeforThis" xml:space="preserve">
    <value>The receiver parameter of an extension cannot be of type '{0}'</value>
  </data>
  <data name="ERR_BadParamModThis" xml:space="preserve">
    <value>A parameter array cannot be used with 'this' modifier on an extension method</value>
  </data>
  <data name="ERR_BadExtensionMeth" xml:space="preserve">
    <value>Extension method must be static</value>
  </data>
  <data name="ERR_BadExtensionAgg" xml:space="preserve">
    <value>Extension method must be defined in a non-generic static class</value>
  </data>
  <data name="ERR_DupParamMod" xml:space="preserve">
    <value>A parameter can only have one '{0}' modifier</value>
  </data>
  <data name="ERR_ExtensionMethodsDecl" xml:space="preserve">
    <value>Extension methods must be defined in a top level static class; {0} is a nested class</value>
  </data>
  <data name="ERR_ExtensionAttrNotFound" xml:space="preserve">
    <value>Cannot define a new extension because the compiler required type '{0}' cannot be found. Are you missing a reference to System.Core.dll?</value>
  </data>
  <data name="ERR_ExplicitExtension" xml:space="preserve">
    <value>Do not use 'System.Runtime.CompilerServices.ExtensionAttribute'. Use the 'this' keyword instead.</value>
  </data>
  <data name="ERR_ExplicitDynamicAttr" xml:space="preserve">
    <value>Do not use 'System.Runtime.CompilerServices.DynamicAttribute'. Use the 'dynamic' keyword instead.</value>
  </data>
  <data name="ERR_NoDynamicPhantomOnBaseCtor" xml:space="preserve">
    <value>The constructor call needs to be dynamically dispatched, but cannot be because it is part of a constructor initializer. Consider casting the dynamic arguments.</value>
  </data>
  <data name="ERR_ValueTypeExtDelegate" xml:space="preserve">
    <value>Extension method '{0}' defined on value type '{1}' cannot be used to create delegates</value>
  </data>
  <data name="ERR_BadArgCount" xml:space="preserve">
    <value>No overload for method '{0}' takes {1} arguments</value>
  </data>
  <data name="ERR_BadArgType" xml:space="preserve">
    <value>Argument {0}: cannot convert from '{1}' to '{2}'</value>
  </data>
  <data name="ERR_NoSourceFile" xml:space="preserve">
    <value>Source file '{0}' could not be opened -- {1}</value>
  </data>
  <data name="ERR_CantRefResource" xml:space="preserve">
    <value>Cannot link resource files when building a module</value>
  </data>
  <data name="ERR_ResourceNotUnique" xml:space="preserve">
    <value>Resource identifier '{0}' has already been used in this assembly</value>
  </data>
  <data name="ERR_ResourceFileNameNotUnique" xml:space="preserve">
    <value>Each linked resource and module must have a unique filename. Filename '{0}' is specified more than once in this assembly</value>
  </data>
  <data name="ERR_ImportNonAssembly" xml:space="preserve">
    <value>The referenced file '{0}' is not an assembly</value>
  </data>
  <data name="ERR_RefLvalueExpected" xml:space="preserve">
    <value>A ref or out value must be an assignable variable</value>
  </data>
  <data name="ERR_BaseInStaticMeth" xml:space="preserve">
    <value>Keyword 'base' is not available in a static method</value>
  </data>
  <data name="ERR_BaseInBadContext" xml:space="preserve">
    <value>Keyword 'base' is not available in the current context</value>
  </data>
  <data name="ERR_RbraceExpected" xml:space="preserve">
    <value>} expected</value>
  </data>
  <data name="ERR_LbraceExpected" xml:space="preserve">
    <value>{ expected</value>
  </data>
  <data name="ERR_InExpected" xml:space="preserve">
    <value>'in' expected</value>
  </data>
  <data name="ERR_InvalidPreprocExpr" xml:space="preserve">
    <value>Invalid preprocessor expression</value>
  </data>
  <data name="ERR_InvalidMemberDecl" xml:space="preserve">
    <value>Invalid token '{0}' in a member declaration</value>
  </data>
  <data name="ERR_MemberNeedsType" xml:space="preserve">
    <value>Method must have a return type</value>
  </data>
  <data name="ERR_BadBaseType" xml:space="preserve">
    <value>Invalid base type</value>
  </data>
  <data name="WRN_EmptySwitch" xml:space="preserve">
    <value>Empty switch block</value>
  </data>
  <data name="WRN_EmptySwitch_Title" xml:space="preserve">
    <value>Empty switch block</value>
  </data>
  <data name="ERR_ExpectedEndTry" xml:space="preserve">
    <value>Expected catch or finally</value>
  </data>
  <data name="ERR_InvalidExprTerm" xml:space="preserve">
    <value>Invalid expression term '{0}'</value>
  </data>
  <data name="ERR_BadNewExpr" xml:space="preserve">
    <value>A new expression requires an argument list or (), [], or {} after type</value>
  </data>
  <data name="ERR_NoNamespacePrivate" xml:space="preserve">
    <value>Elements defined in a namespace cannot be explicitly declared as private, protected, protected internal, or private protected</value>
  </data>
  <data name="ERR_BadVarDecl" xml:space="preserve">
    <value>Expected ; or = (cannot specify constructor arguments in declaration)</value>
  </data>
  <data name="ERR_UsingAfterElements" xml:space="preserve">
    <value>A using clause must precede all other elements defined in the namespace except extern alias declarations</value>
  </data>
  <data name="ERR_BadBinOpArgs" xml:space="preserve">
    <value>Overloaded binary operator '{0}' takes two parameters</value>
  </data>
  <data name="ERR_BadUnOpArgs" xml:space="preserve">
    <value>Overloaded unary operator '{0}' takes one parameter</value>
  </data>
  <data name="ERR_NoVoidParameter" xml:space="preserve">
    <value>Invalid parameter type 'void'</value>
  </data>
  <data name="ERR_DuplicateAlias" xml:space="preserve">
    <value>The using alias '{0}' appeared previously in this namespace</value>
  </data>
  <data name="ERR_BadProtectedAccess" xml:space="preserve">
    <value>Cannot access protected member '{0}' via a qualifier of type '{1}'; the qualifier must be of type '{2}' (or derived from it)</value>
  </data>
  <data name="ERR_AddModuleAssembly" xml:space="preserve">
    <value>'{0}' cannot be added to this assembly because it already is an assembly</value>
  </data>
  <data name="ERR_BindToBogusProp2" xml:space="preserve">
    <value>Property, indexer, or event '{0}' is not supported by the language; try directly calling accessor methods '{1}' or '{2}'</value>
  </data>
  <data name="ERR_BindToBogusProp1" xml:space="preserve">
    <value>Property, indexer, or event '{0}' is not supported by the language; try directly calling accessor method '{1}'</value>
  </data>
  <data name="ERR_NoVoidHere" xml:space="preserve">
    <value>Keyword 'void' cannot be used in this context</value>
  </data>
  <data name="ERR_IndexerNeedsParam" xml:space="preserve">
    <value>Indexers must have at least one parameter</value>
  </data>
  <data name="ERR_BadArraySyntax" xml:space="preserve">
    <value>Array type specifier, [], must appear before parameter name</value>
  </data>
  <data name="ERR_BadOperatorSyntax" xml:space="preserve">
    <value>Declaration is not valid; use '{0} operator &lt;dest-type&gt; (...' instead</value>
  </data>
  <data name="ERR_MainClassNotFound" xml:space="preserve">
    <value>Could not find '{0}' specified for Main method</value>
  </data>
  <data name="ERR_MainClassNotClass" xml:space="preserve">
    <value>'{0}' specified for Main method must be a non-generic class, record, struct, or interface</value>
  </data>
  <data name="ERR_NoMainInClass" xml:space="preserve">
    <value>'{0}' does not have a suitable static 'Main' method</value>
  </data>
  <data name="ERR_OutputNeedsName" xml:space="preserve">
    <value>Outputs without source must have the /out option specified</value>
  </data>
  <data name="ERR_NoOutputDirectory" xml:space="preserve">
    <value>Output directory could not be determined</value>
  </data>
  <data name="ERR_CantHaveWin32ResAndManifest" xml:space="preserve">
    <value>Conflicting options specified: Win32 resource file; Win32 manifest</value>
  </data>
  <data name="ERR_CantHaveWin32ResAndIcon" xml:space="preserve">
    <value>Conflicting options specified: Win32 resource file; Win32 icon</value>
  </data>
  <data name="ERR_CantReadResource" xml:space="preserve">
    <value>Error reading resource '{0}' -- '{1}'</value>
  </data>
  <data name="ERR_DocFileGen" xml:space="preserve">
    <value>Error writing to XML documentation file: {0}</value>
  </data>
  <data name="WRN_XMLParseError" xml:space="preserve">
    <value>XML comment has badly formed XML -- '{0}'</value>
  </data>
  <data name="WRN_XMLParseError_Title" xml:space="preserve">
    <value>XML comment has badly formed XML</value>
  </data>
  <data name="WRN_DuplicateParamTag" xml:space="preserve">
    <value>XML comment has a duplicate param tag for '{0}'</value>
  </data>
  <data name="WRN_DuplicateParamTag_Title" xml:space="preserve">
    <value>XML comment has a duplicate param tag</value>
  </data>
  <data name="WRN_UnmatchedParamTag" xml:space="preserve">
    <value>XML comment has a param tag for '{0}', but there is no parameter by that name</value>
  </data>
  <data name="WRN_UnmatchedParamTag_Title" xml:space="preserve">
    <value>XML comment has a param tag, but there is no parameter by that name</value>
  </data>
  <data name="WRN_UnmatchedParamRefTag" xml:space="preserve">
    <value>XML comment on '{1}' has a paramref tag for '{0}', but there is no parameter by that name</value>
  </data>
  <data name="WRN_UnmatchedParamRefTag_Title" xml:space="preserve">
    <value>XML comment has a paramref tag, but there is no parameter by that name</value>
  </data>
  <data name="WRN_MissingParamTag" xml:space="preserve">
    <value>Parameter '{0}' has no matching param tag in the XML comment for '{1}' (but other parameters do)</value>
  </data>
  <data name="WRN_MissingParamTag_Title" xml:space="preserve">
    <value>Parameter has no matching param tag in the XML comment (but other parameters do)</value>
  </data>
  <data name="WRN_BadXMLRef" xml:space="preserve">
    <value>XML comment has cref attribute '{0}' that could not be resolved</value>
  </data>
  <data name="WRN_BadXMLRef_Title" xml:space="preserve">
    <value>XML comment has cref attribute that could not be resolved</value>
  </data>
  <data name="ERR_BadStackAllocExpr" xml:space="preserve">
    <value>A stackalloc expression requires [] after type</value>
  </data>
  <data name="ERR_InvalidLineNumber" xml:space="preserve">
    <value>The line number specified for #line directive is missing or invalid</value>
  </data>
  <data name="ERR_MissingPPFile" xml:space="preserve">
    <value>Quoted file name, single-line comment or end-of-line expected</value>
  </data>
  <data name="ERR_ExpectedPPFile" xml:space="preserve">
    <value>Quoted file name expected</value>
  </data>
  <data name="ERR_ReferenceDirectiveOnlyAllowedInScripts" xml:space="preserve">
    <value>#r is only allowed in scripts</value>
  </data>
  <data name="ERR_ForEachMissingMember" xml:space="preserve">
    <value>foreach statement cannot operate on variables of type '{0}' because '{0}' does not contain a public instance or extension definition for '{1}'</value>
  </data>
  <data name="ERR_AwaitForEachMissingMember" xml:space="preserve">
    <value>Asynchronous foreach statement cannot operate on variables of type '{0}' because '{0}' does not contain a suitable public instance or extension definition for '{1}'</value>
  </data>
  <data name="ERR_ForEachMissingMemberWrongAsync" xml:space="preserve">
    <value>foreach statement cannot operate on variables of type '{0}' because '{0}' does not contain a public instance or extension definition for '{1}'. Did you mean 'await foreach' rather than 'foreach'?</value>
  </data>
  <data name="ERR_AwaitForEachMissingMemberWrongAsync" xml:space="preserve">
    <value>Asynchronous foreach statement cannot operate on variables of type '{0}' because '{0}' does not contain a public instance or extension definition for '{1}'. Did you mean 'foreach' rather than 'await foreach'?</value>
  </data>
  <data name="ERR_SpreadMissingMember" xml:space="preserve">
    <value>Spread operator '..' cannot operate on variables of type '{0}' because '{0}' does not contain a public instance or extension definition for '{1}'</value>
  </data>
  <data name="ERR_PossibleAsyncIteratorWithoutYield" xml:space="preserve">
    <value>The body of an async-iterator method must contain a 'yield' statement.</value>
  </data>
  <data name="ERR_PossibleAsyncIteratorWithoutYieldOrAwait" xml:space="preserve">
    <value>The body of an async-iterator method must contain a 'yield' statement. Consider removing 'async' from the method declaration or adding a 'yield' statement.</value>
  </data>
  <data name="ERR_StaticLocalFunctionCannotCaptureVariable" xml:space="preserve">
    <value>A static local function cannot contain a reference to '{0}'.</value>
  </data>
  <data name="ERR_StaticLocalFunctionCannotCaptureThis" xml:space="preserve">
    <value>A static local function cannot contain a reference to 'this' or 'base'.</value>
  </data>
  <data name="WRN_BadXMLRefParamType" xml:space="preserve">
    <value>Invalid type for parameter {0} in XML comment cref attribute: '{1}'</value>
  </data>
  <data name="WRN_BadXMLRefParamType_Title" xml:space="preserve">
    <value>Invalid type for parameter in XML comment cref attribute</value>
  </data>
  <data name="WRN_BadXMLRefReturnType" xml:space="preserve">
    <value>Invalid return type in XML comment cref attribute</value>
  </data>
  <data name="WRN_BadXMLRefReturnType_Title" xml:space="preserve">
    <value>Invalid return type in XML comment cref attribute</value>
  </data>
  <data name="ERR_BadWin32Res" xml:space="preserve">
    <value>Error reading Win32 resources -- {0}</value>
  </data>
  <data name="WRN_BadXMLRefSyntax" xml:space="preserve">
    <value>XML comment has syntactically incorrect cref attribute '{0}'</value>
  </data>
  <data name="WRN_BadXMLRefSyntax_Title" xml:space="preserve">
    <value>XML comment has syntactically incorrect cref attribute</value>
  </data>
  <data name="ERR_BadModifierLocation" xml:space="preserve">
    <value>Member modifier '{0}' must precede the member type and name</value>
  </data>
  <data name="ERR_MissingArraySize" xml:space="preserve">
    <value>Array creation must have array size or array initializer</value>
  </data>
  <data name="WRN_UnprocessedXMLComment" xml:space="preserve">
    <value>XML comment is not placed on a valid language element</value>
  </data>
  <data name="WRN_UnprocessedXMLComment_Title" xml:space="preserve">
    <value>XML comment is not placed on a valid language element</value>
  </data>
  <data name="WRN_FailedInclude" xml:space="preserve">
    <value>Unable to include XML fragment '{1}' of file '{0}' -- {2}</value>
  </data>
  <data name="WRN_FailedInclude_Title" xml:space="preserve">
    <value>Unable to include XML fragment</value>
  </data>
  <data name="WRN_InvalidInclude" xml:space="preserve">
    <value>Invalid XML include element -- {0}</value>
  </data>
  <data name="WRN_InvalidInclude_Title" xml:space="preserve">
    <value>Invalid XML include element</value>
  </data>
  <data name="WRN_MissingXMLComment" xml:space="preserve">
    <value>Missing XML comment for publicly visible type or member '{0}'</value>
  </data>
  <data name="WRN_MissingXMLComment_Title" xml:space="preserve">
    <value>Missing XML comment for publicly visible type or member</value>
  </data>
  <data name="WRN_MissingXMLComment_Description" xml:space="preserve">
    <value>The /doc compiler option was specified, but one or more constructs did not have comments.</value>
  </data>
  <data name="WRN_XMLParseIncludeError" xml:space="preserve">
    <value>Badly formed XML in included comments file -- '{0}'</value>
  </data>
  <data name="WRN_XMLParseIncludeError_Title" xml:space="preserve">
    <value>Badly formed XML in included comments file</value>
  </data>
  <data name="ERR_BadDelArgCount" xml:space="preserve">
    <value>Delegate '{0}' does not take {1} arguments</value>
  </data>
  <data name="ERR_UnexpectedSemicolon" xml:space="preserve">
    <value>Semicolon after method or accessor block is not valid</value>
  </data>
  <data name="ERR_MethodReturnCantBeRefAny" xml:space="preserve">
    <value>The return type of a method, delegate, or function pointer cannot be '{0}'</value>
  </data>
  <data name="ERR_CompileCancelled" xml:space="preserve">
    <value>Compilation cancelled by user</value>
  </data>
  <data name="ERR_MethodArgCantBeRefAny" xml:space="preserve">
    <value>Cannot make reference to variable of type '{0}'</value>
  </data>
  <data name="ERR_AssgReadonlyLocal" xml:space="preserve">
    <value>Cannot assign to '{0}' because it is read-only</value>
  </data>
  <data name="ERR_RefReadonlyLocal" xml:space="preserve">
    <value>Cannot use '{0}' as a ref or out value because it is read-only</value>
  </data>
  <data name="ERR_CantUseRequiredAttribute" xml:space="preserve">
    <value>The RequiredAttribute attribute is not permitted on C# types</value>
  </data>
  <data name="ERR_NoModifiersOnAccessor" xml:space="preserve">
    <value>Modifiers cannot be placed on event accessor declarations</value>
  </data>
  <data name="ERR_ParamsCantBeWithModifier" xml:space="preserve">
    <value>The params parameter cannot be declared as {0}</value>
  </data>
  <data name="ERR_ReturnNotLValue" xml:space="preserve">
    <value>Cannot modify the return value of '{0}' because it is not a variable</value>
  </data>
  <data name="ERR_MissingCoClass" xml:space="preserve">
    <value>The managed coclass wrapper class '{0}' for interface '{1}' cannot be found (are you missing an assembly reference?)</value>
  </data>
  <data name="ERR_AmbiguousAttribute" xml:space="preserve">
    <value>'{0}' is ambiguous between '{1}' and '{2}'. Either use '@{0}' or explicitly include the 'Attribute' suffix.</value>
  </data>
  <data name="ERR_BadArgExtraRef" xml:space="preserve">
    <value>Argument {0} may not be passed with the '{1}' keyword</value>
  </data>
  <data name="ERR_BadArgExtraRefLangVersion" xml:space="preserve">
    <value>Argument {0} may not be passed with the 'ref' keyword in language version {1}. To pass 'ref' arguments to 'in' parameters, upgrade to language version {2} or greater.</value>
  </data>
  <data name="WRN_CmdOptionConflictsSource" xml:space="preserve">
    <value>Option '{0}' overrides attribute '{1}' given in a source file or added module</value>
  </data>
  <data name="WRN_CmdOptionConflictsSource_Title" xml:space="preserve">
    <value>Option overrides attribute given in a source file or added module</value>
  </data>
  <data name="WRN_CmdOptionConflictsSource_Description" xml:space="preserve">
    <value>This warning occurs if the assembly attributes AssemblyKeyFileAttribute or AssemblyKeyNameAttribute found in source conflict with the /keyfile or /keycontainer command line option or key file name or key container specified in the Project Properties.</value>
  </data>
  <data name="ERR_BadCompatMode" xml:space="preserve">
    <value>Invalid option '{0}' for /langversion. Use '/langversion:?' to list supported values.</value>
  </data>
  <data name="ERR_DelegateOnConditional" xml:space="preserve">
    <value>Cannot create delegate with '{0}' because it or a method it overrides has a Conditional attribute</value>
  </data>
  <data name="ERR_CantMakeTempFile" xml:space="preserve">
    <value>Cannot create temporary file -- {0}</value>
  </data>
  <data name="ERR_BadArgRef" xml:space="preserve">
    <value>Argument {0} must be passed with the '{1}' keyword</value>
  </data>
  <data name="WRN_BadArgRef" xml:space="preserve">
    <value>The 'ref' modifier for argument {0} corresponding to 'in' parameter is equivalent to 'in'. Consider using 'in' instead.</value>
  </data>
  <data name="WRN_BadArgRef_Title" xml:space="preserve">
    <value>The 'ref' modifier for an argument corresponding to 'in' parameter is equivalent to 'in'. Consider using 'in' instead.</value>
  </data>
  <data name="WRN_ArgExpectedRefOrIn" xml:space="preserve">
    <value>Argument {0} should be passed with 'ref' or 'in' keyword</value>
  </data>
  <data name="WRN_ArgExpectedRefOrIn_Title" xml:space="preserve">
    <value>Argument should be passed with 'ref' or 'in' keyword</value>
  </data>
  <data name="WRN_ArgExpectedIn" xml:space="preserve">
    <value>Argument {0} should be passed with the 'in' keyword</value>
  </data>
  <data name="WRN_ArgExpectedIn_Title" xml:space="preserve">
    <value>Argument should be passed with the 'in' keyword</value>
  </data>
  <data name="WRN_RefReadonlyNotVariable" xml:space="preserve">
    <value>Argument {0} should be a variable because it is passed to a 'ref readonly' parameter</value>
  </data>
  <data name="WRN_RefReadonlyNotVariable_Title" xml:space="preserve">
    <value>Argument should be a variable because it is passed to a 'ref readonly' parameter</value>
  </data>
  <data name="ERR_YieldInAnonMeth" xml:space="preserve">
    <value>The yield statement cannot be used inside an anonymous method or lambda expression</value>
  </data>
  <data name="ERR_ReturnInIterator" xml:space="preserve">
    <value>Cannot return a value from an iterator. Use the yield return statement to return a value, or yield break to end the iteration.</value>
  </data>
  <data name="ERR_BadIteratorArgType" xml:space="preserve">
    <value>Iterators cannot have ref, in or out parameters</value>
  </data>
  <data name="ERR_BadIteratorReturn" xml:space="preserve">
    <value>The body of '{0}' cannot be an iterator block because '{1}' is not an iterator interface type</value>
  </data>
  <data name="ERR_BadYieldInFinally" xml:space="preserve">
    <value>Cannot yield in the body of a finally clause</value>
  </data>
  <data name="ERR_IteratorMustBeAsync" xml:space="preserve">
    <value>Method '{0}' with an iterator block must be 'async' to return '{1}'</value>
  </data>
  <data name="ERR_BadYieldInTryOfCatch" xml:space="preserve">
    <value>Cannot yield a value in the body of a try block with a catch clause</value>
  </data>
  <data name="ERR_EmptyYield" xml:space="preserve">
    <value>Expression expected after yield return</value>
  </data>
  <data name="ERR_AnonDelegateCantUse" xml:space="preserve">
    <value>Cannot use ref, out, or in parameter '{0}' inside an anonymous method, lambda expression, query expression, or local function</value>
  </data>
  <data name="ERR_BadYieldInCatch" xml:space="preserve">
    <value>Cannot yield a value in the body of a catch clause</value>
  </data>
  <data name="ERR_BadDelegateLeave" xml:space="preserve">
    <value>Control cannot leave the body of an anonymous method or lambda expression</value>
  </data>
  <data name="ERR_IllegalSuppression" xml:space="preserve">
    <value>The suppression operator is not allowed in this context</value>
  </data>
  <data name="WRN_IllegalPragma" xml:space="preserve">
    <value>Unrecognized #pragma directive</value>
  </data>
  <data name="WRN_IllegalPragma_Title" xml:space="preserve">
    <value>Unrecognized #pragma directive</value>
  </data>
  <data name="WRN_IllegalPPWarning" xml:space="preserve">
    <value>Expected 'disable' or 'restore'</value>
  </data>
  <data name="WRN_IllegalPPWarning_Title" xml:space="preserve">
    <value>Expected 'disable' or 'restore' after #pragma warning</value>
  </data>
  <data name="WRN_BadRestoreNumber" xml:space="preserve">
    <value>Cannot restore warning 'CS{0}' because it was disabled globally</value>
  </data>
  <data name="WRN_BadRestoreNumber_Title" xml:space="preserve">
    <value>Cannot restore warning because it was disabled globally</value>
  </data>
  <data name="ERR_VarargsIterator" xml:space="preserve">
    <value>__arglist is not allowed in the parameter list of iterators</value>
  </data>
  <data name="ERR_UnsafeIteratorArgType" xml:space="preserve">
    <value>Iterators cannot have pointer type parameters</value>
  </data>
  <data name="ERR_BadCoClassSig" xml:space="preserve">
    <value>The managed coclass wrapper class signature '{0}' for interface '{1}' is not a valid class name signature</value>
  </data>
  <data name="ERR_MultipleIEnumOfT" xml:space="preserve">
    <value>foreach statement cannot operate on variables of type '{0}' because it implements multiple instantiations of '{1}'; try casting to a specific interface instantiation</value>
  </data>
  <data name="ERR_MultipleIAsyncEnumOfT" xml:space="preserve">
    <value>Asynchronous foreach statement cannot operate on variables of type '{0}' because it implements multiple instantiations of '{1}'; try casting to a specific interface instantiation</value>
  </data>
  <data name="ERR_FixedDimsRequired" xml:space="preserve">
    <value>A fixed size buffer field must have the array size specifier after the field name</value>
  </data>
  <data name="ERR_FixedNotInStruct" xml:space="preserve">
    <value>Fixed size buffer fields may only be members of structs</value>
  </data>
  <data name="ERR_AnonymousReturnExpected" xml:space="preserve">
    <value>Not all code paths return a value in {0} of type '{1}'</value>
  </data>
  <data name="WRN_NonECMAFeature" xml:space="preserve">
    <value>Feature '{0}' is not part of the standardized ISO C# language specification, and may not be accepted by other compilers</value>
  </data>
  <data name="WRN_NonECMAFeature_Title" xml:space="preserve">
    <value>Feature is not part of the standardized ISO C# language specification, and may not be accepted by other compilers</value>
  </data>
  <data name="ERR_ExpectedVerbatimLiteral" xml:space="preserve">
    <value>Keyword, identifier, or string expected after verbatim specifier: @</value>
  </data>
  <data name="ERR_RefReadonly" xml:space="preserve">
    <value>A readonly field cannot be used as a ref or out value (except in a constructor)</value>
  </data>
  <data name="ERR_RefReadonly2" xml:space="preserve">
    <value>Members of readonly field '{0}' cannot be used as a ref or out value (except in a constructor)</value>
  </data>
  <data name="ERR_AssgReadonly" xml:space="preserve">
    <value>A readonly field cannot be assigned to (except in a constructor or init-only setter of the type in which the field is defined or a variable initializer)</value>
  </data>
  <data name="ERR_AssgReadonly2" xml:space="preserve">
    <value>Members of readonly field '{0}' cannot be modified (except in a constructor or a variable initializer)</value>
  </data>
  <data name="ERR_RefReadonlyNotField" xml:space="preserve">
    <value>Cannot use {0} '{1}' as a ref or out value because it is a readonly variable</value>
  </data>
  <data name="ERR_RefReadonlyNotField2" xml:space="preserve">
    <value>Members of {0} '{1}' cannot be used as a ref or out value because it is a readonly variable</value>
  </data>
  <data name="ERR_AssignReadonlyNotField" xml:space="preserve">
    <value>Cannot assign to {0} '{1}' or use it as the right hand side of a ref assignment because it is a readonly variable</value>
  </data>
  <data name="ERR_AssignReadonlyNotField2" xml:space="preserve">
    <value>Cannot assign to a member of {0} '{1}' or use it as the right hand side of a ref assignment because it is a readonly variable</value>
  </data>
  <data name="ERR_RefReturnReadonlyNotField" xml:space="preserve">
    <value>Cannot return {0} '{1}' by writable reference because it is a readonly variable</value>
  </data>
  <data name="ERR_RefReturnReadonlyNotField2" xml:space="preserve">
    <value>Members of {0} '{1}' cannot be returned by writable reference because it is a readonly variable</value>
  </data>
  <data name="ERR_AssgReadonlyStatic2" xml:space="preserve">
    <value>Fields of static readonly field '{0}' cannot be assigned to (except in a static constructor or a variable initializer)</value>
  </data>
  <data name="ERR_RefReadonlyStatic2" xml:space="preserve">
    <value>Fields of static readonly field '{0}' cannot be used as a ref or out value (except in a static constructor)</value>
  </data>
  <data name="ERR_AssgReadonlyLocal2Cause" xml:space="preserve">
    <value>Cannot modify members of '{0}' because it is a '{1}'</value>
  </data>
  <data name="ERR_RefReadonlyLocal2Cause" xml:space="preserve">
    <value>Cannot use fields of '{0}' as a ref or out value because it is a '{1}'</value>
  </data>
  <data name="ERR_AssgReadonlyLocalCause" xml:space="preserve">
    <value>Cannot assign to '{0}' because it is a '{1}'</value>
  </data>
  <data name="ERR_RefReadonlyLocalCause" xml:space="preserve">
    <value>Cannot use '{0}' as a ref or out value because it is a '{1}'</value>
  </data>
  <data name="WRN_ErrorOverride" xml:space="preserve">
    <value>{0}. See also error CS{1}.</value>
  </data>
  <data name="WRN_ErrorOverride_Title" xml:space="preserve">
    <value>Warning is overriding an error</value>
  </data>
  <data name="WRN_ErrorOverride_Description" xml:space="preserve">
    <value>The compiler emits this warning when it overrides an error with a warning. For information about the problem, search for the error code mentioned.</value>
  </data>
  <data name="ERR_AnonMethToNonDel" xml:space="preserve">
    <value>Cannot convert {0} to type '{1}' because it is not a delegate type</value>
  </data>
  <data name="ERR_CantConvAnonMethParams" xml:space="preserve">
    <value>Cannot convert {0} to type '{1}' because the parameter types do not match the delegate parameter types</value>
  </data>
  <data name="ERR_CantConvAnonMethReturnType" xml:space="preserve">
    <value>Cannot convert {0} to type '{1}' because the return type does not match the delegate return type</value>
  </data>
  <data name="ERR_CantConvAnonMethReturns" xml:space="preserve">
    <value>Cannot convert {0} to intended delegate type because some of the return types in the block are not implicitly convertible to the delegate return type</value>
  </data>
  <data name="ERR_BadAsyncReturnExpression" xml:space="preserve">
    <value>Since this is an async method, the return expression must be of type '{0}' rather than '{1}'</value>
  </data>
  <data name="ERR_CantConvAsyncAnonFuncReturns" xml:space="preserve">
    <value>Cannot convert async {0} to delegate type '{1}'. An async {0} may return void, Task or Task&lt;T&gt;, none of which are convertible to '{1}'.</value>
  </data>
  <data name="ERR_IllegalFixedType" xml:space="preserve">
    <value>Fixed size buffer type must be one of the following: bool, byte, short, int, long, char, sbyte, ushort, uint, ulong, float or double</value>
  </data>
  <data name="ERR_FixedOverflow" xml:space="preserve">
    <value>Fixed size buffer of length {0} and type '{1}' is too big</value>
  </data>
  <data name="ERR_InvalidFixedArraySize" xml:space="preserve">
    <value>Fixed size buffers must have a length greater than zero</value>
  </data>
  <data name="ERR_FixedBufferNotFixed" xml:space="preserve">
    <value>You cannot use fixed size buffers contained in unfixed expressions. Try using the fixed statement.</value>
  </data>
  <data name="ERR_AttributeNotOnAccessor" xml:space="preserve">
    <value>Attribute '{0}' is not valid on property or event accessors. It is only valid on '{1}' declarations.</value>
  </data>
  <data name="WRN_InvalidSearchPathDir" xml:space="preserve">
    <value>Invalid search path '{0}' specified in '{1}' -- '{2}'</value>
  </data>
  <data name="WRN_InvalidSearchPathDir_Title" xml:space="preserve">
    <value>Invalid search path specified</value>
  </data>
  <data name="ERR_IllegalVarArgs" xml:space="preserve">
    <value>__arglist is not valid in this context</value>
  </data>
  <data name="ERR_IllegalParams" xml:space="preserve">
    <value>params is not valid in this context</value>
  </data>
  <data name="ERR_BadModifiersOnNamespace" xml:space="preserve">
    <value>A namespace declaration cannot have modifiers or attributes</value>
  </data>
  <data name="ERR_BadPlatformType" xml:space="preserve">
    <value>Invalid option '{0}' for /platform; must be anycpu, x86, Itanium, arm, arm64 or x64</value>
  </data>
  <data name="ERR_ThisStructNotInAnonMeth" xml:space="preserve">
    <value>Anonymous methods, lambda expressions, query expressions, and local functions inside structs cannot access instance members of 'this'. Consider copying 'this' to a local variable outside the anonymous method, lambda expression, query expression, or local function and using the local instead.</value>
  </data>
  <data name="ERR_NoConvToIDisp" xml:space="preserve">
    <value>'{0}': type used in a using statement must implement 'System.IDisposable'.</value>
  </data>
  <data name="ERR_NoConvToIDispWrongAsync" xml:space="preserve">
    <value>'{0}': type used in a using statement must implement 'System.IDisposable'. Did you mean 'await using' rather than 'using'?</value>
  </data>
  <data name="ERR_NoConvToIAsyncDisp" xml:space="preserve">
    <value>'{0}': type used in an asynchronous using statement must implement 'System.IAsyncDisposable' or implement a suitable 'DisposeAsync' method.</value>
  </data>
  <data name="ERR_NoConvToIAsyncDispWrongAsync" xml:space="preserve">
    <value>'{0}': type used in an asynchronous using statement must implement 'System.IAsyncDisposable' or implement a suitable 'DisposeAsync' method. Did you mean 'using' rather than 'await using'?</value>
  </data>
  <data name="ERR_BadParamRef" xml:space="preserve">
    <value>Parameter {0} must be declared with the '{1}' keyword</value>
  </data>
  <data name="ERR_BadParamExtraRef" xml:space="preserve">
    <value>Parameter {0} should not be declared with the '{1}' keyword</value>
  </data>
  <data name="ERR_BadParamType" xml:space="preserve">
    <value>Parameter {0} is declared as type '{1}{2}' but should be '{3}{4}'</value>
  </data>
  <data name="ERR_BadExternIdentifier" xml:space="preserve">
    <value>Invalid extern alias for '/reference'; '{0}' is not a valid identifier</value>
  </data>
  <data name="ERR_AliasMissingFile" xml:space="preserve">
    <value>Invalid reference alias option: '{0}=' -- missing filename</value>
  </data>
  <data name="ERR_GlobalExternAlias" xml:space="preserve">
    <value>You cannot redefine the global extern alias</value>
  </data>
  <data name="ERR_MissingTypeInSource" xml:space="preserve">
    <value>Reference to type '{0}' claims it is defined in this assembly, but it is not defined in source or any added modules</value>
  </data>
  <data name="ERR_MissingTypeInAssembly" xml:space="preserve">
    <value>Reference to type '{0}' claims it is defined in '{1}', but it could not be found</value>
  </data>
  <data name="WRN_MultiplePredefTypes" xml:space="preserve">
    <value>The predefined type '{0}' is defined in multiple assemblies in the global alias; using definition from '{1}'</value>
  </data>
  <data name="WRN_MultiplePredefTypes_Title" xml:space="preserve">
    <value>Predefined type is defined in multiple assemblies in the global alias</value>
  </data>
  <data name="WRN_MultiplePredefTypes_Description" xml:space="preserve">
    <value>This error occurs when a predefined system type such as System.Int32 is found in two assemblies. One way this can happen is if you are referencing mscorlib or System.Runtime.dll from two different places, such as trying to run two versions of the .NET Framework side-by-side.</value>
  </data>
  <data name="ERR_LocalCantBeFixedAndHoisted" xml:space="preserve">
    <value>Local '{0}' or its members cannot have their address taken and be used inside an anonymous method or lambda expression</value>
  </data>
  <data name="WRN_TooManyLinesForDebugger" xml:space="preserve">
    <value>Source file has exceeded the limit of 16,707,565 lines representable in the PDB; debug information will be incorrect</value>
  </data>
  <data name="WRN_TooManyLinesForDebugger_Title" xml:space="preserve">
    <value>Source file has exceeded the limit of 16,707,565 lines representable in the PDB; debug information will be incorrect</value>
  </data>
  <data name="ERR_CantConvAnonMethNoParams" xml:space="preserve">
    <value>Cannot convert anonymous method block without a parameter list to delegate type '{0}' because it has one or more out parameters</value>
  </data>
  <data name="ERR_ConditionalOnNonAttributeClass" xml:space="preserve">
    <value>Attribute '{0}' is only valid on methods or attribute classes</value>
  </data>
  <data name="WRN_CallOnNonAgileField" xml:space="preserve">
    <value>Accessing a member on '{0}' may cause a runtime exception because it is a field of a marshal-by-reference class</value>
  </data>
  <data name="WRN_CallOnNonAgileField_Title" xml:space="preserve">
    <value>Accessing a member on a field of a marshal-by-reference class may cause a runtime exception</value>
  </data>
  <data name="WRN_CallOnNonAgileField_Description" xml:space="preserve">
    <value>This warning occurs when you try to call a method, property, or indexer on a member of a class that derives from MarshalByRefObject, and the member is a value type. Objects that inherit from MarshalByRefObject are typically intended to be marshaled by reference across an application domain. If any code ever attempts to directly access the value-type member of such an object across an application domain, a runtime exception will occur. To resolve the warning, first copy the member into a local variable and call the method on that variable.</value>
  </data>
  <data name="WRN_InvalidNumber" xml:space="preserve">
    <value>Invalid number</value>
  </data>
  <data name="WRN_InvalidNumber_Title" xml:space="preserve">
    <value>Invalid number</value>
  </data>
  <data name="WRN_IllegalPPChecksum" xml:space="preserve">
    <value>Invalid #pragma checksum syntax; should be #pragma checksum "filename" "{XXXXXXXX-XXXX-XXXX-XXXX-XXXXXXXXXXXX}" "XXXX..."</value>
  </data>
  <data name="WRN_IllegalPPChecksum_Title" xml:space="preserve">
    <value>Invalid #pragma checksum syntax</value>
  </data>
  <data name="WRN_EndOfPPLineExpected" xml:space="preserve">
    <value>Single-line comment or end-of-line expected</value>
  </data>
  <data name="WRN_EndOfPPLineExpected_Title" xml:space="preserve">
    <value>Single-line comment or end-of-line expected after #pragma directive</value>
  </data>
  <data name="WRN_ConflictingChecksum" xml:space="preserve">
    <value>Different checksum values given for '{0}'</value>
  </data>
  <data name="WRN_ConflictingChecksum_Title" xml:space="preserve">
    <value>Different #pragma checksum values given</value>
  </data>
  <data name="WRN_InvalidAssemblyName" xml:space="preserve">
    <value>Assembly reference '{0}' is invalid and cannot be resolved</value>
  </data>
  <data name="WRN_InvalidAssemblyName_Title" xml:space="preserve">
    <value>Assembly reference is invalid and cannot be resolved</value>
  </data>
  <data name="WRN_InvalidAssemblyName_Description" xml:space="preserve">
    <value>This warning indicates that an attribute, such as InternalsVisibleToAttribute, was not specified correctly.</value>
  </data>
  <data name="WRN_UnifyReferenceMajMin" xml:space="preserve">
    <value>Assuming assembly reference '{0}' used by '{1}' matches identity '{2}' of '{3}', you may need to supply runtime policy</value>
  </data>
  <data name="WRN_UnifyReferenceMajMin_Title" xml:space="preserve">
    <value>Assuming assembly reference matches identity</value>
  </data>
  <data name="WRN_UnifyReferenceMajMin_Description" xml:space="preserve">
    <value>The two assemblies differ in release and/or version number. For unification to occur, you must specify directives in the application's .config file, and you must provide the correct strong name of an assembly.</value>
  </data>
  <data name="WRN_UnifyReferenceBldRev" xml:space="preserve">
    <value>Assuming assembly reference '{0}' used by '{1}' matches identity '{2}' of '{3}', you may need to supply runtime policy</value>
  </data>
  <data name="WRN_UnifyReferenceBldRev_Title" xml:space="preserve">
    <value>Assuming assembly reference matches identity</value>
  </data>
  <data name="WRN_UnifyReferenceBldRev_Description" xml:space="preserve">
    <value>The two assemblies differ in release and/or version number. For unification to occur, you must specify directives in the application's .config file, and you must provide the correct strong name of an assembly.</value>
  </data>
  <data name="ERR_DuplicateImport" xml:space="preserve">
    <value>Multiple assemblies with equivalent identity have been imported: '{0}' and '{1}'. Remove one of the duplicate references.</value>
  </data>
  <data name="ERR_DuplicateImportSimple" xml:space="preserve">
    <value>An assembly with the same simple name '{0}' has already been imported. Try removing one of the references (e.g. '{1}') or sign them to enable side-by-side.</value>
  </data>
  <data name="ERR_AssemblyMatchBadVersion" xml:space="preserve">
    <value>Assembly '{0}' with identity '{1}' uses '{2}' which has a higher version than referenced assembly '{3}' with identity '{4}'</value>
  </data>
  <data name="ERR_FixedNeedsLvalue" xml:space="preserve">
    <value>Fixed size buffers can only be accessed through locals or fields</value>
  </data>
  <data name="WRN_DuplicateTypeParamTag" xml:space="preserve">
    <value>XML comment has a duplicate typeparam tag for '{0}'</value>
  </data>
  <data name="WRN_DuplicateTypeParamTag_Title" xml:space="preserve">
    <value>XML comment has a duplicate typeparam tag</value>
  </data>
  <data name="WRN_UnmatchedTypeParamTag" xml:space="preserve">
    <value>XML comment has a typeparam tag for '{0}', but there is no type parameter by that name</value>
  </data>
  <data name="WRN_UnmatchedTypeParamTag_Title" xml:space="preserve">
    <value>XML comment has a typeparam tag, but there is no type parameter by that name</value>
  </data>
  <data name="WRN_UnmatchedTypeParamRefTag" xml:space="preserve">
    <value>XML comment on '{1}' has a typeparamref tag for '{0}', but there is no type parameter by that name</value>
  </data>
  <data name="WRN_UnmatchedTypeParamRefTag_Title" xml:space="preserve">
    <value>XML comment has a typeparamref tag, but there is no type parameter by that name</value>
  </data>
  <data name="WRN_MissingTypeParamTag" xml:space="preserve">
    <value>Type parameter '{0}' has no matching typeparam tag in the XML comment on '{1}' (but other type parameters do)</value>
  </data>
  <data name="WRN_MissingTypeParamTag_Title" xml:space="preserve">
    <value>Type parameter has no matching typeparam tag in the XML comment (but other type parameters do)</value>
  </data>
  <data name="ERR_CantChangeTypeOnOverride" xml:space="preserve">
    <value>'{0}': type must be '{2}' to match overridden member '{1}'</value>
  </data>
  <data name="ERR_DoNotUseFixedBufferAttr" xml:space="preserve">
    <value>Do not use 'System.Runtime.CompilerServices.FixedBuffer' attribute. Use the 'fixed' field modifier instead.</value>
  </data>
  <data name="ERR_DoNotUseFixedBufferAttrOnProperty" xml:space="preserve">
    <value>Do not use 'System.Runtime.CompilerServices.FixedBuffer' attribute on a property</value>
  </data>
  <data name="WRN_AssignmentToSelf" xml:space="preserve">
    <value>Assignment made to same variable; did you mean to assign something else?</value>
  </data>
  <data name="WRN_AssignmentToSelf_Title" xml:space="preserve">
    <value>Assignment made to same variable</value>
  </data>
  <data name="WRN_ComparisonToSelf" xml:space="preserve">
    <value>Comparison made to same variable; did you mean to compare something else?</value>
  </data>
  <data name="WRN_ComparisonToSelf_Title" xml:space="preserve">
    <value>Comparison made to same variable</value>
  </data>
  <data name="ERR_CantOpenWin32Res" xml:space="preserve">
    <value>Error opening Win32 resource file '{0}' -- '{1}'</value>
  </data>
  <data name="WRN_DotOnDefault" xml:space="preserve">
    <value>Expression will always cause a System.NullReferenceException because the default value of '{0}' is null</value>
  </data>
  <data name="WRN_DotOnDefault_Title" xml:space="preserve">
    <value>Expression will always cause a System.NullReferenceException because the type's default value is null</value>
  </data>
  <data name="ERR_NoMultipleInheritance" xml:space="preserve">
    <value>Class '{0}' cannot have multiple base classes: '{1}' and '{2}'</value>
  </data>
  <data name="ERR_BaseClassMustBeFirst" xml:space="preserve">
    <value>Base class '{0}' must come before any interfaces</value>
  </data>
  <data name="WRN_BadXMLRefTypeVar" xml:space="preserve">
    <value>XML comment has cref attribute '{0}' that refers to a type parameter</value>
  </data>
  <data name="WRN_BadXMLRefTypeVar_Title" xml:space="preserve">
    <value>XML comment has cref attribute that refers to a type parameter</value>
  </data>
  <data name="ERR_FriendAssemblyBadArgs" xml:space="preserve">
    <value>Friend assembly reference '{0}' is invalid. InternalsVisibleTo declarations cannot have a version, culture, public key token, or processor architecture specified.</value>
  </data>
  <data name="ERR_FriendAssemblySNReq" xml:space="preserve">
    <value>Friend assembly reference '{0}' is invalid. Strong-name signed assemblies must specify a public key in their InternalsVisibleTo declarations.</value>
  </data>
  <data name="ERR_DelegateOnNullable" xml:space="preserve">
    <value>Cannot bind delegate to '{0}' because it is a member of 'System.Nullable&lt;T&gt;'</value>
  </data>
  <data name="ERR_BadCtorArgCount" xml:space="preserve">
    <value>'{0}' does not contain a constructor that takes {1} arguments</value>
  </data>
  <data name="ERR_GlobalAttributesNotFirst" xml:space="preserve">
    <value>Assembly and module attributes must precede all other elements defined in a file except using clauses and extern alias declarations</value>
  </data>
  <data name="ERR_ExpressionExpected" xml:space="preserve">
    <value>Expected expression</value>
  </data>
  <data name="ERR_InvalidSubsystemVersion" xml:space="preserve">
    <value>Invalid version {0} for /subsystemversion. The version must be 6.02 or greater for ARM or AppContainerExe, and 4.00 or greater otherwise</value>
  </data>
  <data name="ERR_InteropMethodWithBody" xml:space="preserve">
    <value>Embedded interop method '{0}' contains a body.</value>
  </data>
  <data name="ERR_BadWarningLevel" xml:space="preserve">
    <value>Warning level must be zero or greater</value>
  </data>
  <data name="ERR_BadDebugType" xml:space="preserve">
    <value>Invalid option '{0}' for /debug; must be 'portable', 'embedded', 'full' or 'pdbonly'</value>
  </data>
  <data name="ERR_BadResourceVis" xml:space="preserve">
    <value>Invalid option '{0}'; Resource visibility must be either 'public' or 'private'</value>
  </data>
  <data name="ERR_DefaultValueTypeMustMatch" xml:space="preserve">
    <value>The type of the argument to the DefaultParameterValue attribute must match the parameter type</value>
  </data>
  <data name="ERR_DefaultValueBadValueType" xml:space="preserve">
    <value>Argument of type '{0}' is not applicable for the DefaultParameterValue attribute</value>
  </data>
  <data name="ERR_MemberAlreadyInitialized" xml:space="preserve">
    <value>Duplicate initialization of member '{0}'</value>
  </data>
  <data name="ERR_MemberCannotBeInitialized" xml:space="preserve">
    <value>Member '{0}' cannot be initialized. It is not a field or property.</value>
  </data>
  <data name="ERR_StaticMemberInObjectInitializer" xml:space="preserve">
    <value>Static field or property '{0}' cannot be assigned in an object initializer</value>
  </data>
  <data name="ERR_ReadonlyValueTypeInObjectInitializer" xml:space="preserve">
    <value>Members of readonly field '{0}' of type '{1}' cannot be assigned with an object initializer because it is of a value type</value>
  </data>
  <data name="ERR_ValueTypePropertyInObjectInitializer" xml:space="preserve">
    <value>Members of property '{0}' of type '{1}' cannot be assigned with an object initializer because it is of a value type</value>
  </data>
  <data name="ERR_UnsafeTypeInObjectCreation" xml:space="preserve">
    <value>Unsafe type '{0}' cannot be used in object creation</value>
  </data>
  <data name="ERR_EmptyElementInitializer" xml:space="preserve">
    <value>Element initializer cannot be empty</value>
  </data>
  <data name="ERR_InitializerAddHasWrongSignature" xml:space="preserve">
    <value>The best overloaded method match for '{0}' has wrong signature for the initializer element. The initializable Add must be an accessible instance method.</value>
  </data>
  <data name="ERR_CollectionInitRequiresIEnumerable" xml:space="preserve">
    <value>Cannot initialize type '{0}' with a collection initializer because it does not implement 'System.Collections.IEnumerable'</value>
  </data>
  <data name="ERR_CantSetWin32Manifest" xml:space="preserve">
    <value>Error reading Win32 manifest file '{0}' -- '{1}'</value>
  </data>
  <data name="WRN_CantHaveManifestForModule" xml:space="preserve">
    <value>Ignoring /win32manifest for module because it only applies to assemblies</value>
  </data>
  <data name="WRN_CantHaveManifestForModule_Title" xml:space="preserve">
    <value>Ignoring /win32manifest for module because it only applies to assemblies</value>
  </data>
  <data name="ERR_BadInstanceArgType" xml:space="preserve">
    <value>'{0}' does not contain a definition for '{1}' and the best extension method overload '{2}' requires a receiver of type '{3}'</value>
  </data>
  <data name="ERR_QueryDuplicateRangeVariable" xml:space="preserve">
    <value>The range variable '{0}' has already been declared</value>
  </data>
  <data name="ERR_QueryRangeVariableOverrides" xml:space="preserve">
    <value>The range variable '{0}' conflicts with a previous declaration of '{0}'</value>
  </data>
  <data name="ERR_QueryRangeVariableAssignedBadValue" xml:space="preserve">
    <value>Cannot assign {0} to a range variable</value>
  </data>
  <data name="ERR_QueryNoProviderCastable" xml:space="preserve">
    <value>Could not find an implementation of the query pattern for source type '{0}'.  '{1}' not found.  Consider explicitly specifying the type of the range variable '{2}'.</value>
  </data>
  <data name="ERR_QueryNoProviderStandard" xml:space="preserve">
    <value>Could not find an implementation of the query pattern for source type '{0}'.  '{1}' not found.  Are you missing required assembly references or a using directive for 'System.Linq'?</value>
  </data>
  <data name="ERR_QueryNoProvider" xml:space="preserve">
    <value>Could not find an implementation of the query pattern for source type '{0}'.  '{1}' not found.</value>
  </data>
  <data name="ERR_QueryOuterKey" xml:space="preserve">
    <value>The name '{0}' is not in scope on the left side of 'equals'.  Consider swapping the expressions on either side of 'equals'.</value>
  </data>
  <data name="ERR_QueryInnerKey" xml:space="preserve">
    <value>The name '{0}' is not in scope on the right side of 'equals'.  Consider swapping the expressions on either side of 'equals'.</value>
  </data>
  <data name="ERR_QueryOutRefRangeVariable" xml:space="preserve">
    <value>Cannot pass the range variable '{0}' as an out or ref parameter</value>
  </data>
  <data name="ERR_QueryMultipleProviders" xml:space="preserve">
    <value>Multiple implementations of the query pattern were found for source type '{0}'.  Ambiguous call to '{1}'.</value>
  </data>
  <data name="ERR_QueryTypeInferenceFailedMulti" xml:space="preserve">
    <value>The type of one of the expressions in the {0} clause is incorrect.  Type inference failed in the call to '{1}'.</value>
  </data>
  <data name="ERR_QueryTypeInferenceFailed" xml:space="preserve">
    <value>The type of the expression in the {0} clause is incorrect.  Type inference failed in the call to '{1}'.</value>
  </data>
  <data name="ERR_QueryTypeInferenceFailedSelectMany" xml:space="preserve">
    <value>An expression of type '{0}' is not allowed in a subsequent from clause in a query expression with source type '{1}'.  Type inference failed in the call to '{2}'.</value>
  </data>
  <data name="ERR_ExpressionTreeContainsPointerOp" xml:space="preserve">
    <value>An expression tree may not contain an unsafe pointer operation</value>
  </data>
  <data name="ERR_ExpressionTreeContainsAnonymousMethod" xml:space="preserve">
    <value>An expression tree may not contain an anonymous method expression</value>
  </data>
  <data name="ERR_AnonymousMethodToExpressionTree" xml:space="preserve">
    <value>An anonymous method expression cannot be converted to an expression tree</value>
  </data>
  <data name="ERR_QueryRangeVariableReadOnly" xml:space="preserve">
    <value>Range variable '{0}' cannot be assigned to -- it is read only</value>
  </data>
  <data name="ERR_QueryRangeVariableSameAsTypeParam" xml:space="preserve">
    <value>The range variable '{0}' cannot have the same name as a method type parameter</value>
  </data>
  <data name="ERR_TypeVarNotFoundRangeVariable" xml:space="preserve">
    <value>The contextual keyword 'var' cannot be used in a range variable declaration</value>
  </data>
  <data name="ERR_BadArgTypesForCollectionAdd" xml:space="preserve">
    <value>The best overloaded Add method '{0}' for the collection initializer has some invalid arguments</value>
  </data>
  <data name="ERR_ByRefParameterInExpressionTree" xml:space="preserve">
    <value>An expression tree lambda may not contain a ref, in or out parameter</value>
  </data>
  <data name="ERR_VarArgsInExpressionTree" xml:space="preserve">
    <value>An expression tree lambda may not contain a method with variable arguments</value>
  </data>
  <data name="ERR_InitializerAddHasParamModifiers" xml:space="preserve">
    <value>The best overloaded method match '{0}' for the collection initializer element cannot be used. Collection initializer 'Add' methods cannot have ref or out parameters.</value>
  </data>
  <data name="ERR_NonInvocableMemberCalled" xml:space="preserve">
    <value>Non-invocable member '{0}' cannot be used like a method.</value>
  </data>
  <data name="WRN_MultipleRuntimeImplementationMatches" xml:space="preserve">
    <value>Member '{0}' implements interface member '{1}' in type '{2}'. There are multiple matches for the interface member at run-time. It is implementation dependent which method will be called.</value>
  </data>
  <data name="WRN_MultipleRuntimeImplementationMatches_Title" xml:space="preserve">
    <value>Member implements interface member with multiple matches at run-time</value>
  </data>
  <data name="WRN_MultipleRuntimeImplementationMatches_Description" xml:space="preserve">
    <value>This warning can be generated when two interface methods are differentiated only by whether a particular parameter is marked with ref or with out. It is best to change your code to avoid this warning because it is not obvious or guaranteed which method is called at runtime.

Although C# distinguishes between out and ref, the CLR sees them as the same. When deciding which method implements the interface, the CLR just picks one.

Give the compiler some way to differentiate the methods. For example, you can give them different names or provide an additional parameter on one of them.</value>
  </data>
  <data name="WRN_MultipleRuntimeOverrideMatches" xml:space="preserve">
    <value>Member '{1}' overrides '{0}'. There are multiple override candidates at run-time. It is implementation dependent which method will be called. Please use a newer runtime.</value>
  </data>
  <data name="WRN_MultipleRuntimeOverrideMatches_Title" xml:space="preserve">
    <value>Member overrides base member with multiple override candidates at run-time</value>
  </data>
  <data name="ERR_ObjectOrCollectionInitializerWithDelegateCreation" xml:space="preserve">
    <value>Object and collection initializer expressions may not be applied to a delegate creation expression</value>
  </data>
  <data name="ERR_InvalidConstantDeclarationType" xml:space="preserve">
    <value>'{0}' is of type '{1}'. The type specified in a constant declaration must be sbyte, byte, short, ushort, int, uint, long, ulong, char, float, double, decimal, bool, string, an enum-type, or a reference-type.</value>
  </data>
  <data name="ERR_FileNotFound" xml:space="preserve">
    <value>Source file '{0}' could not be found.</value>
  </data>
  <data name="WRN_FileAlreadyIncluded" xml:space="preserve">
    <value>Source file '{0}' specified multiple times</value>
  </data>
  <data name="WRN_FileAlreadyIncluded_Title" xml:space="preserve">
    <value>Source file specified multiple times</value>
  </data>
  <data name="ERR_NoFileSpec" xml:space="preserve">
    <value>Missing file specification for '{0}' option</value>
  </data>
  <data name="ERR_SwitchNeedsString" xml:space="preserve">
    <value>Command-line syntax error: Missing '{0}' for '{1}' option</value>
  </data>
  <data name="ERR_BadSwitch" xml:space="preserve">
    <value>Unrecognized option: '{0}'</value>
  </data>
  <data name="WRN_NoSources" xml:space="preserve">
    <value>No source files specified.</value>
  </data>
  <data name="WRN_NoSources_Title" xml:space="preserve">
    <value>No source files specified</value>
  </data>
  <data name="ERR_ExpectedSingleScript" xml:space="preserve">
    <value>Expected a script (.csx file) but none specified</value>
  </data>
  <data name="ERR_OpenResponseFile" xml:space="preserve">
    <value>Error opening response file '{0}'</value>
  </data>
  <data name="ERR_CantOpenFileWrite" xml:space="preserve">
    <value>Cannot open '{0}' for writing -- {1}</value>
  </data>
  <data name="ERR_BadBaseNumber" xml:space="preserve">
    <value>Invalid image base number '{0}'</value>
  </data>
  <data name="ERR_BinaryFile" xml:space="preserve">
    <value>'{0}' is a binary file instead of a text file</value>
  </data>
  <data name="FTL_BadCodepage" xml:space="preserve">
    <value>Code page '{0}' is invalid or not installed</value>
  </data>
  <data name="FTL_BadChecksumAlgorithm" xml:space="preserve">
    <value>Algorithm '{0}' is not supported</value>
  </data>
  <data name="ERR_NoMainOnDLL" xml:space="preserve">
    <value>Cannot specify /main if building a module or library</value>
  </data>
  <data name="FTL_InvalidTarget" xml:space="preserve">
    <value>Invalid target type for /target: must specify 'exe', 'winexe', 'library', or 'module'</value>
  </data>
  <data name="FTL_InvalidInputFileName" xml:space="preserve">
    <value>File name '{0}' is empty, contains invalid characters, has a drive specification without an absolute path, or is too long</value>
  </data>
  <data name="WRN_NoConfigNotOnCommandLine" xml:space="preserve">
    <value>Ignoring /noconfig option because it was specified in a response file</value>
  </data>
  <data name="WRN_NoConfigNotOnCommandLine_Title" xml:space="preserve">
    <value>Ignoring /noconfig option because it was specified in a response file</value>
  </data>
  <data name="ERR_InvalidFileAlignment" xml:space="preserve">
    <value>Invalid file section alignment '{0}'</value>
  </data>
  <data name="ERR_InvalidOutputName" xml:space="preserve">
    <value>Invalid output name: {0}</value>
  </data>
  <data name="ERR_InvalidDebugInformationFormat" xml:space="preserve">
    <value>Invalid debug information format: {0}</value>
  </data>
  <data name="ERR_LegacyObjectIdSyntax" xml:space="preserve">
    <value>'id#' syntax is no longer supported. Use '$id' instead.</value>
  </data>
  <data name="WRN_DefineIdentifierRequired" xml:space="preserve">
    <value>Invalid name for a preprocessing symbol; '{0}' is not a valid identifier</value>
  </data>
  <data name="WRN_DefineIdentifierRequired_Title" xml:space="preserve">
    <value>Invalid name for a preprocessing symbol; not a valid identifier</value>
  </data>
  <data name="FTL_OutputFileExists" xml:space="preserve">
    <value>Cannot create short filename '{0}' when a long filename with the same short filename already exists</value>
  </data>
  <data name="ERR_OneAliasPerReference" xml:space="preserve">
    <value>A /reference option that declares an extern alias can only have one filename. To specify multiple aliases or filenames, use multiple /reference options.</value>
  </data>
  <data name="ERR_SwitchNeedsNumber" xml:space="preserve">
    <value>Command-line syntax error: Missing ':&lt;number&gt;' for '{0}' option</value>
  </data>
  <data name="ERR_MissingDebugSwitch" xml:space="preserve">
    <value>The /pdb option requires that the /debug option also be used</value>
  </data>
  <data name="ERR_ComRefCallInExpressionTree" xml:space="preserve">
    <value>An expression tree lambda may not contain a COM call with ref omitted on arguments</value>
  </data>
  <data name="ERR_InvalidFormatForGuidForOption" xml:space="preserve">
    <value>Command-line syntax error: Invalid Guid format '{0}' for option '{1}'</value>
  </data>
  <data name="ERR_MissingGuidForOption" xml:space="preserve">
    <value>Command-line syntax error: Missing Guid for option '{1}'</value>
  </data>
  <data name="WRN_CLS_NoVarArgs" xml:space="preserve">
    <value>Methods with variable arguments are not CLS-compliant</value>
  </data>
  <data name="WRN_CLS_NoVarArgs_Title" xml:space="preserve">
    <value>Methods with variable arguments are not CLS-compliant</value>
  </data>
  <data name="WRN_CLS_BadArgType" xml:space="preserve">
    <value>Argument type '{0}' is not CLS-compliant</value>
  </data>
  <data name="WRN_CLS_BadArgType_Title" xml:space="preserve">
    <value>Argument type is not CLS-compliant</value>
  </data>
  <data name="WRN_CLS_BadReturnType" xml:space="preserve">
    <value>Return type of '{0}' is not CLS-compliant</value>
  </data>
  <data name="WRN_CLS_BadReturnType_Title" xml:space="preserve">
    <value>Return type is not CLS-compliant</value>
  </data>
  <data name="WRN_CLS_BadFieldPropType" xml:space="preserve">
    <value>Type of '{0}' is not CLS-compliant</value>
  </data>
  <data name="WRN_CLS_BadFieldPropType_Title" xml:space="preserve">
    <value>Type is not CLS-compliant</value>
  </data>
  <data name="WRN_CLS_BadFieldPropType_Description" xml:space="preserve">
    <value>A public, protected, or protected internal variable must be of a type that is compliant with the Common Language Specification (CLS).</value>
  </data>
  <data name="WRN_CLS_BadIdentifierCase" xml:space="preserve">
    <value>Identifier '{0}' differing only in case is not CLS-compliant</value>
  </data>
  <data name="WRN_CLS_BadIdentifierCase_Title" xml:space="preserve">
    <value>Identifier differing only in case is not CLS-compliant</value>
  </data>
  <data name="WRN_CLS_OverloadRefOut" xml:space="preserve">
    <value>Overloaded method '{0}' differing only in ref or out, or in array rank, is not CLS-compliant</value>
  </data>
  <data name="WRN_CLS_OverloadRefOut_Title" xml:space="preserve">
    <value>Overloaded method differing only in ref or out, or in array rank, is not CLS-compliant</value>
  </data>
  <data name="WRN_CLS_OverloadUnnamed" xml:space="preserve">
    <value>Overloaded method '{0}' differing only by unnamed array types is not CLS-compliant</value>
  </data>
  <data name="WRN_CLS_OverloadUnnamed_Title" xml:space="preserve">
    <value>Overloaded method differing only by unnamed array types is not CLS-compliant</value>
  </data>
  <data name="WRN_CLS_OverloadUnnamed_Description" xml:space="preserve">
    <value>This error occurs if you have an overloaded method that takes a jagged array and the only difference between the method signatures is the element type of the array. To avoid this error, consider using a rectangular array rather than a jagged array; use an additional parameter to disambiguate the function call; rename one or more of the overloaded methods; or, if CLS Compliance is not needed, remove the CLSCompliantAttribute attribute.</value>
  </data>
  <data name="WRN_CLS_BadIdentifier" xml:space="preserve">
    <value>Identifier '{0}' is not CLS-compliant</value>
  </data>
  <data name="WRN_CLS_BadIdentifier_Title" xml:space="preserve">
    <value>Identifier is not CLS-compliant</value>
  </data>
  <data name="WRN_CLS_BadBase" xml:space="preserve">
    <value>'{0}': base type '{1}' is not CLS-compliant</value>
  </data>
  <data name="WRN_CLS_BadBase_Title" xml:space="preserve">
    <value>Base type is not CLS-compliant</value>
  </data>
  <data name="WRN_CLS_BadBase_Description" xml:space="preserve">
    <value>A base type was marked as not having to be compliant with the Common Language Specification (CLS) in an assembly that was marked as being CLS compliant. Either remove the attribute that specifies the assembly is CLS compliant or remove the attribute that indicates the type is not CLS compliant.</value>
  </data>
  <data name="WRN_CLS_BadInterfaceMember" xml:space="preserve">
    <value>'{0}': CLS-compliant interfaces must have only CLS-compliant members</value>
  </data>
  <data name="WRN_CLS_BadInterfaceMember_Title" xml:space="preserve">
    <value>CLS-compliant interfaces must have only CLS-compliant members</value>
  </data>
  <data name="WRN_CLS_NoAbstractMembers" xml:space="preserve">
    <value>'{0}': only CLS-compliant members can be abstract</value>
  </data>
  <data name="WRN_CLS_NoAbstractMembers_Title" xml:space="preserve">
    <value>Only CLS-compliant members can be abstract</value>
  </data>
  <data name="WRN_CLS_NotOnModules" xml:space="preserve">
    <value>You must specify the CLSCompliant attribute on the assembly, not the module, to enable CLS compliance checking</value>
  </data>
  <data name="WRN_CLS_NotOnModules_Title" xml:space="preserve">
    <value>You must specify the CLSCompliant attribute on the assembly, not the module, to enable CLS compliance checking</value>
  </data>
  <data name="WRN_CLS_ModuleMissingCLS" xml:space="preserve">
    <value>Added modules must be marked with the CLSCompliant attribute to match the assembly</value>
  </data>
  <data name="WRN_CLS_ModuleMissingCLS_Title" xml:space="preserve">
    <value>Added modules must be marked with the CLSCompliant attribute to match the assembly</value>
  </data>
  <data name="WRN_CLS_AssemblyNotCLS" xml:space="preserve">
    <value>'{0}' cannot be marked as CLS-compliant because the assembly does not have a CLSCompliant attribute</value>
  </data>
  <data name="WRN_CLS_AssemblyNotCLS_Title" xml:space="preserve">
    <value>Type or member cannot be marked as CLS-compliant because the assembly does not have a CLSCompliant attribute</value>
  </data>
  <data name="WRN_CLS_BadAttributeType" xml:space="preserve">
    <value>'{0}' has no accessible constructors which use only CLS-compliant types</value>
  </data>
  <data name="WRN_CLS_BadAttributeType_Title" xml:space="preserve">
    <value>Type has no accessible constructors which use only CLS-compliant types</value>
  </data>
  <data name="WRN_CLS_ArrayArgumentToAttribute" xml:space="preserve">
    <value>Arrays as attribute arguments is not CLS-compliant</value>
  </data>
  <data name="WRN_CLS_ArrayArgumentToAttribute_Title" xml:space="preserve">
    <value>Arrays as attribute arguments is not CLS-compliant</value>
  </data>
  <data name="WRN_CLS_NotOnModules2" xml:space="preserve">
    <value>You cannot specify the CLSCompliant attribute on a module that differs from the CLSCompliant attribute on the assembly</value>
  </data>
  <data name="WRN_CLS_NotOnModules2_Title" xml:space="preserve">
    <value>You cannot specify the CLSCompliant attribute on a module that differs from the CLSCompliant attribute on the assembly</value>
  </data>
  <data name="WRN_CLS_IllegalTrueInFalse" xml:space="preserve">
    <value>'{0}' cannot be marked as CLS-compliant because it is a member of non-CLS-compliant type '{1}'</value>
  </data>
  <data name="WRN_CLS_IllegalTrueInFalse_Title" xml:space="preserve">
    <value>Type cannot be marked as CLS-compliant because it is a member of non-CLS-compliant type</value>
  </data>
  <data name="WRN_CLS_MeaninglessOnPrivateType" xml:space="preserve">
    <value>CLS compliance checking will not be performed on '{0}' because it is not visible from outside this assembly</value>
  </data>
  <data name="WRN_CLS_MeaninglessOnPrivateType_Title" xml:space="preserve">
    <value>CLS compliance checking will not be performed because it is not visible from outside this assembly</value>
  </data>
  <data name="WRN_CLS_AssemblyNotCLS2" xml:space="preserve">
    <value>'{0}' does not need a CLSCompliant attribute because the assembly does not have a CLSCompliant attribute</value>
  </data>
  <data name="WRN_CLS_AssemblyNotCLS2_Title" xml:space="preserve">
    <value>Type or member does not need a CLSCompliant attribute because the assembly does not have a CLSCompliant attribute</value>
  </data>
  <data name="WRN_CLS_MeaninglessOnParam" xml:space="preserve">
    <value>CLSCompliant attribute has no meaning when applied to parameters. Try putting it on the method instead.</value>
  </data>
  <data name="WRN_CLS_MeaninglessOnParam_Title" xml:space="preserve">
    <value>CLSCompliant attribute has no meaning when applied to parameters</value>
  </data>
  <data name="WRN_CLS_MeaninglessOnReturn" xml:space="preserve">
    <value>CLSCompliant attribute has no meaning when applied to return types. Try putting it on the method instead.</value>
  </data>
  <data name="WRN_CLS_MeaninglessOnReturn_Title" xml:space="preserve">
    <value>CLSCompliant attribute has no meaning when applied to return types</value>
  </data>
  <data name="WRN_CLS_BadTypeVar" xml:space="preserve">
    <value>Constraint type '{0}' is not CLS-compliant</value>
  </data>
  <data name="WRN_CLS_BadTypeVar_Title" xml:space="preserve">
    <value>Constraint type is not CLS-compliant</value>
  </data>
  <data name="WRN_CLS_VolatileField" xml:space="preserve">
    <value>CLS-compliant field '{0}' cannot be volatile</value>
  </data>
  <data name="WRN_CLS_VolatileField_Title" xml:space="preserve">
    <value>CLS-compliant field cannot be volatile</value>
  </data>
  <data name="WRN_CLS_BadInterface" xml:space="preserve">
    <value>'{0}' is not CLS-compliant because base interface '{1}' is not CLS-compliant</value>
  </data>
  <data name="WRN_CLS_BadInterface_Title" xml:space="preserve">
    <value>Type is not CLS-compliant because base interface is not CLS-compliant</value>
  </data>
  <data name="ERR_BadAwaitArg" xml:space="preserve">
    <value>'await' requires that the type {0} have a suitable 'GetAwaiter' method</value>
  </data>
  <data name="ERR_BadAwaitArgIntrinsic" xml:space="preserve">
    <value>Cannot await '{0}'</value>
  </data>
  <data name="ERR_BadAwaiterPattern" xml:space="preserve">
    <value>'await' requires that the return type '{0}' of '{1}.GetAwaiter()' have suitable 'IsCompleted', 'OnCompleted', and 'GetResult' members, and implement 'INotifyCompletion' or 'ICriticalNotifyCompletion'</value>
  </data>
  <data name="ERR_BadAwaitArg_NeedSystem" xml:space="preserve">
    <value>'await' requires that the type '{0}' have a suitable 'GetAwaiter' method. Are you missing a using directive for 'System'?</value>
  </data>
  <data name="ERR_BadAwaitArgVoidCall" xml:space="preserve">
    <value>Cannot await 'void'</value>
  </data>
  <data name="ERR_BadAwaitAsIdentifier" xml:space="preserve">
    <value>'await' cannot be used as an identifier within an async method or lambda expression</value>
  </data>
  <data name="ERR_DoesntImplementAwaitInterface" xml:space="preserve">
    <value>'{0}' does not implement '{1}'</value>
  </data>
  <data name="ERR_TaskRetNoObjectRequired" xml:space="preserve">
    <value>Since '{0}' is an async method that returns '{1}', a return keyword must not be followed by an object expression</value>
  </data>
  <data name="ERR_BadAsyncReturn" xml:space="preserve">
    <value>The return type of an async method must be void, Task, Task&lt;T&gt;, a task-like type, IAsyncEnumerable&lt;T&gt;, or IAsyncEnumerator&lt;T&gt;</value>
  </data>
  <data name="ERR_WrongArityAsyncReturn" xml:space="preserve">
    <value>A generic task-like return type was expected, but the type '{0}' found in 'AsyncMethodBuilder' attribute was not suitable. It must be an unbound generic type of arity one, and its containing type (if any) must be non-generic.</value>
  </data>
  <data name="ERR_CantReturnVoid" xml:space="preserve">
    <value>Cannot return an expression of type 'void'</value>
  </data>
  <data name="ERR_VarargsAsync" xml:space="preserve">
    <value>__arglist is not allowed in the parameter list of async methods</value>
  </data>
  <data name="ERR_ByRefTypeAndAwait" xml:space="preserve">
    <value>Instance of type '{0}' cannot be preserved across 'await' or 'yield' boundary.</value>
  </data>
  <data name="ERR_UnsafeAsyncArgType" xml:space="preserve">
    <value>Async methods cannot have pointer type parameters</value>
  </data>
  <data name="ERR_BadAsyncArgType" xml:space="preserve">
    <value>Async methods cannot have ref, in or out parameters</value>
  </data>
  <data name="ERR_BadAwaitWithoutAsync" xml:space="preserve">
    <value>The 'await' operator can only be used when contained within a method or lambda expression marked with the 'async' modifier</value>
  </data>
  <data name="ERR_BadAwaitWithoutAsyncLambda" xml:space="preserve">
    <value>The 'await' operator can only be used within an async {0}. Consider marking this {0} with the 'async' modifier.</value>
  </data>
  <data name="ERR_BadAwaitWithoutAsyncMethod" xml:space="preserve">
    <value>The 'await' operator can only be used within an async method. Consider marking this method with the 'async' modifier and changing its return type to 'Task&lt;{0}&gt;'.</value>
  </data>
  <data name="ERR_BadAwaitWithoutVoidAsyncMethod" xml:space="preserve">
    <value>The 'await' operator can only be used within an async method. Consider marking this method with the 'async' modifier and changing its return type to 'Task'.</value>
  </data>
  <data name="ERR_BadAwaitInFinally" xml:space="preserve">
    <value>Cannot await in the body of a finally clause</value>
  </data>
  <data name="ERR_BadAwaitInCatch" xml:space="preserve">
    <value>Cannot await in a catch clause</value>
  </data>
  <data name="ERR_BadAwaitInCatchFilter" xml:space="preserve">
    <value>Cannot await in the filter expression of a catch clause</value>
  </data>
  <data name="ERR_BadAwaitInLock" xml:space="preserve">
    <value>Cannot await in the body of a lock statement</value>
  </data>
  <data name="ERR_BadAwaitInStaticVariableInitializer" xml:space="preserve">
    <value>The 'await' operator cannot be used in a static script variable initializer.</value>
  </data>
  <data name="ERR_AwaitInUnsafeContext" xml:space="preserve">
    <value>Cannot await in an unsafe context</value>
  </data>
  <data name="ERR_BadAsyncLacksBody" xml:space="preserve">
    <value>The 'async' modifier can only be used in methods that have a body.</value>
  </data>
  <data name="ERR_BadSpecialByRefParameter" xml:space="preserve">
    <value>Parameters of type '{0}' cannot be declared in async methods or async lambda expressions.</value>
  </data>
  <data name="ERR_SecurityCriticalOrSecuritySafeCriticalOnAsync" xml:space="preserve">
    <value>Security attribute '{0}' cannot be applied to an Async method.</value>
  </data>
  <data name="ERR_SecurityCriticalOrSecuritySafeCriticalOnAsyncInClassOrStruct" xml:space="preserve">
    <value>Async methods are not allowed in an Interface, Class, or Structure which has the 'SecurityCritical' or 'SecuritySafeCritical' attribute.</value>
  </data>
  <data name="ERR_BadAwaitInQuery" xml:space="preserve">
    <value>The 'await' operator may only be used in a query expression within the first collection expression of the initial 'from' clause or within the collection expression of a 'join' clause</value>
  </data>
  <data name="WRN_AsyncLacksAwaits" xml:space="preserve">
    <value>This async method lacks 'await' operators and will run synchronously. Consider using the 'await' operator to await non-blocking API calls, or 'await Task.Run(...)' to do CPU-bound work on a background thread.</value>
  </data>
  <data name="WRN_AsyncLacksAwaits_Title" xml:space="preserve">
    <value>Async method lacks 'await' operators and will run synchronously</value>
  </data>
  <data name="WRN_UnobservedAwaitableExpression" xml:space="preserve">
    <value>Because this call is not awaited, execution of the current method continues before the call is completed. Consider applying the 'await' operator to the result of the call.</value>
  </data>
  <data name="WRN_UnobservedAwaitableExpression_Title" xml:space="preserve">
    <value>Because this call is not awaited, execution of the current method continues before the call is completed</value>
  </data>
  <data name="WRN_UnobservedAwaitableExpression_Description" xml:space="preserve">
    <value>The current method calls an async method that returns a Task or a Task&lt;TResult&gt; and doesn't apply the await operator to the result. The call to the async method starts an asynchronous task. However, because no await operator is applied, the program continues without waiting for the task to complete. In most cases, that behavior isn't what you expect. Usually other aspects of the calling method depend on the results of the call or, minimally, the called method is expected to complete before you return from the method that contains the call.

An equally important issue is what happens to exceptions that are raised in the called async method. An exception that's raised in a method that returns a Task or Task&lt;TResult&gt; is stored in the returned task. If you don't await the task or explicitly check for exceptions, the exception is lost. If you await the task, its exception is rethrown.

As a best practice, you should always await the call.

You should consider suppressing the warning only if you're sure that you don't want to wait for the asynchronous call to complete and that the called method won't raise any exceptions. In that case, you can suppress the warning by assigning the task result of the call to a variable.</value>
  </data>
  <data name="ERR_SynchronizedAsyncMethod" xml:space="preserve">
    <value>'MethodImplOptions.Synchronized' cannot be applied to an async method</value>
  </data>
  <data name="ERR_NoConversionForCallerLineNumberParam" xml:space="preserve">
    <value>CallerLineNumberAttribute cannot be applied because there are no standard conversions from type '{0}' to type '{1}'</value>
  </data>
  <data name="ERR_NoConversionForCallerFilePathParam" xml:space="preserve">
    <value>CallerFilePathAttribute cannot be applied because there are no standard conversions from type '{0}' to type '{1}'</value>
  </data>
  <data name="ERR_NoConversionForCallerMemberNameParam" xml:space="preserve">
    <value>CallerMemberNameAttribute cannot be applied because there are no standard conversions from type '{0}' to type '{1}'</value>
  </data>
  <data name="ERR_BadCallerLineNumberParamWithoutDefaultValue" xml:space="preserve">
    <value>The CallerLineNumberAttribute may only be applied to parameters with default values</value>
  </data>
  <data name="ERR_BadCallerFilePathParamWithoutDefaultValue" xml:space="preserve">
    <value>The CallerFilePathAttribute may only be applied to parameters with default values</value>
  </data>
  <data name="ERR_BadCallerMemberNameParamWithoutDefaultValue" xml:space="preserve">
    <value>The CallerMemberNameAttribute may only be applied to parameters with default values</value>
  </data>
  <data name="WRN_CallerLineNumberParamForUnconsumedLocation" xml:space="preserve">
    <value>The CallerLineNumberAttribute applied to parameter '{0}' will have no effect because it applies to a member that is used in contexts that do not allow optional arguments</value>
  </data>
  <data name="WRN_CallerLineNumberParamForUnconsumedLocation_Title" xml:space="preserve">
    <value>The CallerLineNumberAttribute will have no effect because it applies to a member that is used in contexts that do not allow optional arguments</value>
  </data>
  <data name="WRN_CallerFilePathParamForUnconsumedLocation" xml:space="preserve">
    <value>The CallerFilePathAttribute applied to parameter '{0}' will have no effect because it applies to a member that is used in contexts that do not allow optional arguments</value>
  </data>
  <data name="WRN_CallerFilePathParamForUnconsumedLocation_Title" xml:space="preserve">
    <value>The CallerFilePathAttribute will have no effect because it applies to a member that is used in contexts that do not allow optional arguments</value>
  </data>
  <data name="WRN_CallerMemberNameParamForUnconsumedLocation" xml:space="preserve">
    <value>The CallerMemberNameAttribute applied to parameter '{0}' will have no effect because it applies to a member that is used in contexts that do not allow optional arguments</value>
  </data>
  <data name="WRN_CallerMemberNameParamForUnconsumedLocation_Title" xml:space="preserve">
    <value>The CallerMemberNameAttribute will have no effect because it applies to a member that is used in contexts that do not allow optional arguments</value>
  </data>
  <data name="ERR_NoEntryPoint" xml:space="preserve">
    <value>Program does not contain a static 'Main' method suitable for an entry point</value>
  </data>
  <data name="ERR_ArrayInitializerIncorrectLength" xml:space="preserve">
    <value>An array initializer of length '{0}' is expected</value>
  </data>
  <data name="ERR_ArrayInitializerExpected" xml:space="preserve">
    <value>A nested array initializer is expected</value>
  </data>
  <data name="ERR_IllegalVarianceSyntax" xml:space="preserve">
    <value>Invalid variance modifier. Only interface and delegate type parameters can be specified as variant.</value>
  </data>
  <data name="ERR_UnexpectedAliasedName" xml:space="preserve">
    <value>Unexpected use of an aliased name</value>
  </data>
  <data name="ERR_UnexpectedGenericName" xml:space="preserve">
    <value>Unexpected use of a generic name</value>
  </data>
  <data name="ERR_UnexpectedUnboundGenericName" xml:space="preserve">
    <value>Unexpected use of an unbound generic name</value>
  </data>
  <data name="ERR_GlobalStatement" xml:space="preserve">
    <value>Expressions and statements can only occur in a method body</value>
  </data>
  <data name="ERR_NamedArgumentForArray" xml:space="preserve">
    <value>An array access may not have a named argument specifier</value>
  </data>
  <data name="ERR_NotYetImplementedInRoslyn" xml:space="preserve">
    <value>This language feature ('{0}') is not yet implemented.</value>
  </data>
  <data name="ERR_DefaultValueNotAllowed" xml:space="preserve">
    <value>Default values are not valid in this context.</value>
  </data>
  <data name="ERR_CantOpenIcon" xml:space="preserve">
    <value>Error opening icon file {0} -- {1}</value>
  </data>
  <data name="ERR_CantOpenWin32Manifest" xml:space="preserve">
    <value>Error opening Win32 manifest file {0} -- {1}</value>
  </data>
  <data name="ERR_ErrorBuildingWin32Resources" xml:space="preserve">
    <value>Error building Win32 resources -- {0}</value>
  </data>
  <data name="ERR_DefaultValueBeforeRequiredValue" xml:space="preserve">
    <value>Optional parameters must appear after all required parameters</value>
  </data>
  <data name="ERR_ExplicitImplCollisionOnRefOut" xml:space="preserve">
    <value>Cannot inherit interface '{0}' with the specified type parameters because it causes method '{1}' to contain overloads which differ only on ref and out</value>
  </data>
  <data name="ERR_PartialWrongTypeParamsVariance" xml:space="preserve">
    <value>Partial declarations of '{0}' must have the same type parameter names and variance modifiers in the same order</value>
  </data>
  <data name="ERR_UnexpectedVariance" xml:space="preserve">
    <value>Invalid variance: The type parameter '{1}' must be {3} valid on '{0}'. '{1}' is {2}.</value>
  </data>
  <data name="ERR_UnexpectedVarianceStaticMember" xml:space="preserve">
    <value>Invalid variance: The type parameter '{1}' must be {3} valid on '{0}' unless language version '{4}' or greater is used. '{1}' is {2}.</value>
  </data>
  <data name="ERR_DeriveFromDynamic" xml:space="preserve">
    <value>'{0}': cannot derive from the dynamic type</value>
  </data>
  <data name="ERR_DeriveFromConstructedDynamic" xml:space="preserve">
    <value>'{0}': cannot implement a dynamic interface '{1}'</value>
  </data>
  <data name="ERR_DynamicTypeAsBound" xml:space="preserve">
    <value>Constraint cannot be the dynamic type</value>
  </data>
  <data name="ERR_ConstructedDynamicTypeAsBound" xml:space="preserve">
    <value>Constraint cannot be a dynamic type '{0}'</value>
  </data>
  <data name="ERR_DynamicRequiredTypesMissing" xml:space="preserve">
    <value>One or more types required to compile a dynamic expression cannot be found. Are you missing a reference?</value>
  </data>
  <data name="ERR_MetadataNameTooLong" xml:space="preserve">
    <value>Name '{0}' exceeds the maximum length allowed in metadata.</value>
  </data>
  <data name="ERR_AttributesNotAllowed" xml:space="preserve">
    <value>Attributes are not valid in this context.</value>
  </data>
  <data name="ERR_AttributesRequireParenthesizedLambdaExpression" xml:space="preserve">
    <value>Attributes on lambda expressions require a parenthesized parameter list.</value>
  </data>
  <data name="ERR_ExternAliasNotAllowed" xml:space="preserve">
    <value>'extern alias' is not valid in this context</value>
  </data>
  <data name="WRN_IsDynamicIsConfusing" xml:space="preserve">
    <value>Using '{0}' to test compatibility with '{1}' is essentially identical to testing compatibility with '{2}' and will succeed for all non-null values</value>
  </data>
  <data name="WRN_IsDynamicIsConfusing_Title" xml:space="preserve">
    <value>Using 'is' to test compatibility with 'dynamic' is essentially identical to testing compatibility with 'Object'</value>
  </data>
  <data name="ERR_YieldNotAllowedInScript" xml:space="preserve">
    <value>Cannot use 'yield' in top-level script code</value>
  </data>
  <data name="ERR_NamespaceNotAllowedInScript" xml:space="preserve">
    <value>Cannot declare namespace in script code</value>
  </data>
  <data name="ERR_GlobalAttributesNotAllowed" xml:space="preserve">
    <value>Assembly and module attributes are not allowed in this context</value>
  </data>
  <data name="ERR_InvalidDelegateType" xml:space="preserve">
    <value>Delegate '{0}' has no invoke method or an invoke method with a return type or parameter types that are not supported.</value>
  </data>
  <data name="WRN_MainIgnored" xml:space="preserve">
    <value>The entry point of the program is global code; ignoring '{0}' entry point.</value>
  </data>
  <data name="WRN_MainIgnored_Title" xml:space="preserve">
    <value>The entry point of the program is global code; ignoring entry point</value>
  </data>
  <data name="WRN_StaticInAsOrIs" xml:space="preserve">
    <value>The second operand of an 'is' or 'as' operator may not be static type '{0}'</value>
  </data>
  <data name="WRN_StaticInAsOrIs_Title" xml:space="preserve">
    <value>The second operand of an 'is' or 'as' operator may not be a static type</value>
  </data>
  <data name="ERR_BadVisEventType" xml:space="preserve">
    <value>Inconsistent accessibility: event type '{1}' is less accessible than event '{0}'</value>
  </data>
  <data name="ERR_NamedArgumentSpecificationBeforeFixedArgument" xml:space="preserve">
    <value>Named argument specifications must appear after all fixed arguments have been specified. Please use language version {0} or greater to allow non-trailing named arguments.</value>
  </data>
  <data name="ERR_NamedArgumentSpecificationBeforeFixedArgumentInDynamicInvocation" xml:space="preserve">
    <value>Named argument specifications must appear after all fixed arguments have been specified in a dynamic invocation.</value>
  </data>
  <data name="ERR_BadNamedArgument" xml:space="preserve">
    <value>The best overload for '{0}' does not have a parameter named '{1}'</value>
  </data>
  <data name="ERR_BadNamedArgumentForDelegateInvoke" xml:space="preserve">
    <value>The delegate '{0}' does not have a parameter named '{1}'</value>
  </data>
  <data name="ERR_DuplicateNamedArgument" xml:space="preserve">
    <value>Named argument '{0}' cannot be specified multiple times</value>
  </data>
  <data name="ERR_NamedArgumentUsedInPositional" xml:space="preserve">
    <value>Named argument '{0}' specifies a parameter for which a positional argument has already been given</value>
  </data>
  <data name="ERR_BadNonTrailingNamedArgument" xml:space="preserve">
    <value>Named argument '{0}' is used out-of-position but is followed by an unnamed argument</value>
  </data>
  <data name="ERR_DefaultValueUsedWithAttributes" xml:space="preserve">
    <value>Cannot specify default parameter value in conjunction with DefaultParameterAttribute or OptionalAttribute</value>
  </data>
  <data name="ERR_DefaultValueMustBeConstant" xml:space="preserve">
    <value>Default parameter value for '{0}' must be a compile-time constant</value>
  </data>
  <data name="ERR_RefOutDefaultValue" xml:space="preserve">
    <value>A ref or out parameter cannot have a default value</value>
  </data>
  <data name="ERR_DefaultValueForExtensionParameter" xml:space="preserve">
    <value>Cannot specify a default value for the 'this' parameter</value>
  </data>
  <data name="ERR_DefaultValueForParamsParameter" xml:space="preserve">
    <value>Cannot specify a default value for a parameter collection</value>
  </data>
  <data name="ERR_NoConversionForDefaultParam" xml:space="preserve">
    <value>A value of type '{0}' cannot be used as a default parameter because there are no standard conversions to type '{1}'</value>
  </data>
  <data name="ERR_NoConversionForNubDefaultParam" xml:space="preserve">
    <value>A value of type '{0}' cannot be used as default parameter for nullable parameter '{1}' because '{0}' is not a simple type</value>
  </data>
  <data name="ERR_NotNullRefDefaultParameter" xml:space="preserve">
    <value>'{0}' is of type '{1}'. A default parameter value of a reference type other than string can only be initialized with null</value>
  </data>
  <data name="WRN_DefaultValueForUnconsumedLocation" xml:space="preserve">
    <value>The default value specified for parameter '{0}' will have no effect because it applies to a member that is used in contexts that do not allow optional arguments</value>
  </data>
  <data name="WRN_DefaultValueForUnconsumedLocation_Title" xml:space="preserve">
    <value>The default value specified will have no effect because it applies to a member that is used in contexts that do not allow optional arguments</value>
  </data>
  <data name="WRN_RefReadonlyParameterDefaultValue" xml:space="preserve">
    <value>A default value is specified for 'ref readonly' parameter '{0}', but 'ref readonly' should be used only for references. Consider declaring the parameter as 'in'.</value>
  </data>
  <data name="WRN_RefReadonlyParameterDefaultValue_Title" xml:space="preserve">
    <value>A default value is specified for 'ref readonly' parameter, but 'ref readonly' should be used only for references. Consider declaring the parameter as 'in'.</value>
  </data>
  <data name="ERR_PublicKeyFileFailure" xml:space="preserve">
    <value>Error signing output with public key from file '{0}' -- {1}</value>
  </data>
  <data name="ERR_PublicKeyContainerFailure" xml:space="preserve">
    <value>Error signing output with public key from container '{0}' -- {1}</value>
  </data>
  <data name="ERR_BadDynamicTypeof" xml:space="preserve">
    <value>The typeof operator cannot be used on the dynamic type</value>
  </data>
  <data name="ERR_BadNullableTypeof" xml:space="preserve">
    <value>The typeof operator cannot be used on a nullable reference type</value>
  </data>
  <data name="ERR_ExpressionTreeContainsDynamicOperation" xml:space="preserve">
    <value>An expression tree may not contain a dynamic operation</value>
  </data>
  <data name="ERR_BadAsyncExpressionTree" xml:space="preserve">
    <value>Async lambda expressions cannot be converted to expression trees</value>
  </data>
  <data name="ERR_DynamicAttributeMissing" xml:space="preserve">
    <value>Cannot define a class or member that utilizes 'dynamic' because the compiler required type '{0}' cannot be found. Are you missing a reference?</value>
  </data>
  <data name="ERR_CannotPassNullForFriendAssembly" xml:space="preserve">
    <value>Cannot pass null for friend assembly name</value>
  </data>
  <data name="ERR_SignButNoPrivateKey" xml:space="preserve">
    <value>Key file '{0}' is missing the private key needed for signing</value>
  </data>
  <data name="ERR_PublicSignButNoKey" xml:space="preserve">
    <value>Public signing was specified and requires a public key, but no public key was specified.</value>
  </data>
  <data name="ERR_PublicSignNetModule" xml:space="preserve">
    <value>Public signing is not supported for netmodules.</value>
  </data>
  <data name="WRN_DelaySignButNoKey" xml:space="preserve">
    <value>Delay signing was specified and requires a public key, but no public key was specified</value>
  </data>
  <data name="WRN_DelaySignButNoKey_Title" xml:space="preserve">
    <value>Delay signing was specified and requires a public key, but no public key was specified</value>
  </data>
  <data name="ERR_InvalidVersionFormat" xml:space="preserve">
    <value>The specified version string '{0}' does not conform to the required format - major[.minor[.build[.revision]]]</value>
  </data>
  <data name="ERR_InvalidVersionFormatDeterministic" xml:space="preserve">
    <value>The specified version string '{0}' contains wildcards, which are not compatible with determinism. Either remove wildcards from the version string, or disable determinism for this compilation</value>
  </data>
  <data name="ERR_InvalidVersionFormat2" xml:space="preserve">
    <value>The specified version string '{0}' does not conform to the required format - major.minor.build.revision (without wildcards)</value>
  </data>
  <data name="WRN_InvalidVersionFormat" xml:space="preserve">
    <value>The specified version string '{0}' does not conform to the recommended format - major.minor.build.revision</value>
  </data>
  <data name="WRN_InvalidVersionFormat_Title" xml:space="preserve">
    <value>The specified version string does not conform to the recommended format - major.minor.build.revision</value>
  </data>
  <data name="ERR_InvalidAssemblyCultureForExe" xml:space="preserve">
    <value>Executables cannot be satellite assemblies; culture should always be empty</value>
  </data>
  <data name="ERR_NoCorrespondingArgument" xml:space="preserve">
    <value>There is no argument given that corresponds to the required parameter '{0}' of '{1}'</value>
  </data>
  <data name="WRN_UnimplementedCommandLineSwitch" xml:space="preserve">
    <value>The command line switch '{0}' is not yet implemented and was ignored.</value>
  </data>
  <data name="WRN_UnimplementedCommandLineSwitch_Title" xml:space="preserve">
    <value>Command line switch is not yet implemented</value>
  </data>
  <data name="ERR_ModuleEmitFailure" xml:space="preserve">
    <value>Failed to emit module '{0}': {1}</value>
  </data>
  <data name="ERR_FixedLocalInLambda" xml:space="preserve">
    <value>Cannot use fixed local '{0}' inside an anonymous method, lambda expression, or query expression</value>
  </data>
  <data name="ERR_ExpressionTreeContainsNamedArgument" xml:space="preserve">
    <value>An expression tree may not contain a named argument specification</value>
  </data>
  <data name="ERR_ExpressionTreeContainsNamedArgumentOutOfPosition" xml:space="preserve">
    <value>An expression tree may not contain a named argument specification out of position</value>
  </data>
  <data name="ERR_ExpressionTreeContainsOptionalArgument" xml:space="preserve">
    <value>An expression tree may not contain a call or invocation that uses optional arguments</value>
  </data>
  <data name="ERR_ExpressionTreeContainsIndexedProperty" xml:space="preserve">
    <value>An expression tree may not contain an indexed property</value>
  </data>
  <data name="ERR_IndexedPropertyRequiresParams" xml:space="preserve">
    <value>Indexed property '{0}' has non-optional arguments which must be provided</value>
  </data>
  <data name="ERR_IndexedPropertyMustHaveAllOptionalParams" xml:space="preserve">
    <value>Indexed property '{0}' must have all arguments optional</value>
  </data>
  <data name="ERR_SpecialByRefInLambda" xml:space="preserve">
    <value>Instance of type '{0}' cannot be used inside a nested function, query expression, iterator block or async method</value>
  </data>
  <data name="ERR_SecurityAttributeMissingAction" xml:space="preserve">
    <value>First argument to a security attribute must be a valid SecurityAction</value>
  </data>
  <data name="ERR_SecurityAttributeInvalidAction" xml:space="preserve">
    <value>Security attribute '{0}' has an invalid SecurityAction value '{1}'</value>
  </data>
  <data name="ERR_SecurityAttributeInvalidActionAssembly" xml:space="preserve">
    <value>SecurityAction value '{0}' is invalid for security attributes applied to an assembly</value>
  </data>
  <data name="ERR_SecurityAttributeInvalidActionTypeOrMethod" xml:space="preserve">
    <value>SecurityAction value '{0}' is invalid for security attributes applied to a type or a method</value>
  </data>
  <data name="ERR_PrincipalPermissionInvalidAction" xml:space="preserve">
    <value>SecurityAction value '{0}' is invalid for PrincipalPermission attribute</value>
  </data>
  <data name="ERR_FeatureNotValidInExpressionTree" xml:space="preserve">
    <value>An expression tree may not contain '{0}'</value>
  </data>
  <data name="ERR_PermissionSetAttributeInvalidFile" xml:space="preserve">
    <value>Unable to resolve file path '{0}' specified for the named argument '{1}' for PermissionSet attribute</value>
  </data>
  <data name="ERR_PermissionSetAttributeFileReadError" xml:space="preserve">
    <value>Error reading file '{0}' specified for the named argument '{1}' for PermissionSet attribute: '{2}'</value>
  </data>
  <data name="ERR_GlobalSingleTypeNameNotFoundFwd" xml:space="preserve">
    <value>The type name '{0}' could not be found in the global namespace. This type has been forwarded to assembly '{1}' Consider adding a reference to that assembly.</value>
  </data>
  <data name="ERR_DottedTypeNameNotFoundInNSFwd" xml:space="preserve">
    <value>The type name '{0}' could not be found in the namespace '{1}'. This type has been forwarded to assembly '{2}' Consider adding a reference to that assembly.</value>
  </data>
  <data name="ERR_SingleTypeNameNotFoundFwd" xml:space="preserve">
    <value>The type name '{0}' could not be found. This type has been forwarded to assembly '{1}'. Consider adding a reference to that assembly.</value>
  </data>
  <data name="ERR_AssemblySpecifiedForLinkAndRef" xml:space="preserve">
    <value>Assemblies '{0}' and '{1}' refer to the same metadata but only one is a linked reference (specified using /link option); consider removing one of the references.</value>
  </data>
  <data name="WRN_DeprecatedCollectionInitAdd" xml:space="preserve">
    <value>The best overloaded Add method '{0}' for the collection initializer element is obsolete.</value>
  </data>
  <data name="WRN_DeprecatedCollectionInitAdd_Title" xml:space="preserve">
    <value>The best overloaded Add method for the collection initializer element is obsolete</value>
  </data>
  <data name="WRN_DeprecatedCollectionInitAddStr" xml:space="preserve">
    <value>The best overloaded Add method '{0}' for the collection initializer element is obsolete. {1}</value>
  </data>
  <data name="WRN_DeprecatedCollectionInitAddStr_Title" xml:space="preserve">
    <value>The best overloaded Add method for the collection initializer element is obsolete</value>
  </data>
  <data name="ERR_DeprecatedCollectionInitAddStr" xml:space="preserve">
    <value>The best overloaded Add method '{0}' for the collection initializer element is obsolete. {1}</value>
  </data>
  <data name="ERR_SecurityAttributeInvalidTarget" xml:space="preserve">
    <value>Security attribute '{0}' is not valid on this declaration type. Security attributes are only valid on assembly, type and method declarations.</value>
  </data>
  <data name="ERR_BadDynamicMethodArg" xml:space="preserve">
    <value>Cannot use an expression of type '{0}' as an argument to a dynamically dispatched operation.</value>
  </data>
  <data name="ERR_BadDynamicMethodArgLambda" xml:space="preserve">
    <value>Cannot use a lambda expression as an argument to a dynamically dispatched operation without first casting it to a delegate or expression tree type.</value>
  </data>
  <data name="ERR_BadDynamicMethodArgMemgrp" xml:space="preserve">
    <value>Cannot use a method group as an argument to a dynamically dispatched operation. Did you intend to invoke the method?</value>
  </data>
  <data name="ERR_NoDynamicPhantomOnBase" xml:space="preserve">
    <value>The call to method '{0}' needs to be dynamically dispatched, but cannot be because it is part of a base access expression. Consider casting the dynamic arguments or eliminating the base access.</value>
  </data>
  <data name="ERR_BadDynamicQuery" xml:space="preserve">
    <value>Query expressions over source type 'dynamic' or with a join sequence of type 'dynamic' are not allowed</value>
  </data>
  <data name="ERR_NoDynamicPhantomOnBaseIndexer" xml:space="preserve">
    <value>The indexer access needs to be dynamically dispatched, but cannot be because it is part of a base access expression. Consider casting the dynamic arguments or eliminating the base access.</value>
  </data>
  <data name="WRN_DynamicDispatchToConditionalMethod" xml:space="preserve">
    <value>The dynamically dispatched call to method '{0}' may fail at runtime because one or more applicable overloads are conditional methods.</value>
  </data>
  <data name="WRN_DynamicDispatchToConditionalMethod_Title" xml:space="preserve">
    <value>Dynamically dispatched call may fail at runtime because one or more applicable overloads are conditional methods</value>
  </data>
  <data name="ERR_BadArgTypeDynamicExtension" xml:space="preserve">
    <value>'{0}' has no applicable method named '{1}' but appears to have an extension method by that name. Extension methods cannot be dynamically dispatched. Consider casting the dynamic arguments or calling the extension method without the extension method syntax.</value>
  </data>
  <data name="WRN_CallerFilePathPreferredOverCallerMemberName" xml:space="preserve">
    <value>The CallerMemberNameAttribute applied to parameter '{0}' will have no effect. It is overridden by the CallerFilePathAttribute.</value>
  </data>
  <data name="WRN_CallerFilePathPreferredOverCallerMemberName_Title" xml:space="preserve">
    <value>The CallerMemberNameAttribute will have no effect; it is overridden by the CallerFilePathAttribute</value>
  </data>
  <data name="WRN_CallerLineNumberPreferredOverCallerMemberName" xml:space="preserve">
    <value>The CallerMemberNameAttribute applied to parameter '{0}' will have no effect. It is overridden by the CallerLineNumberAttribute.</value>
  </data>
  <data name="WRN_CallerLineNumberPreferredOverCallerMemberName_Title" xml:space="preserve">
    <value>The CallerMemberNameAttribute will have no effect; it is overridden by the CallerLineNumberAttribute</value>
  </data>
  <data name="WRN_CallerLineNumberPreferredOverCallerFilePath" xml:space="preserve">
    <value>The CallerFilePathAttribute applied to parameter '{0}' will have no effect. It is overridden by the CallerLineNumberAttribute.</value>
  </data>
  <data name="WRN_CallerLineNumberPreferredOverCallerFilePath_Title" xml:space="preserve">
    <value>The CallerFilePathAttribute will have no effect; it is overridden by the CallerLineNumberAttribute</value>
  </data>
  <data name="ERR_InvalidDynamicCondition" xml:space="preserve">
    <value>Expression must be implicitly convertible to Boolean or its type '{0}' must define operator '{1}'.</value>
  </data>
  <data name="ERR_MixingWinRTEventWithRegular" xml:space="preserve">
    <value>'{0}' cannot implement '{1}' because '{2}' is a Windows Runtime event and '{3}' is a regular .NET event.</value>
  </data>
  <data name="WRN_CA2000_DisposeObjectsBeforeLosingScope1" xml:space="preserve">
    <value>Call System.IDisposable.Dispose() on allocated instance of {0} before all references to it are out of scope.</value>
  </data>
  <data name="WRN_CA2000_DisposeObjectsBeforeLosingScope1_Title" xml:space="preserve">
    <value>Call System.IDisposable.Dispose() on allocated instance before all references to it are out of scope</value>
  </data>
  <data name="WRN_CA2000_DisposeObjectsBeforeLosingScope2" xml:space="preserve">
    <value>Allocated instance of {0} is not disposed along all exception paths.  Call System.IDisposable.Dispose() before all references to it are out of scope.</value>
  </data>
  <data name="WRN_CA2000_DisposeObjectsBeforeLosingScope2_Title" xml:space="preserve">
    <value>Allocated instance is not disposed along all exception paths</value>
  </data>
  <data name="WRN_CA2202_DoNotDisposeObjectsMultipleTimes" xml:space="preserve">
    <value>Object '{0}' can be disposed more than once.</value>
  </data>
  <data name="WRN_CA2202_DoNotDisposeObjectsMultipleTimes_Title" xml:space="preserve">
    <value>Object can be disposed more than once</value>
  </data>
  <data name="ERR_NewCoClassOnLink" xml:space="preserve">
    <value>Interop type '{0}' cannot be embedded. Use the applicable interface instead.</value>
  </data>
  <data name="ERR_NoPIANestedType" xml:space="preserve">
    <value>Type '{0}' cannot be embedded because it is a nested type. Consider setting the 'Embed Interop Types' property to false.</value>
  </data>
  <data name="ERR_GenericsUsedInNoPIAType" xml:space="preserve">
    <value>Type '{0}' cannot be embedded because it has a generic argument. Consider setting the 'Embed Interop Types' property to false.</value>
  </data>
  <data name="ERR_InteropStructContainsMethods" xml:space="preserve">
    <value>Embedded interop struct '{0}' can contain only public instance fields.</value>
  </data>
  <data name="ERR_WinRtEventPassedByRef" xml:space="preserve">
    <value>A Windows Runtime event may not be passed as an out or ref parameter.</value>
  </data>
  <data name="ERR_MissingMethodOnSourceInterface" xml:space="preserve">
    <value>Source interface '{0}' is missing method '{1}' which is required to embed event '{2}'.</value>
  </data>
  <data name="ERR_MissingSourceInterface" xml:space="preserve">
    <value>Interface '{0}' has an invalid source interface which is required to embed event '{1}'.</value>
  </data>
  <data name="ERR_InteropTypeMissingAttribute" xml:space="preserve">
    <value>Interop type '{0}' cannot be embedded because it is missing the required '{1}' attribute.</value>
  </data>
  <data name="ERR_NoPIAAssemblyMissingAttribute" xml:space="preserve">
    <value>Cannot embed interop types from assembly '{0}' because it is missing the '{1}' attribute.</value>
  </data>
  <data name="ERR_NoPIAAssemblyMissingAttributes" xml:space="preserve">
    <value>Cannot embed interop types from assembly '{0}' because it is missing either the '{1}' attribute or the '{2}' attribute.</value>
  </data>
  <data name="ERR_InteropTypesWithSameNameAndGuid" xml:space="preserve">
    <value>Cannot embed interop type '{0}' found in both assembly '{1}' and '{2}'. Consider setting the 'Embed Interop Types' property to false.</value>
  </data>
  <data name="ERR_LocalTypeNameClash" xml:space="preserve">
    <value>Embedding the interop type '{0}' from assembly '{1}' causes a name clash in the current assembly. Consider setting the 'Embed Interop Types' property to false.</value>
  </data>
  <data name="WRN_ReferencedAssemblyReferencesLinkedPIA" xml:space="preserve">
    <value>A reference was created to embedded interop assembly '{0}' because of an indirect reference to that assembly created by assembly '{1}'. Consider changing the 'Embed Interop Types' property on either assembly.</value>
  </data>
  <data name="WRN_ReferencedAssemblyReferencesLinkedPIA_Title" xml:space="preserve">
    <value>A reference was created to embedded interop assembly because of an indirect assembly reference</value>
  </data>
  <data name="WRN_ReferencedAssemblyReferencesLinkedPIA_Description" xml:space="preserve">
    <value>You have added a reference to an assembly using /link (Embed Interop Types property set to True). This instructs the compiler to embed interop type information from that assembly. However, the compiler cannot embed interop type information from that assembly because another assembly that you have referenced also references that assembly using /reference (Embed Interop Types property set to False).

To embed interop type information for both assemblies, use /link for references to each assembly (set the Embed Interop Types property to True).

To remove the warning, you can use /reference instead (set the Embed Interop Types property to False). In this case, a primary interop assembly (PIA) provides interop type information.</value>
  </data>
  <data name="ERR_GenericsUsedAcrossAssemblies" xml:space="preserve">
    <value>Type '{0}' from assembly '{1}' cannot be used across assembly boundaries because it has a generic type argument that is an embedded interop type.</value>
  </data>
  <data name="ERR_NoCanonicalView" xml:space="preserve">
    <value>Cannot find the interop type that matches the embedded interop type '{0}'. Are you missing an assembly reference?</value>
  </data>
  <data name="ERR_NetModuleNameMismatch" xml:space="preserve">
    <value>Module name '{0}' stored in '{1}' must match its filename.</value>
  </data>
  <data name="ERR_BadModuleName" xml:space="preserve">
    <value>Invalid module name: {0}</value>
  </data>
  <data name="ERR_BadCompilationOptionValue" xml:space="preserve">
    <value>Invalid '{0}' value: '{1}'.</value>
  </data>
  <data name="ERR_BadAppConfigPath" xml:space="preserve">
    <value>AppConfigPath must be absolute.</value>
  </data>
  <data name="WRN_AssemblyAttributeFromModuleIsOverridden" xml:space="preserve">
    <value>Attribute '{0}' from module '{1}' will be ignored in favor of the instance appearing in source</value>
  </data>
  <data name="WRN_AssemblyAttributeFromModuleIsOverridden_Title" xml:space="preserve">
    <value>Attribute will be ignored in favor of the instance appearing in source</value>
  </data>
  <data name="ERR_CmdOptionConflictsSource" xml:space="preserve">
    <value>Attribute '{0}' given in a source file conflicts with option '{1}'.</value>
  </data>
  <data name="ERR_FixedBufferTooManyDimensions" xml:space="preserve">
    <value>A fixed buffer may only have one dimension.</value>
  </data>
  <data name="WRN_ReferencedAssemblyDoesNotHaveStrongName" xml:space="preserve">
    <value>Referenced assembly '{0}' does not have a strong name.</value>
  </data>
  <data name="WRN_ReferencedAssemblyDoesNotHaveStrongName_Title" xml:space="preserve">
    <value>Referenced assembly does not have a strong name</value>
  </data>
  <data name="ERR_InvalidSignaturePublicKey" xml:space="preserve">
    <value>Invalid signature public key specified in AssemblySignatureKeyAttribute.</value>
  </data>
  <data name="ERR_ExportedTypeConflictsWithDeclaration" xml:space="preserve">
    <value>Type '{0}' exported from module '{1}' conflicts with type declared in primary module of this assembly.</value>
  </data>
  <data name="ERR_ExportedTypesConflict" xml:space="preserve">
    <value>Type '{0}' exported from module '{1}' conflicts with type '{2}' exported from module '{3}'.</value>
  </data>
  <data name="ERR_ForwardedTypeConflictsWithDeclaration" xml:space="preserve">
    <value>Forwarded type '{0}' conflicts with type declared in primary module of this assembly.</value>
  </data>
  <data name="ERR_ForwardedTypesConflict" xml:space="preserve">
    <value>Type '{0}' forwarded to assembly '{1}' conflicts with type '{2}' forwarded to assembly '{3}'.</value>
  </data>
  <data name="ERR_ForwardedTypeConflictsWithExportedType" xml:space="preserve">
    <value>Type '{0}' forwarded to assembly '{1}' conflicts with type '{2}' exported from module '{3}'.</value>
  </data>
  <data name="WRN_RefCultureMismatch" xml:space="preserve">
    <value>Referenced assembly '{0}' has different culture setting of '{1}'.</value>
  </data>
  <data name="WRN_RefCultureMismatch_Title" xml:space="preserve">
    <value>Referenced assembly has different culture setting</value>
  </data>
  <data name="ERR_AgnosticToMachineModule" xml:space="preserve">
    <value>Agnostic assembly cannot have a processor specific module '{0}'.</value>
  </data>
  <data name="ERR_ConflictingMachineModule" xml:space="preserve">
    <value>Assembly and module '{0}' cannot target different processors.</value>
  </data>
  <data name="WRN_ConflictingMachineAssembly" xml:space="preserve">
    <value>Referenced assembly '{0}' targets a different processor.</value>
  </data>
  <data name="WRN_ConflictingMachineAssembly_Title" xml:space="preserve">
    <value>Referenced assembly targets a different processor</value>
  </data>
  <data name="ERR_CryptoHashFailed" xml:space="preserve">
    <value>Cryptographic failure while creating hashes.</value>
  </data>
  <data name="ERR_MissingNetModuleReference" xml:space="preserve">
    <value>Reference to '{0}' netmodule missing.</value>
  </data>
  <data name="ERR_NetModuleNameMustBeUnique" xml:space="preserve">
    <value>Module '{0}' is already defined in this assembly. Each module must have a unique filename.</value>
  </data>
  <data name="ERR_CantReadConfigFile" xml:space="preserve">
    <value>Cannot read config file '{0}' -- '{1}'</value>
  </data>
  <data name="ERR_EncNoPIAReference" xml:space="preserve">
    <value>Cannot continue since the edit includes a reference to an embedded type: '{0}'.</value>
  </data>
  <data name="ERR_EncReferenceToAddedMember" xml:space="preserve">
    <value>Member '{0}' added during the current debug session can only be accessed from within its declaring assembly '{1}'.</value>
  </data>
  <data name="ERR_MutuallyExclusiveOptions" xml:space="preserve">
    <value>Compilation options '{0}' and '{1}' can't both be specified at the same time.</value>
  </data>
  <data name="ERR_LinkedNetmoduleMetadataMustProvideFullPEImage" xml:space="preserve">
    <value>Linked netmodule metadata must provide a full PE image: '{0}'.</value>
  </data>
  <data name="ERR_BadPrefer32OnLib" xml:space="preserve">
    <value>/platform:anycpu32bitpreferred can only be used with /t:exe, /t:winexe and /t:appcontainerexe</value>
  </data>
  <data name="IDS_PathList" xml:space="preserve">
    <value>&lt;path list&gt;</value>
  </data>
  <data name="IDS_Text" xml:space="preserve">
    <value>&lt;text&gt;</value>
  </data>
  <data name="IDS_FeatureNullPropagatingOperator" xml:space="preserve">
    <value>null propagating operator</value>
  </data>
  <data name="IDS_FeatureExpressionBodiedMethod" xml:space="preserve">
    <value>expression-bodied method</value>
  </data>
  <data name="IDS_FeatureExpressionBodiedProperty" xml:space="preserve">
    <value>expression-bodied property</value>
  </data>
  <data name="IDS_FeatureExpressionBodiedIndexer" xml:space="preserve">
    <value>expression-bodied indexer</value>
  </data>
  <data name="IDS_FeatureAutoPropertyInitializer" xml:space="preserve">
    <value>auto property initializer</value>
  </data>
  <data name="IDS_Namespace1" xml:space="preserve">
    <value>&lt;namespace&gt;</value>
  </data>
  <data name="IDS_FeatureRefLocalsReturns" xml:space="preserve">
    <value>byref locals and returns</value>
  </data>
  <data name="IDS_FeatureReadOnlyReferences" xml:space="preserve">
    <value>readonly references</value>
  </data>
  <data name="IDS_FeatureRefStructs" xml:space="preserve">
    <value>ref structs</value>
  </data>
  <data name="IDS_FeatureRefConditional" xml:space="preserve">
    <value>ref conditional expression</value>
  </data>
  <data name="IDS_FeatureRefReassignment" xml:space="preserve">
    <value>ref reassignment</value>
  </data>
  <data name="IDS_FeatureRefFor" xml:space="preserve">
    <value>ref for-loop variables</value>
  </data>
  <data name="IDS_FeatureRefForEach" xml:space="preserve">
    <value>ref foreach iteration variables</value>
  </data>
  <data name="IDS_FeatureExtensibleFixedStatement" xml:space="preserve">
    <value>extensible fixed statement</value>
  </data>
  <data name="CompilationC" xml:space="preserve">
    <value>Compilation (C#): </value>
  </data>
  <data name="SyntaxNodeIsNotWithinSynt" xml:space="preserve">
    <value>Syntax node is not within syntax tree</value>
  </data>
  <data name="LocationMustBeProvided" xml:space="preserve">
    <value>Location must be provided in order to provide minimal type qualification.</value>
  </data>
  <data name="SyntaxTreeSemanticModelMust" xml:space="preserve">
    <value>SyntaxTreeSemanticModel must be provided in order to provide minimal type qualification.</value>
  </data>
  <data name="CantReferenceCompilationOf" xml:space="preserve">
    <value>Can't reference compilation of type '{0}' from {1} compilation.</value>
  </data>
  <data name="SyntaxTreeAlreadyPresent" xml:space="preserve">
    <value>Syntax tree already present</value>
  </data>
  <data name="SubmissionCanOnlyInclude" xml:space="preserve">
    <value>Submission can only include script code.</value>
  </data>
  <data name="SubmissionCanHaveAtMostOne" xml:space="preserve">
    <value>Submission can have at most one syntax tree.</value>
  </data>
  <data name="SyntaxTreeNotFoundToRemove" xml:space="preserve">
    <value>SyntaxTree is not part of the compilation, so it cannot be removed</value>
  </data>
  <data name="TreeMustHaveARootNodeWith" xml:space="preserve">
    <value>tree must have a root node with SyntaxKind.CompilationUnit</value>
  </data>
  <data name="TypeArgumentCannotBeNull" xml:space="preserve">
    <value>Type argument cannot be null</value>
  </data>
  <data name="WrongNumberOfTypeArguments" xml:space="preserve">
    <value>Wrong number of type arguments</value>
  </data>
  <data name="NameConflictForName" xml:space="preserve">
    <value>Name conflict for name {0}</value>
  </data>
  <data name="LookupOptionsHasInvalidCombo" xml:space="preserve">
    <value>LookupOptions has an invalid combination of options</value>
  </data>
  <data name="ItemsMustBeNonEmpty" xml:space="preserve">
    <value>items: must be non-empty</value>
  </data>
  <data name="UseVerbatimIdentifier" xml:space="preserve">
    <value>Use Microsoft.CodeAnalysis.CSharp.SyntaxFactory.Identifier or Microsoft.CodeAnalysis.CSharp.SyntaxFactory.VerbatimIdentifier to create identifier tokens.</value>
  </data>
  <data name="UseLiteralForTokens" xml:space="preserve">
    <value>Use Microsoft.CodeAnalysis.CSharp.SyntaxFactory.Literal to create character literal tokens.</value>
  </data>
  <data name="UseLiteralForNumeric" xml:space="preserve">
    <value>Use Microsoft.CodeAnalysis.CSharp.SyntaxFactory.Literal to create numeric literal tokens.</value>
  </data>
  <data name="ThisMethodCanOnlyBeUsedToCreateTokens" xml:space="preserve">
    <value>This method can only be used to create tokens - {0} is not a token kind.</value>
  </data>
  <data name="GenericParameterDefinition" xml:space="preserve">
    <value>Generic parameter is definition when expected to be reference {0}</value>
  </data>
  <data name="InvalidGetDeclarationNameMultipleDeclarators" xml:space="preserve">
    <value>Called GetDeclarationName for a declaration node that can possibly contain multiple variable declarators.</value>
  </data>
  <data name="PositionIsNotWithinSyntax" xml:space="preserve">
    <value>Position is not within syntax tree with full span {0}</value>
  </data>
  <data name="WRN_BadUILang" xml:space="preserve">
    <value>The language name '{0}' is invalid.</value>
  </data>
  <data name="WRN_BadUILang_Title" xml:space="preserve">
    <value>The language name is invalid</value>
  </data>
  <data name="ERR_UnsupportedTransparentIdentifierAccess" xml:space="preserve">
    <value>Transparent identifier member access failed for field '{0}' of '{1}'.  Does the data being queried implement the query pattern?</value>
  </data>
  <data name="ERR_ParamDefaultValueDiffersFromAttribute" xml:space="preserve">
    <value>The parameter has multiple distinct default values.</value>
  </data>
  <data name="ERR_FieldHasMultipleDistinctConstantValues" xml:space="preserve">
    <value>The field has multiple distinct constant values.</value>
  </data>
  <data name="WRN_UnqualifiedNestedTypeInCref" xml:space="preserve">
    <value>Within cref attributes, nested types of generic types should be qualified.</value>
  </data>
  <data name="WRN_UnqualifiedNestedTypeInCref_Title" xml:space="preserve">
    <value>Within cref attributes, nested types of generic types should be qualified</value>
  </data>
  <data name="NotACSharpSymbol" xml:space="preserve">
    <value>Not a C# symbol.</value>
  </data>
  <data name="HDN_UnusedUsingDirective" xml:space="preserve">
    <value>Unnecessary using directive.</value>
  </data>
  <data name="HDN_UnusedExternAlias" xml:space="preserve">
    <value>Unused extern alias.</value>
  </data>
  <data name="ElementsCannotBeNull" xml:space="preserve">
    <value>Elements cannot be null.</value>
  </data>
  <data name="IDS_LIB_ENV" xml:space="preserve">
    <value>LIB environment variable</value>
  </data>
  <data name="IDS_LIB_OPTION" xml:space="preserve">
    <value>/LIB option</value>
  </data>
  <data name="IDS_REFERENCEPATH_OPTION" xml:space="preserve">
    <value>/REFERENCEPATH option</value>
  </data>
  <data name="IDS_DirectoryDoesNotExist" xml:space="preserve">
    <value>directory does not exist</value>
  </data>
  <data name="IDS_DirectoryHasInvalidPath" xml:space="preserve">
    <value>path is too long or invalid</value>
  </data>
  <data name="WRN_NoRuntimeMetadataVersion" xml:space="preserve">
    <value>No value for RuntimeMetadataVersion found. No assembly containing System.Object was found nor was a value for RuntimeMetadataVersion specified through options.</value>
  </data>
  <data name="WRN_NoRuntimeMetadataVersion_Title" xml:space="preserve">
    <value>No value for RuntimeMetadataVersion found</value>
  </data>
  <data name="WrongSemanticModelType" xml:space="preserve">
    <value>Expected a {0} SemanticModel.</value>
  </data>
  <data name="IDS_FeatureLambda" xml:space="preserve">
    <value>lambda expression</value>
  </data>
  <data name="ERR_FeatureNotAvailableInVersion1" xml:space="preserve">
    <value>Feature '{0}' is not available in C# 1. Please use language version {1} or greater.</value>
  </data>
  <data name="ERR_FeatureNotAvailableInVersion2" xml:space="preserve">
    <value>Feature '{0}' is not available in C# 2. Please use language version {1} or greater.</value>
  </data>
  <data name="ERR_FeatureNotAvailableInVersion3" xml:space="preserve">
    <value>Feature '{0}' is not available in C# 3. Please use language version {1} or greater.</value>
  </data>
  <data name="ERR_FeatureNotAvailableInVersion4" xml:space="preserve">
    <value>Feature '{0}' is not available in C# 4. Please use language version {1} or greater.</value>
  </data>
  <data name="ERR_FeatureNotAvailableInVersion5" xml:space="preserve">
    <value>Feature '{0}' is not available in C# 5. Please use language version {1} or greater.</value>
  </data>
  <data name="ERR_FeatureNotAvailableInVersion6" xml:space="preserve">
    <value>Feature '{0}' is not available in C# 6. Please use language version {1} or greater.</value>
  </data>
  <data name="ERR_FeatureNotAvailableInVersion7" xml:space="preserve">
    <value>Feature '{0}' is not available in C# 7.0. Please use language version {1} or greater.</value>
  </data>
  <data name="ERR_FeatureIsExperimental" xml:space="preserve">
    <value>Feature '{0}' is experimental and unsupported; use '/features:{1}' to enable.</value>
  </data>
  <data name="IDS_VersionExperimental" xml:space="preserve">
    <value>'experimental'</value>
  </data>
  <data name="PositionNotWithinTree" xml:space="preserve">
    <value>Position must be within span of the syntax tree.</value>
  </data>
  <data name="SpeculatedSyntaxNodeCannotBelongToCurrentCompilation" xml:space="preserve">
    <value>Syntax node to be speculated cannot belong to a syntax tree from the current compilation.</value>
  </data>
  <data name="ChainingSpeculativeModelIsNotSupported" xml:space="preserve">
    <value>Chaining speculative semantic model is not supported. You should create a speculative model from the non-speculative ParentModel.</value>
  </data>
  <data name="IDS_ToolName" xml:space="preserve">
    <value>Microsoft (R) Visual C# Compiler</value>
  </data>
  <data name="IDS_LogoLine1" xml:space="preserve">
    <value>{0} version {1}</value>
  </data>
  <data name="IDS_LogoLine2" xml:space="preserve">
    <value>Copyright (C) Microsoft Corporation. All rights reserved.</value>
  </data>
  <data name="IDS_LangVersions" xml:space="preserve">
    <value>Supported language versions:</value>
  </data>
  <data name="IDS_CSCHelp" xml:space="preserve">
    <value>
                             Visual C# Compiler Options

                       - OUTPUT FILES -
-out:&lt;file&gt;                   Specify output file name (default: base name of
                              file with main class or first file)
-target:exe                   Build a console executable (default) (Short
                              form: -t:exe)
-target:winexe                Build a Windows executable (Short form:
                              -t:winexe)
-target:library               Build a library (Short form: -t:library)
-target:module                Build a module that can be added to another
                              assembly (Short form: -t:module)
-target:appcontainerexe       Build an Appcontainer executable (Short form:
                              -t:appcontainerexe)
-target:winmdobj              Build a Windows Runtime intermediate file that
                              is consumed by WinMDExp (Short form: -t:winmdobj)
-doc:&lt;file&gt;                   XML Documentation file to generate
-refout:&lt;file&gt;                Reference assembly output to generate
-platform:&lt;string&gt;            Limit which platforms this code can run on: x86,
                              Itanium, x64, arm, arm64, anycpu32bitpreferred, or
                              anycpu. The default is anycpu.

                       - INPUT FILES -
-recurse:&lt;wildcard&gt;           Include all files in the current directory and
                              subdirectories according to the wildcard
                              specifications
-reference:&lt;alias&gt;=&lt;file&gt;     Reference metadata from the specified assembly
                              file using the given alias (Short form: -r)
-reference:&lt;file list&gt;        Reference metadata from the specified assembly
                              files (Short form: -r)
-addmodule:&lt;file list&gt;        Link the specified modules into this assembly
-link:&lt;file list&gt;             Embed metadata from the specified interop
                              assembly files (Short form: -l)
-analyzer:&lt;file list&gt;         Run the analyzers from this assembly
                              (Short form: -a)
-additionalfile:&lt;file list&gt;   Additional files that don't directly affect code
                              generation but may be used by analyzers for producing
                              errors or warnings.
-embed                        Embed all source files in the PDB.
-embed:&lt;file list&gt;            Embed specific files in the PDB.

                       - RESOURCES -
-win32res:&lt;file&gt;              Specify a Win32 resource file (.res)
-win32icon:&lt;file&gt;             Use this icon for the output
-win32manifest:&lt;file&gt;         Specify a Win32 manifest file (.xml)
-nowin32manifest              Do not include the default Win32 manifest
-resource:&lt;resinfo&gt;           Embed the specified resource (Short form: -res)
-linkresource:&lt;resinfo&gt;       Link the specified resource to this assembly
                              (Short form: -linkres) Where the resinfo format
                              is &lt;file&gt;[,&lt;string name&gt;[,public|private]]

                       - CODE GENERATION -
-debug[+|-]                   Emit debugging information
-debug:{full|pdbonly|portable|embedded}
                              Specify debugging type ('full' is default,
                              'portable' is a cross-platform format,
                              'embedded' is a cross-platform format embedded into
                              the target .dll or .exe)
-optimize[+|-]                Enable optimizations (Short form: -o)
-deterministic                Produce a deterministic assembly
                              (including module version GUID and timestamp)
-refonly                      Produce a reference assembly in place of the main output
-instrument:TestCoverage      Produce an assembly instrumented to collect
                              coverage information
-sourcelink:&lt;file&gt;            Source link info to embed into PDB.

                       - ERRORS AND WARNINGS -
-warnaserror[+|-]             Report all warnings as errors
-warnaserror[+|-]:&lt;warn list&gt; Report specific warnings as errors
                              (use "nullable" for all nullability warnings)
-warn:&lt;n&gt;                     Set warning level (0 or higher) (Short form: -w)
-nowarn:&lt;warn list&gt;           Disable specific warning messages
                              (use "nullable" for all nullability warnings)
-ruleset:&lt;file&gt;               Specify a ruleset file that disables specific
                              diagnostics.
-errorlog:&lt;file&gt;[,version=&lt;sarif_version&gt;]
                              Specify a file to log all compiler and analyzer
                              diagnostics.
                              sarif_version:{1|2|2.1} Default is 1. 2 and 2.1
                              both mean SARIF version 2.1.0.
-reportanalyzer               Report additional analyzer information, such as
                              execution time.
-skipanalyzers[+|-]           Skip execution of diagnostic analyzers.

                       - LANGUAGE -
-checked[+|-]                 Generate overflow checks
-unsafe[+|-]                  Allow 'unsafe' code
-define:&lt;symbol list&gt;         Define conditional compilation symbol(s) (Short
                              form: -d)
-langversion:?                Display the allowed values for language version
-langversion:&lt;string&gt;         Specify language version such as
                              `latest` (latest version, including minor versions),
                              `default` (same as `latest`),
                              `latestmajor` (latest version, excluding minor versions),
                              `preview` (latest version, including features in unsupported preview),
                              or specific versions like `6` or `7.1`
-nullable[+|-]                Specify nullable context option enable|disable.
-nullable:{enable|disable|warnings|annotations}
                              Specify nullable context option enable|disable|warnings|annotations.

                       - SECURITY -
-delaysign[+|-]               Delay-sign the assembly using only the public
                              portion of the strong name key
-publicsign[+|-]              Public-sign the assembly using only the public
                              portion of the strong name key
-keyfile:&lt;file&gt;               Specify a strong name key file
-keycontainer:&lt;string&gt;        Specify a strong name key container
-highentropyva[+|-]           Enable high-entropy ASLR

                       - MISCELLANEOUS -
@&lt;file&gt;                       Read response file for more options
-help                         Display this usage message (Short form: -?)
-nologo                       Suppress compiler copyright message
-noconfig                     Do not auto include CSC.RSP file
-parallel[+|-]                Concurrent build.
-version                      Display the compiler version number and exit.

                       - ADVANCED -
-baseaddress:&lt;address&gt;        Base address for the library to be built
-checksumalgorithm:&lt;alg&gt;      Specify algorithm for calculating source file
                              checksum stored in PDB. Supported values are:
                              SHA1 or SHA256 (default).
-codepage:&lt;n&gt;                 Specify the codepage to use when opening source
                              files
-utf8output                   Output compiler messages in UTF-8 encoding
-main:&lt;type&gt;                  Specify the type that contains the entry point
                              (ignore all other possible entry points) (Short
                              form: -m)
-fullpaths                    Compiler generates fully qualified paths
-filealign:&lt;n&gt;                Specify the alignment used for output file
                              sections
-pathmap:&lt;K1&gt;=&lt;V1&gt;,&lt;K2&gt;=&lt;V2&gt;,...
                              Specify a mapping for source path names output by
                              the compiler.
-pdb:&lt;file&gt;                   Specify debug information file name (default:
                              output file name with .pdb extension)
-errorendlocation             Output line and column of the end location of
                              each error
-preferreduilang              Specify the preferred output language name.
-nosdkpath                    Disable searching the default SDK path for standard library assemblies.
-sdkpath:&lt;path&gt;         Path used to search for standard library assemblies.
-nostdlib[+|-]                Do not reference standard library (mscorlib.dll)
-subsystemversion:&lt;string&gt;    Specify subsystem version of this assembly
-lib:&lt;file list&gt;              Specify additional directories to search in for
                              references
-errorreport:&lt;string&gt;         Specify how to handle internal compiler errors:
                              prompt, send, queue, or none. The default is
                              queue.
-appconfig:&lt;file&gt;             Specify an application configuration file
                              containing assembly binding settings
-moduleassemblyname:&lt;string&gt;  Name of the assembly which this module will be
                              a part of
-modulename:&lt;string&gt;          Specify the name of the source module
-generatedfilesout:&lt;dir&gt;      Place files generated during compilation in the
                              specified directory.
-reportivts[+|-]                    Output information on all IVTs granted to this
                              assembly by all dependencies, and annotate foreign assembly
                              accessibility errors with what assembly they came from.
</value>
    <comment>Visual C# Compiler Options</comment>
  </data>
  <data name="ERR_ComImportWithInitializers" xml:space="preserve">
    <value>'{0}': a class with the ComImport attribute cannot specify field initializers.</value>
  </data>
  <data name="WRN_PdbLocalNameTooLong" xml:space="preserve">
    <value>Local name '{0}' is too long for PDB.  Consider shortening or compiling without /debug.</value>
  </data>
  <data name="WRN_PdbLocalNameTooLong_Title" xml:space="preserve">
    <value>Local name is too long for PDB</value>
  </data>
  <data name="ERR_RetNoObjectRequiredLambda" xml:space="preserve">
    <value>Anonymous function converted to a void returning delegate cannot return a value</value>
  </data>
  <data name="ERR_TaskRetNoObjectRequiredLambda" xml:space="preserve">
    <value>Async lambda expression converted to a '{0}' returning delegate cannot return a value</value>
  </data>
  <data name="WRN_AnalyzerCannotBeCreated" xml:space="preserve">
    <value>An instance of analyzer {0} cannot be created from {1} : {2}.</value>
  </data>
  <data name="WRN_AnalyzerCannotBeCreated_Title" xml:space="preserve">
    <value>An analyzer instance cannot be created</value>
  </data>
  <data name="WRN_NoAnalyzerInAssembly" xml:space="preserve">
    <value>The assembly {0} does not contain any analyzers.</value>
  </data>
  <data name="WRN_NoAnalyzerInAssembly_Title" xml:space="preserve">
    <value>Assembly does not contain any analyzers</value>
  </data>
  <data name="WRN_UnableToLoadAnalyzer" xml:space="preserve">
    <value>Unable to load Analyzer assembly {0} : {1}</value>
  </data>
  <data name="WRN_UnableToLoadAnalyzer_Title" xml:space="preserve">
    <value>Unable to load Analyzer assembly</value>
  </data>
  <data name="INF_UnableToLoadSomeTypesInAnalyzer" xml:space="preserve">
    <value>Skipping some types in analyzer assembly {0} due to a ReflectionTypeLoadException : {1}.</value>
  </data>
  <data name="ERR_CantReadRulesetFile" xml:space="preserve">
    <value>Error reading ruleset file {0} - {1}</value>
  </data>
  <data name="ERR_BadPdbData" xml:space="preserve">
    <value>Error reading debug information for '{0}'</value>
  </data>
  <data name="IDS_OperationCausedStackOverflow" xml:space="preserve">
    <value>Operation caused a stack overflow.</value>
  </data>
  <data name="WRN_IdentifierOrNumericLiteralExpected" xml:space="preserve">
    <value>Expected identifier or numeric literal.</value>
  </data>
  <data name="WRN_IdentifierOrNumericLiteralExpected_Title" xml:space="preserve">
    <value>Expected identifier or numeric literal</value>
  </data>
  <data name="ERR_InitializerOnNonAutoProperty" xml:space="preserve">
    <value>Only auto-implemented properties, or properties that use the 'field' keyword, can have initializers.</value>
  </data>
  <data name="ERR_InstancePropertyInitializerInInterface" xml:space="preserve">
    <value>Instance properties in interfaces cannot have initializers.</value>
  </data>
  <data name="ERR_AutoPropertyMustHaveGetAccessor" xml:space="preserve">
    <value>Auto-implemented properties must have get accessors.</value>
  </data>
  <data name="ERR_AutoPropertyMustOverrideSet" xml:space="preserve">
    <value>Auto-implemented properties must override all accessors of the overridden property.</value>
  </data>
  <data name="ERR_InitializerInStructWithoutExplicitConstructor" xml:space="preserve">
    <value>Structs without explicit constructors cannot contain members with initializers.</value>
  </data>
  <data name="ERR_EncodinglessSyntaxTree" xml:space="preserve">
    <value>Cannot emit debug information for a source text without encoding.</value>
  </data>
  <data name="ERR_BlockBodyAndExpressionBody" xml:space="preserve">
    <value>Block bodies and expression bodies cannot both be provided.</value>
  </data>
  <data name="ERR_SwitchFallOut" xml:space="preserve">
    <value>Control cannot fall out of switch from final case label ('{0}')</value>
  </data>
  <data name="ERR_UnexpectedBoundGenericName" xml:space="preserve">
    <value>Type arguments are not allowed in the nameof operator.</value>
  </data>
  <data name="ERR_NullPropagatingOpInExpressionTree" xml:space="preserve">
    <value>An expression tree lambda may not contain a null propagating operator.</value>
  </data>
  <data name="ERR_DictionaryInitializerInExpressionTree" xml:space="preserve">
    <value>An expression tree lambda may not contain a dictionary initializer.</value>
  </data>
  <data name="ERR_ExtensionCollectionElementInitializerInExpressionTree" xml:space="preserve">
    <value>An extension Add method is not supported for a collection initializer in an expression lambda.</value>
  </data>
  <data name="IDS_FeatureNameof" xml:space="preserve">
    <value>nameof operator</value>
  </data>
  <data name="IDS_FeatureUnboundGenericTypesInNameof" xml:space="preserve">
    <value>unbound generic types in nameof operator</value>
  </data>
  <data name="IDS_FeatureDictionaryInitializer" xml:space="preserve">
    <value>dictionary initializer</value>
  </data>
  <data name="ERR_UnclosedExpressionHole" xml:space="preserve">
    <value>Missing close delimiter '}' for interpolated expression started with '{'.</value>
  </data>
  <data name="ERR_InsufficientStack" xml:space="preserve">
    <value>An expression is too long or complex to compile</value>
  </data>
  <data name="ERR_ExpressionHasNoName" xml:space="preserve">
    <value>Expression does not have a name.</value>
  </data>
  <data name="ERR_SubexpressionNotInNameof" xml:space="preserve">
    <value>Sub-expression cannot be used in an argument to nameof.</value>
  </data>
  <data name="ERR_AliasQualifiedNameNotAnExpression" xml:space="preserve">
    <value>An alias-qualified name is not an expression.</value>
  </data>
  <data name="ERR_NameofMethodGroupWithTypeParameters" xml:space="preserve">
    <value>Type parameters are not allowed on a method group as an argument to 'nameof'.</value>
  </data>
  <data name="NoNoneSearchCriteria" xml:space="preserve">
    <value>SearchCriteria is expected.</value>
  </data>
  <data name="ERR_InvalidAssemblyCulture" xml:space="preserve">
    <value>Assembly culture strings may not contain embedded NUL characters.</value>
  </data>
  <data name="IDS_FeatureUsingStatic" xml:space="preserve">
    <value>using static</value>
  </data>
  <data name="IDS_FeatureInterpolatedStrings" xml:space="preserve">
    <value>interpolated strings</value>
  </data>
  <data name="IDS_FeatureAltInterpolatedVerbatimStrings" xml:space="preserve">
    <value>alternative interpolated verbatim strings</value>
  </data>
  <data name="IDS_AwaitInCatchAndFinally" xml:space="preserve">
    <value>await in catch blocks and finally blocks</value>
  </data>
  <data name="IDS_FeatureBinaryLiteral" xml:space="preserve">
    <value>binary literals</value>
  </data>
  <data name="IDS_FeatureDigitSeparator" xml:space="preserve">
    <value>digit separators</value>
  </data>
  <data name="IDS_FeatureLocalFunctions" xml:space="preserve">
    <value>local functions</value>
  </data>
  <data name="ERR_UnescapedCurly" xml:space="preserve">
    <value>A '{0}' character must be escaped (by doubling) in an interpolated string.</value>
  </data>
  <data name="ERR_EscapedCurly" xml:space="preserve">
    <value>A '{0}' character may only be escaped by doubling '{0}{0}' in an interpolated string.</value>
  </data>
  <data name="ERR_TrailingWhitespaceInFormatSpecifier" xml:space="preserve">
    <value>A format specifier may not contain trailing whitespace.</value>
  </data>
  <data name="ERR_EmptyFormatSpecifier" xml:space="preserve">
    <value>Empty format specifier.</value>
  </data>
  <data name="ERR_ErrorInReferencedAssembly" xml:space="preserve">
    <value>There is an error in a referenced assembly '{0}'.</value>
  </data>
  <data name="ERR_ExpressionOrDeclarationExpected" xml:space="preserve">
    <value>Expression or declaration statement expected.</value>
  </data>
  <data name="ERR_NameofExtensionMethod" xml:space="preserve">
    <value>Extension method groups are not allowed as an argument to 'nameof'.</value>
  </data>
  <data name="WRN_AlignmentMagnitude" xml:space="preserve">
    <value>Alignment value {0} has a magnitude greater than {1} and may result in a large formatted string.</value>
  </data>
  <data name="HDN_UnusedExternAlias_Title" xml:space="preserve">
    <value>Unused extern alias</value>
  </data>
  <data name="HDN_UnusedUsingDirective_Title" xml:space="preserve">
    <value>Unnecessary using directive</value>
  </data>
  <data name="INF_UnableToLoadSomeTypesInAnalyzer_Title" xml:space="preserve">
    <value>Skip loading types in analyzer assembly that fail due to a ReflectionTypeLoadException</value>
  </data>
  <data name="WRN_AlignmentMagnitude_Title" xml:space="preserve">
    <value>Alignment value has a magnitude that may result in a large formatted string</value>
  </data>
  <data name="ERR_ConstantStringTooLong" xml:space="preserve">
    <value>Length of String constant resulting from concatenation exceeds System.Int32.MaxValue.  Try splitting the string into multiple constants.</value>
  </data>
  <data name="ERR_TupleTooFewElements" xml:space="preserve">
    <value>Tuple must contain at least two elements.</value>
  </data>
  <data name="ERR_DebugEntryPointNotSourceMethodDefinition" xml:space="preserve">
    <value>Debug entry point must be a definition of a method declared in the current compilation.</value>
  </data>
  <data name="ERR_LoadDirectiveOnlyAllowedInScripts" xml:space="preserve">
    <value>#load is only allowed in scripts</value>
  </data>
  <data name="ERR_PPLoadFollowsToken" xml:space="preserve">
    <value>Cannot use #load after first token in file</value>
  </data>
  <data name="CouldNotFindFile" xml:space="preserve">
    <value>Could not find file.</value>
    <comment>File path referenced in source (#load) could not be resolved.</comment>
  </data>
  <data name="SyntaxTreeFromLoadNoRemoveReplace" xml:space="preserve">
    <value>SyntaxTree resulted from a #load directive and cannot be removed or replaced directly.</value>
  </data>
  <data name="ERR_SourceFileReferencesNotSupported" xml:space="preserve">
    <value>Source file references are not supported.</value>
  </data>
  <data name="ERR_InvalidPathMap" xml:space="preserve">
    <value>The pathmap option was incorrectly formatted.</value>
  </data>
  <data name="ERR_InvalidReal" xml:space="preserve">
    <value>Invalid real literal.</value>
  </data>
  <data name="ERR_AutoPropertyCannotBeRefReturning" xml:space="preserve">
    <value>Auto-implemented properties cannot return by reference</value>
  </data>
  <data name="ERR_RefPropertyMustHaveGetAccessor" xml:space="preserve">
    <value>Properties which return by reference must have a get accessor</value>
  </data>
  <data name="ERR_RefPropertyCannotHaveSetAccessor" xml:space="preserve">
    <value>Properties which return by reference cannot have set accessors</value>
  </data>
  <data name="ERR_CantChangeRefReturnOnOverride" xml:space="preserve">
    <value>'{0}' must match by reference return of overridden member '{1}'</value>
  </data>
  <data name="ERR_CantChangeInitOnlyOnOverride" xml:space="preserve">
    <value>'{0}' must match by init-only of overridden member '{1}'</value>
  </data>
  <data name="ERR_MustNotHaveRefReturn" xml:space="preserve">
    <value>By-reference returns may only be used in methods that return by reference</value>
  </data>
  <data name="ERR_MustHaveRefReturn" xml:space="preserve">
    <value>By-value returns may only be used in methods that return by value</value>
  </data>
  <data name="ERR_RefReturnMustHaveIdentityConversion" xml:space="preserve">
    <value>The return expression must be of type '{0}' because this method returns by reference</value>
  </data>
  <data name="ERR_CloseUnimplementedInterfaceMemberWrongRefReturn" xml:space="preserve">
    <value>'{0}' does not implement interface member '{1}'. '{2}' cannot implement '{1}' because it does not have matching return by reference.</value>
  </data>
  <data name="ERR_CloseUnimplementedInterfaceMemberWrongInitOnly" xml:space="preserve">
    <value>'{0}' does not implement interface member '{1}'. '{2}' cannot implement '{1}'.</value>
  </data>
  <data name="ERR_BadIteratorReturnRef" xml:space="preserve">
    <value>The body of '{0}' cannot be an iterator block because '{0}' returns by reference</value>
  </data>
  <data name="ERR_BadRefReturnExpressionTree" xml:space="preserve">
    <value>Lambda expressions that return by reference cannot be converted to expression trees</value>
  </data>
  <data name="ERR_RefReturningCallInExpressionTree" xml:space="preserve">
    <value>An expression tree lambda may not contain a call to a method, property, or indexer that returns by reference</value>
  </data>
  <data name="ERR_RefReturnLvalueExpected" xml:space="preserve">
    <value>An expression cannot be used in this context because it may not be passed or returned by reference</value>
  </data>
  <data name="ERR_RefReturnNonreturnableLocal" xml:space="preserve">
    <value>Cannot return '{0}' by reference because it was initialized to a value that cannot be returned by reference</value>
  </data>
  <data name="ERR_RefReturnNonreturnableLocal2" xml:space="preserve">
    <value>Cannot return by reference a member of '{0}' because it was initialized to a value that cannot be returned by reference</value>
  </data>
  <data name="WRN_RefReturnNonreturnableLocal" xml:space="preserve">
    <value>Local '{0}' is returned by reference but was initialized to a value that cannot be returned by reference</value>
  </data>
  <data name="WRN_RefReturnNonreturnableLocal_Title" xml:space="preserve">
    <value>Local is returned by reference but was initialized to a value that cannot be returned by reference</value>
  </data>
  <data name="WRN_RefReturnNonreturnableLocal2" xml:space="preserve">
    <value>A member of '{0}' is returned by reference but was initialized to a value that cannot be returned by reference</value>
  </data>
  <data name="WRN_RefReturnNonreturnableLocal2_Title" xml:space="preserve">
    <value>A member is returned by reference but was initialized to a value that cannot be returned by reference</value>
  </data>
  <data name="ERR_RefReturnReadonlyLocal" xml:space="preserve">
    <value>Cannot return '{0}' by reference because it is read-only</value>
  </data>
  <data name="ERR_RefReturnRangeVariable" xml:space="preserve">
    <value>Cannot return the range variable '{0}' by reference</value>
  </data>
  <data name="ERR_RefReturnReadonlyLocalCause" xml:space="preserve">
    <value>Cannot return '{0}' by reference because it is a '{1}'</value>
  </data>
  <data name="ERR_RefReturnReadonly" xml:space="preserve">
    <value>A readonly field cannot be returned by writable reference</value>
  </data>
  <data name="ERR_RefReturnReadonlyStatic" xml:space="preserve">
    <value>A static readonly field cannot be returned by writable reference</value>
  </data>
  <data name="ERR_RefReturnReadonly2" xml:space="preserve">
    <value>Members of readonly field '{0}' cannot be returned by writable reference</value>
  </data>
  <data name="ERR_RefReturnReadonlyStatic2" xml:space="preserve">
    <value>Fields of static readonly field '{0}' cannot be returned by writable reference</value>
  </data>
  <data name="ERR_RefReturnParameter" xml:space="preserve">
    <value>Cannot return a parameter by reference '{0}' because it is not a ref parameter</value>
  </data>
  <data name="ERR_RefReturnParameter2" xml:space="preserve">
    <value>Cannot return by reference a member of parameter '{0}' because it is not a ref or out parameter</value>
  </data>
  <data name="ERR_RefReturnScopedParameter" xml:space="preserve">
    <value>Cannot return a parameter by reference '{0}' because it is scoped to the current method</value>
  </data>
  <data name="ERR_RefReturnScopedParameter2" xml:space="preserve">
    <value>Cannot return by reference a member of parameter '{0}' because it is scoped to the current method</value>
  </data>
  <data name="ERR_RefReturnOnlyParameter" xml:space="preserve">
    <value>Cannot return a parameter by reference '{0}' through a ref parameter; it can only be returned in a return statement</value>
  </data>
  <data name="ERR_RefReturnOnlyParameter2" xml:space="preserve">
    <value>Cannot return by reference a member of parameter '{0}' through a ref parameter; it can only be returned in a return statement</value>
  </data>
  <data name="WRN_RefReturnOnlyParameter" xml:space="preserve">
    <value>This returns a parameter by reference '{0}' through a ref parameter; but it can only safely be returned in a return statement</value>
  </data>
  <data name="WRN_RefReturnOnlyParameter_Title" xml:space="preserve">
    <value>This returns a parameter by reference through a ref parameter; but it can only safely be returned in a return statement</value>
  </data>
  <data name="WRN_RefReturnOnlyParameter2" xml:space="preserve">
    <value>This returns by reference a member of parameter '{0}' through a ref parameter; but it can only safely be returned in a return statement</value>
  </data>
  <data name="WRN_RefReturnOnlyParameter2_Title" xml:space="preserve">
    <value>This returns by reference a member of parameter through a ref parameter; but it can only safely be returned in a return statement</value>
  </data>
  <data name="WRN_RefReturnParameter" xml:space="preserve">
    <value>This returns a parameter by reference '{0}' but it is not a ref parameter</value>
  </data>
  <data name="WRN_RefReturnParameter_Title" xml:space="preserve">
    <value>This returns a parameter by reference but it is not a ref parameter</value>
  </data>
  <data name="WRN_RefReturnScopedParameter" xml:space="preserve">
    <value>This returns a parameter by reference '{0}' but it is scoped to the current method</value>
  </data>
  <data name="WRN_RefReturnScopedParameter_Title" xml:space="preserve">
    <value>This returns a parameter by reference but it is scoped to the current method</value>
  </data>
  <data name="WRN_RefReturnParameter2" xml:space="preserve">
    <value>This returns by reference a member of parameter '{0}' that is not a ref or out parameter</value>
  </data>
  <data name="WRN_RefReturnParameter2_Title" xml:space="preserve">
    <value>This returns by reference a member of parameter that is not a ref or out parameter</value>
  </data>
  <data name="WRN_RefReturnScopedParameter2" xml:space="preserve">
    <value>This returns by reference a member of parameter '{0}' that is scoped to the current method</value>
  </data>
  <data name="WRN_RefReturnScopedParameter2_Title" xml:space="preserve">
    <value>This returns by reference a member of parameter that is scoped to the current method</value>
  </data>
  <data name="ERR_RefReturnLocal" xml:space="preserve">
    <value>Cannot return local '{0}' by reference because it is not a ref local</value>
  </data>
  <data name="ERR_RefReturnLocal2" xml:space="preserve">
    <value>Cannot return a member of local '{0}' by reference because it is not a ref local</value>
  </data>
  <data name="WRN_RefReturnLocal" xml:space="preserve">
    <value>This returns local '{0}' by reference but it is not a ref local</value>
  </data>
  <data name="WRN_RefReturnLocal_Title" xml:space="preserve">
    <value>This returns local by reference but it is not a ref local</value>
  </data>
  <data name="WRN_RefReturnLocal2" xml:space="preserve">
    <value>This returns a member of local '{0}' by reference but it is not a ref local</value>
  </data>
  <data name="WRN_RefReturnLocal2_Title" xml:space="preserve">
    <value>This returns a member of local by reference but it is not a ref local</value>
  </data>
  <data name="ERR_RefReturnStructThis" xml:space="preserve">
    <value>Struct members cannot return 'this' or other instance members by reference</value>
  </data>
  <data name="WRN_RefReturnStructThis" xml:space="preserve">
    <value>Struct member returns 'this' or other instance members by reference</value>
  </data>
  <data name="WRN_RefReturnStructThis_Title" xml:space="preserve">
    <value>Struct member returns 'this' or other instance members by reference</value>
  </data>
  <data name="ERR_EscapeOther" xml:space="preserve">
    <value>Expression cannot be used in this context because it may indirectly expose variables outside of their declaration scope</value>
  </data>
  <data name="ERR_EscapeVariable" xml:space="preserve">
    <value>Cannot use variable '{0}' in this context because it may expose referenced variables outside of their declaration scope</value>
  </data>
  <data name="WRN_EscapeVariable" xml:space="preserve">
    <value>Use of variable '{0}' in this context may expose referenced variables outside of their declaration scope</value>
  </data>
  <data name="WRN_EscapeVariable_Title" xml:space="preserve">
    <value>Use of variable in this context may expose referenced variables outside of their declaration scope</value>
  </data>
  <data name="ERR_EscapeCall" xml:space="preserve">
    <value>Cannot use a result of '{0}' in this context because it may expose variables referenced by parameter '{1}' outside of their declaration scope</value>
  </data>
  <data name="ERR_EscapeCall2" xml:space="preserve">
    <value>Cannot use a member of result of '{0}' in this context because it may expose variables referenced by parameter '{1}' outside of their declaration scope</value>
  </data>
  <data name="WRN_EscapeCall" xml:space="preserve">
    <value>Use of result of '{0}' in this context may expose variables referenced by parameter '{1}' outside of their declaration scope</value>
  </data>
  <data name="WRN_EscapeCall_Title" xml:space="preserve">
    <value>Use of result in this context may expose variables referenced by parameter outside of their declaration scope</value>
  </data>
  <data name="WRN_EscapeCall2" xml:space="preserve">
    <value>Use of member of result of '{0}' in this context may expose variables referenced by parameter '{1}' outside of their declaration scope</value>
  </data>
  <data name="WRN_EscapeCall2_Title" xml:space="preserve">
    <value>Use of member of result in this context may expose variables referenced by parameter outside of their declaration scope</value>
  </data>
  <data name="ERR_CallArgMixing" xml:space="preserve">
    <value>This combination of arguments to '{0}' is disallowed because it may expose variables referenced by parameter '{1}' outside of their declaration scope</value>
  </data>
  <data name="WRN_CallArgMixing" xml:space="preserve">
    <value>This combination of arguments to '{0}' may expose variables referenced by parameter '{1}' outside of their declaration scope</value>
  </data>
  <data name="WRN_CallArgMixing_Title" xml:space="preserve">
    <value>This combination of arguments may expose variables referenced by parameter outside of their declaration scope</value>
  </data>
  <data name="ERR_MismatchedRefEscapeInTernary" xml:space="preserve">
    <value>Branches of a ref conditional operator cannot refer to variables with incompatible declaration scopes</value>
  </data>
  <data name="WRN_MismatchedRefEscapeInTernary" xml:space="preserve">
    <value>The branches of the ref conditional operator refer to variables with incompatible declaration scopes</value>
  </data>
  <data name="WRN_MismatchedRefEscapeInTernary_Title" xml:space="preserve">
    <value>The branches of the ref conditional operator refer to variables with incompatible declaration scopes</value>
  </data>
  <data name="ERR_EscapeStackAlloc" xml:space="preserve">
    <value>A result of a stackalloc expression of type '{0}' cannot be used in this context because it may be exposed outside of the containing method</value>
  </data>
  <data name="WRN_EscapeStackAlloc" xml:space="preserve">
    <value>A result of a stackalloc expression of type '{0}' in this context may be exposed outside of the containing method</value>
  </data>
  <data name="WRN_EscapeStackAlloc_Title" xml:space="preserve">
    <value>A result of a stackalloc expression of this type in this context may be exposed outside of the containing method</value>
  </data>
  <data name="ERR_InitializeByValueVariableWithReference" xml:space="preserve">
    <value>Cannot initialize a by-value variable with a reference</value>
  </data>
  <data name="ERR_InitializeByReferenceVariableWithValue" xml:space="preserve">
    <value>Cannot initialize a by-reference variable with a value</value>
  </data>
  <data name="ERR_RefAssignmentMustHaveIdentityConversion" xml:space="preserve">
    <value>The expression must be of type '{0}' because it is being assigned by reference</value>
  </data>
  <data name="ERR_ByReferenceVariableMustBeInitialized" xml:space="preserve">
    <value>A declaration of a by-reference variable must have an initializer</value>
  </data>
  <data name="ERR_AnonDelegateCantUseLocal" xml:space="preserve">
    <value>Cannot use ref local '{0}' inside an anonymous method, lambda expression, or query expression</value>
  </data>
  <data name="ERR_RefReturningCallAndAwait" xml:space="preserve">
    <value>A reference returned by a call to '{0}' cannot be preserved across 'await' or 'yield' boundary.</value>
  </data>
  <data name="ERR_RefConditionalAndAwait" xml:space="preserve">
    <value>'await' cannot be used in an expression containing a ref conditional operator</value>
  </data>
  <data name="ERR_RefConditionalNeedsTwoRefs" xml:space="preserve">
    <value>Both conditional operator values must be ref values or neither may be a ref value</value>
  </data>
  <data name="ERR_RefConditionalDifferentTypes" xml:space="preserve">
    <value>The expression must be of type '{0}' to match the alternative ref value</value>
  </data>
  <data name="ERR_ExpressionTreeContainsLocalFunction" xml:space="preserve">
    <value>An expression tree may not contain a reference to a local function</value>
  </data>
  <data name="ERR_DynamicLocalFunctionParamsParameter" xml:space="preserve">
    <value>Cannot pass argument with dynamic type to params parameter '{0}' of local function '{1}'.</value>
  </data>
  <data name="SyntaxTreeIsNotASubmission" xml:space="preserve">
    <value>Syntax tree should be created from a submission.</value>
  </data>
  <data name="ERR_TooManyUserStrings" xml:space="preserve">
    <value>Combined length of user strings used by the program exceeds allowed limit. Try to decrease use of string literals or try the EXPERIMENTAL feature flag 'experimental-data-section-string-literals'.</value>
  </data>
  <data name="ERR_TooManyUserStrings_RestartRequired" xml:space="preserve">
    <value>Combined length of user strings used by the program exceeds allowed limit. Adding a string literal requires restarting the application.</value>
  </data>
  <data name="ERR_PatternNullableType" xml:space="preserve">
    <value>It is not legal to use nullable type '{0}?' in a pattern; use the underlying type '{0}' instead.</value>
  </data>
  <data name="ERR_IsNullableType" xml:space="preserve">
    <value>It is not legal to use nullable reference type '{0}?' in an is-type expression; use the underlying type '{0}' instead.</value>
  </data>
  <data name="ERR_AsNullableType" xml:space="preserve">
    <value>It is not legal to use nullable reference type '{0}?' in an as expression; use the underlying type '{0}' instead.</value>
  </data>
  <data name="ERR_BadPatternExpression" xml:space="preserve">
    <value>Invalid operand for pattern match; value required, but found '{0}'.</value>
  </data>
  <data name="ERR_PeWritingFailure" xml:space="preserve">
    <value>An error occurred while writing the output file: {0}.</value>
  </data>
  <data name="ERR_TupleDuplicateElementName" xml:space="preserve">
    <value>Tuple element names must be unique.</value>
  </data>
  <data name="ERR_TupleReservedElementName" xml:space="preserve">
    <value>Tuple element name '{0}' is only allowed at position {1}.</value>
  </data>
  <data name="ERR_TupleReservedElementNameAnyPosition" xml:space="preserve">
    <value>Tuple element name '{0}' is disallowed at any position.</value>
  </data>
  <data name="ERR_PredefinedTypeMemberNotFoundInAssembly" xml:space="preserve">
    <value>Member '{0}' was not found on type '{1}' from assembly '{2}'.</value>
  </data>
  <data name="IDS_FeatureTuples" xml:space="preserve">
    <value>tuples</value>
  </data>
  <data name="ERR_MissingDeconstruct" xml:space="preserve">
    <value>No suitable 'Deconstruct' instance or extension method was found for type '{0}', with {1} out parameters and a void return type.</value>
  </data>
  <data name="ERR_DeconstructRequiresExpression" xml:space="preserve">
    <value>Deconstruct assignment requires an expression with a type on the right-hand-side.</value>
  </data>
  <data name="ERR_SwitchExpressionValueExpected" xml:space="preserve">
    <value>The switch expression must be a value; found '{0}'.</value>
  </data>
  <data name="ERR_SwitchCaseSubsumed" xml:space="preserve">
    <value>The switch case is unreachable. It has already been handled by a previous case or it is impossible to match.</value>
  </data>
  <data name="ERR_StdInOptionProvidedButConsoleInputIsNotRedirected" xml:space="preserve">
    <value>stdin argument '-' is specified, but input has not been redirected from the standard input stream.</value>
  </data>
  <data name="ERR_SwitchArmSubsumed" xml:space="preserve">
    <value>The pattern is unreachable. It has already been handled by a previous arm of the switch expression or it is impossible to match.</value>
  </data>
  <data name="ERR_PatternWrongType" xml:space="preserve">
    <value>An expression of type '{0}' cannot be handled by a pattern of type '{1}'.</value>
  </data>
  <data name="ERR_ConstantPatternVsOpenType" xml:space="preserve">
    <value>An expression of type '{0}' cannot be handled by a pattern of type '{1}'. Please use language version '{2}' or greater to match an open type with a constant pattern.</value>
  </data>
  <data name="WRN_AttributeIgnoredWhenPublicSigning" xml:space="preserve">
    <value>Attribute '{0}' is ignored when public signing is specified.</value>
  </data>
  <data name="WRN_AttributeIgnoredWhenPublicSigning_Title" xml:space="preserve">
    <value>Attribute is ignored when public signing is specified.</value>
  </data>
  <data name="ERR_OptionMustBeAbsolutePath" xml:space="preserve">
    <value>Option '{0}' must be an absolute path.</value>
  </data>
  <data name="ERR_ConversionNotTupleCompatible" xml:space="preserve">
    <value>Tuple with {0} elements cannot be converted to type '{1}'.</value>
  </data>
  <data name="IDS_FeatureOutVar" xml:space="preserve">
    <value>out variable declaration</value>
  </data>
  <data name="ERR_ImplicitlyTypedOutVariableUsedInTheSameArgumentList" xml:space="preserve">
    <value>Reference to an implicitly-typed out variable '{0}' is not permitted in the same argument list.</value>
  </data>
  <data name="ERR_TypeInferenceFailedForImplicitlyTypedOutVariable" xml:space="preserve">
    <value>Cannot infer the type of implicitly-typed out variable '{0}'.</value>
  </data>
  <data name="ERR_TypeInferenceFailedForImplicitlyTypedDeconstructionVariable" xml:space="preserve">
    <value>Cannot infer the type of implicitly-typed deconstruction variable '{0}'.</value>
  </data>
  <data name="ERR_DiscardTypeInferenceFailed" xml:space="preserve">
    <value>Cannot infer the type of implicitly-typed discard.</value>
  </data>
  <data name="ERR_DeconstructWrongCardinality" xml:space="preserve">
    <value>Cannot deconstruct a tuple of '{0}' elements into '{1}' variables.</value>
  </data>
  <data name="ERR_CannotDeconstructDynamic" xml:space="preserve">
    <value>Cannot deconstruct dynamic objects.</value>
  </data>
  <data name="ERR_DeconstructTooFewElements" xml:space="preserve">
    <value>Deconstruction must contain at least two variables.</value>
  </data>
  <data name="WRN_TupleLiteralNameMismatch" xml:space="preserve">
    <value>The tuple element name '{0}' is ignored because a different name or no name is specified by the target type '{1}'.</value>
  </data>
  <data name="WRN_TupleLiteralNameMismatch_Title" xml:space="preserve">
    <value>The tuple element name is ignored because a different name or no name is specified by the assignment target.</value>
  </data>
  <data name="WRN_TupleBinopLiteralNameMismatch" xml:space="preserve">
    <value>The tuple element name '{0}' is ignored because a different name or no name is specified on the other side of the tuple == or != operator.</value>
  </data>
  <data name="WRN_TupleBinopLiteralNameMismatch_Title" xml:space="preserve">
    <value>The tuple element name is ignored because a different name or no name is specified on the other side of the tuple == or != operator.</value>
  </data>
  <data name="ERR_PredefinedValueTupleTypeMustBeStruct" xml:space="preserve">
    <value>Predefined type '{0}' must be a struct.</value>
  </data>
  <data name="ERR_NewWithTupleTypeSyntax" xml:space="preserve">
    <value>'new' cannot be used with tuple type. Use a tuple literal expression instead.</value>
  </data>
  <data name="ERR_DeconstructionVarFormDisallowsSpecificType" xml:space="preserve">
    <value>Deconstruction 'var (...)' form disallows a specific type for 'var'.</value>
  </data>
  <data name="ERR_TupleElementNamesAttributeMissing" xml:space="preserve">
    <value>Cannot define a class or member that utilizes tuples because the compiler required type '{0}' cannot be found. Are you missing a reference?</value>
  </data>
  <data name="ERR_ExplicitTupleElementNamesAttribute" xml:space="preserve">
    <value>Cannot reference 'System.Runtime.CompilerServices.TupleElementNamesAttribute' explicitly. Use the tuple syntax to define tuple names.</value>
  </data>
  <data name="ERR_ExpressionTreeContainsOutVariable" xml:space="preserve">
    <value>An expression tree may not contain an out argument variable declaration.</value>
  </data>
  <data name="ERR_ExpressionTreeContainsDiscard" xml:space="preserve">
    <value>An expression tree may not contain a discard.</value>
  </data>
  <data name="ERR_ExpressionTreeContainsIsMatch" xml:space="preserve">
    <value>An expression tree may not contain an 'is' pattern-matching operator.</value>
  </data>
  <data name="ERR_ExpressionTreeContainsTupleLiteral" xml:space="preserve">
    <value>An expression tree may not contain a tuple literal.</value>
  </data>
  <data name="ERR_ExpressionTreeContainsTupleConversion" xml:space="preserve">
    <value>An expression tree may not contain a tuple conversion.</value>
  </data>
  <data name="ERR_SourceLinkRequiresPdb" xml:space="preserve">
    <value>/sourcelink switch is only supported when emitting PDB.</value>
  </data>
  <data name="ERR_CannotEmbedWithoutPdb" xml:space="preserve">
    <value>/embed switch is only supported when emitting a PDB.</value>
  </data>
  <data name="ERR_InvalidInstrumentationKind" xml:space="preserve">
    <value>Invalid instrumentation kind: {0}</value>
  </data>
  <data name="ERR_InvalidHashAlgorithmName" xml:space="preserve">
    <value>Invalid hash algorithm name: '{0}'</value>
  </data>
  <data name="ERR_VarInvocationLvalueReserved" xml:space="preserve">
    <value>The syntax 'var (...)' as an lvalue is reserved.</value>
  </data>
  <data name="ERR_SemiOrLBraceOrArrowExpected" xml:space="preserve">
    <value>{ or ; or =&gt; expected</value>
  </data>
  <data name="ERR_ThrowMisplaced" xml:space="preserve">
    <value>A throw expression is not allowed in this context.</value>
  </data>
  <data name="ERR_DeclarationExpressionNotPermitted" xml:space="preserve">
    <value>A declaration is not allowed in this context.</value>
  </data>
  <data name="ERR_MustDeclareForeachIteration" xml:space="preserve">
    <value>A foreach loop must declare its iteration variables.</value>
  </data>
  <data name="ERR_TupleElementNamesInDeconstruction" xml:space="preserve">
    <value>Tuple element names are not permitted on the left of a deconstruction.</value>
  </data>
  <data name="ERR_PossibleBadNegCast" xml:space="preserve">
    <value>To cast a negative value, you must enclose the value in parentheses.</value>
  </data>
  <data name="ERR_ExpressionTreeContainsThrowExpression" xml:space="preserve">
    <value>An expression tree may not contain a throw-expression.</value>
  </data>
  <data name="ERR_ExpressionTreeContainsWithExpression" xml:space="preserve">
    <value>An expression tree may not contain a with-expression.</value>
  </data>
  <data name="ERR_BadAssemblyName" xml:space="preserve">
    <value>Invalid assembly name: {0}</value>
  </data>
  <data name="ERR_BadAsyncMethodBuilderTaskProperty" xml:space="preserve">
    <value>For type '{0}' to be used as an AsyncMethodBuilder for type '{1}', its Task property should return type '{1}' instead of type '{2}'.</value>
  </data>
  <data name="ERR_TypeForwardedToMultipleAssemblies" xml:space="preserve">
    <value>Module '{0}' in assembly '{1}' is forwarding the type '{2}' to multiple assemblies: '{3}' and '{4}'.</value>
  </data>
  <data name="ERR_PatternDynamicType" xml:space="preserve">
    <value>It is not legal to use the type 'dynamic' in a pattern.</value>
  </data>
  <data name="ERR_BadDocumentationMode" xml:space="preserve">
    <value>Provided documentation mode is unsupported or invalid: '{0}'.</value>
  </data>
  <data name="ERR_BadSourceCodeKind" xml:space="preserve">
    <value>Provided source code kind is unsupported or invalid: '{0}'</value>
  </data>
  <data name="ERR_BadLanguageVersion" xml:space="preserve">
    <value>Provided language version is unsupported or invalid: '{0}'.</value>
  </data>
  <data name="ERR_InvalidPreprocessingSymbol" xml:space="preserve">
    <value>Invalid name for a preprocessing symbol; '{0}' is not a valid identifier</value>
  </data>
  <data name="ERR_FeatureNotAvailableInVersion7_1" xml:space="preserve">
    <value>Feature '{0}' is not available in C# 7.1. Please use language version {1} or greater.</value>
  </data>
  <data name="ERR_FeatureNotAvailableInVersion7_2" xml:space="preserve">
    <value>Feature '{0}' is not available in C# 7.2. Please use language version {1} or greater.</value>
  </data>
  <data name="ERR_FeatureNotAvailableInVersion7_3" xml:space="preserve">
    <value>Feature '{0}' is not available in C# 7.3. Please use language version {1} or greater.</value>
  </data>
  <data name="ERR_FeatureNotAvailableInVersion8" xml:space="preserve">
    <value>Feature '{0}' is not available in C# 8.0. Please use language version {1} or greater.</value>
  </data>
  <data name="ERR_LanguageVersionCannotHaveLeadingZeroes" xml:space="preserve">
    <value>Specified language version '{0}' cannot have leading zeroes</value>
  </data>
  <data name="ERR_VoidAssignment" xml:space="preserve">
    <value>A value of type 'void' may not be assigned.</value>
  </data>
  <data name="WRN_WindowsExperimental" xml:space="preserve">
    <value>'{0}' is for evaluation purposes only and is subject to change or removal in future updates.</value>
  </data>
  <data name="WRN_WindowsExperimental_Title" xml:space="preserve">
    <value>Type is for evaluation purposes only and is subject to change or removal in future updates.</value>
  </data>
  <data name="WRN_Experimental" xml:space="preserve">
    <value>'{0}' is for evaluation purposes only and is subject to change or removal in future updates. Suppress this diagnostic to proceed.</value>
  </data>
  <data name="WRN_Experimental_Title" xml:space="preserve">
    <value>Type is for evaluation purposes only and is subject to change or removal in future updates. Suppress this diagnostic to proceed.</value>
  </data>
  <data name="WRN_ExperimentalWithMessage" xml:space="preserve">
    <value>'{0}' is for evaluation purposes only and is subject to change or removal in future updates: '{1}'. Suppress this diagnostic to proceed.</value>
  </data>
  <data name="WRN_ExperimentalWithMessage_Title" xml:space="preserve">
    <value>Type is for evaluation purposes only and is subject to change or removal in future updates. Suppress this diagnostic to proceed.</value>
  </data>
  <data name="ERR_CompilerAndLanguageVersion" xml:space="preserve">
    <value>Compiler version: '{0}'. Language version: {1}.</value>
  </data>
  <data name="IDS_FeatureAsyncMain" xml:space="preserve">
    <value>async main</value>
  </data>
  <data name="ERR_TupleInferredNamesNotAvailable" xml:space="preserve">
    <value>Tuple element name '{0}' is inferred. Please use language version {1} or greater to access an element by its inferred name.</value>
  </data>
  <data name="ERR_AltInterpolatedVerbatimStringsNotAvailable" xml:space="preserve">
    <value>To use '@$' instead of '$@' for an interpolated verbatim string, please use language version '{0}' or greater.</value>
  </data>
  <data name="WRN_AttributesOnBackingFieldsNotAvailable" xml:space="preserve">
    <value>Field-targeted attributes on auto-properties are not supported in language version {0}. Please use language version {1} or greater.</value>
  </data>
  <data name="WRN_AttributesOnBackingFieldsNotAvailable_Title" xml:space="preserve">
    <value>Field-targeted attributes on auto-properties are not supported in this version of the language.</value>
  </data>
  <data name="ERR_VoidInTuple" xml:space="preserve">
    <value>A tuple may not contain a value of type 'void'.</value>
  </data>
  <data name="IDS_FeatureNullableReferenceTypes" xml:space="preserve">
    <value>nullable reference types</value>
  </data>
  <data name="IDS_FeaturePragmaWarningEnable" xml:space="preserve">
    <value>warning action enable</value>
  </data>
  <data name="WRN_ConvertingNullableToNonNullable" xml:space="preserve">
    <value>Converting null literal or possible null value to non-nullable type.</value>
  </data>
  <data name="WRN_ConvertingNullableToNonNullable_Title" xml:space="preserve">
    <value>Converting null literal or possible null value to non-nullable type.</value>
  </data>
  <data name="WRN_NullReferenceAssignment" xml:space="preserve">
    <value>Possible null reference assignment.</value>
  </data>
  <data name="WRN_NullReferenceAssignment_Title" xml:space="preserve">
    <value>Possible null reference assignment.</value>
  </data>
  <data name="WRN_NullReferenceReceiver" xml:space="preserve">
    <value>Dereference of a possibly null reference.</value>
  </data>
  <data name="WRN_NullReferenceReceiver_Title" xml:space="preserve">
    <value>Dereference of a possibly null reference.</value>
  </data>
  <data name="WRN_NullReferenceReturn" xml:space="preserve">
    <value>Possible null reference return.</value>
  </data>
  <data name="WRN_NullReferenceReturn_Title" xml:space="preserve">
    <value>Possible null reference return.</value>
  </data>
  <data name="WRN_NullReferenceArgument" xml:space="preserve">
    <value>Possible null reference argument for parameter '{0}' in '{1}'.</value>
  </data>
  <data name="WRN_NullReferenceArgument_Title" xml:space="preserve">
    <value>Possible null reference argument.</value>
  </data>
  <data name="WRN_ThrowPossibleNull" xml:space="preserve">
    <value>Thrown value may be null.</value>
  </data>
  <data name="WRN_ThrowPossibleNull_Title" xml:space="preserve">
    <value>Thrown value may be null.</value>
  </data>
  <data name="WRN_UnboxPossibleNull" xml:space="preserve">
    <value>Unboxing a possibly null value.</value>
  </data>
  <data name="WRN_UnboxPossibleNull_Title" xml:space="preserve">
    <value>Unboxing a possibly null value.</value>
  </data>
  <data name="WRN_NullabilityMismatchInTypeOnOverride" xml:space="preserve">
    <value>Nullability of reference types in type doesn't match overridden member.</value>
  </data>
  <data name="WRN_NullabilityMismatchInTypeOnOverride_Title" xml:space="preserve">
    <value>Nullability of reference types in type doesn't match overridden member.</value>
  </data>
  <data name="WRN_NullabilityMismatchInReturnTypeOnOverride" xml:space="preserve">
    <value>Nullability of reference types in return type doesn't match overridden member.</value>
  </data>
  <data name="WRN_NullabilityMismatchInReturnTypeOnOverride_Title" xml:space="preserve">
    <value>Nullability of reference types in return type doesn't match overridden member.</value>
  </data>
  <data name="WRN_TopLevelNullabilityMismatchInReturnTypeOnOverride" xml:space="preserve">
    <value>Nullability of return type doesn't match overridden member (possibly because of nullability attributes).</value>
  </data>
  <data name="WRN_TopLevelNullabilityMismatchInReturnTypeOnOverride_Title" xml:space="preserve">
    <value>Nullability of return type doesn't match overridden member (possibly because of nullability attributes).</value>
  </data>
  <data name="WRN_NullabilityMismatchInParameterTypeOnOverride" xml:space="preserve">
    <value>Nullability of reference types in type of parameter '{0}' doesn't match overridden member.</value>
  </data>
  <data name="WRN_NullabilityMismatchInParameterTypeOnOverride_Title" xml:space="preserve">
    <value>Nullability of reference types in type of parameter doesn't match overridden member.</value>
  </data>
  <data name="WRN_TopLevelNullabilityMismatchInParameterTypeOnOverride" xml:space="preserve">
    <value>Nullability of type of parameter '{0}' doesn't match overridden member (possibly because of nullability attributes).</value>
  </data>
  <data name="WRN_TopLevelNullabilityMismatchInParameterTypeOnOverride_Title" xml:space="preserve">
    <value>Nullability of type of parameter doesn't match overridden member (possibly because of nullability attributes).</value>
  </data>
  <data name="WRN_NullabilityMismatchInParameterTypeOnPartial" xml:space="preserve">
    <value>Nullability of reference types in type of parameter '{0}' doesn't match partial method declaration.</value>
  </data>
  <data name="WRN_NullabilityMismatchInParameterTypeOnPartial_Title" xml:space="preserve">
    <value>Nullability of reference types in type of parameter doesn't match partial method declaration.</value>
  </data>
  <data name="WRN_NullabilityMismatchInReturnTypeOnPartial" xml:space="preserve">
    <value>Nullability of reference types in return type doesn't match partial method declaration.</value>
  </data>
  <data name="WRN_NullabilityMismatchInReturnTypeOnPartial_Title" xml:space="preserve">
    <value>Nullability of reference types in return type doesn't match partial method declaration.</value>
  </data>
  <data name="WRN_NullabilityMismatchInTypeOnImplicitImplementation" xml:space="preserve">
    <value>Nullability of reference types in type of '{0}' doesn't match implicitly implemented member '{1}'.</value>
  </data>
  <data name="WRN_NullabilityMismatchInTypeOnImplicitImplementation_Title" xml:space="preserve">
    <value>Nullability of reference types in type doesn't match implicitly implemented member.</value>
  </data>
  <data name="WRN_NullabilityMismatchInReturnTypeOnImplicitImplementation" xml:space="preserve">
    <value>Nullability of reference types in return type of '{0}' doesn't match implicitly implemented member '{1}'.</value>
  </data>
  <data name="WRN_NullabilityMismatchInReturnTypeOnImplicitImplementation_Title" xml:space="preserve">
    <value>Nullability of reference types in return type doesn't match implicitly implemented member.</value>
  </data>
  <data name="WRN_NullabilityMismatchInParameterTypeOnImplicitImplementation" xml:space="preserve">
    <value>Nullability of reference types in type of parameter '{0}' of '{1}' doesn't match implicitly implemented member '{2}'.</value>
  </data>
  <data name="WRN_NullabilityMismatchInParameterTypeOnImplicitImplementation_Title" xml:space="preserve">
    <value>Nullability of reference types in type of parameter doesn't match implicitly implemented member.</value>
  </data>
  <data name="WRN_TopLevelNullabilityMismatchInReturnTypeOnImplicitImplementation" xml:space="preserve">
    <value>Nullability of reference types in return type of '{0}' doesn't match implicitly implemented member '{1}' (possibly because of nullability attributes).</value>
  </data>
  <data name="WRN_TopLevelNullabilityMismatchInReturnTypeOnImplicitImplementation_Title" xml:space="preserve">
    <value>Nullability of reference types in return type doesn't match implicitly implemented member (possibly because of nullability attributes).</value>
  </data>
  <data name="WRN_TopLevelNullabilityMismatchInParameterTypeOnImplicitImplementation" xml:space="preserve">
    <value>Nullability of reference types in type of parameter '{0}' of '{1}' doesn't match implicitly implemented member '{2}' (possibly because of nullability attributes).</value>
  </data>
  <data name="WRN_TopLevelNullabilityMismatchInParameterTypeOnImplicitImplementation_Title" xml:space="preserve">
    <value>Nullability of reference types in type of parameter doesn't match implicitly implemented member (possibly because of nullability attributes).</value>
  </data>
  <data name="WRN_NullabilityMismatchInTypeOnExplicitImplementation" xml:space="preserve">
    <value>Nullability of reference types in type doesn't match implemented member '{0}'.</value>
  </data>
  <data name="WRN_NullabilityMismatchInTypeOnExplicitImplementation_Title" xml:space="preserve">
    <value>Nullability of reference types in type doesn't match implemented member.</value>
  </data>
  <data name="WRN_NullabilityMismatchInReturnTypeOnExplicitImplementation" xml:space="preserve">
    <value>Nullability of reference types in return type doesn't match implemented member '{0}'.</value>
  </data>
  <data name="WRN_NullabilityMismatchInReturnTypeOnExplicitImplementation_Title" xml:space="preserve">
    <value>Nullability of reference types in return type doesn't match implemented member.</value>
  </data>
  <data name="WRN_NullabilityMismatchInParameterTypeOnExplicitImplementation" xml:space="preserve">
    <value>Nullability of reference types in type of parameter '{0}' doesn't match implemented member '{1}'.</value>
  </data>
  <data name="WRN_NullabilityMismatchInParameterTypeOnExplicitImplementation_Title" xml:space="preserve">
    <value>Nullability of reference types in type of parameter doesn't match implemented member.</value>
  </data>
  <data name="WRN_TopLevelNullabilityMismatchInReturnTypeOnExplicitImplementation" xml:space="preserve">
    <value>Nullability of reference types in return type doesn't match implemented member '{0}' (possibly because of nullability attributes).</value>
  </data>
  <data name="WRN_TopLevelNullabilityMismatchInReturnTypeOnExplicitImplementation_Title" xml:space="preserve">
    <value>Nullability of reference types in return type doesn't match implemented member (possibly because of nullability attributes).</value>
  </data>
  <data name="WRN_TopLevelNullabilityMismatchInParameterTypeOnExplicitImplementation" xml:space="preserve">
    <value>Nullability of reference types in type of parameter '{0}' doesn't match implemented member '{1}' (possibly because of nullability attributes).</value>
  </data>
  <data name="WRN_TopLevelNullabilityMismatchInParameterTypeOnExplicitImplementation_Title" xml:space="preserve">
    <value>Nullability of reference types in type of parameter doesn't match implemented member (possibly because of nullability attributes).</value>
  </data>
  <data name="WRN_UninitializedNonNullableField" xml:space="preserve">
    <value>Non-nullable {0} '{1}' must contain a non-null value when exiting constructor. Consider adding the 'required' modifier or declaring the {0} as nullable.</value>
  </data>
  <data name="WRN_UninitializedNonNullableField_Title" xml:space="preserve">
    <value>Non-nullable field must contain a non-null value when exiting constructor. Consider adding the 'required' modifier or declaring as nullable.</value>
  </data>
  <data name="WRN_NullabilityMismatchInAssignment" xml:space="preserve">
    <value>Nullability of reference types in value of type '{0}' doesn't match target type '{1}'.</value>
  </data>
  <data name="WRN_NullabilityMismatchInAssignment_Title" xml:space="preserve">
    <value>Nullability of reference types in value doesn't match target type.</value>
  </data>
  <data name="WRN_ImplicitCopyInReadOnlyMember" xml:space="preserve">
    <value>Call to non-readonly member '{0}' from a 'readonly' member results in an implicit copy of '{1}'.</value>
  </data>
  <data name="WRN_ImplicitCopyInReadOnlyMember_Title" xml:space="preserve">
    <value>Call to non-readonly member from a 'readonly' member results in an implicit copy.</value>
  </data>
  <data name="ERR_StaticMemberCantBeReadOnly" xml:space="preserve">
    <value>Static member '{0}' cannot be marked 'readonly'.</value>
  </data>
  <data name="ERR_AutoSetterCantBeReadOnly" xml:space="preserve">
    <value>Auto-implemented 'set' accessor '{0}' cannot be marked 'readonly'.</value>
  </data>
  <data name="ERR_AutoPropertyWithSetterCantBeReadOnly" xml:space="preserve">
    <value>Auto-implemented property '{0}' cannot be marked 'readonly' because it has a 'set' accessor.</value>
  </data>
  <data name="ERR_InvalidPropertyReadOnlyMods" xml:space="preserve">
    <value>Cannot specify 'readonly' modifiers on both property or indexer '{0}' and its accessor. Remove one of them.</value>
  </data>
  <data name="ERR_DuplicatePropertyReadOnlyMods" xml:space="preserve">
    <value>Cannot specify 'readonly' modifiers on both accessors of property or indexer '{0}'. Instead, put a 'readonly' modifier on the property itself.</value>
  </data>
  <data name="ERR_FieldLikeEventCantBeReadOnly" xml:space="preserve">
    <value>Field-like event '{0}' cannot be 'readonly'.</value>
  </data>
  <data name="ERR_PartialMemberReadOnlyDifference" xml:space="preserve">
    <value>Both partial member declarations must be readonly or neither may be readonly</value>
  </data>
  <data name="ERR_ReadOnlyModMissingAccessor" xml:space="preserve">
    <value>'{0}': 'readonly' can only be used on accessors if the property or indexer has both a get and a set accessor</value>
  </data>
  <data name="WRN_NullabilityMismatchInArgument" xml:space="preserve">
    <value>Argument of type '{0}' cannot be used for parameter '{2}' of type '{1}' in '{3}' due to differences in the nullability of reference types.</value>
  </data>
  <data name="WRN_NullabilityMismatchInArgument_Title" xml:space="preserve">
    <value>Argument cannot be used for parameter due to differences in the nullability of reference types.</value>
  </data>
  <data name="WRN_NullabilityMismatchInArgumentForOutput" xml:space="preserve">
    <value>Argument of type '{0}' cannot be used as an output of type '{1}' for parameter '{2}' in '{3}' due to differences in the nullability of reference types.</value>
  </data>
  <data name="WRN_NullabilityMismatchInArgumentForOutput_Title" xml:space="preserve">
    <value>Argument cannot be used as an output for parameter due to differences in the nullability of reference types.</value>
  </data>
  <data name="WRN_DisallowNullAttributeForbidsMaybeNullAssignment" xml:space="preserve">
    <value>A possible null value may not be used for a type marked with [NotNull] or [DisallowNull]</value>
  </data>
  <data name="WRN_DisallowNullAttributeForbidsMaybeNullAssignment_Title" xml:space="preserve">
    <value>A possible null value may not be used for a type marked with [NotNull] or [DisallowNull]</value>
  </data>
  <data name="WRN_ParameterConditionallyDisallowsNull" xml:space="preserve">
    <value>Parameter '{0}' must have a non-null value when exiting with '{1}'.</value>
  </data>
  <data name="WRN_ParameterConditionallyDisallowsNull_Title" xml:space="preserve">
    <value>Parameter must have a non-null value when exiting in some condition.</value>
  </data>
  <data name="WRN_ParameterDisallowsNull" xml:space="preserve">
    <value>Parameter '{0}' must have a non-null value when exiting.</value>
  </data>
  <data name="WRN_ParameterDisallowsNull_Title" xml:space="preserve">
    <value>Parameter must have a non-null value when exiting.</value>
  </data>
  <data name="WRN_ParameterNotNullIfNotNull" xml:space="preserve">
    <value>Parameter '{0}' must have a non-null value when exiting because parameter '{1}' is non-null.</value>
  </data>
  <data name="WRN_ParameterNotNullIfNotNull_Title" xml:space="preserve">
    <value>Parameter must have a non-null value when exiting because parameter referenced by NotNullIfNotNull is non-null.</value>
  </data>
  <data name="WRN_ReturnNotNullIfNotNull" xml:space="preserve">
    <value>Return value must be non-null because parameter '{0}' is non-null.</value>
  </data>
  <data name="WRN_ReturnNotNullIfNotNull_Title" xml:space="preserve">
    <value>Return value must be non-null because parameter is non-null.</value>
  </data>
  <data name="WRN_MemberNotNull" xml:space="preserve">
    <value>Member '{0}' must have a non-null value when exiting.</value>
  </data>
  <data name="WRN_MemberNotNull_Title" xml:space="preserve">
    <value>Member must have a non-null value when exiting.</value>
  </data>
  <data name="WRN_MemberNotNullBadMember" xml:space="preserve">
    <value>Member '{0}' cannot be used in this attribute.</value>
  </data>
  <data name="WRN_MemberNotNullBadMember_Title" xml:space="preserve">
    <value>Member cannot be used in this attribute.</value>
  </data>
  <data name="WRN_MemberNotNullWhen" xml:space="preserve">
    <value>Member '{0}' must have a non-null value when exiting with '{1}'.</value>
  </data>
  <data name="WRN_MemberNotNullWhen_Title" xml:space="preserve">
    <value>Member must have a non-null value when exiting in some condition.</value>
  </data>
  <data name="WRN_ShouldNotReturn" xml:space="preserve">
    <value>A method marked [DoesNotReturn] should not return.</value>
  </data>
  <data name="WRN_ShouldNotReturn_Title" xml:space="preserve">
    <value>A method marked [DoesNotReturn] should not return.</value>
  </data>
  <data name="WRN_DoesNotReturnMismatch" xml:space="preserve">
    <value>Method '{0}' lacks `[DoesNotReturn]` annotation to match implemented or overridden member.</value>
  </data>
  <data name="WRN_DoesNotReturnMismatch_Title" xml:space="preserve">
    <value>Method lacks `[DoesNotReturn]` annotation to match implemented or overridden member.</value>
  </data>
  <data name="WRN_NullabilityMismatchInReturnTypeOfTargetDelegate" xml:space="preserve">
    <value>Nullability of reference types in return type of '{0}' doesn't match the target delegate '{1}' (possibly because of nullability attributes).</value>
  </data>
  <data name="WRN_NullabilityMismatchInReturnTypeOfTargetDelegate_Title" xml:space="preserve">
    <value>Nullability of reference types in return type doesn't match the target delegate (possibly because of nullability attributes).</value>
  </data>
  <data name="WRN_NullabilityMismatchInParameterTypeOfTargetDelegate" xml:space="preserve">
    <value>Nullability of reference types in type of parameter '{0}' of '{1}' doesn't match the target delegate '{2}' (possibly because of nullability attributes).</value>
  </data>
  <data name="WRN_NullabilityMismatchInParameterTypeOfTargetDelegate_Title" xml:space="preserve">
    <value>Nullability of reference types in type of parameter doesn't match the target delegate (possibly because of nullability attributes).</value>
  </data>
  <data name="WRN_NullAsNonNullable" xml:space="preserve">
    <value>Cannot convert null literal to non-nullable reference type.</value>
  </data>
  <data name="WRN_NullAsNonNullable_Title" xml:space="preserve">
    <value>Cannot convert null literal to non-nullable reference type.</value>
  </data>
  <data name="ERR_AnnotationDisallowedInObjectCreation" xml:space="preserve">
    <value>Cannot use a nullable reference type in object creation.</value>
  </data>
  <data name="WRN_NullableValueTypeMayBeNull" xml:space="preserve">
    <value>Nullable value type may be null.</value>
  </data>
  <data name="WRN_NullableValueTypeMayBeNull_Title" xml:space="preserve">
    <value>Nullable value type may be null.</value>
  </data>
  <data name="WRN_NullabilityMismatchInTypeParameterConstraint" xml:space="preserve">
    <value>The type '{3}' cannot be used as type parameter '{2}' in the generic type or method '{0}'. Nullability of type argument '{3}' doesn't match constraint type '{1}'.</value>
  </data>
  <data name="WRN_NullabilityMismatchInTypeParameterConstraint_Title" xml:space="preserve">
    <value>The type cannot be used as type parameter in the generic type or method. Nullability of type argument doesn't match constraint type.</value>
  </data>
  <data name="WRN_MissingNonNullTypesContextForAnnotation" xml:space="preserve">
    <value>The annotation for nullable reference types should only be used in code within a '#nullable' annotations context.</value>
  </data>
  <data name="WRN_MissingNonNullTypesContextForAnnotation_Title" xml:space="preserve">
    <value>The annotation for nullable reference types should only be used in code within a '#nullable' annotations context.</value>
  </data>
  <data name="ERR_ExplicitNullableAttribute" xml:space="preserve">
    <value>Explicit application of 'System.Runtime.CompilerServices.NullableAttribute' is not allowed.</value>
  </data>
  <data name="ERR_NullableUnconstrainedTypeParameter" xml:space="preserve">
    <value>A nullable type parameter must be known to be a value type or non-nullable reference type unless language version '{0}' or greater is used. Consider changing the language version or adding a 'class', 'struct', or type constraint.</value>
  </data>
  <data name="ERR_NullableOptionNotAvailable" xml:space="preserve">
    <value>Invalid '{0}' value: '{1}' for C# {2}. Please use language version '{3}' or greater.</value>
  </data>
  <data name="ERR_NonTaskMainCantBeAsync" xml:space="preserve">
    <value>A void or int returning entry point cannot be async</value>
  </data>
  <data name="ERR_PatternWrongGenericTypeInVersion" xml:space="preserve">
    <value>An expression of type '{0}' cannot be handled by a pattern of type '{1}' in C# {2}. Please use language version {3} or greater.</value>
  </data>
  <data name="WRN_UnreferencedLocalFunction" xml:space="preserve">
    <value>The local function '{0}' is declared but never used</value>
  </data>
  <data name="WRN_UnreferencedLocalFunction_Title" xml:space="preserve">
    <value>Local function is declared but never used</value>
  </data>
  <data name="ERR_LocalFunctionMissingBody" xml:space="preserve">
    <value>Local function '{0}' must declare a body because it is not marked 'static extern'.</value>
  </data>
  <data name="ERR_InvalidDebugInfo" xml:space="preserve">
    <value>Unable to read debug information of method '{0}' (token 0x{1:X8}) from assembly '{2}': {3}</value>
  </data>
  <data name="IConversionExpressionIsNotCSharpConversion" xml:space="preserve">
    <value>{0} is not a valid C# conversion expression</value>
  </data>
  <data name="ERR_DynamicLocalFunctionTypeParameter" xml:space="preserve">
    <value>Cannot pass argument with dynamic type to generic local function '{0}' with inferred type arguments.</value>
  </data>
  <data name="IDS_FeatureLeadingDigitSeparator" xml:space="preserve">
    <value>leading digit separator</value>
  </data>
  <data name="ERR_ExplicitReservedAttr" xml:space="preserve">
    <value>Do not use '{0}'. This is reserved for compiler usage.</value>
  </data>
  <data name="ERR_TypeReserved" xml:space="preserve">
    <value>The type name '{0}' is reserved to be used by the compiler.</value>
  </data>
  <data name="ERR_EmbeddedAttributeMustFollowPattern" xml:space="preserve">
    <value>The type 'Microsoft.CodeAnalysis.EmbeddedAttribute' must be non-generic, internal, sealed, non-static, have a parameterless constructor, inherit from System.Attribute, and be able to be applied to any type.</value>
  </data>
  <data name="ERR_InExtensionMustBeValueType" xml:space="preserve">
    <value>The first 'in' or 'ref readonly' parameter of the extension method '{0}' must be a concrete (non-generic) value type.</value>
  </data>
  <data name="ERR_InExtensionParameterMustBeValueType" xml:space="preserve">
    <value>The 'in' or 'ref readonly' receiver parameter of extension must be a concrete (non-generic) value type.</value>
  </data>
  <data name="ERR_FieldsInRoStruct" xml:space="preserve">
    <value>Instance fields of readonly structs must be readonly.</value>
  </data>
  <data name="ERR_AutoPropsInRoStruct" xml:space="preserve">
    <value>Auto-implemented instance properties in readonly structs must be readonly.</value>
  </data>
  <data name="ERR_FieldlikeEventsInRoStruct" xml:space="preserve">
    <value>Field-like events are not allowed in readonly structs.</value>
  </data>
  <data name="IDS_FeatureRefExtensionMethods" xml:space="preserve">
    <value>ref extension methods</value>
  </data>
  <data name="ERR_StackAllocConversionNotPossible" xml:space="preserve">
    <value>Conversion of a stackalloc expression of type '{0}' to type '{1}' is not possible.</value>
  </data>
  <data name="ERR_RefExtensionMustBeValueTypeOrConstrainedToOne" xml:space="preserve">
    <value>The first parameter of a 'ref' extension method '{0}' must be a value type or a generic type constrained to struct.</value>
  </data>
  <data name="ERR_RefExtensionParameterMustBeValueTypeOrConstrainedToOne" xml:space="preserve">
    <value>The 'ref' receiver parameter of an extension block must be a value type or a generic type constrained to struct.</value>
  </data>
  <data name="ERR_OutAttrOnInParam" xml:space="preserve">
    <value>An in parameter cannot have the Out attribute.</value>
  </data>
  <data name="ERR_OutAttrOnRefReadonlyParam" xml:space="preserve">
    <value>A ref readonly parameter cannot have the Out attribute.</value>
  </data>
  <data name="ICompoundAssignmentOperationIsNotCSharpCompoundAssignment" xml:space="preserve">
    <value>{0} is not a valid C# compound assignment operation</value>
  </data>
  <data name="ISpreadOperationIsNotCSharpSpread" xml:space="preserve">
    <value>{0} is not a valid C# spread operation</value>
  </data>
  <data name="WRN_FilterIsConstantFalse" xml:space="preserve">
    <value>Filter expression is a constant 'false', consider removing the catch clause</value>
  </data>
  <data name="WRN_FilterIsConstantFalse_Title" xml:space="preserve">
    <value>Filter expression is a constant 'false'</value>
  </data>
  <data name="WRN_FilterIsConstantFalseRedundantTryCatch" xml:space="preserve">
    <value>Filter expression is a constant 'false', consider removing the try-catch block</value>
  </data>
  <data name="WRN_FilterIsConstantFalseRedundantTryCatch_Title" xml:space="preserve">
    <value>Filter expression is a constant 'false'. </value>
  </data>
  <data name="ERR_ConditionalInInterpolation" xml:space="preserve">
    <value>A conditional expression cannot be used directly in a string interpolation because the ':' ends the interpolation. Parenthesize the conditional expression.</value>
  </data>
  <data name="ERR_InDynamicMethodArg" xml:space="preserve">
    <value>Arguments with 'in' modifier cannot be used in dynamically dispatched expressions.</value>
  </data>
  <data name="ERR_TupleSizesMismatchForBinOps" xml:space="preserve">
    <value>Tuple types used as operands of an == or != operator must have matching cardinalities. But this operator has tuple types of cardinality {0} on the left and {1} on the right.</value>
  </data>
  <data name="ERR_RefLocalOrParamExpected" xml:space="preserve">
    <value>The left-hand side of a ref assignment must be a ref variable.</value>
  </data>
  <data name="ERR_RefAssignNarrower" xml:space="preserve">
    <value>Cannot ref-assign '{1}' to '{0}' because '{1}' has a narrower escape scope than '{0}'.</value>
  </data>
  <data name="ERR_RefAssignReturnOnly" xml:space="preserve">
    <value>Cannot ref-assign '{1}' to '{0}' because '{1}' can only escape the current method through a return statement.</value>
  </data>
  <data name="WRN_RefAssignReturnOnly" xml:space="preserve">
    <value>This ref-assigns '{1}' to '{0}' but '{1}' can only escape the current method through a return statement.</value>
  </data>
  <data name="WRN_RefAssignReturnOnly_Title" xml:space="preserve">
    <value>This ref-assigns a value that can only escape the current method through a return statement.</value>
  </data>
  <data name="WRN_RefAssignNarrower" xml:space="preserve">
    <value>This ref-assigns '{1}' to '{0}' but '{1}' has a narrower escape scope than '{0}'.</value>
  </data>
  <data name="WRN_RefAssignNarrower_Title" xml:space="preserve">
    <value>This ref-assigns a value that has a narrower escape scope than the target.</value>
  </data>
  <data name="ERR_RefAssignValEscapeWider" xml:space="preserve">
    <value>Cannot ref-assign '{1}' to '{0}' because '{1}' has a wider value escape scope than '{0}' allowing assignment through '{0}' of values with narrower escape scopes than '{1}'.</value>
  </data>
  <data name="WRN_RefAssignValEscapeWider" xml:space="preserve">
    <value>This ref-assigns '{1}' to '{0}' but '{1}' has a wider value escape scope than '{0}' allowing assignment through '{0}' of values with narrower escape scopes than '{1}'.</value>
  </data>
  <data name="WRN_RefAssignValEscapeWider_Title" xml:space="preserve">
    <value>This ref-assigns a value that has a wider value escape scope than the target allowing assignment through the target of values with narrower escapes scopes.</value>
  </data>
  <data name="IDS_FeatureEnumGenericTypeConstraint" xml:space="preserve">
    <value>enum generic type constraints</value>
  </data>
  <data name="IDS_FeatureDelegateGenericTypeConstraint" xml:space="preserve">
    <value>delegate generic type constraints</value>
  </data>
  <data name="IDS_FeatureUnmanagedGenericTypeConstraint" xml:space="preserve">
    <value>unmanaged generic type constraints</value>
  </data>
  <data name="ERR_NewBoundWithUnmanaged" xml:space="preserve">
    <value>The 'new()' constraint cannot be used with the 'unmanaged' constraint</value>
  </data>
  <data name="ERR_UnmanagedConstraintNotSatisfied" xml:space="preserve">
    <value>The type '{2}' must be a non-nullable value type, along with all fields at any level of nesting, in order to use it as parameter '{1}' in the generic type or method '{0}'</value>
  </data>
  <data name="ERR_ConWithUnmanagedCon" xml:space="preserve">
    <value>Type parameter '{1}' has the 'unmanaged' constraint so '{1}' cannot be used as a constraint for '{0}'</value>
  </data>
  <data name="IDS_FeatureStackAllocInitializer" xml:space="preserve">
    <value>stackalloc initializer</value>
  </data>
  <data name="ERR_InvalidStackAllocArray" xml:space="preserve">
    <value>"Invalid rank specifier: expected ']'</value>
  </data>
  <data name="IDS_FeatureExpressionVariablesInQueriesAndInitializers" xml:space="preserve">
    <value>declaration of expression variables in member initializers and queries</value>
  </data>
  <data name="ERR_MissingPattern" xml:space="preserve">
    <value>Pattern missing</value>
  </data>
  <data name="IDS_FeatureRecursivePatterns" xml:space="preserve">
    <value>recursive patterns</value>
  </data>
  <data name="IDS_FeatureNullPointerConstantPattern" xml:space="preserve">
    <value>null pointer constant pattern</value>
  </data>
  <data name="IDS_FeatureDefaultTypeParameterConstraint" xml:space="preserve">
    <value>default type parameter constraints</value>
  </data>
  <data name="ERR_WrongNumberOfSubpatterns" xml:space="preserve">
    <value>Matching the tuple type '{0}' requires '{1}' subpatterns, but '{2}' subpatterns are present.</value>
  </data>
  <data name="ERR_PropertyPatternNameMissing" xml:space="preserve">
    <value>A property subpattern requires a reference to the property or field to be matched, e.g. '{{ Name: {0} }}'</value>
  </data>
  <data name="ERR_DefaultPattern" xml:space="preserve">
    <value>A default literal 'default' is not valid as a pattern. Use another literal (e.g. '0' or 'null') as appropriate. To match everything, use a discard pattern '_'.</value>
  </data>
  <data name="ERR_SwitchExpressionNoBestType" xml:space="preserve">
    <value>No best type was found for the switch expression.</value>
  </data>
  <data name="ERR_DefaultLiteralNoTargetType" xml:space="preserve">
    <value>There is no target type for the default literal.</value>
  </data>
  <data name="ERR_CannotInferDelegateType" xml:space="preserve">
    <value>The delegate type could not be inferred.</value>
  </data>
  <data name="ERR_LambdaExplicitReturnTypeVar" xml:space="preserve">
    <value>The contextual keyword 'var' cannot be used as an explicit lambda return type</value>
  </data>
  <data name="ERR_SingleElementPositionalPatternRequiresDisambiguation" xml:space="preserve">
    <value>A single-element deconstruct pattern requires some other syntax for disambiguation. It is recommended to add a discard designator '_' after the close paren ')'.</value>
  </data>
  <data name="ERR_VarMayNotBindToType" xml:space="preserve">
    <value>The syntax 'var' for a pattern is not permitted to refer to a type, but '{0}' is in scope here.</value>
  </data>
  <data name="WRN_SwitchExpressionNotExhaustive" xml:space="preserve">
    <value>The switch expression does not handle all possible values of its input type (it is not exhaustive). For example, the pattern '{0}' is not covered.</value>
  </data>
  <data name="WRN_SwitchExpressionNotExhaustive_Title" xml:space="preserve">
    <value>The switch expression does not handle all possible values of its input type (it is not exhaustive).</value>
  </data>
  <data name="WRN_SwitchExpressionNotExhaustiveWithWhen" xml:space="preserve">
    <value>The switch expression does not handle all possible values of its input type (it is not exhaustive). For example, the pattern '{0}' is not covered. However, a pattern with a 'when' clause might successfully match this value.</value>
  </data>
  <data name="WRN_SwitchExpressionNotExhaustiveWithWhen_Title" xml:space="preserve">
    <value>The switch expression does not handle all possible values of its input type (it is not exhaustive).</value>
  </data>
  <data name="WRN_SwitchExpressionNotExhaustiveWithUnnamedEnumValue" xml:space="preserve">
    <value>The switch expression does not handle some values of its input type (it is not exhaustive) involving an unnamed enum value. For example, the pattern '{0}' is not covered.</value>
  </data>
  <data name="WRN_SwitchExpressionNotExhaustiveWithUnnamedEnumValue_Title" xml:space="preserve">
    <value>The switch expression does not handle some values of its input type (it is not exhaustive) involving an unnamed enum value.</value>
  </data>
  <data name="WRN_CaseConstantNamedUnderscore" xml:space="preserve">
    <value>The name '_' refers to the constant, not the discard pattern. Use 'var _' to discard the value, or '@_' to refer to a constant by that name.</value>
  </data>
  <data name="WRN_CaseConstantNamedUnderscore_Title" xml:space="preserve">
    <value>Do not use '_' for a case constant.</value>
  </data>
  <data name="WRN_IsTypeNamedUnderscore" xml:space="preserve">
    <value>The name '_' refers to the type '{0}', not the discard pattern. Use '@_' for the type, or 'var _' to discard.</value>
  </data>
  <data name="WRN_IsTypeNamedUnderscore_Title" xml:space="preserve">
    <value>Do not use '_' to refer to the type in an is-type expression.</value>
  </data>
  <data name="ERR_ExpressionTreeContainsSwitchExpression" xml:space="preserve">
    <value>An expression tree may not contain a switch expression.</value>
  </data>
  <data name="ERR_InvalidObjectCreation" xml:space="preserve">
    <value>Invalid object creation</value>
  </data>
  <data name="IDS_FeatureIndexingMovableFixedBuffers" xml:space="preserve">
    <value>indexing movable fixed buffers</value>
  </data>
  <data name="ERR_CantUseInOrOutInArglist" xml:space="preserve">
    <value>__arglist cannot have an argument passed by 'in' or 'out'</value>
  </data>
  <data name="SyntaxTreeNotFound" xml:space="preserve">
    <value>SyntaxTree is not part of the compilation</value>
  </data>
  <data name="ERR_OutVariableCannotBeByRef" xml:space="preserve">
    <value>An out variable cannot be declared as a ref local</value>
  </data>
  <data name="ERR_MultipleAnalyzerConfigsInSameDir" xml:space="preserve">
    <value>Multiple analyzer config files cannot be in the same directory ('{0}').</value>
  </data>
  <data name="IDS_FeatureCoalesceAssignmentExpression" xml:space="preserve">
    <value>coalescing assignment</value>
  </data>
  <data name="CannotCreateConstructedFromConstructed" xml:space="preserve">
    <value>Cannot create constructed generic type from another constructed generic type.</value>
  </data>
  <data name="CannotCreateConstructedFromNongeneric" xml:space="preserve">
    <value>Cannot create constructed generic type from non-generic type.</value>
  </data>
  <data name="IDS_FeatureUnconstrainedTypeParameterInNullCoalescingOperator" xml:space="preserve">
    <value>unconstrained type parameters in null coalescing operator</value>
  </data>
  <data name="WRN_NullabilityMismatchInConstraintsOnImplicitImplementation" xml:space="preserve">
    <value>Nullability in constraints for type parameter '{0}' of method '{1}' doesn't match the constraints for type parameter '{2}' of interface method '{3}'. Consider using an explicit interface implementation instead.</value>
  </data>
  <data name="WRN_NullabilityMismatchInConstraintsOnImplicitImplementation_Title" xml:space="preserve">
    <value>Nullability in constraints for type parameter doesn't match the constraints for type parameter in implicitly implemented interface method'.</value>
  </data>
  <data name="WRN_NullabilityMismatchInTypeParameterReferenceTypeConstraint" xml:space="preserve">
    <value>The type '{2}' cannot be used as type parameter '{1}' in the generic type or method '{0}'. Nullability of type argument '{2}' doesn't match 'class' constraint.</value>
  </data>
  <data name="WRN_NullabilityMismatchInTypeParameterReferenceTypeConstraint_Title" xml:space="preserve">
    <value>The type cannot be used as type parameter in the generic type or method. Nullability of type argument doesn't match 'class' constraint.</value>
  </data>
  <data name="ERR_TripleDotNotAllowed" xml:space="preserve">
    <value>Unexpected character sequence '...'</value>
  </data>
  <data name="IDS_FeatureIndexOperator" xml:space="preserve">
    <value>index operator</value>
  </data>
  <data name="IDS_FeatureRangeOperator" xml:space="preserve">
    <value>range operator</value>
  </data>
  <data name="IDS_FeatureStaticLocalFunctions" xml:space="preserve">
    <value>static local functions</value>
  </data>
  <data name="IDS_FeatureNameShadowingInNestedFunctions" xml:space="preserve">
    <value>name shadowing in nested functions</value>
  </data>
  <data name="IDS_FeatureLambdaDiscardParameters" xml:space="preserve">
    <value>lambda discard parameters</value>
  </data>
  <data name="IDS_FeatureMemberNotNull" xml:space="preserve">
    <value>MemberNotNull attribute</value>
  </data>
  <data name="IDS_FeatureNativeInt" xml:space="preserve">
    <value>native-sized integers</value>
  </data>
  <data name="ERR_BadDynamicAwaitForEach" xml:space="preserve">
    <value>Cannot use a collection of dynamic type in an asynchronous foreach</value>
  </data>
  <data name="ERR_NullableDirectiveQualifierExpected" xml:space="preserve">
    <value>Expected 'enable', 'disable', or 'restore'</value>
  </data>
  <data name="ERR_NullableDirectiveTargetExpected" xml:space="preserve">
    <value>Expected 'warnings', 'annotations', or end of directive</value>
  </data>
  <data name="WRN_MissingNonNullTypesContextForAnnotationInGeneratedCode" xml:space="preserve">
    <value>The annotation for nullable reference types should only be used in code within a '#nullable' annotations context. Auto-generated code requires an explicit '#nullable' directive in source.</value>
  </data>
  <data name="WRN_MissingNonNullTypesContextForAnnotationInGeneratedCode_Title" xml:space="preserve">
    <value>The annotation for nullable reference types should only be used in code within a '#nullable' annotations context. Auto-generated code requires an explicit '#nullable' directive in source.</value>
  </data>
  <data name="WRN_NullReferenceInitializer" xml:space="preserve">
    <value>Object or collection initializer implicitly dereferences possibly null member '{0}'.</value>
  </data>
  <data name="WRN_NullReferenceInitializer_Title" xml:space="preserve">
    <value>Object or collection initializer implicitly dereferences possibly null member.</value>
  </data>
  <data name="ERR_ExpressionTreeCantContainRefStruct" xml:space="preserve">
    <value>Expression tree cannot contain value of ref struct or restricted type '{0}'.</value>
  </data>
  <data name="ERR_ElseCannotStartStatement" xml:space="preserve">
    <value>'else' cannot start a statement.</value>
  </data>
  <data name="ERR_ExpressionTreeCantContainNullCoalescingAssignment" xml:space="preserve">
    <value>An expression tree may not contain a null coalescing assignment</value>
  </data>
  <data name="ERR_BadNullableContextOption" xml:space="preserve">
    <value>Invalid option '{0}' for /nullable; must be 'disable', 'enable', 'warnings' or 'annotations'</value>
  </data>
  <data name="ERR_SwitchGoverningExpressionRequiresParens" xml:space="preserve">
    <value>Parentheses are required around the switch governing expression.</value>
  </data>
  <data name="ERR_TupleElementNameMismatch" xml:space="preserve">
    <value>The name '{0}' does not identify tuple element '{1}'.</value>
  </data>
  <data name="ERR_DeconstructParameterNameMismatch" xml:space="preserve">
    <value>The name '{0}' does not match the corresponding 'Deconstruct' parameter '{1}'.</value>
  </data>
  <data name="ERR_IsPatternImpossible" xml:space="preserve">
    <value>An expression of type '{0}' can never match the provided pattern.</value>
  </data>
  <data name="WRN_IsPatternAlways" xml:space="preserve">
    <value>An expression of type '{0}' always matches the provided pattern.</value>
  </data>
  <data name="WRN_IsPatternAlways_Title" xml:space="preserve">
    <value>The input always matches the provided pattern.</value>
  </data>
  <data name="WRN_GivenExpressionNeverMatchesPattern" xml:space="preserve">
    <value>The given expression never matches the provided pattern.</value>
  </data>
  <data name="WRN_GivenExpressionNeverMatchesPattern_Title" xml:space="preserve">
    <value>The given expression never matches the provided pattern.</value>
  </data>
  <data name="WRN_GivenExpressionAlwaysMatchesConstant" xml:space="preserve">
    <value>The given expression always matches the provided constant.</value>
  </data>
  <data name="WRN_GivenExpressionAlwaysMatchesConstant_Title" xml:space="preserve">
    <value>The given expression always matches the provided constant.</value>
  </data>
  <data name="WRN_GivenExpressionAlwaysMatchesPattern" xml:space="preserve">
    <value>The given expression always matches the provided pattern.</value>
  </data>
  <data name="WRN_GivenExpressionAlwaysMatchesPattern_Title" xml:space="preserve">
    <value>The given expression always matches the provided pattern.</value>
  </data>
  <data name="ERR_FeatureNotAvailableInVersion8_0" xml:space="preserve">
    <value>Feature '{0}' is not available in C# 8.0. Please use language version {1} or greater.</value>
  </data>
  <data name="ERR_PointerTypeInPatternMatching" xml:space="preserve">
    <value>Pattern-matching is not permitted for pointer types.</value>
  </data>
  <data name="ERR_ArgumentNameInITuplePattern" xml:space="preserve">
    <value>Element names are not permitted when pattern-matching via 'System.Runtime.CompilerServices.ITuple'.</value>
  </data>
  <data name="ERR_DiscardPatternInSwitchStatement" xml:space="preserve">
    <value>The discard pattern is not permitted as a case label in a switch statement. Use 'case var _:' for a discard pattern, or 'case @_:' for a constant named '_'.</value>
  </data>
  <data name="WRN_NullabilityMismatchInExplicitlyImplementedInterface" xml:space="preserve">
    <value>Nullability of reference types in explicit interface specifier doesn't match interface implemented by the type.</value>
  </data>
  <data name="WRN_NullabilityMismatchInExplicitlyImplementedInterface_Title" xml:space="preserve">
    <value>Nullability of reference types in explicit interface specifier doesn't match interface implemented by the type.</value>
  </data>
  <data name="WRN_NullabilityMismatchInInterfaceImplementedByBase" xml:space="preserve">
    <value>'{0}' does not implement interface member '{1}'. Nullability of reference types in interface implemented by the base type doesn't match.</value>
  </data>
  <data name="WRN_NullabilityMismatchInInterfaceImplementedByBase_Title" xml:space="preserve">
    <value>Type does not implement interface member. Nullability of reference types in interface implemented by the base type doesn't match.</value>
  </data>
  <data name="WRN_DuplicateInterfaceWithNullabilityMismatchInBaseList" xml:space="preserve">
    <value>'{0}' is already listed in the interface list on type '{1}' with different nullability of reference types.</value>
  </data>
  <data name="WRN_DuplicateInterfaceWithNullabilityMismatchInBaseList_Title" xml:space="preserve">
    <value>Interface is already listed in the interface list with different nullability of reference types.</value>
  </data>
  <data name="ERR_DuplicateExplicitImpl" xml:space="preserve">
    <value>'{0}' is explicitly implemented more than once.</value>
  </data>
  <data name="ERR_UsingVarInSwitchCase" xml:space="preserve">
    <value>A using variable cannot be used directly within a switch section (consider using braces). </value>
  </data>
  <data name="ERR_GoToForwardJumpOverUsingVar" xml:space="preserve">
    <value>A goto cannot jump to a location after a using declaration.</value>
  </data>
  <data name="ERR_GoToBackwardJumpOverUsingVar" xml:space="preserve">
    <value>A goto cannot jump to a location before a using declaration within the same block.</value>
  </data>
  <data name="IDS_FeatureUsingDeclarations" xml:space="preserve">
    <value>using declarations</value>
  </data>
  <data name="IDS_FeatureDisposalPattern" xml:space="preserve">
    <value>pattern-based disposal</value>
  </data>
  <data name="ERR_FeatureInPreview" xml:space="preserve">
    <value>The feature '{0}' is currently in Preview and *unsupported*. To use Preview features, use the 'preview' language version.</value>
  </data>
  <data name="IDS_DefaultInterfaceImplementation" xml:space="preserve">
    <value>default interface implementation</value>
  </data>
  <data name="ERR_RuntimeDoesNotSupportDefaultInterfaceImplementation" xml:space="preserve">
    <value>Target runtime doesn't support default interface implementation.</value>
  </data>
  <data name="ERR_RuntimeDoesNotSupportDefaultInterfaceImplementationForMember" xml:space="preserve">
    <value>'{0}' cannot implement interface member '{1}' in type '{2}' because the target runtime doesn't support default interface implementation.</value>
  </data>
  <data name="ERR_InvalidModifierForLanguageVersion" xml:space="preserve">
    <value>The modifier '{0}' is not valid for this item in C# {1}. Please use language version '{2}' or greater.</value>
  </data>
  <data name="ERR_ImplicitImplementationOfNonPublicInterfaceMember" xml:space="preserve">
    <value>'{0}' does not implement interface member '{1}'. '{2}' cannot implicitly implement a non-public member in C# {3}. Please use language version '{4}' or greater.</value>
  </data>
  <data name="ERR_MostSpecificImplementationIsNotFound" xml:space="preserve">
    <value>Interface member '{0}' does not have a most specific implementation. Neither '{1}', nor '{2}' are most specific.</value>
  </data>
  <data name="ERR_LanguageVersionDoesNotSupportInterfaceImplementationForMember" xml:space="preserve">
    <value>'{0}' cannot implement interface member '{1}' in type '{2}' because feature '{3}' is not available in C# {4}. Please use language version '{5}' or greater.</value>
  </data>
  <data name="ERR_RuntimeDoesNotSupportProtectedAccessForInterfaceMember" xml:space="preserve">
    <value>Target runtime doesn't support 'protected', 'protected internal', or 'private protected' accessibility for a member of an interface.</value>
  </data>
  <data name="ERR_DefaultInterfaceImplementationInNoPIAType" xml:space="preserve">
    <value>Type '{0}' cannot be embedded because it has a non-abstract member. Consider setting the 'Embed Interop Types' property to false.</value>
  </data>
  <data name="WRN_SwitchExpressionNotExhaustiveForNull" xml:space="preserve">
    <value>The switch expression does not handle some null inputs (it is not exhaustive). For example, the pattern '{0}' is not covered.</value>
  </data>
  <data name="WRN_SwitchExpressionNotExhaustiveForNull_Title" xml:space="preserve">
    <value>The switch expression does not handle some null inputs.</value>
  </data>
  <data name="WRN_SwitchExpressionNotExhaustiveForNullWithWhen" xml:space="preserve">
    <value>The switch expression does not handle some null inputs (it is not exhaustive). For example, the pattern '{0}' is not covered. However, a pattern with a 'when' clause might successfully match this value.</value>
  </data>
  <data name="WRN_SwitchExpressionNotExhaustiveForNullWithWhen_Title" xml:space="preserve">
    <value>The switch expression does not handle some null inputs.</value>
  </data>
  <data name="ERR_AttributeNotOnEventAccessor" xml:space="preserve">
    <value>Attribute '{0}' is not valid on event accessors. It is only valid on '{1}' declarations.</value>
  </data>
  <data name="IDS_FeatureObsoleteOnPropertyAccessor" xml:space="preserve">
    <value>obsolete on property accessor</value>
  </data>
  <data name="WRN_UnconsumedEnumeratorCancellationAttributeUsage" xml:space="preserve">
    <value>The EnumeratorCancellationAttribute applied to parameter '{0}' will have no effect. The attribute is only effective on a parameter of type CancellationToken in an async-iterator method returning IAsyncEnumerable</value>
  </data>
  <data name="WRN_UnconsumedEnumeratorCancellationAttributeUsage_Title" xml:space="preserve">
    <value>The EnumeratorCancellationAttribute will have no effect. The attribute is only effective on a parameter of type CancellationToken in an async-iterator method returning IAsyncEnumerable</value>
  </data>
  <data name="WRN_UndecoratedCancellationTokenParameter" xml:space="preserve">
    <value>Async-iterator '{0}' has one or more parameters of type 'CancellationToken' but none of them is decorated with the 'EnumeratorCancellation' attribute, so the cancellation token parameter from the generated 'IAsyncEnumerable&lt;&gt;.GetAsyncEnumerator' will be unconsumed</value>
  </data>
  <data name="WRN_UndecoratedCancellationTokenParameter_Title" xml:space="preserve">
    <value>Async-iterator member has one or more parameters of type 'CancellationToken' but none of them is decorated with the 'EnumeratorCancellation' attribute, so the cancellation token parameter from the generated 'IAsyncEnumerable&lt;&gt;.GetAsyncEnumerator' will be unconsumed</value>
  </data>
  <data name="ERR_MultipleEnumeratorCancellationAttributes" xml:space="preserve">
    <value>The attribute [EnumeratorCancellation] cannot be used on multiple parameters</value>
  </data>
  <data name="ERR_OverrideRefConstraintNotSatisfied" xml:space="preserve">
    <value>Method '{0}' specifies a 'class' constraint for type parameter '{1}', but corresponding type parameter '{2}' of overridden or explicitly implemented method '{3}' is not a reference type.</value>
  </data>
  <data name="ERR_OverrideValConstraintNotSatisfied" xml:space="preserve">
    <value>Method '{0}' specifies a 'struct' constraint for type parameter '{1}', but corresponding type parameter '{2}' of overridden or explicitly implemented method '{3}' is not a non-nullable value type.</value>
  </data>
  <data name="ERR_OverrideDefaultConstraintNotSatisfied" xml:space="preserve">
    <value>Method '{0}' specifies a 'default' constraint for type parameter '{1}', but corresponding type parameter '{2}' of overridden or explicitly implemented method '{3}' is constrained to a reference type or a value type.</value>
  </data>
  <data name="ERR_DefaultConstraintOverrideOnly" xml:space="preserve">
    <value>The 'default' constraint is valid on override and explicit interface implementation methods only.</value>
  </data>
  <data name="IDS_OverrideWithConstraints" xml:space="preserve">
    <value>constraints for override and explicit interface implementation methods</value>
  </data>
  <data name="WRN_NullabilityMismatchInConstraintsOnPartialImplementation" xml:space="preserve">
    <value>Partial method declarations of '{0}' have inconsistent nullability in constraints for type parameter '{1}'</value>
  </data>
  <data name="WRN_NullabilityMismatchInConstraintsOnPartialImplementation_Title" xml:space="preserve">
    <value>Partial method declarations have inconsistent nullability in constraints for type parameter</value>
  </data>
  <data name="IDS_FeatureNestedStackalloc" xml:space="preserve">
    <value>stackalloc in nested expressions</value>
  </data>
  <data name="WRN_NullabilityMismatchInTypeParameterNotNullConstraint" xml:space="preserve">
    <value>The type '{2}' cannot be used as type parameter '{1}' in the generic type or method '{0}'. Nullability of type argument '{2}' doesn't match 'notnull' constraint.</value>
  </data>
  <data name="WRN_NullabilityMismatchInTypeParameterNotNullConstraint_Title" xml:space="preserve">
    <value>The type cannot be used as type parameter in the generic type or method. Nullability of type argument doesn't match 'notnull' constraint.</value>
  </data>
  <data name="IDS_FeatureNotNullGenericTypeConstraint" xml:space="preserve">
    <value>notnull generic type constraint</value>
  </data>
  <data name="ERR_DuplicateNullSuppression" xml:space="preserve">
    <value>Duplicate null suppression operator ('!')</value>
  </data>
  <data name="ERR_ReAbstractionInNoPIAType" xml:space="preserve">
    <value>Type '{0}' cannot be embedded because it has a re-abstraction of a member from base interface. Consider setting the 'Embed Interop Types' property to false.</value>
  </data>
  <data name="ERR_BadSwitchValue" xml:space="preserve">
    <value>Command-line syntax error: '{0}' is not a valid value for the '{1}' option. The value must be of the form '{2}'.</value>
  </data>
  <data name="IDS_FeatureFunctionPointers" xml:space="preserve">
    <value>function pointers</value>
  </data>
  <data name="IDS_AddressOfMethodGroup" xml:space="preserve">
    <value>&amp;method group</value>
  </data>
  <data name="ERR_InvalidFunctionPointerCallingConvention" xml:space="preserve">
    <value>'{0}' is not a valid calling convention specifier for a function pointer.</value>
  </data>
  <data name="ERR_TypeNotFound" xml:space="preserve">
    <value>Type '{0}' is not defined.</value>
  </data>
  <data name="ERR_TypeMustBePublic" xml:space="preserve">
    <value>Type '{0}' must be public to be used as a calling convention.</value>
  </data>
  <data name="WRN_SyncAndAsyncEntryPoints" xml:space="preserve">
    <value>Method '{0}' will not be used as an entry point because a synchronous entry point '{1}' was found.</value>
  </data>
  <data name="ERR_InternalError" xml:space="preserve">
    <value>Internal error in the C# compiler.</value>
  </data>
  <data name="IDS_FeatureStaticAnonymousFunction" xml:space="preserve">
    <value>static anonymous function</value>
  </data>
  <data name="ERR_StaticAnonymousFunctionCannotCaptureThis" xml:space="preserve">
    <value>A static anonymous function cannot contain a reference to 'this' or 'base'.</value>
  </data>
  <data name="ERR_StaticAnonymousFunctionCannotCaptureVariable" xml:space="preserve">
    <value>A static anonymous function cannot contain a reference to '{0}'.</value>
  </data>
  <data name="IDS_FeatureAsyncUsing" xml:space="preserve">
    <value>asynchronous using</value>
  </data>
  <data name="IDS_FeatureParenthesizedPattern" xml:space="preserve">
    <value>parenthesized pattern</value>
  </data>
  <data name="IDS_FeatureOrPattern" xml:space="preserve">
    <value>or pattern</value>
  </data>
  <data name="IDS_FeatureAndPattern" xml:space="preserve">
    <value>and pattern</value>
  </data>
  <data name="IDS_FeatureNotPattern" xml:space="preserve">
    <value>not pattern</value>
  </data>
  <data name="IDS_FeatureTypePattern" xml:space="preserve">
    <value>type pattern</value>
  </data>
  <data name="IDS_FeatureRelationalPattern" xml:space="preserve">
    <value>relational pattern</value>
  </data>
  <data name="ERR_VarianceInterfaceNesting" xml:space="preserve">
    <value>Enums, classes, and structures cannot be declared in an interface that has an 'in' or 'out' type parameter.</value>
  </data>
  <data name="ERR_ExternEventInitializer" xml:space="preserve">
    <value>'{0}': extern event cannot have initializer</value>
  </data>
  <data name="ERR_ImplicitIndexIndexerWithName" xml:space="preserve">
    <value>Invocation of implicit Index Indexer cannot name the argument.</value>
  </data>
  <data name="ERR_ImplicitRangeIndexerWithName" xml:space="preserve">
    <value>Invocation of implicit Range Indexer cannot name the argument.</value>
  </data>
  <data name="ERR_ImplicitObjectCreationIllegalTargetType" xml:space="preserve">
    <value>The type '{0}' may not be used as the target type of new()</value>
  </data>
  <data name="ERR_ImplicitObjectCreationNotValid" xml:space="preserve">
    <value>Use of new() is not valid in this context</value>
  </data>
  <data name="ERR_ImplicitObjectCreationNoTargetType" xml:space="preserve">
    <value>There is no target type for '{0}'</value>
  </data>
  <data name="IDS_FeatureImplicitObjectCreation" xml:space="preserve">
    <value>target-typed object creation</value>
  </data>
  <data name="ERR_ExpressionTreeContainsPatternImplicitIndexer" xml:space="preserve">
    <value>An expression tree may not contain a pattern System.Index or System.Range indexer access</value>
  </data>
  <data name="ERR_ExpressionTreeContainsFromEndIndexExpression" xml:space="preserve">
    <value>An expression tree may not contain a from-end index ('^') expression.</value>
  </data>
  <data name="ERR_ExpressionTreeContainsRangeExpression" xml:space="preserve">
    <value>An expression tree may not contain a range ('..') expression.</value>
  </data>
  <data name="WRN_GeneratorFailedDuringGeneration" xml:space="preserve">
    <value>Generator '{0}' failed to generate source. It will not contribute to the output and compilation errors may occur as a result. Exception was of type '{1}' with message '{2}'.
{3}</value>
    <comment>{0} is the name of the generator that failed.
{1} is the type of exception that was thrown.
{2} is the message in the exception.
{3} is the string representation of the exception that was thrown.</comment>
  </data>
  <data name="WRN_GeneratorFailedDuringInitialization" xml:space="preserve">
    <value>Generator '{0}' failed to initialize. It will not contribute to the output and compilation errors may occur as a result. Exception was of type '{1}' with message '{2}'.
{3}</value>
    <comment>{0} is the name of the generator that failed.
{1} is the type of exception that was thrown.
{2} is the message in the exception.
{3} is the string representation of the exception that was thrown.</comment>
  </data>
  <data name="WRN_GeneratorFailedDuringGeneration_Title" xml:space="preserve">
    <value>Generator failed to generate source.</value>
  </data>
  <data name="WRN_GeneratorFailedDuringInitialization_Title" xml:space="preserve">
    <value>Generator failed to initialize.</value>
  </data>
  <data name="IDS_FeatureRecords" xml:space="preserve">
    <value>records</value>
  </data>
  <data name="IDS_FeatureInitOnlySetters" xml:space="preserve">
    <value>init-only setters</value>
  </data>
  <data name="ERR_InvalidWithReceiverType" xml:space="preserve">
    <value>The receiver of a `with` expression must have a non-void type.</value>
  </data>
  <data name="ERR_CannotClone" xml:space="preserve">
    <value>The receiver type '{0}' is not a valid record type and is not a struct type.</value>
  </data>
  <data name="ERR_AssignmentInitOnly" xml:space="preserve">
    <value>Init-only property or indexer '{0}' can only be assigned in an object initializer, or on 'this' or 'base' in an instance constructor or an 'init' accessor.</value>
  </data>
  <data name="ERR_DesignatorBeneathPatternCombinator" xml:space="preserve">
    <value>A variable may not be declared within a 'not' or 'or' pattern.</value>
  </data>
  <data name="ERR_UnsupportedTypeForRelationalPattern" xml:space="preserve">
    <value>Relational patterns may not be used for a value of type '{0}'.</value>
  </data>
  <data name="ERR_RelationalPatternWithNaN" xml:space="preserve">
    <value>Relational patterns may not be used for a floating-point NaN.</value>
  </data>
  <data name="IDS_FeatureSpanCharConstantPattern" xml:space="preserve">
    <value>pattern matching ReadOnly/Span&lt;char&gt; on constant string</value>
  </data>
  <data name="IDS_FeatureExtendedPartialMethods" xml:space="preserve">
    <value>extended partial methods</value>
  </data>
  <data name="IDS_FeatureConstantInterpolatedStrings" xml:space="preserve">
    <value>constant interpolated strings</value>
  </data>
  <data name="ERR_PartialMethodWithNonVoidReturnMustHaveAccessMods" xml:space="preserve">
    <value>Partial method '{0}' must have accessibility modifiers because it has a non-void return type.</value>
  </data>
  <data name="ERR_PartialMethodWithOutParamMustHaveAccessMods" xml:space="preserve">
    <value>Partial method '{0}' must have accessibility modifiers because it has 'out' parameters.</value>
  </data>
  <data name="ERR_PartialMethodWithAccessibilityModsMustHaveImplementation" xml:space="preserve">
    <value>Partial method '{0}' must have an implementation part because it has accessibility modifiers.</value>
  </data>
  <data name="ERR_PartialMethodWithExtendedModMustHaveAccessMods" xml:space="preserve">
    <value>Partial method '{0}' must have accessibility modifiers because it has a 'virtual', 'override', 'sealed', 'new', or 'extern' modifier.</value>
  </data>
  <data name="ERR_PartialMemberAccessibilityDifference" xml:space="preserve">
    <value>Both partial member declarations must have identical accessibility modifiers.</value>
  </data>
  <data name="ERR_PartialMemberExtendedModDifference" xml:space="preserve">
    <value>Both partial member declarations must have identical combinations of 'virtual', 'override', 'sealed', and 'new' modifiers.</value>
  </data>
  <data name="ERR_PartialMethodReturnTypeDifference" xml:space="preserve">
    <value>Both partial method declarations must have the same return type.</value>
  </data>
  <data name="ERR_PartialMemberRefReturnDifference" xml:space="preserve">
    <value>Partial member declarations must have matching ref return values.</value>
  </data>
  <data name="WRN_PartialMethodTypeDifference" xml:space="preserve">
    <value>Partial method declarations '{0}' and '{1}' have signature differences.</value>
  </data>
  <data name="WRN_PartialMethodTypeDifference_Title" xml:space="preserve">
    <value>Partial method declarations have signature differences.</value>
  </data>
  <data name="IDS_TopLevelStatements" xml:space="preserve">
    <value>top-level statements</value>
  </data>
  <data name="ERR_SimpleProgramLocalIsReferencedOutsideOfTopLevelStatement" xml:space="preserve">
    <value>Cannot use local variable or local function '{0}' declared in a top-level statement in this context.</value>
  </data>
  <data name="ERR_SimpleProgramMultipleUnitsWithTopLevelStatements" xml:space="preserve">
    <value>Only one compilation unit can have top-level statements.</value>
  </data>
  <data name="ERR_TopLevelStatementAfterNamespaceOrType" xml:space="preserve">
    <value>Top-level statements must precede namespace and type declarations.</value>
  </data>
  <data name="ERR_SimpleProgramNotAnExecutable" xml:space="preserve">
    <value>Program using top-level statements must be an executable.</value>
  </data>
  <data name="ERR_InvalidFuncPointerReturnTypeModifier" xml:space="preserve">
    <value>'{0}' is not a valid function pointer return type modifier. Valid modifiers are 'ref' and 'ref readonly'.</value>
  </data>
  <data name="ERR_DupReturnTypeMod" xml:space="preserve">
    <value>A return type can only have one '{0}' modifier.</value>
  </data>
  <data name="ERR_BadFuncPointerParamModifier" xml:space="preserve">
    <value>'{0}' cannot be used as a modifier on a function pointer parameter.</value>
  </data>
  <data name="ERR_BadFuncPointerArgCount" xml:space="preserve">
    <value>Function pointer '{0}' does not take {1} arguments</value>
  </data>
  <data name="ERR_MethFuncPtrMismatch" xml:space="preserve">
    <value>No overload for '{0}' matches function pointer '{1}'</value>
  </data>
  <data name="ERR_FuncPtrRefMismatch" xml:space="preserve">
    <value>Ref mismatch between '{0}' and function pointer '{1}'</value>
  </data>
  <data name="ERR_FuncPtrMethMustBeStatic" xml:space="preserve">
    <value>Cannot create a function pointer for '{0}' because it is not a static method</value>
  </data>
  <data name="ERR_AddressOfMethodGroupInExpressionTree" xml:space="preserve">
    <value>'&amp;' on method groups cannot be used in expression trees</value>
  </data>
  <data name="ERR_WrongFuncPtrCallingConvention" xml:space="preserve">
    <value>Calling convention of '{0}' is not compatible with '{1}'.</value>
  </data>
  <data name="ERR_MissingAddressOf" xml:space="preserve">
    <value>Cannot convert method group to function pointer (Are you missing a '&amp;'?)</value>
  </data>
  <data name="ERR_CannotUseReducedExtensionMethodInAddressOf" xml:space="preserve">
    <value>Cannot use an extension method with a receiver as the target of a '&amp;' operator.</value>
  </data>
  <data name="ERR_CannotUseFunctionPointerAsFixedLocal" xml:space="preserve">
    <value>The type of a local declared in a fixed statement cannot be a function pointer type.</value>
  </data>
  <data name="ERR_UnsupportedCallingConvention" xml:space="preserve">
    <value>The calling convention of '{0}' is not supported by the language.</value>
  </data>
  <data name="ERR_RuntimeDoesNotSupportUnmanagedDefaultCallConv" xml:space="preserve">
    <value>The target runtime doesn't support extensible or runtime-environment default calling conventions.</value>
  </data>
  <data name="NotSameNumberParameterTypesAndRefKinds" xml:space="preserve">
    <value>Given {0} parameter types and {1} parameter ref kinds. These arrays must have the same length.</value>
  </data>
  <data name="OutIsNotValidForReturn" xml:space="preserve">
    <value>'RefKind.Out' is not a valid ref kind for a return type.</value>
  </data>
  <data name="CallingConventionTypesRequireUnmanaged" xml:space="preserve">
    <value>Passing '{0}' is not valid unless '{1}' is 'SignatureCallingConvention.Unmanaged'.</value>
  </data>
  <data name="CallingConventionTypeIsInvalid" xml:space="preserve">
    <value>Cannot use '{0}' as a calling convention modifier.</value>
  </data>
  <data name="ERR_CannotConvertAddressOfToDelegate" xml:space="preserve">
    <value>Cannot convert &amp;method group '{0}' to delegate type '{1}'.</value>
  </data>
  <data name="ERR_AddressOfToNonFunctionPointer" xml:space="preserve">
    <value>Cannot convert &amp;method group '{0}' to non-function pointer type '{1}'.</value>
  </data>
  <data name="ERR_CannotSpecifyManagedWithUnmanagedSpecifiers" xml:space="preserve">
    <value>'managed' calling convention cannot be combined with unmanaged calling convention specifiers.</value>
  </data>
  <data name="ERR_FeatureNotAvailableInVersion9" xml:space="preserve">
    <value>Feature '{0}' is not available in C# 9.0. Please use language version {1} or greater.</value>
  </data>
  <data name="ERR_FeatureNotAvailableInVersion10" xml:space="preserve">
    <value>Feature '{0}' is not available in C# 10.0. Please use language version {1} or greater.</value>
  </data>
  <data name="ERR_FeatureNotAvailableInVersion11" xml:space="preserve">
    <value>Feature '{0}' is not available in C# 11.0. Please use language version {1} or greater.</value>
  </data>
  <data name="ERR_FeatureNotAvailableInVersion12" xml:space="preserve">
    <value>Feature '{0}' is not available in C# 12.0. Please use language version {1} or greater.</value>
  </data>
  <data name="ERR_FeatureNotAvailableInVersion13" xml:space="preserve">
    <value>Feature '{0}' is not available in C# 13.0. Please use language version {1} or greater.</value>
  </data>
  <data name="ERR_FeatureNotAvailableInVersion14" xml:space="preserve">
    <value>Feature '{0}' is not available in C# 14.0. Please use language version {1} or greater.</value>
  </data>
  <data name="ERR_UnexpectedArgumentList" xml:space="preserve">
    <value>Unexpected argument list.</value>
  </data>
  <data name="ERR_UnexpectedOrMissingConstructorInitializerInRecord" xml:space="preserve">
    <value>A constructor declared in a type with parameter list must have 'this' constructor initializer.</value>
  </data>
  <data name="ERR_MultipleRecordParameterLists" xml:space="preserve">
    <value>Only a single partial type declaration may have a parameter list</value>
  </data>
  <data name="ERR_BadRecordBase" xml:space="preserve">
    <value>Records may only inherit from object or another record</value>
  </data>
  <data name="ERR_BadInheritanceFromRecord" xml:space="preserve">
    <value>Only records may inherit from records.</value>
  </data>
  <data name="ERR_BadRecordMemberForPositionalParameter" xml:space="preserve">
    <value>Record member '{0}' must be a readable instance property or field of type '{1}' to match positional parameter '{2}'.</value>
  </data>
  <data name="ERR_NoCopyConstructorInBaseType" xml:space="preserve">
    <value>No accessible copy constructor found in base type '{0}'.</value>
  </data>
  <data name="ERR_CopyConstructorMustInvokeBaseCopyConstructor" xml:space="preserve">
    <value>A copy constructor in a record must call a copy constructor of the base, or a parameterless object constructor if the record inherits from object.</value>
  </data>
  <data name="IDS_FeatureTargetTypedConditional" xml:space="preserve">
    <value>target-typed conditional expression</value>
  </data>
  <data name="ERR_NoImplicitConvTargetTypedConditional" xml:space="preserve">
    <value>Conditional expression is not valid in language version {0} because a common type was not found between '{1}' and '{2}'. To use a target-typed conversion, upgrade to language version {3} or greater.</value>
  </data>
  <data name="ERR_DoesNotOverrideMethodFromObject" xml:space="preserve">
    <value>'{0}' does not override expected method from 'object'.</value>
  </data>
  <data name="IDS_FeatureCovariantReturnsForOverrides" xml:space="preserve">
    <value>covariant returns</value>
  </data>
  <data name="ERR_RuntimeDoesNotSupportCovariantReturnsOfClasses" xml:space="preserve">
    <value>'{0}': Target runtime doesn't support covariant return types in overrides. Return type must be '{2}' to match overridden member '{1}'</value>
  </data>
  <data name="ERR_RuntimeDoesNotSupportCovariantPropertiesOfClasses" xml:space="preserve">
    <value>'{0}': Target runtime doesn't support covariant types in overrides. Type must be '{2}' to match overridden member '{1}'</value>
  </data>
  <data name="ERR_SealedAPIInRecord" xml:space="preserve">
    <value>'{0}' cannot be sealed because containing record is not sealed.</value>
  </data>
  <data name="ERR_DoesNotOverrideBaseMethod" xml:space="preserve">
    <value>'{0}' does not override expected method from '{1}'.</value>
  </data>
  <data name="WRN_ConstOutOfRangeChecked" xml:space="preserve">
    <value>Constant value '{0}' may overflow '{1}' at runtime (use 'unchecked' syntax to override)</value>
  </data>
  <data name="WRN_ConstOutOfRangeChecked_Title" xml:space="preserve">
    <value>Constant value may overflow at runtime (use 'unchecked' syntax to override)</value>
  </data>
  <data name="ERR_CloneDisallowedInRecord" xml:space="preserve">
    <value>Members named 'Clone' are disallowed in records.</value>
  </data>
  <data name="WRN_RecordNamedDisallowed" xml:space="preserve">
    <value>Types and aliases should not be named 'record'.</value>
  </data>
  <data name="WRN_RecordNamedDisallowed_Title" xml:space="preserve">
    <value>Types and aliases should not be named 'record'.</value>
  </data>
  <data name="ERR_NotOverridableAPIInRecord" xml:space="preserve">
    <value>'{0}' must allow overriding because the containing record is not sealed.</value>
  </data>
  <data name="ERR_NonPublicAPIInRecord" xml:space="preserve">
    <value>Record member '{0}' must be public.</value>
  </data>
  <data name="ERR_SignatureMismatchInRecord" xml:space="preserve">
    <value>Record member '{0}' must return '{1}'.</value>
  </data>
  <data name="ERR_NonProtectedAPIInRecord" xml:space="preserve">
    <value>Record member '{0}' must be protected.</value>
  </data>
  <data name="ERR_DoesNotOverrideBaseEqualityContract" xml:space="preserve">
    <value>'{0}' does not override expected property from '{1}'.</value>
  </data>
  <data name="ERR_StaticAPIInRecord" xml:space="preserve">
    <value>Record member '{0}' may not be static.</value>
  </data>
  <data name="ERR_CopyConstructorWrongAccessibility" xml:space="preserve">
    <value>A copy constructor '{0}' must be public or protected because the record is not sealed.</value>
  </data>
  <data name="ERR_NonPrivateAPIInRecord" xml:space="preserve">
    <value>Record member '{0}' must be private.</value>
  </data>
  <data name="WRN_PrecedenceInversion" xml:space="preserve">
    <value>Operator '{0}' cannot be used here due to precedence. Use parentheses to disambiguate.</value>
  </data>
  <data name="WRN_PrecedenceInversion_Title" xml:space="preserve">
    <value>Operator cannot be used here due to precedence.</value>
  </data>
  <data name="IDS_FeatureModuleInitializers" xml:space="preserve">
    <value>module initializers</value>
  </data>
  <data name="ERR_ModuleInitializerMethodMustBeAccessibleOutsideTopLevelType" xml:space="preserve">
    <value>Module initializer method '{0}' must be accessible at the module level</value>
  </data>
  <data name="ERR_ModuleInitializerMethodMustBeStaticParameterlessVoid" xml:space="preserve">
    <value>Module initializer method '{0}' must be static, and non-virtual, must have no parameters, and must return 'void'</value>
  </data>
  <data name="ERR_ModuleInitializerMethodAndContainingTypesMustNotBeGeneric" xml:space="preserve">
    <value>Module initializer method '{0}' must not be generic and must not be contained in a generic type</value>
  </data>
  <data name="ERR_ModuleInitializerMethodMustBeOrdinary" xml:space="preserve">
    <value>A module initializer must be an ordinary member method</value>
  </data>
  <data name="IDS_FeatureExtensionGetAsyncEnumerator" xml:space="preserve">
    <value>extension GetAsyncEnumerator</value>
  </data>
  <data name="IDS_FeatureExtensionGetEnumerator" xml:space="preserve">
    <value>extension GetEnumerator</value>
  </data>
  <data name="ERR_UnmanagedCallersOnlyRequiresStatic" xml:space="preserve">
    <value>'UnmanagedCallersOnly' can only be applied to ordinary static non-abstract, non-virtual methods or static local functions.</value>
    <comment>UnmanagedCallersOnly is not localizable.</comment>
  </data>
  <data name="ERR_InvalidUnmanagedCallersOnlyCallConv" xml:space="preserve">
    <value>'{0}' is not a valid calling convention type for 'UnmanagedCallersOnly'.</value>
    <comment>UnmanagedCallersOnly is not localizable.</comment>
  </data>
  <data name="ERR_CannotUseManagedTypeInUnmanagedCallersOnly" xml:space="preserve">
    <value>Cannot use '{0}' as a {1} type on a method attributed with 'UnmanagedCallersOnly'.</value>
    <comment>1 is the localized word for 'parameter' or 'return'. UnmanagedCallersOnly is not localizable.</comment>
  </data>
  <data name="ERR_UnmanagedCallersOnlyMethodOrTypeCannotBeGeneric" xml:space="preserve">
    <value>Methods attributed with 'UnmanagedCallersOnly' cannot have generic type parameters and cannot be declared in a generic type.</value>
    <comment>UnmanagedCallersOnly is not localizable.</comment>
  </data>
  <data name="ERR_UnmanagedCallersOnlyMethodsCannotBeCalledDirectly" xml:space="preserve">
    <value>'{0}' is attributed with 'UnmanagedCallersOnly' and cannot be called directly. Obtain a function pointer to this method.</value>
    <comment>UnmanagedCallersOnly is not localizable.</comment>
  </data>
  <data name="ERR_UnmanagedCallersOnlyMethodsCannotBeConvertedToDelegate" xml:space="preserve">
    <value>'{0}' is attributed with 'UnmanagedCallersOnly' and cannot be converted to a delegate type. Obtain a function pointer to this method.</value>
    <comment>UnmanagedCallersOnly is not localizable.</comment>
  </data>
  <data name="ERR_EntryPointCannotBeUnmanagedCallersOnly" xml:space="preserve">
    <value>Application entry points cannot be attributed with 'UnmanagedCallersOnly'.</value>
    <comment>UnmanagedCallersOnly is not localizable.</comment>
  </data>
  <data name="ERR_ModuleInitializerCannotBeUnmanagedCallersOnly" xml:space="preserve">
    <value>Module initializer cannot be attributed with 'UnmanagedCallersOnly'.</value>
    <comment>UnmanagedCallersOnly is not localizable.</comment>
  </data>
  <data name="WRN_RecordEqualsWithoutGetHashCode" xml:space="preserve">
    <value>'{0}' defines 'Equals' but not 'GetHashCode'</value>
    <comment>'GetHashCode' and 'Equals' are not localizable.</comment>
  </data>
  <data name="WRN_RecordEqualsWithoutGetHashCode_Title" xml:space="preserve">
    <value>Record defines 'Equals' but not 'GetHashCode'.</value>
    <comment>'GetHashCode' and 'Equals' are not localizable.</comment>
  </data>
  <data name="ERR_InitCannotBeReadonly" xml:space="preserve">
    <value>'init' accessors cannot be marked 'readonly'. Mark '{0}' readonly instead.</value>
  </data>
  <data name="IDS_FeatureDiscards" xml:space="preserve">
    <value>discards</value>
  </data>
  <data name="IDS_FeatureMixedDeclarationsAndExpressionsInDeconstruction" xml:space="preserve">
    <value>Mixed declarations and expressions in deconstruction</value>
  </data>
  <data name="IDS_FeatureRecordStructs" xml:space="preserve">
    <value>record structs</value>
    <comment>'record structs' is not localizable.</comment>
  </data>
  <data name="IDS_FeatureWithOnStructs" xml:space="preserve">
    <value>with on structs</value>
  </data>
  <data name="IDS_FeatureWithOnAnonymousTypes" xml:space="preserve">
    <value>with on anonymous types</value>
  </data>
  <data name="IDS_AsyncMethodBuilderOverride" xml:space="preserve">
    <value>async method builder override</value>
  </data>
  <data name="IDS_FeaturePositionalFieldsInRecords" xml:space="preserve">
    <value>positional fields in records</value>
  </data>
  <data name="IDS_FeatureParameterlessStructConstructors" xml:space="preserve">
    <value>parameterless struct constructors</value>
  </data>
  <data name="IDS_FeatureStructFieldInitializers" xml:space="preserve">
    <value>struct field initializers</value>
  </data>
  <data name="IDS_FeatureRefFields" xml:space="preserve">
    <value>ref fields</value>
  </data>
  <data name="IDS_FeatureVarianceSafetyForStaticInterfaceMembers" xml:space="preserve">
    <value>variance safety for static interface members</value>
  </data>
  <data name="IDS_FeatureCollectionExpressions" xml:space="preserve">
    <value>collection expressions</value>
  </data>
  <data name="IDS_CollectionExpression" xml:space="preserve">
    <value>collection expression</value>
  </data>
  <data name="ERR_CollectionExpressionTargetTypeNotConstructible" xml:space="preserve">
    <value>Cannot initialize type '{0}' with a collection expression because the type is not constructible.</value>
  </data>
  <data name="ERR_ExpressionTreeContainsCollectionExpression" xml:space="preserve">
    <value>An expression tree may not contain a collection expression.</value>
  </data>
  <data name="ERR_CollectionExpressionNoTargetType" xml:space="preserve">
    <value>There is no target type for the collection expression.</value>
  </data>
  <data name="ERR_CollectionBuilderAttributeMethodNotFound" xml:space="preserve">
    <value>Could not find an accessible '{0}' method with the expected signature: a static method with a single parameter of type 'ReadOnlySpan&lt;{1}&gt;' and return type '{2}'.</value>
  </data>
  <data name="ERR_CollectionBuilderNoElementType" xml:space="preserve">
    <value>'{0}' has a CollectionBuilderAttribute but no element type.</value>
  </data>
  <data name="ERR_CollectionExpressionTargetNoElementType" xml:space="preserve">
    <value>Collection expression target '{0}' has no element type.</value>
  </data>
  <data name="ERR_CollectionExpressionMissingConstructor" xml:space="preserve">
    <value>Collection expression type must have an applicable constructor that can be called with no arguments.</value>
  </data>
  <data name="ERR_CollectionExpressionMissingAdd" xml:space="preserve">
    <value>Collection expression type '{0}' must have an instance or extension method 'Add' that can be called with a single argument.</value>
  </data>
  <data name="ERR_CollectionBuilderAttributeInvalidType" xml:space="preserve">
    <value>The CollectionBuilderAttribute builder type must be a non-generic class or struct.</value>
  </data>
  <data name="ERR_CollectionBuilderAttributeInvalidMethodName" xml:space="preserve">
    <value>The CollectionBuilderAttribute method name is invalid.</value>
  </data>
  <data name="ERR_CollectionExpressionEscape" xml:space="preserve">
    <value>A collection expression of type '{0}' cannot be used in this context because it may be exposed outside of the current scope.</value>
  </data>
  <data name="INF_TooManyBoundLambdas" xml:space="preserve">
    <value>Compiling requires binding the lambda expression at least {0} times. Consider declaring the lambda expression with explicit parameter types, or if the containing method call is generic, consider using explicit type arguments.</value>
  </data>
  <data name="INF_TooManyBoundLambdas_Title" xml:space="preserve">
    <value>Compiling requires binding the lambda expression many times. Consider declaring the lambda expression with explicit parameter types, or if the containing method call is generic, consider using explicit type arguments.</value>
  </data>
  <data name="WRN_FieldIsAmbiguous" xml:space="preserve">
    <value>In language version {0}, the 'field' keyword binds to a synthesized backing field for the property. To avoid generating a synthesized backing field, and to refer to the existing member, use 'this.field' or '@field' instead.</value>
  </data>
  <data name="WRN_FieldIsAmbiguous_Title" xml:space="preserve">
    <value>The 'field' keyword binds to a synthesized backing field for the property.</value>
  </data>
  <data name="ERR_VariableDeclarationNamedField" xml:space="preserve">
    <value>In language version {0}, 'field' is a keyword within a property accessor. Rename the variable or use the identifier '@field' instead.</value>
  </data>
  <data name="ERR_EqualityContractRequiresGetter" xml:space="preserve">
    <value>Record equality contract property '{0}' must have a get accessor.</value>
  </data>
  <data name="WRN_AnalyzerReferencesFramework" xml:space="preserve">
    <value>The assembly '{0}' containing type '{1}' references .NET Framework, which is not supported.</value>
    <comment>{1} is the type that was loaded, {0} is the containing assembly.</comment>
  </data>
  <data name="WRN_AnalyzerReferencesFramework_Title" xml:space="preserve">
    <value>The loaded assembly references .NET Framework, which is not supported.</value>
  </data>
  <data name="WRN_AnalyzerReferencesNewerCompiler" xml:space="preserve">
    <value>Analyzer assembly '{0}' cannot be used because it references version '{1}' of the compiler, which is newer than the currently running version '{2}'.</value>
  </data>
  <data name="WRN_AnalyzerReferencesNewerCompiler_Title" xml:space="preserve">
    <value>Analyzer assembly cannot be used because it references a newer version of the compiler than the currently running version.</value>
  </data>
  <data name="ERR_BadFieldTypeInRecord" xml:space="preserve">
    <value>The type '{0}' may not be used for a field of a record.</value>
  </data>
  <data name="ERR_FunctionPointersCannotBeCalledWithNamedArguments" xml:space="preserve">
    <value>A function pointer cannot be called with named arguments.</value>
  </data>
  <data name="IDS_FeatureFileScopedNamespace" xml:space="preserve">
    <value>file-scoped namespace</value>
  </data>
  <data name="ERR_MultipleFileScopedNamespace" xml:space="preserve">
    <value>Source file can only contain one file-scoped namespace declaration.</value>
  </data>
  <data name="ERR_FileScopedAndNormalNamespace" xml:space="preserve">
    <value>Source file can not contain both file-scoped and normal namespace declarations.</value>
  </data>
  <data name="ERR_FileScopedNamespaceNotBeforeAllMembers" xml:space="preserve">
    <value>File-scoped namespace must precede all other members in a file.</value>
  </data>
  <data name="WRN_UnreadRecordParameter" xml:space="preserve">
    <value>Parameter '{0}' is unread. Did you forget to use it to initialize the property with that name?</value>
  </data>
  <data name="WRN_UnreadRecordParameter_Title" xml:space="preserve">
    <value>Parameter is unread. Did you forget to use it to initialize the property with that name?</value>
  </data>
  <data name="IDS_FeatureInstanceMemberInNameof" xml:space="preserve">
    <value>instance member in 'nameof'</value>
  </data>
  <data name="ERR_RecordAmbigCtor" xml:space="preserve">
    <value>The primary constructor conflicts with the synthesized copy constructor.</value>
  </data>
  <data name="IDS_FeatureLambdaAttributes" xml:space="preserve">
    <value>lambda attributes</value>
  </data>
  <data name="IDS_FeatureLambdaReturnType" xml:space="preserve">
    <value>lambda return type</value>
  </data>
  <data name="IDS_FeatureInferredDelegateType" xml:space="preserve">
    <value>inferred delegate type</value>
  </data>
  <data name="IDS_FeatureAutoDefaultStructs" xml:space="preserve">
    <value>auto default struct fields</value>
  </data>
  <data name="ERR_LineSpanDirectiveInvalidValue" xml:space="preserve">
    <value>The #line directive value is missing or out of range</value>
  </data>
  <data name="ERR_LineSpanDirectiveEndLessThanStart" xml:space="preserve">
    <value>The #line directive end position must be greater than or equal to the start position</value>
  </data>
  <data name="ERR_LineSpanDirectiveRequiresSpace" xml:space="preserve">
    <value>The #line span directive requires space before the first parenthesis, before the character offset, and before the file name</value>
  </data>
  <data name="WRN_DoNotCompareFunctionPointers" xml:space="preserve">
    <value>Comparison of function pointers might yield an unexpected result, since pointers to the same function may be distinct.</value>
  </data>
  <data name="WRN_DoNotCompareFunctionPointers_Title" xml:space="preserve">
    <value>Do not compare function pointer values</value>
  </data>
  <data name="IDS_FeatureUsingTypeAlias" xml:space="preserve">
    <value>using type alias</value>
  </data>
  <data name="ERR_BadRefInUsingAlias" xml:space="preserve">
    <value>Using alias cannot be a 'ref' type.</value>
  </data>
  <data name="ERR_BadUnsafeInUsingDirective" xml:space="preserve">
    <value>Only a 'using static' or 'using alias' can be 'unsafe'.</value>
  </data>
  <data name="ERR_BadNullableReferenceTypeInUsingAlias" xml:space="preserve">
    <value>Using alias cannot be a nullable reference type.</value>
  </data>
  <data name="ERR_FunctionPointerTypesInAttributeNotSupported" xml:space="preserve">
    <value>Using a function pointer type in this context is not supported.</value>
  </data>
  <data name="ERR_BadCallerArgumentExpressionParamWithoutDefaultValue" xml:space="preserve">
    <value>The CallerArgumentExpressionAttribute may only be applied to parameters with default values</value>
  </data>
  <data name="ERR_NoConversionForCallerArgumentExpressionParam" xml:space="preserve">
    <value>CallerArgumentExpressionAttribute cannot be applied because there are no standard conversions from type '{0}' to type '{1}'</value>
  </data>
  <data name="WRN_CallerArgumentExpressionParamForUnconsumedLocation" xml:space="preserve">
    <value>The CallerArgumentExpressionAttribute applied to parameter '{0}' will have no effect because it applies to a member that is used in contexts that do not allow optional arguments</value>
  </data>
  <data name="WRN_CallerArgumentExpressionParamForUnconsumedLocation_Title" xml:space="preserve">
    <value>The CallerArgumentExpressionAttribute will have no effect because it applies to a member that is used in contexts that do not allow optional arguments</value>
  </data>
  <data name="WRN_CallerFilePathPreferredOverCallerArgumentExpression" xml:space="preserve">
    <value>The CallerArgumentExpressionAttribute applied to parameter '{0}' will have no effect. It is overridden by the CallerFilePathAttribute.</value>
  </data>
  <data name="WRN_CallerFilePathPreferredOverCallerArgumentExpression_Title" xml:space="preserve">
    <value>The CallerArgumentExpressionAttribute will have no effect; it is overridden by the CallerFilePathAttribute</value>
  </data>
  <data name="WRN_CallerLineNumberPreferredOverCallerArgumentExpression" xml:space="preserve">
    <value>The CallerArgumentExpressionAttribute applied to parameter '{0}' will have no effect. It is overridden by the CallerLineNumberAttribute.</value>
  </data>
  <data name="WRN_CallerLineNumberPreferredOverCallerArgumentExpression_Title" xml:space="preserve">
    <value>The CallerArgumentExpressionAttribute will have no effect; it is overridden by the CallerLineNumberAttribute</value>
  </data>
  <data name="WRN_CallerMemberNamePreferredOverCallerArgumentExpression" xml:space="preserve">
    <value>The CallerArgumentExpressionAttribute applied to parameter '{0}' will have no effect. It is overridden by the CallerMemberNameAttribute.</value>
  </data>
  <data name="WRN_CallerMemberNamePreferredOverCallerArgumentExpression_Title" xml:space="preserve">
    <value>The CallerArgumentExpressionAttribute will have no effect; it is overridden by the CallerMemberNameAttribute</value>
  </data>
  <data name="WRN_CallerArgumentExpressionAttributeHasInvalidParameterName" xml:space="preserve">
    <value>The CallerArgumentExpressionAttribute applied to parameter '{0}' will have no effect. It is applied with an invalid parameter name.</value>
  </data>
  <data name="WRN_CallerArgumentExpressionAttributeHasInvalidParameterName_Title" xml:space="preserve">
    <value>The CallerArgumentExpressionAttribute is applied with an invalid parameter name.</value>
  </data>
  <data name="WRN_CallerArgumentExpressionAttributeSelfReferential" xml:space="preserve">
    <value>The CallerArgumentExpressionAttribute applied to parameter '{0}' will have no effect because it's self-referential.</value>
  </data>
  <data name="WRN_CallerArgumentExpressionAttributeSelfReferential_Title" xml:space="preserve">
    <value>The CallerArgumentExpressionAttribute applied to parameter will have no effect because it's self-refential.</value>
  </data>
  <data name="IDS_FeatureSealedToStringInRecord" xml:space="preserve">
    <value>sealed ToString in record</value>
  </data>
  <data name="ERR_InheritingFromRecordWithSealedToString" xml:space="preserve">
    <value>Inheriting from a record with a sealed 'Object.ToString' is not supported in C# {0}. Please use language version '{1}' or greater.</value>
  </data>
  <data name="IDS_FeatureListPattern" xml:space="preserve">
    <value>list pattern</value>
  </data>
  <data name="ERR_UnsupportedTypeForListPattern" xml:space="preserve">
    <value>List patterns may not be used for a value of type '{0}'.</value>
  </data>
  <data name="ERR_ListPatternRequiresLength" xml:space="preserve">
    <value>List patterns may not be used for a value of type '{0}'. No suitable 'Length' or 'Count' property was found.</value>
  </data>
  <data name="ERR_ScopedRefAndRefStructOnly" xml:space="preserve">
    <value>The 'scoped' modifier can be used for refs and ref struct values only.</value>
  </data>
  <data name="ERR_ScopedMismatchInParameterOfOverrideOrImplementation" xml:space="preserve">
    <value>The 'scoped' modifier of parameter '{0}' doesn't match overridden or implemented member.</value>
  </data>
  <data name="WRN_ScopedMismatchInParameterOfOverrideOrImplementation" xml:space="preserve">
    <value>The 'scoped' modifier of parameter '{0}' doesn't match overridden or implemented member.</value>
  </data>
  <data name="WRN_ScopedMismatchInParameterOfOverrideOrImplementation_Title" xml:space="preserve">
    <value>The 'scoped' modifier of parameter doesn't match overridden or implemented member.</value>
  </data>
  <data name="ERR_ScopedMismatchInParameterOfTarget" xml:space="preserve">
    <value>The 'scoped' modifier of parameter '{0}' doesn't match target '{1}'.</value>
  </data>
  <data name="WRN_ScopedMismatchInParameterOfTarget" xml:space="preserve">
    <value>The 'scoped' modifier of parameter '{0}' doesn't match target '{1}'.</value>
  </data>
  <data name="WRN_ScopedMismatchInParameterOfTarget_Title" xml:space="preserve">
    <value>The 'scoped' modifier of parameter doesn't match target.</value>
  </data>
  <data name="ERR_ScopedMismatchInParameterOfPartial" xml:space="preserve">
    <value>The 'scoped' modifier of parameter '{0}' doesn't match partial definition.</value>
  </data>
  <data name="ERR_FixedFieldMustNotBeRef" xml:space="preserve">
    <value>A fixed field must not be a ref field.</value>
  </data>
  <data name="ERR_RefFieldCannotReferToRefStruct" xml:space="preserve">
    <value>A ref field cannot refer to a ref struct.</value>
  </data>
  <data name="ERR_RefFieldInNonRefStruct" xml:space="preserve">
    <value>A ref field can only be declared in a ref struct.</value>
  </data>
  <data name="WRN_UseDefViolationPropertySupportedVersion" xml:space="preserve">
    <value>Auto-implemented property '{0}' is read before being explicitly assigned, causing a preceding implicit assignment of 'default'.</value>
  </data>
  <data name="WRN_UseDefViolationPropertySupportedVersion_Title" xml:space="preserve">
    <value>Auto-implemented property is read before being explicitly assigned, causing a preceding implicit assignment of 'default'.</value>
  </data>
  <data name="WRN_UseDefViolationFieldSupportedVersion" xml:space="preserve">
    <value>Field '{0}' is read before being explicitly assigned, causing a preceding implicit assignment of 'default'.</value>
  </data>
  <data name="WRN_UseDefViolationFieldSupportedVersion_Title" xml:space="preserve">
    <value>Field is read before being explicitly assigned, causing a preceding implicit assignment of 'default'.</value>
  </data>
  <data name="WRN_UseDefViolationThisSupportedVersion" xml:space="preserve">
    <value>The 'this' object is read before all of its fields have been assigned, causing preceding implicit assignments of 'default' to non-explicitly assigned fields.</value>
  </data>
  <data name="WRN_UseDefViolationThisSupportedVersion_Title" xml:space="preserve">
    <value>The 'this' object is read before all of its fields have been assigned, causing preceding implicit assignments of 'default' to non-explicitly assigned fields.</value>
  </data>
  <data name="WRN_UnassignedThisAutoPropertySupportedVersion" xml:space="preserve">
    <value>Control is returned to caller before auto-implemented property '{0}' is explicitly assigned, causing a preceding implicit assignment of 'default'.</value>
  </data>
  <data name="WRN_UnassignedThisAutoPropertySupportedVersion_Title" xml:space="preserve">
    <value>Control is returned to caller before auto-implemented property is explicitly assigned, causing a preceding implicit assignment of 'default'.</value>
  </data>
  <data name="WRN_UnassignedThisSupportedVersion" xml:space="preserve">
    <value>Control is returned to caller before field '{0}' is explicitly assigned, causing a preceding implicit assignment of 'default'.</value>
  </data>
  <data name="WRN_UnassignedThisSupportedVersion_Title" xml:space="preserve">
    <value>Control is returned to caller before field is explicitly assigned, causing a preceding implicit assignment of 'default'.</value>
  </data>
  <data name="ERR_UseDefViolationFieldUnsupportedVersion" xml:space="preserve">
    <value>Use of possibly unassigned field '{0}'. Consider updating to language version '{1}' to auto-default the field.</value>
  </data>
  <data name="ERR_UseDefViolationPropertyUnsupportedVersion" xml:space="preserve">
    <value>Use of possibly unassigned auto-implemented property '{0}'. Consider updating to language version '{1}' to auto-default the property.</value>
  </data>
  <data name="WRN_UseDefViolationFieldUnsupportedVersion" xml:space="preserve">
    <value>Use of possibly unassigned field '{0}'. Consider updating to language version '{1}' to auto-default the field.</value>
  </data>
  <data name="WRN_UseDefViolationFieldUnsupportedVersion_Title" xml:space="preserve">
    <value>Use of possibly unassigned field. Consider updating the language version to auto-default the field.</value>
  </data>
  <data name="WRN_UseDefViolationPropertyUnsupportedVersion" xml:space="preserve">
    <value>Use of possibly unassigned auto-implemented property '{0}'. Consider updating to language version '{1}' to auto-default the property.</value>
  </data>
  <data name="WRN_UseDefViolationPropertyUnsupportedVersion_Title" xml:space="preserve">
    <value>Use of possibly unassigned auto-implemented property. Consider updating the language version to auto-default the property.</value>
  </data>
  <data name="ERR_UnsupportedTypeForSlicePattern" xml:space="preserve">
    <value>Slice patterns may not be used for a value of type '{0}'.</value>
  </data>
  <data name="ERR_MisplacedSlicePattern" xml:space="preserve">
    <value>Slice patterns may only be used once and directly inside a list pattern.</value>
  </data>
  <data name="ERR_HiddenPositionalMember" xml:space="preserve">
    <value>The positional member '{0}' found corresponding to this parameter is hidden.</value>
  </data>
  <data name="IDS_FeatureImprovedInterpolatedStrings" xml:space="preserve">
    <value>interpolated string handlers</value>
  </data>
  <data name="ERR_InterpolatedStringHandlerMethodReturnMalformed" xml:space="preserve">
    <value>Interpolated string handler method '{0}' is malformed. It does not return 'void' or 'bool'.</value>
    <comment>void and bool are keywords</comment>
  </data>
  <data name="ERR_InterpolatedStringHandlerMethodReturnInconsistent" xml:space="preserve">
    <value>Interpolated string handler method '{0}' has inconsistent return type. Expected to return '{1}'.</value>
  </data>
  <data name="ERR_InvalidNameInSubpattern" xml:space="preserve">
    <value>Identifier or a simple member access expected.</value>
  </data>
  <data name="IDS_FeatureExtendedPropertyPatterns" xml:space="preserve">
    <value>extended property patterns</value>
  </data>
  <data name="IDS_FeatureGlobalUsing" xml:space="preserve">
    <value>global using directive</value>
  </data>
  <data name="ERR_GlobalUsingInNamespace" xml:space="preserve">
    <value>A global using directive cannot be used in a namespace declaration.</value>
  </data>
  <data name="ERR_GlobalUsingOutOfOrder" xml:space="preserve">
    <value>A global using directive must precede all non-global using directives.</value>
  </data>
  <data name="ERR_NullInvalidInterpolatedStringHandlerArgumentName" xml:space="preserve">
    <value>null is not a valid parameter name. To get access to the receiver of an instance method, use the empty string as the parameter name.</value>
  </data>
  <data name="ERR_NotInstanceInvalidInterpolatedStringHandlerArgumentName" xml:space="preserve">
    <value>'{0}' is not an instance method, the receiver or extension receiver parameter cannot be an interpolated string handler argument.</value>
  </data>
  <data name="ERR_InvalidInterpolatedStringHandlerArgumentName" xml:space="preserve">
    <value>'{0}' is not a valid parameter name from '{1}'.</value>
  </data>
  <data name="ERR_TypeIsNotAnInterpolatedStringHandlerType" xml:space="preserve">
    <value>'{0}' is not an interpolated string handler type.</value>
  </data>
  <data name="WRN_ParameterOccursAfterInterpolatedStringHandlerParameter" xml:space="preserve">
    <value>Parameter '{0}' occurs after '{1}' in the parameter list, but is used as an argument for interpolated string handler conversions. This will require the caller to reorder parameters with named arguments at the call site. Consider putting the interpolated string handler parameter after all arguments involved.</value>
  </data>
  <data name="WRN_ParameterOccursAfterInterpolatedStringHandlerParameter_Title" xml:space="preserve">
    <value>Parameter to interpolated string handler conversion occurs after handler parameter</value>
  </data>
  <data name="ERR_CannotUseSelfAsInterpolatedStringHandlerArgument" xml:space="preserve">
    <value>InterpolatedStringHandlerArgumentAttribute arguments cannot refer to the parameter the attribute is used on.</value>
    <comment>InterpolatedStringHandlerArgumentAttribute is a type name and should not be translated.</comment>
  </data>
  <data name="ERR_InterpolatedStringHandlerArgumentAttributeMalformed" xml:space="preserve">
    <value>The InterpolatedStringHandlerArgumentAttribute applied to parameter '{0}' is malformed and cannot be interpreted. Construct an instance of '{1}' manually.</value>
    <comment>InterpolatedStringHandlerArgumentAttribute is a type name and should not be translated.</comment>
  </data>
  <data name="ERR_InterpolatedStringHandlerArgumentLocatedAfterInterpolatedString" xml:space="preserve">
    <value>Parameter '{0}' is an argument to the interpolated string handler conversion on parameter '{1}', but the corresponding argument is specified after the interpolated string expression. Reorder the arguments to move '{0}' before '{1}'.</value>
  </data>
  <data name="ERR_InterpolatedStringHandlerArgumentOptionalNotSpecified" xml:space="preserve">
    <value>Parameter '{0}' is not explicitly provided, but is used as an argument to the interpolated string handler conversion on parameter '{1}'. Specify the value of '{0}' before '{1}'.</value>
  </data>
  <data name="ERR_ExpressionTreeContainsInterpolatedStringHandlerConversion" xml:space="preserve">
    <value>An expression tree may not contain an interpolated string handler conversion.</value>
  </data>
  <data name="ERR_InterpolatedStringHandlerCreationCannotUseDynamic" xml:space="preserve">
    <value>An interpolated string handler construction cannot use dynamic. Manually construct an instance of '{0}'.</value>
  </data>
  <data name="ERR_NonPublicParameterlessStructConstructor" xml:space="preserve">
    <value>The parameterless struct constructor must be 'public'.</value>
  </data>
  <data name="IDS_FeatureStaticAbstractMembersInInterfaces" xml:space="preserve">
    <value>static abstract members in interfaces</value>
  </data>
  <data name="ERR_RuntimeDoesNotSupportStaticAbstractMembersInInterfaces" xml:space="preserve">
    <value>Target runtime doesn't support static abstract members in interfaces.</value>
  </data>
  <data name="ERR_GenericConstraintNotSatisfiedInterfaceWithStaticAbstractMembers" xml:space="preserve">
    <value>The interface '{0}' cannot be used as type argument. Static member '{1}' does not have a most specific implementation in the interface.</value>
  </data>
  <data name="ERR_BadAbstractUnaryOperatorSignature" xml:space="preserve">
    <value>The parameter of a unary operator must be the containing type, or its type parameter constrained to it.</value>
  </data>
  <data name="ERR_BadAbstractIncDecSignature" xml:space="preserve">
    <value>The parameter type for ++ or -- operator must be the containing type, or its type parameter constrained to it.</value>
  </data>
  <data name="ERR_BadAbstractIncDecRetType" xml:space="preserve">
    <value>The return type for ++ or -- operator must either match the parameter type, or be derived from the parameter type, or be the containing type's type parameter constrained to it unless the parameter type is a different type parameter.</value>
  </data>
  <data name="ERR_BadAbstractBinaryOperatorSignature" xml:space="preserve">
    <value>One of the parameters of a binary operator must be the containing type, or its type parameter constrained to it.</value>
  </data>
  <data name="ERR_BadAbstractShiftOperatorSignature" xml:space="preserve">
    <value>The first operand of an overloaded shift operator must have the same type as the containing type or its type parameter constrained to it</value>
  </data>
  <data name="ERR_BadAbstractStaticMemberAccess" xml:space="preserve">
    <value>A static virtual or abstract interface member can be accessed only on a type parameter.</value>
  </data>
  <data name="ERR_ExpressionTreeContainsAbstractStaticMemberAccess" xml:space="preserve">
    <value>An expression tree may not contain an access of static virtual or abstract interface member</value>
  </data>
  <data name="ERR_CloseUnimplementedInterfaceMemberNotStatic" xml:space="preserve">
    <value>'{0}' does not implement static interface member '{1}'. '{2}' cannot implement the interface member because it is not static.</value>
  </data>
  <data name="ERR_RuntimeDoesNotSupportStaticAbstractMembersInInterfacesForMember" xml:space="preserve">
    <value>'{0}' cannot implement interface member '{1}' in type '{2}' because the target runtime doesn't support static abstract members in interfaces.</value>
  </data>
  <data name="ERR_ExplicitImplementationOfOperatorsMustBeStatic" xml:space="preserve">
    <value>Explicit implementation of a user-defined operator '{0}' must be declared static</value>
  </data>
  <data name="ERR_AbstractConversionNotInvolvingContainedType" xml:space="preserve">
    <value>User-defined conversion in an interface must convert to or from a type parameter on the enclosing type constrained to the enclosing type</value>
  </data>
  <data name="ERR_InterfaceImplementedByUnmanagedCallersOnlyMethod" xml:space="preserve">
    <value>'UnmanagedCallersOnly' method '{0}' cannot implement interface member '{1}' in type '{2}'</value>
    <comment>UnmanagedCallersOnly is not localizable.</comment>
  </data>
  <data name="HDN_DuplicateWithGlobalUsing" xml:space="preserve">
    <value>The using directive for '{0}' appeared previously as global using</value>
  </data>
  <data name="HDN_DuplicateWithGlobalUsing_Title" xml:space="preserve">
    <value>The using directive appeared previously as global using</value>
  </data>
  <data name="ERR_BuilderAttributeDisallowed" xml:space="preserve">
    <value>The AsyncMethodBuilder attribute is disallowed on anonymous methods without an explicit return type.</value>
  </data>
  <data name="ERR_SimpleProgramIsEmpty" xml:space="preserve">
    <value>At least one top-level statement must be non-empty.</value>
  </data>
  <data name="ERR_LineDoesNotStartWithSameWhitespace" xml:space="preserve">
    <value>Line does not start with the same whitespace as the closing line of the raw string literal.</value>
  </data>
  <data name="ERR_RawStringNotInDirectives" xml:space="preserve">
    <value>Raw string literals are not allowed in preprocessor directives.</value>
  </data>
  <data name="ERR_RawStringDelimiterOnOwnLine" xml:space="preserve">
    <value>Raw string literal delimiter must be on its own line.</value>
  </data>
  <data name="ERR_TooManyQuotesForRawString" xml:space="preserve">
    <value>The raw string literal does not start with enough quote characters to allow this many consecutive quote characters as content.</value>
  </data>
  <data name="ERR_TooManyOpenBracesForRawString" xml:space="preserve">
    <value>The interpolated raw string literal does not start with enough '$' characters to allow this many consecutive opening braces as content.</value>
  </data>
  <data name="ERR_TooManyCloseBracesForRawString" xml:space="preserve">
    <value>The interpolated raw string literal does not start with enough '$' characters to allow this many consecutive closing braces as content.</value>
  </data>
  <data name="ERR_NotEnoughQuotesForRawString" xml:space="preserve">
    <value>Not enough quotes for raw string literal.</value>
  </data>
  <data name="ERR_NotEnoughCloseBracesForRawString" xml:space="preserve">
    <value>The interpolation must end with the same number of closing braces as the number of '$' characters that the raw string literal started with.</value>
  </data>
  <data name="ERR_IllegalAtSequence" xml:space="preserve">
    <value>Sequence of '@' characters is not allowed. A verbatim string or identifier can only have one '@' character and a raw string cannot have any.</value>
  </data>
  <data name="ERR_StringMustStartWithQuoteCharacter" xml:space="preserve">
    <value>String must start with quote character: "</value>
  </data>
  <data name="ERR_UnterminatedRawString" xml:space="preserve">
    <value>Unterminated raw string literal.</value>
  </data>
  <data name="IDS_FeatureRawStringLiterals" xml:space="preserve">
    <value>raw string literals</value>
  </data>
  <data name="ERR_RawStringInVerbatimInterpolatedStrings" xml:space="preserve">
    <value>Multi-line raw string literals are only allowed in verbatim interpolated strings.</value>
  </data>
  <data name="ERR_RawStringMustContainContent" xml:space="preserve">
    <value>Multi-line raw string literals must contain at least one line of content.</value>
  </data>
  <data name="ERR_NewlinesAreNotAllowedInsideANonVerbatimInterpolatedString" xml:space="preserve">
    <value>Newlines inside a non-verbatim interpolated string are not supported in C# {0}. Please use language version {1} or greater.</value>
  </data>
  <data name="IDS_FeatureGenericAttributes" xml:space="preserve">
    <value>generic attributes</value>
  </data>
  <data name="WRN_InterpolatedStringHandlerArgumentAttributeIgnoredOnLambdaParameters" xml:space="preserve">
    <value>InterpolatedStringHandlerArgument has no effect when applied to lambda parameters and will be ignored at the call site.</value>
  </data>
  <data name="WRN_InterpolatedStringHandlerArgumentAttributeIgnoredOnLambdaParameters_Title" xml:space="preserve">
    <value>InterpolatedStringHandlerArgument has no effect when applied to lambda parameters and will be ignored at the call site.</value>
  </data>
  <data name="ERR_LambdaWithAttributesToExpressionTree" xml:space="preserve">
    <value>A lambda expression with attributes cannot be converted to an expression tree</value>
  </data>
  <data name="ERR_RecordStructConstructorCallsDefaultConstructor" xml:space="preserve">
    <value>A constructor declared in a 'struct' with parameter list must have a 'this' initializer that calls the primary constructor or an explicitly declared constructor.</value>
  </data>
  <data name="ERR_StructHasInitializersAndNoDeclaredConstructor" xml:space="preserve">
    <value>A 'struct' with field initializers must include an explicitly declared constructor.</value>
  </data>
  <data name="ERR_PatternSpanCharCannotBeStringNull" xml:space="preserve">
    <value>A string 'null' constant is not supported as a pattern for '{0}'. Use an empty string instead.</value>
  </data>
  <data name="WRN_CompileTimeCheckedOverflow" xml:space="preserve">
    <value>The operation may overflow '{0}' at runtime (use 'unchecked' syntax to override)</value>
  </data>
  <data name="WRN_CompileTimeCheckedOverflow_Title" xml:space="preserve">
    <value>The operation may overflow at runtime (use 'unchecked' syntax to override)</value>
  </data>
  <data name="ERR_CannotUseRefInUnmanagedCallersOnly" xml:space="preserve">
    <value>Cannot use 'ref', 'in', or 'out' in the signature of a method attributed with 'UnmanagedCallersOnly'.</value>
  </data>
  <data name="IDS_FeatureNewLinesInInterpolations" xml:space="preserve">
    <value>newlines in interpolations</value>
  </data>
  <data name="ERR_InterpolatedStringsReferencingInstanceCannotBeInObjectInitializers" xml:space="preserve">
    <value>Interpolated string handler conversions that reference the instance being indexed cannot be used in indexer member initializers.</value>
  </data>
  <data name="ERR_CannotBeMadeNullable" xml:space="preserve">
    <value>'{0}' cannot be made nullable.</value>
  </data>
  <data name="WRN_LowerCaseTypeName" xml:space="preserve">
    <value>The type name '{0}' only contains lower-cased ascii characters. Such names may become reserved for the language.</value>
  </data>
  <data name="WRN_LowerCaseTypeName_Title" xml:space="preserve">
    <value>The type name only contains lower-cased ascii characters. Such names may become reserved for the language.</value>
  </data>
  <data name="ERR_RequiredNameDisallowed" xml:space="preserve">
    <value>Types and aliases cannot be named 'required'.</value>
  </data>
  <data name="IDS_FeatureRequiredMembers" xml:space="preserve">
    <value>required members</value>
  </data>
  <data name="ERR_OverrideMustHaveRequired" xml:space="preserve">
    <value>'{0}' must be required because it overrides required member '{1}'</value>
  </data>
  <data name="ERR_RequiredMemberCannotBeHidden" xml:space="preserve">
    <value>Required member '{0}' cannot be hidden by '{1}'.</value>
  </data>
  <data name="ERR_RequiredMemberCannotBeLessVisibleThanContainingType" xml:space="preserve">
    <value>Required member '{0}' cannot be less visible or have a setter less visible than the containing type '{1}'.</value>
  </data>
  <data name="ERR_ExplicitRequiredMember" xml:space="preserve">
    <value>Do not use 'System.Runtime.CompilerServices.RequiredMemberAttribute'. Use the 'required' keyword on required fields and properties instead.</value>
  </data>
  <data name="ERR_RequiredMemberMustBeSettable" xml:space="preserve">
    <value>Required member '{0}' must be settable.</value>
  </data>
  <data name="ERR_RequiredMemberMustBeSet" xml:space="preserve">
    <value>Required member '{0}' must be set in the object initializer or attribute constructor.</value>
  </data>
  <data name="ERR_RequiredMembersMustBeAssignedValue" xml:space="preserve">
    <value>Required member '{0}' must be assigned a value, it cannot use a nested member or collection initializer.</value>
  </data>
  <data name="ERR_RequiredMembersInvalid" xml:space="preserve">
    <value>The required members list for '{0}' is malformed and cannot be interpreted.</value>
  </data>
  <data name="ERR_RequiredMembersBaseTypeInvalid" xml:space="preserve">
    <value>The required members list for the base type '{0}' is malformed and cannot be interpreted. To use this constructor, apply the 'SetsRequiredMembers' attribute.</value>
  </data>
  <data name="ERR_LineContainsDifferentWhitespace" xml:space="preserve">
    <value>Line contains different whitespace than the closing line of the raw string literal: '{0}' versus '{1}'</value>
  </data>
  <data name="ERR_NoEnumConstraint" xml:space="preserve">
    <value>Keyword 'enum' cannot be used as a constraint. Did you mean 'struct, System.Enum'?</value>
  </data>
  <data name="ERR_NoDelegateConstraint" xml:space="preserve">
    <value>Keyword 'delegate' cannot be used as a constraint. Did you mean 'System.Delegate'?</value>
  </data>
  <data name="ERR_MisplacedRecord" xml:space="preserve">
    <value>Unexpected keyword 'record'. Did you mean 'record struct' or 'record class'?</value>
  </data>
  <data name="IDS_FeatureCheckedUserDefinedOperators" xml:space="preserve">
    <value>checked user-defined operators</value>
  </data>
  <data name="ERR_OperatorCantBeChecked" xml:space="preserve">
    <value>User-defined operator '{0}' cannot be declared checked</value>
  </data>
  <data name="ERR_ImplicitConversionOperatorCantBeChecked" xml:space="preserve">
    <value>An 'implicit' user-defined conversion operator cannot be declared checked</value>
  </data>
  <data name="ERR_CheckedOperatorNeedsMatch" xml:space="preserve">
    <value>The operator '{0}' requires a matching non-checked version of the operator to also be defined</value>
  </data>
  <data name="ERR_CannotBeConvertedToUtf8" xml:space="preserve">
    <value>The input string cannot be converted into the equivalent UTF-8 byte representation. {0}</value>
  </data>
  <data name="IDS_FeatureUtf8StringLiterals" xml:space="preserve">
    <value>UTF-8 string literals</value>
  </data>
  <data name="ERR_ExpressionTreeContainsUtf8StringLiterals" xml:space="preserve">
    <value>An expression tree may not contain UTF-8 string conversion or literal.</value>
  </data>
  <data name="ERR_ChainingToSetsRequiredMembersRequiresSetsRequiredMembers" xml:space="preserve">
    <value>This constructor must add 'SetsRequiredMembers' because it chains to a constructor that has that attribute.</value>
  </data>
  <data name="ERR_NewConstraintCannotHaveRequiredMembers" xml:space="preserve">
    <value>'{2}' cannot satisfy the 'new()' constraint on parameter '{1}' in the generic type or or method '{0}' because '{2}' has required members.</value>
  </data>
  <data name="ERR_FileTypeDisallowedInSignature" xml:space="preserve">
    <value>File-local type '{0}' cannot be used in a member signature in non-file-local type '{1}'.</value>
  </data>
  <data name="ERR_FileTypeNoExplicitAccessibility" xml:space="preserve">
    <value>File-local type '{0}' cannot use accessibility modifiers.</value>
  </data>
  <data name="ERR_FileTypeBase" xml:space="preserve">
    <value>File-local type '{0}' cannot be used as a base type of non-file-local type '{1}'.</value>
  </data>
  <data name="ERR_FileTypeNested" xml:space="preserve">
    <value>File-local type '{0}' must be defined in a top level type; '{0}' is a nested type.</value>
  </data>
  <data name="ERR_FilePathCannotBeConvertedToUtf8" xml:space="preserve">
    <value>File-local type '{0}' cannot be used because the containing file path cannot be converted into the equivalent UTF-8 byte representation. {1}</value>
  </data>
  <data name="ERR_GlobalUsingStaticFileType" xml:space="preserve">
    <value>File-local type '{0}' cannot be used in a 'global using static' directive.</value>
  </data>
  <data name="ERR_FileTypeNameDisallowed" xml:space="preserve">
    <value>Types and aliases cannot be named 'file'.</value>
  </data>
  <data name="ERR_FileTypeNonUniquePath" xml:space="preserve">
    <value>File-local type '{0}' must be declared in a file with a unique path. Path '{1}' is used in multiple files.</value>
  </data>
  <data name="IDS_FeatureUnsignedRightShift" xml:space="preserve">
    <value>unsigned right shift</value>
  </data>
  <data name="IDS_FeatureRelaxedShiftOperator" xml:space="preserve">
    <value>relaxed shift operator</value>
  </data>
  <data name="ERR_UnsupportedCompilerFeature" xml:space="preserve">
    <value>'{0}' requires compiler feature '{1}', which is not supported by this version of the C# compiler.</value>
  </data>
  <data name="WRN_ObsoleteMembersShouldNotBeRequired" xml:space="preserve">
    <value>Required member '{0}' should not be attributed with 'ObsoleteAttribute' unless the containing type is obsolete or all constructors are obsolete.</value>
  </data>
  <data name="WRN_ObsoleteMembersShouldNotBeRequired_Title" xml:space="preserve">
    <value>Members attributed with 'ObsoleteAttribute' should not be required unless the containing type is obsolete or all constructors are obsolete.</value>
  </data>
  <data name="ERR_RefReturningPropertiesCannotBeRequired" xml:space="preserve">
    <value>Ref returning properties cannot be required.</value>
  </data>
  <data name="ERR_MisplacedUnchecked" xml:space="preserve">
    <value>Unexpected keyword 'unchecked'</value>
  </data>
  <data name="ERR_ImplicitImplementationOfInaccessibleInterfaceMember" xml:space="preserve">
    <value>'{0}' does not implement interface member '{1}'. '{2}' cannot implicitly implement an inaccessible member.</value>
  </data>
  <data name="ERR_ScriptsAndSubmissionsCannotHaveRequiredMembers" xml:space="preserve">
    <value>Required members are not allowed on the top level of a script or submission.</value>
  </data>
  <data name="ERR_BadAbstractEqualityOperatorSignature" xml:space="preserve">
    <value>One of the parameters of an equality, or inequality operator declared in interface '{0}' must be a type parameter on '{0}' constrained to '{0}'</value>
  </data>
  <data name="ERR_BadBinaryReadOnlySpanConcatenation" xml:space="preserve">
    <value>Operator '{0}' cannot be applied to operands of type '{1}' and '{2}' that are not UTF-8 byte representations</value>
  </data>
  <data name="ERR_ImplicitlyTypedDefaultParameter" xml:space="preserve">
    <value>Implicitly typed lambda parameter '{0}' cannot have a default value.</value>
  </data>
  <data name="ERR_ImplicitlyTypedParamsParameter" xml:space="preserve">
    <value>Implicitly typed lambda parameter '{0}' cannot have the 'params' modifier.</value>
  </data>
  <data name="WRN_OptionalParamValueMismatch" xml:space="preserve">
    <value>Parameter {0} has default value '{1:10}' in lambda but '{2:10}' in the target delegate type.</value>
  </data>
  <data name="WRN_OptionalParamValueMismatch_Title" xml:space="preserve">
    <value>The default parameter value does not match in the target delegate type.</value>
  </data>
  <data name="IDS_FeatureFileTypes" xml:space="preserve">
    <value>file types</value>
  </data>
  <data name="ERR_CannotMatchOnINumberBase" xml:space="preserve">
    <value>Cannot use a numeric constant or relational pattern on '{0}' because it inherits from or extends 'INumberBase&lt;T&gt;'. Consider using a type pattern to narrow to a specific numeric type.</value>
  </data>
  <data name="IDS_ArrayAccess" xml:space="preserve">
    <value>array access</value>
  </data>
  <data name="IDS_PointerElementAccess" xml:space="preserve">
    <value>pointer element access</value>
  </data>
  <data name="ERR_ScopedTypeNameDisallowed" xml:space="preserve">
    <value>Types and aliases cannot be named 'scoped'.</value>
  </data>
  <data name="ERR_UnscopedRefAttributeUnsupportedTarget" xml:space="preserve">
    <value>UnscopedRefAttribute cannot be applied to this parameter because it is unscoped by default.</value>
  </data>
  <data name="ERR_UnscopedRefAttributeUnsupportedMemberTarget" xml:space="preserve">
    <value>UnscopedRefAttribute can only be applied to struct or virtual interface instance methods and properties, and cannot be applied to constructors or init-only members.</value>
  </data>
  <data name="ERR_UnscopedRefAttributeInterfaceImplementation" xml:space="preserve">
    <value>UnscopedRefAttribute cannot be applied to an interface implementation because implemented member '{0}' doesn't have this attribute.</value>
  </data>
  <data name="ERR_UnrecognizedRefSafetyRulesAttributeVersion" xml:space="preserve">
    <value>'{0}' is defined in a module with an unrecognized RefSafetyRulesAttribute version, expecting '11'.</value>
  </data>
  <data name="ERR_RuntimeDoesNotSupportRefFields" xml:space="preserve">
    <value>Target runtime doesn't support ref fields.</value>
  </data>
  <data name="ERR_ExplicitScopedRef" xml:space="preserve">
    <value>Do not use 'System.Runtime.CompilerServices.ScopedRefAttribute'. Use the 'scoped' keyword instead.</value>
  </data>
  <data name="WRN_DuplicateAnalyzerReference" xml:space="preserve">
    <value>Analyzer reference '{0}' specified multiple times</value>
  </data>
  <data name="WRN_DuplicateAnalyzerReference_Title" xml:space="preserve">
    <value>Analyzer reference specified multiple times</value>
  </data>
  <data name="ERR_FileLocalDuplicateNameInNS" xml:space="preserve">
    <value>The namespace '{1}' already contains a definition for '{0}' in this file.</value>
  </data>
  <data name="ERR_UnscopedScoped" xml:space="preserve">
    <value>UnscopedRefAttribute cannot be applied to parameters that have a 'scoped' modifier.</value>
  </data>
  <data name="ERR_RefReadOnlyWrongOrdering" xml:space="preserve">
    <value>'readonly' modifier must be specified after 'ref'.</value>
  </data>
  <data name="ERR_ScopedDiscard" xml:space="preserve">
    <value>The 'scoped' modifier cannot be used with discard.</value>
  </data>
  <data name="ERR_DeconstructVariableCannotBeByRef" xml:space="preserve">
    <value>A deconstruction variable cannot be declared as a ref local</value>
  </data>
  <data name="IDS_FeatureLambdaOptionalParameters" xml:space="preserve">
    <value>lambda optional parameters</value>
  </data>
  <data name="IDS_FeatureLambdaParamsArray" xml:space="preserve">
    <value>lambda params array</value>
  </data>
  <data name="WRN_ParamsArrayInLambdaOnly" xml:space="preserve">
    <value>Parameter {0} has params modifier in lambda but not in target delegate type.</value>
  </data>
  <data name="WRN_ParamsArrayInLambdaOnly_Title" xml:space="preserve">
    <value>Parameter has params modifier in lambda but not in target delegate type.</value>
  </data>
  <data name="IDS_FeaturePrimaryConstructors" xml:space="preserve">
    <value>primary constructors</value>
  </data>
  <data name="ERR_InvalidPrimaryConstructorParameterReference" xml:space="preserve">
    <value>Cannot use primary constructor parameter '{0}' in this context.</value>
  </data>
  <data name="ERR_AmbiguousPrimaryConstructorParameterAsColorColorReceiver" xml:space="preserve">
    <value>Identifier '{0}' is ambiguous between type '{1}' and parameter '{2}' in this context.</value>
  </data>
  <data name="WRN_CapturedPrimaryConstructorParameterPassedToBase" xml:space="preserve">
    <value>Parameter '{0}' is captured into the state of the enclosing type and its value is also passed to the base constructor. The value might be captured by the base class as well.</value>
  </data>
  <data name="WRN_CapturedPrimaryConstructorParameterPassedToBase_Title" xml:space="preserve">
    <value>Parameter is captured into the state of the enclosing type and its value is also passed to the base constructor. The value might be captured by the base class as well.</value>
  </data>
  <data name="ERR_AnonDelegateCantUseRefLike" xml:space="preserve">
    <value>Cannot use parameter '{0}' that has ref-like type inside an anonymous method, lambda expression, query expression, or local function</value>
  </data>
  <data name="ERR_UnsupportedPrimaryConstructorParameterCapturingRef" xml:space="preserve">
    <value>Cannot use ref, out, or in primary constructor parameter '{0}' inside an instance member</value>
  </data>
  <data name="ERR_UnsupportedPrimaryConstructorParameterCapturingRefLike" xml:space="preserve">
    <value>Cannot use primary constructor parameter '{0}' that has ref-like type inside an instance member</value>
  </data>
  <data name="ERR_AnonDelegateCantUseStructPrimaryConstructorParameterInMember" xml:space="preserve">
    <value>Anonymous methods, lambda expressions, query expressions, and local functions inside an instance member of a struct cannot access primary constructor parameter</value>
  </data>
  <data name="ERR_AnonDelegateCantUseStructPrimaryConstructorParameterCaptured" xml:space="preserve">
    <value>Anonymous methods, lambda expressions, query expressions, and local functions inside a struct cannot access primary constructor parameter also used inside an instance member</value>
  </data>
  <data name="WRN_UnreadPrimaryConstructorParameter" xml:space="preserve">
    <value>Parameter '{0}' is unread.</value>
  </data>
  <data name="WRN_UnreadPrimaryConstructorParameter_Title" xml:space="preserve">
    <value>Parameter is unread.</value>
  </data>
  <data name="ERR_AssgReadonlyPrimaryConstructorParameter" xml:space="preserve">
    <value>A primary constructor parameter of a readonly type cannot be assigned to (except in init-only setter of the type or a variable initializer)</value>
  </data>
  <data name="ERR_RefReturnReadonlyPrimaryConstructorParameter" xml:space="preserve">
    <value>A primary constructor parameter of a readonly type cannot be returned by writable reference</value>
  </data>
  <data name="ERR_RefReadonlyPrimaryConstructorParameter" xml:space="preserve">
    <value>A primary constructor parameter of a readonly type cannot be used as a ref or out value (except in init-only setter of the type or a variable initializer)</value>
  </data>
  <data name="ERR_AssgReadonlyPrimaryConstructorParameter2" xml:space="preserve">
    <value>Members of primary constructor parameter '{0}' of a readonly type cannot be modified (except in init-only setter of the type or a variable initializer)</value>
  </data>
  <data name="ERR_RefReturnReadonlyPrimaryConstructorParameter2" xml:space="preserve">
    <value>Members of primary constructor parameter '{0}' of a readonly type cannot be returned by writable reference</value>
  </data>
  <data name="ERR_RefReadonlyPrimaryConstructorParameter2" xml:space="preserve">
    <value>Members of primary constructor parameter '{0}' of a readonly type cannot be used as a ref or out value (except in init-only setter of the type or a variable initializer)</value>
  </data>
  <data name="ERR_RefReturnPrimaryConstructorParameter" xml:space="preserve">
    <value>Cannot return primary constructor parameter '{0}' by reference.</value>
  </data>
  <data name="ERR_StructLayoutCyclePrimaryConstructorParameter" xml:space="preserve">
    <value>Struct primary constructor parameter '{0}' of type '{1}' causes a cycle in the struct layout</value>
  </data>
  <data name="ERR_UnexpectedParameterList" xml:space="preserve">
    <value>Unexpected parameter list.</value>
  </data>
  <data name="WRN_AddressOfInAsync" xml:space="preserve">
    <value>The '&amp;' operator should not be used on parameters or local variables in async methods.</value>
  </data>
  <data name="WRN_AddressOfInAsync_Title" xml:space="preserve">
    <value>The '&amp;' operator should not be used on parameters or local variables in async methods.</value>
  </data>
  <data name="WRN_ByValArraySizeConstRequired" xml:space="preserve">
    <value>Attribute parameter 'SizeConst' must be specified.</value>
  </data>
  <data name="WRN_ByValArraySizeConstRequired_Title" xml:space="preserve">
    <value>Attribute parameter 'SizeConst' must be specified.</value>
  </data>
  <data name="ERR_BadStaticAfterUnsafe" xml:space="preserve">
    <value>'static' modifier must precede 'unsafe' modifier.</value>
  </data>
  <data name="ERR_BadCaseInSwitchArm" xml:space="preserve">
    <value>A switch expression arm does not begin with a 'case' keyword.</value>
  </data>
  <data name="ERR_InterceptorsFeatureNotEnabled" xml:space="preserve">
    <value>The 'interceptors' feature is not enabled in this namespace. Add '{0}' to your project.</value>
  </data>
  <data name="ERR_InterceptorGlobalNamespace" xml:space="preserve">
    <value>An interceptor cannot be declared in the global namespace.</value>
  </data>
  <data name="ERR_InterceptableMethodMustBeOrdinary" xml:space="preserve">
    <value>Cannot intercept '{0}' because it is not an invocation of an ordinary member method.</value>
  </data>
  <data name="ERR_InterceptorContainingTypeCannotBeGeneric" xml:space="preserve">
    <value>Method '{0}' cannot be used as an interceptor because its containing type has type parameters.</value>
  </data>
  <data name="ERR_InterceptorArityNotCompatible" xml:space="preserve">
    <value>Method '{0}' must be non-generic or have arity {1} to match '{2}'.</value>
  </data>
  <data name="ERR_InterceptorCannotBeGeneric" xml:space="preserve">
    <value>Method '{0}' must be non-generic to match '{1}'.</value>
  </data>
  <data name="ERR_InterceptorPathNotInCompilation" xml:space="preserve">
    <value>Cannot intercept: compilation does not contain a file with path '{0}'.</value>
  </data>
  <data name="ERR_InterceptorPathNotInCompilationWithCandidate" xml:space="preserve">
    <value>Cannot intercept: compilation does not contain a file with path '{0}'. Did you mean to use path '{1}'?</value>
  </data>
  <data name="ERR_InterceptorLineOutOfRange" xml:space="preserve">
    <value>The given file has '{0}' lines, which is fewer than the provided line number '{1}'.</value>
  </data>
  <data name="ERR_InterceptorCharacterOutOfRange" xml:space="preserve">
    <value>The given line is '{0}' characters long, which is fewer than the provided character number '{1}'.</value>
  </data>
  <data name="ERR_InterceptorLineCharacterMustBePositive" xml:space="preserve">
    <value>Line and character numbers provided to InterceptsLocationAttribute must be positive.</value>
  </data>
  <data name="ERR_InterceptorPositionBadToken" xml:space="preserve">
    <value>The provided line and character number does not refer to an interceptable method name, but rather to token '{0}'.</value>
  </data>
  <data name="ERR_InterceptorMustReferToStartOfTokenPosition" xml:space="preserve">
    <value>The provided line and character number does not refer to the start of token '{0}'. Did you mean to use line '{1}' and character '{2}'?</value>
  </data>
  <data name="ERR_InterceptorSignatureMismatch" xml:space="preserve">
    <value>Cannot intercept method '{0}' with interceptor '{1}' because the signatures do not match.</value>
  </data>
  <data name="WRN_InterceptorSignatureMismatch" xml:space="preserve">
    <value>Intercepting a call to '{0}' with interceptor '{1}', but the signatures do not match.</value>
  </data>
  <data name="WRN_InterceptorSignatureMismatch_Title" xml:space="preserve">
    <value>Signatures of interceptable and interceptor methods do not match.</value>
  </data>
  <data name="ERR_InterceptorMethodMustBeOrdinary" xml:space="preserve">
    <value>An interceptor method must be an ordinary member method.</value>
  </data>
  <data name="ERR_InterceptorMustHaveMatchingThisParameter" xml:space="preserve">
    <value>Interceptor must have a 'this' parameter matching parameter '{0}' on '{1}'.</value>
  </data>
  <data name="ERR_InterceptorMustNotHaveThisParameter" xml:space="preserve">
    <value>Interceptor must not have a 'this' parameter because '{0}' does not have a 'this' parameter.</value>
  </data>
  <data name="ERR_InterceptorFilePathCannotBeNull" xml:space="preserve">
    <value>Interceptor cannot have a 'null' file path.</value>
  </data>
  <data name="ERR_InterceptorNameNotInvoked" xml:space="preserve">
    <value>Possible method name '{0}' cannot be intercepted because it is not being invoked.</value>
  </data>
  <data name="ERR_InterceptorNonUniquePath" xml:space="preserve">
    <value>Cannot intercept a call in file with path '{0}' because multiple files in the compilation have this path.</value>
  </data>
  <data name="ERR_DuplicateInterceptor" xml:space="preserve">
    <value>The indicated call is intercepted multiple times.</value>
  </data>
  <data name="ERR_InterceptorNotAccessible" xml:space="preserve">
    <value>Cannot intercept call with '{0}' because it is not accessible within '{1}'.</value>
  </data>
  <data name="ERR_InterceptorScopedMismatch" xml:space="preserve">
    <value>Cannot intercept call to '{0}' with '{1}' because of a difference in 'scoped' modifiers or '[UnscopedRef]' attributes.</value>
  </data>
  <data name="ERR_ConstantValueOfTypeExpected" xml:space="preserve">
    <value>A constant value of type '{0}' is expected</value>
  </data>
  <data name="ERR_UnsupportedPrimaryConstructorParameterCapturingRefAny" xml:space="preserve">
    <value>Cannot use primary constructor parameter of type '{0}' inside an instance member</value>
  </data>
  <data name="WRN_NullabilityMismatchInParameterTypeOnInterceptor" xml:space="preserve">
    <value>Nullability of reference types in type of parameter '{0}' doesn't match interceptable method '{1}'.</value>
  </data>
  <data name="WRN_NullabilityMismatchInParameterTypeOnInterceptor_Title" xml:space="preserve">
    <value>Nullability of reference types in type of parameter doesn't match interceptable method.</value>
  </data>
  <data name="WRN_NullabilityMismatchInReturnTypeOnInterceptor" xml:space="preserve">
    <value>Nullability of reference types in return type doesn't match interceptable method '{0}'.</value>
  </data>
  <data name="WRN_NullabilityMismatchInReturnTypeOnInterceptor_Title" xml:space="preserve">
    <value>Nullability of reference types in return type doesn't match interceptable method.</value>
  </data>
  <data name="ERR_InterceptorCannotInterceptNameof" xml:space="preserve">
    <value>A nameof operator cannot be intercepted.</value>
  </data>
  <data name="ERR_InterceptorCannotUseUnmanagedCallersOnly" xml:space="preserve">
    <value>An interceptor cannot be marked with 'UnmanagedCallersOnlyAttribute'.</value>
  </data>
  <data name="ERR_BadUsingStaticType" xml:space="preserve">
    <value>'{0}' type is not valid for 'using static'. Only a class, struct, interface, enum, delegate, or namespace can be used.</value>
  </data>
  <data name="ERR_SymbolDefinedInAssembly" xml:space="preserve">
    <value>'{0}' is defined in assembly '{1}'.</value>
  </data>
  <data name="WRN_CapturedPrimaryConstructorParameterInFieldInitializer" xml:space="preserve">
    <value>Parameter '{0}' is captured into the state of the enclosing type and its value is also used to initialize a field, property, or event.</value>
  </data>
  <data name="WRN_CapturedPrimaryConstructorParameterInFieldInitializer_Title" xml:space="preserve">
    <value>Parameter is captured into the state of the enclosing type and its value is also used to initialize a field, property, or event.</value>
  </data>
  <data name="ERR_InlineArrayConversionToSpanNotSupported" xml:space="preserve">
    <value>Cannot convert expression to '{0}' because it is not an assignable variable</value>
  </data>
  <data name="ERR_InlineArrayConversionToReadOnlySpanNotSupported" xml:space="preserve">
    <value>Cannot convert expression to '{0}' because it may not be passed or returned by reference</value>
  </data>
  <data name="IDS_FeatureInlineArrays" xml:space="preserve">
    <value>inline arrays</value>
  </data>
  <data name="ERR_InlineArrayIndexOutOfRange" xml:space="preserve">
    <value>Index is outside the bounds of the inline array</value>
  </data>
  <data name="ERR_InvalidInlineArrayLength" xml:space="preserve">
    <value>Inline array length must be greater than 0.</value>
  </data>
  <data name="ERR_InvalidInlineArrayLayout" xml:space="preserve">
    <value>Inline array struct must not have explicit layout.</value>
  </data>
  <data name="ERR_InvalidInlineArrayFields" xml:space="preserve">
    <value>Inline array struct must declare one and only one instance field.</value>
  </data>
  <data name="ERR_ExpressionTreeContainsInlineArrayOperation" xml:space="preserve">
    <value>An expression tree may not contain an inline array access or conversion</value>
  </data>
  <data name="ERR_RuntimeDoesNotSupportInlineArrayTypes" xml:space="preserve">
    <value>Target runtime doesn't support inline array types.</value>
  </data>
  <data name="ERR_InlineArrayBadIndex" xml:space="preserve">
    <value>Elements of an inline array type can be accessed only with a single argument implicitly convertible to 'int', 'System.Index', or 'System.Range'.</value>
  </data>
  <data name="ERR_NamedArgumentForInlineArray" xml:space="preserve">
    <value>An inline array access may not have a named argument specifier</value>
  </data>
  <data name="WRN_PrimaryConstructorParameterIsShadowedAndNotPassedToBase" xml:space="preserve">
    <value>Primary constructor parameter '{0}' is shadowed by a member from base.</value>
  </data>
  <data name="WRN_PrimaryConstructorParameterIsShadowedAndNotPassedToBase_Title" xml:space="preserve">
    <value>Primary constructor parameter is shadowed by a member from base</value>
  </data>
  <data name="ERR_InlineArrayUnsupportedElementFieldModifier" xml:space="preserve">
    <value>Inline array element field cannot be declared as required, readonly, volatile, or as a fixed size buffer.</value>
  </data>
  <data name="WRN_InlineArrayIndexerNotUsed" xml:space="preserve">
    <value>Inline array indexer will not be used for element access expression.</value>
  </data>
  <data name="WRN_InlineArrayIndexerNotUsed_Title" xml:space="preserve">
    <value>Inline array indexer will not be used for element access expression.</value>
  </data>
  <data name="WRN_InlineArraySliceNotUsed" xml:space="preserve">
    <value>Inline array 'Slice' method will not be used for element access expression.</value>
  </data>
  <data name="WRN_InlineArraySliceNotUsed_Title" xml:space="preserve">
    <value>Inline array 'Slice' method will not be used for element access expression.</value>
  </data>
  <data name="WRN_InlineArrayConversionOperatorNotUsed" xml:space="preserve">
    <value>Inline array conversion operator will not be used for conversion from expression of the declaring type.</value>
  </data>
  <data name="WRN_InlineArrayConversionOperatorNotUsed_Title" xml:space="preserve">
    <value>Inline array conversion operator will not be used for conversion from expression of the declaring type.</value>
  </data>
  <data name="WRN_InlineArrayNotSupportedByLanguage" xml:space="preserve">
    <value>'Inline arrays' language feature is not supported for an inline array type that is not valid as a type argument, or has element type that is not valid as a type argument.</value>
  </data>
  <data name="WRN_InlineArrayNotSupportedByLanguage_Title" xml:space="preserve">
    <value>'Inline arrays' language feature is not supported for an inline array type that is not valid as a type argument, or has element type that is not valid as a type argument.</value>
  </data>
  <data name="ERR_InlineArrayForEachNotSupported" xml:space="preserve">
    <value>foreach statement on an inline array of type '{0}' is not supported</value>
  </data>
  <data name="IDS_FeatureRefReadonlyParameters" xml:space="preserve">
    <value>ref readonly parameters</value>
  </data>
  <data name="IDS_FeatureStringEscapeCharacter" xml:space="preserve">
    <value>string escape character</value>
  </data>
  <data name="WRN_OverridingDifferentRefness" xml:space="preserve">
    <value>Reference kind modifier of parameter '{0}' doesn't match the corresponding parameter '{1}' in overridden or implemented member.</value>
  </data>
  <data name="WRN_OverridingDifferentRefness_Title" xml:space="preserve">
    <value>Reference kind modifier of parameter doesn't match the corresponding parameter in overridden or implemented member.</value>
  </data>
  <data name="WRN_HidingDifferentRefness" xml:space="preserve">
    <value>Reference kind modifier of parameter '{0}' doesn't match the corresponding parameter '{1}' in hidden member.</value>
  </data>
  <data name="WRN_HidingDifferentRefness_Title" xml:space="preserve">
    <value>Reference kind modifier of parameter doesn't match the corresponding parameter in hidden member.</value>
  </data>
  <data name="WRN_TargetDifferentRefness" xml:space="preserve">
    <value>Reference kind modifier of parameter '{0}' doesn't match the corresponding parameter '{1}' in target.</value>
  </data>
  <data name="WRN_TargetDifferentRefness_Title" xml:space="preserve">
    <value>Reference kind modifier of parameter doesn't match the corresponding parameter in target.</value>
  </data>
  <data name="WRN_UseDefViolationRefField" xml:space="preserve">
    <value>Ref field '{0}' should be ref-assigned before use.</value>
  </data>
  <data name="WRN_UseDefViolationRefField_Title" xml:space="preserve">
    <value>Ref field should be ref-assigned before use.</value>
  </data>
  <data name="WRN_CollectionExpressionRefStructMayAllocate" xml:space="preserve">
    <value>Collection expression of type '{0}' may incur unexpected heap allocations. Consider explicitly creating an array, then converting to '{0}' to make the allocation explicit.</value>
  </data>
  <data name="WRN_CollectionExpressionRefStructMayAllocate_Title" xml:space="preserve">
    <value>Collection expression may incur unexpected heap allocations. Consider explicitly creating an array, then converting to the final type to make the allocation explicit.</value>
  </data>
  <data name="WRN_CollectionExpressionRefStructSpreadMayAllocate" xml:space="preserve">
    <value>Collection expression of type '{0}' may incur unexpected heap allocations due to the use of '..' spreads. Consider explicitly creating an array, then converting to '{0}' to make the allocation explicit.</value>
  </data>
  <data name="WRN_CollectionExpressionRefStructSpreadMayAllocate_Title" xml:space="preserve">
    <value>Collection expression may incur unexpected heap allocations due to use of '..' spreads. Consider explicitly creating an array, then converting to the final type to make the allocation explicit.</value>
  </data>
  <data name="ERR_ExpectedInterpolatedString" xml:space="preserve">
    <value>Expected interpolated string</value>
  </data>
  <data name="ERR_CollectionExpressionImmutableArray" xml:space="preserve">
    <value>This version of '{0}' cannot be used with collection expressions.</value>
  </data>
  <data name="ERR_InvalidExperimentalDiagID" xml:space="preserve">
    <value>The diagnosticId argument to the 'Experimental' attribute must be a valid identifier</value>
  </data>
  <data name="IDS_FeatureImplicitIndexerInitializer" xml:space="preserve">
    <value>implicit indexer initializer</value>
  </data>
  <data name="WRN_ConvertingLock" xml:space="preserve">
    <value>A value of type 'System.Threading.Lock' converted to a different type will use likely unintended monitor-based locking in 'lock' statement.</value>
  </data>
  <data name="WRN_ConvertingLock_Title" xml:space="preserve">
    <value>A value of type 'System.Threading.Lock' converted to a different type will use likely unintended monitor-based locking in 'lock' statement.</value>
  </data>
  <data name="IDS_FeatureLockObject" xml:space="preserve">
    <value>Lock object</value>
  </data>
  <data name="IDS_FeatureParamsCollections" xml:space="preserve">
    <value>params collections</value>
  </data>
  <data name="ERR_DynamicDispatchToParamsCollection" xml:space="preserve">
    <value>'{0}' is applicable only with expanded form of non-array params collection which is not supported during dynamic dispatch.</value>
  </data>
  <data name="ERR_CollectionInitializerInfiniteChainOfAddCalls" xml:space="preserve">
    <value>Collection initializer results in an infinite chain of instantiations of collection '{0}'.</value>
  </data>
  <data name="ERR_ParamsCollectionInfiniteChainOfConstructorCalls" xml:space="preserve">
    <value>Creation of params collection '{0}' results in an infinite chain of invocation of constructor '{1}'.</value>
  </data>
  <data name="ERR_ParamsMemberCannotBeLessVisibleThanDeclaringMember" xml:space="preserve">
    <value>Method '{0}' cannot be less visible than the member with params collection '{1}'.</value>
  </data>
  <data name="ERR_ParamsCollectionConstructorDoesntInitializeRequiredMember" xml:space="preserve">
    <value>Constructor '{0}' leaves required member '{1}' uninitialized.</value>
  </data>
  <data name="ERR_ParamsCollectionExpressionTree" xml:space="preserve">
    <value>An expression tree may not contain an expanded form of non-array params collection parameter.</value>
  </data>
  <data name="ERR_ParamsCollectionExtensionAddMethod" xml:space="preserve">
    <value>'{0}' does not contain a definition for a suitable instance 'Add' method</value>
  </data>
  <data name="ERR_ParamsCollectionMissingConstructor" xml:space="preserve">
    <value>Non-array params collection type must have an applicable constructor that can be called with no arguments.</value>
  </data>
  <data name="ERR_NoModifiersOnUsing" xml:space="preserve">
    <value>Modifiers cannot be placed on using declarations</value>
  </data>
  <data name="ERR_CannotDynamicInvokeOnExpression" xml:space="preserve">
    <value>Cannot perform a dynamic invocation on an expression with type '{0}'.</value>
  </data>
  <data name="ERR_InterceptsLocationDataInvalidFormat" xml:space="preserve">
    <value>The data argument to InterceptsLocationAttribute is not in the correct format.</value>
  </data>
  <data name="ERR_InterceptsLocationUnsupportedVersion" xml:space="preserve">
    <value>Version '{0}' of the interceptors format is not supported. The latest supported version is '1'.</value>
  </data>
  <data name="ERR_InterceptsLocationDuplicateFile" xml:space="preserve">
    <value>Cannot intercept a call in file '{0}' because it is duplicated elsewhere in the compilation.</value>
  </data>
  <data name="ERR_InterceptsLocationFileNotFound" xml:space="preserve">
    <value>Cannot intercept a call in file '{0}' because a matching file was not found in the compilation.</value>
  </data>
  <data name="ERR_InterceptsLocationDataInvalidPosition" xml:space="preserve">
    <value>The data argument to InterceptsLocationAttribute refers to an invalid position in file '{0}'.</value>
  </data>
  <data name="IDS_FeatureRefUnsafeInIteratorAsync" xml:space="preserve">
    <value>ref and unsafe in async and iterator methods</value>
  </data>
  <data name="IDS_FeatureFieldKeyword" xml:space="preserve">
    <value>field keyword</value>
  </data>
  <data name="ERR_RefLocalAcrossAwait" xml:space="preserve">
    <value>A 'ref' local cannot be preserved across 'await' or 'yield' boundary.</value>
  </data>
  <data name="ERR_BadYieldInUnsafe" xml:space="preserve">
    <value>Cannot use 'yield return' in an 'unsafe' block</value>
  </data>
  <data name="ERR_AddressOfInIterator" xml:space="preserve">
    <value>The '&amp;' operator cannot be used on parameters or local variables in iterator methods.</value>
  </data>
  <data name="IDS_FeatureRefStructInterfaces" xml:space="preserve">
    <value>ref struct interfaces</value>
  </data>
  <data name="ERR_RuntimeDoesNotSupportByRefLikeGenerics" xml:space="preserve">
    <value>Target runtime doesn't support by-ref-like generics.</value>
  </data>
  <data name="ERR_RefStructConstraintAlreadySpecified" xml:space="preserve">
    <value>'ref struct' is already specified.</value>
  </data>
  <data name="ERR_AllowsClauseMustBeLast" xml:space="preserve">
    <value>The 'allows' constraint clause must be the last constraint specified</value>
  </data>
  <data name="ERR_ClassIsCombinedWithRefStruct" xml:space="preserve">
    <value>Cannot allow ref structs for a type parameter known from other constraints to be a class</value>
  </data>
  <data name="ERR_NotRefStructConstraintNotSatisfied" xml:space="preserve">
    <value>The type '{2}' may not be a ref struct or a type parameter allowing ref structs in order to use it as parameter '{1}' in the generic type or method '{0}'</value>
  </data>
  <data name="ERR_RefStructDoesNotSupportDefaultInterfaceImplementationForMember" xml:space="preserve">
    <value>'{0}' cannot implement interface member '{1}' for ref struct '{2}'.</value>
  </data>
  <data name="ERR_BadNonVirtualInterfaceMemberAccessOnAllowsRefLike" xml:space="preserve">
    <value>A non-virtual instance interface member cannot be accessed on a type parameter that allows ref struct.</value>
  </data>
  <data name="ERR_BadAllowByRefLikeEnumerator" xml:space="preserve">
    <value>foreach statement cannot operate on enumerators of type '{0}' because it is a type parameter that allows ref struct and it is not known at compile time to implement IDisposable.</value>
  </data>
  <data name="ERR_PartialPropertyMissingImplementation" xml:space="preserve">
    <value>Partial property '{0}' must have an implementation part.</value>
  </data>
  <data name="ERR_PartialPropertyMissingDefinition" xml:space="preserve">
    <value>Partial property '{0}' must have a definition part.</value>
  </data>
  <data name="ERR_PartialPropertyDuplicateDefinition" xml:space="preserve">
    <value>A partial property may not have multiple defining declarations, and cannot be an auto-property.</value>
  </data>
  <data name="ERR_PartialPropertyDuplicateImplementation" xml:space="preserve">
    <value>A partial property may not have multiple implementing declarations</value>
  </data>
  <data name="ERR_PartialPropertyMissingAccessor" xml:space="preserve">
    <value>Property accessor '{0}' must be implemented because it is declared on the definition part</value>
  </data>
  <data name="ERR_PartialPropertyUnexpectedAccessor" xml:space="preserve">
    <value>Property accessor '{0}' does not implement any accessor declared on the definition part</value>
  </data>
  <data name="ERR_PartialPropertyInitMismatch" xml:space="preserve">
    <value>Property accessor '{0}' must be '{1}' to match the definition part</value>
  </data>
  <data name="ERR_PartialMemberTypeDifference" xml:space="preserve">
    <value>Both partial member declarations must have the same type.</value>
  </data>
  <data name="WRN_PartialMemberSignatureDifference" xml:space="preserve">
    <value>Partial member declarations '{0}' and '{1}' have signature differences.</value>
  </data>
  <data name="WRN_PartialMemberSignatureDifference_Title" xml:space="preserve">
    <value>Partial member declarations have signature differences.</value>
  </data>
  <data name="ERR_PartialPropertyRequiredDifference" xml:space="preserve">
    <value>Both partial property declarations must be required or neither may be required</value>
  </data>
  <data name="ERR_PartialPropertyDuplicateInitializer" xml:space="preserve">
    <value>A partial property cannot have an initializer on both the definition and implementation.</value>
  </data>
  <data name="IDS_FeatureAllowsRefStructConstraint" xml:space="preserve">
    <value>allows ref struct constraint</value>
  </data>
  <data name="ERR_CannotApplyOverloadResolutionPriorityToOverride" xml:space="preserve">
    <value>Cannot use 'OverloadResolutionPriorityAttribute' on an overriding member.</value>
  </data>
  <data name="ERR_CannotApplyOverloadResolutionPriorityToMember" xml:space="preserve">
    <value>Cannot use 'OverloadResolutionPriorityAttribute' on this member.</value>
  </data>
  <data name="IDS_FeatureOverloadResolutionPriority" xml:space="preserve">
    <value>overload resolution priority</value>
  </data>
  <data name="ERR_InlineArrayAttributeOnRecord" xml:space="preserve">
    <value>Attribute 'System.Runtime.CompilerServices.InlineArray' cannot be applied to a record struct.</value>
  </data>
  <data name="WRN_UninitializedNonNullableBackingField" xml:space="preserve">
    <value>Non-nullable {0} '{1}' must contain a non-null value when exiting constructor. Consider adding the 'required' modifier, or declaring the {0} as nullable, or safely handling the case where 'field' is null in the 'get' accessor.</value>
    <comment>Similar diagnostic message as 'WRN_UninitializedNonNullableField'</comment>
  </data>
  <data name="WRN_UninitializedNonNullableBackingField_Title" xml:space="preserve">
    <value>Non-nullable property must contain a non-null value when exiting constructor. Consider adding the 'required' modifier, or declaring the property as nullable, or safely handling the case where 'field' is null in the 'get' accessor.</value>
  </data>
  <data name="IDS_FeatureFirstClassSpan" xml:space="preserve">
    <value>first-class Span types</value>
  </data>
  <data name="WRN_AccessorDoesNotUseBackingField" xml:space="preserve">
    <value>The '{0}' accessor of property '{1}' should use 'field' because the other accessor is using it.</value>
  </data>
  <data name="WRN_AccessorDoesNotUseBackingField_Title" xml:space="preserve">
    <value>Property accessor should use 'field' because the other accessor is using it.</value>
  </data>
  <data name="ERR_IteratorRefLikeElementType" xml:space="preserve">
    <value>Element type of an iterator may not be a ref struct or a type parameter allowing ref structs</value>
  </data>
  <data name="IDS_FeatureSimpleLambdaParameterModifiers" xml:space="preserve">
    <value>simple lambda parameter modifiers</value>
  </data>
  <data name="WRN_UnscopedRefAttributeOldRules" xml:space="preserve">
    <value>UnscopedRefAttribute is only valid in C# 11 or later or when targeting net7.0 or later.</value>
  </data>
  <data name="WRN_UnscopedRefAttributeOldRules_Title" xml:space="preserve">
    <value>UnscopedRefAttribute is only valid in C# 11 or later or when targeting net7.0 or later.</value>
  </data>
  <data name="WRN_InterceptsLocationAttributeUnsupportedSignature" xml:space="preserve">
    <value>'InterceptsLocationAttribute(string, int, int)' is not supported. Move to 'InterceptableLocation'-based generation of these attributes instead. (https://github.com/dotnet/roslyn/issues/72133)</value>
  </data>
  <data name="WRN_InterceptsLocationAttributeUnsupportedSignature_Title" xml:space="preserve">
    <value>'InterceptsLocationAttribute(string, int, int)' is not supported. Move to 'InterceptableLocation'-based generation of these attributes instead. (https://github.com/dotnet/roslyn/issues/72133)</value>
  </data>
<<<<<<< HEAD
  <data name="HDN_RedundantPattern" xml:space="preserve">
    <value>The pattern is redundant.</value>
  </data>
  <data name="HDN_RedundantPattern_Title" xml:space="preserve">
    <value>The pattern is redundant.</value>
  </data>
  <data name="WRN_RedundantPattern" xml:space="preserve">
    <value>The pattern is redundant.</value>
  </data>
  <data name="WRN_RedundantPattern_Title" xml:space="preserve">
    <value>The pattern is redundant.</value>
  </data>
  <data name="HDN_RedundantPatternStackGuard" xml:space="preserve">
    <value>The pattern is too deep to analyze for redundancy.</value>
  </data>
  <data name="HDN_RedundantPatternStackGuard_Title" xml:space="preserve">
    <value>The pattern is too deep to analyze for redundancy.</value>
  </data>
 </root>
=======
  <data name="ERR_DataSectionStringLiteralHashCollision" xml:space="preserve">
    <value>Cannot emit this string literal into the data section because it has XXHash128 collision with another string literal: {0}</value>
  </data>
  <data name="IDS_FeaturePartialEventsAndConstructors" xml:space="preserve">
    <value>partial events and constructors</value>
  </data>
  <data name="ERR_PartialMemberMissingImplementation" xml:space="preserve">
    <value>Partial member '{0}' must have an implementation part.</value>
  </data>
  <data name="ERR_PartialMemberMissingDefinition" xml:space="preserve">
    <value>Partial member '{0}' must have a definition part.</value>
  </data>
  <data name="ERR_PartialMemberDuplicateDefinition" xml:space="preserve">
    <value>Partial member '{0}' may not have multiple defining declarations.</value>
  </data>
  <data name="ERR_PartialMemberDuplicateImplementation" xml:space="preserve">
    <value>Partial member '{0}' may not have multiple implementing declarations.</value>
  </data>
  <data name="ERR_PartialEventInitializer" xml:space="preserve">
    <value>'{0}': partial event cannot have initializer</value>
  </data>
  <data name="ERR_PartialConstructorInitializer" xml:space="preserve">
    <value>'{0}': only the implementing declaration of a partial constructor can have an initializer</value>
  </data>
  <data name="IDS_FeatureNullConditionalAssignment" xml:space="preserve">
    <value>null conditional assignment</value>
  </data>
  <data name="IDS_FeatureExtensions" xml:space="preserve">
    <value>extensions</value>
  </data>
  <data name="ERR_ExtensionDisallowsName" xml:space="preserve">
    <value>Extension declarations may not have a name.</value>
  </data>
  <data name="ERR_ExtensionDisallowsMember" xml:space="preserve">
    <value>This member is not allowed in an extension block</value>
  </data>
  <data name="ERR_BadExtensionContainingType" xml:space="preserve">
    <value>Extensions must be declared in a top-level, non-generic, static class</value>
  </data>
  <data name="ERR_ExtensionParameterDisallowsDefaultValue" xml:space="preserve">
    <value>The receiver parameter of an extension cannot have a default value</value>
  </data>
  <data name="ERR_ReceiverParameterOnlyOne" xml:space="preserve">
    <value>An extension container can have only one receiver parameter</value>
  </data>
  <data name="ERR_ExtensionResolutionFailed" xml:space="preserve">
    <value>'{0}' does not contain a definition for '{1}' and no accessible extension member '{1}' for receiver of type '{0}' could be found (are you missing a using directive or an assembly reference?)</value>
  </data>
  <data name="ERR_ReceiverParameterSameNameAsTypeParameter" xml:space="preserve">
    <value>'{0}': a receiver parameter cannot have the same name as an extension container type parameter</value>
  </data>
  <data name="ERR_LocalSameNameAsExtensionTypeParameter" xml:space="preserve">
    <value>'{0}': a parameter, local variable, or local function cannot have the same name as an extension container type parameter</value>
  </data>
  <data name="ERR_TypeParameterSameNameAsExtensionTypeParameter" xml:space="preserve">
    <value>Type parameter '{0}' has the same name as an extension container type parameter</value>
  </data>
  <data name="ERR_LocalSameNameAsExtensionParameter" xml:space="preserve">
    <value>'{0}': a parameter, local variable, or local function cannot have the same name as an extension parameter</value>
  </data>
  <data name="ERR_ValueParameterSameNameAsExtensionParameter" xml:space="preserve">
    <value>'value': an automatically-generated parameter name conflicts with an extension parameter name</value>
  </data>
  <data name="ERR_TypeParameterSameNameAsExtensionParameter" xml:space="preserve">
    <value>Type parameter '{0}' has the same name as an extension parameter</value>
  </data>
  <data name="ERR_InvalidExtensionParameterReference" xml:space="preserve">
    <value>Cannot use extension parameter '{0}' in this context.</value>
  </data>
  <data name="ERR_ValueParameterSameNameAsExtensionTypeParameter" xml:space="preserve">
    <value>'value': an automatically-generated parameter name conflicts with an extension type parameter name</value>
  </data>
  <data name="ERR_UnderspecifiedExtension" xml:space="preserve">
    <value>The type parameter `{0}` is not referenced by either the extension parameter or a parameter of this member</value>
  </data>
  <data name="ERR_ExpressionTreeContainsExtensionPropertyAccess" xml:space="preserve">
    <value>An expression tree may not contain an extension property access</value>
  </data>
  <data name="ERR_PPIgnoredFollowsToken" xml:space="preserve">
    <value>'#:' directives cannot be after first token in file</value>
  </data>
  <data name="ERR_PPIgnoredNeedsFileBasedProgram" xml:space="preserve">
    <value>'#:' directives can be only used in file-based programs ('-features:FileBasedProgram')</value>
  </data>
  <data name="ERR_PPIgnoredFollowsIf" xml:space="preserve">
    <value>'#:' directives cannot be after '#if' directive</value>
  </data>
  <data name="ERR_ProtectedInExtension" xml:space="preserve">
    <value>'{0}': new protected member declared in an extension block</value>
  </data>
  <data name="ERR_InstanceMemberWithUnnamedExtensionsParameter" xml:space="preserve">
    <value>'{0}': cannot declare instance members in an extension block with an unnamed receiver parameter</value>
  </data>
  <data name="ERR_InitInExtension" xml:space="preserve">
    <value>'{0}': cannot declare init-only accessors in an extension block</value>
  </data>
  <data name="ERR_ModifierOnUnnamedReceiverParameter" xml:space="preserve">
    <value>Cannot use modifiers on the unnamed receiver parameter of extension block</value>
  </data>
  <data name="ERR_ExtensionTypeNameDisallowed" xml:space="preserve">
    <value>Types and aliases cannot be named 'extension'.</value>
  </data>
  <data name="IDS_FeatureUserDefinedCompoundAssignmentOperators" xml:space="preserve">
    <value>user-defined compound assignment operators</value>
  </data>
  <data name="ERR_OperatorsMustBePublic" xml:space="preserve">
    <value>User-defined operator '{0}' must be declared public</value>
  </data>
  <data name="ERR_OperatorMustReturnVoid" xml:space="preserve">
    <value>The return type for this operator must be void</value>
  </data>
  <data name="ERR_CloseUnimplementedInterfaceMemberOperatorMismatch" xml:space="preserve">
    <value>'{0}' does not implement interface member '{1}'. '{2}' cannot implement '{1}' because one of them is not an operator.</value>
  </data>
  <data name="ERR_OperatorMismatchOnOverride" xml:space="preserve">
    <value>'{0}': cannot override inherited member '{1}' because one of them is not an operator.</value>
  </data>
  <data name="ERR_BadCompoundAssignmentOpArgs" xml:space="preserve">
    <value>Overloaded compound assignment operator '{0}' takes one parameter</value>
  </data>
  <data name="ERR_PPShebangInProjectBasedProgram" xml:space="preserve">
    <value>'#!' directives can be only used in scripts or file-based programs</value>
  </data>
  <data name="ERR_MisplacedExtension" xml:space="preserve">
    <value>An extension member syntax is disallowed in nested position within an extension member syntax</value>
  </data>
  <data name="ERR_NameofExtensionMember" xml:space="preserve">
    <value>Extension members are not allowed as an argument to 'nameof'.</value>
  </data>
  <data name="ERR_BadExtensionUnaryOperatorSignature" xml:space="preserve">
    <value>The parameter of a unary operator must be the extended type.</value>
  </data>
  <data name="ERR_BadExtensionIncDecSignature" xml:space="preserve">
    <value>The parameter type for ++ or -- operator must be the extended type.</value>
  </data>
  <data name="ERR_BadExtensionBinaryOperatorSignature" xml:space="preserve">
    <value>One of the parameters of a binary operator must be the extended type.</value>
  </data>
  <data name="ERR_BadExtensionShiftOperatorSignature" xml:space="preserve">
    <value>The first operand of an overloaded shift operator must have the same type as the extended type</value>
  </data>
  <data name="ERR_OperatorInExtensionOfStaticClass" xml:space="preserve">
    <value>An extension block extending a static class cannot contain user-defined operators</value>
  </data>
  <data name="ERR_InstanceOperatorStructExtensionWrongReceiverRefKind" xml:space="preserve">
    <value>Cannot declare instance operator for a struct unless containing extension block receiver parameter is a 'ref' parameter</value>
  </data>
  <data name="ERR_InstanceOperatorExtensionWrongReceiverType" xml:space="preserve">
    <value>Cannot declare instance extension operator for a type that is not known to be a struct and is not known to be a class</value>
  </data>
  <data name="ERR_ExpressionTreeContainsExtensionBasedConditionalLogicalOperator" xml:space="preserve">
    <value>An expression tree may not contain '&amp;&amp;' or '||' operators that use extension user defined operators.</value>
  </data>
  <data name="ERR_InterpolatedStringHandlerArgumentDisallowed" xml:space="preserve">
    <value>Interpolated string handler arguments are not allowed in this context.</value>
  </data>
  <data name="ERR_MemberNameSameAsExtendedType" xml:space="preserve">
    <value>'{0}': extension member names cannot be the same as their extended type</value>
  </data>
  <data name="ERR_UnsupportedFeatureInRuntimeAsync" xml:space="preserve">
    <value>Method '{0}' uses a feature that is not supported by runtime async currently. Opt the method out of runtime async by attributing it with 'System.Runtime.CompilerServices.RuntimeAsyncMethodGenerationAttribute(false)'.</value>
  </data>
  <data name="ERR_ExtensionBlockCollision" xml:space="preserve">
    <value>This extension block collides with another extension block. They result in conflicting content-based type names in metadata, so must be in separate enclosing static classes.</value>
  </data>
  <data name="ERR_MethodImplAttributeAsyncCannotBeUsed" xml:space="preserve">
    <value>'MethodImplAttribute.Async' cannot be manually applied to methods. Mark the method 'async'.</value>
    <remarks>'MethodImplAttribute.Async' and 'async' are not localizable.</remarks>
  </data>
</root>
>>>>>>> 5dd75f75
<|MERGE_RESOLUTION|>--- conflicted
+++ resolved
@@ -8027,27 +8027,6 @@
   <data name="WRN_InterceptsLocationAttributeUnsupportedSignature_Title" xml:space="preserve">
     <value>'InterceptsLocationAttribute(string, int, int)' is not supported. Move to 'InterceptableLocation'-based generation of these attributes instead. (https://github.com/dotnet/roslyn/issues/72133)</value>
   </data>
-<<<<<<< HEAD
-  <data name="HDN_RedundantPattern" xml:space="preserve">
-    <value>The pattern is redundant.</value>
-  </data>
-  <data name="HDN_RedundantPattern_Title" xml:space="preserve">
-    <value>The pattern is redundant.</value>
-  </data>
-  <data name="WRN_RedundantPattern" xml:space="preserve">
-    <value>The pattern is redundant.</value>
-  </data>
-  <data name="WRN_RedundantPattern_Title" xml:space="preserve">
-    <value>The pattern is redundant.</value>
-  </data>
-  <data name="HDN_RedundantPatternStackGuard" xml:space="preserve">
-    <value>The pattern is too deep to analyze for redundancy.</value>
-  </data>
-  <data name="HDN_RedundantPatternStackGuard_Title" xml:space="preserve">
-    <value>The pattern is too deep to analyze for redundancy.</value>
-  </data>
- </root>
-=======
   <data name="ERR_DataSectionStringLiteralHashCollision" xml:space="preserve">
     <value>Cannot emit this string literal into the data section because it has XXHash128 collision with another string literal: {0}</value>
   </data>
@@ -8218,4 +8197,22 @@
     <remarks>'MethodImplAttribute.Async' and 'async' are not localizable.</remarks>
   </data>
 </root>
->>>>>>> 5dd75f75
+  <data name="HDN_RedundantPattern" xml:space="preserve">
+    <value>The pattern is redundant.</value>
+  </data>
+  <data name="HDN_RedundantPattern_Title" xml:space="preserve">
+    <value>The pattern is redundant.</value>
+  </data>
+  <data name="WRN_RedundantPattern" xml:space="preserve">
+    <value>The pattern is redundant.</value>
+  </data>
+  <data name="WRN_RedundantPattern_Title" xml:space="preserve">
+    <value>The pattern is redundant.</value>
+  </data>
+  <data name="HDN_RedundantPatternStackGuard" xml:space="preserve">
+    <value>The pattern is too deep to analyze for redundancy.</value>
+  </data>
+  <data name="HDN_RedundantPatternStackGuard_Title" xml:space="preserve">
+    <value>The pattern is too deep to analyze for redundancy.</value>
+  </data>
+ </root>