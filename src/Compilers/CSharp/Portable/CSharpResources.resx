﻿<?xml version="1.0" encoding="utf-8"?>
<root>
  <!-- 
    Microsoft ResX Schema 
    
    Version 2.0
    
    The primary goals of this format is to allow a simple XML format 
    that is mostly human readable. The generation and parsing of the 
    various data types are done through the TypeConverter classes 
    associated with the data types.
    
    Example:
    
    ... ado.net/XML headers & schema ...
    <resheader name="resmimetype">text/microsoft-resx</resheader>
    <resheader name="version">2.0</resheader>
    <resheader name="reader">System.Resources.ResXResourceReader, System.Windows.Forms, ...</resheader>
    <resheader name="writer">System.Resources.ResXResourceWriter, System.Windows.Forms, ...</resheader>
    <data name="Name1"><value>this is my long string</value><comment>this is a comment</comment></data>
    <data name="Color1" type="System.Drawing.Color, System.Drawing">Blue</data>
    <data name="Bitmap1" mimetype="application/x-microsoft.net.object.binary.base64">
        <value>[base64 mime encoded serialized .NET Framework object]</value>
    </data>
    <data name="Icon1" type="System.Drawing.Icon, System.Drawing" mimetype="application/x-microsoft.net.object.bytearray.base64">
        <value>[base64 mime encoded string representing a byte array form of the .NET Framework object]</value>
        <comment>This is a comment</comment>
    </data>
                
    There are any number of "resheader" rows that contain simple 
    name/value pairs.
    
    Each data row contains a name, and value. The row also contains a 
    type or mimetype. Type corresponds to a .NET class that support 
    text/value conversion through the TypeConverter architecture. 
    Classes that don't support this are serialized and stored with the 
    mimetype set.
    
    The mimetype is used for serialized objects, and tells the 
    ResXResourceReader how to depersist the object. This is currently not 
    extensible. For a given mimetype the value must be set accordingly:
    
    Note - application/x-microsoft.net.object.binary.base64 is the format 
    that the ResXResourceWriter will generate, however the reader can 
    read any of the formats listed below.
    
    mimetype: application/x-microsoft.net.object.binary.base64
    value   : The object must be serialized with 
            : System.Runtime.Serialization.Formatters.Binary.BinaryFormatter
            : and then encoded with base64 encoding.
    
    mimetype: application/x-microsoft.net.object.soap.base64
    value   : The object must be serialized with 
            : System.Runtime.Serialization.Formatters.Soap.SoapFormatter
            : and then encoded with base64 encoding.

    mimetype: application/x-microsoft.net.object.bytearray.base64
    value   : The object must be serialized into a byte array 
            : using a System.ComponentModel.TypeConverter
            : and then encoded with base64 encoding.
    -->
  <xsd:schema id="root" xmlns="" xmlns:xsd="http://www.w3.org/2001/XMLSchema" xmlns:msdata="urn:schemas-microsoft-com:xml-msdata">
    <xsd:import namespace="http://www.w3.org/XML/1998/namespace" />
    <xsd:element name="root" msdata:IsDataSet="true">
      <xsd:complexType>
        <xsd:choice maxOccurs="unbounded">
          <xsd:element name="metadata">
            <xsd:complexType>
              <xsd:sequence>
                <xsd:element name="value" type="xsd:string" minOccurs="0" />
              </xsd:sequence>
              <xsd:attribute name="name" use="required" type="xsd:string" />
              <xsd:attribute name="type" type="xsd:string" />
              <xsd:attribute name="mimetype" type="xsd:string" />
              <xsd:attribute ref="xml:space" />
            </xsd:complexType>
          </xsd:element>
          <xsd:element name="assembly">
            <xsd:complexType>
              <xsd:attribute name="alias" type="xsd:string" />
              <xsd:attribute name="name" type="xsd:string" />
            </xsd:complexType>
          </xsd:element>
          <xsd:element name="data">
            <xsd:complexType>
              <xsd:sequence>
                <xsd:element name="value" type="xsd:string" minOccurs="0" msdata:Ordinal="1" />
                <xsd:element name="comment" type="xsd:string" minOccurs="0" msdata:Ordinal="2" />
              </xsd:sequence>
              <xsd:attribute name="name" type="xsd:string" use="required" msdata:Ordinal="1" />
              <xsd:attribute name="type" type="xsd:string" msdata:Ordinal="3" />
              <xsd:attribute name="mimetype" type="xsd:string" msdata:Ordinal="4" />
              <xsd:attribute ref="xml:space" />
            </xsd:complexType>
          </xsd:element>
          <xsd:element name="resheader">
            <xsd:complexType>
              <xsd:sequence>
                <xsd:element name="value" type="xsd:string" minOccurs="0" msdata:Ordinal="1" />
              </xsd:sequence>
              <xsd:attribute name="name" type="xsd:string" use="required" />
            </xsd:complexType>
          </xsd:element>
        </xsd:choice>
      </xsd:complexType>
    </xsd:element>
  </xsd:schema>
  <resheader name="resmimetype">
    <value>text/microsoft-resx</value>
  </resheader>
  <resheader name="version">
    <value>2.0</value>
  </resheader>
  <resheader name="reader">
    <value>System.Resources.ResXResourceReader, System.Windows.Forms, Version=4.0.0.0, Culture=neutral, PublicKeyToken=b77a5c561934e089</value>
  </resheader>
  <resheader name="writer">
    <value>System.Resources.ResXResourceWriter, System.Windows.Forms, Version=4.0.0.0, Culture=neutral, PublicKeyToken=b77a5c561934e089</value>
  </resheader>
  <data name="IDS_NULL" xml:space="preserve">
    <value>&lt;null&gt;</value>
  </data>
  <data name="IDS_ThrowExpression" xml:space="preserve">
    <value>&lt;throw expression&gt;</value>
  </data>
  <data name="IDS_FeatureSwitchExpression" xml:space="preserve">
    <value>&lt;switch expression&gt;</value>
  </data>
  <data name="IDS_FeatureLocalFunctionAttributes" xml:space="preserve">
    <value>local function attributes</value>
  </data>
  <data name="IDS_FeatureExternLocalFunctions" xml:space="preserve">
    <value>extern local functions</value>
  </data>
  <data name="IDS_RELATEDERROR" xml:space="preserve">
    <value>(Location of symbol related to previous error)</value>
  </data>
  <data name="IDS_RELATEDWARNING" xml:space="preserve">
    <value>(Location of symbol related to previous warning)</value>
  </data>
  <data name="IDS_XMLIGNORED" xml:space="preserve">
    <value>&lt;!-- Badly formed XML comment ignored for member "{0}" --&gt;</value>
  </data>
  <data name="IDS_XMLIGNORED2" xml:space="preserve">
    <value> Badly formed XML file "{0}" cannot be included </value>
  </data>
  <data name="IDS_XMLFAILEDINCLUDE" xml:space="preserve">
    <value> Failed to insert some or all of included XML </value>
  </data>
  <data name="IDS_XMLBADINCLUDE" xml:space="preserve">
    <value> Include tag is invalid </value>
  </data>
  <data name="IDS_XMLNOINCLUDE" xml:space="preserve">
    <value> No matching elements were found for the following include tag </value>
  </data>
  <data name="IDS_XMLMISSINGINCLUDEFILE" xml:space="preserve">
    <value>Missing file attribute</value>
  </data>
  <data name="IDS_XMLMISSINGINCLUDEPATH" xml:space="preserve">
    <value>Missing path attribute</value>
  </data>
  <data name="IDS_GlobalNamespace" xml:space="preserve">
    <value>&lt;global namespace&gt;</value>
  </data>
  <data name="IDS_FeatureGenerics" xml:space="preserve">
    <value>generics</value>
  </data>
  <data name="IDS_FeatureAnonDelegates" xml:space="preserve">
    <value>anonymous methods</value>
  </data>
  <data name="IDS_FeatureModuleAttrLoc" xml:space="preserve">
    <value>module as an attribute target specifier</value>
  </data>
  <data name="IDS_FeatureGlobalNamespace" xml:space="preserve">
    <value>namespace alias qualifier</value>
  </data>
  <data name="IDS_FeatureFixedBuffer" xml:space="preserve">
    <value>fixed size buffers</value>
  </data>
  <data name="IDS_FeaturePragma" xml:space="preserve">
    <value>#pragma</value>
  </data>
  <data name="IDS_FeatureStaticClasses" xml:space="preserve">
    <value>static classes</value>
  </data>
  <data name="IDS_FeatureReadOnlyStructs" xml:space="preserve">
    <value>readonly structs</value>
  </data>
  <data name="IDS_FeaturePartialTypes" xml:space="preserve">
    <value>partial types</value>
  </data>
  <data name="IDS_FeatureAsync" xml:space="preserve">
    <value>async function</value>
  </data>
  <data name="IDS_FeatureSwitchOnBool" xml:space="preserve">
    <value>switch on boolean type</value>
  </data>
  <data name="IDS_MethodGroup" xml:space="preserve">
    <value>method group</value>
  </data>
  <data name="IDS_AnonMethod" xml:space="preserve">
    <value>anonymous method</value>
  </data>
  <data name="IDS_Lambda" xml:space="preserve">
    <value>lambda expression</value>
  </data>
  <data name="IDS_Collection" xml:space="preserve">
    <value>collection</value>
  </data>
  <data name="IDS_Disposable" xml:space="preserve">
    <value>disposable</value>
  </data>
  <data name="IDS_FeaturePropertyAccessorMods" xml:space="preserve">
    <value>access modifiers on properties</value>
  </data>
  <data name="IDS_FeatureExternAlias" xml:space="preserve">
    <value>extern alias</value>
  </data>
  <data name="IDS_FeatureIterators" xml:space="preserve">
    <value>iterators</value>
  </data>
  <data name="IDS_FeatureDefault" xml:space="preserve">
    <value>default operator</value>
  </data>
  <data name="IDS_FeatureAsyncStreams" xml:space="preserve">
    <value>async streams</value>
  </data>
  <data name="IDS_FeatureUnmanagedConstructedTypes" xml:space="preserve">
    <value>unmanaged constructed types</value>
  </data>
  <data name="IDS_FeatureReadOnlyMembers" xml:space="preserve">
    <value>readonly members</value>
  </data>
  <data name="IDS_FeatureDefaultLiteral" xml:space="preserve">
    <value>default literal</value>
  </data>
  <data name="IDS_FeaturePrivateProtected" xml:space="preserve">
    <value>private protected</value>
  </data>
  <data name="IDS_FeatureTupleEquality" xml:space="preserve">
    <value>tuple equality</value>
  </data>
  <data name="IDS_FeatureNullable" xml:space="preserve">
    <value>nullable types</value>
  </data>
  <data name="IDS_FeaturePatternMatching" xml:space="preserve">
    <value>pattern matching</value>
  </data>
  <data name="IDS_FeatureExpressionBodiedAccessor" xml:space="preserve">
    <value>expression body property accessor</value>
  </data>
  <data name="IDS_FeatureExpressionBodiedDeOrConstructor" xml:space="preserve">
    <value>expression body constructor and destructor</value>
  </data>
  <data name="IDS_FeatureThrowExpression" xml:space="preserve">
    <value>throw expression</value>
  </data>
  <data name="IDS_FeatureImplicitArray" xml:space="preserve">
    <value>implicitly typed array</value>
  </data>
  <data name="IDS_FeatureImplicitLocal" xml:space="preserve">
    <value>implicitly typed local variable</value>
  </data>
  <data name="IDS_FeatureAnonymousTypes" xml:space="preserve">
    <value>anonymous types</value>
  </data>
  <data name="IDS_FeatureAutoImplementedProperties" xml:space="preserve">
    <value>automatically implemented properties</value>
  </data>
  <data name="IDS_FeatureReadonlyAutoImplementedProperties" xml:space="preserve">
    <value>readonly automatically implemented properties</value>
  </data>
  <data name="IDS_FeatureObjectInitializer" xml:space="preserve">
    <value>object initializer</value>
  </data>
  <data name="IDS_FeatureCollectionInitializer" xml:space="preserve">
    <value>collection initializer</value>
  </data>
  <data name="IDS_FeatureQueryExpression" xml:space="preserve">
    <value>query expression</value>
  </data>
  <data name="IDS_FeatureExtensionMethod" xml:space="preserve">
    <value>extension method</value>
  </data>
  <data name="IDS_FeaturePartialMethod" xml:space="preserve">
    <value>partial method</value>
  </data>
  <data name="IDS_SK_METHOD" xml:space="preserve">
    <value>method</value>
  </data>
  <data name="IDS_SK_TYPE" xml:space="preserve">
    <value>type</value>
  </data>
  <data name="IDS_SK_NAMESPACE" xml:space="preserve">
    <value>namespace</value>
  </data>
  <data name="IDS_SK_FIELD" xml:space="preserve">
    <value>field</value>
  </data>
  <data name="IDS_SK_PROPERTY" xml:space="preserve">
    <value>property</value>
  </data>
  <data name="IDS_SK_UNKNOWN" xml:space="preserve">
    <value>element</value>
  </data>
  <data name="IDS_SK_VARIABLE" xml:space="preserve">
    <value>variable</value>
  </data>
  <data name="IDS_SK_LABEL" xml:space="preserve">
    <value>label</value>
  </data>
  <data name="IDS_SK_EVENT" xml:space="preserve">
    <value>event</value>
  </data>
  <data name="IDS_SK_TYVAR" xml:space="preserve">
    <value>type parameter</value>
  </data>
  <data name="IDS_SK_ALIAS" xml:space="preserve">
    <value>using alias</value>
  </data>
  <data name="IDS_SK_EXTERNALIAS" xml:space="preserve">
    <value>extern alias</value>
  </data>
  <data name="IDS_SK_CONSTRUCTOR" xml:space="preserve">
    <value>constructor</value>
  </data>
  <data name="IDS_FOREACHLOCAL" xml:space="preserve">
    <value>foreach iteration variable</value>
  </data>
  <data name="IDS_FIXEDLOCAL" xml:space="preserve">
    <value>fixed variable</value>
  </data>
  <data name="IDS_USINGLOCAL" xml:space="preserve">
    <value>using variable</value>
  </data>
  <data name="IDS_Contravariant" xml:space="preserve">
    <value>contravariant</value>
  </data>
  <data name="IDS_Contravariantly" xml:space="preserve">
    <value>contravariantly</value>
  </data>
  <data name="IDS_Covariant" xml:space="preserve">
    <value>covariant</value>
  </data>
  <data name="IDS_Covariantly" xml:space="preserve">
    <value>covariantly</value>
  </data>
  <data name="IDS_Invariantly" xml:space="preserve">
    <value>invariantly</value>
  </data>
  <data name="IDS_FeatureDynamic" xml:space="preserve">
    <value>dynamic</value>
  </data>
  <data name="IDS_FeatureNamedArgument" xml:space="preserve">
    <value>named argument</value>
  </data>
  <data name="IDS_FeatureOptionalParameter" xml:space="preserve">
    <value>optional parameter</value>
  </data>
  <data name="IDS_FeatureExceptionFilter" xml:space="preserve">
    <value>exception filter</value>
  </data>
  <data name="IDS_FeatureTypeVariance" xml:space="preserve">
    <value>type variance</value>
  </data>
  <data name="IDS_Parameter" xml:space="preserve">
    <value>parameter</value>
  </data>
  <data name="IDS_Return" xml:space="preserve">
    <value>return</value>
  </data>
  <data name="XML_InvalidToken" xml:space="preserve">
    <value>The character(s) '{0}' cannot be used at this location.</value>
  </data>
  <data name="XML_IncorrectComment" xml:space="preserve">
    <value>Incorrect syntax was used in a comment.</value>
  </data>
  <data name="XML_InvalidCharEntity" xml:space="preserve">
    <value>An invalid character was found inside an entity reference.</value>
  </data>
  <data name="XML_ExpectedEndOfTag" xml:space="preserve">
    <value>Expected '&gt;' or '/&gt;' to close tag '{0}'.</value>
  </data>
  <data name="XML_ExpectedIdentifier" xml:space="preserve">
    <value>An identifier was expected.</value>
  </data>
  <data name="XML_InvalidUnicodeChar" xml:space="preserve">
    <value>Invalid unicode character.</value>
  </data>
  <data name="XML_InvalidWhitespace" xml:space="preserve">
    <value>Whitespace is not allowed at this location.</value>
  </data>
  <data name="XML_LessThanInAttributeValue" xml:space="preserve">
    <value>The character '&lt;' cannot be used in an attribute value.</value>
  </data>
  <data name="XML_MissingEqualsAttribute" xml:space="preserve">
    <value>Missing equals sign between attribute and attribute value.</value>
  </data>
  <data name="XML_RefUndefinedEntity_1" xml:space="preserve">
    <value>Reference to undefined entity '{0}'.</value>
  </data>
  <data name="XML_StringLiteralNoStartQuote" xml:space="preserve">
    <value>A string literal was expected, but no opening quotation mark was found.</value>
  </data>
  <data name="XML_StringLiteralNoEndQuote" xml:space="preserve">
    <value>Missing closing quotation mark for string literal.</value>
  </data>
  <data name="XML_StringLiteralNonAsciiQuote" xml:space="preserve">
    <value>Non-ASCII quotations marks may not be used around string literals.</value>
  </data>
  <data name="XML_EndTagNotExpected" xml:space="preserve">
    <value>End tag was not expected at this location.</value>
  </data>
  <data name="XML_ElementTypeMatch" xml:space="preserve">
    <value>End tag '{0}' does not match the start tag '{1}'.</value>
  </data>
  <data name="XML_EndTagExpected" xml:space="preserve">
    <value>Expected an end tag for element '{0}'.</value>
  </data>
  <data name="XML_WhitespaceMissing" xml:space="preserve">
    <value>Required white space was missing.</value>
  </data>
  <data name="XML_ExpectedEndOfXml" xml:space="preserve">
    <value>Unexpected character at this location.</value>
  </data>
  <data name="XML_CDataEndTagNotAllowed" xml:space="preserve">
    <value>The literal string ']]&gt;' is not allowed in element content.</value>
  </data>
  <data name="XML_DuplicateAttribute" xml:space="preserve">
    <value>Duplicate '{0}' attribute</value>
  </data>
  <data name="ERR_NoMetadataFile" xml:space="preserve">
    <value>Metadata file '{0}' could not be found</value>
  </data>
  <data name="ERR_MetadataReferencesNotSupported" xml:space="preserve">
    <value>Metadata references are not supported.</value>
  </data>
  <data name="FTL_MetadataCantOpenFile" xml:space="preserve">
    <value>Metadata file '{0}' could not be opened -- {1}</value>
  </data>
  <data name="ERR_NoTypeDef" xml:space="preserve">
    <value>The type '{0}' is defined in an assembly that is not referenced. You must add a reference to assembly '{1}'.</value>
  </data>
  <data name="ERR_NoTypeDefFromModule" xml:space="preserve">
    <value>The type '{0}' is defined in a module that has not been added. You must add the module '{1}'.</value>
  </data>
  <data name="ERR_OutputWriteFailed" xml:space="preserve">
    <value>Could not write to output file '{0}' -- '{1}'</value>
  </data>
  <data name="ERR_MultipleEntryPoints" xml:space="preserve">
    <value>Program has more than one entry point defined. Compile with /main to specify the type that contains the entry point.</value>
  </data>
  <data name="ERR_BadBinaryOps" xml:space="preserve">
    <value>Operator '{0}' cannot be applied to operands of type '{1}' and '{2}'</value>
  </data>
  <data name="ERR_AmbigBinaryOpsOnUnconstrainedDefault" xml:space="preserve">
    <value>Operator '{0}' cannot be applied to 'default' and operand of type '{1}' because it is a type parameter that is not known to be a reference type</value>
  </data>
  <data name="ERR_IntDivByZero" xml:space="preserve">
    <value>Division by constant zero</value>
  </data>
  <data name="ERR_BadIndexLHS" xml:space="preserve">
    <value>Cannot apply indexing with [] to an expression of type '{0}'</value>
  </data>
  <data name="ERR_BadIndexCount" xml:space="preserve">
    <value>Wrong number of indices inside []; expected {0}</value>
  </data>
  <data name="ERR_BadUnaryOp" xml:space="preserve">
    <value>Operator '{0}' cannot be applied to operand of type '{1}'</value>
  </data>
  <data name="ERR_BadOpOnNullOrDefaultOrNew" xml:space="preserve">
    <value>Operator '{0}' cannot be applied to operand '{1}'</value>
  </data>
  <data name="ERR_ThisInStaticMeth" xml:space="preserve">
    <value>Keyword 'this' is not valid in a static property, static method, or static field initializer</value>
  </data>
  <data name="ERR_ThisInBadContext" xml:space="preserve">
    <value>Keyword 'this' is not available in the current context</value>
  </data>
  <data name="ERR_OmittedTypeArgument" xml:space="preserve">
    <value>Omitting the type argument is not allowed in the current context</value>
  </data>
  <data name="WRN_InvalidMainSig" xml:space="preserve">
    <value>'{0}' has the wrong signature to be an entry point</value>
  </data>
  <data name="WRN_InvalidMainSig_Title" xml:space="preserve">
    <value>Method has the wrong signature to be an entry point</value>
  </data>
  <data name="ERR_NoImplicitConv" xml:space="preserve">
    <value>Cannot implicitly convert type '{0}' to '{1}'</value>
  </data>
  <data name="ERR_NoExplicitConv" xml:space="preserve">
    <value>Cannot convert type '{0}' to '{1}'</value>
  </data>
  <data name="ERR_ConstOutOfRange" xml:space="preserve">
    <value>Constant value '{0}' cannot be converted to a '{1}'</value>
  </data>
  <data name="ERR_AmbigBinaryOps" xml:space="preserve">
    <value>Operator '{0}' is ambiguous on operands of type '{1}' and '{2}'</value>
  </data>
  <data name="ERR_AmbigBinaryOpsOnDefault" xml:space="preserve">
    <value>Operator '{0}' is ambiguous on operands '{1}' and '{2}'</value>
  </data>
  <data name="ERR_AmbigUnaryOp" xml:space="preserve">
    <value>Operator '{0}' is ambiguous on an operand of type '{1}'</value>
  </data>
  <data name="ERR_InAttrOnOutParam" xml:space="preserve">
    <value>An out parameter cannot have the In attribute</value>
  </data>
  <data name="ERR_ValueCantBeNull" xml:space="preserve">
    <value>Cannot convert null to '{0}' because it is a non-nullable value type</value>
  </data>
  <data name="ERR_NoExplicitBuiltinConv" xml:space="preserve">
    <value>Cannot convert type '{0}' to '{1}' via a reference conversion, boxing conversion, unboxing conversion, wrapping conversion, or null type conversion</value>
  </data>
  <data name="FTL_DebugEmitFailure" xml:space="preserve">
    <value>Unexpected error writing debug information -- '{0}'</value>
  </data>
  <data name="ERR_BadVisReturnType" xml:space="preserve">
    <value>Inconsistent accessibility: return type '{1}' is less accessible than method '{0}'</value>
  </data>
  <data name="ERR_BadVisParamType" xml:space="preserve">
    <value>Inconsistent accessibility: parameter type '{1}' is less accessible than method '{0}'</value>
  </data>
  <data name="ERR_BadVisFieldType" xml:space="preserve">
    <value>Inconsistent accessibility: field type '{1}' is less accessible than field '{0}'</value>
  </data>
  <data name="ERR_BadVisPropertyType" xml:space="preserve">
    <value>Inconsistent accessibility: property type '{1}' is less accessible than property '{0}'</value>
  </data>
  <data name="ERR_BadVisIndexerReturn" xml:space="preserve">
    <value>Inconsistent accessibility: indexer return type '{1}' is less accessible than indexer '{0}'</value>
  </data>
  <data name="ERR_BadVisIndexerParam" xml:space="preserve">
    <value>Inconsistent accessibility: parameter type '{1}' is less accessible than indexer '{0}'</value>
  </data>
  <data name="ERR_BadVisOpReturn" xml:space="preserve">
    <value>Inconsistent accessibility: return type '{1}' is less accessible than operator '{0}'</value>
  </data>
  <data name="ERR_BadVisOpParam" xml:space="preserve">
    <value>Inconsistent accessibility: parameter type '{1}' is less accessible than operator '{0}'</value>
  </data>
  <data name="ERR_BadVisDelegateReturn" xml:space="preserve">
    <value>Inconsistent accessibility: return type '{1}' is less accessible than delegate '{0}'</value>
  </data>
  <data name="ERR_BadVisDelegateParam" xml:space="preserve">
    <value>Inconsistent accessibility: parameter type '{1}' is less accessible than delegate '{0}'</value>
  </data>
  <data name="ERR_BadVisBaseClass" xml:space="preserve">
    <value>Inconsistent accessibility: base class '{1}' is less accessible than class '{0}'</value>
  </data>
  <data name="ERR_BadVisBaseInterface" xml:space="preserve">
    <value>Inconsistent accessibility: base interface '{1}' is less accessible than interface '{0}'</value>
  </data>
  <data name="ERR_EventNeedsBothAccessors" xml:space="preserve">
    <value>'{0}': event property must have both add and remove accessors</value>
  </data>
  <data name="ERR_AbstractEventHasAccessors" xml:space="preserve">
    <value>'{0}': abstract event cannot use event accessor syntax</value>
  </data>
  <data name="ERR_EventNotDelegate" xml:space="preserve">
    <value>'{0}': event must be of a delegate type</value>
  </data>
  <data name="WRN_UnreferencedEvent" xml:space="preserve">
    <value>The event '{0}' is never used</value>
  </data>
  <data name="WRN_UnreferencedEvent_Title" xml:space="preserve">
    <value>Event is never used</value>
  </data>
  <data name="ERR_InterfaceEventInitializer" xml:space="preserve">
    <value>'{0}': instance event in interface cannot have initializer</value>
  </data>
  <data name="ERR_BadEventUsage" xml:space="preserve">
    <value>The event '{0}' can only appear on the left hand side of += or -= (except when used from within the type '{1}')</value>
  </data>
  <data name="ERR_ExplicitEventFieldImpl" xml:space="preserve">
    <value>An explicit interface implementation of an event must use event accessor syntax</value>
  </data>
  <data name="ERR_CantOverrideNonEvent" xml:space="preserve">
    <value>'{0}': cannot override; '{1}' is not an event</value>
  </data>
  <data name="ERR_AddRemoveMustHaveBody" xml:space="preserve">
    <value>An add or remove accessor must have a body</value>
  </data>
  <data name="ERR_AbstractEventInitializer" xml:space="preserve">
    <value>'{0}': abstract event cannot have initializer</value>
  </data>
  <data name="ERR_ReservedAssemblyName" xml:space="preserve">
    <value>The assembly name '{0}' is reserved and cannot be used as a reference in an interactive session</value>
  </data>
  <data name="ERR_ReservedEnumerator" xml:space="preserve">
    <value>The enumerator name '{0}' is reserved and cannot be used</value>
  </data>
  <data name="ERR_AsMustHaveReferenceType" xml:space="preserve">
    <value>The as operator must be used with a reference type or nullable type ('{0}' is a non-nullable value type)</value>
  </data>
  <data name="WRN_LowercaseEllSuffix" xml:space="preserve">
    <value>The 'l' suffix is easily confused with the digit '1' -- use 'L' for clarity</value>
  </data>
  <data name="WRN_LowercaseEllSuffix_Title" xml:space="preserve">
    <value>The 'l' suffix is easily confused with the digit '1'</value>
  </data>
  <data name="ERR_BadEventUsageNoField" xml:space="preserve">
    <value>The event '{0}' can only appear on the left hand side of += or -=</value>
  </data>
  <data name="ERR_ConstraintOnlyAllowedOnGenericDecl" xml:space="preserve">
    <value>Constraints are not allowed on non-generic declarations</value>
  </data>
  <data name="ERR_TypeParamMustBeIdentifier" xml:space="preserve">
    <value>Type parameter declaration must be an identifier not a type</value>
  </data>
  <data name="ERR_MemberReserved" xml:space="preserve">
    <value>Type '{1}' already reserves a member called '{0}' with the same parameter types</value>
  </data>
  <data name="ERR_DuplicateParamName" xml:space="preserve">
    <value>The parameter name '{0}' is a duplicate</value>
  </data>
  <data name="ERR_DuplicateNameInNS" xml:space="preserve">
    <value>The namespace '{1}' already contains a definition for '{0}'</value>
  </data>
  <data name="ERR_DuplicateNameInClass" xml:space="preserve">
    <value>The type '{0}' already contains a definition for '{1}'</value>
  </data>
  <data name="ERR_NameNotInContext" xml:space="preserve">
    <value>The name '{0}' does not exist in the current context</value>
  </data>
  <data name="ERR_NameNotInContextPossibleMissingReference" xml:space="preserve">
    <value>The name '{0}' does not exist in the current context (are you missing a reference to assembly '{1}'?)</value>
  </data>
  <data name="ERR_AmbigContext" xml:space="preserve">
    <value>'{0}' is an ambiguous reference between '{1}' and '{2}'</value>
  </data>
  <data name="WRN_DuplicateUsing" xml:space="preserve">
    <value>The using directive for '{0}' appeared previously in this namespace</value>
  </data>
  <data name="WRN_DuplicateUsing_Title" xml:space="preserve">
    <value>Using directive appeared previously in this namespace</value>
  </data>
  <data name="ERR_BadMemberFlag" xml:space="preserve">
    <value>The modifier '{0}' is not valid for this item</value>
  </data>
  <data name="ERR_BadInitAccessor" xml:space="preserve">
    <value>The 'init' accessor is not valid on static members</value>
  </data>
  <data name="ERR_BadMemberProtection" xml:space="preserve">
    <value>More than one protection modifier</value>
  </data>
  <data name="WRN_NewRequired" xml:space="preserve">
    <value>'{0}' hides inherited member '{1}'. Use the new keyword if hiding was intended.</value>
  </data>
  <data name="WRN_NewRequired_Title" xml:space="preserve">
    <value>Member hides inherited member; missing new keyword</value>
  </data>
  <data name="WRN_NewRequired_Description" xml:space="preserve">
    <value>A variable was declared with the same name as a variable in a base type. However, the new keyword was not used. This warning informs you that you should use new; the variable is declared as if new had been used in the declaration.</value>
  </data>
  <data name="WRN_NewNotRequired" xml:space="preserve">
    <value>The member '{0}' does not hide an accessible member. The new keyword is not required.</value>
  </data>
  <data name="WRN_NewNotRequired_Title" xml:space="preserve">
    <value>Member does not hide an inherited member; new keyword is not required</value>
  </data>
  <data name="ERR_CircConstValue" xml:space="preserve">
    <value>The evaluation of the constant value for '{0}' involves a circular definition</value>
  </data>
  <data name="ERR_MemberAlreadyExists" xml:space="preserve">
    <value>Type '{1}' already defines a member called '{0}' with the same parameter types</value>
  </data>
  <data name="ERR_StaticNotVirtual" xml:space="preserve">
    <value>A static member '{0}' cannot be marked as override, virtual, or abstract</value>
  </data>
  <data name="ERR_OverrideNotNew" xml:space="preserve">
    <value>A member '{0}' marked as override cannot be marked as new or virtual</value>
  </data>
  <data name="WRN_NewOrOverrideExpected" xml:space="preserve">
    <value>'{0}' hides inherited member '{1}'. To make the current member override that implementation, add the override keyword. Otherwise add the new keyword.</value>
  </data>
  <data name="WRN_NewOrOverrideExpected_Title" xml:space="preserve">
    <value>Member hides inherited member; missing override keyword</value>
  </data>
  <data name="ERR_OverrideNotExpected" xml:space="preserve">
    <value>'{0}': no suitable method found to override</value>
  </data>
  <data name="ERR_NamespaceUnexpected" xml:space="preserve">
    <value>A namespace cannot directly contain members such as fields or methods</value>
  </data>
  <data name="ERR_NoSuchMember" xml:space="preserve">
    <value>'{0}' does not contain a definition for '{1}'</value>
  </data>
  <data name="ERR_BadSKknown" xml:space="preserve">
    <value>'{0}' is a {1} but is used like a {2}</value>
  </data>
  <data name="ERR_BadSKunknown" xml:space="preserve">
    <value>'{0}' is a {1}, which is not valid in the given context</value>
  </data>
  <data name="ERR_ObjectRequired" xml:space="preserve">
    <value>An object reference is required for the non-static field, method, or property '{0}'</value>
  </data>
  <data name="ERR_AmbigCall" xml:space="preserve">
    <value>The call is ambiguous between the following methods or properties: '{0}' and '{1}'</value>
  </data>
  <data name="ERR_BadAccess" xml:space="preserve">
    <value>'{0}' is inaccessible due to its protection level</value>
  </data>
  <data name="ERR_MethDelegateMismatch" xml:space="preserve">
    <value>No overload for '{0}' matches delegate '{1}'</value>
  </data>
  <data name="ERR_RetObjectRequired" xml:space="preserve">
    <value>An object of a type convertible to '{0}' is required</value>
  </data>
  <data name="ERR_RetNoObjectRequired" xml:space="preserve">
    <value>Since '{0}' returns void, a return keyword must not be followed by an object expression</value>
  </data>
  <data name="ERR_LocalDuplicate" xml:space="preserve">
    <value>A local variable or function named '{0}' is already defined in this scope</value>
  </data>
  <data name="ERR_AssgLvalueExpected" xml:space="preserve">
    <value>The left-hand side of an assignment must be a variable, property or indexer</value>
  </data>
  <data name="ERR_StaticConstParam" xml:space="preserve">
    <value>'{0}': a static constructor must be parameterless</value>
  </data>
  <data name="ERR_NotConstantExpression" xml:space="preserve">
    <value>The expression being assigned to '{0}' must be constant</value>
  </data>
  <data name="ERR_NotNullConstRefField" xml:space="preserve">
    <value>'{0}' is of type '{1}'. A const field of a reference type other than string can only be initialized with null.</value>
  </data>
  <data name="ERR_LocalIllegallyOverrides" xml:space="preserve">
    <value>A local or parameter named '{0}' cannot be declared in this scope because that name is used in an enclosing local scope to define a local or parameter</value>
  </data>
  <data name="ERR_BadUsingNamespace" xml:space="preserve">
    <value>A 'using namespace' directive can only be applied to namespaces; '{0}' is a type not a namespace. Consider a 'using static' directive instead</value>
  </data>
  <data name="ERR_BadUsingType" xml:space="preserve">
    <value>A 'using static' directive can only be applied to types; '{0}' is a namespace not a type. Consider a 'using namespace' directive instead</value>
  </data>
  <data name="ERR_NoAliasHere" xml:space="preserve">
    <value>A 'using static' directive cannot be used to declare an alias</value>
  </data>
  <data name="ERR_NoBreakOrCont" xml:space="preserve">
    <value>No enclosing loop out of which to break or continue</value>
  </data>
  <data name="ERR_DuplicateLabel" xml:space="preserve">
    <value>The label '{0}' is a duplicate</value>
  </data>
  <data name="ERR_NoConstructors" xml:space="preserve">
    <value>The type '{0}' has no constructors defined</value>
  </data>
  <data name="ERR_NoNewAbstract" xml:space="preserve">
    <value>Cannot create an instance of the abstract type or interface '{0}'</value>
  </data>
  <data name="ERR_ConstValueRequired" xml:space="preserve">
    <value>A const field requires a value to be provided</value>
  </data>
  <data name="ERR_CircularBase" xml:space="preserve">
    <value>Circular base type dependency involving '{0}' and '{1}'</value>
  </data>
  <data name="ERR_BadDelegateConstructor" xml:space="preserve">
    <value>The delegate '{0}' does not have a valid constructor</value>
  </data>
  <data name="ERR_MethodNameExpected" xml:space="preserve">
    <value>Method name expected</value>
  </data>
  <data name="ERR_ConstantExpected" xml:space="preserve">
    <value>A constant value is expected</value>
  </data>
  <data name="ERR_V6SwitchGoverningTypeValueExpected" xml:space="preserve">
    <value>A switch expression or case label must be a bool, char, string, integral, enum, or corresponding nullable type in C# 6 and earlier.</value>
  </data>
  <data name="ERR_IntegralTypeValueExpected" xml:space="preserve">
    <value>A value of an integral type expected</value>
  </data>
  <data name="ERR_DuplicateCaseLabel" xml:space="preserve">
    <value>The switch statement contains multiple cases with the label value '{0}'</value>
  </data>
  <data name="ERR_InvalidGotoCase" xml:space="preserve">
    <value>A goto case is only valid inside a switch statement</value>
  </data>
  <data name="ERR_PropertyLacksGet" xml:space="preserve">
    <value>The property or indexer '{0}' cannot be used in this context because it lacks the get accessor</value>
  </data>
  <data name="ERR_BadExceptionType" xml:space="preserve">
    <value>The type caught or thrown must be derived from System.Exception</value>
  </data>
  <data name="ERR_BadEmptyThrow" xml:space="preserve">
    <value>A throw statement with no arguments is not allowed outside of a catch clause</value>
  </data>
  <data name="ERR_BadFinallyLeave" xml:space="preserve">
    <value>Control cannot leave the body of a finally clause</value>
  </data>
  <data name="ERR_LabelShadow" xml:space="preserve">
    <value>The label '{0}' shadows another label by the same name in a contained scope</value>
  </data>
  <data name="ERR_LabelNotFound" xml:space="preserve">
    <value>No such label '{0}' within the scope of the goto statement</value>
  </data>
  <data name="ERR_UnreachableCatch" xml:space="preserve">
    <value>A previous catch clause already catches all exceptions of this or of a super type ('{0}')</value>
  </data>
  <data name="WRN_FilterIsConstantTrue" xml:space="preserve">
    <value>Filter expression is a constant 'true', consider removing the filter</value>
  </data>
  <data name="WRN_FilterIsConstantTrue_Title" xml:space="preserve">
    <value>Filter expression is a constant 'true'</value>
  </data>
  <data name="ERR_ReturnExpected" xml:space="preserve">
    <value>'{0}': not all code paths return a value</value>
  </data>
  <data name="WRN_UnreachableCode" xml:space="preserve">
    <value>Unreachable code detected</value>
  </data>
  <data name="WRN_UnreachableCode_Title" xml:space="preserve">
    <value>Unreachable code detected</value>
  </data>
  <data name="ERR_SwitchFallThrough" xml:space="preserve">
    <value>Control cannot fall through from one case label ('{0}') to another</value>
  </data>
  <data name="WRN_UnreferencedLabel" xml:space="preserve">
    <value>This label has not been referenced</value>
  </data>
  <data name="WRN_UnreferencedLabel_Title" xml:space="preserve">
    <value>This label has not been referenced</value>
  </data>
  <data name="ERR_UseDefViolation" xml:space="preserve">
    <value>Use of unassigned local variable '{0}'</value>
  </data>
  <data name="WRN_UseDefViolation" xml:space="preserve">
    <value>Use of unassigned local variable '{0}'</value>
  </data>
  <data name="WRN_UseDefViolation_Title" xml:space="preserve">
    <value>Use of unassigned local variable</value>
  </data>
  <data name="WRN_UnreferencedVar" xml:space="preserve">
    <value>The variable '{0}' is declared but never used</value>
  </data>
  <data name="WRN_UnreferencedVar_Title" xml:space="preserve">
    <value>Variable is declared but never used</value>
  </data>
  <data name="WRN_UnreferencedField" xml:space="preserve">
    <value>The field '{0}' is never used</value>
  </data>
  <data name="WRN_UnreferencedField_Title" xml:space="preserve">
    <value>Field is never used</value>
  </data>
  <data name="ERR_UseDefViolationField" xml:space="preserve">
    <value>Use of possibly unassigned field '{0}'</value>
  </data>
  <data name="WRN_UseDefViolationField" xml:space="preserve">
    <value>Use of possibly unassigned field '{0}'</value>
  </data>
  <data name="WRN_UseDefViolationField_Title" xml:space="preserve">
    <value>Use of possibly unassigned field</value>
  </data>
  <data name="ERR_UseDefViolationProperty" xml:space="preserve">
    <value>Use of possibly unassigned auto-implemented property '{0}'</value>
  </data>
  <data name="WRN_UseDefViolationProperty" xml:space="preserve">
    <value>Use of possibly unassigned auto-implemented property '{0}'</value>
  </data>
  <data name="WRN_UseDefViolationProperty_Title" xml:space="preserve">
    <value>Use of possibly unassigned auto-implemented property</value>
  </data>
  <data name="ERR_UnassignedThis" xml:space="preserve">
    <value>Field '{0}' must be fully assigned before control is returned to the caller</value>
  </data>
  <data name="WRN_UnassignedThis" xml:space="preserve">
    <value>Field '{0}' must be fully assigned before control is returned to the caller</value>
  </data>
  <data name="WRN_UnassignedThis_Title" xml:space="preserve">
    <value>Fields of a struct must be fully assigned in a constructor before control is returned to the caller</value>
  </data>
  <data name="ERR_AmbigQM" xml:space="preserve">
    <value>Type of conditional expression cannot be determined because '{0}' and '{1}' implicitly convert to one another</value>
  </data>
  <data name="ERR_InvalidQM" xml:space="preserve">
    <value>Type of conditional expression cannot be determined because there is no implicit conversion between '{0}' and '{1}'</value>
  </data>
  <data name="ERR_NoBaseClass" xml:space="preserve">
    <value>A base class is required for a 'base' reference</value>
  </data>
  <data name="ERR_BaseIllegal" xml:space="preserve">
    <value>Use of keyword 'base' is not valid in this context</value>
  </data>
  <data name="ERR_ObjectProhibited" xml:space="preserve">
    <value>Member '{0}' cannot be accessed with an instance reference; qualify it with a type name instead</value>
  </data>
  <data name="ERR_ParamUnassigned" xml:space="preserve">
    <value>The out parameter '{0}' must be assigned to before control leaves the current method</value>
  </data>
  <data name="WRN_ParamUnassigned" xml:space="preserve">
    <value>The out parameter '{0}' must be assigned to before control leaves the current method</value>
  </data>
  <data name="WRN_ParamUnassigned_Title" xml:space="preserve">
    <value>An out parameter must be assigned to before control leaves the method</value>
  </data>
  <data name="ERR_InvalidArray" xml:space="preserve">
    <value>Invalid rank specifier: expected ',' or ']'</value>
  </data>
  <data name="ERR_ExternHasBody" xml:space="preserve">
    <value>'{0}' cannot be extern and declare a body</value>
  </data>
  <data name="ERR_ExternHasConstructorInitializer" xml:space="preserve">
    <value>'{0}' cannot be extern and have a constructor initializer</value>
  </data>
  <data name="ERR_AbstractAndExtern" xml:space="preserve">
    <value>'{0}' cannot be both extern and abstract</value>
  </data>
  <data name="ERR_BadAttributeParamType" xml:space="preserve">
    <value>Attribute constructor parameter '{0}' has type '{1}', which is not a valid attribute parameter type</value>
  </data>
  <data name="ERR_BadAttributeArgument" xml:space="preserve">
    <value>An attribute argument must be a constant expression, typeof expression or array creation expression of an attribute parameter type</value>
  </data>
  <data name="ERR_BadAttributeParamDefaultArgument" xml:space="preserve">
    <value>Attribute constructor parameter '{0}' is optional, but no default parameter value was specified.</value>
  </data>
  <data name="WRN_IsAlwaysTrue" xml:space="preserve">
    <value>The given expression is always of the provided ('{0}') type</value>
  </data>
  <data name="WRN_IsAlwaysTrue_Title" xml:space="preserve">
    <value>'is' expression's given expression is always of the provided type</value>
  </data>
  <data name="WRN_IsAlwaysFalse" xml:space="preserve">
    <value>The given expression is never of the provided ('{0}') type</value>
  </data>
  <data name="WRN_IsAlwaysFalse_Title" xml:space="preserve">
    <value>'is' expression's given expression is never of the provided type</value>
  </data>
  <data name="ERR_LockNeedsReference" xml:space="preserve">
    <value>'{0}' is not a reference type as required by the lock statement</value>
  </data>
  <data name="ERR_NullNotValid" xml:space="preserve">
    <value>Use of null is not valid in this context</value>
  </data>
  <data name="ERR_DefaultLiteralNotValid" xml:space="preserve">
    <value>Use of default literal is not valid in this context</value>
  </data>
  <data name="ERR_UseDefViolationThis" xml:space="preserve">
    <value>The 'this' object cannot be used before all of its fields have been assigned</value>
  </data>
  <data name="WRN_UseDefViolationThis" xml:space="preserve">
    <value>The 'this' object cannot be used before all of its fields have been assigned</value>
  </data>
  <data name="WRN_UseDefViolationThis_Title" xml:space="preserve">
    <value>The 'this' object cannot be used in a constructor before all of its fields have been assigned</value>
  </data>
  <data name="ERR_ArgsInvalid" xml:space="preserve">
    <value>The __arglist construct is valid only within a variable argument method</value>
  </data>
  <data name="ERR_PtrExpected" xml:space="preserve">
    <value>The * or -&gt; operator must be applied to a pointer</value>
  </data>
  <data name="ERR_PtrIndexSingle" xml:space="preserve">
    <value>A pointer must be indexed by only one value</value>
  </data>
  <data name="WRN_ByRefNonAgileField" xml:space="preserve">
    <value>Using '{0}' as a ref or out value or taking its address may cause a runtime exception because it is a field of a marshal-by-reference class</value>
  </data>
  <data name="WRN_ByRefNonAgileField_Title" xml:space="preserve">
    <value>Using a field of a marshal-by-reference class as a ref or out value or taking its address may cause a runtime exception</value>
  </data>
  <data name="ERR_AssgReadonlyStatic" xml:space="preserve">
    <value>A static readonly field cannot be assigned to (except in a static constructor or a variable initializer)</value>
  </data>
  <data name="ERR_RefReadonlyStatic" xml:space="preserve">
    <value>A static readonly field cannot be used as a ref or out value (except in a static constructor)</value>
  </data>
  <data name="ERR_AssgReadonlyProp" xml:space="preserve">
    <value>Property or indexer '{0}' cannot be assigned to -- it is read only</value>
  </data>
  <data name="ERR_IllegalStatement" xml:space="preserve">
    <value>Only assignment, call, increment, decrement, await, and new object expressions can be used as a statement</value>
  </data>
  <data name="ERR_BadGetEnumerator" xml:space="preserve">
    <value>foreach requires that the return type '{0}' of '{1}' must have a suitable public 'MoveNext' method and public 'Current' property</value>
  </data>
  <data name="ERR_BadGetAsyncEnumerator" xml:space="preserve">
    <value>Asynchronous foreach requires that the return type '{0}' of '{1}' must have a suitable public 'MoveNextAsync' method and public 'Current' property</value>
  </data>
  <data name="ERR_TooManyLocals" xml:space="preserve">
    <value>Only 65534 locals, including those generated by the compiler, are allowed</value>
  </data>
  <data name="ERR_AbstractBaseCall" xml:space="preserve">
    <value>Cannot call an abstract base member: '{0}'</value>
  </data>
  <data name="ERR_RefProperty" xml:space="preserve">
    <value>A property or indexer may not be passed as an out or ref parameter</value>
  </data>
  <data name="ERR_ManagedAddr" xml:space="preserve">
    <value>Cannot take the address of, get the size of, or declare a pointer to a managed type ('{0}')</value>
  </data>
  <data name="ERR_BadFixedInitType" xml:space="preserve">
    <value>The type of a local declared in a fixed statement must be a pointer type</value>
  </data>
  <data name="ERR_FixedMustInit" xml:space="preserve">
    <value>You must provide an initializer in a fixed or using statement declaration</value>
  </data>
  <data name="ERR_InvalidAddrOp" xml:space="preserve">
    <value>Cannot take the address of the given expression</value>
  </data>
  <data name="ERR_FixedNeeded" xml:space="preserve">
    <value>You can only take the address of an unfixed expression inside of a fixed statement initializer</value>
  </data>
  <data name="ERR_FixedNotNeeded" xml:space="preserve">
    <value>You cannot use the fixed statement to take the address of an already fixed expression</value>
  </data>
  <data name="ERR_ExprCannotBeFixed" xml:space="preserve">
    <value>The given expression cannot be used in a fixed statement</value>
  </data>
  <data name="ERR_UnsafeNeeded" xml:space="preserve">
    <value>Pointers and fixed size buffers may only be used in an unsafe context</value>
  </data>
  <data name="ERR_OpTFRetType" xml:space="preserve">
    <value>The return type of operator True or False must be bool</value>
  </data>
  <data name="ERR_OperatorNeedsMatch" xml:space="preserve">
    <value>The operator '{0}' requires a matching operator '{1}' to also be defined</value>
  </data>
  <data name="ERR_BadBoolOp" xml:space="preserve">
    <value>In order to be applicable as a short circuit operator a user-defined logical operator ('{0}') must have the same return type and parameter types</value>
  </data>
  <data name="ERR_MustHaveOpTF" xml:space="preserve">
    <value>In order for '{0}' to be applicable as a short circuit operator, its declaring type '{1}' must define operator true and operator false</value>
  </data>
  <data name="WRN_UnreferencedVarAssg" xml:space="preserve">
    <value>The variable '{0}' is assigned but its value is never used</value>
  </data>
  <data name="WRN_UnreferencedVarAssg_Title" xml:space="preserve">
    <value>Variable is assigned but its value is never used</value>
  </data>
  <data name="ERR_CheckedOverflow" xml:space="preserve">
    <value>The operation overflows at compile time in checked mode</value>
  </data>
  <data name="ERR_ConstOutOfRangeChecked" xml:space="preserve">
    <value>Constant value '{0}' cannot be converted to a '{1}' (use 'unchecked' syntax to override)</value>
  </data>
  <data name="ERR_BadVarargs" xml:space="preserve">
    <value>A method with vararg cannot be generic, be in a generic type, or have a params parameter</value>
  </data>
  <data name="ERR_ParamsMustBeArray" xml:space="preserve">
    <value>The params parameter must be a single dimensional array</value>
  </data>
  <data name="ERR_IllegalArglist" xml:space="preserve">
    <value>An __arglist expression may only appear inside of a call or new expression</value>
  </data>
  <data name="ERR_IllegalUnsafe" xml:space="preserve">
    <value>Unsafe code may only appear if compiling with /unsafe</value>
  </data>
  <data name="ERR_AmbigMember" xml:space="preserve">
    <value>Ambiguity between '{0}' and '{1}'</value>
  </data>
  <data name="ERR_BadForeachDecl" xml:space="preserve">
    <value>Type and identifier are both required in a foreach statement</value>
  </data>
  <data name="ERR_ParamsLast" xml:space="preserve">
    <value>A params parameter must be the last parameter in a formal parameter list</value>
  </data>
  <data name="ERR_SizeofUnsafe" xml:space="preserve">
    <value>'{0}' does not have a predefined size, therefore sizeof can only be used in an unsafe context</value>
  </data>
  <data name="ERR_DottedTypeNameNotFoundInNS" xml:space="preserve">
    <value>The type or namespace name '{0}' does not exist in the namespace '{1}' (are you missing an assembly reference?)</value>
  </data>
  <data name="ERR_FieldInitRefNonstatic" xml:space="preserve">
    <value>A field initializer cannot reference the non-static field, method, or property '{0}'</value>
  </data>
  <data name="ERR_SealedNonOverride" xml:space="preserve">
    <value>'{0}' cannot be sealed because it is not an override</value>
  </data>
  <data name="ERR_CantOverrideSealed" xml:space="preserve">
    <value>'{0}': cannot override inherited member '{1}' because it is sealed</value>
  </data>
  <data name="ERR_VoidError" xml:space="preserve">
    <value>The operation in question is undefined on void pointers</value>
  </data>
  <data name="ERR_ConditionalOnOverride" xml:space="preserve">
    <value>The Conditional attribute is not valid on '{0}' because it is an override method</value>
  </data>
  <data name="ERR_ConditionalOnLocalFunction" xml:space="preserve">
    <value>Local function '{0}' must be 'static' in order to use the Conditional attribute</value>
  </data>
  <data name="ERR_PointerInAsOrIs" xml:space="preserve">
    <value>Neither 'is' nor 'as' is valid on pointer types</value>
  </data>
  <data name="ERR_CallingFinalizeDeprecated" xml:space="preserve">
    <value>Destructors and object.Finalize cannot be called directly. Consider calling IDisposable.Dispose if available.</value>
  </data>
  <data name="ERR_SingleTypeNameNotFound" xml:space="preserve">
    <value>The type or namespace name '{0}' could not be found (are you missing a using directive or an assembly reference?)</value>
  </data>
  <data name="ERR_NegativeStackAllocSize" xml:space="preserve">
    <value>Cannot use a negative size with stackalloc</value>
  </data>
  <data name="ERR_NegativeArraySize" xml:space="preserve">
    <value>Cannot create an array with a negative size</value>
  </data>
  <data name="ERR_OverrideFinalizeDeprecated" xml:space="preserve">
    <value>Do not override object.Finalize. Instead, provide a destructor.</value>
  </data>
  <data name="ERR_CallingBaseFinalizeDeprecated" xml:space="preserve">
    <value>Do not directly call your base type Finalize method. It is called automatically from your destructor.</value>
  </data>
  <data name="WRN_NegativeArrayIndex" xml:space="preserve">
    <value>Indexing an array with a negative index (array indices always start at zero)</value>
  </data>
  <data name="WRN_NegativeArrayIndex_Title" xml:space="preserve">
    <value>Indexing an array with a negative index</value>
  </data>
  <data name="WRN_BadRefCompareLeft" xml:space="preserve">
    <value>Possible unintended reference comparison; to get a value comparison, cast the left hand side to type '{0}'</value>
  </data>
  <data name="WRN_BadRefCompareLeft_Title" xml:space="preserve">
    <value>Possible unintended reference comparison; left hand side needs cast</value>
  </data>
  <data name="WRN_BadRefCompareRight" xml:space="preserve">
    <value>Possible unintended reference comparison; to get a value comparison, cast the right hand side to type '{0}'</value>
  </data>
  <data name="WRN_BadRefCompareRight_Title" xml:space="preserve">
    <value>Possible unintended reference comparison; right hand side needs cast</value>
  </data>
  <data name="ERR_BadCastInFixed" xml:space="preserve">
    <value>The right hand side of a fixed statement assignment may not be a cast expression</value>
  </data>
  <data name="ERR_StackallocInCatchFinally" xml:space="preserve">
    <value>stackalloc may not be used in a catch or finally block</value>
  </data>
  <data name="ERR_VarargsLast" xml:space="preserve">
    <value>An __arglist parameter must be the last parameter in a formal parameter list</value>
  </data>
  <data name="ERR_MissingPartial" xml:space="preserve">
    <value>Missing partial modifier on declaration of type '{0}'; another partial declaration of this type exists</value>
  </data>
  <data name="ERR_PartialTypeKindConflict" xml:space="preserve">
    <value>Partial declarations of '{0}' must be all classes, all records, all structs, or all interfaces</value>
  </data>
  <data name="ERR_PartialModifierConflict" xml:space="preserve">
    <value>Partial declarations of '{0}' have conflicting accessibility modifiers</value>
  </data>
  <data name="ERR_PartialMultipleBases" xml:space="preserve">
    <value>Partial declarations of '{0}' must not specify different base classes</value>
  </data>
  <data name="ERR_PartialWrongTypeParams" xml:space="preserve">
    <value>Partial declarations of '{0}' must have the same type parameter names in the same order</value>
  </data>
  <data name="ERR_PartialWrongConstraints" xml:space="preserve">
    <value>Partial declarations of '{0}' have inconsistent constraints for type parameter '{1}'</value>
  </data>
  <data name="ERR_NoImplicitConvCast" xml:space="preserve">
    <value>Cannot implicitly convert type '{0}' to '{1}'. An explicit conversion exists (are you missing a cast?)</value>
  </data>
  <data name="ERR_PartialMisplaced" xml:space="preserve">
    <value>The 'partial' modifier can only appear immediately before 'class', 'record', 'struct', 'interface', or a method return type.</value>
  </data>
  <data name="ERR_ImportedCircularBase" xml:space="preserve">
    <value>Imported type '{0}' is invalid. It contains a circular base type dependency.</value>
  </data>
  <data name="ERR_UseDefViolationOut" xml:space="preserve">
    <value>Use of unassigned out parameter '{0}'</value>
  </data>
  <data name="WRN_UseDefViolationOut" xml:space="preserve">
    <value>Use of unassigned out parameter '{0}'</value>
  </data>
  <data name="WRN_UseDefViolationOut_Title" xml:space="preserve">
    <value>Use of unassigned out parameter</value>
  </data>
  <data name="ERR_ArraySizeInDeclaration" xml:space="preserve">
    <value>Array size cannot be specified in a variable declaration (try initializing with a 'new' expression)</value>
  </data>
  <data name="ERR_InaccessibleGetter" xml:space="preserve">
    <value>The property or indexer '{0}' cannot be used in this context because the get accessor is inaccessible</value>
  </data>
  <data name="ERR_InaccessibleSetter" xml:space="preserve">
    <value>The property or indexer '{0}' cannot be used in this context because the set accessor is inaccessible</value>
  </data>
  <data name="ERR_InvalidPropertyAccessMod" xml:space="preserve">
    <value>The accessibility modifier of the '{0}' accessor must be more restrictive than the property or indexer '{1}'</value>
  </data>
  <data name="ERR_DuplicatePropertyAccessMods" xml:space="preserve">
    <value>Cannot specify accessibility modifiers for both accessors of the property or indexer '{0}'</value>
  </data>
  <data name="ERR_AccessModMissingAccessor" xml:space="preserve">
    <value>'{0}': accessibility modifiers on accessors may only be used if the property or indexer has both a get and a set accessor</value>
  </data>
  <data name="ERR_UnimplementedInterfaceAccessor" xml:space="preserve">
    <value>'{0}' does not implement interface member '{1}'. '{2}' is not public.</value>
  </data>
  <data name="WRN_PatternIsAmbiguous" xml:space="preserve">
    <value>'{0}' does not implement the '{1}' pattern. '{2}' is ambiguous with '{3}'.</value>
  </data>
  <data name="WRN_PatternIsAmbiguous_Title" xml:space="preserve">
    <value>Type does not implement the collection pattern; members are ambiguous</value>
  </data>
  <data name="WRN_PatternNotPublicOrNotInstance" xml:space="preserve">
    <value>'{0}' does not implement the '{1}' pattern. '{2}' is not a public instance or extension method.</value>
  </data>
  <data name="WRN_PatternNotPublicOrNotInstance_Title" xml:space="preserve">
    <value>Type does not implement the collection pattern; member is is not a public instance or extension method.</value>
  </data>
  <data name="WRN_PatternBadSignature" xml:space="preserve">
    <value>'{0}' does not implement the '{1}' pattern. '{2}' has the wrong signature.</value>
  </data>
  <data name="WRN_PatternBadSignature_Title" xml:space="preserve">
    <value>Type does not implement the collection pattern; member has the wrong signature</value>
  </data>
  <data name="ERR_FriendRefNotEqualToThis" xml:space="preserve">
    <value>Friend access was granted by '{0}', but the public key of the output assembly ('{1}') does not match that specified by the InternalsVisibleTo attribute in the granting assembly.</value>
  </data>
  <data name="ERR_FriendRefSigningMismatch" xml:space="preserve">
    <value>Friend access was granted by '{0}', but the strong name signing state of the output assembly does not match that of the granting assembly.</value>
  </data>
  <data name="WRN_SequentialOnPartialClass" xml:space="preserve">
    <value>There is no defined ordering between fields in multiple declarations of partial struct '{0}'. To specify an ordering, all instance fields must be in the same declaration.</value>
  </data>
  <data name="WRN_SequentialOnPartialClass_Title" xml:space="preserve">
    <value>There is no defined ordering between fields in multiple declarations of partial struct</value>
  </data>
  <data name="ERR_BadConstType" xml:space="preserve">
    <value>The type '{0}' cannot be declared const</value>
  </data>
  <data name="ERR_NoNewTyvar" xml:space="preserve">
    <value>Cannot create an instance of the variable type '{0}' because it does not have the new() constraint</value>
  </data>
  <data name="ERR_BadArity" xml:space="preserve">
    <value>Using the generic {1} '{0}' requires {2} type arguments</value>
  </data>
  <data name="ERR_BadTypeArgument" xml:space="preserve">
    <value>The type '{0}' may not be used as a type argument</value>
  </data>
  <data name="ERR_TypeArgsNotAllowed" xml:space="preserve">
    <value>The {1} '{0}' cannot be used with type arguments</value>
  </data>
  <data name="ERR_HasNoTypeVars" xml:space="preserve">
    <value>The non-generic {1} '{0}' cannot be used with type arguments</value>
  </data>
  <data name="ERR_NewConstraintNotSatisfied" xml:space="preserve">
    <value>'{2}' must be a non-abstract type with a public parameterless constructor in order to use it as parameter '{1}' in the generic type or method '{0}'</value>
  </data>
  <data name="ERR_GenericConstraintNotSatisfiedRefType" xml:space="preserve">
    <value>The type '{3}' cannot be used as type parameter '{2}' in the generic type or method '{0}'. There is no implicit reference conversion from '{3}' to '{1}'.</value>
  </data>
  <data name="ERR_GenericConstraintNotSatisfiedNullableEnum" xml:space="preserve">
    <value>The type '{3}' cannot be used as type parameter '{2}' in the generic type or method '{0}'. The nullable type '{3}' does not satisfy the constraint of '{1}'.</value>
  </data>
  <data name="ERR_GenericConstraintNotSatisfiedNullableInterface" xml:space="preserve">
    <value>The type '{3}' cannot be used as type parameter '{2}' in the generic type or method '{0}'. The nullable type '{3}' does not satisfy the constraint of '{1}'. Nullable types can not satisfy any interface constraints.</value>
  </data>
  <data name="ERR_GenericConstraintNotSatisfiedTyVar" xml:space="preserve">
    <value>The type '{3}' cannot be used as type parameter '{2}' in the generic type or method '{0}'. There is no boxing conversion or type parameter conversion from '{3}' to '{1}'.</value>
  </data>
  <data name="ERR_GenericConstraintNotSatisfiedValType" xml:space="preserve">
    <value>The type '{3}' cannot be used as type parameter '{2}' in the generic type or method '{0}'. There is no boxing conversion from '{3}' to '{1}'.</value>
  </data>
  <data name="ERR_DuplicateGeneratedName" xml:space="preserve">
    <value>The parameter name '{0}' conflicts with an automatically-generated parameter name</value>
  </data>
  <data name="ERR_GlobalSingleTypeNameNotFound" xml:space="preserve">
    <value>The type or namespace name '{0}' could not be found in the global namespace (are you missing an assembly reference?)</value>
  </data>
  <data name="ERR_NewBoundMustBeLast" xml:space="preserve">
    <value>The new() constraint must be the last constraint specified</value>
  </data>
  <data name="WRN_MainCantBeGeneric" xml:space="preserve">
    <value>'{0}': an entry point cannot be generic or in a generic type</value>
  </data>
  <data name="WRN_MainCantBeGeneric_Title" xml:space="preserve">
    <value>An entry point cannot be generic or in a generic type</value>
  </data>
  <data name="ERR_TypeVarCantBeNull" xml:space="preserve">
    <value>Cannot convert null to type parameter '{0}' because it could be a non-nullable value type. Consider using 'default({0})' instead.</value>
  </data>
  <data name="ERR_AttributeCantBeGeneric" xml:space="preserve">
    <value>Cannot apply attribute class '{0}' because it is generic</value>
  </data>
  <data name="ERR_DuplicateBound" xml:space="preserve">
    <value>Duplicate constraint '{0}' for type parameter '{1}'</value>
  </data>
  <data name="ERR_ClassBoundNotFirst" xml:space="preserve">
    <value>The class type constraint '{0}' must come before any other constraints</value>
  </data>
  <data name="ERR_BadRetType" xml:space="preserve">
    <value>'{1} {0}' has the wrong return type</value>
  </data>
  <data name="ERR_DelegateRefMismatch" xml:space="preserve">
    <value>Ref mismatch between '{0}' and delegate '{1}'</value>
  </data>
  <data name="ERR_DuplicateConstraintClause" xml:space="preserve">
    <value>A constraint clause has already been specified for type parameter '{0}'. All of the constraints for a type parameter must be specified in a single where clause.</value>
  </data>
  <data name="ERR_CantInferMethTypeArgs" xml:space="preserve">
    <value>The type arguments for method '{0}' cannot be inferred from the usage. Try specifying the type arguments explicitly.</value>
  </data>
  <data name="ERR_LocalSameNameAsTypeParam" xml:space="preserve">
    <value>'{0}': a parameter, local variable, or local function cannot have the same name as a method type parameter</value>
  </data>
  <data name="ERR_AsWithTypeVar" xml:space="preserve">
    <value>The type parameter '{0}' cannot be used with the 'as' operator because it does not have a class type constraint nor a 'class' constraint</value>
  </data>
  <data name="WRN_UnreferencedFieldAssg" xml:space="preserve">
    <value>The field '{0}' is assigned but its value is never used</value>
  </data>
  <data name="WRN_UnreferencedFieldAssg_Title" xml:space="preserve">
    <value>Field is assigned but its value is never used</value>
  </data>
  <data name="ERR_BadIndexerNameAttr" xml:space="preserve">
    <value>The '{0}' attribute is valid only on an indexer that is not an explicit interface member declaration</value>
  </data>
  <data name="ERR_AttrArgWithTypeVars" xml:space="preserve">
    <value>'{0}': an attribute argument cannot use type parameters</value>
  </data>
  <data name="ERR_NewTyvarWithArgs" xml:space="preserve">
    <value>'{0}': cannot provide arguments when creating an instance of a variable type</value>
  </data>
  <data name="ERR_AbstractSealedStatic" xml:space="preserve">
    <value>'{0}': an abstract type cannot be sealed or static</value>
  </data>
  <data name="WRN_AmbiguousXMLReference" xml:space="preserve">
    <value>Ambiguous reference in cref attribute: '{0}'. Assuming '{1}', but could have also matched other overloads including '{2}'.</value>
  </data>
  <data name="WRN_AmbiguousXMLReference_Title" xml:space="preserve">
    <value>Ambiguous reference in cref attribute</value>
  </data>
  <data name="WRN_VolatileByRef" xml:space="preserve">
    <value>'{0}': a reference to a volatile field will not be treated as volatile</value>
  </data>
  <data name="WRN_VolatileByRef_Title" xml:space="preserve">
    <value>A reference to a volatile field will not be treated as volatile</value>
  </data>
  <data name="WRN_VolatileByRef_Description" xml:space="preserve">
    <value>A volatile field should not normally be used as a ref or out value, since it will not be treated as volatile. There are exceptions to this, such as when calling an interlocked API.</value>
  </data>
  <data name="ERR_ComImportWithImpl" xml:space="preserve">
    <value>Since '{1}' has the ComImport attribute, '{0}' must be extern or abstract</value>
  </data>
  <data name="ERR_ComImportWithBase" xml:space="preserve">
    <value>'{0}': a class with the ComImport attribute cannot specify a base class</value>
  </data>
  <data name="ERR_ImplBadConstraints" xml:space="preserve">
    <value>The constraints for type parameter '{0}' of method '{1}' must match the constraints for type parameter '{2}' of interface method '{3}'. Consider using an explicit interface implementation instead.</value>
  </data>
  <data name="ERR_ImplBadTupleNames" xml:space="preserve">
    <value>The tuple element names in the signature of method '{0}' must match the tuple element names of interface method '{1}' (including on the return type).</value>
  </data>
  <data name="ERR_DottedTypeNameNotFoundInAgg" xml:space="preserve">
    <value>The type name '{0}' does not exist in the type '{1}'</value>
  </data>
  <data name="ERR_MethGrpToNonDel" xml:space="preserve">
    <value>Cannot convert method group '{0}' to non-delegate type '{1}'. Did you intend to invoke the method?</value>
  </data>
  <data name="ERR_BadExternAlias" xml:space="preserve">
    <value>The extern alias '{0}' was not specified in a /reference option</value>
  </data>
  <data name="ERR_ColColWithTypeAlias" xml:space="preserve">
    <value>Cannot use alias '{0}' with '::' since the alias references a type. Use '.' instead.</value>
  </data>
  <data name="ERR_AliasNotFound" xml:space="preserve">
    <value>Alias '{0}' not found</value>
  </data>
  <data name="ERR_SameFullNameAggAgg" xml:space="preserve">
    <value>The type '{1}' exists in both '{0}' and '{2}'</value>
  </data>
  <data name="ERR_SameFullNameNsAgg" xml:space="preserve">
    <value>The namespace '{1}' in '{0}' conflicts with the type '{3}' in '{2}'</value>
  </data>
  <data name="WRN_SameFullNameThisNsAgg" xml:space="preserve">
    <value>The namespace '{1}' in '{0}' conflicts with the imported type '{3}' in '{2}'. Using the namespace defined in '{0}'.</value>
  </data>
  <data name="WRN_SameFullNameThisNsAgg_Title" xml:space="preserve">
    <value>Namespace conflicts with imported type</value>
  </data>
  <data name="WRN_SameFullNameThisAggAgg" xml:space="preserve">
    <value>The type '{1}' in '{0}' conflicts with the imported type '{3}' in '{2}'. Using the type defined in '{0}'.</value>
  </data>
  <data name="WRN_SameFullNameThisAggAgg_Title" xml:space="preserve">
    <value>Type conflicts with imported type</value>
  </data>
  <data name="WRN_SameFullNameThisAggNs" xml:space="preserve">
    <value>The type '{1}' in '{0}' conflicts with the imported namespace '{3}' in '{2}'. Using the type defined in '{0}'.</value>
  </data>
  <data name="WRN_SameFullNameThisAggNs_Title" xml:space="preserve">
    <value>Type conflicts with imported namespace</value>
  </data>
  <data name="ERR_SameFullNameThisAggThisNs" xml:space="preserve">
    <value>The type '{1}' in '{0}' conflicts with the namespace '{3}' in '{2}'</value>
  </data>
  <data name="ERR_ExternAfterElements" xml:space="preserve">
    <value>An extern alias declaration must precede all other elements defined in the namespace</value>
  </data>
  <data name="WRN_GlobalAliasDefn" xml:space="preserve">
    <value>Defining an alias named 'global' is ill-advised since 'global::' always references the global namespace and not an alias</value>
  </data>
  <data name="WRN_GlobalAliasDefn_Title" xml:space="preserve">
    <value>Defining an alias named 'global' is ill-advised</value>
  </data>
  <data name="ERR_SealedStaticClass" xml:space="preserve">
    <value>'{0}': a type cannot be both static and sealed</value>
  </data>
  <data name="ERR_PrivateAbstractAccessor" xml:space="preserve">
    <value>'{0}': abstract properties cannot have private accessors</value>
  </data>
  <data name="ERR_ValueExpected" xml:space="preserve">
    <value>Syntax error; value expected</value>
  </data>
  <data name="ERR_UnboxNotLValue" xml:space="preserve">
    <value>Cannot modify the result of an unboxing conversion</value>
  </data>
  <data name="ERR_AnonMethGrpInForEach" xml:space="preserve">
    <value>Foreach cannot operate on a '{0}'. Did you intend to invoke the '{0}'?</value>
  </data>
  <data name="ERR_BadIncDecRetType" xml:space="preserve">
    <value>The return type for ++ or -- operator must match the parameter type or be derived from the parameter type</value>
  </data>
  <data name="ERR_TypeConstraintsMustBeUniqueAndFirst" xml:space="preserve">
    <value>The 'class', 'struct', 'unmanaged', 'notnull', and 'default' constraints cannot be combined or duplicated, and must be specified first in the constraints list.</value>
  </data>
  <data name="ERR_RefValBoundWithClass" xml:space="preserve">
    <value>'{0}': cannot specify both a constraint class and the 'class' or 'struct' constraint</value>
  </data>
  <data name="ERR_UnmanagedBoundWithClass" xml:space="preserve">
    <value>'{0}': cannot specify both a constraint class and the 'unmanaged' constraint</value>
  </data>
  <data name="ERR_NewBoundWithVal" xml:space="preserve">
    <value>The 'new()' constraint cannot be used with the 'struct' constraint</value>
  </data>
  <data name="ERR_RefConstraintNotSatisfied" xml:space="preserve">
    <value>The type '{2}' must be a reference type in order to use it as parameter '{1}' in the generic type or method '{0}'</value>
  </data>
  <data name="ERR_ValConstraintNotSatisfied" xml:space="preserve">
    <value>The type '{2}' must be a non-nullable value type in order to use it as parameter '{1}' in the generic type or method '{0}'</value>
  </data>
  <data name="ERR_CircularConstraint" xml:space="preserve">
    <value>Circular constraint dependency involving '{0}' and '{1}'</value>
  </data>
  <data name="ERR_BaseConstraintConflict" xml:space="preserve">
    <value>Type parameter '{0}' inherits conflicting constraints '{1}' and '{2}'</value>
  </data>
  <data name="ERR_ConWithValCon" xml:space="preserve">
    <value>Type parameter '{1}' has the 'struct' constraint so '{1}' cannot be used as a constraint for '{0}'</value>
  </data>
  <data name="ERR_AmbigUDConv" xml:space="preserve">
    <value>Ambiguous user defined conversions '{0}' and '{1}' when converting from '{2}' to '{3}'</value>
  </data>
  <data name="WRN_AlwaysNull" xml:space="preserve">
    <value>The result of the expression is always 'null' of type '{0}'</value>
  </data>
  <data name="WRN_AlwaysNull_Title" xml:space="preserve">
    <value>The result of the expression is always 'null'</value>
  </data>
  <data name="ERR_RefReturnThis" xml:space="preserve">
    <value>Cannot return 'this' by reference.</value>
  </data>
  <data name="ERR_AttributeCtorInParameter" xml:space="preserve">
    <value>Cannot use attribute constructor '{0}' because it has 'in' parameters.</value>
  </data>
  <data name="ERR_OverrideWithConstraints" xml:space="preserve">
    <value>Constraints for override and explicit interface implementation methods are inherited from the base method, so they cannot be specified directly, except for either a 'class', or a 'struct' constraint.</value>
  </data>
  <data name="ERR_AmbigOverride" xml:space="preserve">
    <value>The inherited members '{0}' and '{1}' have the same signature in type '{2}', so they cannot be overridden</value>
  </data>
  <data name="ERR_DecConstError" xml:space="preserve">
    <value>Evaluation of the decimal constant expression failed</value>
  </data>
  <data name="WRN_CmpAlwaysFalse" xml:space="preserve">
    <value>Comparing with null of type '{0}' always produces 'false'</value>
  </data>
  <data name="WRN_CmpAlwaysFalse_Title" xml:space="preserve">
    <value>Comparing with null of struct type always produces 'false'</value>
  </data>
  <data name="WRN_FinalizeMethod" xml:space="preserve">
    <value>Introducing a 'Finalize' method can interfere with destructor invocation. Did you intend to declare a destructor?</value>
  </data>
  <data name="WRN_FinalizeMethod_Title" xml:space="preserve">
    <value>Introducing a 'Finalize' method can interfere with destructor invocation</value>
  </data>
  <data name="WRN_FinalizeMethod_Description" xml:space="preserve">
    <value>This warning occurs when you create a class with a method whose signature is public virtual void Finalize.

If such a class is used as a base class and if the deriving class defines a destructor, the destructor will override the base class Finalize method, not Finalize.</value>
  </data>
  <data name="ERR_ExplicitImplParams" xml:space="preserve">
    <value>'{0}' should not have a params parameter since '{1}' does not</value>
  </data>
  <data name="WRN_GotoCaseShouldConvert" xml:space="preserve">
    <value>The 'goto case' value is not implicitly convertible to type '{0}'</value>
  </data>
  <data name="WRN_GotoCaseShouldConvert_Title" xml:space="preserve">
    <value>The 'goto case' value is not implicitly convertible to the switch type</value>
  </data>
  <data name="ERR_MethodImplementingAccessor" xml:space="preserve">
    <value>Method '{0}' cannot implement interface accessor '{1}' for type '{2}'. Use an explicit interface implementation.</value>
  </data>
  <data name="WRN_NubExprIsConstBool" xml:space="preserve">
    <value>The result of the expression is always '{0}' since a value of type '{1}' is never equal to 'null' of type '{2}'</value>
  </data>
  <data name="WRN_NubExprIsConstBool_Title" xml:space="preserve">
    <value>The result of the expression is always the same since a value of this type is never equal to 'null'</value>
  </data>
  <data name="WRN_NubExprIsConstBool2" xml:space="preserve">
    <value>The result of the expression is always '{0}' since a value of type '{1}' is never equal to 'null' of type '{2}'</value>
  </data>
  <data name="WRN_NubExprIsConstBool2_Title" xml:space="preserve">
    <value>The result of the expression is always the same since a value of this type is never equal to 'null'</value>
  </data>
  <data name="WRN_ExplicitImplCollision" xml:space="preserve">
    <value>Explicit interface implementation '{0}' matches more than one interface member. Which interface member is actually chosen is implementation-dependent. Consider using a non-explicit implementation instead.</value>
  </data>
  <data name="WRN_ExplicitImplCollision_Title" xml:space="preserve">
    <value>Explicit interface implementation matches more than one interface member</value>
  </data>
  <data name="ERR_AbstractHasBody" xml:space="preserve">
    <value>'{0}' cannot declare a body because it is marked abstract</value>
  </data>
  <data name="ERR_ConcreteMissingBody" xml:space="preserve">
    <value>'{0}' must declare a body because it is not marked abstract, extern, or partial</value>
  </data>
  <data name="ERR_AbstractAndSealed" xml:space="preserve">
    <value>'{0}' cannot be both abstract and sealed</value>
  </data>
  <data name="ERR_AbstractNotVirtual" xml:space="preserve">
    <value>The abstract {0} '{1}' cannot be marked virtual</value>
  </data>
  <data name="ERR_StaticConstant" xml:space="preserve">
    <value>The constant '{0}' cannot be marked static</value>
  </data>
  <data name="ERR_CantOverrideNonFunction" xml:space="preserve">
    <value>'{0}': cannot override because '{1}' is not a function</value>
  </data>
  <data name="ERR_CantOverrideNonVirtual" xml:space="preserve">
    <value>'{0}': cannot override inherited member '{1}' because it is not marked virtual, abstract, or override</value>
  </data>
  <data name="ERR_CantChangeAccessOnOverride" xml:space="preserve">
    <value>'{0}': cannot change access modifiers when overriding '{1}' inherited member '{2}'</value>
  </data>
  <data name="ERR_CantChangeTupleNamesOnOverride" xml:space="preserve">
    <value>'{0}': cannot change tuple element names when overriding inherited member '{1}'</value>
  </data>
  <data name="ERR_CantChangeReturnTypeOnOverride" xml:space="preserve">
    <value>'{0}': return type must be '{2}' to match overridden member '{1}'</value>
  </data>
  <data name="ERR_CantDeriveFromSealedType" xml:space="preserve">
    <value>'{0}': cannot derive from sealed type '{1}'</value>
  </data>
  <data name="ERR_AbstractInConcreteClass" xml:space="preserve">
    <value>'{0}' is abstract but it is contained in non-abstract type '{1}'</value>
  </data>
  <data name="ERR_StaticConstructorWithExplicitConstructorCall" xml:space="preserve">
    <value>'{0}': static constructor cannot have an explicit 'this' or 'base' constructor call</value>
  </data>
  <data name="ERR_StaticConstructorWithAccessModifiers" xml:space="preserve">
    <value>'{0}': access modifiers are not allowed on static constructors</value>
  </data>
  <data name="ERR_RecursiveConstructorCall" xml:space="preserve">
    <value>Constructor '{0}' cannot call itself</value>
  </data>
  <data name="ERR_IndirectRecursiveConstructorCall" xml:space="preserve">
    <value>Constructor '{0}' cannot call itself through another constructor</value>
  </data>
  <data name="ERR_ObjectCallingBaseConstructor" xml:space="preserve">
    <value>'{0}' has no base class and cannot call a base constructor</value>
  </data>
  <data name="ERR_PredefinedTypeNotFound" xml:space="preserve">
    <value>Predefined type '{0}' is not defined or imported</value>
  </data>
  <data name="ERR_PredefinedValueTupleTypeNotFound" xml:space="preserve">
    <value>Predefined type '{0}' is not defined or imported</value>
  </data>
  <data name="ERR_PredefinedValueTupleTypeAmbiguous3" xml:space="preserve">
    <value>Predefined type '{0}' is declared in multiple referenced assemblies: '{1}' and '{2}'</value>
  </data>
  <data name="ERR_StructWithBaseConstructorCall" xml:space="preserve">
    <value>'{0}': structs cannot call base class constructors</value>
  </data>
  <data name="ERR_StructLayoutCycle" xml:space="preserve">
    <value>Struct member '{0}' of type '{1}' causes a cycle in the struct layout</value>
  </data>
  <data name="ERR_InterfacesCantContainFields" xml:space="preserve">
    <value>Interfaces cannot contain instance fields</value>
  </data>
  <data name="ERR_InterfacesCantContainConstructors" xml:space="preserve">
    <value>Interfaces cannot contain instance constructors</value>
  </data>
  <data name="ERR_NonInterfaceInInterfaceList" xml:space="preserve">
    <value>Type '{0}' in interface list is not an interface</value>
  </data>
  <data name="ERR_DuplicateInterfaceInBaseList" xml:space="preserve">
    <value>'{0}' is already listed in interface list</value>
  </data>
  <data name="ERR_DuplicateInterfaceWithTupleNamesInBaseList" xml:space="preserve">
    <value>'{0}' is already listed in the interface list on type '{2}' with different tuple element names, as '{1}'.</value>
  </data>
  <data name="ERR_DuplicateInterfaceWithDifferencesInBaseList" xml:space="preserve">
    <value>'{0}' is already listed in the interface list on type '{2}' as '{1}'.</value>
  </data>
  <data name="ERR_CycleInInterfaceInheritance" xml:space="preserve">
    <value>Inherited interface '{1}' causes a cycle in the interface hierarchy of '{0}'</value>
  </data>
  <data name="ERR_HidingAbstractMethod" xml:space="preserve">
    <value>'{0}' hides inherited abstract member '{1}'</value>
  </data>
  <data name="ERR_UnimplementedAbstractMethod" xml:space="preserve">
    <value>'{0}' does not implement inherited abstract member '{1}'</value>
  </data>
  <data name="ERR_UnimplementedInterfaceMember" xml:space="preserve">
    <value>'{0}' does not implement interface member '{1}'</value>
  </data>
  <data name="ERR_ObjectCantHaveBases" xml:space="preserve">
    <value>The class System.Object cannot have a base class or implement an interface</value>
  </data>
  <data name="ERR_ExplicitInterfaceImplementationNotInterface" xml:space="preserve">
    <value>'{0}' in explicit interface declaration is not an interface</value>
  </data>
  <data name="ERR_InterfaceMemberNotFound" xml:space="preserve">
    <value>'{0}' in explicit interface declaration is not found among members of the interface that can be implemented</value>
  </data>
  <data name="ERR_ClassDoesntImplementInterface" xml:space="preserve">
    <value>'{0}': containing type does not implement interface '{1}'</value>
  </data>
  <data name="ERR_ExplicitInterfaceImplementationInNonClassOrStruct" xml:space="preserve">
    <value>'{0}': explicit interface declaration can only be declared in a class, record, struct or interface</value>
  </data>
  <data name="ERR_MemberNameSameAsType" xml:space="preserve">
    <value>'{0}': member names cannot be the same as their enclosing type</value>
  </data>
  <data name="ERR_EnumeratorOverflow" xml:space="preserve">
    <value>'{0}': the enumerator value is too large to fit in its type</value>
  </data>
  <data name="ERR_CantOverrideNonProperty" xml:space="preserve">
    <value>'{0}': cannot override because '{1}' is not a property</value>
  </data>
  <data name="ERR_NoGetToOverride" xml:space="preserve">
    <value>'{0}': cannot override because '{1}' does not have an overridable get accessor</value>
  </data>
  <data name="ERR_NoSetToOverride" xml:space="preserve">
    <value>'{0}': cannot override because '{1}' does not have an overridable set accessor</value>
  </data>
  <data name="ERR_PropertyCantHaveVoidType" xml:space="preserve">
    <value>'{0}': property or indexer cannot have void type</value>
  </data>
  <data name="ERR_PropertyWithNoAccessors" xml:space="preserve">
    <value>'{0}': property or indexer must have at least one accessor</value>
  </data>
  <data name="ERR_CantUseVoidInArglist" xml:space="preserve">
    <value>__arglist cannot have an argument of void type</value>
  </data>
  <data name="ERR_NewVirtualInSealed" xml:space="preserve">
    <value>'{0}' is a new virtual member in sealed type '{1}'</value>
  </data>
  <data name="ERR_ExplicitPropertyAddingAccessor" xml:space="preserve">
    <value>'{0}' adds an accessor not found in interface member '{1}'</value>
  </data>
  <data name="ERR_ExplicitPropertyMismatchInitOnly" xml:space="preserve">
    <value>Accessors '{0}' and '{1}' should both be init-only or neither</value>
  </data>
  <data name="ERR_ExplicitPropertyMissingAccessor" xml:space="preserve">
    <value>Explicit interface implementation '{0}' is missing accessor '{1}'</value>
  </data>
  <data name="ERR_ConversionWithInterface" xml:space="preserve">
    <value>'{0}': user-defined conversions to or from an interface are not allowed</value>
  </data>
  <data name="ERR_ConversionWithBase" xml:space="preserve">
    <value>'{0}': user-defined conversions to or from a base type are not allowed</value>
  </data>
  <data name="ERR_ConversionWithDerived" xml:space="preserve">
    <value>'{0}': user-defined conversions to or from a derived type are not allowed</value>
  </data>
  <data name="ERR_IdentityConversion" xml:space="preserve">
    <value>User-defined operator cannot take an object of the enclosing type and convert to an object of the enclosing type</value>
  </data>
  <data name="ERR_ConversionNotInvolvingContainedType" xml:space="preserve">
    <value>User-defined conversion must convert to or from the enclosing type</value>
  </data>
  <data name="ERR_DuplicateConversionInClass" xml:space="preserve">
    <value>Duplicate user-defined conversion in type '{0}'</value>
  </data>
  <data name="ERR_OperatorsMustBeStatic" xml:space="preserve">
    <value>User-defined operator '{0}' must be declared static and public</value>
  </data>
  <data name="ERR_BadIncDecSignature" xml:space="preserve">
    <value>The parameter type for ++ or -- operator must be the containing type</value>
  </data>
  <data name="ERR_BadUnaryOperatorSignature" xml:space="preserve">
    <value>The parameter of a unary operator must be the containing type</value>
  </data>
  <data name="ERR_BadBinaryOperatorSignature" xml:space="preserve">
    <value>One of the parameters of a binary operator must be the containing type</value>
  </data>
  <data name="ERR_BadShiftOperatorSignature" xml:space="preserve">
    <value>The first operand of an overloaded shift operator must have the same type as the containing type, and the type of the second operand must be int</value>
  </data>
  <data name="ERR_InterfacesCantContainConversionOrEqualityOperators" xml:space="preserve">
    <value>Interfaces cannot contain conversion, equality, or inequality operators</value>
  </data>
  <data name="ERR_StructsCantContainDefaultConstructor" xml:space="preserve">
    <value>Structs cannot contain explicit parameterless constructors</value>
  </data>
  <data name="ERR_EnumsCantContainDefaultConstructor" xml:space="preserve">
    <value>Enums cannot contain explicit parameterless constructors</value>
  </data>
  <data name="ERR_CantOverrideBogusMethod" xml:space="preserve">
    <value>'{0}': cannot override '{1}' because it is not supported by the language</value>
  </data>
  <data name="ERR_BindToBogus" xml:space="preserve">
    <value>'{0}' is not supported by the language</value>
  </data>
  <data name="ERR_CantCallSpecialMethod" xml:space="preserve">
    <value>'{0}': cannot explicitly call operator or accessor</value>
  </data>
  <data name="ERR_BadTypeReference" xml:space="preserve">
    <value>'{0}': cannot reference a type through an expression; try '{1}' instead</value>
  </data>
  <data name="ERR_FieldInitializerInStruct" xml:space="preserve">
    <value>'{0}': cannot have instance property or field initializers in structs</value>
  </data>
  <data name="ERR_BadDestructorName" xml:space="preserve">
    <value>Name of destructor must match name of type</value>
  </data>
  <data name="ERR_OnlyClassesCanContainDestructors" xml:space="preserve">
    <value>Only class types can contain destructors</value>
  </data>
  <data name="ERR_ConflictAliasAndMember" xml:space="preserve">
    <value>Namespace '{1}' contains a definition conflicting with alias '{0}'</value>
  </data>
  <data name="ERR_ConflictingAliasAndDefinition" xml:space="preserve">
    <value>Alias '{0}' conflicts with {1} definition</value>
  </data>
  <data name="ERR_ConditionalOnSpecialMethod" xml:space="preserve">
    <value>The Conditional attribute is not valid on '{0}' because it is a constructor, destructor, operator, or explicit interface implementation</value>
  </data>
  <data name="ERR_ConditionalMustReturnVoid" xml:space="preserve">
    <value>The Conditional attribute is not valid on '{0}' because its return type is not void</value>
  </data>
  <data name="ERR_DuplicateAttribute" xml:space="preserve">
    <value>Duplicate '{0}' attribute</value>
  </data>
  <data name="ERR_DuplicateAttributeInNetModule" xml:space="preserve">
    <value>Duplicate '{0}' attribute in '{1}'</value>
  </data>
  <data name="ERR_ConditionalOnInterfaceMethod" xml:space="preserve">
    <value>The Conditional attribute is not valid on interface members</value>
  </data>
  <data name="ERR_OperatorCantReturnVoid" xml:space="preserve">
    <value>User-defined operators cannot return void</value>
  </data>
  <data name="ERR_BadDynamicConversion" xml:space="preserve">
    <value>'{0}': user-defined conversions to or from the dynamic type are not allowed</value>
  </data>
  <data name="ERR_InvalidAttributeArgument" xml:space="preserve">
    <value>Invalid value for argument to '{0}' attribute</value>
  </data>
  <data name="ERR_ParameterNotValidForType" xml:space="preserve">
    <value>Parameter not valid for the specified unmanaged type.</value>
  </data>
  <data name="ERR_AttributeParameterRequired1" xml:space="preserve">
    <value>Attribute parameter '{0}' must be specified.</value>
  </data>
  <data name="ERR_AttributeParameterRequired2" xml:space="preserve">
    <value>Attribute parameter '{0}' or '{1}' must be specified.</value>
  </data>
  <data name="ERR_MarshalUnmanagedTypeNotValidForFields" xml:space="preserve">
    <value>Unmanaged type '{0}' not valid for fields.</value>
  </data>
  <data name="ERR_MarshalUnmanagedTypeOnlyValidForFields" xml:space="preserve">
    <value>Unmanaged type '{0}' is only valid for fields.</value>
  </data>
  <data name="ERR_AttributeOnBadSymbolType" xml:space="preserve">
    <value>Attribute '{0}' is not valid on this declaration type. It is only valid on '{1}' declarations.</value>
  </data>
  <data name="ERR_FloatOverflow" xml:space="preserve">
    <value>Floating-point constant is outside the range of type '{0}'</value>
  </data>
  <data name="ERR_ComImportWithoutUuidAttribute" xml:space="preserve">
    <value>The Guid attribute must be specified with the ComImport attribute</value>
  </data>
  <data name="ERR_InvalidNamedArgument" xml:space="preserve">
    <value>Invalid value for named attribute argument '{0}'</value>
  </data>
  <data name="ERR_DllImportOnInvalidMethod" xml:space="preserve">
    <value>The DllImport attribute must be specified on a method marked 'static' and 'extern'</value>
  </data>
  <data name="ERR_EncUpdateFailedMissingAttribute" xml:space="preserve">
    <value>Cannot update '{0}'; attribute '{1}' is missing.</value>
  </data>
  <data name="ERR_DllImportOnGenericMethod" xml:space="preserve">
    <value>The DllImport attribute cannot be applied to a method that is generic or contained in a generic method or type.</value>
  </data>
  <data name="ERR_FieldCantBeRefAny" xml:space="preserve">
    <value>Field or property cannot be of type '{0}'</value>
  </data>
  <data name="ERR_FieldAutoPropCantBeByRefLike" xml:space="preserve">
    <value>Field or auto-implemented property cannot be of type '{0}' unless it is an instance member of a ref struct.</value>
  </data>
  <data name="ERR_ArrayElementCantBeRefAny" xml:space="preserve">
    <value>Array elements cannot be of type '{0}'</value>
  </data>
  <data name="WRN_DeprecatedSymbol" xml:space="preserve">
    <value>'{0}' is obsolete</value>
  </data>
  <data name="WRN_DeprecatedSymbol_Title" xml:space="preserve">
    <value>Type or member is obsolete</value>
  </data>
  <data name="ERR_NotAnAttributeClass" xml:space="preserve">
    <value>'{0}' is not an attribute class</value>
  </data>
  <data name="ERR_BadNamedAttributeArgument" xml:space="preserve">
    <value>'{0}' is not a valid named attribute argument. Named attribute arguments must be fields which are not readonly, static, or const, or read-write properties which are public and not static.</value>
  </data>
  <data name="WRN_DeprecatedSymbolStr" xml:space="preserve">
    <value>'{0}' is obsolete: '{1}'</value>
  </data>
  <data name="WRN_DeprecatedSymbolStr_Title" xml:space="preserve">
    <value>Type or member is obsolete</value>
  </data>
  <data name="ERR_DeprecatedSymbolStr" xml:space="preserve">
    <value>'{0}' is obsolete: '{1}'</value>
  </data>
  <data name="ERR_IndexerCantHaveVoidType" xml:space="preserve">
    <value>Indexers cannot have void type</value>
  </data>
  <data name="ERR_VirtualPrivate" xml:space="preserve">
    <value>'{0}': virtual or abstract members cannot be private</value>
  </data>
  <data name="ERR_ArrayInitToNonArrayType" xml:space="preserve">
    <value>Can only use array initializer expressions to assign to array types. Try using a new expression instead.</value>
  </data>
  <data name="ERR_ArrayInitInBadPlace" xml:space="preserve">
    <value>Array initializers can only be used in a variable or field initializer. Try using a new expression instead.</value>
  </data>
  <data name="ERR_MissingStructOffset" xml:space="preserve">
    <value>'{0}': instance field in types marked with StructLayout(LayoutKind.Explicit) must have a FieldOffset attribute</value>
  </data>
  <data name="WRN_ExternMethodNoImplementation" xml:space="preserve">
    <value>Method, operator, or accessor '{0}' is marked external and has no attributes on it. Consider adding a DllImport attribute to specify the external implementation.</value>
  </data>
  <data name="WRN_ExternMethodNoImplementation_Title" xml:space="preserve">
    <value>Method, operator, or accessor is marked external and has no attributes on it</value>
  </data>
  <data name="WRN_ProtectedInSealed" xml:space="preserve">
    <value>'{0}': new protected member declared in sealed type</value>
  </data>
  <data name="WRN_ProtectedInSealed_Title" xml:space="preserve">
    <value>New protected member declared in sealed type</value>
  </data>
  <data name="ERR_InterfaceImplementedByConditional" xml:space="preserve">
    <value>Conditional member '{0}' cannot implement interface member '{1}' in type '{2}'</value>
  </data>
  <data name="ERR_InterfaceImplementedImplicitlyByVariadic" xml:space="preserve">
    <value>'{0}' cannot implement interface member '{1}' in type '{2}' because it has an __arglist parameter</value>
  </data>
  <data name="ERR_IllegalRefParam" xml:space="preserve">
    <value>ref and out are not valid in this context</value>
  </data>
  <data name="ERR_BadArgumentToAttribute" xml:space="preserve">
    <value>The argument to the '{0}' attribute must be a valid identifier</value>
  </data>
  <data name="ERR_StructOffsetOnBadStruct" xml:space="preserve">
    <value>The FieldOffset attribute can only be placed on members of types marked with the StructLayout(LayoutKind.Explicit)</value>
  </data>
  <data name="ERR_StructOffsetOnBadField" xml:space="preserve">
    <value>The FieldOffset attribute is not allowed on static or const fields</value>
  </data>
  <data name="ERR_AttributeUsageOnNonAttributeClass" xml:space="preserve">
    <value>Attribute '{0}' is only valid on classes derived from System.Attribute</value>
  </data>
  <data name="WRN_PossibleMistakenNullStatement" xml:space="preserve">
    <value>Possible mistaken empty statement</value>
  </data>
  <data name="WRN_PossibleMistakenNullStatement_Title" xml:space="preserve">
    <value>Possible mistaken empty statement</value>
  </data>
  <data name="ERR_DuplicateNamedAttributeArgument" xml:space="preserve">
    <value>'{0}' duplicate named attribute argument</value>
  </data>
  <data name="ERR_DeriveFromEnumOrValueType" xml:space="preserve">
    <value>'{0}' cannot derive from special class '{1}'</value>
  </data>
  <data name="ERR_DefaultMemberOnIndexedType" xml:space="preserve">
    <value>Cannot specify the DefaultMember attribute on a type containing an indexer</value>
  </data>
  <data name="ERR_BogusType" xml:space="preserve">
    <value>'{0}' is a type not supported by the language</value>
  </data>
  <data name="WRN_UnassignedInternalField" xml:space="preserve">
    <value>Field '{0}' is never assigned to, and will always have its default value {1}</value>
  </data>
  <data name="WRN_UnassignedInternalField_Title" xml:space="preserve">
    <value>Field is never assigned to, and will always have its default value</value>
  </data>
  <data name="ERR_CStyleArray" xml:space="preserve">
    <value>Bad array declarator: To declare a managed array the rank specifier precedes the variable's identifier. To declare a fixed size buffer field, use the fixed keyword before the field type.</value>
  </data>
  <data name="WRN_VacuousIntegralComp" xml:space="preserve">
    <value>Comparison to integral constant is useless; the constant is outside the range of type '{0}'</value>
  </data>
  <data name="WRN_VacuousIntegralComp_Title" xml:space="preserve">
    <value>Comparison to integral constant is useless; the constant is outside the range of the type</value>
  </data>
  <data name="ERR_AbstractAttributeClass" xml:space="preserve">
    <value>Cannot apply attribute class '{0}' because it is abstract</value>
  </data>
  <data name="ERR_BadNamedAttributeArgumentType" xml:space="preserve">
    <value>'{0}' is not a valid named attribute argument because it is not a valid attribute parameter type</value>
  </data>
  <data name="ERR_MissingPredefinedMember" xml:space="preserve">
    <value>Missing compiler required member '{0}.{1}'</value>
  </data>
  <data name="WRN_AttributeLocationOnBadDeclaration" xml:space="preserve">
    <value>'{0}' is not a valid attribute location for this declaration. Valid attribute locations for this declaration are '{1}'. All attributes in this block will be ignored.</value>
  </data>
  <data name="WRN_AttributeLocationOnBadDeclaration_Title" xml:space="preserve">
    <value>Not a valid attribute location for this declaration</value>
  </data>
  <data name="WRN_InvalidAttributeLocation" xml:space="preserve">
    <value>'{0}' is not a recognized attribute location. Valid attribute locations for this declaration are '{1}'. All attributes in this block will be ignored.</value>
  </data>
  <data name="WRN_InvalidAttributeLocation_Title" xml:space="preserve">
    <value>Not a recognized attribute location</value>
  </data>
  <data name="WRN_EqualsWithoutGetHashCode" xml:space="preserve">
    <value>'{0}' overrides Object.Equals(object o) but does not override Object.GetHashCode()</value>
  </data>
  <data name="WRN_EqualsWithoutGetHashCode_Title" xml:space="preserve">
    <value>Type overrides Object.Equals(object o) but does not override Object.GetHashCode()</value>
  </data>
  <data name="WRN_EqualityOpWithoutEquals" xml:space="preserve">
    <value>'{0}' defines operator == or operator != but does not override Object.Equals(object o)</value>
  </data>
  <data name="WRN_EqualityOpWithoutEquals_Title" xml:space="preserve">
    <value>Type defines operator == or operator != but does not override Object.Equals(object o)</value>
  </data>
  <data name="WRN_EqualityOpWithoutGetHashCode" xml:space="preserve">
    <value>'{0}' defines operator == or operator != but does not override Object.GetHashCode()</value>
  </data>
  <data name="WRN_EqualityOpWithoutGetHashCode_Title" xml:space="preserve">
    <value>Type defines operator == or operator != but does not override Object.GetHashCode()</value>
  </data>
  <data name="ERR_OutAttrOnRefParam" xml:space="preserve">
    <value>Cannot specify the Out attribute on a ref parameter without also specifying the In attribute.</value>
  </data>
  <data name="ERR_OverloadRefKind" xml:space="preserve">
    <value>'{0}' cannot define an overloaded {1} that differs only on parameter modifiers '{2}' and '{3}'</value>
  </data>
  <data name="ERR_LiteralDoubleCast" xml:space="preserve">
    <value>Literal of type double cannot be implicitly converted to type '{1}'; use an '{0}' suffix to create a literal of this type</value>
  </data>
  <data name="WRN_IncorrectBooleanAssg" xml:space="preserve">
    <value>Assignment in conditional expression is always constant; did you mean to use == instead of = ?</value>
  </data>
  <data name="WRN_IncorrectBooleanAssg_Title" xml:space="preserve">
    <value>Assignment in conditional expression is always constant</value>
  </data>
  <data name="ERR_ProtectedInStruct" xml:space="preserve">
    <value>'{0}': new protected member declared in struct</value>
  </data>
  <data name="ERR_InconsistentIndexerNames" xml:space="preserve">
    <value>Two indexers have different names; the IndexerName attribute must be used with the same name on every indexer within a type</value>
  </data>
  <data name="ERR_ComImportWithUserCtor" xml:space="preserve">
    <value>A class with the ComImport attribute cannot have a user-defined constructor</value>
  </data>
  <data name="ERR_FieldCantHaveVoidType" xml:space="preserve">
    <value>Field cannot have void type</value>
  </data>
  <data name="WRN_NonObsoleteOverridingObsolete" xml:space="preserve">
    <value>Member '{0}' overrides obsolete member '{1}'. Add the Obsolete attribute to '{0}'.</value>
  </data>
  <data name="WRN_NonObsoleteOverridingObsolete_Title" xml:space="preserve">
    <value>Member overrides obsolete member</value>
  </data>
  <data name="ERR_SystemVoid" xml:space="preserve">
    <value>System.Void cannot be used from C# -- use typeof(void) to get the void type object</value>
  </data>
  <data name="ERR_ExplicitParamArray" xml:space="preserve">
    <value>Do not use 'System.ParamArrayAttribute'. Use the 'params' keyword instead.</value>
  </data>
  <data name="WRN_BitwiseOrSignExtend" xml:space="preserve">
    <value>Bitwise-or operator used on a sign-extended operand; consider casting to a smaller unsigned type first</value>
  </data>
  <data name="WRN_BitwiseOrSignExtend_Title" xml:space="preserve">
    <value>Bitwise-or operator used on a sign-extended operand</value>
  </data>
  <data name="WRN_BitwiseOrSignExtend_Description" xml:space="preserve">
    <value>The compiler implicitly widened and sign-extended a variable, and then used the resulting value in a bitwise OR operation. This can result in unexpected behavior.</value>
  </data>
  <data name="ERR_VolatileStruct" xml:space="preserve">
    <value>'{0}': a volatile field cannot be of the type '{1}'</value>
  </data>
  <data name="ERR_VolatileAndReadonly" xml:space="preserve">
    <value>'{0}': a field cannot be both volatile and readonly</value>
  </data>
  <data name="ERR_AbstractField" xml:space="preserve">
    <value>The modifier 'abstract' is not valid on fields. Try using a property instead.</value>
  </data>
  <data name="ERR_BogusExplicitImpl" xml:space="preserve">
    <value>'{0}' cannot implement '{1}' because it is not supported by the language</value>
  </data>
  <data name="ERR_ExplicitMethodImplAccessor" xml:space="preserve">
    <value>'{0}' explicit method implementation cannot implement '{1}' because it is an accessor</value>
  </data>
  <data name="WRN_CoClassWithoutComImport" xml:space="preserve">
    <value>'{0}' interface marked with 'CoClassAttribute' not marked with 'ComImportAttribute'</value>
  </data>
  <data name="WRN_CoClassWithoutComImport_Title" xml:space="preserve">
    <value>Interface marked with 'CoClassAttribute' not marked with 'ComImportAttribute'</value>
  </data>
  <data name="ERR_ConditionalWithOutParam" xml:space="preserve">
    <value>Conditional member '{0}' cannot have an out parameter</value>
  </data>
  <data name="ERR_AccessorImplementingMethod" xml:space="preserve">
    <value>Accessor '{0}' cannot implement interface member '{1}' for type '{2}'. Use an explicit interface implementation.</value>
  </data>
  <data name="ERR_AliasQualAsExpression" xml:space="preserve">
    <value>The namespace alias qualifier '::' always resolves to a type or namespace so is illegal here. Consider using '.' instead.</value>
  </data>
  <data name="ERR_DerivingFromATyVar" xml:space="preserve">
    <value>Cannot derive from '{0}' because it is a type parameter</value>
  </data>
  <data name="ERR_DuplicateTypeParameter" xml:space="preserve">
    <value>Duplicate type parameter '{0}'</value>
  </data>
  <data name="WRN_TypeParameterSameAsOuterTypeParameter" xml:space="preserve">
    <value>Type parameter '{0}' has the same name as the type parameter from outer type '{1}'</value>
  </data>
  <data name="WRN_TypeParameterSameAsOuterTypeParameter_Title" xml:space="preserve">
    <value>Type parameter has the same name as the type parameter from outer type</value>
  </data>
  <data name="WRN_TypeParameterSameAsOuterMethodTypeParameter" xml:space="preserve">
    <value>Type parameter '{0}' has the same name as the type parameter from outer method '{1}'</value>
  </data>
  <data name="WRN_TypeParameterSameAsOuterMethodTypeParameter_Title" xml:space="preserve">
    <value>Type parameter has the same type as the type parameter from outer method.</value>
  </data>
  <data name="ERR_TypeVariableSameAsParent" xml:space="preserve">
    <value>Type parameter '{0}' has the same name as the containing type, or method</value>
  </data>
  <data name="ERR_UnifyingInterfaceInstantiations" xml:space="preserve">
    <value>'{0}' cannot implement both '{1}' and '{2}' because they may unify for some type parameter substitutions</value>
  </data>
  <data name="ERR_GenericDerivingFromAttribute" xml:space="preserve">
    <value>A generic type cannot derive from '{0}' because it is an attribute class</value>
  </data>
  <data name="ERR_TyVarNotFoundInConstraint" xml:space="preserve">
    <value>'{1}' does not define type parameter '{0}'</value>
  </data>
  <data name="ERR_BadBoundType" xml:space="preserve">
    <value>'{0}' is not a valid constraint. A type used as a constraint must be an interface, a non-sealed class or a type parameter.</value>
  </data>
  <data name="ERR_SpecialTypeAsBound" xml:space="preserve">
    <value>Constraint cannot be special class '{0}'</value>
  </data>
  <data name="ERR_BadVisBound" xml:space="preserve">
    <value>Inconsistent accessibility: constraint type '{1}' is less accessible than '{0}'</value>
  </data>
  <data name="ERR_LookupInTypeVariable" xml:space="preserve">
    <value>Cannot do member lookup in '{0}' because it is a type parameter</value>
  </data>
  <data name="ERR_BadConstraintType" xml:space="preserve">
    <value>Invalid constraint type. A type used as a constraint must be an interface, a non-sealed class or a type parameter.</value>
  </data>
  <data name="ERR_InstanceMemberInStaticClass" xml:space="preserve">
    <value>'{0}': cannot declare instance members in a static class</value>
  </data>
  <data name="ERR_StaticBaseClass" xml:space="preserve">
    <value>'{1}': cannot derive from static class '{0}'</value>
  </data>
  <data name="ERR_ConstructorInStaticClass" xml:space="preserve">
    <value>Static classes cannot have instance constructors</value>
  </data>
  <data name="ERR_DestructorInStaticClass" xml:space="preserve">
    <value>Static classes cannot contain destructors</value>
  </data>
  <data name="ERR_InstantiatingStaticClass" xml:space="preserve">
    <value>Cannot create an instance of the static class '{0}'</value>
  </data>
  <data name="ERR_StaticDerivedFromNonObject" xml:space="preserve">
    <value>Static class '{0}' cannot derive from type '{1}'. Static classes must derive from object.</value>
  </data>
  <data name="ERR_StaticClassInterfaceImpl" xml:space="preserve">
    <value>'{0}': static classes cannot implement interfaces</value>
  </data>
  <data name="ERR_RefStructInterfaceImpl" xml:space="preserve">
    <value>'{0}': ref structs cannot implement interfaces</value>
  </data>
  <data name="ERR_OperatorInStaticClass" xml:space="preserve">
    <value>'{0}': static classes cannot contain user-defined operators</value>
  </data>
  <data name="ERR_ConvertToStaticClass" xml:space="preserve">
    <value>Cannot convert to static type '{0}'</value>
  </data>
  <data name="ERR_ConstraintIsStaticClass" xml:space="preserve">
    <value>'{0}': static classes cannot be used as constraints</value>
  </data>
  <data name="ERR_GenericArgIsStaticClass" xml:space="preserve">
    <value>'{0}': static types cannot be used as type arguments</value>
  </data>
  <data name="ERR_ArrayOfStaticClass" xml:space="preserve">
    <value>'{0}': array elements cannot be of static type</value>
  </data>
  <data name="ERR_IndexerInStaticClass" xml:space="preserve">
    <value>'{0}': cannot declare indexers in a static class</value>
  </data>
  <data name="ERR_ParameterIsStaticClass" xml:space="preserve">
    <value>'{0}': static types cannot be used as parameters</value>
  </data>
  <data name="WRN_ParameterIsStaticClass" xml:space="preserve">
    <value>'{0}': static types cannot be used as parameters</value>
  </data>
  <data name="WRN_ParameterIsStaticClass_Title" xml:space="preserve">
    <value>Static types cannot be used as parameters</value>
  </data>
  <data name="ERR_ReturnTypeIsStaticClass" xml:space="preserve">
    <value>'{0}': static types cannot be used as return types</value>
  </data>
  <data name="WRN_ReturnTypeIsStaticClass" xml:space="preserve">
    <value>'{0}': static types cannot be used as return types</value>
  </data>
  <data name="WRN_ReturnTypeIsStaticClass_Title" xml:space="preserve">
    <value>Static types cannot be used as return types</value>
  </data>
  <data name="ERR_VarDeclIsStaticClass" xml:space="preserve">
    <value>Cannot declare a variable of static type '{0}'</value>
  </data>
  <data name="ERR_BadEmptyThrowInFinally" xml:space="preserve">
    <value>A throw statement with no arguments is not allowed in a finally clause that is nested inside the nearest enclosing catch clause</value>
  </data>
  <data name="ERR_InvalidSpecifier" xml:space="preserve">
    <value>'{0}' is not a valid format specifier</value>
  </data>
  <data name="WRN_AssignmentToLockOrDispose" xml:space="preserve">
    <value>Possibly incorrect assignment to local '{0}' which is the argument to a using or lock statement. The Dispose call or unlocking will happen on the original value of the local.</value>
  </data>
  <data name="WRN_AssignmentToLockOrDispose_Title" xml:space="preserve">
    <value>Possibly incorrect assignment to local which is the argument to a using or lock statement</value>
  </data>
  <data name="ERR_ForwardedTypeInThisAssembly" xml:space="preserve">
    <value>Type '{0}' is defined in this assembly, but a type forwarder is specified for it</value>
  </data>
  <data name="ERR_ForwardedTypeIsNested" xml:space="preserve">
    <value>Cannot forward type '{0}' because it is a nested type of '{1}'</value>
  </data>
  <data name="ERR_CycleInTypeForwarder" xml:space="preserve">
    <value>The type forwarder for type '{0}' in assembly '{1}' causes a cycle</value>
  </data>
  <data name="ERR_AssemblyNameOnNonModule" xml:space="preserve">
    <value>The /moduleassemblyname option may only be specified when building a target type of 'module'</value>
  </data>
  <data name="ERR_InvalidAssemblyName" xml:space="preserve">
    <value>Assembly reference '{0}' is invalid and cannot be resolved</value>
  </data>
  <data name="ERR_InvalidFwdType" xml:space="preserve">
    <value>Invalid type specified as an argument for TypeForwardedTo attribute</value>
  </data>
  <data name="ERR_CloseUnimplementedInterfaceMemberStatic" xml:space="preserve">
    <value>'{0}' does not implement interface member '{1}'. '{2}' cannot implement an interface member because it is static.</value>
  </data>
  <data name="ERR_CloseUnimplementedInterfaceMemberNotPublic" xml:space="preserve">
    <value>'{0}' does not implement interface member '{1}'. '{2}' cannot implement an interface member because it is not public.</value>
  </data>
  <data name="ERR_CloseUnimplementedInterfaceMemberWrongReturnType" xml:space="preserve">
    <value>'{0}' does not implement interface member '{1}'. '{2}' cannot implement '{1}' because it does not have the matching return type of '{3}'.</value>
  </data>
  <data name="ERR_DuplicateTypeForwarder" xml:space="preserve">
    <value>'{0}' duplicate TypeForwardedToAttribute</value>
  </data>
  <data name="ERR_ExpectedSelectOrGroup" xml:space="preserve">
    <value>A query body must end with a select clause or a group clause</value>
  </data>
  <data name="ERR_ExpectedContextualKeywordOn" xml:space="preserve">
    <value>Expected contextual keyword 'on'</value>
  </data>
  <data name="ERR_ExpectedContextualKeywordEquals" xml:space="preserve">
    <value>Expected contextual keyword 'equals'</value>
  </data>
  <data name="ERR_ExpectedContextualKeywordBy" xml:space="preserve">
    <value>Expected contextual keyword 'by'</value>
  </data>
  <data name="ERR_InvalidAnonymousTypeMemberDeclarator" xml:space="preserve">
    <value>Invalid anonymous type member declarator. Anonymous type members must be declared with a member assignment, simple name or member access.</value>
  </data>
  <data name="ERR_InvalidInitializerElementInitializer" xml:space="preserve">
    <value>Invalid initializer member declarator</value>
  </data>
  <data name="ERR_InconsistentLambdaParameterUsage" xml:space="preserve">
    <value>Inconsistent lambda parameter usage; parameter types must be all explicit or all implicit</value>
  </data>
  <data name="ERR_PartialMethodInvalidModifier" xml:space="preserve">
    <value>A partial method cannot have the 'abstract' modifier</value>
  </data>
  <data name="ERR_PartialMethodOnlyInPartialClass" xml:space="preserve">
    <value>A partial method must be declared within a partial type</value>
  </data>
  <data name="ERR_PartialMethodNotExplicit" xml:space="preserve">
    <value>A partial method may not explicitly implement an interface method</value>
  </data>
  <data name="ERR_PartialMethodExtensionDifference" xml:space="preserve">
    <value>Both partial method declarations must be extension methods or neither may be an extension method</value>
  </data>
  <data name="ERR_PartialMethodOnlyOneLatent" xml:space="preserve">
    <value>A partial method may not have multiple defining declarations</value>
  </data>
  <data name="ERR_PartialMethodOnlyOneActual" xml:space="preserve">
    <value>A partial method may not have multiple implementing declarations</value>
  </data>
  <data name="ERR_PartialMethodParamsDifference" xml:space="preserve">
    <value>Both partial method declarations must use a params parameter or neither may use a params parameter</value>
  </data>
  <data name="ERR_PartialMethodMustHaveLatent" xml:space="preserve">
    <value>No defining declaration found for implementing declaration of partial method '{0}'</value>
  </data>
  <data name="ERR_PartialMethodInconsistentTupleNames" xml:space="preserve">
    <value>Both partial method declarations, '{0}' and '{1}', must use the same tuple element names.</value>
  </data>
  <data name="ERR_PartialMethodInconsistentConstraints" xml:space="preserve">
    <value>Partial method declarations of '{0}' have inconsistent constraints for type parameter '{1}'</value>
  </data>
  <data name="ERR_PartialMethodToDelegate" xml:space="preserve">
    <value>Cannot create delegate from method '{0}' because it is a partial method without an implementing declaration</value>
  </data>
  <data name="ERR_PartialMethodStaticDifference" xml:space="preserve">
    <value>Both partial method declarations must be static or neither may be static</value>
  </data>
  <data name="ERR_PartialMethodUnsafeDifference" xml:space="preserve">
    <value>Both partial method declarations must be unsafe or neither may be unsafe</value>
  </data>
  <data name="ERR_PartialMethodInExpressionTree" xml:space="preserve">
    <value>Partial methods with only a defining declaration or removed conditional methods cannot be used in expression trees</value>
  </data>
  <data name="WRN_ObsoleteOverridingNonObsolete" xml:space="preserve">
    <value>Obsolete member '{0}' overrides non-obsolete member '{1}'</value>
  </data>
  <data name="WRN_ObsoleteOverridingNonObsolete_Title" xml:space="preserve">
    <value>Obsolete member overrides non-obsolete member</value>
  </data>
  <data name="WRN_DebugFullNameTooLong" xml:space="preserve">
    <value>The fully qualified name for '{0}' is too long for debug information. Compile without '/debug' option.</value>
  </data>
  <data name="WRN_DebugFullNameTooLong_Title" xml:space="preserve">
    <value>Fully qualified name is too long for debug information</value>
  </data>
  <data name="ERR_ImplicitlyTypedVariableAssignedBadValue" xml:space="preserve">
    <value>Cannot assign {0} to an implicitly-typed variable</value>
  </data>
  <data name="ERR_ImplicitlyTypedVariableWithNoInitializer" xml:space="preserve">
    <value>Implicitly-typed variables must be initialized</value>
  </data>
  <data name="ERR_ImplicitlyTypedVariableMultipleDeclarator" xml:space="preserve">
    <value>Implicitly-typed variables cannot have multiple declarators</value>
  </data>
  <data name="ERR_ImplicitlyTypedVariableAssignedArrayInitializer" xml:space="preserve">
    <value>Cannot initialize an implicitly-typed variable with an array initializer</value>
  </data>
  <data name="ERR_ImplicitlyTypedLocalCannotBeFixed" xml:space="preserve">
    <value>Implicitly-typed local variables cannot be fixed</value>
  </data>
  <data name="ERR_ImplicitlyTypedVariableCannotBeConst" xml:space="preserve">
    <value>Implicitly-typed variables cannot be constant</value>
  </data>
  <data name="WRN_ExternCtorNoImplementation" xml:space="preserve">
    <value>Constructor '{0}' is marked external</value>
  </data>
  <data name="WRN_ExternCtorNoImplementation_Title" xml:space="preserve">
    <value>Constructor is marked external</value>
  </data>
  <data name="ERR_TypeVarNotFound" xml:space="preserve">
    <value>The contextual keyword 'var' may only appear within a local variable declaration or in script code</value>
  </data>
  <data name="ERR_ImplicitlyTypedArrayNoBestType" xml:space="preserve">
    <value>No best type found for implicitly-typed array</value>
  </data>
  <data name="ERR_AnonymousTypePropertyAssignedBadValue" xml:space="preserve">
    <value>Cannot assign '{0}' to anonymous type property</value>
  </data>
  <data name="ERR_ExpressionTreeContainsBaseAccess" xml:space="preserve">
    <value>An expression tree may not contain a base access</value>
  </data>
  <data name="ERR_ExpressionTreeContainsTupleBinOp" xml:space="preserve">
    <value>An expression tree may not contain a tuple == or != operator</value>
  </data>
  <data name="ERR_ExpressionTreeContainsAssignment" xml:space="preserve">
    <value>An expression tree may not contain an assignment operator</value>
  </data>
  <data name="ERR_AnonymousTypeDuplicatePropertyName" xml:space="preserve">
    <value>An anonymous type cannot have multiple properties with the same name</value>
  </data>
  <data name="ERR_StatementLambdaToExpressionTree" xml:space="preserve">
    <value>A lambda expression with a statement body cannot be converted to an expression tree</value>
  </data>
  <data name="ERR_ExpressionTreeMustHaveDelegate" xml:space="preserve">
    <value>Cannot convert lambda to an expression tree whose type argument '{0}' is not a delegate type</value>
  </data>
  <data name="ERR_AnonymousTypeNotAvailable" xml:space="preserve">
    <value>Cannot use anonymous type in a constant expression</value>
  </data>
  <data name="ERR_LambdaInIsAs" xml:space="preserve">
    <value>The first operand of an 'is' or 'as' operator may not be a lambda expression, anonymous method, or method group.</value>
  </data>
  <data name="ERR_TypelessTupleInAs" xml:space="preserve">
    <value>The first operand of an 'as' operator may not be a tuple literal without a natural type.</value>
  </data>
  <data name="ERR_ExpressionTreeContainsMultiDimensionalArrayInitializer" xml:space="preserve">
    <value>An expression tree may not contain a multidimensional array initializer</value>
  </data>
  <data name="ERR_MissingArgument" xml:space="preserve">
    <value>Argument missing</value>
  </data>
  <data name="ERR_VariableUsedBeforeDeclaration" xml:space="preserve">
    <value>Cannot use local variable '{0}' before it is declared</value>
  </data>
  <data name="ERR_RecursivelyTypedVariable" xml:space="preserve">
    <value>Type of '{0}' cannot be inferred since its initializer directly or indirectly refers to the definition.</value>
  </data>
  <data name="ERR_UnassignedThisAutoProperty" xml:space="preserve">
    <value>Auto-implemented property '{0}' must be fully assigned before control is returned to the caller.</value>
  </data>
  <data name="WRN_UnassignedThisAutoProperty" xml:space="preserve">
    <value>Auto-implemented property '{0}' must be fully assigned before control is returned to the caller.</value>
  </data>
  <data name="WRN_UnassignedThisAutoProperty_Title" xml:space="preserve">
    <value>An auto-implemented property must be fully assigned before control is returned to the caller.</value>
  </data>
  <data name="ERR_VariableUsedBeforeDeclarationAndHidesField" xml:space="preserve">
    <value>Cannot use local variable '{0}' before it is declared. The declaration of the local variable hides the field '{1}'.</value>
  </data>
  <data name="ERR_ExpressionTreeContainsBadCoalesce" xml:space="preserve">
    <value>An expression tree lambda may not contain a coalescing operator with a null or default literal left-hand side</value>
  </data>
  <data name="ERR_IdentifierExpected" xml:space="preserve">
    <value>Identifier expected</value>
  </data>
  <data name="ERR_SemicolonExpected" xml:space="preserve">
    <value>; expected</value>
  </data>
  <data name="ERR_SyntaxError" xml:space="preserve">
    <value>Syntax error, '{0}' expected</value>
  </data>
  <data name="ERR_DuplicateModifier" xml:space="preserve">
    <value>Duplicate '{0}' modifier</value>
  </data>
  <data name="ERR_DuplicateAccessor" xml:space="preserve">
    <value>Property accessor already defined</value>
  </data>
  <data name="ERR_IntegralTypeExpected" xml:space="preserve">
    <value>Type byte, sbyte, short, ushort, int, uint, long, or ulong expected</value>
  </data>
  <data name="ERR_IllegalEscape" xml:space="preserve">
    <value>Unrecognized escape sequence</value>
  </data>
  <data name="ERR_NewlineInConst" xml:space="preserve">
    <value>Newline in constant</value>
  </data>
  <data name="ERR_EmptyCharConst" xml:space="preserve">
    <value>Empty character literal</value>
  </data>
  <data name="ERR_TooManyCharsInConst" xml:space="preserve">
    <value>Too many characters in character literal</value>
  </data>
  <data name="ERR_InvalidNumber" xml:space="preserve">
    <value>Invalid number</value>
  </data>
  <data name="ERR_GetOrSetExpected" xml:space="preserve">
    <value>A get or set accessor expected</value>
  </data>
  <data name="ERR_ClassTypeExpected" xml:space="preserve">
    <value>An object, string, or class type expected</value>
  </data>
  <data name="ERR_NamedArgumentExpected" xml:space="preserve">
    <value>Named attribute argument expected</value>
  </data>
  <data name="ERR_TooManyCatches" xml:space="preserve">
    <value>Catch clauses cannot follow the general catch clause of a try statement</value>
  </data>
  <data name="ERR_ThisOrBaseExpected" xml:space="preserve">
    <value>Keyword 'this' or 'base' expected</value>
  </data>
  <data name="ERR_OvlUnaryOperatorExpected" xml:space="preserve">
    <value>Overloadable unary operator expected</value>
  </data>
  <data name="ERR_OvlBinaryOperatorExpected" xml:space="preserve">
    <value>Overloadable binary operator expected</value>
  </data>
  <data name="ERR_IntOverflow" xml:space="preserve">
    <value>Integral constant is too large</value>
  </data>
  <data name="ERR_EOFExpected" xml:space="preserve">
    <value>Type or namespace definition, or end-of-file expected</value>
  </data>
  <data name="ERR_GlobalDefinitionOrStatementExpected" xml:space="preserve">
    <value>Member definition, statement, or end-of-file expected</value>
  </data>
  <data name="ERR_BadEmbeddedStmt" xml:space="preserve">
    <value>Embedded statement cannot be a declaration or labeled statement</value>
  </data>
  <data name="ERR_PPDirectiveExpected" xml:space="preserve">
    <value>Preprocessor directive expected</value>
  </data>
  <data name="ERR_EndOfPPLineExpected" xml:space="preserve">
    <value>Single-line comment or end-of-line expected</value>
  </data>
  <data name="ERR_CloseParenExpected" xml:space="preserve">
    <value>) expected</value>
  </data>
  <data name="ERR_EndifDirectiveExpected" xml:space="preserve">
    <value>#endif directive expected</value>
  </data>
  <data name="ERR_UnexpectedDirective" xml:space="preserve">
    <value>Unexpected preprocessor directive</value>
  </data>
  <data name="ERR_ErrorDirective" xml:space="preserve">
    <value>#error: '{0}'</value>
  </data>
  <data name="WRN_WarningDirective" xml:space="preserve">
    <value>#warning: '{0}'</value>
  </data>
  <data name="WRN_WarningDirective_Title" xml:space="preserve">
    <value>#warning directive</value>
  </data>
  <data name="ERR_TypeExpected" xml:space="preserve">
    <value>Type expected</value>
  </data>
  <data name="ERR_PPDefFollowsToken" xml:space="preserve">
    <value>Cannot define/undefine preprocessor symbols after first token in file</value>
  </data>
  <data name="ERR_PPReferenceFollowsToken" xml:space="preserve">
    <value>Cannot use #r after first token in file</value>
  </data>
  <data name="ERR_OpenEndedComment" xml:space="preserve">
    <value>End-of-file found, '*/' expected</value>
  </data>
  <data name="ERR_Merge_conflict_marker_encountered" xml:space="preserve">
    <value>Merge conflict marker encountered</value>
  </data>
  <data name="ERR_NoRefOutWhenRefOnly" xml:space="preserve">
    <value>Do not use refout when using refonly.</value>
  </data>
  <data name="ERR_NoNetModuleOutputWhenRefOutOrRefOnly" xml:space="preserve">
    <value>Cannot compile net modules when using /refout or /refonly.</value>
  </data>
  <data name="ERR_OvlOperatorExpected" xml:space="preserve">
    <value>Overloadable operator expected</value>
  </data>
  <data name="ERR_EndRegionDirectiveExpected" xml:space="preserve">
    <value>#endregion directive expected</value>
  </data>
  <data name="ERR_UnterminatedStringLit" xml:space="preserve">
    <value>Unterminated string literal</value>
  </data>
  <data name="ERR_BadDirectivePlacement" xml:space="preserve">
    <value>Preprocessor directives must appear as the first non-whitespace character on a line</value>
  </data>
  <data name="ERR_IdentifierExpectedKW" xml:space="preserve">
    <value>Identifier expected; '{1}' is a keyword</value>
  </data>
  <data name="ERR_SemiOrLBraceExpected" xml:space="preserve">
    <value>{ or ; expected</value>
  </data>
  <data name="ERR_MultiTypeInDeclaration" xml:space="preserve">
    <value>Cannot use more than one type in a for, using, fixed, or declaration statement</value>
  </data>
  <data name="ERR_AddOrRemoveExpected" xml:space="preserve">
    <value>An add or remove accessor expected</value>
  </data>
  <data name="ERR_UnexpectedCharacter" xml:space="preserve">
    <value>Unexpected character '{0}'</value>
  </data>
  <data name="ERR_UnexpectedToken" xml:space="preserve">
    <value>Unexpected token '{0}'</value>
  </data>
  <data name="ERR_ProtectedInStatic" xml:space="preserve">
    <value>'{0}': static classes cannot contain protected members</value>
  </data>
  <data name="WRN_UnreachableGeneralCatch" xml:space="preserve">
    <value>A previous catch clause already catches all exceptions. All non-exceptions thrown will be wrapped in a System.Runtime.CompilerServices.RuntimeWrappedException.</value>
  </data>
  <data name="WRN_UnreachableGeneralCatch_Title" xml:space="preserve">
    <value>A previous catch clause already catches all exceptions</value>
  </data>
  <data name="WRN_UnreachableGeneralCatch_Description" xml:space="preserve">
    <value>This warning is caused when a catch() block has no specified exception type after a catch (System.Exception e) block. The warning advises that the catch() block will not catch any exceptions.

A catch() block after a catch (System.Exception e) block can catch non-CLS exceptions if the RuntimeCompatibilityAttribute is set to false in the AssemblyInfo.cs file: [assembly: RuntimeCompatibilityAttribute(WrapNonExceptionThrows = false)]. If this attribute is not set explicitly to false, all thrown non-CLS exceptions are wrapped as Exceptions and the catch (System.Exception e) block catches them.</value>
  </data>
  <data name="ERR_IncrementLvalueExpected" xml:space="preserve">
    <value>The operand of an increment or decrement operator must be a variable, property or indexer</value>
  </data>
  <data name="ERR_NoSuchMemberOrExtension" xml:space="preserve">
    <value>'{0}' does not contain a definition for '{1}' and no accessible extension method '{1}' accepting a first argument of type '{0}' could be found (are you missing a using directive or an assembly reference?)</value>
  </data>
  <data name="ERR_NoSuchMemberOrExtensionNeedUsing" xml:space="preserve">
    <value>'{0}' does not contain a definition for '{1}' and no extension method '{1}' accepting a first argument of type '{0}' could be found (are you missing a using directive for '{2}'?)</value>
  </data>
  <data name="ERR_BadThisParam" xml:space="preserve">
    <value>Method '{0}' has a parameter modifier 'this' which is not on the first parameter</value>
  </data>
  <data name="ERR_BadParameterModifiers" xml:space="preserve">
    <value> The parameter modifier '{0}' cannot be used with '{1}'</value>
  </data>
  <data name="ERR_BadTypeforThis" xml:space="preserve">
    <value>The first parameter of an extension method cannot be of type '{0}'</value>
  </data>
  <data name="ERR_BadParamModThis" xml:space="preserve">
    <value>A parameter array cannot be used with 'this' modifier on an extension method</value>
  </data>
  <data name="ERR_BadExtensionMeth" xml:space="preserve">
    <value>Extension method must be static</value>
  </data>
  <data name="ERR_BadExtensionAgg" xml:space="preserve">
    <value>Extension method must be defined in a non-generic static class</value>
  </data>
  <data name="ERR_DupParamMod" xml:space="preserve">
    <value>A parameter can only have one '{0}' modifier</value>
  </data>
  <data name="ERR_ExtensionMethodsDecl" xml:space="preserve">
    <value>Extension methods must be defined in a top level static class; {0} is a nested class</value>
  </data>
  <data name="ERR_ExtensionAttrNotFound" xml:space="preserve">
    <value>Cannot define a new extension method because the compiler required type '{0}' cannot be found. Are you missing a reference to System.Core.dll?</value>
  </data>
  <data name="ERR_ExplicitExtension" xml:space="preserve">
    <value>Do not use 'System.Runtime.CompilerServices.ExtensionAttribute'. Use the 'this' keyword instead.</value>
  </data>
  <data name="ERR_ExplicitDynamicAttr" xml:space="preserve">
    <value>Do not use 'System.Runtime.CompilerServices.DynamicAttribute'. Use the 'dynamic' keyword instead.</value>
  </data>
  <data name="ERR_NoDynamicPhantomOnBaseCtor" xml:space="preserve">
    <value>The constructor call needs to be dynamically dispatched, but cannot be because it is part of a constructor initializer. Consider casting the dynamic arguments.</value>
  </data>
  <data name="ERR_ValueTypeExtDelegate" xml:space="preserve">
    <value>Extension method '{0}' defined on value type '{1}' cannot be used to create delegates</value>
  </data>
  <data name="ERR_BadArgCount" xml:space="preserve">
    <value>No overload for method '{0}' takes {1} arguments</value>
  </data>
  <data name="ERR_BadArgType" xml:space="preserve">
    <value>Argument {0}: cannot convert from '{1}' to '{2}'</value>
  </data>
  <data name="ERR_NoSourceFile" xml:space="preserve">
    <value>Source file '{0}' could not be opened -- {1}</value>
  </data>
  <data name="ERR_CantRefResource" xml:space="preserve">
    <value>Cannot link resource files when building a module</value>
  </data>
  <data name="ERR_ResourceNotUnique" xml:space="preserve">
    <value>Resource identifier '{0}' has already been used in this assembly</value>
  </data>
  <data name="ERR_ResourceFileNameNotUnique" xml:space="preserve">
    <value>Each linked resource and module must have a unique filename. Filename '{0}' is specified more than once in this assembly</value>
  </data>
  <data name="ERR_ImportNonAssembly" xml:space="preserve">
    <value>The referenced file '{0}' is not an assembly</value>
  </data>
  <data name="ERR_RefLvalueExpected" xml:space="preserve">
    <value>A ref or out value must be an assignable variable</value>
  </data>
  <data name="ERR_BaseInStaticMeth" xml:space="preserve">
    <value>Keyword 'base' is not available in a static method</value>
  </data>
  <data name="ERR_BaseInBadContext" xml:space="preserve">
    <value>Keyword 'base' is not available in the current context</value>
  </data>
  <data name="ERR_RbraceExpected" xml:space="preserve">
    <value>} expected</value>
  </data>
  <data name="ERR_LbraceExpected" xml:space="preserve">
    <value>{ expected</value>
  </data>
  <data name="ERR_InExpected" xml:space="preserve">
    <value>'in' expected</value>
  </data>
  <data name="ERR_InvalidPreprocExpr" xml:space="preserve">
    <value>Invalid preprocessor expression</value>
  </data>
  <data name="ERR_InvalidMemberDecl" xml:space="preserve">
    <value>Invalid token '{0}' in class, record, struct, or interface member declaration</value>
  </data>
  <data name="ERR_MemberNeedsType" xml:space="preserve">
    <value>Method must have a return type</value>
  </data>
  <data name="ERR_BadBaseType" xml:space="preserve">
    <value>Invalid base type</value>
  </data>
  <data name="WRN_EmptySwitch" xml:space="preserve">
    <value>Empty switch block</value>
  </data>
  <data name="WRN_EmptySwitch_Title" xml:space="preserve">
    <value>Empty switch block</value>
  </data>
  <data name="ERR_ExpectedEndTry" xml:space="preserve">
    <value>Expected catch or finally</value>
  </data>
  <data name="ERR_InvalidExprTerm" xml:space="preserve">
    <value>Invalid expression term '{0}'</value>
  </data>
  <data name="ERR_BadNewExpr" xml:space="preserve">
    <value>A new expression requires an argument list or (), [], or {} after type</value>
  </data>
  <data name="ERR_NoNamespacePrivate" xml:space="preserve">
    <value>Elements defined in a namespace cannot be explicitly declared as private, protected, protected internal, or private protected</value>
  </data>
  <data name="ERR_BadVarDecl" xml:space="preserve">
    <value>Expected ; or = (cannot specify constructor arguments in declaration)</value>
  </data>
  <data name="ERR_UsingAfterElements" xml:space="preserve">
    <value>A using clause must precede all other elements defined in the namespace except extern alias declarations</value>
  </data>
  <data name="ERR_BadBinOpArgs" xml:space="preserve">
    <value>Overloaded binary operator '{0}' takes two parameters</value>
  </data>
  <data name="ERR_BadUnOpArgs" xml:space="preserve">
    <value>Overloaded unary operator '{0}' takes one parameter</value>
  </data>
  <data name="ERR_NoVoidParameter" xml:space="preserve">
    <value>Invalid parameter type 'void'</value>
  </data>
  <data name="ERR_DuplicateAlias" xml:space="preserve">
    <value>The using alias '{0}' appeared previously in this namespace</value>
  </data>
  <data name="ERR_BadProtectedAccess" xml:space="preserve">
    <value>Cannot access protected member '{0}' via a qualifier of type '{1}'; the qualifier must be of type '{2}' (or derived from it)</value>
  </data>
  <data name="ERR_AddModuleAssembly" xml:space="preserve">
    <value>'{0}' cannot be added to this assembly because it already is an assembly</value>
  </data>
  <data name="ERR_BindToBogusProp2" xml:space="preserve">
    <value>Property, indexer, or event '{0}' is not supported by the language; try directly calling accessor methods '{1}' or '{2}'</value>
  </data>
  <data name="ERR_BindToBogusProp1" xml:space="preserve">
    <value>Property, indexer, or event '{0}' is not supported by the language; try directly calling accessor method '{1}'</value>
  </data>
  <data name="ERR_NoVoidHere" xml:space="preserve">
    <value>Keyword 'void' cannot be used in this context</value>
  </data>
  <data name="ERR_IndexerNeedsParam" xml:space="preserve">
    <value>Indexers must have at least one parameter</value>
  </data>
  <data name="ERR_BadArraySyntax" xml:space="preserve">
    <value>Array type specifier, [], must appear before parameter name</value>
  </data>
  <data name="ERR_BadOperatorSyntax" xml:space="preserve">
    <value>Declaration is not valid; use '{0} operator &lt;dest-type&gt; (...' instead</value>
  </data>
  <data name="ERR_MainClassNotFound" xml:space="preserve">
    <value>Could not find '{0}' specified for Main method</value>
  </data>
  <data name="ERR_MainClassNotClass" xml:space="preserve">
    <value>'{0}' specified for Main method must be a non-generic class, record, struct, or interface</value>
  </data>
  <data name="ERR_NoMainInClass" xml:space="preserve">
    <value>'{0}' does not have a suitable static 'Main' method</value>
  </data>
  <data name="ERR_MainClassIsImport" xml:space="preserve">
    <value>Cannot use '{0}' for Main method because it is imported</value>
  </data>
  <data name="ERR_OutputNeedsName" xml:space="preserve">
    <value>Outputs without source must have the /out option specified</value>
  </data>
  <data name="ERR_NoOutputDirectory" xml:space="preserve">
    <value>Output directory could not be determined</value>
  </data>
  <data name="ERR_CantHaveWin32ResAndManifest" xml:space="preserve">
    <value>Conflicting options specified: Win32 resource file; Win32 manifest</value>
  </data>
  <data name="ERR_CantHaveWin32ResAndIcon" xml:space="preserve">
    <value>Conflicting options specified: Win32 resource file; Win32 icon</value>
  </data>
  <data name="ERR_CantReadResource" xml:space="preserve">
    <value>Error reading resource '{0}' -- '{1}'</value>
  </data>
  <data name="ERR_DocFileGen" xml:space="preserve">
    <value>Error writing to XML documentation file: {0}</value>
  </data>
  <data name="WRN_XMLParseError" xml:space="preserve">
    <value>XML comment has badly formed XML -- '{0}'</value>
  </data>
  <data name="WRN_XMLParseError_Title" xml:space="preserve">
    <value>XML comment has badly formed XML</value>
  </data>
  <data name="WRN_DuplicateParamTag" xml:space="preserve">
    <value>XML comment has a duplicate param tag for '{0}'</value>
  </data>
  <data name="WRN_DuplicateParamTag_Title" xml:space="preserve">
    <value>XML comment has a duplicate param tag</value>
  </data>
  <data name="WRN_UnmatchedParamTag" xml:space="preserve">
    <value>XML comment has a param tag for '{0}', but there is no parameter by that name</value>
  </data>
  <data name="WRN_UnmatchedParamTag_Title" xml:space="preserve">
    <value>XML comment has a param tag, but there is no parameter by that name</value>
  </data>
  <data name="WRN_UnmatchedParamRefTag" xml:space="preserve">
    <value>XML comment on '{1}' has a paramref tag for '{0}', but there is no parameter by that name</value>
  </data>
  <data name="WRN_UnmatchedParamRefTag_Title" xml:space="preserve">
    <value>XML comment has a paramref tag, but there is no parameter by that name</value>
  </data>
  <data name="WRN_MissingParamTag" xml:space="preserve">
    <value>Parameter '{0}' has no matching param tag in the XML comment for '{1}' (but other parameters do)</value>
  </data>
  <data name="WRN_MissingParamTag_Title" xml:space="preserve">
    <value>Parameter has no matching param tag in the XML comment (but other parameters do)</value>
  </data>
  <data name="WRN_BadXMLRef" xml:space="preserve">
    <value>XML comment has cref attribute '{0}' that could not be resolved</value>
  </data>
  <data name="WRN_BadXMLRef_Title" xml:space="preserve">
    <value>XML comment has cref attribute that could not be resolved</value>
  </data>
  <data name="ERR_BadStackAllocExpr" xml:space="preserve">
    <value>A stackalloc expression requires [] after type</value>
  </data>
  <data name="ERR_InvalidLineNumber" xml:space="preserve">
    <value>The line number specified for #line directive is missing or invalid</value>
  </data>
  <data name="ERR_MissingPPFile" xml:space="preserve">
    <value>Quoted file name, single-line comment or end-of-line expected</value>
  </data>
  <data name="ERR_ExpectedPPFile" xml:space="preserve">
    <value>Quoted file name expected</value>
  </data>
  <data name="ERR_ReferenceDirectiveOnlyAllowedInScripts" xml:space="preserve">
    <value>#r is only allowed in scripts</value>
  </data>
  <data name="ERR_ForEachMissingMember" xml:space="preserve">
    <value>foreach statement cannot operate on variables of type '{0}' because '{0}' does not contain a public instance or extension definition for '{1}'</value>
  </data>
  <data name="ERR_AwaitForEachMissingMember" xml:space="preserve">
    <value>Asynchronous foreach statement cannot operate on variables of type '{0}' because '{0}' does not contain a suitable public instance or extension definition for '{1}'</value>
  </data>
  <data name="ERR_ForEachMissingMemberWrongAsync" xml:space="preserve">
    <value>foreach statement cannot operate on variables of type '{0}' because '{0}' does not contain a public instance or extension definition for '{1}'. Did you mean 'await foreach' rather than 'foreach'?</value>
  </data>
  <data name="ERR_AwaitForEachMissingMemberWrongAsync" xml:space="preserve">
    <value>Asynchronous foreach statement cannot operate on variables of type '{0}' because '{0}' does not contain a public instance or extension definition for '{1}'. Did you mean 'foreach' rather than 'await foreach'?</value>
  </data>
  <data name="ERR_PossibleAsyncIteratorWithoutYield" xml:space="preserve">
    <value>The body of an async-iterator method must contain a 'yield' statement.</value>
  </data>
  <data name="ERR_PossibleAsyncIteratorWithoutYieldOrAwait" xml:space="preserve">
    <value>The body of an async-iterator method must contain a 'yield' statement. Consider removing 'async' from the method declaration or adding a 'yield' statement.</value>
  </data>
  <data name="ERR_StaticLocalFunctionCannotCaptureVariable" xml:space="preserve">
    <value>A static local function cannot contain a reference to '{0}'.</value>
  </data>
  <data name="ERR_StaticLocalFunctionCannotCaptureThis" xml:space="preserve">
    <value>A static local function cannot contain a reference to 'this' or 'base'.</value>
  </data>
  <data name="WRN_BadXMLRefParamType" xml:space="preserve">
    <value>Invalid type for parameter {0} in XML comment cref attribute: '{1}'</value>
  </data>
  <data name="WRN_BadXMLRefParamType_Title" xml:space="preserve">
    <value>Invalid type for parameter in XML comment cref attribute</value>
  </data>
  <data name="WRN_BadXMLRefReturnType" xml:space="preserve">
    <value>Invalid return type in XML comment cref attribute</value>
  </data>
  <data name="WRN_BadXMLRefReturnType_Title" xml:space="preserve">
    <value>Invalid return type in XML comment cref attribute</value>
  </data>
  <data name="ERR_BadWin32Res" xml:space="preserve">
    <value>Error reading Win32 resources -- {0}</value>
  </data>
  <data name="WRN_BadXMLRefSyntax" xml:space="preserve">
    <value>XML comment has syntactically incorrect cref attribute '{0}'</value>
  </data>
  <data name="WRN_BadXMLRefSyntax_Title" xml:space="preserve">
    <value>XML comment has syntactically incorrect cref attribute</value>
  </data>
  <data name="ERR_BadModifierLocation" xml:space="preserve">
    <value>Member modifier '{0}' must precede the member type and name</value>
  </data>
  <data name="ERR_MissingArraySize" xml:space="preserve">
    <value>Array creation must have array size or array initializer</value>
  </data>
  <data name="WRN_UnprocessedXMLComment" xml:space="preserve">
    <value>XML comment is not placed on a valid language element</value>
  </data>
  <data name="WRN_UnprocessedXMLComment_Title" xml:space="preserve">
    <value>XML comment is not placed on a valid language element</value>
  </data>
  <data name="WRN_FailedInclude" xml:space="preserve">
    <value>Unable to include XML fragment '{1}' of file '{0}' -- {2}</value>
  </data>
  <data name="WRN_FailedInclude_Title" xml:space="preserve">
    <value>Unable to include XML fragment</value>
  </data>
  <data name="WRN_InvalidInclude" xml:space="preserve">
    <value>Invalid XML include element -- {0}</value>
  </data>
  <data name="WRN_InvalidInclude_Title" xml:space="preserve">
    <value>Invalid XML include element</value>
  </data>
  <data name="WRN_MissingXMLComment" xml:space="preserve">
    <value>Missing XML comment for publicly visible type or member '{0}'</value>
  </data>
  <data name="WRN_MissingXMLComment_Title" xml:space="preserve">
    <value>Missing XML comment for publicly visible type or member</value>
  </data>
  <data name="WRN_MissingXMLComment_Description" xml:space="preserve">
    <value>The /doc compiler option was specified, but one or more constructs did not have comments.</value>
  </data>
  <data name="WRN_XMLParseIncludeError" xml:space="preserve">
    <value>Badly formed XML in included comments file -- '{0}'</value>
  </data>
  <data name="WRN_XMLParseIncludeError_Title" xml:space="preserve">
    <value>Badly formed XML in included comments file</value>
  </data>
  <data name="ERR_BadDelArgCount" xml:space="preserve">
    <value>Delegate '{0}' does not take {1} arguments</value>
  </data>
  <data name="ERR_UnexpectedSemicolon" xml:space="preserve">
    <value>Semicolon after method or accessor block is not valid</value>
  </data>
  <data name="ERR_MethodReturnCantBeRefAny" xml:space="preserve">
    <value>The return type of a method, delegate, or function pointer cannot be '{0}'</value>
  </data>
  <data name="ERR_CompileCancelled" xml:space="preserve">
    <value>Compilation cancelled by user</value>
  </data>
  <data name="ERR_MethodArgCantBeRefAny" xml:space="preserve">
    <value>Cannot make reference to variable of type '{0}'</value>
  </data>
  <data name="ERR_AssgReadonlyLocal" xml:space="preserve">
    <value>Cannot assign to '{0}' because it is read-only</value>
  </data>
  <data name="ERR_RefReadonlyLocal" xml:space="preserve">
    <value>Cannot use '{0}' as a ref or out value because it is read-only</value>
  </data>
  <data name="ERR_CantUseRequiredAttribute" xml:space="preserve">
    <value>The RequiredAttribute attribute is not permitted on C# types</value>
  </data>
  <data name="ERR_NoModifiersOnAccessor" xml:space="preserve">
    <value>Modifiers cannot be placed on event accessor declarations</value>
  </data>
  <data name="ERR_ParamsCantBeWithModifier" xml:space="preserve">
    <value>The params parameter cannot be declared as {0}</value>
  </data>
  <data name="ERR_ReturnNotLValue" xml:space="preserve">
    <value>Cannot modify the return value of '{0}' because it is not a variable</value>
  </data>
  <data name="ERR_MissingCoClass" xml:space="preserve">
    <value>The managed coclass wrapper class '{0}' for interface '{1}' cannot be found (are you missing an assembly reference?)</value>
  </data>
  <data name="ERR_AmbiguousAttribute" xml:space="preserve">
    <value>'{0}' is ambiguous between '{1}' and '{2}'; use either '@{0}' or '{0}Attribute'</value>
  </data>
  <data name="ERR_BadArgExtraRef" xml:space="preserve">
    <value>Argument {0} may not be passed with the '{1}' keyword</value>
  </data>
  <data name="WRN_CmdOptionConflictsSource" xml:space="preserve">
    <value>Option '{0}' overrides attribute '{1}' given in a source file or added module</value>
  </data>
  <data name="WRN_CmdOptionConflictsSource_Title" xml:space="preserve">
    <value>Option overrides attribute given in a source file or added module</value>
  </data>
  <data name="WRN_CmdOptionConflictsSource_Description" xml:space="preserve">
    <value>This warning occurs if the assembly attributes AssemblyKeyFileAttribute or AssemblyKeyNameAttribute found in source conflict with the /keyfile or /keycontainer command line option or key file name or key container specified in the Project Properties.</value>
  </data>
  <data name="ERR_BadCompatMode" xml:space="preserve">
    <value>Invalid option '{0}' for /langversion. Use '/langversion:?' to list supported values.</value>
  </data>
  <data name="ERR_DelegateOnConditional" xml:space="preserve">
    <value>Cannot create delegate with '{0}' because it or a method it overrides has a Conditional attribute</value>
  </data>
  <data name="ERR_CantMakeTempFile" xml:space="preserve">
    <value>Cannot create temporary file -- {0}</value>
  </data>
  <data name="ERR_BadArgRef" xml:space="preserve">
    <value>Argument {0} must be passed with the '{1}' keyword</value>
  </data>
  <data name="ERR_YieldInAnonMeth" xml:space="preserve">
    <value>The yield statement cannot be used inside an anonymous method or lambda expression</value>
  </data>
  <data name="ERR_ReturnInIterator" xml:space="preserve">
    <value>Cannot return a value from an iterator. Use the yield return statement to return a value, or yield break to end the iteration.</value>
  </data>
  <data name="ERR_BadIteratorArgType" xml:space="preserve">
    <value>Iterators cannot have ref, in or out parameters</value>
  </data>
  <data name="ERR_BadIteratorReturn" xml:space="preserve">
    <value>The body of '{0}' cannot be an iterator block because '{1}' is not an iterator interface type</value>
  </data>
  <data name="ERR_BadYieldInFinally" xml:space="preserve">
    <value>Cannot yield in the body of a finally clause</value>
  </data>
  <data name="ERR_IteratorMustBeAsync" xml:space="preserve">
    <value>Method '{0}' with an iterator block must be 'async' to return '{1}'</value>
  </data>
  <data name="ERR_BadYieldInTryOfCatch" xml:space="preserve">
    <value>Cannot yield a value in the body of a try block with a catch clause</value>
  </data>
  <data name="ERR_EmptyYield" xml:space="preserve">
    <value>Expression expected after yield return</value>
  </data>
  <data name="ERR_AnonDelegateCantUse" xml:space="preserve">
    <value>Cannot use ref, out, or in parameter '{0}' inside an anonymous method, lambda expression, query expression, or local function</value>
  </data>
  <data name="ERR_IllegalInnerUnsafe" xml:space="preserve">
    <value>Unsafe code may not appear in iterators</value>
  </data>
  <data name="ERR_BadYieldInCatch" xml:space="preserve">
    <value>Cannot yield a value in the body of a catch clause</value>
  </data>
  <data name="ERR_BadDelegateLeave" xml:space="preserve">
    <value>Control cannot leave the body of an anonymous method or lambda expression</value>
  </data>
  <data name="ERR_IllegalSuppression" xml:space="preserve">
    <value>The suppression operator is not allowed in this context</value>
  </data>
  <data name="WRN_IllegalPragma" xml:space="preserve">
    <value>Unrecognized #pragma directive</value>
  </data>
  <data name="WRN_IllegalPragma_Title" xml:space="preserve">
    <value>Unrecognized #pragma directive</value>
  </data>
  <data name="WRN_IllegalPPWarning" xml:space="preserve">
    <value>Expected 'disable' or 'restore'</value>
  </data>
  <data name="WRN_IllegalPPWarning_Title" xml:space="preserve">
    <value>Expected 'disable' or 'restore' after #pragma warning</value>
  </data>
  <data name="WRN_BadRestoreNumber" xml:space="preserve">
    <value>Cannot restore warning 'CS{0}' because it was disabled globally</value>
  </data>
  <data name="WRN_BadRestoreNumber_Title" xml:space="preserve">
    <value>Cannot restore warning because it was disabled globally</value>
  </data>
  <data name="ERR_VarargsIterator" xml:space="preserve">
    <value>__arglist is not allowed in the parameter list of iterators</value>
  </data>
  <data name="ERR_UnsafeIteratorArgType" xml:space="preserve">
    <value>Iterators cannot have unsafe parameters or yield types</value>
  </data>
  <data name="ERR_BadCoClassSig" xml:space="preserve">
    <value>The managed coclass wrapper class signature '{0}' for interface '{1}' is not a valid class name signature</value>
  </data>
  <data name="ERR_MultipleIEnumOfT" xml:space="preserve">
    <value>foreach statement cannot operate on variables of type '{0}' because it implements multiple instantiations of '{1}'; try casting to a specific interface instantiation</value>
  </data>
  <data name="ERR_MultipleIAsyncEnumOfT" xml:space="preserve">
    <value>Asynchronous foreach statement cannot operate on variables of type '{0}' because it implements multiple instantiations of '{1}'; try casting to a specific interface instantiation</value>
  </data>
  <data name="ERR_FixedDimsRequired" xml:space="preserve">
    <value>A fixed size buffer field must have the array size specifier after the field name</value>
  </data>
  <data name="ERR_FixedNotInStruct" xml:space="preserve">
    <value>Fixed size buffer fields may only be members of structs</value>
  </data>
  <data name="ERR_AnonymousReturnExpected" xml:space="preserve">
    <value>Not all code paths return a value in {0} of type '{1}'</value>
  </data>
  <data name="WRN_NonECMAFeature" xml:space="preserve">
    <value>Feature '{0}' is not part of the standardized ISO C# language specification, and may not be accepted by other compilers</value>
  </data>
  <data name="WRN_NonECMAFeature_Title" xml:space="preserve">
    <value>Feature is not part of the standardized ISO C# language specification, and may not be accepted by other compilers</value>
  </data>
  <data name="ERR_ExpectedVerbatimLiteral" xml:space="preserve">
    <value>Keyword, identifier, or string expected after verbatim specifier: @</value>
  </data>
  <data name="ERR_RefReadonly" xml:space="preserve">
    <value>A readonly field cannot be used as a ref or out value (except in a constructor)</value>
  </data>
  <data name="ERR_RefReadonly2" xml:space="preserve">
    <value>Members of readonly field '{0}' cannot be used as a ref or out value (except in a constructor)</value>
  </data>
  <data name="ERR_AssgReadonly" xml:space="preserve">
    <value>A readonly field cannot be assigned to (except in a constructor or init-only setter of the type in which the field is defined or a variable initializer)</value>
  </data>
  <data name="ERR_AssgReadonly2" xml:space="preserve">
    <value>Members of readonly field '{0}' cannot be modified (except in a constructor or a variable initializer)</value>
  </data>
  <data name="ERR_RefReadonlyNotField" xml:space="preserve">
    <value>Cannot use {0} '{1}' as a ref or out value because it is a readonly variable</value>
  </data>
  <data name="ERR_RefReadonlyNotField2" xml:space="preserve">
    <value>Members of {0} '{1}' cannot be used as a ref or out value because it is a readonly variable</value>
  </data>
  <data name="ERR_AssignReadonlyNotField" xml:space="preserve">
    <value>Cannot assign to {0} '{1}' because it is a readonly variable</value>
  </data>
  <data name="ERR_AssignReadonlyNotField2" xml:space="preserve">
    <value>Cannot assign to a member of {0} '{1}' because it is a readonly variable</value>
  </data>
  <data name="ERR_RefReturnReadonlyNotField" xml:space="preserve">
    <value>Cannot return {0} '{1}' by writable reference because it is a readonly variable</value>
  </data>
  <data name="ERR_RefReturnReadonlyNotField2" xml:space="preserve">
    <value>Members of {0} '{1}' cannot be returned by writable reference because it is a readonly variable</value>
  </data>
  <data name="ERR_AssgReadonlyStatic2" xml:space="preserve">
    <value>Fields of static readonly field '{0}' cannot be assigned to (except in a static constructor or a variable initializer)</value>
  </data>
  <data name="ERR_RefReadonlyStatic2" xml:space="preserve">
    <value>Fields of static readonly field '{0}' cannot be used as a ref or out value (except in a static constructor)</value>
  </data>
  <data name="ERR_AssgReadonlyLocal2Cause" xml:space="preserve">
    <value>Cannot modify members of '{0}' because it is a '{1}'</value>
  </data>
  <data name="ERR_RefReadonlyLocal2Cause" xml:space="preserve">
    <value>Cannot use fields of '{0}' as a ref or out value because it is a '{1}'</value>
  </data>
  <data name="ERR_AssgReadonlyLocalCause" xml:space="preserve">
    <value>Cannot assign to '{0}' because it is a '{1}'</value>
  </data>
  <data name="ERR_RefReadonlyLocalCause" xml:space="preserve">
    <value>Cannot use '{0}' as a ref or out value because it is a '{1}'</value>
  </data>
  <data name="WRN_ErrorOverride" xml:space="preserve">
    <value>{0}. See also error CS{1}.</value>
  </data>
  <data name="WRN_ErrorOverride_Title" xml:space="preserve">
    <value>Warning is overriding an error</value>
  </data>
  <data name="WRN_ErrorOverride_Description" xml:space="preserve">
    <value>The compiler emits this warning when it overrides an error with a warning. For information about the problem, search for the error code mentioned.</value>
  </data>
  <data name="ERR_AnonMethToNonDel" xml:space="preserve">
    <value>Cannot convert {0} to type '{1}' because it is not a delegate type</value>
  </data>
  <data name="ERR_CantConvAnonMethParams" xml:space="preserve">
    <value>Cannot convert {0} to type '{1}' because the parameter types do not match the delegate parameter types</value>
  </data>
  <data name="ERR_CantConvAnonMethReturns" xml:space="preserve">
    <value>Cannot convert {0} to intended delegate type because some of the return types in the block are not implicitly convertible to the delegate return type</value>
  </data>
  <data name="ERR_BadAsyncReturnExpression" xml:space="preserve">
    <value>Since this is an async method, the return expression must be of type '{0}' rather than 'Task&lt;{0}&gt;'</value>
  </data>
  <data name="ERR_CantConvAsyncAnonFuncReturns" xml:space="preserve">
    <value>Cannot convert async {0} to delegate type '{1}'. An async {0} may return void, Task or Task&lt;T&gt;, none of which are convertible to '{1}'.</value>
  </data>
  <data name="ERR_IllegalFixedType" xml:space="preserve">
    <value>Fixed size buffer type must be one of the following: bool, byte, short, int, long, char, sbyte, ushort, uint, ulong, float or double</value>
  </data>
  <data name="ERR_FixedOverflow" xml:space="preserve">
    <value>Fixed size buffer of length {0} and type '{1}' is too big</value>
  </data>
  <data name="ERR_InvalidFixedArraySize" xml:space="preserve">
    <value>Fixed size buffers must have a length greater than zero</value>
  </data>
  <data name="ERR_FixedBufferNotFixed" xml:space="preserve">
    <value>You cannot use fixed size buffers contained in unfixed expressions. Try using the fixed statement.</value>
  </data>
  <data name="ERR_AttributeNotOnAccessor" xml:space="preserve">
    <value>Attribute '{0}' is not valid on property or event accessors. It is only valid on '{1}' declarations.</value>
  </data>
  <data name="WRN_InvalidSearchPathDir" xml:space="preserve">
    <value>Invalid search path '{0}' specified in '{1}' -- '{2}'</value>
  </data>
  <data name="WRN_InvalidSearchPathDir_Title" xml:space="preserve">
    <value>Invalid search path specified</value>
  </data>
  <data name="ERR_IllegalVarArgs" xml:space="preserve">
    <value>__arglist is not valid in this context</value>
  </data>
  <data name="ERR_IllegalParams" xml:space="preserve">
    <value>params is not valid in this context</value>
  </data>
  <data name="ERR_BadModifiersOnNamespace" xml:space="preserve">
    <value>A namespace declaration cannot have modifiers or attributes</value>
  </data>
  <data name="ERR_BadPlatformType" xml:space="preserve">
    <value>Invalid option '{0}' for /platform; must be anycpu, x86, Itanium, arm, arm64 or x64</value>
  </data>
  <data name="ERR_ThisStructNotInAnonMeth" xml:space="preserve">
    <value>Anonymous methods, lambda expressions, query expressions, and local functions inside structs cannot access instance members of 'this'. Consider copying 'this' to a local variable outside the anonymous method, lambda expression, query expression, or local function and using the local instead.</value>
  </data>
  <data name="ERR_NoConvToIDisp" xml:space="preserve">
    <value>'{0}': type used in a using statement must be implicitly convertible to 'System.IDisposable'.</value>
  </data>
  <data name="ERR_NoConvToIDispWrongAsync" xml:space="preserve">
    <value>'{0}': type used in a using statement must be implicitly convertible to 'System.IDisposable'. Did you mean 'await using' rather than 'using'?</value>
  </data>
  <data name="ERR_NoConvToIAsyncDisp" xml:space="preserve">
    <value>'{0}': type used in an asynchronous using statement must be implicitly convertible to 'System.IAsyncDisposable' or implement a suitable 'DisposeAsync' method.</value>
  </data>
  <data name="ERR_NoConvToIAsyncDispWrongAsync" xml:space="preserve">
    <value>'{0}': type used in an asynchronous using statement must be implicitly convertible to 'System.IAsyncDisposable' or implement a suitable 'DisposeAsync' method. Did you mean 'using' rather than 'await using'?</value>
  </data>
  <data name="ERR_BadParamRef" xml:space="preserve">
    <value>Parameter {0} must be declared with the '{1}' keyword</value>
  </data>
  <data name="ERR_BadParamExtraRef" xml:space="preserve">
    <value>Parameter {0} should not be declared with the '{1}' keyword</value>
  </data>
  <data name="ERR_BadParamType" xml:space="preserve">
    <value>Parameter {0} is declared as type '{1}{2}' but should be '{3}{4}'</value>
  </data>
  <data name="ERR_BadExternIdentifier" xml:space="preserve">
    <value>Invalid extern alias for '/reference'; '{0}' is not a valid identifier</value>
  </data>
  <data name="ERR_AliasMissingFile" xml:space="preserve">
    <value>Invalid reference alias option: '{0}=' -- missing filename</value>
  </data>
  <data name="ERR_GlobalExternAlias" xml:space="preserve">
    <value>You cannot redefine the global extern alias</value>
  </data>
  <data name="ERR_MissingTypeInSource" xml:space="preserve">
    <value>Reference to type '{0}' claims it is defined in this assembly, but it is not defined in source or any added modules</value>
  </data>
  <data name="ERR_MissingTypeInAssembly" xml:space="preserve">
    <value>Reference to type '{0}' claims it is defined in '{1}', but it could not be found</value>
  </data>
  <data name="WRN_MultiplePredefTypes" xml:space="preserve">
    <value>The predefined type '{0}' is defined in multiple assemblies in the global alias; using definition from '{1}'</value>
  </data>
  <data name="WRN_MultiplePredefTypes_Title" xml:space="preserve">
    <value>Predefined type is defined in multiple assemblies in the global alias</value>
  </data>
  <data name="WRN_MultiplePredefTypes_Description" xml:space="preserve">
    <value>This error occurs when a predefined system type such as System.Int32 is found in two assemblies. One way this can happen is if you are referencing mscorlib or System.Runtime.dll from two different places, such as trying to run two versions of the .NET Framework side-by-side.</value>
  </data>
  <data name="ERR_LocalCantBeFixedAndHoisted" xml:space="preserve">
    <value>Local '{0}' or its members cannot have their address taken and be used inside an anonymous method or lambda expression</value>
  </data>
  <data name="WRN_TooManyLinesForDebugger" xml:space="preserve">
    <value>Source file has exceeded the limit of 16,707,565 lines representable in the PDB; debug information will be incorrect</value>
  </data>
  <data name="WRN_TooManyLinesForDebugger_Title" xml:space="preserve">
    <value>Source file has exceeded the limit of 16,707,565 lines representable in the PDB; debug information will be incorrect</value>
  </data>
  <data name="ERR_CantConvAnonMethNoParams" xml:space="preserve">
    <value>Cannot convert anonymous method block without a parameter list to delegate type '{0}' because it has one or more out parameters</value>
  </data>
  <data name="ERR_ConditionalOnNonAttributeClass" xml:space="preserve">
    <value>Attribute '{0}' is only valid on methods or attribute classes</value>
  </data>
  <data name="WRN_CallOnNonAgileField" xml:space="preserve">
    <value>Accessing a member on '{0}' may cause a runtime exception because it is a field of a marshal-by-reference class</value>
  </data>
  <data name="WRN_CallOnNonAgileField_Title" xml:space="preserve">
    <value>Accessing a member on a field of a marshal-by-reference class may cause a runtime exception</value>
  </data>
  <data name="WRN_CallOnNonAgileField_Description" xml:space="preserve">
    <value>This warning occurs when you try to call a method, property, or indexer on a member of a class that derives from MarshalByRefObject, and the member is a value type. Objects that inherit from MarshalByRefObject are typically intended to be marshaled by reference across an application domain. If any code ever attempts to directly access the value-type member of such an object across an application domain, a runtime exception will occur. To resolve the warning, first copy the member into a local variable and call the method on that variable.</value>
  </data>
  <data name="WRN_BadWarningNumber" xml:space="preserve">
    <value>'{0}' is not a valid warning number</value>
  </data>
  <data name="WRN_BadWarningNumber_Title" xml:space="preserve">
    <value>Not a valid warning number</value>
  </data>
  <data name="WRN_BadWarningNumber_Description" xml:space="preserve">
    <value>A number that was passed to the #pragma warning preprocessor directive was not a valid warning number. Verify that the number represents a warning, not an error.</value>
  </data>
  <data name="WRN_InvalidNumber" xml:space="preserve">
    <value>Invalid number</value>
  </data>
  <data name="WRN_InvalidNumber_Title" xml:space="preserve">
    <value>Invalid number</value>
  </data>
  <data name="WRN_FileNameTooLong" xml:space="preserve">
    <value>Invalid filename specified for preprocessor directive. Filename is too long or not a valid filename.</value>
  </data>
  <data name="WRN_FileNameTooLong_Title" xml:space="preserve">
    <value>Invalid filename specified for preprocessor directive</value>
  </data>
  <data name="WRN_IllegalPPChecksum" xml:space="preserve">
    <value>Invalid #pragma checksum syntax; should be #pragma checksum "filename" "{XXXXXXXX-XXXX-XXXX-XXXX-XXXXXXXXXXXX}" "XXXX..."</value>
  </data>
  <data name="WRN_IllegalPPChecksum_Title" xml:space="preserve">
    <value>Invalid #pragma checksum syntax</value>
  </data>
  <data name="WRN_EndOfPPLineExpected" xml:space="preserve">
    <value>Single-line comment or end-of-line expected</value>
  </data>
  <data name="WRN_EndOfPPLineExpected_Title" xml:space="preserve">
    <value>Single-line comment or end-of-line expected after #pragma directive</value>
  </data>
  <data name="WRN_ConflictingChecksum" xml:space="preserve">
    <value>Different checksum values given for '{0}'</value>
  </data>
  <data name="WRN_ConflictingChecksum_Title" xml:space="preserve">
    <value>Different #pragma checksum values given</value>
  </data>
  <data name="WRN_InvalidAssemblyName" xml:space="preserve">
    <value>Assembly reference '{0}' is invalid and cannot be resolved</value>
  </data>
  <data name="WRN_InvalidAssemblyName_Title" xml:space="preserve">
    <value>Assembly reference is invalid and cannot be resolved</value>
  </data>
  <data name="WRN_InvalidAssemblyName_Description" xml:space="preserve">
    <value>This warning indicates that an attribute, such as InternalsVisibleToAttribute, was not specified correctly.</value>
  </data>
  <data name="WRN_UnifyReferenceMajMin" xml:space="preserve">
    <value>Assuming assembly reference '{0}' used by '{1}' matches identity '{2}' of '{3}', you may need to supply runtime policy</value>
  </data>
  <data name="WRN_UnifyReferenceMajMin_Title" xml:space="preserve">
    <value>Assuming assembly reference matches identity</value>
  </data>
  <data name="WRN_UnifyReferenceMajMin_Description" xml:space="preserve">
    <value>The two assemblies differ in release and/or version number. For unification to occur, you must specify directives in the application's .config file, and you must provide the correct strong name of an assembly.</value>
  </data>
  <data name="WRN_UnifyReferenceBldRev" xml:space="preserve">
    <value>Assuming assembly reference '{0}' used by '{1}' matches identity '{2}' of '{3}', you may need to supply runtime policy</value>
  </data>
  <data name="WRN_UnifyReferenceBldRev_Title" xml:space="preserve">
    <value>Assuming assembly reference matches identity</value>
  </data>
  <data name="WRN_UnifyReferenceBldRev_Description" xml:space="preserve">
    <value>The two assemblies differ in release and/or version number. For unification to occur, you must specify directives in the application's .config file, and you must provide the correct strong name of an assembly.</value>
  </data>
  <data name="ERR_DuplicateImport" xml:space="preserve">
    <value>Multiple assemblies with equivalent identity have been imported: '{0}' and '{1}'. Remove one of the duplicate references.</value>
  </data>
  <data name="ERR_DuplicateImportSimple" xml:space="preserve">
    <value>An assembly with the same simple name '{0}' has already been imported. Try removing one of the references (e.g. '{1}') or sign them to enable side-by-side.</value>
  </data>
  <data name="ERR_AssemblyMatchBadVersion" xml:space="preserve">
    <value>Assembly '{0}' with identity '{1}' uses '{2}' which has a higher version than referenced assembly '{3}' with identity '{4}'</value>
  </data>
  <data name="ERR_FixedNeedsLvalue" xml:space="preserve">
    <value>Fixed size buffers can only be accessed through locals or fields</value>
  </data>
  <data name="WRN_DuplicateTypeParamTag" xml:space="preserve">
    <value>XML comment has a duplicate typeparam tag for '{0}'</value>
  </data>
  <data name="WRN_DuplicateTypeParamTag_Title" xml:space="preserve">
    <value>XML comment has a duplicate typeparam tag</value>
  </data>
  <data name="WRN_UnmatchedTypeParamTag" xml:space="preserve">
    <value>XML comment has a typeparam tag for '{0}', but there is no type parameter by that name</value>
  </data>
  <data name="WRN_UnmatchedTypeParamTag_Title" xml:space="preserve">
    <value>XML comment has a typeparam tag, but there is no type parameter by that name</value>
  </data>
  <data name="WRN_UnmatchedTypeParamRefTag" xml:space="preserve">
    <value>XML comment on '{1}' has a typeparamref tag for '{0}', but there is no type parameter by that name</value>
  </data>
  <data name="WRN_UnmatchedTypeParamRefTag_Title" xml:space="preserve">
    <value>XML comment has a typeparamref tag, but there is no type parameter by that name</value>
  </data>
  <data name="WRN_MissingTypeParamTag" xml:space="preserve">
    <value>Type parameter '{0}' has no matching typeparam tag in the XML comment on '{1}' (but other type parameters do)</value>
  </data>
  <data name="WRN_MissingTypeParamTag_Title" xml:space="preserve">
    <value>Type parameter has no matching typeparam tag in the XML comment (but other type parameters do)</value>
  </data>
  <data name="ERR_CantChangeTypeOnOverride" xml:space="preserve">
    <value>'{0}': type must be '{2}' to match overridden member '{1}'</value>
  </data>
  <data name="ERR_DoNotUseFixedBufferAttr" xml:space="preserve">
    <value>Do not use 'System.Runtime.CompilerServices.FixedBuffer' attribute. Use the 'fixed' field modifier instead.</value>
  </data>
  <data name="ERR_DoNotUseFixedBufferAttrOnProperty" xml:space="preserve">
    <value>Do not use 'System.Runtime.CompilerServices.FixedBuffer' attribute on a property</value>
  </data>
  <data name="WRN_AssignmentToSelf" xml:space="preserve">
    <value>Assignment made to same variable; did you mean to assign something else?</value>
  </data>
  <data name="WRN_AssignmentToSelf_Title" xml:space="preserve">
    <value>Assignment made to same variable</value>
  </data>
  <data name="WRN_ComparisonToSelf" xml:space="preserve">
    <value>Comparison made to same variable; did you mean to compare something else?</value>
  </data>
  <data name="WRN_ComparisonToSelf_Title" xml:space="preserve">
    <value>Comparison made to same variable</value>
  </data>
  <data name="ERR_CantOpenWin32Res" xml:space="preserve">
    <value>Error opening Win32 resource file '{0}' -- '{1}'</value>
  </data>
  <data name="WRN_DotOnDefault" xml:space="preserve">
    <value>Expression will always cause a System.NullReferenceException because the default value of '{0}' is null</value>
  </data>
  <data name="WRN_DotOnDefault_Title" xml:space="preserve">
    <value>Expression will always cause a System.NullReferenceException because the type's default value is null</value>
  </data>
  <data name="ERR_NoMultipleInheritance" xml:space="preserve">
    <value>Class '{0}' cannot have multiple base classes: '{1}' and '{2}'</value>
  </data>
  <data name="ERR_BaseClassMustBeFirst" xml:space="preserve">
    <value>Base class '{0}' must come before any interfaces</value>
  </data>
  <data name="WRN_BadXMLRefTypeVar" xml:space="preserve">
    <value>XML comment has cref attribute '{0}' that refers to a type parameter</value>
  </data>
  <data name="WRN_BadXMLRefTypeVar_Title" xml:space="preserve">
    <value>XML comment has cref attribute that refers to a type parameter</value>
  </data>
  <data name="ERR_FriendAssemblyBadArgs" xml:space="preserve">
    <value>Friend assembly reference '{0}' is invalid. InternalsVisibleTo declarations cannot have a version, culture, public key token, or processor architecture specified.</value>
  </data>
  <data name="ERR_FriendAssemblySNReq" xml:space="preserve">
    <value>Friend assembly reference '{0}' is invalid. Strong-name signed assemblies must specify a public key in their InternalsVisibleTo declarations.</value>
  </data>
  <data name="ERR_DelegateOnNullable" xml:space="preserve">
    <value>Cannot bind delegate to '{0}' because it is a member of 'System.Nullable&lt;T&gt;'</value>
  </data>
  <data name="ERR_BadCtorArgCount" xml:space="preserve">
    <value>'{0}' does not contain a constructor that takes {1} arguments</value>
  </data>
  <data name="ERR_GlobalAttributesNotFirst" xml:space="preserve">
    <value>Assembly and module attributes must precede all other elements defined in a file except using clauses and extern alias declarations</value>
  </data>
  <data name="ERR_ExpressionExpected" xml:space="preserve">
    <value>Expected expression</value>
  </data>
  <data name="ERR_InvalidSubsystemVersion" xml:space="preserve">
    <value>Invalid version {0} for /subsystemversion. The version must be 6.02 or greater for ARM or AppContainerExe, and 4.00 or greater otherwise</value>
  </data>
  <data name="ERR_InteropMethodWithBody" xml:space="preserve">
    <value>Embedded interop method '{0}' contains a body.</value>
  </data>
  <data name="ERR_BadWarningLevel" xml:space="preserve">
    <value>Warning level must be zero or greater</value>
  </data>
  <data name="ERR_BadDebugType" xml:space="preserve">
    <value>Invalid option '{0}' for /debug; must be 'portable', 'embedded', 'full' or 'pdbonly'</value>
  </data>
  <data name="ERR_BadResourceVis" xml:space="preserve">
    <value>Invalid option '{0}'; Resource visibility must be either 'public' or 'private'</value>
  </data>
  <data name="ERR_DefaultValueTypeMustMatch" xml:space="preserve">
    <value>The type of the argument to the DefaultParameterValue attribute must match the parameter type</value>
  </data>
  <data name="ERR_DefaultValueBadValueType" xml:space="preserve">
    <value>Argument of type '{0}' is not applicable for the DefaultParameterValue attribute</value>
  </data>
  <data name="ERR_MemberAlreadyInitialized" xml:space="preserve">
    <value>Duplicate initialization of member '{0}'</value>
  </data>
  <data name="ERR_MemberCannotBeInitialized" xml:space="preserve">
    <value>Member '{0}' cannot be initialized. It is not a field or property.</value>
  </data>
  <data name="ERR_StaticMemberInObjectInitializer" xml:space="preserve">
    <value>Static field or property '{0}' cannot be assigned in an object initializer</value>
  </data>
  <data name="ERR_ReadonlyValueTypeInObjectInitializer" xml:space="preserve">
    <value>Members of readonly field '{0}' of type '{1}' cannot be assigned with an object initializer because it is of a value type</value>
  </data>
  <data name="ERR_ValueTypePropertyInObjectInitializer" xml:space="preserve">
    <value>Members of property '{0}' of type '{1}' cannot be assigned with an object initializer because it is of a value type</value>
  </data>
  <data name="ERR_UnsafeTypeInObjectCreation" xml:space="preserve">
    <value>Unsafe type '{0}' cannot be used in object creation</value>
  </data>
  <data name="ERR_EmptyElementInitializer" xml:space="preserve">
    <value>Element initializer cannot be empty</value>
  </data>
  <data name="ERR_InitializerAddHasWrongSignature" xml:space="preserve">
    <value>The best overloaded method match for '{0}' has wrong signature for the initializer element. The initializable Add must be an accessible instance method.</value>
  </data>
  <data name="ERR_CollectionInitRequiresIEnumerable" xml:space="preserve">
    <value>Cannot initialize type '{0}' with a collection initializer because it does not implement 'System.Collections.IEnumerable'</value>
  </data>
  <data name="ERR_CantSetWin32Manifest" xml:space="preserve">
    <value>Error reading Win32 manifest file '{0}' -- '{1}'</value>
  </data>
  <data name="WRN_CantHaveManifestForModule" xml:space="preserve">
    <value>Ignoring /win32manifest for module because it only applies to assemblies</value>
  </data>
  <data name="WRN_CantHaveManifestForModule_Title" xml:space="preserve">
    <value>Ignoring /win32manifest for module because it only applies to assemblies</value>
  </data>
  <data name="ERR_BadInstanceArgType" xml:space="preserve">
    <value>'{0}' does not contain a definition for '{1}' and the best extension method overload '{2}' requires a receiver of type '{3}'</value>
  </data>
  <data name="ERR_QueryDuplicateRangeVariable" xml:space="preserve">
    <value>The range variable '{0}' has already been declared</value>
  </data>
  <data name="ERR_QueryRangeVariableOverrides" xml:space="preserve">
    <value>The range variable '{0}' conflicts with a previous declaration of '{0}'</value>
  </data>
  <data name="ERR_QueryRangeVariableAssignedBadValue" xml:space="preserve">
    <value>Cannot assign {0} to a range variable</value>
  </data>
  <data name="ERR_QueryNoProviderCastable" xml:space="preserve">
    <value>Could not find an implementation of the query pattern for source type '{0}'.  '{1}' not found.  Consider explicitly specifying the type of the range variable '{2}'.</value>
  </data>
  <data name="ERR_QueryNoProviderStandard" xml:space="preserve">
    <value>Could not find an implementation of the query pattern for source type '{0}'.  '{1}' not found.  Are you missing required assembly references or a using directive for 'System.Linq'?</value>
  </data>
  <data name="ERR_QueryNoProvider" xml:space="preserve">
    <value>Could not find an implementation of the query pattern for source type '{0}'.  '{1}' not found.</value>
  </data>
  <data name="ERR_QueryOuterKey" xml:space="preserve">
    <value>The name '{0}' is not in scope on the left side of 'equals'.  Consider swapping the expressions on either side of 'equals'.</value>
  </data>
  <data name="ERR_QueryInnerKey" xml:space="preserve">
    <value>The name '{0}' is not in scope on the right side of 'equals'.  Consider swapping the expressions on either side of 'equals'.</value>
  </data>
  <data name="ERR_QueryOutRefRangeVariable" xml:space="preserve">
    <value>Cannot pass the range variable '{0}' as an out or ref parameter</value>
  </data>
  <data name="ERR_QueryMultipleProviders" xml:space="preserve">
    <value>Multiple implementations of the query pattern were found for source type '{0}'.  Ambiguous call to '{1}'.</value>
  </data>
  <data name="ERR_QueryTypeInferenceFailedMulti" xml:space="preserve">
    <value>The type of one of the expressions in the {0} clause is incorrect.  Type inference failed in the call to '{1}'.</value>
  </data>
  <data name="ERR_QueryTypeInferenceFailed" xml:space="preserve">
    <value>The type of the expression in the {0} clause is incorrect.  Type inference failed in the call to '{1}'.</value>
  </data>
  <data name="ERR_QueryTypeInferenceFailedSelectMany" xml:space="preserve">
    <value>An expression of type '{0}' is not allowed in a subsequent from clause in a query expression with source type '{1}'.  Type inference failed in the call to '{2}'.</value>
  </data>
  <data name="ERR_ExpressionTreeContainsPointerOp" xml:space="preserve">
    <value>An expression tree may not contain an unsafe pointer operation</value>
  </data>
  <data name="ERR_ExpressionTreeContainsAnonymousMethod" xml:space="preserve">
    <value>An expression tree may not contain an anonymous method expression</value>
  </data>
  <data name="ERR_AnonymousMethodToExpressionTree" xml:space="preserve">
    <value>An anonymous method expression cannot be converted to an expression tree</value>
  </data>
  <data name="ERR_QueryRangeVariableReadOnly" xml:space="preserve">
    <value>Range variable '{0}' cannot be assigned to -- it is read only</value>
  </data>
  <data name="ERR_QueryRangeVariableSameAsTypeParam" xml:space="preserve">
    <value>The range variable '{0}' cannot have the same name as a method type parameter</value>
  </data>
  <data name="ERR_TypeVarNotFoundRangeVariable" xml:space="preserve">
    <value>The contextual keyword 'var' cannot be used in a range variable declaration</value>
  </data>
  <data name="ERR_BadArgTypesForCollectionAdd" xml:space="preserve">
    <value>The best overloaded Add method '{0}' for the collection initializer has some invalid arguments</value>
  </data>
  <data name="ERR_ByRefParameterInExpressionTree" xml:space="preserve">
    <value>An expression tree lambda may not contain a ref, in or out parameter</value>
  </data>
  <data name="ERR_VarArgsInExpressionTree" xml:space="preserve">
    <value>An expression tree lambda may not contain a method with variable arguments</value>
  </data>
  <data name="ERR_MemGroupInExpressionTree" xml:space="preserve">
    <value>An expression tree lambda may not contain a method group</value>
  </data>
  <data name="ERR_InitializerAddHasParamModifiers" xml:space="preserve">
    <value>The best overloaded method match '{0}' for the collection initializer element cannot be used. Collection initializer 'Add' methods cannot have ref or out parameters.</value>
  </data>
  <data name="ERR_NonInvocableMemberCalled" xml:space="preserve">
    <value>Non-invocable member '{0}' cannot be used like a method.</value>
  </data>
  <data name="WRN_MultipleRuntimeImplementationMatches" xml:space="preserve">
    <value>Member '{0}' implements interface member '{1}' in type '{2}'. There are multiple matches for the interface member at run-time. It is implementation dependent which method will be called.</value>
  </data>
  <data name="WRN_MultipleRuntimeImplementationMatches_Title" xml:space="preserve">
    <value>Member implements interface member with multiple matches at run-time</value>
  </data>
  <data name="WRN_MultipleRuntimeImplementationMatches_Description" xml:space="preserve">
    <value>This warning can be generated when two interface methods are differentiated only by whether a particular parameter is marked with ref or with out. It is best to change your code to avoid this warning because it is not obvious or guaranteed which method is called at runtime.

Although C# distinguishes between out and ref, the CLR sees them as the same. When deciding which method implements the interface, the CLR just picks one.

Give the compiler some way to differentiate the methods. For example, you can give them different names or provide an additional parameter on one of them.</value>
  </data>
  <data name="WRN_MultipleRuntimeOverrideMatches" xml:space="preserve">
    <value>Member '{1}' overrides '{0}'. There are multiple override candidates at run-time. It is implementation dependent which method will be called. Please use a newer runtime.</value>
  </data>
  <data name="WRN_MultipleRuntimeOverrideMatches_Title" xml:space="preserve">
    <value>Member overrides base member with multiple override candidates at run-time</value>
  </data>
  <data name="ERR_ObjectOrCollectionInitializerWithDelegateCreation" xml:space="preserve">
    <value>Object and collection initializer expressions may not be applied to a delegate creation expression</value>
  </data>
  <data name="ERR_InvalidConstantDeclarationType" xml:space="preserve">
    <value>'{0}' is of type '{1}'. The type specified in a constant declaration must be sbyte, byte, short, ushort, int, uint, long, ulong, char, float, double, decimal, bool, string, an enum-type, or a reference-type.</value>
  </data>
  <data name="ERR_FileNotFound" xml:space="preserve">
    <value>Source file '{0}' could not be found.</value>
  </data>
  <data name="WRN_FileAlreadyIncluded" xml:space="preserve">
    <value>Source file '{0}' specified multiple times</value>
  </data>
  <data name="WRN_FileAlreadyIncluded_Title" xml:space="preserve">
    <value>Source file specified multiple times</value>
  </data>
  <data name="ERR_NoFileSpec" xml:space="preserve">
    <value>Missing file specification for '{0}' option</value>
  </data>
  <data name="ERR_SwitchNeedsString" xml:space="preserve">
    <value>Command-line syntax error: Missing '{0}' for '{1}' option</value>
  </data>
  <data name="ERR_BadSwitch" xml:space="preserve">
    <value>Unrecognized option: '{0}'</value>
  </data>
  <data name="WRN_NoSources" xml:space="preserve">
    <value>No source files specified.</value>
  </data>
  <data name="WRN_NoSources_Title" xml:space="preserve">
    <value>No source files specified</value>
  </data>
  <data name="ERR_ExpectedSingleScript" xml:space="preserve">
    <value>Expected a script (.csx file) but none specified</value>
  </data>
  <data name="ERR_OpenResponseFile" xml:space="preserve">
    <value>Error opening response file '{0}'</value>
  </data>
  <data name="ERR_CantOpenFileWrite" xml:space="preserve">
    <value>Cannot open '{0}' for writing -- '{1}'</value>
  </data>
  <data name="ERR_BadBaseNumber" xml:space="preserve">
    <value>Invalid image base number '{0}'</value>
  </data>
  <data name="ERR_BinaryFile" xml:space="preserve">
    <value>'{0}' is a binary file instead of a text file</value>
  </data>
  <data name="FTL_BadCodepage" xml:space="preserve">
    <value>Code page '{0}' is invalid or not installed</value>
  </data>
  <data name="FTL_BadChecksumAlgorithm" xml:space="preserve">
    <value>Algorithm '{0}' is not supported</value>
  </data>
  <data name="ERR_NoMainOnDLL" xml:space="preserve">
    <value>Cannot specify /main if building a module or library</value>
  </data>
  <data name="FTL_InvalidTarget" xml:space="preserve">
    <value>Invalid target type for /target: must specify 'exe', 'winexe', 'library', or 'module'</value>
  </data>
  <data name="FTL_InvalidInputFileName" xml:space="preserve">
    <value>File name '{0}' is empty, contains invalid characters, has a drive specification without an absolute path, or is too long</value>
  </data>
  <data name="WRN_NoConfigNotOnCommandLine" xml:space="preserve">
    <value>Ignoring /noconfig option because it was specified in a response file</value>
  </data>
  <data name="WRN_NoConfigNotOnCommandLine_Title" xml:space="preserve">
    <value>Ignoring /noconfig option because it was specified in a response file</value>
  </data>
  <data name="ERR_InvalidFileAlignment" xml:space="preserve">
    <value>Invalid file section alignment '{0}'</value>
  </data>
  <data name="ERR_InvalidOutputName" xml:space="preserve">
    <value>Invalid output name: {0}</value>
  </data>
  <data name="ERR_InvalidDebugInformationFormat" xml:space="preserve">
    <value>Invalid debug information format: {0}</value>
  </data>
  <data name="ERR_LegacyObjectIdSyntax" xml:space="preserve">
    <value>'id#' syntax is no longer supported. Use '$id' instead.</value>
  </data>
  <data name="WRN_DefineIdentifierRequired" xml:space="preserve">
    <value>Invalid name for a preprocessing symbol; '{0}' is not a valid identifier</value>
  </data>
  <data name="WRN_DefineIdentifierRequired_Title" xml:space="preserve">
    <value>Invalid name for a preprocessing symbol; not a valid identifier</value>
  </data>
  <data name="FTL_OutputFileExists" xml:space="preserve">
    <value>Cannot create short filename '{0}' when a long filename with the same short filename already exists</value>
  </data>
  <data name="ERR_OneAliasPerReference" xml:space="preserve">
    <value>A /reference option that declares an extern alias can only have one filename. To specify multiple aliases or filenames, use multiple /reference options.</value>
  </data>
  <data name="ERR_SwitchNeedsNumber" xml:space="preserve">
    <value>Command-line syntax error: Missing ':&lt;number&gt;' for '{0}' option</value>
  </data>
  <data name="ERR_MissingDebugSwitch" xml:space="preserve">
    <value>The /pdb option requires that the /debug option also be used</value>
  </data>
  <data name="ERR_ComRefCallInExpressionTree" xml:space="preserve">
    <value>An expression tree lambda may not contain a COM call with ref omitted on arguments</value>
  </data>
  <data name="ERR_InvalidFormatForGuidForOption" xml:space="preserve">
    <value>Command-line syntax error: Invalid Guid format '{0}' for option '{1}'</value>
  </data>
  <data name="ERR_MissingGuidForOption" xml:space="preserve">
    <value>Command-line syntax error: Missing Guid for option '{1}'</value>
  </data>
  <data name="WRN_CLS_NoVarArgs" xml:space="preserve">
    <value>Methods with variable arguments are not CLS-compliant</value>
  </data>
  <data name="WRN_CLS_NoVarArgs_Title" xml:space="preserve">
    <value>Methods with variable arguments are not CLS-compliant</value>
  </data>
  <data name="WRN_CLS_BadArgType" xml:space="preserve">
    <value>Argument type '{0}' is not CLS-compliant</value>
  </data>
  <data name="WRN_CLS_BadArgType_Title" xml:space="preserve">
    <value>Argument type is not CLS-compliant</value>
  </data>
  <data name="WRN_CLS_BadReturnType" xml:space="preserve">
    <value>Return type of '{0}' is not CLS-compliant</value>
  </data>
  <data name="WRN_CLS_BadReturnType_Title" xml:space="preserve">
    <value>Return type is not CLS-compliant</value>
  </data>
  <data name="WRN_CLS_BadFieldPropType" xml:space="preserve">
    <value>Type of '{0}' is not CLS-compliant</value>
  </data>
  <data name="WRN_CLS_BadFieldPropType_Title" xml:space="preserve">
    <value>Type is not CLS-compliant</value>
  </data>
  <data name="WRN_CLS_BadFieldPropType_Description" xml:space="preserve">
    <value>A public, protected, or protected internal variable must be of a type that is compliant with the Common Language Specification (CLS).</value>
  </data>
  <data name="WRN_CLS_BadIdentifierCase" xml:space="preserve">
    <value>Identifier '{0}' differing only in case is not CLS-compliant</value>
  </data>
  <data name="WRN_CLS_BadIdentifierCase_Title" xml:space="preserve">
    <value>Identifier differing only in case is not CLS-compliant</value>
  </data>
  <data name="WRN_CLS_OverloadRefOut" xml:space="preserve">
    <value>Overloaded method '{0}' differing only in ref or out, or in array rank, is not CLS-compliant</value>
  </data>
  <data name="WRN_CLS_OverloadRefOut_Title" xml:space="preserve">
    <value>Overloaded method differing only in ref or out, or in array rank, is not CLS-compliant</value>
  </data>
  <data name="WRN_CLS_OverloadUnnamed" xml:space="preserve">
    <value>Overloaded method '{0}' differing only by unnamed array types is not CLS-compliant</value>
  </data>
  <data name="WRN_CLS_OverloadUnnamed_Title" xml:space="preserve">
    <value>Overloaded method differing only by unnamed array types is not CLS-compliant</value>
  </data>
  <data name="WRN_CLS_OverloadUnnamed_Description" xml:space="preserve">
    <value>This error occurs if you have an overloaded method that takes a jagged array and the only difference between the method signatures is the element type of the array. To avoid this error, consider using a rectangular array rather than a jagged array; use an additional parameter to disambiguate the function call; rename one or more of the overloaded methods; or, if CLS Compliance is not needed, remove the CLSCompliantAttribute attribute.</value>
  </data>
  <data name="WRN_CLS_BadIdentifier" xml:space="preserve">
    <value>Identifier '{0}' is not CLS-compliant</value>
  </data>
  <data name="WRN_CLS_BadIdentifier_Title" xml:space="preserve">
    <value>Identifier is not CLS-compliant</value>
  </data>
  <data name="WRN_CLS_BadBase" xml:space="preserve">
    <value>'{0}': base type '{1}' is not CLS-compliant</value>
  </data>
  <data name="WRN_CLS_BadBase_Title" xml:space="preserve">
    <value>Base type is not CLS-compliant</value>
  </data>
  <data name="WRN_CLS_BadBase_Description" xml:space="preserve">
    <value>A base type was marked as not having to be compliant with the Common Language Specification (CLS) in an assembly that was marked as being CLS compliant. Either remove the attribute that specifies the assembly is CLS compliant or remove the attribute that indicates the type is not CLS compliant.</value>
  </data>
  <data name="WRN_CLS_BadInterfaceMember" xml:space="preserve">
    <value>'{0}': CLS-compliant interfaces must have only CLS-compliant members</value>
  </data>
  <data name="WRN_CLS_BadInterfaceMember_Title" xml:space="preserve">
    <value>CLS-compliant interfaces must have only CLS-compliant members</value>
  </data>
  <data name="WRN_CLS_NoAbstractMembers" xml:space="preserve">
    <value>'{0}': only CLS-compliant members can be abstract</value>
  </data>
  <data name="WRN_CLS_NoAbstractMembers_Title" xml:space="preserve">
    <value>Only CLS-compliant members can be abstract</value>
  </data>
  <data name="WRN_CLS_NotOnModules" xml:space="preserve">
    <value>You must specify the CLSCompliant attribute on the assembly, not the module, to enable CLS compliance checking</value>
  </data>
  <data name="WRN_CLS_NotOnModules_Title" xml:space="preserve">
    <value>You must specify the CLSCompliant attribute on the assembly, not the module, to enable CLS compliance checking</value>
  </data>
  <data name="WRN_CLS_ModuleMissingCLS" xml:space="preserve">
    <value>Added modules must be marked with the CLSCompliant attribute to match the assembly</value>
  </data>
  <data name="WRN_CLS_ModuleMissingCLS_Title" xml:space="preserve">
    <value>Added modules must be marked with the CLSCompliant attribute to match the assembly</value>
  </data>
  <data name="WRN_CLS_AssemblyNotCLS" xml:space="preserve">
    <value>'{0}' cannot be marked as CLS-compliant because the assembly does not have a CLSCompliant attribute</value>
  </data>
  <data name="WRN_CLS_AssemblyNotCLS_Title" xml:space="preserve">
    <value>Type or member cannot be marked as CLS-compliant because the assembly does not have a CLSCompliant attribute</value>
  </data>
  <data name="WRN_CLS_BadAttributeType" xml:space="preserve">
    <value>'{0}' has no accessible constructors which use only CLS-compliant types</value>
  </data>
  <data name="WRN_CLS_BadAttributeType_Title" xml:space="preserve">
    <value>Type has no accessible constructors which use only CLS-compliant types</value>
  </data>
  <data name="WRN_CLS_ArrayArgumentToAttribute" xml:space="preserve">
    <value>Arrays as attribute arguments is not CLS-compliant</value>
  </data>
  <data name="WRN_CLS_ArrayArgumentToAttribute_Title" xml:space="preserve">
    <value>Arrays as attribute arguments is not CLS-compliant</value>
  </data>
  <data name="WRN_CLS_NotOnModules2" xml:space="preserve">
    <value>You cannot specify the CLSCompliant attribute on a module that differs from the CLSCompliant attribute on the assembly</value>
  </data>
  <data name="WRN_CLS_NotOnModules2_Title" xml:space="preserve">
    <value>You cannot specify the CLSCompliant attribute on a module that differs from the CLSCompliant attribute on the assembly</value>
  </data>
  <data name="WRN_CLS_IllegalTrueInFalse" xml:space="preserve">
    <value>'{0}' cannot be marked as CLS-compliant because it is a member of non-CLS-compliant type '{1}'</value>
  </data>
  <data name="WRN_CLS_IllegalTrueInFalse_Title" xml:space="preserve">
    <value>Type cannot be marked as CLS-compliant because it is a member of non-CLS-compliant type</value>
  </data>
  <data name="WRN_CLS_MeaninglessOnPrivateType" xml:space="preserve">
    <value>CLS compliance checking will not be performed on '{0}' because it is not visible from outside this assembly</value>
  </data>
  <data name="WRN_CLS_MeaninglessOnPrivateType_Title" xml:space="preserve">
    <value>CLS compliance checking will not be performed because it is not visible from outside this assembly</value>
  </data>
  <data name="WRN_CLS_AssemblyNotCLS2" xml:space="preserve">
    <value>'{0}' does not need a CLSCompliant attribute because the assembly does not have a CLSCompliant attribute</value>
  </data>
  <data name="WRN_CLS_AssemblyNotCLS2_Title" xml:space="preserve">
    <value>Type or member does not need a CLSCompliant attribute because the assembly does not have a CLSCompliant attribute</value>
  </data>
  <data name="WRN_CLS_MeaninglessOnParam" xml:space="preserve">
    <value>CLSCompliant attribute has no meaning when applied to parameters. Try putting it on the method instead.</value>
  </data>
  <data name="WRN_CLS_MeaninglessOnParam_Title" xml:space="preserve">
    <value>CLSCompliant attribute has no meaning when applied to parameters</value>
  </data>
  <data name="WRN_CLS_MeaninglessOnReturn" xml:space="preserve">
    <value>CLSCompliant attribute has no meaning when applied to return types. Try putting it on the method instead.</value>
  </data>
  <data name="WRN_CLS_MeaninglessOnReturn_Title" xml:space="preserve">
    <value>CLSCompliant attribute has no meaning when applied to return types</value>
  </data>
  <data name="WRN_CLS_BadTypeVar" xml:space="preserve">
    <value>Constraint type '{0}' is not CLS-compliant</value>
  </data>
  <data name="WRN_CLS_BadTypeVar_Title" xml:space="preserve">
    <value>Constraint type is not CLS-compliant</value>
  </data>
  <data name="WRN_CLS_VolatileField" xml:space="preserve">
    <value>CLS-compliant field '{0}' cannot be volatile</value>
  </data>
  <data name="WRN_CLS_VolatileField_Title" xml:space="preserve">
    <value>CLS-compliant field cannot be volatile</value>
  </data>
  <data name="WRN_CLS_BadInterface" xml:space="preserve">
    <value>'{0}' is not CLS-compliant because base interface '{1}' is not CLS-compliant</value>
  </data>
  <data name="WRN_CLS_BadInterface_Title" xml:space="preserve">
    <value>Type is not CLS-compliant because base interface is not CLS-compliant</value>
  </data>
  <data name="ERR_BadAwaitArg" xml:space="preserve">
    <value>'await' requires that the type {0} have a suitable 'GetAwaiter' method</value>
  </data>
  <data name="ERR_BadAwaitArgIntrinsic" xml:space="preserve">
    <value>Cannot await '{0}'</value>
  </data>
  <data name="ERR_BadAwaiterPattern" xml:space="preserve">
    <value>'await' requires that the return type '{0}' of '{1}.GetAwaiter()' have suitable 'IsCompleted', 'OnCompleted', and 'GetResult' members, and implement 'INotifyCompletion' or 'ICriticalNotifyCompletion'</value>
  </data>
  <data name="ERR_BadAwaitArg_NeedSystem" xml:space="preserve">
    <value>'await' requires that the type '{0}' have a suitable 'GetAwaiter' method. Are you missing a using directive for 'System'?</value>
  </data>
  <data name="ERR_BadAwaitArgVoidCall" xml:space="preserve">
    <value>Cannot await 'void'</value>
  </data>
  <data name="ERR_BadAwaitAsIdentifier" xml:space="preserve">
    <value>'await' cannot be used as an identifier within an async method or lambda expression</value>
  </data>
  <data name="ERR_DoesntImplementAwaitInterface" xml:space="preserve">
    <value>'{0}' does not implement '{1}'</value>
  </data>
  <data name="ERR_TaskRetNoObjectRequired" xml:space="preserve">
    <value>Since '{0}' is an async method that returns 'Task', a return keyword must not be followed by an object expression. Did you intend to return 'Task&lt;T&gt;'?</value>
  </data>
  <data name="ERR_BadAsyncReturn" xml:space="preserve">
    <value>The return type of an async method must be void, Task, Task&lt;T&gt;, a task-like type, IAsyncEnumerable&lt;T&gt;, or IAsyncEnumerator&lt;T&gt;</value>
  </data>
  <data name="ERR_CantReturnVoid" xml:space="preserve">
    <value>Cannot return an expression of type 'void'</value>
  </data>
  <data name="ERR_VarargsAsync" xml:space="preserve">
    <value>__arglist is not allowed in the parameter list of async methods</value>
  </data>
  <data name="ERR_ByRefTypeAndAwait" xml:space="preserve">
    <value>'await' cannot be used in an expression containing the type '{0}'</value>
  </data>
  <data name="ERR_UnsafeAsyncArgType" xml:space="preserve">
    <value>Async methods cannot have unsafe parameters or return types</value>
  </data>
  <data name="ERR_BadAsyncArgType" xml:space="preserve">
    <value>Async methods cannot have ref, in or out parameters</value>
  </data>
  <data name="ERR_BadAwaitWithoutAsync" xml:space="preserve">
    <value>The 'await' operator can only be used when contained within a method or lambda expression marked with the 'async' modifier</value>
  </data>
  <data name="ERR_BadAwaitWithoutAsyncLambda" xml:space="preserve">
    <value>The 'await' operator can only be used within an async {0}. Consider marking this {0} with the 'async' modifier.</value>
  </data>
  <data name="ERR_BadAwaitWithoutAsyncMethod" xml:space="preserve">
    <value>The 'await' operator can only be used within an async method. Consider marking this method with the 'async' modifier and changing its return type to 'Task&lt;{0}&gt;'.</value>
  </data>
  <data name="ERR_BadAwaitWithoutVoidAsyncMethod" xml:space="preserve">
    <value>The 'await' operator can only be used within an async method. Consider marking this method with the 'async' modifier and changing its return type to 'Task'.</value>
  </data>
  <data name="ERR_BadAwaitInFinally" xml:space="preserve">
    <value>Cannot await in the body of a finally clause</value>
  </data>
  <data name="ERR_BadAwaitInCatch" xml:space="preserve">
    <value>Cannot await in a catch clause</value>
  </data>
  <data name="ERR_BadAwaitInCatchFilter" xml:space="preserve">
    <value>Cannot await in the filter expression of a catch clause</value>
  </data>
  <data name="ERR_BadAwaitInLock" xml:space="preserve">
    <value>Cannot await in the body of a lock statement</value>
  </data>
  <data name="ERR_BadAwaitInStaticVariableInitializer" xml:space="preserve">
    <value>The 'await' operator cannot be used in a static script variable initializer.</value>
  </data>
  <data name="ERR_AwaitInUnsafeContext" xml:space="preserve">
    <value>Cannot await in an unsafe context</value>
  </data>
  <data name="ERR_BadAsyncLacksBody" xml:space="preserve">
    <value>The 'async' modifier can only be used in methods that have a body.</value>
  </data>
  <data name="ERR_BadSpecialByRefLocal" xml:space="preserve">
    <value>Parameters or locals of type '{0}' cannot be declared in async methods or lambda expressions.</value>
  </data>
  <data name="ERR_BadSpecialByRefIterator" xml:space="preserve">
    <value>foreach statement cannot operate on enumerators of type '{0}' in async or iterator methods because '{0}' is a ref struct.</value>
  </data>
  <data name="ERR_SecurityCriticalOrSecuritySafeCriticalOnAsync" xml:space="preserve">
    <value>Security attribute '{0}' cannot be applied to an Async method.</value>
  </data>
  <data name="ERR_SecurityCriticalOrSecuritySafeCriticalOnAsyncInClassOrStruct" xml:space="preserve">
    <value>Async methods are not allowed in an Interface, Class, or Structure which has the 'SecurityCritical' or 'SecuritySafeCritical' attribute.</value>
  </data>
  <data name="ERR_BadAwaitInQuery" xml:space="preserve">
    <value>The 'await' operator may only be used in a query expression within the first collection expression of the initial 'from' clause or within the collection expression of a 'join' clause</value>
  </data>
  <data name="WRN_AsyncLacksAwaits" xml:space="preserve">
    <value>This async method lacks 'await' operators and will run synchronously. Consider using the 'await' operator to await non-blocking API calls, or 'await Task.Run(...)' to do CPU-bound work on a background thread.</value>
  </data>
  <data name="WRN_AsyncLacksAwaits_Title" xml:space="preserve">
    <value>Async method lacks 'await' operators and will run synchronously</value>
  </data>
  <data name="WRN_UnobservedAwaitableExpression" xml:space="preserve">
    <value>Because this call is not awaited, execution of the current method continues before the call is completed. Consider applying the 'await' operator to the result of the call.</value>
  </data>
  <data name="WRN_UnobservedAwaitableExpression_Title" xml:space="preserve">
    <value>Because this call is not awaited, execution of the current method continues before the call is completed</value>
  </data>
  <data name="WRN_UnobservedAwaitableExpression_Description" xml:space="preserve">
    <value>The current method calls an async method that returns a Task or a Task&lt;TResult&gt; and doesn't apply the await operator to the result. The call to the async method starts an asynchronous task. However, because no await operator is applied, the program continues without waiting for the task to complete. In most cases, that behavior isn't what you expect. Usually other aspects of the calling method depend on the results of the call or, minimally, the called method is expected to complete before you return from the method that contains the call.

An equally important issue is what happens to exceptions that are raised in the called async method. An exception that's raised in a method that returns a Task or Task&lt;TResult&gt; is stored in the returned task. If you don't await the task or explicitly check for exceptions, the exception is lost. If you await the task, its exception is rethrown.

As a best practice, you should always await the call.

You should consider suppressing the warning only if you're sure that you don't want to wait for the asynchronous call to complete and that the called method won't raise any exceptions. In that case, you can suppress the warning by assigning the task result of the call to a variable.</value>
  </data>
  <data name="ERR_SynchronizedAsyncMethod" xml:space="preserve">
    <value>'MethodImplOptions.Synchronized' cannot be applied to an async method</value>
  </data>
  <data name="ERR_NoConversionForCallerLineNumberParam" xml:space="preserve">
    <value>CallerLineNumberAttribute cannot be applied because there are no standard conversions from type '{0}' to type '{1}'</value>
  </data>
  <data name="ERR_NoConversionForCallerFilePathParam" xml:space="preserve">
    <value>CallerFilePathAttribute cannot be applied because there are no standard conversions from type '{0}' to type '{1}'</value>
  </data>
  <data name="ERR_NoConversionForCallerMemberNameParam" xml:space="preserve">
    <value>CallerMemberNameAttribute cannot be applied because there are no standard conversions from type '{0}' to type '{1}'</value>
  </data>
  <data name="ERR_BadCallerLineNumberParamWithoutDefaultValue" xml:space="preserve">
    <value>The CallerLineNumberAttribute may only be applied to parameters with default values</value>
  </data>
  <data name="ERR_BadCallerFilePathParamWithoutDefaultValue" xml:space="preserve">
    <value>The CallerFilePathAttribute may only be applied to parameters with default values</value>
  </data>
  <data name="ERR_BadCallerMemberNameParamWithoutDefaultValue" xml:space="preserve">
    <value>The CallerMemberNameAttribute may only be applied to parameters with default values</value>
  </data>
  <data name="WRN_CallerLineNumberParamForUnconsumedLocation" xml:space="preserve">
    <value>The CallerLineNumberAttribute applied to parameter '{0}' will have no effect because it applies to a member that is used in contexts that do not allow optional arguments</value>
  </data>
  <data name="WRN_CallerLineNumberParamForUnconsumedLocation_Title" xml:space="preserve">
    <value>The CallerLineNumberAttribute will have no effect because it applies to a member that is used in contexts that do not allow optional arguments</value>
  </data>
  <data name="WRN_CallerFilePathParamForUnconsumedLocation" xml:space="preserve">
    <value>The CallerFilePathAttribute applied to parameter '{0}' will have no effect because it applies to a member that is used in contexts that do not allow optional arguments</value>
  </data>
  <data name="WRN_CallerFilePathParamForUnconsumedLocation_Title" xml:space="preserve">
    <value>The CallerFilePathAttribute will have no effect because it applies to a member that is used in contexts that do not allow optional arguments</value>
  </data>
  <data name="WRN_CallerMemberNameParamForUnconsumedLocation" xml:space="preserve">
    <value>The CallerMemberNameAttribute applied to parameter '{0}' will have no effect because it applies to a member that is used in contexts that do not allow optional arguments</value>
  </data>
  <data name="WRN_CallerMemberNameParamForUnconsumedLocation_Title" xml:space="preserve">
    <value>The CallerMemberNameAttribute will have no effect because it applies to a member that is used in contexts that do not allow optional arguments</value>
  </data>
  <data name="ERR_NoEntryPoint" xml:space="preserve">
    <value>Program does not contain a static 'Main' method suitable for an entry point</value>
  </data>
  <data name="ERR_ArrayInitializerIncorrectLength" xml:space="preserve">
    <value>An array initializer of length '{0}' is expected</value>
  </data>
  <data name="ERR_ArrayInitializerExpected" xml:space="preserve">
    <value>A nested array initializer is expected</value>
  </data>
  <data name="ERR_IllegalVarianceSyntax" xml:space="preserve">
    <value>Invalid variance modifier. Only interface and delegate type parameters can be specified as variant.</value>
  </data>
  <data name="ERR_UnexpectedAliasedName" xml:space="preserve">
    <value>Unexpected use of an aliased name</value>
  </data>
  <data name="ERR_UnexpectedGenericName" xml:space="preserve">
    <value>Unexpected use of a generic name</value>
  </data>
  <data name="ERR_UnexpectedUnboundGenericName" xml:space="preserve">
    <value>Unexpected use of an unbound generic name</value>
  </data>
  <data name="ERR_GlobalStatement" xml:space="preserve">
    <value>Expressions and statements can only occur in a method body</value>
  </data>
  <data name="ERR_NamedArgumentForArray" xml:space="preserve">
    <value>An array access may not have a named argument specifier</value>
  </data>
  <data name="ERR_NotYetImplementedInRoslyn" xml:space="preserve">
    <value>This language feature ('{0}') is not yet implemented.</value>
  </data>
  <data name="ERR_DefaultValueNotAllowed" xml:space="preserve">
    <value>Default values are not valid in this context.</value>
  </data>
  <data name="ERR_CantOpenIcon" xml:space="preserve">
    <value>Error opening icon file {0} -- {1}</value>
  </data>
  <data name="ERR_CantOpenWin32Manifest" xml:space="preserve">
    <value>Error opening Win32 manifest file {0} -- {1}</value>
  </data>
  <data name="ERR_ErrorBuildingWin32Resources" xml:space="preserve">
    <value>Error building Win32 resources -- {0}</value>
  </data>
  <data name="ERR_DefaultValueBeforeRequiredValue" xml:space="preserve">
    <value>Optional parameters must appear after all required parameters</value>
  </data>
  <data name="ERR_ExplicitImplCollisionOnRefOut" xml:space="preserve">
    <value>Cannot inherit interface '{0}' with the specified type parameters because it causes method '{1}' to contain overloads which differ only on ref and out</value>
  </data>
  <data name="ERR_PartialWrongTypeParamsVariance" xml:space="preserve">
    <value>Partial declarations of '{0}' must have the same type parameter names and variance modifiers in the same order</value>
  </data>
  <data name="ERR_UnexpectedVariance" xml:space="preserve">
    <value>Invalid variance: The type parameter '{1}' must be {3} valid on '{0}'. '{1}' is {2}.</value>
  </data>
  <data name="ERR_UnexpectedVarianceStaticMember" xml:space="preserve">
    <value>Invalid variance: The type parameter '{1}' must be {3} valid on '{0}' unless language version '{4}' or greater is used. '{1}' is {2}.</value>
  </data>
  <data name="ERR_DeriveFromDynamic" xml:space="preserve">
    <value>'{0}': cannot derive from the dynamic type</value>
  </data>
  <data name="ERR_DeriveFromConstructedDynamic" xml:space="preserve">
    <value>'{0}': cannot implement a dynamic interface '{1}'</value>
  </data>
  <data name="ERR_DynamicTypeAsBound" xml:space="preserve">
    <value>Constraint cannot be the dynamic type</value>
  </data>
  <data name="ERR_ConstructedDynamicTypeAsBound" xml:space="preserve">
    <value>Constraint cannot be a dynamic type '{0}'</value>
  </data>
  <data name="ERR_DynamicRequiredTypesMissing" xml:space="preserve">
    <value>One or more types required to compile a dynamic expression cannot be found. Are you missing a reference?</value>
  </data>
  <data name="ERR_MetadataNameTooLong" xml:space="preserve">
    <value>Name '{0}' exceeds the maximum length allowed in metadata.</value>
  </data>
  <data name="ERR_AttributesNotAllowed" xml:space="preserve">
    <value>Attributes are not valid in this context.</value>
  </data>
  <data name="ERR_ExternAliasNotAllowed" xml:space="preserve">
    <value>'extern alias' is not valid in this context</value>
  </data>
  <data name="WRN_IsDynamicIsConfusing" xml:space="preserve">
    <value>Using '{0}' to test compatibility with '{1}' is essentially identical to testing compatibility with '{2}' and will succeed for all non-null values</value>
  </data>
  <data name="WRN_IsDynamicIsConfusing_Title" xml:space="preserve">
    <value>Using 'is' to test compatibility with 'dynamic' is essentially identical to testing compatibility with 'Object'</value>
  </data>
  <data name="ERR_YieldNotAllowedInScript" xml:space="preserve">
    <value>Cannot use 'yield' in top-level script code</value>
  </data>
  <data name="ERR_NamespaceNotAllowedInScript" xml:space="preserve">
    <value>Cannot declare namespace in script code</value>
  </data>
  <data name="ERR_GlobalAttributesNotAllowed" xml:space="preserve">
    <value>Assembly and module attributes are not allowed in this context</value>
  </data>
  <data name="ERR_InvalidDelegateType" xml:space="preserve">
    <value>Delegate '{0}' has no invoke method or an invoke method with a return type or parameter types that are not supported.</value>
  </data>
  <data name="WRN_MainIgnored" xml:space="preserve">
    <value>The entry point of the program is global code; ignoring '{0}' entry point.</value>
  </data>
  <data name="WRN_MainIgnored_Title" xml:space="preserve">
    <value>The entry point of the program is global code; ignoring entry point</value>
  </data>
  <data name="WRN_StaticInAsOrIs" xml:space="preserve">
    <value>The second operand of an 'is' or 'as' operator may not be static type '{0}'</value>
  </data>
  <data name="WRN_StaticInAsOrIs_Title" xml:space="preserve">
    <value>The second operand of an 'is' or 'as' operator may not be a static type</value>
  </data>
  <data name="ERR_BadVisEventType" xml:space="preserve">
    <value>Inconsistent accessibility: event type '{1}' is less accessible than event '{0}'</value>
  </data>
  <data name="ERR_NamedArgumentSpecificationBeforeFixedArgument" xml:space="preserve">
    <value>Named argument specifications must appear after all fixed arguments have been specified. Please use language version {0} or greater to allow non-trailing named arguments.</value>
  </data>
  <data name="ERR_NamedArgumentSpecificationBeforeFixedArgumentInDynamicInvocation" xml:space="preserve">
    <value>Named argument specifications must appear after all fixed arguments have been specified in a dynamic invocation.</value>
  </data>
  <data name="ERR_BadNamedArgument" xml:space="preserve">
    <value>The best overload for '{0}' does not have a parameter named '{1}'</value>
  </data>
  <data name="ERR_BadNamedArgumentForDelegateInvoke" xml:space="preserve">
    <value>The delegate '{0}' does not have a parameter named '{1}'</value>
  </data>
  <data name="ERR_DuplicateNamedArgument" xml:space="preserve">
    <value>Named argument '{0}' cannot be specified multiple times</value>
  </data>
  <data name="ERR_NamedArgumentUsedInPositional" xml:space="preserve">
    <value>Named argument '{0}' specifies a parameter for which a positional argument has already been given</value>
  </data>
  <data name="ERR_BadNonTrailingNamedArgument" xml:space="preserve">
    <value>Named argument '{0}' is used out-of-position but is followed by an unnamed argument</value>
  </data>
  <data name="ERR_DefaultValueUsedWithAttributes" xml:space="preserve">
    <value>Cannot specify default parameter value in conjunction with DefaultParameterAttribute or OptionalAttribute</value>
  </data>
  <data name="ERR_DefaultValueMustBeConstant" xml:space="preserve">
    <value>Default parameter value for '{0}' must be a compile-time constant</value>
  </data>
  <data name="ERR_RefOutDefaultValue" xml:space="preserve">
    <value>A ref or out parameter cannot have a default value</value>
  </data>
  <data name="ERR_DefaultValueForExtensionParameter" xml:space="preserve">
    <value>Cannot specify a default value for the 'this' parameter</value>
  </data>
  <data name="ERR_DefaultValueForParamsParameter" xml:space="preserve">
    <value>Cannot specify a default value for a parameter array</value>
  </data>
  <data name="ERR_NoConversionForDefaultParam" xml:space="preserve">
    <value>A value of type '{0}' cannot be used as a default parameter because there are no standard conversions to type '{1}'</value>
  </data>
  <data name="ERR_NoConversionForNubDefaultParam" xml:space="preserve">
    <value>A value of type '{0}' cannot be used as default parameter for nullable parameter '{1}' because '{0}' is not a simple type</value>
  </data>
  <data name="ERR_NotNullRefDefaultParameter" xml:space="preserve">
    <value>'{0}' is of type '{1}'. A default parameter value of a reference type other than string can only be initialized with null</value>
  </data>
  <data name="WRN_DefaultValueForUnconsumedLocation" xml:space="preserve">
    <value>The default value specified for parameter '{0}' will have no effect because it applies to a member that is used in contexts that do not allow optional arguments</value>
  </data>
  <data name="WRN_DefaultValueForUnconsumedLocation_Title" xml:space="preserve">
    <value>The default value specified will have no effect because it applies to a member that is used in contexts that do not allow optional arguments</value>
  </data>
  <data name="ERR_PublicKeyFileFailure" xml:space="preserve">
    <value>Error signing output with public key from file '{0}' -- {1}</value>
  </data>
  <data name="ERR_PublicKeyContainerFailure" xml:space="preserve">
    <value>Error signing output with public key from container '{0}' -- {1}</value>
  </data>
  <data name="ERR_BadDynamicTypeof" xml:space="preserve">
    <value>The typeof operator cannot be used on the dynamic type</value>
  </data>
  <data name="ERR_BadNullableTypeof" xml:space="preserve">
    <value>The typeof operator cannot be used on a nullable reference type</value>
  </data>
  <data name="ERR_ExpressionTreeContainsDynamicOperation" xml:space="preserve">
    <value>An expression tree may not contain a dynamic operation</value>
  </data>
  <data name="ERR_BadAsyncExpressionTree" xml:space="preserve">
    <value>Async lambda expressions cannot be converted to expression trees</value>
  </data>
  <data name="ERR_DynamicAttributeMissing" xml:space="preserve">
    <value>Cannot define a class or member that utilizes 'dynamic' because the compiler required type '{0}' cannot be found. Are you missing a reference?</value>
  </data>
  <data name="ERR_CannotPassNullForFriendAssembly" xml:space="preserve">
    <value>Cannot pass null for friend assembly name</value>
  </data>
  <data name="ERR_SignButNoPrivateKey" xml:space="preserve">
    <value>Key file '{0}' is missing the private key needed for signing</value>
  </data>
  <data name="ERR_PublicSignButNoKey" xml:space="preserve">
    <value>Public signing was specified and requires a public key, but no public key was specified.</value>
  </data>
  <data name="ERR_PublicSignNetModule" xml:space="preserve">
    <value>Public signing is not supported for netmodules.</value>
  </data>
  <data name="WRN_DelaySignButNoKey" xml:space="preserve">
    <value>Delay signing was specified and requires a public key, but no public key was specified</value>
  </data>
  <data name="WRN_DelaySignButNoKey_Title" xml:space="preserve">
    <value>Delay signing was specified and requires a public key, but no public key was specified</value>
  </data>
  <data name="ERR_InvalidVersionFormat" xml:space="preserve">
    <value>The specified version string does not conform to the required format - major[.minor[.build[.revision]]]</value>
  </data>
  <data name="ERR_InvalidVersionFormatDeterministic" xml:space="preserve">
    <value>The specified version string contains wildcards, which are not compatible with determinism. Either remove wildcards from the version string, or disable determinism for this compilation</value>
  </data>
  <data name="ERR_InvalidVersionFormat2" xml:space="preserve">
    <value>The specified version string does not conform to the required format - major.minor.build.revision (without wildcards)</value>
  </data>
  <data name="WRN_InvalidVersionFormat" xml:space="preserve">
    <value>The specified version string does not conform to the recommended format - major.minor.build.revision</value>
  </data>
  <data name="WRN_InvalidVersionFormat_Title" xml:space="preserve">
    <value>The specified version string does not conform to the recommended format - major.minor.build.revision</value>
  </data>
  <data name="ERR_InvalidAssemblyCultureForExe" xml:space="preserve">
    <value>Executables cannot be satellite assemblies; culture should always be empty</value>
  </data>
  <data name="ERR_NoCorrespondingArgument" xml:space="preserve">
    <value>There is no argument given that corresponds to the required formal parameter '{0}' of '{1}'</value>
  </data>
  <data name="WRN_UnimplementedCommandLineSwitch" xml:space="preserve">
    <value>The command line switch '{0}' is not yet implemented and was ignored.</value>
  </data>
  <data name="WRN_UnimplementedCommandLineSwitch_Title" xml:space="preserve">
    <value>Command line switch is not yet implemented</value>
  </data>
  <data name="ERR_ModuleEmitFailure" xml:space="preserve">
    <value>Failed to emit module '{0}': {1}</value>
  </data>
  <data name="ERR_FixedLocalInLambda" xml:space="preserve">
    <value>Cannot use fixed local '{0}' inside an anonymous method, lambda expression, or query expression</value>
  </data>
  <data name="ERR_ExpressionTreeContainsNamedArgument" xml:space="preserve">
    <value>An expression tree may not contain a named argument specification</value>
  </data>
  <data name="ERR_ExpressionTreeContainsOptionalArgument" xml:space="preserve">
    <value>An expression tree may not contain a call or invocation that uses optional arguments</value>
  </data>
  <data name="ERR_ExpressionTreeContainsIndexedProperty" xml:space="preserve">
    <value>An expression tree may not contain an indexed property</value>
  </data>
  <data name="ERR_IndexedPropertyRequiresParams" xml:space="preserve">
    <value>Indexed property '{0}' has non-optional arguments which must be provided</value>
  </data>
  <data name="ERR_IndexedPropertyMustHaveAllOptionalParams" xml:space="preserve">
    <value>Indexed property '{0}' must have all arguments optional</value>
  </data>
  <data name="ERR_SpecialByRefInLambda" xml:space="preserve">
    <value>Instance of type '{0}' cannot be used inside a nested function, query expression, iterator block or async method</value>
  </data>
  <data name="ERR_SecurityAttributeMissingAction" xml:space="preserve">
    <value>First argument to a security attribute must be a valid SecurityAction</value>
  </data>
  <data name="ERR_SecurityAttributeInvalidAction" xml:space="preserve">
    <value>Security attribute '{0}' has an invalid SecurityAction value '{1}'</value>
  </data>
  <data name="ERR_SecurityAttributeInvalidActionAssembly" xml:space="preserve">
    <value>SecurityAction value '{0}' is invalid for security attributes applied to an assembly</value>
  </data>
  <data name="ERR_SecurityAttributeInvalidActionTypeOrMethod" xml:space="preserve">
    <value>SecurityAction value '{0}' is invalid for security attributes applied to a type or a method</value>
  </data>
  <data name="ERR_PrincipalPermissionInvalidAction" xml:space="preserve">
    <value>SecurityAction value '{0}' is invalid for PrincipalPermission attribute</value>
  </data>
  <data name="ERR_FeatureNotValidInExpressionTree" xml:space="preserve">
    <value>An expression tree may not contain '{0}'</value>
  </data>
  <data name="ERR_PermissionSetAttributeInvalidFile" xml:space="preserve">
    <value>Unable to resolve file path '{0}' specified for the named argument '{1}' for PermissionSet attribute</value>
  </data>
  <data name="ERR_PermissionSetAttributeFileReadError" xml:space="preserve">
    <value>Error reading file '{0}' specified for the named argument '{1}' for PermissionSet attribute: '{2}'</value>
  </data>
  <data name="ERR_GlobalSingleTypeNameNotFoundFwd" xml:space="preserve">
    <value>The type name '{0}' could not be found in the global namespace. This type has been forwarded to assembly '{1}' Consider adding a reference to that assembly.</value>
  </data>
  <data name="ERR_DottedTypeNameNotFoundInNSFwd" xml:space="preserve">
    <value>The type name '{0}' could not be found in the namespace '{1}'. This type has been forwarded to assembly '{2}' Consider adding a reference to that assembly.</value>
  </data>
  <data name="ERR_SingleTypeNameNotFoundFwd" xml:space="preserve">
    <value>The type name '{0}' could not be found. This type has been forwarded to assembly '{1}'. Consider adding a reference to that assembly.</value>
  </data>
  <data name="ERR_AssemblySpecifiedForLinkAndRef" xml:space="preserve">
    <value>Assemblies '{0}' and '{1}' refer to the same metadata but only one is a linked reference (specified using /link option); consider removing one of the references.</value>
  </data>
  <data name="WRN_DeprecatedCollectionInitAdd" xml:space="preserve">
    <value>The best overloaded Add method '{0}' for the collection initializer element is obsolete.</value>
  </data>
  <data name="WRN_DeprecatedCollectionInitAdd_Title" xml:space="preserve">
    <value>The best overloaded Add method for the collection initializer element is obsolete</value>
  </data>
  <data name="WRN_DeprecatedCollectionInitAddStr" xml:space="preserve">
    <value>The best overloaded Add method '{0}' for the collection initializer element is obsolete. {1}</value>
  </data>
  <data name="WRN_DeprecatedCollectionInitAddStr_Title" xml:space="preserve">
    <value>The best overloaded Add method for the collection initializer element is obsolete</value>
  </data>
  <data name="ERR_DeprecatedCollectionInitAddStr" xml:space="preserve">
    <value>The best overloaded Add method '{0}' for the collection initializer element is obsolete. {1}</value>
  </data>
  <data name="ERR_IteratorInInteractive" xml:space="preserve">
    <value>Yield statements may not appear at the top level in interactive code.</value>
  </data>
  <data name="ERR_SecurityAttributeInvalidTarget" xml:space="preserve">
    <value>Security attribute '{0}' is not valid on this declaration type. Security attributes are only valid on assembly, type and method declarations.</value>
  </data>
  <data name="ERR_BadDynamicMethodArg" xml:space="preserve">
    <value>Cannot use an expression of type '{0}' as an argument to a dynamically dispatched operation.</value>
  </data>
  <data name="ERR_BadDynamicMethodArgLambda" xml:space="preserve">
    <value>Cannot use a lambda expression as an argument to a dynamically dispatched operation without first casting it to a delegate or expression tree type.</value>
  </data>
  <data name="ERR_BadDynamicMethodArgMemgrp" xml:space="preserve">
    <value>Cannot use a method group as an argument to a dynamically dispatched operation. Did you intend to invoke the method?</value>
  </data>
  <data name="ERR_NoDynamicPhantomOnBase" xml:space="preserve">
    <value>The call to method '{0}' needs to be dynamically dispatched, but cannot be because it is part of a base access expression. Consider casting the dynamic arguments or eliminating the base access.</value>
  </data>
  <data name="ERR_BadDynamicQuery" xml:space="preserve">
    <value>Query expressions over source type 'dynamic' or with a join sequence of type 'dynamic' are not allowed</value>
  </data>
  <data name="ERR_NoDynamicPhantomOnBaseIndexer" xml:space="preserve">
    <value>The indexer access needs to be dynamically dispatched, but cannot be because it is part of a base access expression. Consider casting the dynamic arguments or eliminating the base access.</value>
  </data>
  <data name="WRN_DynamicDispatchToConditionalMethod" xml:space="preserve">
    <value>The dynamically dispatched call to method '{0}' may fail at runtime because one or more applicable overloads are conditional methods.</value>
  </data>
  <data name="WRN_DynamicDispatchToConditionalMethod_Title" xml:space="preserve">
    <value>Dynamically dispatched call may fail at runtime because one or more applicable overloads are conditional methods</value>
  </data>
  <data name="ERR_BadArgTypeDynamicExtension" xml:space="preserve">
    <value>'{0}' has no applicable method named '{1}' but appears to have an extension method by that name. Extension methods cannot be dynamically dispatched. Consider casting the dynamic arguments or calling the extension method without the extension method syntax.</value>
  </data>
  <data name="WRN_CallerFilePathPreferredOverCallerMemberName" xml:space="preserve">
    <value>The CallerMemberNameAttribute applied to parameter '{0}' will have no effect. It is overridden by the CallerFilePathAttribute.</value>
  </data>
  <data name="WRN_CallerFilePathPreferredOverCallerMemberName_Title" xml:space="preserve">
    <value>The CallerMemberNameAttribute will have no effect; it is overridden by the CallerFilePathAttribute</value>
  </data>
  <data name="WRN_CallerLineNumberPreferredOverCallerMemberName" xml:space="preserve">
    <value>The CallerMemberNameAttribute applied to parameter '{0}' will have no effect. It is overridden by the CallerLineNumberAttribute.</value>
  </data>
  <data name="WRN_CallerLineNumberPreferredOverCallerMemberName_Title" xml:space="preserve">
    <value>The CallerMemberNameAttribute will have no effect; it is overridden by the CallerLineNumberAttribute</value>
  </data>
  <data name="WRN_CallerLineNumberPreferredOverCallerFilePath" xml:space="preserve">
    <value>The CallerFilePathAttribute applied to parameter '{0}' will have no effect. It is overridden by the CallerLineNumberAttribute.</value>
  </data>
  <data name="WRN_CallerLineNumberPreferredOverCallerFilePath_Title" xml:space="preserve">
    <value>The CallerFilePathAttribute will have no effect; it is overridden by the CallerLineNumberAttribute</value>
  </data>
  <data name="ERR_InvalidDynamicCondition" xml:space="preserve">
    <value>Expression must be implicitly convertible to Boolean or its type '{0}' must define operator '{1}'.</value>
  </data>
  <data name="ERR_MixingWinRTEventWithRegular" xml:space="preserve">
    <value>'{0}' cannot implement '{1}' because '{2}' is a Windows Runtime event and '{3}' is a regular .NET event.</value>
  </data>
  <data name="WRN_CA2000_DisposeObjectsBeforeLosingScope1" xml:space="preserve">
    <value>Call System.IDisposable.Dispose() on allocated instance of {0} before all references to it are out of scope.</value>
  </data>
  <data name="WRN_CA2000_DisposeObjectsBeforeLosingScope1_Title" xml:space="preserve">
    <value>Call System.IDisposable.Dispose() on allocated instance before all references to it are out of scope</value>
  </data>
  <data name="WRN_CA2000_DisposeObjectsBeforeLosingScope2" xml:space="preserve">
    <value>Allocated instance of {0} is not disposed along all exception paths.  Call System.IDisposable.Dispose() before all references to it are out of scope.</value>
  </data>
  <data name="WRN_CA2000_DisposeObjectsBeforeLosingScope2_Title" xml:space="preserve">
    <value>Allocated instance is not disposed along all exception paths</value>
  </data>
  <data name="WRN_CA2202_DoNotDisposeObjectsMultipleTimes" xml:space="preserve">
    <value>Object '{0}' can be disposed more than once.</value>
  </data>
  <data name="WRN_CA2202_DoNotDisposeObjectsMultipleTimes_Title" xml:space="preserve">
    <value>Object can be disposed more than once</value>
  </data>
  <data name="ERR_NewCoClassOnLink" xml:space="preserve">
    <value>Interop type '{0}' cannot be embedded. Use the applicable interface instead.</value>
  </data>
  <data name="ERR_NoPIANestedType" xml:space="preserve">
    <value>Type '{0}' cannot be embedded because it is a nested type. Consider setting the 'Embed Interop Types' property to false.</value>
  </data>
  <data name="ERR_GenericsUsedInNoPIAType" xml:space="preserve">
    <value>Type '{0}' cannot be embedded because it has a generic argument. Consider setting the 'Embed Interop Types' property to false.</value>
  </data>
  <data name="ERR_InteropStructContainsMethods" xml:space="preserve">
    <value>Embedded interop struct '{0}' can contain only public instance fields.</value>
  </data>
  <data name="ERR_WinRtEventPassedByRef" xml:space="preserve">
    <value>A Windows Runtime event may not be passed as an out or ref parameter.</value>
  </data>
  <data name="ERR_MissingMethodOnSourceInterface" xml:space="preserve">
    <value>Source interface '{0}' is missing method '{1}' which is required to embed event '{2}'.</value>
  </data>
  <data name="ERR_MissingSourceInterface" xml:space="preserve">
    <value>Interface '{0}' has an invalid source interface which is required to embed event '{1}'.</value>
  </data>
  <data name="ERR_InteropTypeMissingAttribute" xml:space="preserve">
    <value>Interop type '{0}' cannot be embedded because it is missing the required '{1}' attribute.</value>
  </data>
  <data name="ERR_NoPIAAssemblyMissingAttribute" xml:space="preserve">
    <value>Cannot embed interop types from assembly '{0}' because it is missing the '{1}' attribute.</value>
  </data>
  <data name="ERR_NoPIAAssemblyMissingAttributes" xml:space="preserve">
    <value>Cannot embed interop types from assembly '{0}' because it is missing either the '{1}' attribute or the '{2}' attribute.</value>
  </data>
  <data name="ERR_InteropTypesWithSameNameAndGuid" xml:space="preserve">
    <value>Cannot embed interop type '{0}' found in both assembly '{1}' and '{2}'. Consider setting the 'Embed Interop Types' property to false.</value>
  </data>
  <data name="ERR_LocalTypeNameClash" xml:space="preserve">
    <value>Embedding the interop type '{0}' from assembly '{1}' causes a name clash in the current assembly. Consider setting the 'Embed Interop Types' property to false.</value>
  </data>
  <data name="WRN_ReferencedAssemblyReferencesLinkedPIA" xml:space="preserve">
    <value>A reference was created to embedded interop assembly '{0}' because of an indirect reference to that assembly created by assembly '{1}'. Consider changing the 'Embed Interop Types' property on either assembly.</value>
  </data>
  <data name="WRN_ReferencedAssemblyReferencesLinkedPIA_Title" xml:space="preserve">
    <value>A reference was created to embedded interop assembly because of an indirect assembly reference</value>
  </data>
  <data name="WRN_ReferencedAssemblyReferencesLinkedPIA_Description" xml:space="preserve">
    <value>You have added a reference to an assembly using /link (Embed Interop Types property set to True). This instructs the compiler to embed interop type information from that assembly. However, the compiler cannot embed interop type information from that assembly because another assembly that you have referenced also references that assembly using /reference (Embed Interop Types property set to False).

To embed interop type information for both assemblies, use /link for references to each assembly (set the Embed Interop Types property to True).

To remove the warning, you can use /reference instead (set the Embed Interop Types property to False). In this case, a primary interop assembly (PIA) provides interop type information.</value>
  </data>
  <data name="ERR_GenericsUsedAcrossAssemblies" xml:space="preserve">
    <value>Type '{0}' from assembly '{1}' cannot be used across assembly boundaries because it has a generic type argument that is an embedded interop type.</value>
  </data>
  <data name="ERR_NoCanonicalView" xml:space="preserve">
    <value>Cannot find the interop type that matches the embedded interop type '{0}'. Are you missing an assembly reference?</value>
  </data>
  <data name="ERR_ByRefReturnUnsupported" xml:space="preserve">
    <value>By-reference return type 'ref {0}' is not supported.</value>
  </data>
  <data name="ERR_NetModuleNameMismatch" xml:space="preserve">
    <value>Module name '{0}' stored in '{1}' must match its filename.</value>
  </data>
  <data name="ERR_BadModuleName" xml:space="preserve">
    <value>Invalid module name: {0}</value>
  </data>
  <data name="ERR_BadCompilationOptionValue" xml:space="preserve">
    <value>Invalid '{0}' value: '{1}'.</value>
  </data>
  <data name="ERR_BadAppConfigPath" xml:space="preserve">
    <value>AppConfigPath must be absolute.</value>
  </data>
  <data name="WRN_AssemblyAttributeFromModuleIsOverridden" xml:space="preserve">
    <value>Attribute '{0}' from module '{1}' will be ignored in favor of the instance appearing in source</value>
  </data>
  <data name="WRN_AssemblyAttributeFromModuleIsOverridden_Title" xml:space="preserve">
    <value>Attribute will be ignored in favor of the instance appearing in source</value>
  </data>
  <data name="ERR_CmdOptionConflictsSource" xml:space="preserve">
    <value>Attribute '{0}' given in a source file conflicts with option '{1}'.</value>
  </data>
  <data name="ERR_FixedBufferTooManyDimensions" xml:space="preserve">
    <value>A fixed buffer may only have one dimension.</value>
  </data>
  <data name="WRN_ReferencedAssemblyDoesNotHaveStrongName" xml:space="preserve">
    <value>Referenced assembly '{0}' does not have a strong name.</value>
  </data>
  <data name="WRN_ReferencedAssemblyDoesNotHaveStrongName_Title" xml:space="preserve">
    <value>Referenced assembly does not have a strong name</value>
  </data>
  <data name="ERR_InvalidSignaturePublicKey" xml:space="preserve">
    <value>Invalid signature public key specified in AssemblySignatureKeyAttribute.</value>
  </data>
  <data name="ERR_ExportedTypeConflictsWithDeclaration" xml:space="preserve">
    <value>Type '{0}' exported from module '{1}' conflicts with type declared in primary module of this assembly.</value>
  </data>
  <data name="ERR_ExportedTypesConflict" xml:space="preserve">
    <value>Type '{0}' exported from module '{1}' conflicts with type '{2}' exported from module '{3}'.</value>
  </data>
  <data name="ERR_ForwardedTypeConflictsWithDeclaration" xml:space="preserve">
    <value>Forwarded type '{0}' conflicts with type declared in primary module of this assembly.</value>
  </data>
  <data name="ERR_ForwardedTypesConflict" xml:space="preserve">
    <value>Type '{0}' forwarded to assembly '{1}' conflicts with type '{2}' forwarded to assembly '{3}'.</value>
  </data>
  <data name="ERR_ForwardedTypeConflictsWithExportedType" xml:space="preserve">
    <value>Type '{0}' forwarded to assembly '{1}' conflicts with type '{2}' exported from module '{3}'.</value>
  </data>
  <data name="WRN_RefCultureMismatch" xml:space="preserve">
    <value>Referenced assembly '{0}' has different culture setting of '{1}'.</value>
  </data>
  <data name="WRN_RefCultureMismatch_Title" xml:space="preserve">
    <value>Referenced assembly has different culture setting</value>
  </data>
  <data name="ERR_AgnosticToMachineModule" xml:space="preserve">
    <value>Agnostic assembly cannot have a processor specific module '{0}'.</value>
  </data>
  <data name="ERR_ConflictingMachineModule" xml:space="preserve">
    <value>Assembly and module '{0}' cannot target different processors.</value>
  </data>
  <data name="WRN_ConflictingMachineAssembly" xml:space="preserve">
    <value>Referenced assembly '{0}' targets a different processor.</value>
  </data>
  <data name="WRN_ConflictingMachineAssembly_Title" xml:space="preserve">
    <value>Referenced assembly targets a different processor</value>
  </data>
  <data name="ERR_CryptoHashFailed" xml:space="preserve">
    <value>Cryptographic failure while creating hashes.</value>
  </data>
  <data name="ERR_MissingNetModuleReference" xml:space="preserve">
    <value>Reference to '{0}' netmodule missing.</value>
  </data>
  <data name="ERR_NetModuleNameMustBeUnique" xml:space="preserve">
    <value>Module '{0}' is already defined in this assembly. Each module must have a unique filename.</value>
  </data>
  <data name="ERR_CantReadConfigFile" xml:space="preserve">
    <value>Cannot read config file '{0}' -- '{1}'</value>
  </data>
  <data name="ERR_EncNoPIAReference" xml:space="preserve">
    <value>Cannot continue since the edit includes a reference to an embedded type: '{0}'.</value>
  </data>
  <data name="ERR_EncReferenceToAddedMember" xml:space="preserve">
    <value>Member '{0}' added during the current debug session can only be accessed from within its declaring assembly '{1}'.</value>
  </data>
  <data name="ERR_MutuallyExclusiveOptions" xml:space="preserve">
    <value>Compilation options '{0}' and '{1}' can't both be specified at the same time.</value>
  </data>
  <data name="ERR_LinkedNetmoduleMetadataMustProvideFullPEImage" xml:space="preserve">
    <value>Linked netmodule metadata must provide a full PE image: '{0}'.</value>
  </data>
  <data name="ERR_BadPrefer32OnLib" xml:space="preserve">
    <value>/platform:anycpu32bitpreferred can only be used with /t:exe, /t:winexe and /t:appcontainerexe</value>
  </data>
  <data name="IDS_PathList" xml:space="preserve">
    <value>&lt;path list&gt;</value>
  </data>
  <data name="IDS_Text" xml:space="preserve">
    <value>&lt;text&gt;</value>
  </data>
  <data name="IDS_FeatureNullPropagatingOperator" xml:space="preserve">
    <value>null propagating operator</value>
  </data>
  <data name="IDS_FeatureExpressionBodiedMethod" xml:space="preserve">
    <value>expression-bodied method</value>
  </data>
  <data name="IDS_FeatureExpressionBodiedProperty" xml:space="preserve">
    <value>expression-bodied property</value>
  </data>
  <data name="IDS_FeatureExpressionBodiedIndexer" xml:space="preserve">
    <value>expression-bodied indexer</value>
  </data>
  <data name="IDS_FeatureAutoPropertyInitializer" xml:space="preserve">
    <value>auto property initializer</value>
  </data>
  <data name="IDS_Namespace1" xml:space="preserve">
    <value>&lt;namespace&gt;</value>
  </data>
  <data name="IDS_FeatureRefLocalsReturns" xml:space="preserve">
    <value>byref locals and returns</value>
  </data>
  <data name="IDS_FeatureReadOnlyReferences" xml:space="preserve">
    <value>readonly references</value>
  </data>
  <data name="IDS_FeatureRefStructs" xml:space="preserve">
    <value>ref structs</value>
  </data>
  <data name="IDS_FeatureRefConditional" xml:space="preserve">
    <value>ref conditional expression</value>
  </data>
  <data name="IDS_FeatureRefReassignment" xml:space="preserve">
    <value>ref reassignment</value>
  </data>
  <data name="IDS_FeatureRefFor" xml:space="preserve">
    <value>ref for-loop variables</value>
  </data>
  <data name="IDS_FeatureRefForEach" xml:space="preserve">
    <value>ref foreach iteration variables</value>
  </data>
  <data name="IDS_FeatureExtensibleFixedStatement" xml:space="preserve">
    <value>extensible fixed statement</value>
  </data>
  <data name="CompilationC" xml:space="preserve">
    <value>Compilation (C#): </value>
  </data>
  <data name="SyntaxNodeIsNotWithinSynt" xml:space="preserve">
    <value>Syntax node is not within syntax tree</value>
  </data>
  <data name="LocationMustBeProvided" xml:space="preserve">
    <value>Location must be provided in order to provide minimal type qualification.</value>
  </data>
  <data name="SyntaxTreeSemanticModelMust" xml:space="preserve">
    <value>SyntaxTreeSemanticModel must be provided in order to provide minimal type qualification.</value>
  </data>
  <data name="CantReferenceCompilationOf" xml:space="preserve">
    <value>Can't reference compilation of type '{0}' from {1} compilation.</value>
  </data>
  <data name="SyntaxTreeAlreadyPresent" xml:space="preserve">
    <value>Syntax tree already present</value>
  </data>
  <data name="SubmissionCanOnlyInclude" xml:space="preserve">
    <value>Submission can only include script code.</value>
  </data>
  <data name="SubmissionCanHaveAtMostOne" xml:space="preserve">
    <value>Submission can have at most one syntax tree.</value>
  </data>
  <data name="SyntaxTreeNotFoundToRemove" xml:space="preserve">
    <value>SyntaxTree is not part of the compilation, so it cannot be removed</value>
  </data>
  <data name="TreeMustHaveARootNodeWith" xml:space="preserve">
    <value>tree must have a root node with SyntaxKind.CompilationUnit</value>
  </data>
  <data name="TypeArgumentCannotBeNull" xml:space="preserve">
    <value>Type argument cannot be null</value>
  </data>
  <data name="WrongNumberOfTypeArguments" xml:space="preserve">
    <value>Wrong number of type arguments</value>
  </data>
  <data name="NameConflictForName" xml:space="preserve">
    <value>Name conflict for name {0}</value>
  </data>
  <data name="LookupOptionsHasInvalidCombo" xml:space="preserve">
    <value>LookupOptions has an invalid combination of options</value>
  </data>
  <data name="ItemsMustBeNonEmpty" xml:space="preserve">
    <value>items: must be non-empty</value>
  </data>
  <data name="UseVerbatimIdentifier" xml:space="preserve">
    <value>Use Microsoft.CodeAnalysis.CSharp.SyntaxFactory.Identifier or Microsoft.CodeAnalysis.CSharp.SyntaxFactory.VerbatimIdentifier to create identifier tokens.</value>
  </data>
  <data name="UseLiteralForTokens" xml:space="preserve">
    <value>Use Microsoft.CodeAnalysis.CSharp.SyntaxFactory.Literal to create character literal tokens.</value>
  </data>
  <data name="UseLiteralForNumeric" xml:space="preserve">
    <value>Use Microsoft.CodeAnalysis.CSharp.SyntaxFactory.Literal to create numeric literal tokens.</value>
  </data>
  <data name="ThisMethodCanOnlyBeUsedToCreateTokens" xml:space="preserve">
    <value>This method can only be used to create tokens - {0} is not a token kind.</value>
  </data>
  <data name="GenericParameterDefinition" xml:space="preserve">
    <value>Generic parameter is definition when expected to be reference {0}</value>
  </data>
  <data name="InvalidGetDeclarationNameMultipleDeclarators" xml:space="preserve">
    <value>Called GetDeclarationName for a declaration node that can possibly contain multiple variable declarators.</value>
  </data>
  <data name="TreeNotPartOfCompilation" xml:space="preserve">
    <value>tree not part of compilation</value>
  </data>
  <data name="PositionIsNotWithinSyntax" xml:space="preserve">
    <value>Position is not within syntax tree with full span {0}</value>
  </data>
  <data name="WRN_BadUILang" xml:space="preserve">
    <value>The language name '{0}' is invalid.</value>
  </data>
  <data name="WRN_BadUILang_Title" xml:space="preserve">
    <value>The language name is invalid</value>
  </data>
  <data name="ERR_UnsupportedTransparentIdentifierAccess" xml:space="preserve">
    <value>Transparent identifier member access failed for field '{0}' of '{1}'.  Does the data being queried implement the query pattern?</value>
  </data>
  <data name="ERR_ParamDefaultValueDiffersFromAttribute" xml:space="preserve">
    <value>The parameter has multiple distinct default values.</value>
  </data>
  <data name="ERR_FieldHasMultipleDistinctConstantValues" xml:space="preserve">
    <value>The field has multiple distinct constant values.</value>
  </data>
  <data name="WRN_UnqualifiedNestedTypeInCref" xml:space="preserve">
    <value>Within cref attributes, nested types of generic types should be qualified.</value>
  </data>
  <data name="WRN_UnqualifiedNestedTypeInCref_Title" xml:space="preserve">
    <value>Within cref attributes, nested types of generic types should be qualified</value>
  </data>
  <data name="NotACSharpSymbol" xml:space="preserve">
    <value>Not a C# symbol.</value>
  </data>
  <data name="HDN_UnusedUsingDirective" xml:space="preserve">
    <value>Unnecessary using directive.</value>
  </data>
  <data name="HDN_UnusedExternAlias" xml:space="preserve">
    <value>Unused extern alias.</value>
  </data>
  <data name="ElementsCannotBeNull" xml:space="preserve">
    <value>Elements cannot be null.</value>
  </data>
  <data name="IDS_LIB_ENV" xml:space="preserve">
    <value>LIB environment variable</value>
  </data>
  <data name="IDS_LIB_OPTION" xml:space="preserve">
    <value>/LIB option</value>
  </data>
  <data name="IDS_REFERENCEPATH_OPTION" xml:space="preserve">
    <value>/REFERENCEPATH option</value>
  </data>
  <data name="IDS_DirectoryDoesNotExist" xml:space="preserve">
    <value>directory does not exist</value>
  </data>
  <data name="IDS_DirectoryHasInvalidPath" xml:space="preserve">
    <value>path is too long or invalid</value>
  </data>
  <data name="WRN_NoRuntimeMetadataVersion" xml:space="preserve">
    <value>No value for RuntimeMetadataVersion found. No assembly containing System.Object was found nor was a value for RuntimeMetadataVersion specified through options.</value>
  </data>
  <data name="WRN_NoRuntimeMetadataVersion_Title" xml:space="preserve">
    <value>No value for RuntimeMetadataVersion found</value>
  </data>
  <data name="WrongSemanticModelType" xml:space="preserve">
    <value>Expected a {0} SemanticModel.</value>
  </data>
  <data name="IDS_FeatureLambda" xml:space="preserve">
    <value>lambda expression</value>
  </data>
  <data name="ERR_FeatureNotAvailableInVersion1" xml:space="preserve">
    <value>Feature '{0}' is not available in C# 1. Please use language version {1} or greater.</value>
  </data>
  <data name="ERR_FeatureNotAvailableInVersion2" xml:space="preserve">
    <value>Feature '{0}' is not available in C# 2. Please use language version {1} or greater.</value>
  </data>
  <data name="ERR_FeatureNotAvailableInVersion3" xml:space="preserve">
    <value>Feature '{0}' is not available in C# 3. Please use language version {1} or greater.</value>
  </data>
  <data name="ERR_FeatureNotAvailableInVersion4" xml:space="preserve">
    <value>Feature '{0}' is not available in C# 4. Please use language version {1} or greater.</value>
  </data>
  <data name="ERR_FeatureNotAvailableInVersion5" xml:space="preserve">
    <value>Feature '{0}' is not available in C# 5. Please use language version {1} or greater.</value>
  </data>
  <data name="ERR_FeatureNotAvailableInVersion6" xml:space="preserve">
    <value>Feature '{0}' is not available in C# 6. Please use language version {1} or greater.</value>
  </data>
  <data name="ERR_FeatureNotAvailableInVersion7" xml:space="preserve">
    <value>Feature '{0}' is not available in C# 7.0. Please use language version {1} or greater.</value>
  </data>
  <data name="ERR_FeatureIsExperimental" xml:space="preserve">
    <value>Feature '{0}' is experimental and unsupported; use '/features:{1}' to enable.</value>
  </data>
  <data name="IDS_VersionExperimental" xml:space="preserve">
    <value>'experimental'</value>
  </data>
  <data name="PositionNotWithinTree" xml:space="preserve">
    <value>Position must be within span of the syntax tree.</value>
  </data>
  <data name="SpeculatedSyntaxNodeCannotBelongToCurrentCompilation" xml:space="preserve">
    <value>Syntax node to be speculated cannot belong to a syntax tree from the current compilation.</value>
  </data>
  <data name="ChainingSpeculativeModelIsNotSupported" xml:space="preserve">
    <value>Chaining speculative semantic model is not supported. You should create a speculative model from the non-speculative ParentModel.</value>
  </data>
  <data name="IDS_ToolName" xml:space="preserve">
    <value>Microsoft (R) Visual C# Compiler</value>
  </data>
  <data name="IDS_LogoLine1" xml:space="preserve">
    <value>{0} version {1}</value>
  </data>
  <data name="IDS_LogoLine2" xml:space="preserve">
    <value>Copyright (C) Microsoft Corporation. All rights reserved.</value>
  </data>
  <data name="IDS_LangVersions" xml:space="preserve">
    <value>Supported language versions:</value>
  </data>
  <data name="IDS_CSCHelp" xml:space="preserve">
    <value>
                             Visual C# Compiler Options

                       - OUTPUT FILES -
-out:&lt;file&gt;                   Specify output file name (default: base name of
                              file with main class or first file)
-target:exe                   Build a console executable (default) (Short
                              form: -t:exe)
-target:winexe                Build a Windows executable (Short form:
                              -t:winexe)
-target:library               Build a library (Short form: -t:library)
-target:module                Build a module that can be added to another
                              assembly (Short form: -t:module)
-target:appcontainerexe       Build an Appcontainer executable (Short form:
                              -t:appcontainerexe)
-target:winmdobj              Build a Windows Runtime intermediate file that
                              is consumed by WinMDExp (Short form: -t:winmdobj)
-doc:&lt;file&gt;                   XML Documentation file to generate
-refout:&lt;file&gt;                Reference assembly output to generate
-platform:&lt;string&gt;            Limit which platforms this code can run on: x86,
                              Itanium, x64, arm, arm64, anycpu32bitpreferred, or
                              anycpu. The default is anycpu.

                       - INPUT FILES -
-recurse:&lt;wildcard&gt;           Include all files in the current directory and
                              subdirectories according to the wildcard
                              specifications
-reference:&lt;alias&gt;=&lt;file&gt;     Reference metadata from the specified assembly
                              file using the given alias (Short form: -r)
-reference:&lt;file list&gt;        Reference metadata from the specified assembly
                              files (Short form: -r)
-addmodule:&lt;file list&gt;        Link the specified modules into this assembly
-link:&lt;file list&gt;             Embed metadata from the specified interop
                              assembly files (Short form: -l)
-analyzer:&lt;file list&gt;         Run the analyzers from this assembly
                              (Short form: -a)
-additionalfile:&lt;file list&gt;   Additional files that don't directly affect code
                              generation but may be used by analyzers for producing
                              errors or warnings.
-embed                        Embed all source files in the PDB.
-embed:&lt;file list&gt;            Embed specific files in the PDB.

                       - RESOURCES -
-win32res:&lt;file&gt;              Specify a Win32 resource file (.res)
-win32icon:&lt;file&gt;             Use this icon for the output
-win32manifest:&lt;file&gt;         Specify a Win32 manifest file (.xml)
-nowin32manifest              Do not include the default Win32 manifest
-resource:&lt;resinfo&gt;           Embed the specified resource (Short form: -res)
-linkresource:&lt;resinfo&gt;       Link the specified resource to this assembly
                              (Short form: -linkres) Where the resinfo format
                              is &lt;file&gt;[,&lt;string name&gt;[,public|private]]

                       - CODE GENERATION -
-debug[+|-]                   Emit debugging information
-debug:{full|pdbonly|portable|embedded}
                              Specify debugging type ('full' is default,
                              'portable' is a cross-platform format,
                              'embedded' is a cross-platform format embedded into
                              the target .dll or .exe)
-optimize[+|-]                Enable optimizations (Short form: -o)
-deterministic                Produce a deterministic assembly
                              (including module version GUID and timestamp)
-refonly                      Produce a reference assembly in place of the main output
-instrument:TestCoverage      Produce an assembly instrumented to collect
                              coverage information
-sourcelink:&lt;file&gt;            Source link info to embed into PDB.

                       - ERRORS AND WARNINGS -
-warnaserror[+|-]             Report all warnings as errors
-warnaserror[+|-]:&lt;warn list&gt; Report specific warnings as errors
                              (use "nullable" for all nullability warnings)
-warn:&lt;n&gt;                     Set warning level (0 or higher) (Short form: -w)
-nowarn:&lt;warn list&gt;           Disable specific warning messages
                              (use "nullable" for all nullability warnings)
-ruleset:&lt;file&gt;               Specify a ruleset file that disables specific
                              diagnostics.
-errorlog:&lt;file&gt;[,version=&lt;sarif_version&gt;]
                              Specify a file to log all compiler and analyzer
                              diagnostics.
                              sarif_version:{1|2|2.1} Default is 1. 2 and 2.1
                              both mean SARIF version 2.1.0.
-reportanalyzer               Report additional analyzer information, such as
                              execution time.
-skipanalyzers[+|-]           Skip execution of diagnostic analyzers.

                       - LANGUAGE -
-checked[+|-]                 Generate overflow checks
-unsafe[+|-]                  Allow 'unsafe' code
-define:&lt;symbol list&gt;         Define conditional compilation symbol(s) (Short
                              form: -d)
-langversion:?                Display the allowed values for language version
-langversion:&lt;string&gt;         Specify language version such as
                              `latest` (latest version, including minor versions),
                              `default` (same as `latest`),
                              `latestmajor` (latest version, excluding minor versions),
                              `preview` (latest version, including features in unsupported preview),
                              or specific versions like `6` or `7.1`
-nullable[+|-]                Specify nullable context option enable|disable.
-nullable:{enable|disable|warnings|annotations}
                              Specify nullable context option enable|disable|warnings|annotations.

                       - SECURITY -
-delaysign[+|-]               Delay-sign the assembly using only the public
                              portion of the strong name key
-publicsign[+|-]              Public-sign the assembly using only the public
                              portion of the strong name key
-keyfile:&lt;file&gt;               Specify a strong name key file
-keycontainer:&lt;string&gt;        Specify a strong name key container
-highentropyva[+|-]           Enable high-entropy ASLR

                       - MISCELLANEOUS -
@&lt;file&gt;                       Read response file for more options
-help                         Display this usage message (Short form: -?)
-nologo                       Suppress compiler copyright message
-noconfig                     Do not auto include CSC.RSP file
-parallel[+|-]                Concurrent build.
-version                      Display the compiler version number and exit.

                       - ADVANCED -
-baseaddress:&lt;address&gt;        Base address for the library to be built
-checksumalgorithm:&lt;alg&gt;      Specify algorithm for calculating source file
                              checksum stored in PDB. Supported values are:
                              SHA1 or SHA256 (default).
-codepage:&lt;n&gt;                 Specify the codepage to use when opening source
                              files
-utf8output                   Output compiler messages in UTF-8 encoding
-main:&lt;type&gt;                  Specify the type that contains the entry point
                              (ignore all other possible entry points) (Short
                              form: -m)
-fullpaths                    Compiler generates fully qualified paths
-filealign:&lt;n&gt;                Specify the alignment used for output file
                              sections
-pathmap:&lt;K1&gt;=&lt;V1&gt;,&lt;K2&gt;=&lt;V2&gt;,...
                              Specify a mapping for source path names output by
                              the compiler.
-pdb:&lt;file&gt;                   Specify debug information file name (default:
                              output file name with .pdb extension)
-errorendlocation             Output line and column of the end location of
                              each error
-preferreduilang              Specify the preferred output language name.
-nosdkpath                    Disable searching the default SDK path for standard library assemblies.
-nostdlib[+|-]                Do not reference standard library (mscorlib.dll)
-subsystemversion:&lt;string&gt;    Specify subsystem version of this assembly
-lib:&lt;file list&gt;              Specify additional directories to search in for
                              references
-errorreport:&lt;string&gt;         Specify how to handle internal compiler errors:
                              prompt, send, queue, or none. The default is
                              queue.
-appconfig:&lt;file&gt;             Specify an application configuration file
                              containing assembly binding settings
-moduleassemblyname:&lt;string&gt;  Name of the assembly which this module will be
                              a part of
-modulename:&lt;string&gt;          Specify the name of the source module
-generatedfilesout:&lt;dir&gt;      Place files generated during compilation in the
                              specified directory.
</value>
    <comment>Visual C# Compiler Options</comment>
  </data>
  <data name="ERR_ComImportWithInitializers" xml:space="preserve">
    <value>'{0}': a class with the ComImport attribute cannot specify field initializers.</value>
  </data>
  <data name="WRN_PdbLocalNameTooLong" xml:space="preserve">
    <value>Local name '{0}' is too long for PDB.  Consider shortening or compiling without /debug.</value>
  </data>
  <data name="WRN_PdbLocalNameTooLong_Title" xml:space="preserve">
    <value>Local name is too long for PDB</value>
  </data>
  <data name="ERR_RetNoObjectRequiredLambda" xml:space="preserve">
    <value>Anonymous function converted to a void returning delegate cannot return a value</value>
  </data>
  <data name="ERR_TaskRetNoObjectRequiredLambda" xml:space="preserve">
    <value>Async lambda expression converted to a 'Task' returning delegate cannot return a value. Did you intend to return 'Task&lt;T&gt;'?</value>
  </data>
  <data name="WRN_AnalyzerCannotBeCreated" xml:space="preserve">
    <value>An instance of analyzer {0} cannot be created from {1} : {2}.</value>
  </data>
  <data name="WRN_AnalyzerCannotBeCreated_Title" xml:space="preserve">
    <value>An analyzer instance cannot be created</value>
  </data>
  <data name="WRN_NoAnalyzerInAssembly" xml:space="preserve">
    <value>The assembly {0} does not contain any analyzers.</value>
  </data>
  <data name="WRN_NoAnalyzerInAssembly_Title" xml:space="preserve">
    <value>Assembly does not contain any analyzers</value>
  </data>
  <data name="WRN_UnableToLoadAnalyzer" xml:space="preserve">
    <value>Unable to load Analyzer assembly {0} : {1}</value>
  </data>
  <data name="WRN_UnableToLoadAnalyzer_Title" xml:space="preserve">
    <value>Unable to load Analyzer assembly</value>
  </data>
  <data name="INF_UnableToLoadSomeTypesInAnalyzer" xml:space="preserve">
    <value>Skipping some types in analyzer assembly {0} due to a ReflectionTypeLoadException : {1}.</value>
  </data>
  <data name="ERR_CantReadRulesetFile" xml:space="preserve">
    <value>Error reading ruleset file {0} - {1}</value>
  </data>
  <data name="ERR_BadPdbData" xml:space="preserve">
    <value>Error reading debug information for '{0}'</value>
  </data>
  <data name="IDS_OperationCausedStackOverflow" xml:space="preserve">
    <value>Operation caused a stack overflow.</value>
  </data>
  <data name="WRN_IdentifierOrNumericLiteralExpected" xml:space="preserve">
    <value>Expected identifier or numeric literal.</value>
  </data>
  <data name="WRN_IdentifierOrNumericLiteralExpected_Title" xml:space="preserve">
    <value>Expected identifier or numeric literal</value>
  </data>
  <data name="ERR_InitializerOnNonAutoProperty" xml:space="preserve">
    <value>Only auto-implemented properties can have initializers.</value>
  </data>
  <data name="ERR_InstancePropertyInitializerInInterface" xml:space="preserve">
    <value>Instance properties in interfaces cannot have initializers.</value>
  </data>
  <data name="ERR_AutoPropertyMustHaveGetAccessor" xml:space="preserve">
    <value>Auto-implemented properties must have get accessors.</value>
  </data>
  <data name="ERR_AutoPropertyMustOverrideSet" xml:space="preserve">
    <value>Auto-implemented properties must override all accessors of the overridden property.</value>
  </data>
  <data name="ERR_InitializerInStructWithoutExplicitConstructor" xml:space="preserve">
    <value>Structs without explicit constructors cannot contain members with initializers.</value>
  </data>
  <data name="ERR_EncodinglessSyntaxTree" xml:space="preserve">
    <value>Cannot emit debug information for a source text without encoding.</value>
  </data>
  <data name="ERR_BlockBodyAndExpressionBody" xml:space="preserve">
    <value>Block bodies and expression bodies cannot both be provided.</value>
  </data>
  <data name="ERR_SwitchFallOut" xml:space="preserve">
    <value>Control cannot fall out of switch from final case label ('{0}')</value>
  </data>
  <data name="ERR_UnexpectedBoundGenericName" xml:space="preserve">
    <value>Type arguments are not allowed in the nameof operator.</value>
  </data>
  <data name="ERR_NullPropagatingOpInExpressionTree" xml:space="preserve">
    <value>An expression tree lambda may not contain a null propagating operator.</value>
  </data>
  <data name="ERR_DictionaryInitializerInExpressionTree" xml:space="preserve">
    <value>An expression tree lambda may not contain a dictionary initializer.</value>
  </data>
  <data name="ERR_ExtensionCollectionElementInitializerInExpressionTree" xml:space="preserve">
    <value>An extension Add method is not supported for a collection initializer in an expression lambda.</value>
  </data>
  <data name="IDS_FeatureNameof" xml:space="preserve">
    <value>nameof operator</value>
  </data>
  <data name="IDS_FeatureDictionaryInitializer" xml:space="preserve">
    <value>dictionary initializer</value>
  </data>
  <data name="ERR_UnclosedExpressionHole" xml:space="preserve">
    <value>Missing close delimiter '}' for interpolated expression started with '{'.</value>
  </data>
  <data name="ERR_SingleLineCommentInExpressionHole" xml:space="preserve">
    <value>A single-line comment may not be used in an interpolated string.</value>
  </data>
  <data name="ERR_InsufficientStack" xml:space="preserve">
    <value>An expression is too long or complex to compile</value>
  </data>
  <data name="ERR_ExpressionHasNoName" xml:space="preserve">
    <value>Expression does not have a name.</value>
  </data>
  <data name="ERR_SubexpressionNotInNameof" xml:space="preserve">
    <value>Sub-expression cannot be used in an argument to nameof.</value>
  </data>
  <data name="ERR_AliasQualifiedNameNotAnExpression" xml:space="preserve">
    <value>An alias-qualified name is not an expression.</value>
  </data>
  <data name="ERR_NameofMethodGroupWithTypeParameters" xml:space="preserve">
    <value>Type parameters are not allowed on a method group as an argument to 'nameof'.</value>
  </data>
  <data name="NoNoneSearchCriteria" xml:space="preserve">
    <value>SearchCriteria is expected.</value>
  </data>
  <data name="ERR_InvalidAssemblyCulture" xml:space="preserve">
    <value>Assembly culture strings may not contain embedded NUL characters.</value>
  </data>
  <data name="IDS_FeatureUsingStatic" xml:space="preserve">
    <value>using static</value>
  </data>
  <data name="IDS_FeatureInterpolatedStrings" xml:space="preserve">
    <value>interpolated strings</value>
  </data>
  <data name="IDS_FeatureAltInterpolatedVerbatimStrings" xml:space="preserve">
    <value>alternative interpolated verbatim strings</value>
  </data>
  <data name="IDS_AwaitInCatchAndFinally" xml:space="preserve">
    <value>await in catch blocks and finally blocks</value>
  </data>
  <data name="IDS_FeatureBinaryLiteral" xml:space="preserve">
    <value>binary literals</value>
  </data>
  <data name="IDS_FeatureDigitSeparator" xml:space="preserve">
    <value>digit separators</value>
  </data>
  <data name="IDS_FeatureLocalFunctions" xml:space="preserve">
    <value>local functions</value>
  </data>
  <data name="ERR_UnescapedCurly" xml:space="preserve">
    <value>A '{0}' character must be escaped (by doubling) in an interpolated string.</value>
  </data>
  <data name="ERR_EscapedCurly" xml:space="preserve">
    <value>A '{0}' character may only be escaped by doubling '{0}{0}' in an interpolated string.</value>
  </data>
  <data name="ERR_TrailingWhitespaceInFormatSpecifier" xml:space="preserve">
    <value>A format specifier may not contain trailing whitespace.</value>
  </data>
  <data name="ERR_EmptyFormatSpecifier" xml:space="preserve">
    <value>Empty format specifier.</value>
  </data>
  <data name="ERR_ErrorInReferencedAssembly" xml:space="preserve">
    <value>There is an error in a referenced assembly '{0}'.</value>
  </data>
  <data name="ERR_ExpressionOrDeclarationExpected" xml:space="preserve">
    <value>Expression or declaration statement expected.</value>
  </data>
  <data name="ERR_NameofExtensionMethod" xml:space="preserve">
    <value>Extension method groups are not allowed as an argument to 'nameof'.</value>
  </data>
  <data name="WRN_AlignmentMagnitude" xml:space="preserve">
    <value>Alignment value {0} has a magnitude greater than {1} and may result in a large formatted string.</value>
  </data>
  <data name="HDN_UnusedExternAlias_Title" xml:space="preserve">
    <value>Unused extern alias</value>
  </data>
  <data name="HDN_UnusedUsingDirective_Title" xml:space="preserve">
    <value>Unnecessary using directive</value>
  </data>
  <data name="INF_UnableToLoadSomeTypesInAnalyzer_Title" xml:space="preserve">
    <value>Skip loading types in analyzer assembly that fail due to a ReflectionTypeLoadException</value>
  </data>
  <data name="WRN_AlignmentMagnitude_Title" xml:space="preserve">
    <value>Alignment value has a magnitude that may result in a large formatted string</value>
  </data>
  <data name="ERR_ConstantStringTooLong" xml:space="preserve">
    <value>Length of String constant resulting from concatenation exceeds System.Int32.MaxValue.  Try splitting the string into multiple constants.</value>
  </data>
  <data name="ERR_TupleTooFewElements" xml:space="preserve">
    <value>Tuple must contain at least two elements.</value>
  </data>
  <data name="ERR_DebugEntryPointNotSourceMethodDefinition" xml:space="preserve">
    <value>Debug entry point must be a definition of a method declared in the current compilation.</value>
  </data>
  <data name="ERR_LoadDirectiveOnlyAllowedInScripts" xml:space="preserve">
    <value>#load is only allowed in scripts</value>
  </data>
  <data name="ERR_PPLoadFollowsToken" xml:space="preserve">
    <value>Cannot use #load after first token in file</value>
  </data>
  <data name="CouldNotFindFile" xml:space="preserve">
    <value>Could not find file.</value>
    <comment>File path referenced in source (#load) could not be resolved.</comment>
  </data>
  <data name="SyntaxTreeFromLoadNoRemoveReplace" xml:space="preserve">
    <value>SyntaxTree resulted from a #load directive and cannot be removed or replaced directly.</value>
  </data>
  <data name="ERR_SourceFileReferencesNotSupported" xml:space="preserve">
    <value>Source file references are not supported.</value>
  </data>
  <data name="ERR_InvalidPathMap" xml:space="preserve">
    <value>The pathmap option was incorrectly formatted.</value>
  </data>
  <data name="ERR_InvalidReal" xml:space="preserve">
    <value>Invalid real literal.</value>
  </data>
  <data name="ERR_AutoPropertyCannotBeRefReturning" xml:space="preserve">
    <value>Auto-implemented properties cannot return by reference</value>
  </data>
  <data name="ERR_RefPropertyMustHaveGetAccessor" xml:space="preserve">
    <value>Properties which return by reference must have a get accessor</value>
  </data>
  <data name="ERR_RefPropertyCannotHaveSetAccessor" xml:space="preserve">
    <value>Properties which return by reference cannot have set accessors</value>
  </data>
  <data name="ERR_CantChangeRefReturnOnOverride" xml:space="preserve">
    <value>'{0}' must match by reference return of overridden member '{1}'</value>
  </data>
  <data name="ERR_CantChangeInitOnlyOnOverride" xml:space="preserve">
    <value>'{0}' must match by init-only of overridden member '{1}'</value>
  </data>
  <data name="ERR_MustNotHaveRefReturn" xml:space="preserve">
    <value>By-reference returns may only be used in methods that return by reference</value>
  </data>
  <data name="ERR_MustHaveRefReturn" xml:space="preserve">
    <value>By-value returns may only be used in methods that return by value</value>
  </data>
  <data name="ERR_RefReturnMustHaveIdentityConversion" xml:space="preserve">
    <value>The return expression must be of type '{0}' because this method returns by reference</value>
  </data>
  <data name="ERR_CloseUnimplementedInterfaceMemberWrongRefReturn" xml:space="preserve">
    <value>'{0}' does not implement interface member '{1}'. '{2}' cannot implement '{1}' because it does not have matching return by reference.</value>
  </data>
  <data name="ERR_CloseUnimplementedInterfaceMemberWrongInitOnly" xml:space="preserve">
    <value>'{0}' does not implement interface member '{1}'. '{2}' cannot implement '{1}'.</value>
  </data>
  <data name="ERR_BadIteratorReturnRef" xml:space="preserve">
    <value>The body of '{0}' cannot be an iterator block because '{0}' returns by reference</value>
  </data>
  <data name="ERR_BadRefReturnExpressionTree" xml:space="preserve">
    <value>Lambda expressions that return by reference cannot be converted to expression trees</value>
  </data>
  <data name="ERR_RefReturningCallInExpressionTree" xml:space="preserve">
    <value>An expression tree lambda may not contain a call to a method, property, or indexer that returns by reference</value>
  </data>
  <data name="ERR_RefReturnLvalueExpected" xml:space="preserve">
    <value>An expression cannot be used in this context because it may not be passed or returned by reference</value>
  </data>
  <data name="ERR_RefReturnNonreturnableLocal" xml:space="preserve">
    <value>Cannot return '{0}' by reference because it was initialized to a value that cannot be returned by reference</value>
  </data>
  <data name="ERR_RefReturnNonreturnableLocal2" xml:space="preserve">
    <value>Cannot return by reference a member of '{0}' because it was initialized to a value that cannot be returned by reference</value>
  </data>
  <data name="ERR_RefReturnReadonlyLocal" xml:space="preserve">
    <value>Cannot return '{0}' by reference because it is read-only</value>
  </data>
  <data name="ERR_RefReturnRangeVariable" xml:space="preserve">
    <value>Cannot return the range variable '{0}' by reference</value>
  </data>
  <data name="ERR_RefReturnReadonlyLocalCause" xml:space="preserve">
    <value>Cannot return '{0}' by reference because it is a '{1}'</value>
  </data>
  <data name="ERR_RefReturnReadonlyLocal2Cause" xml:space="preserve">
    <value>Cannot return fields of '{0}' by reference because it is a '{1}'</value>
  </data>
  <data name="ERR_RefReturnReadonly" xml:space="preserve">
    <value>A readonly field cannot be returned by writable reference</value>
  </data>
  <data name="ERR_RefReturnReadonlyStatic" xml:space="preserve">
    <value>A static readonly field cannot be returned by writable reference</value>
  </data>
  <data name="ERR_RefReturnReadonly2" xml:space="preserve">
    <value>Members of readonly field '{0}' cannot be returned by writable reference</value>
  </data>
  <data name="ERR_RefReturnReadonlyStatic2" xml:space="preserve">
    <value>Fields of static readonly field '{0}' cannot be returned by writable reference</value>
  </data>
  <data name="ERR_RefReturnParameter" xml:space="preserve">
    <value>Cannot return a parameter by reference '{0}' because it is not a ref or out parameter</value>
  </data>
  <data name="ERR_RefReturnParameter2" xml:space="preserve">
    <value>Cannot return by reference a member of parameter '{0}' because it is not a ref or out parameter</value>
  </data>
  <data name="ERR_RefReturnLocal" xml:space="preserve">
    <value>Cannot return local '{0}' by reference because it is not a ref local</value>
  </data>
  <data name="ERR_RefReturnLocal2" xml:space="preserve">
    <value>Cannot return a member of local '{0}' by reference because it is not a ref local</value>
  </data>
  <data name="ERR_RefReturnStructThis" xml:space="preserve">
    <value>Struct members cannot return 'this' or other instance members by reference</value>
  </data>
  <data name="ERR_EscapeOther" xml:space="preserve">
    <value>Expression cannot be used in this context because it may indirectly expose variables outside of their declaration scope</value>
  </data>
  <data name="ERR_EscapeLocal" xml:space="preserve">
    <value>Cannot use local '{0}' in this context because it may expose referenced variables outside of their declaration scope</value>
  </data>
  <data name="ERR_EscapeCall" xml:space="preserve">
    <value>Cannot use a result of '{0}' in this context because it may expose variables referenced by parameter '{1}' outside of their declaration scope</value>
  </data>
  <data name="ERR_EscapeCall2" xml:space="preserve">
    <value>Cannot use a member of result of '{0}' in this context because it may expose variables referenced by parameter '{1}' outside of their declaration scope</value>
  </data>
  <data name="ERR_CallArgMixing" xml:space="preserve">
    <value>This combination of arguments to '{0}' is disallowed because it may expose variables referenced by parameter '{1}' outside of their declaration scope</value>
  </data>
  <data name="ERR_MismatchedRefEscapeInTernary" xml:space="preserve">
    <value>Branches of a ref conditional operator cannot refer to variables with incompatible declaration scopes</value>
  </data>
  <data name="ERR_EscapeStackAlloc" xml:space="preserve">
    <value>A result of a stackalloc expression of type '{0}' cannot be used in this context because it may be exposed outside of the containing method</value>
  </data>
  <data name="ERR_InitializeByValueVariableWithReference" xml:space="preserve">
    <value>Cannot initialize a by-value variable with a reference</value>
  </data>
  <data name="ERR_InitializeByReferenceVariableWithValue" xml:space="preserve">
    <value>Cannot initialize a by-reference variable with a value</value>
  </data>
  <data name="ERR_RefAssignmentMustHaveIdentityConversion" xml:space="preserve">
    <value>The expression must be of type '{0}' because it is being assigned by reference</value>
  </data>
  <data name="ERR_ByReferenceVariableMustBeInitialized" xml:space="preserve">
    <value>A declaration of a by-reference variable must have an initializer</value>
  </data>
  <data name="ERR_AnonDelegateCantUseLocal" xml:space="preserve">
    <value>Cannot use ref local '{0}' inside an anonymous method, lambda expression, or query expression</value>
  </data>
  <data name="ERR_BadIteratorLocalType" xml:space="preserve">
    <value>Iterators cannot have by-reference locals</value>
  </data>
  <data name="ERR_BadAsyncLocalType" xml:space="preserve">
    <value>Async methods cannot have by-reference locals</value>
  </data>
  <data name="ERR_RefReturningCallAndAwait" xml:space="preserve">
    <value>'await' cannot be used in an expression containing a call to '{0}' because it returns by reference</value>
  </data>
  <data name="ERR_RefConditionalAndAwait" xml:space="preserve">
    <value>'await' cannot be used in an expression containing a ref conditional operator</value>
  </data>
  <data name="ERR_RefConditionalNeedsTwoRefs" xml:space="preserve">
    <value>Both conditional operator values must be ref values or neither may be a ref value</value>
  </data>
  <data name="ERR_RefConditionalDifferentTypes" xml:space="preserve">
    <value>The expression must be of type '{0}' to match the alternative ref value</value>
  </data>
  <data name="ERR_ExpressionTreeContainsLocalFunction" xml:space="preserve">
    <value>An expression tree may not contain a reference to a local function</value>
  </data>
  <data name="ERR_DynamicLocalFunctionParamsParameter" xml:space="preserve">
    <value>Cannot pass argument with dynamic type to params parameter '{0}' of local function '{1}'.</value>
  </data>
  <data name="SyntaxTreeIsNotASubmission" xml:space="preserve">
    <value>Syntax tree should be created from a submission.</value>
  </data>
  <data name="ERR_TooManyUserStrings" xml:space="preserve">
    <value>Combined length of user strings used by the program exceeds allowed limit. Try to decrease use of string literals.</value>
  </data>
  <data name="ERR_PatternNullableType" xml:space="preserve">
    <value>It is not legal to use nullable type '{0}?' in a pattern; use the underlying type '{0}' instead.</value>
  </data>
  <data name="ERR_IsNullableType" xml:space="preserve">
    <value>It is not legal to use nullable reference type '{0}?' in an is-type expression; use the underlying type '{0}' instead.</value>
  </data>
  <data name="ERR_AsNullableType" xml:space="preserve">
    <value>It is not legal to use nullable reference type '{0}?' in an as expression; use the underlying type '{0}' instead.</value>
  </data>
  <data name="ERR_BadPatternExpression" xml:space="preserve">
    <value>Invalid operand for pattern match; value required, but found '{0}'.</value>
  </data>
  <data name="ERR_PeWritingFailure" xml:space="preserve">
    <value>An error occurred while writing the output file: {0}.</value>
  </data>
  <data name="ERR_TupleDuplicateElementName" xml:space="preserve">
    <value>Tuple element names must be unique.</value>
  </data>
  <data name="ERR_TupleReservedElementName" xml:space="preserve">
    <value>Tuple element name '{0}' is only allowed at position {1}.</value>
  </data>
  <data name="ERR_TupleReservedElementNameAnyPosition" xml:space="preserve">
    <value>Tuple element name '{0}' is disallowed at any position.</value>
  </data>
  <data name="ERR_PredefinedTypeMemberNotFoundInAssembly" xml:space="preserve">
    <value>Member '{0}' was not found on type '{1}' from assembly '{2}'.</value>
  </data>
  <data name="IDS_FeatureTuples" xml:space="preserve">
    <value>tuples</value>
  </data>
  <data name="ERR_MissingDeconstruct" xml:space="preserve">
    <value>No suitable 'Deconstruct' instance or extension method was found for type '{0}', with {1} out parameters and a void return type.</value>
  </data>
  <data name="ERR_DeconstructRequiresExpression" xml:space="preserve">
    <value>Deconstruct assignment requires an expression with a type on the right-hand-side.</value>
  </data>
  <data name="ERR_SwitchExpressionValueExpected" xml:space="preserve">
    <value>The switch expression must be a value; found '{0}'.</value>
  </data>
  <data name="ERR_SwitchCaseSubsumed" xml:space="preserve">
    <value>The switch case is unreachable. It has already been handled by a previous case or it is impossible to match.</value>
  </data>
  <data name="ERR_StdInOptionProvidedButConsoleInputIsNotRedirected" xml:space="preserve">
    <value>stdin argument '-' is specified, but input has not been redirected from the standard input stream.</value>
  </data>
  <data name="ERR_SwitchArmSubsumed" xml:space="preserve">
    <value>The pattern is unreachable. It has already been handled by a previous arm of the switch expression or it is impossible to match.</value>
  </data>
  <data name="ERR_PatternWrongType" xml:space="preserve">
    <value>An expression of type '{0}' cannot be handled by a pattern of type '{1}'.</value>
  </data>
  <data name="ERR_ConstantPatternVsOpenType" xml:space="preserve">
    <value>An expression of type '{0}' cannot be handled by a pattern of type '{1}'. Please use language version '{2}' or greater to match an open type with a constant pattern.</value>
  </data>
  <data name="WRN_AttributeIgnoredWhenPublicSigning" xml:space="preserve">
    <value>Attribute '{0}' is ignored when public signing is specified.</value>
  </data>
  <data name="WRN_AttributeIgnoredWhenPublicSigning_Title" xml:space="preserve">
    <value>Attribute is ignored when public signing is specified.</value>
  </data>
  <data name="ERR_OptionMustBeAbsolutePath" xml:space="preserve">
    <value>Option '{0}' must be an absolute path.</value>
  </data>
  <data name="ERR_ConversionNotTupleCompatible" xml:space="preserve">
    <value>Tuple with {0} elements cannot be converted to type '{1}'.</value>
  </data>
  <data name="IDS_FeatureOutVar" xml:space="preserve">
    <value>out variable declaration</value>
  </data>
  <data name="ERR_ImplicitlyTypedOutVariableUsedInTheSameArgumentList" xml:space="preserve">
    <value>Reference to an implicitly-typed out variable '{0}' is not permitted in the same argument list.</value>
  </data>
  <data name="ERR_TypeInferenceFailedForImplicitlyTypedOutVariable" xml:space="preserve">
    <value>Cannot infer the type of implicitly-typed out variable '{0}'.</value>
  </data>
  <data name="ERR_TypeInferenceFailedForImplicitlyTypedDeconstructionVariable" xml:space="preserve">
    <value>Cannot infer the type of implicitly-typed deconstruction variable '{0}'.</value>
  </data>
  <data name="ERR_DiscardTypeInferenceFailed" xml:space="preserve">
    <value>Cannot infer the type of implicitly-typed discard.</value>
  </data>
  <data name="ERR_DeconstructWrongCardinality" xml:space="preserve">
    <value>Cannot deconstruct a tuple of '{0}' elements into '{1}' variables.</value>
  </data>
  <data name="ERR_CannotDeconstructDynamic" xml:space="preserve">
    <value>Cannot deconstruct dynamic objects.</value>
  </data>
  <data name="ERR_DeconstructTooFewElements" xml:space="preserve">
    <value>Deconstruction must contain at least two variables.</value>
  </data>
  <data name="WRN_TupleLiteralNameMismatch" xml:space="preserve">
    <value>The tuple element name '{0}' is ignored because a different name or no name is specified by the target type '{1}'.</value>
  </data>
  <data name="WRN_TupleLiteralNameMismatch_Title" xml:space="preserve">
    <value>The tuple element name is ignored because a different name or no name is specified by the assignment target.</value>
  </data>
  <data name="WRN_TupleBinopLiteralNameMismatch" xml:space="preserve">
    <value>The tuple element name '{0}' is ignored because a different name or no name is specified on the other side of the tuple == or != operator.</value>
  </data>
  <data name="WRN_TupleBinopLiteralNameMismatch_Title" xml:space="preserve">
    <value>The tuple element name is ignored because a different name or no name is specified on the other side of the tuple == or != operator.</value>
  </data>
  <data name="ERR_PredefinedValueTupleTypeMustBeStruct" xml:space="preserve">
    <value>Predefined type '{0}' must be a struct.</value>
  </data>
  <data name="ERR_NewWithTupleTypeSyntax" xml:space="preserve">
    <value>'new' cannot be used with tuple type. Use a tuple literal expression instead.</value>
  </data>
  <data name="ERR_DeconstructionVarFormDisallowsSpecificType" xml:space="preserve">
    <value>Deconstruction 'var (...)' form disallows a specific type for 'var'.</value>
  </data>
  <data name="ERR_TupleElementNamesAttributeMissing" xml:space="preserve">
    <value>Cannot define a class or member that utilizes tuples because the compiler required type '{0}' cannot be found. Are you missing a reference?</value>
  </data>
  <data name="ERR_ExplicitTupleElementNamesAttribute" xml:space="preserve">
    <value>Cannot reference 'System.Runtime.CompilerServices.TupleElementNamesAttribute' explicitly. Use the tuple syntax to define tuple names.</value>
  </data>
  <data name="ERR_ExpressionTreeContainsOutVariable" xml:space="preserve">
    <value>An expression tree may not contain an out argument variable declaration.</value>
  </data>
  <data name="ERR_ExpressionTreeContainsDiscard" xml:space="preserve">
    <value>An expression tree may not contain a discard.</value>
  </data>
  <data name="ERR_ExpressionTreeContainsIsMatch" xml:space="preserve">
    <value>An expression tree may not contain an 'is' pattern-matching operator.</value>
  </data>
  <data name="ERR_ExpressionTreeContainsTupleLiteral" xml:space="preserve">
    <value>An expression tree may not contain a tuple literal.</value>
  </data>
  <data name="ERR_ExpressionTreeContainsTupleConversion" xml:space="preserve">
    <value>An expression tree may not contain a tuple conversion.</value>
  </data>
  <data name="ERR_SourceLinkRequiresPdb" xml:space="preserve">
    <value>/sourcelink switch is only supported when emitting PDB.</value>
  </data>
  <data name="ERR_CannotEmbedWithoutPdb" xml:space="preserve">
    <value>/embed switch is only supported when emitting a PDB.</value>
  </data>
  <data name="ERR_InvalidInstrumentationKind" xml:space="preserve">
    <value>Invalid instrumentation kind: {0}</value>
  </data>
  <data name="ERR_InvalidHashAlgorithmName" xml:space="preserve">
    <value>Invalid hash algorithm name: '{0}'</value>
  </data>
  <data name="ERR_VarInvocationLvalueReserved" xml:space="preserve">
    <value>The syntax 'var (...)' as an lvalue is reserved.</value>
  </data>
  <data name="ERR_SemiOrLBraceOrArrowExpected" xml:space="preserve">
    <value>{ or ; or =&gt; expected</value>
  </data>
  <data name="ERR_ThrowMisplaced" xml:space="preserve">
    <value>A throw expression is not allowed in this context.</value>
  </data>
  <data name="ERR_MixedDeconstructionUnsupported" xml:space="preserve">
    <value>A deconstruction cannot mix declarations and expressions on the left-hand-side.</value>
  </data>
  <data name="ERR_DeclarationExpressionNotPermitted" xml:space="preserve">
    <value>A declaration is not allowed in this context.</value>
  </data>
  <data name="ERR_MustDeclareForeachIteration" xml:space="preserve">
    <value>A foreach loop must declare its iteration variables.</value>
  </data>
  <data name="ERR_TupleElementNamesInDeconstruction" xml:space="preserve">
    <value>Tuple element names are not permitted on the left of a deconstruction.</value>
  </data>
  <data name="ERR_PossibleBadNegCast" xml:space="preserve">
    <value>To cast a negative value, you must enclose the value in parentheses.</value>
  </data>
  <data name="ERR_ExpressionTreeContainsThrowExpression" xml:space="preserve">
    <value>An expression tree may not contain a throw-expression.</value>
  </data>
  <data name="ERR_ExpressionTreeContainsWithExpression" xml:space="preserve">
    <value>An expression tree may not contain a with-expression.</value>
  </data>
  <data name="ERR_BadAssemblyName" xml:space="preserve">
    <value>Invalid assembly name: {0}</value>
  </data>
  <data name="ERR_BadAsyncMethodBuilderTaskProperty" xml:space="preserve">
    <value>For type '{0}' to be used as an AsyncMethodBuilder for type '{1}', its Task property should return type '{1}' instead of type '{2}'.</value>
  </data>
  <data name="ERR_AttributesInLocalFuncDecl" xml:space="preserve">
    <value>Attributes are not allowed on local function parameters or type parameters</value>
  </data>
  <data name="ERR_TypeForwardedToMultipleAssemblies" xml:space="preserve">
    <value>Module '{0}' in assembly '{1}' is forwarding the type '{2}' to multiple assemblies: '{3}' and '{4}'.</value>
  </data>
  <data name="ERR_PatternDynamicType" xml:space="preserve">
    <value>It is not legal to use the type 'dynamic' in a pattern.</value>
  </data>
  <data name="ERR_BadDocumentationMode" xml:space="preserve">
    <value>Provided documentation mode is unsupported or invalid: '{0}'.</value>
  </data>
  <data name="ERR_BadSourceCodeKind" xml:space="preserve">
    <value>Provided source code kind is unsupported or invalid: '{0}'</value>
  </data>
  <data name="ERR_BadLanguageVersion" xml:space="preserve">
    <value>Provided language version is unsupported or invalid: '{0}'.</value>
  </data>
  <data name="ERR_InvalidPreprocessingSymbol" xml:space="preserve">
    <value>Invalid name for a preprocessing symbol; '{0}' is not a valid identifier</value>
  </data>
  <data name="ERR_FeatureNotAvailableInVersion7_1" xml:space="preserve">
    <value>Feature '{0}' is not available in C# 7.1. Please use language version {1} or greater.</value>
  </data>
  <data name="ERR_FeatureNotAvailableInVersion7_2" xml:space="preserve">
    <value>Feature '{0}' is not available in C# 7.2. Please use language version {1} or greater.</value>
  </data>
  <data name="ERR_FeatureNotAvailableInVersion7_3" xml:space="preserve">
    <value>Feature '{0}' is not available in C# 7.3. Please use language version {1} or greater.</value>
  </data>
  <data name="ERR_FeatureNotAvailableInVersion8" xml:space="preserve">
    <value>Feature '{0}' is not available in C# 8.0. Please use language version {1} or greater.</value>
  </data>
  <data name="ERR_LanguageVersionCannotHaveLeadingZeroes" xml:space="preserve">
    <value>Specified language version '{0}' cannot have leading zeroes</value>
  </data>
  <data name="ERR_VoidAssignment" xml:space="preserve">
    <value>A value of type 'void' may not be assigned.</value>
  </data>
  <data name="WRN_Experimental" xml:space="preserve">
    <value>'{0}' is for evaluation purposes only and is subject to change or removal in future updates.</value>
  </data>
  <data name="WRN_Experimental_Title" xml:space="preserve">
    <value>Type is for evaluation purposes only and is subject to change or removal in future updates.</value>
  </data>
  <data name="ERR_CompilerAndLanguageVersion" xml:space="preserve">
    <value>Compiler version: '{0}'. Language version: {1}.</value>
  </data>
  <data name="IDS_FeatureAsyncMain" xml:space="preserve">
    <value>async main</value>
  </data>
  <data name="ERR_TupleInferredNamesNotAvailable" xml:space="preserve">
    <value>Tuple element name '{0}' is inferred. Please use language version {1} or greater to access an element by its inferred name.</value>
  </data>
  <data name="ERR_AltInterpolatedVerbatimStringsNotAvailable" xml:space="preserve">
    <value>To use '@$' instead of '$@' for an interpolated verbatim string, please use language version '{0}' or greater.</value>
  </data>
  <data name="WRN_AttributesOnBackingFieldsNotAvailable" xml:space="preserve">
    <value>Field-targeted attributes on auto-properties are not supported in language version {0}. Please use language version {1} or greater.</value>
  </data>
  <data name="WRN_AttributesOnBackingFieldsNotAvailable_Title" xml:space="preserve">
    <value>Field-targeted attributes on auto-properties are not supported in this version of the language.</value>
  </data>
  <data name="ERR_VoidInTuple" xml:space="preserve">
    <value>A tuple may not contain a value of type 'void'.</value>
  </data>
  <data name="IDS_FeatureNullableReferenceTypes" xml:space="preserve">
    <value>nullable reference types</value>
  </data>
  <data name="IDS_FeaturePragmaWarningEnable" xml:space="preserve">
    <value>warning action enable</value>
  </data>
  <data name="WRN_ConvertingNullableToNonNullable" xml:space="preserve">
    <value>Converting null literal or possible null value to non-nullable type.</value>
  </data>
  <data name="WRN_ConvertingNullableToNonNullable_Title" xml:space="preserve">
    <value>Converting null literal or possible null value to non-nullable type.</value>
  </data>
  <data name="WRN_NullReferenceAssignment" xml:space="preserve">
    <value>Possible null reference assignment.</value>
  </data>
  <data name="WRN_NullReferenceAssignment_Title" xml:space="preserve">
    <value>Possible null reference assignment.</value>
  </data>
  <data name="WRN_NullReferenceReceiver" xml:space="preserve">
    <value>Dereference of a possibly null reference.</value>
  </data>
  <data name="WRN_NullReferenceReceiver_Title" xml:space="preserve">
    <value>Dereference of a possibly null reference.</value>
  </data>
  <data name="WRN_NullReferenceReturn" xml:space="preserve">
    <value>Possible null reference return.</value>
  </data>
  <data name="WRN_NullReferenceReturn_Title" xml:space="preserve">
    <value>Possible null reference return.</value>
  </data>
  <data name="WRN_NullReferenceArgument" xml:space="preserve">
    <value>Possible null reference argument for parameter '{0}' in '{1}'.</value>
  </data>
  <data name="WRN_NullReferenceArgument_Title" xml:space="preserve">
    <value>Possible null reference argument.</value>
  </data>
  <data name="WRN_ThrowPossibleNull" xml:space="preserve">
    <value>Thrown value may be null.</value>
  </data>
  <data name="WRN_ThrowPossibleNull_Title" xml:space="preserve">
    <value>Thrown value may be null.</value>
  </data>
  <data name="WRN_UnboxPossibleNull" xml:space="preserve">
    <value>Unboxing a possibly null value.</value>
  </data>
  <data name="WRN_UnboxPossibleNull_Title" xml:space="preserve">
    <value>Unboxing a possibly null value.</value>
  </data>
  <data name="WRN_NullabilityMismatchInTypeOnOverride" xml:space="preserve">
    <value>Nullability of reference types in type doesn't match overridden member.</value>
  </data>
  <data name="WRN_NullabilityMismatchInTypeOnOverride_Title" xml:space="preserve">
    <value>Nullability of reference types in type doesn't match overridden member.</value>
  </data>
  <data name="WRN_NullabilityMismatchInReturnTypeOnOverride" xml:space="preserve">
    <value>Nullability of reference types in return type doesn't match overridden member.</value>
  </data>
  <data name="WRN_NullabilityMismatchInReturnTypeOnOverride_Title" xml:space="preserve">
    <value>Nullability of reference types in return type doesn't match overridden member.</value>
  </data>
  <data name="WRN_TopLevelNullabilityMismatchInReturnTypeOnOverride" xml:space="preserve">
    <value>Nullability of return type doesn't match overridden member (possibly because of nullability attributes).</value>
  </data>
  <data name="WRN_TopLevelNullabilityMismatchInReturnTypeOnOverride_Title" xml:space="preserve">
    <value>Nullability of return type doesn't match overridden member (possibly because of nullability attributes).</value>
  </data>
  <data name="WRN_NullabilityMismatchInParameterTypeOnOverride" xml:space="preserve">
    <value>Nullability of reference types in type of parameter '{0}' doesn't match overridden member.</value>
  </data>
  <data name="WRN_NullabilityMismatchInParameterTypeOnOverride_Title" xml:space="preserve">
    <value>Nullability of reference types in type of parameter doesn't match overridden member.</value>
  </data>
  <data name="WRN_TopLevelNullabilityMismatchInParameterTypeOnOverride" xml:space="preserve">
    <value>Nullability of type of parameter '{0}' doesn't match overridden member (possibly because of nullability attributes).</value>
  </data>
  <data name="WRN_TopLevelNullabilityMismatchInParameterTypeOnOverride_Title" xml:space="preserve">
    <value>Nullability of type of parameter doesn't match overridden member (possibly because of nullability attributes).</value>
  </data>
  <data name="WRN_NullabilityMismatchInParameterTypeOnPartial" xml:space="preserve">
    <value>Nullability of reference types in type of parameter '{0}' doesn't match partial method declaration.</value>
  </data>
  <data name="WRN_NullabilityMismatchInParameterTypeOnPartial_Title" xml:space="preserve">
    <value>Nullability of reference types in type of parameter doesn't match partial method declaration.</value>
  </data>
  <data name="WRN_NullabilityMismatchInReturnTypeOnPartial" xml:space="preserve">
    <value>Nullability of reference types in return type doesn't match partial method declaration.</value>
  </data>
  <data name="WRN_NullabilityMismatchInReturnTypeOnPartial_Title" xml:space="preserve">
    <value>Nullability of reference types in return type doesn't match partial method declaration.</value>
  </data>
  <data name="WRN_NullabilityMismatchInTypeOnImplicitImplementation" xml:space="preserve">
    <value>Nullability of reference types in type of '{0}' doesn't match implicitly implemented member '{1}'.</value>
  </data>
  <data name="WRN_NullabilityMismatchInTypeOnImplicitImplementation_Title" xml:space="preserve">
    <value>Nullability of reference types in type doesn't match implicitly implemented member.</value>
  </data>
  <data name="WRN_NullabilityMismatchInReturnTypeOnImplicitImplementation" xml:space="preserve">
    <value>Nullability of reference types in return type of '{0}' doesn't match implicitly implemented member '{1}'.</value>
  </data>
  <data name="WRN_NullabilityMismatchInReturnTypeOnImplicitImplementation_Title" xml:space="preserve">
    <value>Nullability of reference types in return type doesn't match implicitly implemented member.</value>
  </data>
  <data name="WRN_NullabilityMismatchInParameterTypeOnImplicitImplementation" xml:space="preserve">
    <value>Nullability of reference types in type of parameter '{0}' of '{1}' doesn't match implicitly implemented member '{2}'.</value>
  </data>
  <data name="WRN_NullabilityMismatchInParameterTypeOnImplicitImplementation_Title" xml:space="preserve">
    <value>Nullability of reference types in type of parameter doesn't match implicitly implemented member.</value>
  </data>
  <data name="WRN_TopLevelNullabilityMismatchInReturnTypeOnImplicitImplementation" xml:space="preserve">
    <value>Nullability of reference types in return type of '{0}' doesn't match implicitly implemented member '{1}' (possibly because of nullability attributes).</value>
  </data>
  <data name="WRN_TopLevelNullabilityMismatchInReturnTypeOnImplicitImplementation_Title" xml:space="preserve">
    <value>Nullability of reference types in return type doesn't match implicitly implemented member (possibly because of nullability attributes).</value>
  </data>
  <data name="WRN_TopLevelNullabilityMismatchInParameterTypeOnImplicitImplementation" xml:space="preserve">
    <value>Nullability of reference types in type of parameter '{0}' of '{1}' doesn't match implicitly implemented member '{2}' (possibly because of nullability attributes).</value>
  </data>
  <data name="WRN_TopLevelNullabilityMismatchInParameterTypeOnImplicitImplementation_Title" xml:space="preserve">
    <value>Nullability of reference types in type of parameter doesn't match implicitly implemented member (possibly because of nullability attributes).</value>
  </data>
  <data name="WRN_NullabilityMismatchInTypeOnExplicitImplementation" xml:space="preserve">
    <value>Nullability of reference types in type doesn't match implemented member '{0}'.</value>
  </data>
  <data name="WRN_NullabilityMismatchInTypeOnExplicitImplementation_Title" xml:space="preserve">
    <value>Nullability of reference types in type doesn't match implemented member.</value>
  </data>
  <data name="WRN_NullabilityMismatchInReturnTypeOnExplicitImplementation" xml:space="preserve">
    <value>Nullability of reference types in return type doesn't match implemented member '{0}'.</value>
  </data>
  <data name="WRN_NullabilityMismatchInReturnTypeOnExplicitImplementation_Title" xml:space="preserve">
    <value>Nullability of reference types in return type doesn't match implemented member.</value>
  </data>
  <data name="WRN_NullabilityMismatchInParameterTypeOnExplicitImplementation" xml:space="preserve">
    <value>Nullability of reference types in type of parameter '{0}' doesn't match implemented member '{1}'.</value>
  </data>
  <data name="WRN_NullabilityMismatchInParameterTypeOnExplicitImplementation_Title" xml:space="preserve">
    <value>Nullability of reference types in type of parameter doesn't match implemented member.</value>
  </data>
  <data name="WRN_TopLevelNullabilityMismatchInReturnTypeOnExplicitImplementation" xml:space="preserve">
    <value>Nullability of reference types in return type doesn't match implemented member '{0}' (possibly because of nullability attributes).</value>
  </data>
  <data name="WRN_TopLevelNullabilityMismatchInReturnTypeOnExplicitImplementation_Title" xml:space="preserve">
    <value>Nullability of reference types in return type doesn't match implemented member (possibly because of nullability attributes).</value>
  </data>
  <data name="WRN_TopLevelNullabilityMismatchInParameterTypeOnExplicitImplementation" xml:space="preserve">
    <value>Nullability of reference types in type of parameter '{0}' doesn't match implemented member '{1}' (possibly because of nullability attributes).</value>
  </data>
  <data name="WRN_TopLevelNullabilityMismatchInParameterTypeOnExplicitImplementation_Title" xml:space="preserve">
    <value>Nullability of reference types in type of parameter doesn't match implemented member (possibly because of nullability attributes).</value>
  </data>
  <data name="WRN_UninitializedNonNullableField" xml:space="preserve">
    <value>Non-nullable {0} '{1}' must contain a non-null value when exiting constructor. Consider declaring the {0} as nullable.</value>
  </data>
  <data name="WRN_UninitializedNonNullableField_Title" xml:space="preserve">
    <value>Non-nullable field must contain a non-null value when exiting constructor. Consider declaring as nullable.</value>
  </data>
  <data name="WRN_NullabilityMismatchInAssignment" xml:space="preserve">
    <value>Nullability of reference types in value of type '{0}' doesn't match target type '{1}'.</value>
  </data>
  <data name="WRN_NullabilityMismatchInAssignment_Title" xml:space="preserve">
    <value>Nullability of reference types in value doesn't match target type.</value>
  </data>
  <data name="WRN_ImplicitCopyInReadOnlyMember" xml:space="preserve">
    <value>Call to non-readonly member '{0}' from a 'readonly' member results in an implicit copy of '{1}'.</value>
  </data>
  <data name="WRN_ImplicitCopyInReadOnlyMember_Title" xml:space="preserve">
    <value>Call to non-readonly member from a 'readonly' member results in an implicit copy.</value>
  </data>
  <data name="ERR_StaticMemberCantBeReadOnly" xml:space="preserve">
    <value>Static member '{0}' cannot be marked 'readonly'.</value>
  </data>
  <data name="ERR_AutoSetterCantBeReadOnly" xml:space="preserve">
    <value>Auto-implemented 'set' accessor '{0}' cannot be marked 'readonly'.</value>
  </data>
  <data name="ERR_AutoPropertyWithSetterCantBeReadOnly" xml:space="preserve">
    <value>Auto-implemented property '{0}' cannot be marked 'readonly' because it has a 'set' accessor.</value>
  </data>
  <data name="ERR_InvalidPropertyReadOnlyMods" xml:space="preserve">
    <value>Cannot specify 'readonly' modifiers on both property or indexer '{0}' and its accessor. Remove one of them.</value>
  </data>
  <data name="ERR_DuplicatePropertyReadOnlyMods" xml:space="preserve">
    <value>Cannot specify 'readonly' modifiers on both accessors of property or indexer '{0}'. Instead, put a 'readonly' modifier on the property itself.</value>
  </data>
  <data name="ERR_FieldLikeEventCantBeReadOnly" xml:space="preserve">
    <value>Field-like event '{0}' cannot be 'readonly'.</value>
  </data>
  <data name="ERR_PartialMethodReadOnlyDifference" xml:space="preserve">
    <value>Both partial method declarations must be readonly or neither may be readonly</value>
  </data>
  <data name="ERR_ReadOnlyModMissingAccessor" xml:space="preserve">
    <value>'{0}': 'readonly' can only be used on accessors if the property or indexer has both a get and a set accessor</value>
  </data>
  <data name="WRN_NullabilityMismatchInArgument" xml:space="preserve">
    <value>Argument of type '{0}' cannot be used for parameter '{2}' of type '{1}' in '{3}' due to differences in the nullability of reference types.</value>
  </data>
  <data name="WRN_NullabilityMismatchInArgument_Title" xml:space="preserve">
    <value>Argument cannot be used for parameter due to differences in the nullability of reference types.</value>
  </data>
  <data name="WRN_NullabilityMismatchInArgumentForOutput" xml:space="preserve">
    <value>Argument of type '{0}' cannot be used as an output of type '{1}' for parameter '{2}' in '{3}' due to differences in the nullability of reference types.</value>
  </data>
  <data name="WRN_NullabilityMismatchInArgumentForOutput_Title" xml:space="preserve">
    <value>Argument cannot be used as an output for parameter due to differences in the nullability of reference types.</value>
  </data>
  <data name="WRN_DisallowNullAttributeForbidsMaybeNullAssignment" xml:space="preserve">
    <value>A possible null value may not be used for a type marked with [NotNull] or [DisallowNull]</value>
  </data>
  <data name="WRN_DisallowNullAttributeForbidsMaybeNullAssignment_Title" xml:space="preserve">
    <value>A possible null value may not be used for a type marked with [NotNull] or [DisallowNull]</value>
  </data>
  <data name="WRN_ParameterConditionallyDisallowsNull" xml:space="preserve">
    <value>Parameter '{0}' must have a non-null value when exiting with '{1}'.</value>
  </data>
  <data name="WRN_ParameterConditionallyDisallowsNull_Title" xml:space="preserve">
    <value>Parameter must have a non-null value when exiting in some condition.</value>
  </data>
  <data name="WRN_ParameterDisallowsNull" xml:space="preserve">
    <value>Parameter '{0}' must have a non-null value when exiting.</value>
  </data>
  <data name="WRN_ParameterDisallowsNull_Title" xml:space="preserve">
    <value>Parameter must have a non-null value when exiting.</value>
  </data>
  <data name="WRN_ParameterNotNullIfNotNull" xml:space="preserve">
    <value>Parameter '{0}' must have a non-null value when exiting because parameter '{1}' is non-null.</value>
  </data>
  <data name="WRN_ParameterNotNullIfNotNull_Title" xml:space="preserve">
    <value>Parameter must have a non-null value when exiting because parameter referenced by NotNullIfNotNull is non-null.</value>
  </data>
  <data name="WRN_ReturnNotNullIfNotNull" xml:space="preserve">
    <value>Return value must be non-null because parameter '{0}' is non-null.</value>
  </data>
  <data name="WRN_ReturnNotNullIfNotNull_Title" xml:space="preserve">
    <value>Return value must be non-null because parameter is non-null.</value>
  </data>
  <data name="WRN_MemberNotNull" xml:space="preserve">
    <value>Member '{0}' must have a non-null value when exiting.</value>
  </data>
  <data name="WRN_MemberNotNull_Title" xml:space="preserve">
    <value>Member must have a non-null value when exiting.</value>
  </data>
  <data name="WRN_MemberNotNullBadMember" xml:space="preserve">
    <value>Member '{0}' cannot be used in this attribute.</value>
  </data>
  <data name="WRN_MemberNotNullBadMember_Title" xml:space="preserve">
    <value>Member cannot be used in this attribute.</value>
  </data>
  <data name="WRN_MemberNotNullWhen" xml:space="preserve">
    <value>Member '{0}' must have a non-null value when exiting with '{1}'.</value>
  </data>
  <data name="WRN_MemberNotNullWhen_Title" xml:space="preserve">
    <value>Member must have a non-null value when exiting in some condition.</value>
  </data>
  <data name="WRN_ShouldNotReturn" xml:space="preserve">
    <value>A method marked [DoesNotReturn] should not return.</value>
  </data>
  <data name="WRN_ShouldNotReturn_Title" xml:space="preserve">
    <value>A method marked [DoesNotReturn] should not return.</value>
  </data>
  <data name="WRN_DoesNotReturnMismatch" xml:space="preserve">
    <value>Method '{0}' lacks `[DoesNotReturn]` annotation to match implemented or overridden member.</value>
  </data>
  <data name="WRN_DoesNotReturnMismatch_Title" xml:space="preserve">
    <value>Method lacks `[DoesNotReturn]` annotation to match implemented or overridden member.</value>
  </data>
  <data name="WRN_NullabilityMismatchInReturnTypeOfTargetDelegate" xml:space="preserve">
    <value>Nullability of reference types in return type of '{0}' doesn't match the target delegate '{1}' (possibly because of nullability attributes).</value>
  </data>
  <data name="WRN_NullabilityMismatchInReturnTypeOfTargetDelegate_Title" xml:space="preserve">
    <value>Nullability of reference types in return type doesn't match the target delegate (possibly because of nullability attributes).</value>
  </data>
  <data name="WRN_NullabilityMismatchInParameterTypeOfTargetDelegate" xml:space="preserve">
    <value>Nullability of reference types in type of parameter '{0}' of '{1}' doesn't match the target delegate '{2}' (possibly because of nullability attributes).</value>
  </data>
  <data name="WRN_NullabilityMismatchInParameterTypeOfTargetDelegate_Title" xml:space="preserve">
    <value>Nullability of reference types in type of parameter doesn't match the target delegate (possibly because of nullability attributes).</value>
  </data>
  <data name="WRN_NullAsNonNullable" xml:space="preserve">
    <value>Cannot convert null literal to non-nullable reference type.</value>
  </data>
  <data name="WRN_NullAsNonNullable_Title" xml:space="preserve">
    <value>Cannot convert null literal to non-nullable reference type.</value>
  </data>
  <data name="ERR_AnnotationDisallowedInObjectCreation" xml:space="preserve">
    <value>Cannot use a nullable reference type in object creation.</value>
  </data>
  <data name="WRN_NullableValueTypeMayBeNull" xml:space="preserve">
    <value>Nullable value type may be null.</value>
  </data>
  <data name="WRN_NullableValueTypeMayBeNull_Title" xml:space="preserve">
    <value>Nullable value type may be null.</value>
  </data>
  <data name="WRN_NullabilityMismatchInTypeParameterConstraint" xml:space="preserve">
    <value>The type '{3}' cannot be used as type parameter '{2}' in the generic type or method '{0}'. Nullability of type argument '{3}' doesn't match constraint type '{1}'.</value>
  </data>
  <data name="WRN_NullabilityMismatchInTypeParameterConstraint_Title" xml:space="preserve">
    <value>The type cannot be used as type parameter in the generic type or method. Nullability of type argument doesn't match constraint type.</value>
  </data>
  <data name="WRN_MissingNonNullTypesContextForAnnotation" xml:space="preserve">
    <value>The annotation for nullable reference types should only be used in code within a '#nullable' annotations context.</value>
  </data>
  <data name="WRN_MissingNonNullTypesContextForAnnotation_Title" xml:space="preserve">
    <value>The annotation for nullable reference types should only be used in code within a '#nullable' annotations context.</value>
  </data>
  <data name="ERR_ExplicitNullableAttribute" xml:space="preserve">
    <value>Explicit application of 'System.Runtime.CompilerServices.NullableAttribute' is not allowed.</value>
  </data>
  <data name="ERR_NullableUnconstrainedTypeParameter" xml:space="preserve">
    <value>A nullable type parameter must be known to be a value type or non-nullable reference type unless language version '{0}' or greater is used. Consider changing the language version or adding a 'class', 'struct', or type constraint.</value>
  </data>
  <data name="ERR_NullableOptionNotAvailable" xml:space="preserve">
    <value>Invalid '{0}' value: '{1}' for C# {2}. Please use language version '{3}' or greater.</value>
  </data>
  <data name="ERR_NonTaskMainCantBeAsync" xml:space="preserve">
    <value>A void or int returning entry point cannot be async</value>
  </data>
  <data name="ERR_PatternWrongGenericTypeInVersion" xml:space="preserve">
    <value>An expression of type '{0}' cannot be handled by a pattern of type '{1}' in C# {2}. Please use language version {3} or greater.</value>
  </data>
  <data name="WRN_UnreferencedLocalFunction" xml:space="preserve">
    <value>The local function '{0}' is declared but never used</value>
  </data>
  <data name="WRN_UnreferencedLocalFunction_Title" xml:space="preserve">
    <value>Local function is declared but never used</value>
  </data>
  <data name="ERR_LocalFunctionMissingBody" xml:space="preserve">
    <value>Local function '{0}' must declare a body because it is not marked 'static extern'.</value>
  </data>
  <data name="ERR_InvalidDebugInfo" xml:space="preserve">
    <value>Unable to read debug information of method '{0}' (token 0x{1:X8}) from assembly '{2}'</value>
  </data>
  <data name="IConversionExpressionIsNotCSharpConversion" xml:space="preserve">
    <value>{0} is not a valid C# conversion expression</value>
  </data>
  <data name="ERR_DynamicLocalFunctionTypeParameter" xml:space="preserve">
    <value>Cannot pass argument with dynamic type to generic local function '{0}' with inferred type arguments.</value>
  </data>
  <data name="IDS_FeatureLeadingDigitSeparator" xml:space="preserve">
    <value>leading digit separator</value>
  </data>
  <data name="ERR_ExplicitReservedAttr" xml:space="preserve">
    <value>Do not use '{0}'. This is reserved for compiler usage.</value>
  </data>
  <data name="ERR_TypeReserved" xml:space="preserve">
    <value>The type name '{0}' is reserved to be used by the compiler.</value>
  </data>
  <data name="ERR_InExtensionMustBeValueType" xml:space="preserve">
    <value>The first parameter of the 'in' extension method '{0}' must be a concrete (non-generic) value type.</value>
  </data>
  <data name="ERR_FieldsInRoStruct" xml:space="preserve">
    <value>Instance fields of readonly structs must be readonly.</value>
  </data>
  <data name="ERR_AutoPropsInRoStruct" xml:space="preserve">
    <value>Auto-implemented instance properties in readonly structs must be readonly.</value>
  </data>
  <data name="ERR_FieldlikeEventsInRoStruct" xml:space="preserve">
    <value>Field-like events are not allowed in readonly structs.</value>
  </data>
  <data name="IDS_FeatureRefExtensionMethods" xml:space="preserve">
    <value>ref extension methods</value>
  </data>
  <data name="ERR_StackAllocConversionNotPossible" xml:space="preserve">
    <value>Conversion of a stackalloc expression of type '{0}' to type '{1}' is not possible.</value>
  </data>
  <data name="ERR_RefExtensionMustBeValueTypeOrConstrainedToOne" xml:space="preserve">
    <value>The first parameter of a 'ref' extension method '{0}' must be a value type or a generic type constrained to struct.</value>
  </data>
  <data name="ERR_OutAttrOnInParam" xml:space="preserve">
    <value>An in parameter cannot have the Out attribute.</value>
  </data>
  <data name="ICompoundAssignmentOperationIsNotCSharpCompoundAssignment" xml:space="preserve">
    <value>{0} is not a valid C# compound assignment operation</value>
  </data>
  <data name="WRN_FilterIsConstantFalse" xml:space="preserve">
    <value>Filter expression is a constant 'false', consider removing the catch clause</value>
  </data>
  <data name="WRN_FilterIsConstantFalse_Title" xml:space="preserve">
    <value>Filter expression is a constant 'false'</value>
  </data>
  <data name="WRN_FilterIsConstantFalseRedundantTryCatch" xml:space="preserve">
    <value>Filter expression is a constant 'false', consider removing the try-catch block</value>
  </data>
  <data name="WRN_FilterIsConstantFalseRedundantTryCatch_Title" xml:space="preserve">
    <value>Filter expression is a constant 'false'. </value>
  </data>
  <data name="ERR_ConditionalInInterpolation" xml:space="preserve">
    <value>A conditional expression cannot be used directly in a string interpolation because the ':' ends the interpolation. Parenthesize the conditional expression.</value>
  </data>
  <data name="ERR_InDynamicMethodArg" xml:space="preserve">
    <value>Arguments with 'in' modifier cannot be used in dynamically dispatched expressions.</value>
  </data>
  <data name="ERR_TupleSizesMismatchForBinOps" xml:space="preserve">
    <value>Tuple types used as operands of an == or != operator must have matching cardinalities. But this operator has tuple types of cardinality {0} on the left and {1} on the right.</value>
  </data>
  <data name="ERR_RefLocalOrParamExpected" xml:space="preserve">
    <value>The left-hand side of a ref assignment must be a ref local or parameter.</value>
  </data>
  <data name="ERR_RefAssignNarrower" xml:space="preserve">
    <value>Cannot ref-assign '{1}' to '{0}' because '{1}' has a narrower escape scope than '{0}'.</value>
  </data>
  <data name="IDS_FeatureEnumGenericTypeConstraint" xml:space="preserve">
    <value>enum generic type constraints</value>
  </data>
  <data name="IDS_FeatureDelegateGenericTypeConstraint" xml:space="preserve">
    <value>delegate generic type constraints</value>
  </data>
  <data name="IDS_FeatureUnmanagedGenericTypeConstraint" xml:space="preserve">
    <value>unmanaged generic type constraints</value>
  </data>
  <data name="ERR_NewBoundWithUnmanaged" xml:space="preserve">
    <value>The 'new()' constraint cannot be used with the 'unmanaged' constraint</value>
  </data>
  <data name="ERR_UnmanagedConstraintNotSatisfied" xml:space="preserve">
    <value>The type '{2}' must be a non-nullable value type, along with all fields at any level of nesting, in order to use it as parameter '{1}' in the generic type or method '{0}'</value>
  </data>
  <data name="ERR_ConWithUnmanagedCon" xml:space="preserve">
    <value>Type parameter '{1}' has the 'unmanaged' constraint so '{1}' cannot be used as a constraint for '{0}'</value>
  </data>
  <data name="IDS_FeatureStackAllocInitializer" xml:space="preserve">
    <value>stackalloc initializer</value>
  </data>
  <data name="ERR_InvalidStackAllocArray" xml:space="preserve">
    <value>"Invalid rank specifier: expected ']'</value>
  </data>
  <data name="IDS_FeatureExpressionVariablesInQueriesAndInitializers" xml:space="preserve">
    <value>declaration of expression variables in member initializers and queries</value>
  </data>
  <data name="ERR_MissingPattern" xml:space="preserve">
    <value>Pattern missing</value>
  </data>
  <data name="IDS_FeatureRecursivePatterns" xml:space="preserve">
    <value>recursive patterns</value>
  </data>
  <data name="IDS_FeatureNullPointerConstantPattern" xml:space="preserve">
    <value>null pointer constant pattern</value>
  </data>
  <data name="IDS_FeatureDefaultTypeParameterConstraint" xml:space="preserve">
    <value>default type parameter constraints</value>
  </data>
  <data name="ERR_WrongNumberOfSubpatterns" xml:space="preserve">
    <value>Matching the tuple type '{0}' requires '{1}' subpatterns, but '{2}' subpatterns are present.</value>
  </data>
  <data name="ERR_PropertyPatternNameMissing" xml:space="preserve">
    <value>A property subpattern requires a reference to the property or field to be matched, e.g. '{{ Name: {0} }}'</value>
  </data>
  <data name="ERR_DefaultPattern" xml:space="preserve">
    <value>A default literal 'default' is not valid as a pattern. Use another literal (e.g. '0' or 'null') as appropriate. To match everything, use a discard pattern '_'.</value>
  </data>
  <data name="ERR_SwitchExpressionNoBestType" xml:space="preserve">
    <value>No best type was found for the switch expression.</value>
  </data>
  <data name="ERR_DefaultLiteralNoTargetType" xml:space="preserve">
    <value>There is no target type for the default literal.</value>
  </data>
  <data name="ERR_SingleElementPositionalPatternRequiresDisambiguation" xml:space="preserve">
    <value>A single-element deconstruct pattern requires some other syntax for disambiguation. It is recommended to add a discard designator '_' after the close paren ')'.</value>
  </data>
  <data name="ERR_VarMayNotBindToType" xml:space="preserve">
    <value>The syntax 'var' for a pattern is not permitted to refer to a type, but '{0}' is in scope here.</value>
  </data>
  <data name="WRN_SwitchExpressionNotExhaustive" xml:space="preserve">
    <value>The switch expression does not handle all possible values of its input type (it is not exhaustive). For example, the pattern '{0}' is not covered.</value>
  </data>
  <data name="WRN_SwitchExpressionNotExhaustive_Title" xml:space="preserve">
    <value>The switch expression does not handle all possible values of its input type (it is not exhaustive).</value>
  </data>
  <data name="WRN_SwitchExpressionNotExhaustiveWithWhen" xml:space="preserve">
    <value>The switch expression does not handle all possible values of its input type (it is not exhaustive). For example, the pattern '{0}' is not covered. However, a pattern with a 'when' clause might successfully match this value.</value>
  </data>
  <data name="WRN_SwitchExpressionNotExhaustiveWithWhen_Title" xml:space="preserve">
    <value>The switch expression does not handle all possible values of its input type (it is not exhaustive).</value>
  </data>
  <data name="WRN_SwitchExpressionNotExhaustiveWithUnnamedEnumValue" xml:space="preserve">
    <value>The switch expression does not handle some values of its input type (it is not exhaustive) involving an unnamed enum value. For example, the pattern '{0}' is not covered.</value>
  </data>
  <data name="WRN_SwitchExpressionNotExhaustiveWithUnnamedEnumValue_Title" xml:space="preserve">
    <value>The switch expression does not handle some values of its input type (it is not exhaustive) involving an unnamed enum value.</value>
  </data>
  <data name="WRN_CaseConstantNamedUnderscore" xml:space="preserve">
    <value>The name '_' refers to the constant, not the discard pattern. Use 'var _' to discard the value, or '@_' to refer to a constant by that name.</value>
  </data>
  <data name="WRN_CaseConstantNamedUnderscore_Title" xml:space="preserve">
    <value>Do not use '_' for a case constant.</value>
  </data>
  <data name="WRN_IsTypeNamedUnderscore" xml:space="preserve">
    <value>The name '_' refers to the type '{0}', not the discard pattern. Use '@_' for the type, or 'var _' to discard.</value>
  </data>
  <data name="WRN_IsTypeNamedUnderscore_Title" xml:space="preserve">
    <value>Do not use '_' to refer to the type in an is-type expression.</value>
  </data>
  <data name="ERR_ExpressionTreeContainsSwitchExpression" xml:space="preserve">
    <value>An expression tree may not contain a switch expression.</value>
  </data>
  <data name="ERR_InvalidObjectCreation" xml:space="preserve">
    <value>Invalid object creation</value>
  </data>
  <data name="IDS_FeatureIndexingMovableFixedBuffers" xml:space="preserve">
    <value>indexing movable fixed buffers</value>
  </data>
  <data name="ERR_CantUseInOrOutInArglist" xml:space="preserve">
    <value>__arglist cannot have an argument passed by 'in' or 'out'</value>
  </data>
  <data name="SyntaxTreeNotFound" xml:space="preserve">
    <value>SyntaxTree is not part of the compilation</value>
  </data>
  <data name="ERR_OutVariableCannotBeByRef" xml:space="preserve">
    <value>An out variable cannot be declared as a ref local</value>
  </data>
  <data name="ERR_MultipleAnalyzerConfigsInSameDir" xml:space="preserve">
    <value>Multiple analyzer config files cannot be in the same directory ('{0}').</value>
  </data>
  <data name="IDS_FeatureCoalesceAssignmentExpression" xml:space="preserve">
    <value>coalescing assignment</value>
  </data>
  <data name="CannotCreateConstructedFromConstructed" xml:space="preserve">
    <value>Cannot create constructed generic type from another constructed generic type.</value>
  </data>
  <data name="CannotCreateConstructedFromNongeneric" xml:space="preserve">
    <value>Cannot create constructed generic type from non-generic type.</value>
  </data>
  <data name="IDS_FeatureUnconstrainedTypeParameterInNullCoalescingOperator" xml:space="preserve">
    <value>unconstrained type parameters in null coalescing operator</value>
  </data>
  <data name="WRN_NullabilityMismatchInConstraintsOnImplicitImplementation" xml:space="preserve">
    <value>Nullability in constraints for type parameter '{0}' of method '{1}' doesn't match the constraints for type parameter '{2}' of interface method '{3}'. Consider using an explicit interface implementation instead.</value>
  </data>
  <data name="WRN_NullabilityMismatchInConstraintsOnImplicitImplementation_Title" xml:space="preserve">
    <value>Nullability in constraints for type parameter doesn't match the constraints for type parameter in implicitly implemented interface method'.</value>
  </data>
  <data name="WRN_NullabilityMismatchInTypeParameterReferenceTypeConstraint" xml:space="preserve">
    <value>The type '{2}' cannot be used as type parameter '{1}' in the generic type or method '{0}'. Nullability of type argument '{2}' doesn't match 'class' constraint.</value>
  </data>
  <data name="WRN_NullabilityMismatchInTypeParameterReferenceTypeConstraint_Title" xml:space="preserve">
    <value>The type cannot be used as type parameter in the generic type or method. Nullability of type argument doesn't match 'class' constraint.</value>
  </data>
  <data name="ERR_TripleDotNotAllowed" xml:space="preserve">
    <value>Unexpected character sequence '...'</value>
  </data>
  <data name="IDS_FeatureIndexOperator" xml:space="preserve">
    <value>index operator</value>
  </data>
  <data name="IDS_FeatureRangeOperator" xml:space="preserve">
    <value>range operator</value>
  </data>
  <data name="IDS_FeatureStaticLocalFunctions" xml:space="preserve">
    <value>static local functions</value>
  </data>
  <data name="IDS_FeatureNameShadowingInNestedFunctions" xml:space="preserve">
    <value>name shadowing in nested functions</value>
  </data>
  <data name="IDS_FeatureLambdaDiscardParameters" xml:space="preserve">
    <value>lambda discard parameters</value>
  </data>
  <data name="IDS_FeatureMemberNotNull" xml:space="preserve">
    <value>MemberNotNull attribute</value>
  </data>
  <data name="IDS_FeatureNativeInt" xml:space="preserve">
    <value>native-sized integers</value>
  </data>
  <data name="ERR_BadDynamicAwaitForEach" xml:space="preserve">
    <value>Cannot use a collection of dynamic type in an asynchronous foreach</value>
  </data>
  <data name="ERR_NullableDirectiveQualifierExpected" xml:space="preserve">
    <value>Expected 'enable', 'disable', or 'restore'</value>
  </data>
  <data name="ERR_NullableDirectiveTargetExpected" xml:space="preserve">
    <value>Expected 'warnings', 'annotations', or end of directive</value>
  </data>
  <data name="WRN_MissingNonNullTypesContextForAnnotationInGeneratedCode" xml:space="preserve">
    <value>The annotation for nullable reference types should only be used in code within a '#nullable' annotations context. Auto-generated code requires an explicit '#nullable' directive in source.</value>
  </data>
  <data name="WRN_MissingNonNullTypesContextForAnnotationInGeneratedCode_Title" xml:space="preserve">
    <value>The annotation for nullable reference types should only be used in code within a '#nullable' annotations context. Auto-generated code requires an explicit '#nullable' directive in source.</value>
  </data>
  <data name="WRN_NullReferenceInitializer" xml:space="preserve">
    <value>Object or collection initializer implicitly dereferences possibly null member '{0}'.</value>
  </data>
  <data name="WRN_NullReferenceInitializer_Title" xml:space="preserve">
    <value>Object or collection initializer implicitly dereferences possibly null member.</value>
  </data>
  <data name="ERR_ExpressionTreeCantContainRefStruct" xml:space="preserve">
    <value>Expression tree cannot contain value of ref struct or restricted type '{0}'.</value>
  </data>
  <data name="ERR_ElseCannotStartStatement" xml:space="preserve">
    <value>'else' cannot start a statement.</value>
  </data>
  <data name="ERR_ExpressionTreeCantContainNullCoalescingAssignment" xml:space="preserve">
    <value>An expression tree may not contain a null coalescing assignment</value>
  </data>
  <data name="ERR_BadNullableContextOption" xml:space="preserve">
    <value>Invalid option '{0}' for /nullable; must be 'disable', 'enable', 'warnings' or 'annotations'</value>
  </data>
  <data name="ERR_SwitchGoverningExpressionRequiresParens" xml:space="preserve">
    <value>Parentheses are required around the switch governing expression.</value>
  </data>
  <data name="ERR_TupleElementNameMismatch" xml:space="preserve">
    <value>The name '{0}' does not identify tuple element '{1}'.</value>
  </data>
  <data name="ERR_DeconstructParameterNameMismatch" xml:space="preserve">
    <value>The name '{0}' does not match the corresponding 'Deconstruct' parameter '{1}'.</value>
  </data>
  <data name="ERR_IsPatternImpossible" xml:space="preserve">
    <value>An expression of type '{0}' can never match the provided pattern.</value>
  </data>
  <data name="WRN_IsPatternAlways" xml:space="preserve">
    <value>An expression of type '{0}' always matches the provided pattern.</value>
  </data>
  <data name="WRN_IsPatternAlways_Title" xml:space="preserve">
    <value>The input always matches the provided pattern.</value>
  </data>
  <data name="WRN_GivenExpressionNeverMatchesPattern" xml:space="preserve">
    <value>The given expression never matches the provided pattern.</value>
  </data>
  <data name="WRN_GivenExpressionNeverMatchesPattern_Title" xml:space="preserve">
    <value>The given expression never matches the provided pattern.</value>
  </data>
  <data name="WRN_GivenExpressionAlwaysMatchesConstant" xml:space="preserve">
    <value>The given expression always matches the provided constant.</value>
  </data>
  <data name="WRN_GivenExpressionAlwaysMatchesConstant_Title" xml:space="preserve">
    <value>The given expression always matches the provided constant.</value>
  </data>
  <data name="WRN_GivenExpressionAlwaysMatchesPattern" xml:space="preserve">
    <value>The given expression always matches the provided pattern.</value>
  </data>
  <data name="WRN_GivenExpressionAlwaysMatchesPattern_Title" xml:space="preserve">
    <value>The given expression always matches the provided pattern.</value>
  </data>
  <data name="ERR_FeatureNotAvailableInVersion8_0" xml:space="preserve">
    <value>Feature '{0}' is not available in C# 8.0. Please use language version {1} or greater.</value>
  </data>
  <data name="ERR_PointerTypeInPatternMatching" xml:space="preserve">
    <value>Pattern-matching is not permitted for pointer types.</value>
  </data>
  <data name="ERR_ArgumentNameInITuplePattern" xml:space="preserve">
    <value>Element names are not permitted when pattern-matching via 'System.Runtime.CompilerServices.ITuple'.</value>
  </data>
  <data name="ERR_DiscardPatternInSwitchStatement" xml:space="preserve">
    <value>The discard pattern is not permitted as a case label in a switch statement. Use 'case var _:' for a discard pattern, or 'case @_:' for a constant named '_'.</value>
  </data>
  <data name="WRN_NullabilityMismatchInExplicitlyImplementedInterface" xml:space="preserve">
    <value>Nullability of reference types in explicit interface specifier doesn't match interface implemented by the type.</value>
  </data>
  <data name="WRN_NullabilityMismatchInExplicitlyImplementedInterface_Title" xml:space="preserve">
    <value>Nullability of reference types in explicit interface specifier doesn't match interface implemented by the type.</value>
  </data>
  <data name="WRN_NullabilityMismatchInInterfaceImplementedByBase" xml:space="preserve">
    <value>'{0}' does not implement interface member '{1}'. Nullability of reference types in interface implemented by the base type doesn't match.</value>
  </data>
  <data name="WRN_NullabilityMismatchInInterfaceImplementedByBase_Title" xml:space="preserve">
    <value>Type does not implement interface member. Nullability of reference types in interface implemented by the base type doesn't match.</value>
  </data>
  <data name="WRN_DuplicateInterfaceWithNullabilityMismatchInBaseList" xml:space="preserve">
    <value>'{0}' is already listed in the interface list on type '{1}' with different nullability of reference types.</value>
  </data>
  <data name="WRN_DuplicateInterfaceWithNullabilityMismatchInBaseList_Title" xml:space="preserve">
    <value>Interface is already listed in the interface list with different nullability of reference types.</value>
  </data>
  <data name="ERR_DuplicateExplicitImpl" xml:space="preserve">
    <value>'{0}' is explicitly implemented more than once.</value>
  </data>
  <data name="ERR_UsingVarInSwitchCase" xml:space="preserve">
    <value>A using variable cannot be used directly within a switch section (consider using braces). </value>
  </data>
  <data name="ERR_GoToForwardJumpOverUsingVar" xml:space="preserve">
    <value>A goto cannot jump to a location after a using declaration.</value>
  </data>
  <data name="ERR_GoToBackwardJumpOverUsingVar" xml:space="preserve">
    <value>A goto cannot jump to a location before a using declaration within the same block.</value>
  </data>
  <data name="IDS_FeatureUsingDeclarations" xml:space="preserve">
    <value>using declarations</value>
  </data>
  <data name="ERR_FeatureInPreview" xml:space="preserve">
    <value>The feature '{0}' is currently in Preview and *unsupported*. To use Preview features, use the 'preview' language version.</value>
  </data>
  <data name="IDS_DefaultInterfaceImplementation" xml:space="preserve">
    <value>default interface implementation</value>
  </data>
  <data name="ERR_RuntimeDoesNotSupportDefaultInterfaceImplementation" xml:space="preserve">
    <value>Target runtime doesn't support default interface implementation.</value>
  </data>
  <data name="ERR_RuntimeDoesNotSupportDefaultInterfaceImplementationForMember" xml:space="preserve">
    <value>'{0}' cannot implement interface member '{1}' in type '{2}' because the target runtime doesn't support default interface implementation.</value>
  </data>
  <data name="ERR_DefaultInterfaceImplementationModifier" xml:space="preserve">
    <value>The modifier '{0}' is not valid for this item in C# {1}. Please use language version '{2}' or greater.</value>
  </data>
  <data name="ERR_ImplicitImplementationOfNonPublicInterfaceMember" xml:space="preserve">
    <value>'{0}' does not implement interface member '{1}'. '{2}' cannot implicitly implement a non-public member.</value>
  </data>
  <data name="ERR_MostSpecificImplementationIsNotFound" xml:space="preserve">
    <value>Interface member '{0}' does not have a most specific implementation. Neither '{1}', nor '{2}' are most specific.</value>
  </data>
  <data name="ERR_LanguageVersionDoesNotSupportDefaultInterfaceImplementationForMember" xml:space="preserve">
    <value>'{0}' cannot implement interface member '{1}' in type '{2}' because feature '{3}' is not available in C# {4}. Please use language version '{5}' or greater.</value>
  </data>
  <data name="ERR_RuntimeDoesNotSupportProtectedAccessForInterfaceMember" xml:space="preserve">
    <value>Target runtime doesn't support 'protected', 'protected internal', or 'private protected' accessibility for a member of an interface.</value>
  </data>
  <data name="ERR_DefaultInterfaceImplementationInNoPIAType" xml:space="preserve">
    <value>Type '{0}' cannot be embedded because it has a non-abstract member. Consider setting the 'Embed Interop Types' property to false.</value>
  </data>
  <data name="WRN_SwitchExpressionNotExhaustiveForNull" xml:space="preserve">
    <value>The switch expression does not handle some null inputs (it is not exhaustive). For example, the pattern '{0}' is not covered.</value>
  </data>
  <data name="WRN_SwitchExpressionNotExhaustiveForNull_Title" xml:space="preserve">
    <value>The switch expression does not handle some null inputs.</value>
  </data>
  <data name="WRN_SwitchExpressionNotExhaustiveForNullWithWhen" xml:space="preserve">
    <value>The switch expression does not handle some null inputs (it is not exhaustive). For example, the pattern '{0}' is not covered. However, a pattern with a 'when' clause might successfully match this value.</value>
  </data>
  <data name="WRN_SwitchExpressionNotExhaustiveForNullWithWhen_Title" xml:space="preserve">
    <value>The switch expression does not handle some null inputs.</value>
  </data>
  <data name="ERR_AttributeNotOnEventAccessor" xml:space="preserve">
    <value>Attribute '{0}' is not valid on event accessors. It is only valid on '{1}' declarations.</value>
  </data>
  <data name="IDS_FeatureObsoleteOnPropertyAccessor" xml:space="preserve">
    <value>obsolete on property accessor</value>
  </data>
  <data name="WRN_UnconsumedEnumeratorCancellationAttributeUsage" xml:space="preserve">
    <value>The EnumeratorCancellationAttribute applied to parameter '{0}' will have no effect. The attribute is only effective on a parameter of type CancellationToken in an async-iterator method returning IAsyncEnumerable</value>
  </data>
  <data name="WRN_UnconsumedEnumeratorCancellationAttributeUsage_Title" xml:space="preserve">
    <value>The EnumeratorCancellationAttribute will have no effect. The attribute is only effective on a parameter of type CancellationToken in an async-iterator method returning IAsyncEnumerable</value>
  </data>
  <data name="WRN_UndecoratedCancellationTokenParameter" xml:space="preserve">
    <value>Async-iterator '{0}' has one or more parameters of type 'CancellationToken' but none of them is decorated with the 'EnumeratorCancellation' attribute, so the cancellation token parameter from the generated 'IAsyncEnumerable&lt;&gt;.GetAsyncEnumerator' will be unconsumed</value>
  </data>
  <data name="WRN_UndecoratedCancellationTokenParameter_Title" xml:space="preserve">
    <value>Async-iterator member has one or more parameters of type 'CancellationToken' but none of them is decorated with the 'EnumeratorCancellation' attribute, so the cancellation token parameter from the generated 'IAsyncEnumerable&lt;&gt;.GetAsyncEnumerator' will be unconsumed</value>
  </data>
  <data name="ERR_MultipleEnumeratorCancellationAttributes" xml:space="preserve">
    <value>The attribute [EnumeratorCancellation] cannot be used on multiple parameters</value>
  </data>
  <data name="ERR_OverrideRefConstraintNotSatisfied" xml:space="preserve">
    <value>Method '{0}' specifies a 'class' constraint for type parameter '{1}', but corresponding type parameter '{2}' of overridden or explicitly implemented method '{3}' is not a reference type.</value>
  </data>
  <data name="ERR_OverrideValConstraintNotSatisfied" xml:space="preserve">
    <value>Method '{0}' specifies a 'struct' constraint for type parameter '{1}', but corresponding type parameter '{2}' of overridden or explicitly implemented method '{3}' is not a non-nullable value type.</value>
  </data>
  <data name="ERR_OverrideDefaultConstraintNotSatisfied" xml:space="preserve">
    <value>Method '{0}' specifies a 'default' constraint for type parameter '{1}', but corresponding type parameter '{2}' of overridden or explicitly implemented method '{3}' is constrained to a reference type or a value type.</value>
  </data>
  <data name="ERR_DefaultConstraintOverrideOnly" xml:space="preserve">
    <value>The 'default' constraint is valid on override and explicit interface implementation methods only.</value>
  </data>
  <data name="IDS_OverrideWithConstraints" xml:space="preserve">
    <value>constraints for override and explicit interface implementation methods</value>
  </data>
  <data name="WRN_NullabilityMismatchInConstraintsOnPartialImplementation" xml:space="preserve">
    <value>Partial method declarations of '{0}' have inconsistent nullability in constraints for type parameter '{1}'</value>
  </data>
  <data name="WRN_NullabilityMismatchInConstraintsOnPartialImplementation_Title" xml:space="preserve">
    <value>Partial method declarations have inconsistent nullability in constraints for type parameter</value>
  </data>
  <data name="IDS_FeatureNestedStackalloc" xml:space="preserve">
    <value>stackalloc in nested expressions</value>
  </data>
  <data name="WRN_NullabilityMismatchInTypeParameterNotNullConstraint" xml:space="preserve">
    <value>The type '{2}' cannot be used as type parameter '{1}' in the generic type or method '{0}'. Nullability of type argument '{2}' doesn't match 'notnull' constraint.</value>
  </data>
  <data name="WRN_NullabilityMismatchInTypeParameterNotNullConstraint_Title" xml:space="preserve">
    <value>The type cannot be used as type parameter in the generic type or method. Nullability of type argument doesn't match 'notnull' constraint.</value>
  </data>
  <data name="IDS_FeatureNotNullGenericTypeConstraint" xml:space="preserve">
    <value>notnull generic type constraint</value>
  </data>
  <data name="ERR_DuplicateNullSuppression" xml:space="preserve">
    <value>Duplicate null suppression operator ('!')</value>
  </data>
  <data name="ERR_ReAbstractionInNoPIAType" xml:space="preserve">
    <value>Type '{0}' cannot be embedded because it has a re-abstraction of a member from base interface. Consider setting the 'Embed Interop Types' property to false.</value>
  </data>
  <data name="ERR_BadSwitchValue" xml:space="preserve">
    <value>Command-line syntax error: '{0}' is not a valid value for the '{1}' option. The value must be of the form '{2}'.</value>
  </data>
  <data name="IDS_FeatureFunctionPointers" xml:space="preserve">
    <value>function pointers</value>
  </data>
  <data name="IDS_AddressOfMethodGroup" xml:space="preserve">
    <value>&amp;method group</value>
  </data>
  <data name="ERR_InvalidFunctionPointerCallingConvention" xml:space="preserve">
    <value>'{0}' is not a valid calling convention specifier for a function pointer.</value>
  </data>
  <data name="ERR_TypeNotFound" xml:space="preserve">
    <value>Type '{0}' is not defined.</value>
  </data>
  <data name="ERR_TypeMustBePublic" xml:space="preserve">
    <value>Type '{0}' must be public to be used as a calling convention.</value>
  </data>
  <data name="WRN_SyncAndAsyncEntryPoints" xml:space="preserve">
    <value>Method '{0}' will not be used as an entry point because a synchronous entry point '{1}' was found.</value>
  </data>
  <data name="ERR_InternalError" xml:space="preserve">
    <value>Internal error in the C# compiler.</value>
  </data>
  <data name="IDS_FeatureStaticAnonymousFunction" xml:space="preserve">
    <value>static anonymous function</value>
  </data>
  <data name="ERR_StaticAnonymousFunctionCannotCaptureThis" xml:space="preserve">
    <value>A static anonymous function cannot contain a reference to 'this' or 'base'.</value>
  </data>
  <data name="ERR_StaticAnonymousFunctionCannotCaptureVariable" xml:space="preserve">
    <value>A static anonymous function cannot contain a reference to '{0}'.</value>
  </data>
  <data name="IDS_FeatureAsyncUsing" xml:space="preserve">
    <value>asynchronous using</value>
  </data>
  <data name="IDS_FeatureParenthesizedPattern" xml:space="preserve">
    <value>parenthesized pattern</value>
  </data>
  <data name="IDS_FeatureOrPattern" xml:space="preserve">
    <value>or pattern</value>
  </data>
  <data name="IDS_FeatureAndPattern" xml:space="preserve">
    <value>and pattern</value>
  </data>
  <data name="IDS_FeatureNotPattern" xml:space="preserve">
    <value>not pattern</value>
  </data>
  <data name="IDS_FeatureTypePattern" xml:space="preserve">
    <value>type pattern</value>
  </data>
  <data name="IDS_FeatureRelationalPattern" xml:space="preserve">
    <value>relational pattern</value>
  </data>
  <data name="ERR_VarianceInterfaceNesting" xml:space="preserve">
    <value>Enums, classes, and structures cannot be declared in an interface that has an 'in' or 'out' type parameter.</value>
  </data>
  <data name="ERR_ExternEventInitializer" xml:space="preserve">
    <value>'{0}': extern event cannot have initializer</value>
  </data>
  <data name="ERR_ImplicitIndexIndexerWithName" xml:space="preserve">
    <value>Invocation of implicit Index Indexer cannot name the argument.</value>
  </data>
  <data name="ERR_ImplicitRangeIndexerWithName" xml:space="preserve">
    <value>Invocation of implicit Range Indexer cannot name the argument.</value>
  </data>
  <data name="ERR_ImplicitObjectCreationIllegalTargetType" xml:space="preserve">
    <value>The type '{0}' may not be used as the target type of new()</value>
  </data>
  <data name="ERR_ImplicitObjectCreationNotValid" xml:space="preserve">
    <value>Use of new() is not valid in this context</value>
  </data>
  <data name="ERR_ImplicitObjectCreationNoTargetType" xml:space="preserve">
    <value>There is no target type for '{0}'</value>
  </data>
  <data name="IDS_FeatureImplicitObjectCreation" xml:space="preserve">
    <value>target-typed object creation</value>
  </data>
  <data name="ERR_ExpressionTreeContainsPatternIndexOrRangeIndexer" xml:space="preserve">
    <value>An expression tree may not contain a pattern System.Index or System.Range indexer access</value>
  </data>
  <data name="ERR_ExpressionTreeContainsFromEndIndexExpression" xml:space="preserve">
    <value>An expression tree may not contain a from-end index ('^') expression.</value>
  </data>
  <data name="ERR_ExpressionTreeContainsRangeExpression" xml:space="preserve">
    <value>An expression tree may not contain a range ('..') expression.</value>
  </data>
  <data name="WRN_GeneratorFailedDuringGeneration" xml:space="preserve">
    <value>Generator '{0}' failed to generate source. It will not contribute to the output and compilation errors may occur as a result. Exception was of type '{1}' with message '{2}'</value>
    <comment>{0} is the name of the generator that failed. {1} is the type of exception that was thrown {2} is the message in the exception</comment>
  </data>
  <data name="WRN_GeneratorFailedDuringInitialization" xml:space="preserve">
    <value>Generator '{0}' failed to initialize. It will not contribute to the output and compilation errors may occur as a result. Exception was of type '{1}' with message '{2}'</value>
    <comment>{0} is the name of the generator that failed. {1} is the type of exception that was thrown {2} is the message in the exception</comment>
  </data>
  <data name="WRN_GeneratorFailedDuringGeneration_Title" xml:space="preserve">
    <value>Generator failed to generate source.</value>
  </data>
  <data name="WRN_GeneratorFailedDuringInitialization_Title" xml:space="preserve">
    <value>Generator failed to initialize.</value>
  </data>
  <data name="WRN_GeneratorFailedDuringGeneration_Description" xml:space="preserve">
    <value>Generator threw the following exception:
'{0}'.</value>
    <comment>{0} is the string representation of the exception that was thrown.</comment>
  </data>
  <data name="WRN_GeneratorFailedDuringInitialization_Description" xml:space="preserve">
    <value>Generator threw the following exception:
'{0}'.</value>
    <comment>{0} is the string representation of the exception that was thrown.</comment>
  </data>
  <data name="IDS_FeatureRecords" xml:space="preserve">
    <value>records</value>
  </data>
  <data name="IDS_FeatureInitOnlySetters" xml:space="preserve">
    <value>init-only setters</value>
  </data>
  <data name="ERR_InvalidWithReceiverType" xml:space="preserve">
    <value>The receiver of a `with` expression must have a non-void type.</value>
  </data>
  <data name="ERR_NoSingleCloneMethod" xml:space="preserve">
    <value>The receiver type '{0}' is not a valid record type.</value>
  </data>
  <data name="ERR_AssignmentInitOnly" xml:space="preserve">
    <value>Init-only property or indexer '{0}' can only be assigned in an object initializer, or on 'this' or 'base' in an instance constructor or an 'init' accessor.</value>
  </data>
  <data name="ERR_DesignatorBeneathPatternCombinator" xml:space="preserve">
    <value>A variable may not be declared within a 'not' or 'or' pattern.</value>
  </data>
  <data name="ERR_UnsupportedTypeForRelationalPattern" xml:space="preserve">
    <value>Relational patterns may not be used for a value of type '{0}'.</value>
  </data>
  <data name="ERR_RelationalPatternWithNaN" xml:space="preserve">
    <value>Relational patterns may not be used for a floating-point NaN.</value>
  </data>
  <data name="IDS_FeatureExtendedPartialMethods" xml:space="preserve">
    <value>extended partial methods</value>
  </data>
  <data name="IDS_FeatureConstantInterpolatedStrings" xml:space="preserve">
    <value>constant interpolated strings</value>
  </data>
  <data name="ERR_PartialMethodWithNonVoidReturnMustHaveAccessMods" xml:space="preserve">
    <value>Partial method '{0}' must have accessibility modifiers because it has a non-void return type.</value>
  </data>
  <data name="ERR_PartialMethodWithOutParamMustHaveAccessMods" xml:space="preserve">
    <value>Partial method '{0}' must have accessibility modifiers because it has 'out' parameters.</value>
  </data>
  <data name="ERR_PartialMethodWithAccessibilityModsMustHaveImplementation" xml:space="preserve">
    <value>Partial method '{0}' must have an implementation part because it has accessibility modifiers.</value>
  </data>
  <data name="ERR_PartialMethodWithExtendedModMustHaveAccessMods" xml:space="preserve">
    <value>Partial method '{0}' must have accessibility modifiers because it has a 'virtual', 'override', 'sealed', 'new', or 'extern' modifier.</value>
  </data>
  <data name="ERR_PartialMethodAccessibilityDifference" xml:space="preserve">
    <value>Both partial method declarations must have identical accessibility modifiers.</value>
  </data>
  <data name="ERR_PartialMethodExtendedModDifference" xml:space="preserve">
    <value>Both partial method declarations must have identical combinations of 'virtual', 'override', 'sealed', and 'new' modifiers.</value>
  </data>
  <data name="ERR_PartialMethodReturnTypeDifference" xml:space="preserve">
    <value>Both partial method declarations must have the same return type.</value>
  </data>
  <data name="ERR_PartialMethodRefReturnDifference" xml:space="preserve">
    <value>Partial method declarations must have matching ref return values.</value>
  </data>
  <data name="IDS_TopLevelStatements" xml:space="preserve">
    <value>top-level statements</value>
  </data>
  <data name="ERR_SimpleProgramLocalIsReferencedOutsideOfTopLevelStatement" xml:space="preserve">
    <value>Cannot use local variable or local function '{0}' declared in a top-level statement in this context.</value>
  </data>
  <data name="ERR_SimpleProgramMultipleUnitsWithTopLevelStatements" xml:space="preserve">
    <value>Only one compilation unit can have top-level statements.</value>
  </data>
  <data name="ERR_TopLevelStatementAfterNamespaceOrType" xml:space="preserve">
    <value>Top-level statements must precede namespace and type declarations.</value>
  </data>
  <data name="ERR_SimpleProgramDisallowsMainType" xml:space="preserve">
    <value>Cannot specify /main if there is a compilation unit with top-level statements.</value>
  </data>
  <data name="ERR_SimpleProgramNotAnExecutable" xml:space="preserve">
    <value>Program using top-level statements must be an executable.</value>
  </data>
  <data name="ERR_InvalidFuncPointerReturnTypeModifier" xml:space="preserve">
    <value>'{0}' is not a valid function pointer return type modifier. Valid modifiers are 'ref' and 'ref readonly'.</value>
  </data>
  <data name="ERR_DupReturnTypeMod" xml:space="preserve">
    <value>A return type can only have one '{0}' modifier.</value>
  </data>
  <data name="ERR_BadFuncPointerParamModifier" xml:space="preserve">
    <value>'{0}' cannot be used as a modifier on a function pointer parameter.</value>
  </data>
  <data name="ERR_BadFuncPointerArgCount" xml:space="preserve">
    <value>Function pointer '{0}' does not take {1} arguments</value>
  </data>
  <data name="ERR_MethFuncPtrMismatch" xml:space="preserve">
    <value>No overload for '{0}' matches function pointer '{1}'</value>
  </data>
  <data name="ERR_FuncPtrRefMismatch" xml:space="preserve">
    <value>Ref mismatch between '{0}' and function pointer '{1}'</value>
  </data>
  <data name="ERR_FuncPtrMethMustBeStatic" xml:space="preserve">
    <value>Cannot create a function pointer for '{0}' because it is not a static method</value>
  </data>
  <data name="ERR_AddressOfMethodGroupInExpressionTree" xml:space="preserve">
    <value>'&amp;' on method groups cannot be used in expression trees</value>
  </data>
  <data name="ERR_WrongFuncPtrCallingConvention" xml:space="preserve">
    <value>Calling convention of '{0}' is not compatible with '{1}'.</value>
  </data>
  <data name="ERR_MissingAddressOf" xml:space="preserve">
    <value>Cannot convert method group to function pointer (Are you missing a '&amp;'?)</value>
  </data>
  <data name="ERR_CannotUseReducedExtensionMethodInAddressOf" xml:space="preserve">
    <value>Cannot use an extension method with a receiver as the target of a '&amp;' operator.</value>
  </data>
  <data name="ERR_CannotUseFunctionPointerAsFixedLocal" xml:space="preserve">
    <value>The type of a local declared in a fixed statement cannot be a function pointer type.</value>
  </data>
  <data name="ERR_UnsupportedCallingConvention" xml:space="preserve">
    <value>The calling convention of '{0}' is not supported by the language.</value>
  </data>
  <data name="ERR_RuntimeDoesNotSupportUnmanagedDefaultCallConv" xml:space="preserve">
    <value>The target runtime doesn't support extensible or runtime-environment default calling conventions.</value>
  </data>
  <data name="NotSameNumberParameterTypesAndRefKinds" xml:space="preserve">
    <value>Given {0} parameter types and {1} parameter ref kinds. These arrays must have the same length.</value>
  </data>
  <data name="OutIsNotValidForReturn" xml:space="preserve">
    <value>'RefKind.Out' is not a valid ref kind for a return type.</value>
  </data>
  <data name="CallingConventionTypesRequireUnmanaged" xml:space="preserve">
    <value>Passing '{0}' is not valid unless '{1}' is 'SignatureCallingConvention.Unmanaged'.</value>
  </data>
  <data name="CallingConventionTypeIsInvalid" xml:space="preserve">
    <value>Cannot use '{0}' as a calling convention modifier.</value>
  </data>
  <data name="ERR_CannotConvertAddressOfToDelegate" xml:space="preserve">
    <value>Cannot convert &amp;method group '{0}' to delegate type '{0}'.</value>
  </data>
  <data name="ERR_AddressOfToNonFunctionPointer" xml:space="preserve">
    <value>Cannot convert &amp;method group '{0}' to non-function pointer type '{1}'.</value>
  </data>
  <data name="ERR_CannotSpecifyManagedWithUnmanagedSpecifiers" xml:space="preserve">
    <value>'managed' calling convention cannot be combined with unmanaged calling convention specifiers.</value>
  </data>
  <data name="ERR_FeatureNotAvailableInVersion9" xml:space="preserve">
    <value>Feature '{0}' is not available in C# 9.0. Please use language version {1} or greater.</value>
  </data>
  <data name="ERR_UnexpectedArgumentList" xml:space="preserve">
    <value>Unexpected argument list.</value>
  </data>
  <data name="ERR_UnexpectedOrMissingConstructorInitializerInRecord" xml:space="preserve">
    <value>A constructor declared in a record with parameter list must have 'this' constructor initializer.</value>
  </data>
  <data name="ERR_MultipleRecordParameterLists" xml:space="preserve">
    <value>Only a single record partial declaration may have a parameter list</value>
  </data>
  <data name="ERR_BadRecordBase" xml:space="preserve">
    <value>Records may only inherit from object or another record</value>
  </data>
  <data name="ERR_BadInheritanceFromRecord" xml:space="preserve">
    <value>Only records may inherit from records.</value>
  </data>
  <data name="ERR_BadRecordMemberForPositionalParameter" xml:space="preserve">
    <value>Record member '{0}' must be a readable instance property of type '{1}' to match positional parameter '{2}'.</value>
  </data>
  <data name="ERR_NoCopyConstructorInBaseType" xml:space="preserve">
    <value>No accessible copy constructor found in base type '{0}'.</value>
  </data>
  <data name="ERR_CopyConstructorMustInvokeBaseCopyConstructor" xml:space="preserve">
    <value>A copy constructor in a record must call a copy constructor of the base, or a parameterless object constructor if the record inherits from object.</value>
  </data>
  <data name="IDS_FeatureTargetTypedConditional" xml:space="preserve">
    <value>target-typed conditional expression</value>
  </data>
  <data name="ERR_DoesNotOverrideMethodFromObject" xml:space="preserve">
    <value>'{0}' does not override expected method from 'object'.</value>
  </data>
  <data name="IDS_FeatureCovariantReturnsForOverrides" xml:space="preserve">
    <value>covariant returns</value>
  </data>
  <data name="ERR_RuntimeDoesNotSupportCovariantReturnsOfClasses" xml:space="preserve">
    <value>'{0}': Target runtime doesn't support covariant return types in overrides. Return type must be '{2}' to match overridden member '{1}'</value>
  </data>
  <data name="ERR_RuntimeDoesNotSupportCovariantPropertiesOfClasses" xml:space="preserve">
    <value>'{0}': Target runtime doesn't support covariant types in overrides. Type must be '{2}' to match overridden member '{1}'</value>
  </data>
  <data name="ERR_SealedAPIInRecord" xml:space="preserve">
    <value>'{0}' cannot be sealed because containing record is not sealed.</value>
  </data>
  <data name="ERR_DoesNotOverrideBaseMethod" xml:space="preserve">
    <value>'{0}' does not override expected method from '{1}'.</value>
  </data>
  <data name="WRN_ConstOutOfRangeChecked" xml:space="preserve">
    <value>Constant value '{0}' may overflow '{1}' at runtime (use 'unchecked' syntax to override)</value>
  </data>
  <data name="WRN_ConstOutOfRangeChecked_Title" xml:space="preserve">
    <value>Constant value may overflow at runtime (use 'unchecked' syntax to override)</value>
  </data>
  <data name="ERR_CloneDisallowedInRecord" xml:space="preserve">
    <value>Members named 'Clone' are disallowed in records.</value>
  </data>
  <data name="WRN_RecordNamedDisallowed" xml:space="preserve">
    <value>Types and aliases should not be named 'record'.</value>
  </data>
  <data name="WRN_RecordNamedDisallowed_Title" xml:space="preserve">
    <value>Types and aliases should not be named 'record'.</value>
  </data>
  <data name="ERR_NotOverridableAPIInRecord" xml:space="preserve">
    <value>'{0}' must allow overriding because the containing record is not sealed.</value>
  </data>
  <data name="ERR_NonPublicAPIInRecord" xml:space="preserve">
    <value>Record member '{0}' must be public.</value>
  </data>
  <data name="ERR_SignatureMismatchInRecord" xml:space="preserve">
    <value>Record member '{0}' must return '{1}'.</value>
  </data>
  <data name="ERR_NonProtectedAPIInRecord" xml:space="preserve">
    <value>Record member '{0}' must be protected.</value>
  </data>
  <data name="ERR_DoesNotOverrideBaseEqualityContract" xml:space="preserve">
    <value>'{0}' does not override expected property from '{1}'.</value>
  </data>
  <data name="ERR_StaticAPIInRecord" xml:space="preserve">
    <value>Record member '{0}' may not be static.</value>
  </data>
  <data name="ERR_CopyConstructorWrongAccessibility" xml:space="preserve">
    <value>A copy constructor '{0}' must be public or protected because the record is not sealed.</value>
  </data>
  <data name="ERR_NonPrivateAPIInRecord" xml:space="preserve">
    <value>Record member '{0}' must be private.</value>
  </data>
  <data name="WRN_PrecedenceInversion" xml:space="preserve">
    <value>Operator '{0}' cannot be used here due to precedence. Use parentheses to disambiguate.</value>
  </data>
  <data name="WRN_PrecedenceInversion_Title" xml:space="preserve">
    <value>Operator cannot be used here due to precedence.</value>
  </data>
  <data name="IDS_FeatureModuleInitializers" xml:space="preserve">
    <value>module initializers</value>
  </data>
  <data name="ERR_ModuleInitializerMethodMustBeAccessibleOutsideTopLevelType" xml:space="preserve">
    <value>Module initializer method '{0}' must be accessible at the module level</value>
  </data>
  <data name="ERR_ModuleInitializerMethodMustBeStaticParameterlessVoid" xml:space="preserve">
    <value>Module initializer method '{0}' must be static, must have no parameters, and must return 'void'</value>
  </data>
  <data name="ERR_ModuleInitializerMethodAndContainingTypesMustNotBeGeneric" xml:space="preserve">
    <value>Module initializer method '{0}' must not be generic and must not be contained in a generic type</value>
  </data>
  <data name="ERR_ModuleInitializerMethodMustBeOrdinary" xml:space="preserve">
    <value>A module initializer must be an ordinary member method</value>
  </data>
  <data name="IDS_FeatureExtensionGetAsyncEnumerator" xml:space="preserve">
    <value>extension GetAsyncEnumerator</value>
  </data>
  <data name="IDS_FeatureExtensionGetEnumerator" xml:space="preserve">
    <value>extension GetEnumerator</value>
  </data>
  <data name="ERR_UnmanagedCallersOnlyRequiresStatic" xml:space="preserve">
    <value>'UnmanagedCallersOnly' can only be applied to ordinary static methods or static local functions.</value>
    <comment>UnmanagedCallersOnly is not localizable.</comment>
  </data>
  <data name="ERR_InvalidUnmanagedCallersOnlyCallConv" xml:space="preserve">
    <value>'{0}' is not a valid calling convention type for 'UnmanagedCallersOnly'.</value>
    <comment>UnmanagedCallersOnly is not localizable.</comment>
  </data>
  <data name="ERR_CannotUseManagedTypeInUnmanagedCallersOnly" xml:space="preserve">
    <value>Cannot use '{0}' as a {1} type on a method attributed with 'UnmanagedCallersOnly'.</value>
    <comment>1 is the localized word for 'parameter' or 'return'. UnmanagedCallersOnly is not localizable.</comment>
  </data>
  <data name="ERR_UnmanagedCallersOnlyMethodOrTypeCannotBeGeneric" xml:space="preserve">
    <value>Methods attributed with 'UnmanagedCallersOnly' cannot have generic type parameters and cannot be declared in a generic type.</value>
    <comment>UnmanagedCallersOnly is not localizable.</comment>
  </data>
  <data name="ERR_UnmanagedCallersOnlyMethodsCannotBeCalledDirectly" xml:space="preserve">
    <value>'{0}' is attributed with 'UnmanagedCallersOnly' and cannot be called directly. Obtain a function pointer to this method.</value>
    <comment>UnmanagedCallersOnly is not localizable.</comment>
  </data>
  <data name="ERR_UnmanagedCallersOnlyMethodsCannotBeConvertedToDelegate" xml:space="preserve">
    <value>'{0}' is attributed with 'UnmanagedCallersOnly' and cannot be converted to a delegate type. Obtain a function pointer to this method.</value>
    <comment>UnmanagedCallersOnly is not localizable.</comment>
  </data>
  <data name="ERR_EntryPointCannotBeUnmanagedCallersOnly" xml:space="preserve">
    <value>Application entry points cannot be attributed with 'UnmanagedCallersOnly'.</value>
    <comment>UnmanagedCallersOnly is not localizable.</comment>
  </data>
  <data name="ERR_ModuleInitializerCannotBeUnmanagedCallersOnly" xml:space="preserve">
    <value>Module initializer cannot be attributed with 'UnmanagedCallersOnly'.</value>
    <comment>UnmanagedCallersOnly is not localizable.</comment>
  </data>
  <data name="WRN_RecordEqualsWithoutGetHashCode" xml:space="preserve">
    <value>'{0}' defines 'Equals' but not 'GetHashCode'</value>
    <comment>'GetHashCode' and 'Equals' are not localizable.</comment>
  </data>
  <data name="WRN_RecordEqualsWithoutGetHashCode_Title" xml:space="preserve">
    <value>Record defines 'Equals' but not 'GetHashCode'.</value>
    <comment>'GetHashCode' and 'Equals' are not localizable.</comment>
  </data>
  <data name="ERR_InitCannotBeReadonly" xml:space="preserve">
    <value>'init' accessors cannot be marked 'readonly'. Mark '{0}' readonly instead.</value>
  </data>
  <data name="IDS_FeatureDiscards" xml:space="preserve">
    <value>discards</value>
  </data>
  <data name="IDS_FeatureVarianceSafetyForStaticInterfaceMembers" xml:space="preserve">
    <value>variance safety for static interface members</value>
  </data>
  <data name="ERR_EqualityContractRequiresGetter" xml:space="preserve">
    <value>Record equality contract property '{0}' must have a get accessor.</value>
  </data>
  <data name="WRN_AnalyzerReferencesFramework" xml:space="preserve">
    <value>The assembly '{0}' containing type '{1}' references .NET Framework, which is not supported.</value>
    <comment>{1} is the type that was loaded, {0} is the containing assembly.</comment>
  </data>
  <data name="WRN_AnalyzerReferencesFramework_Title" xml:space="preserve">
    <value>The loaded assembly references .NET Framework, which is not supported.</value>
  </data>
  <data name="ERR_BadFieldTypeInRecord" xml:space="preserve">
    <value>The type '{0}' may not be used for a field of a record.</value>
  </data>
  <data name="ERR_FunctionPointersCannotBeCalledWithNamedArguments" xml:space="preserve">
    <value>A function pointer cannot be called with named arguments.</value>
  </data>
  <data name="WRN_UnreadRecordParameter" xml:space="preserve">
    <value>Parameter '{0}' is unread. Did you forget to use it to initialize the property with that name?</value>
  </data>
  <data name="WRN_UnreadRecordParameter_Title" xml:space="preserve">
    <value>Parameter is unread. Did you forget to use it to initialize the property with that name?</value>
  </data>
<<<<<<< HEAD
  <data name="IDS_FeatureNameofAccessInstanceMembersInAllContexts" xml:space="preserve">
    <value>nameof can access instance members in all contexts</value>
=======
  <data name="ERR_RecordAmbigCtor" xml:space="preserve">
    <value>The primary constructor conflicts with the synthesized copy constructor.</value>
  </data>
  <data name="WRN_DoNotCompareFunctionPointers" xml:space="preserve">
    <value>Comparison of function pointers might yield an unexpected result, since pointers to the same function may be distinct.</value>
  </data>
  <data name="WRN_DoNotCompareFunctionPointers_Title" xml:space="preserve">
    <value>Do not compare function pointer values</value>
>>>>>>> 18d8e7c9
  </data>
</root><|MERGE_RESOLUTION|>--- conflicted
+++ resolved
@@ -6591,10 +6591,9 @@
   <data name="WRN_UnreadRecordParameter_Title" xml:space="preserve">
     <value>Parameter is unread. Did you forget to use it to initialize the property with that name?</value>
   </data>
-<<<<<<< HEAD
   <data name="IDS_FeatureNameofAccessInstanceMembersInAllContexts" xml:space="preserve">
     <value>nameof can access instance members in all contexts</value>
-=======
+  </data>
   <data name="ERR_RecordAmbigCtor" xml:space="preserve">
     <value>The primary constructor conflicts with the synthesized copy constructor.</value>
   </data>
@@ -6603,6 +6602,5 @@
   </data>
   <data name="WRN_DoNotCompareFunctionPointers_Title" xml:space="preserve">
     <value>Do not compare function pointer values</value>
->>>>>>> 18d8e7c9
   </data>
 </root>