--- conflicted
+++ resolved
@@ -7097,16 +7097,14 @@
   <data name="ERR_ExpressionTreeContainsUTF8StringLiterals" xml:space="preserve">
     <value>An expression tree may not contain UTF-8 string conversion or literal.</value>
   </data>
-<<<<<<< HEAD
   <data name="ERR_FieldKeywordInsideNameOf" xml:space="preserve">
     <value>Cannot use 'field' keyword inside 'nameof' expressions.</value>
-=======
+  </data>
   <data name="ERR_ChainingToSetsRequiredMembersRequiresSetsRequiredMembers" xml:space="preserve">
     <value>This constructor must add 'SetsRequiredMembers' because it chains to a constructor that has that attribute.</value>
   </data>
   <data name="ERR_NewConstraintCannotHaveRequiredMembers" xml:space="preserve">
     <value>'{2}' cannot satisfy the 'new()' constraint on parameter '{1}' in the generic type or or method '{0}' because '{2}' has required members.</value>
->>>>>>> 508f4b49
   </data>
   <data name="IDS_FeatureUnsignedRightShift" xml:space="preserve">
     <value>unsigned right shift</value>
