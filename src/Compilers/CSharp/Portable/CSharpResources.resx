--- conflicted
+++ resolved
@@ -8147,30 +8147,28 @@
     <value>'node' is not an 'await using' statement</value>
     <comment>node and await using are not localizable</comment>
   </data>
-<<<<<<< HEAD
+  <data name="HDN_RedundantPattern" xml:space="preserve">
+    <value>The pattern is redundant.</value>
+  </data>
+  <data name="HDN_RedundantPattern_Title" xml:space="preserve">
+    <value>The pattern is redundant.</value>
+  </data>
+  <data name="WRN_RedundantPattern" xml:space="preserve">
+    <value>The pattern is redundant.</value>
+  </data>
+  <data name="WRN_RedundantPattern_Title" xml:space="preserve">
+    <value>The pattern is redundant.</value>
+  </data>
+  <data name="HDN_RedundantPatternStackGuard" xml:space="preserve">
+    <value>The pattern is too complex to analyze for redundancy.</value>
+  </data>
+  <data name="HDN_RedundantPatternStackGuard_Title" xml:space="preserve">
+    <value>The pattern is too complex to analyze for redundancy.</value>
+  </data>
+  <data name="ERR_BadVisBaseType" xml:space="preserve">
+    <value>Inconsistent accessibility: type '{1}' is less accessible than class '{0}' </value>
+  </data>
   <data name="ERR_ImplicitlyTypedOutVariableUsedInForbiddenZone" xml:space="preserve">
     <value>Reference to an implicitly-typed variable '{0}' is not permitted in this location.</value>
-=======
-  <data name="HDN_RedundantPattern" xml:space="preserve">
-    <value>The pattern is redundant.</value>
-  </data>
-  <data name="HDN_RedundantPattern_Title" xml:space="preserve">
-    <value>The pattern is redundant.</value>
-  </data>
-  <data name="WRN_RedundantPattern" xml:space="preserve">
-    <value>The pattern is redundant.</value>
-  </data>
-  <data name="WRN_RedundantPattern_Title" xml:space="preserve">
-    <value>The pattern is redundant.</value>
-  </data>
-  <data name="HDN_RedundantPatternStackGuard" xml:space="preserve">
-    <value>The pattern is too complex to analyze for redundancy.</value>
-  </data>
-  <data name="HDN_RedundantPatternStackGuard_Title" xml:space="preserve">
-    <value>The pattern is too complex to analyze for redundancy.</value>
-  </data>
-  <data name="ERR_BadVisBaseType" xml:space="preserve">
-    <value>Inconsistent accessibility: type '{1}' is less accessible than class '{0}' </value>
->>>>>>> fa9128d5
   </data>
 </root>