﻿<?xml version="1.0" encoding="utf-8"?>
<root>
  <!-- 
    Microsoft ResX Schema 
    
    Version 2.0
    
    The primary goals of this format is to allow a simple XML format 
    that is mostly human readable. The generation and parsing of the 
    various data types are done through the TypeConverter classes 
    associated with the data types.
    
    Example:
    
    ... ado.net/XML headers & schema ...
    <resheader name="resmimetype">text/microsoft-resx</resheader>
    <resheader name="version">2.0</resheader>
    <resheader name="reader">System.Resources.ResXResourceReader, System.Windows.Forms, ...</resheader>
    <resheader name="writer">System.Resources.ResXResourceWriter, System.Windows.Forms, ...</resheader>
    <data name="Name1"><value>this is my long string</value><comment>this is a comment</comment></data>
    <data name="Color1" type="System.Drawing.Color, System.Drawing">Blue</data>
    <data name="Bitmap1" mimetype="application/x-microsoft.net.object.binary.base64">
        <value>[base64 mime encoded serialized .NET Framework object]</value>
    </data>
    <data name="Icon1" type="System.Drawing.Icon, System.Drawing" mimetype="application/x-microsoft.net.object.bytearray.base64">
        <value>[base64 mime encoded string representing a byte array form of the .NET Framework object]</value>
        <comment>This is a comment</comment>
    </data>
                
    There are any number of "resheader" rows that contain simple 
    name/value pairs.
    
    Each data row contains a name, and value. The row also contains a 
    type or mimetype. Type corresponds to a .NET class that support 
    text/value conversion through the TypeConverter architecture. 
    Classes that don't support this are serialized and stored with the 
    mimetype set.
    
    The mimetype is used for serialized objects, and tells the 
    ResXResourceReader how to depersist the object. This is currently not 
    extensible. For a given mimetype the value must be set accordingly:
    
    Note - application/x-microsoft.net.object.binary.base64 is the format 
    that the ResXResourceWriter will generate, however the reader can 
    read any of the formats listed below.
    
    mimetype: application/x-microsoft.net.object.binary.base64
    value   : The object must be serialized with 
            : System.Runtime.Serialization.Formatters.Binary.BinaryFormatter
            : and then encoded with base64 encoding.
    
    mimetype: application/x-microsoft.net.object.soap.base64
    value   : The object must be serialized with 
            : System.Runtime.Serialization.Formatters.Soap.SoapFormatter
            : and then encoded with base64 encoding.

    mimetype: application/x-microsoft.net.object.bytearray.base64
    value   : The object must be serialized into a byte array 
            : using a System.ComponentModel.TypeConverter
            : and then encoded with base64 encoding.
    -->
  <xsd:schema id="root" xmlns="" xmlns:xsd="http://www.w3.org/2001/XMLSchema" xmlns:msdata="urn:schemas-microsoft-com:xml-msdata">
    <xsd:import namespace="http://www.w3.org/XML/1998/namespace" />
    <xsd:element name="root" msdata:IsDataSet="true">
      <xsd:complexType>
        <xsd:choice maxOccurs="unbounded">
          <xsd:element name="metadata">
            <xsd:complexType>
              <xsd:sequence>
                <xsd:element name="value" type="xsd:string" minOccurs="0" />
              </xsd:sequence>
              <xsd:attribute name="name" use="required" type="xsd:string" />
              <xsd:attribute name="type" type="xsd:string" />
              <xsd:attribute name="mimetype" type="xsd:string" />
              <xsd:attribute ref="xml:space" />
            </xsd:complexType>
          </xsd:element>
          <xsd:element name="assembly">
            <xsd:complexType>
              <xsd:attribute name="alias" type="xsd:string" />
              <xsd:attribute name="name" type="xsd:string" />
            </xsd:complexType>
          </xsd:element>
          <xsd:element name="data">
            <xsd:complexType>
              <xsd:sequence>
                <xsd:element name="value" type="xsd:string" minOccurs="0" msdata:Ordinal="1" />
                <xsd:element name="comment" type="xsd:string" minOccurs="0" msdata:Ordinal="2" />
              </xsd:sequence>
              <xsd:attribute name="name" type="xsd:string" use="required" msdata:Ordinal="1" />
              <xsd:attribute name="type" type="xsd:string" msdata:Ordinal="3" />
              <xsd:attribute name="mimetype" type="xsd:string" msdata:Ordinal="4" />
              <xsd:attribute ref="xml:space" />
            </xsd:complexType>
          </xsd:element>
          <xsd:element name="resheader">
            <xsd:complexType>
              <xsd:sequence>
                <xsd:element name="value" type="xsd:string" minOccurs="0" msdata:Ordinal="1" />
              </xsd:sequence>
              <xsd:attribute name="name" type="xsd:string" use="required" />
            </xsd:complexType>
          </xsd:element>
        </xsd:choice>
      </xsd:complexType>
    </xsd:element>
  </xsd:schema>
  <resheader name="resmimetype">
    <value>text/microsoft-resx</value>
  </resheader>
  <resheader name="version">
    <value>2.0</value>
  </resheader>
  <resheader name="reader">
    <value>System.Resources.ResXResourceReader, System.Windows.Forms, Version=4.0.0.0, Culture=neutral, PublicKeyToken=b77a5c561934e089</value>
  </resheader>
  <resheader name="writer">
    <value>System.Resources.ResXResourceWriter, System.Windows.Forms, Version=4.0.0.0, Culture=neutral, PublicKeyToken=b77a5c561934e089</value>
  </resheader>
  <data name="IDS_NULL" xml:space="preserve">
    <value>&lt;null&gt;</value>
  </data>
  <data name="IDS_ThrowExpression" xml:space="preserve">
    <value>&lt;throw expression&gt;</value>
  </data>
  <data name="IDS_FeatureSwitchExpression" xml:space="preserve">
    <value>&lt;switch expression&gt;</value>
  </data>
  <data name="IDS_FeatureLocalFunctionAttributes" xml:space="preserve">
    <value>local function attributes</value>
  </data>
  <data name="IDS_FeatureExternLocalFunctions" xml:space="preserve">
    <value>extern local functions</value>
  </data>
  <data name="IDS_RELATEDERROR" xml:space="preserve">
    <value>(Location of symbol related to previous error)</value>
  </data>
  <data name="IDS_RELATEDWARNING" xml:space="preserve">
    <value>(Location of symbol related to previous warning)</value>
  </data>
  <data name="IDS_XMLIGNORED" xml:space="preserve">
    <value>&lt;!-- Badly formed XML comment ignored for member "{0}" --&gt;</value>
  </data>
  <data name="IDS_XMLIGNORED2" xml:space="preserve">
    <value> Badly formed XML file "{0}" cannot be included </value>
  </data>
  <data name="IDS_XMLFAILEDINCLUDE" xml:space="preserve">
    <value> Failed to insert some or all of included XML </value>
  </data>
  <data name="IDS_XMLBADINCLUDE" xml:space="preserve">
    <value> Include tag is invalid </value>
  </data>
  <data name="IDS_XMLNOINCLUDE" xml:space="preserve">
    <value> No matching elements were found for the following include tag </value>
  </data>
  <data name="IDS_XMLMISSINGINCLUDEFILE" xml:space="preserve">
    <value>Missing file attribute</value>
  </data>
  <data name="IDS_XMLMISSINGINCLUDEPATH" xml:space="preserve">
    <value>Missing path attribute</value>
  </data>
  <data name="IDS_GlobalNamespace" xml:space="preserve">
    <value>&lt;global namespace&gt;</value>
  </data>
  <data name="IDS_FeatureGenerics" xml:space="preserve">
    <value>generics</value>
  </data>
  <data name="IDS_FeatureAnonDelegates" xml:space="preserve">
    <value>anonymous methods</value>
  </data>
  <data name="IDS_FeatureModuleAttrLoc" xml:space="preserve">
    <value>module as an attribute target specifier</value>
  </data>
  <data name="IDS_FeatureGlobalNamespace" xml:space="preserve">
    <value>namespace alias qualifier</value>
  </data>
  <data name="IDS_FeatureFixedBuffer" xml:space="preserve">
    <value>fixed size buffers</value>
  </data>
  <data name="IDS_FeaturePragma" xml:space="preserve">
    <value>#pragma</value>
  </data>
  <data name="IDS_FeatureStaticClasses" xml:space="preserve">
    <value>static classes</value>
  </data>
  <data name="IDS_FeatureReadOnlyStructs" xml:space="preserve">
    <value>readonly structs</value>
  </data>
  <data name="IDS_FeaturePartialTypes" xml:space="preserve">
    <value>partial types</value>
  </data>
  <data name="IDS_FeatureAsync" xml:space="preserve">
    <value>async function</value>
  </data>
  <data name="IDS_FeatureSwitchOnBool" xml:space="preserve">
    <value>switch on boolean type</value>
  </data>
  <data name="IDS_MethodGroup" xml:space="preserve">
    <value>method group</value>
  </data>
  <data name="IDS_AnonMethod" xml:space="preserve">
    <value>anonymous method</value>
  </data>
  <data name="IDS_Lambda" xml:space="preserve">
    <value>lambda expression</value>
  </data>
  <data name="IDS_Collection" xml:space="preserve">
    <value>collection</value>
  </data>
  <data name="IDS_Disposable" xml:space="preserve">
    <value>disposable</value>
  </data>
  <data name="IDS_FeaturePropertyAccessorMods" xml:space="preserve">
    <value>access modifiers on properties</value>
  </data>
  <data name="IDS_FeatureExternAlias" xml:space="preserve">
    <value>extern alias</value>
  </data>
  <data name="IDS_FeatureIterators" xml:space="preserve">
    <value>iterators</value>
  </data>
  <data name="IDS_FeatureDefault" xml:space="preserve">
    <value>default operator</value>
  </data>
  <data name="IDS_FeatureAsyncStreams" xml:space="preserve">
    <value>async streams</value>
  </data>
  <data name="IDS_FeatureUnmanagedConstructedTypes" xml:space="preserve">
    <value>unmanaged constructed types</value>
  </data>
  <data name="IDS_FeatureReadOnlyMembers" xml:space="preserve">
    <value>readonly members</value>
  </data>
  <data name="IDS_FeatureDefaultLiteral" xml:space="preserve">
    <value>default literal</value>
  </data>
  <data name="IDS_FeaturePrivateProtected" xml:space="preserve">
    <value>private protected</value>
  </data>
  <data name="IDS_FeatureTupleEquality" xml:space="preserve">
    <value>tuple equality</value>
  </data>
  <data name="IDS_FeatureNullable" xml:space="preserve">
    <value>nullable types</value>
  </data>
  <data name="IDS_FeaturePatternMatching" xml:space="preserve">
    <value>pattern matching</value>
  </data>
  <data name="IDS_FeatureExpressionBodiedAccessor" xml:space="preserve">
    <value>expression body property accessor</value>
  </data>
  <data name="IDS_FeatureExpressionBodiedDeOrConstructor" xml:space="preserve">
    <value>expression body constructor and destructor</value>
  </data>
  <data name="IDS_FeatureThrowExpression" xml:space="preserve">
    <value>throw expression</value>
  </data>
  <data name="IDS_FeatureImplicitArray" xml:space="preserve">
    <value>implicitly typed array</value>
  </data>
  <data name="IDS_FeatureImplicitLocal" xml:space="preserve">
    <value>implicitly typed local variable</value>
  </data>
  <data name="IDS_FeatureAnonymousTypes" xml:space="preserve">
    <value>anonymous types</value>
  </data>
  <data name="IDS_FeatureAutoImplementedProperties" xml:space="preserve">
    <value>automatically implemented properties</value>
  </data>
  <data name="IDS_FeatureReadonlyAutoImplementedProperties" xml:space="preserve">
    <value>readonly automatically implemented properties</value>
  </data>
  <data name="IDS_FeatureObjectInitializer" xml:space="preserve">
    <value>object initializer</value>
  </data>
  <data name="IDS_FeatureCollectionInitializer" xml:space="preserve">
    <value>collection initializer</value>
  </data>
  <data name="IDS_FeatureQueryExpression" xml:space="preserve">
    <value>query expression</value>
  </data>
  <data name="IDS_FeatureExtensionMethod" xml:space="preserve">
    <value>extension method</value>
  </data>
  <data name="IDS_FeaturePartialMethod" xml:space="preserve">
    <value>partial method</value>
  </data>
  <data name="IDS_SK_METHOD" xml:space="preserve">
    <value>method</value>
  </data>
  <data name="IDS_SK_TYPE" xml:space="preserve">
    <value>type</value>
  </data>
  <data name="IDS_SK_NAMESPACE" xml:space="preserve">
    <value>namespace</value>
  </data>
  <data name="IDS_SK_FIELD" xml:space="preserve">
    <value>field</value>
  </data>
  <data name="IDS_SK_PROPERTY" xml:space="preserve">
    <value>property</value>
  </data>
  <data name="IDS_SK_UNKNOWN" xml:space="preserve">
    <value>element</value>
  </data>
  <data name="IDS_SK_VARIABLE" xml:space="preserve">
    <value>variable</value>
  </data>
  <data name="IDS_SK_LABEL" xml:space="preserve">
    <value>label</value>
  </data>
  <data name="IDS_SK_EVENT" xml:space="preserve">
    <value>event</value>
  </data>
  <data name="IDS_SK_TYVAR" xml:space="preserve">
    <value>type parameter</value>
  </data>
  <data name="IDS_SK_ALIAS" xml:space="preserve">
    <value>using alias</value>
  </data>
  <data name="IDS_SK_EXTERNALIAS" xml:space="preserve">
    <value>extern alias</value>
  </data>
  <data name="IDS_SK_CONSTRUCTOR" xml:space="preserve">
    <value>constructor</value>
  </data>
  <data name="IDS_FOREACHLOCAL" xml:space="preserve">
    <value>foreach iteration variable</value>
  </data>
  <data name="IDS_FIXEDLOCAL" xml:space="preserve">
    <value>fixed variable</value>
  </data>
  <data name="IDS_USINGLOCAL" xml:space="preserve">
    <value>using variable</value>
  </data>
  <data name="IDS_Contravariant" xml:space="preserve">
    <value>contravariant</value>
  </data>
  <data name="IDS_Contravariantly" xml:space="preserve">
    <value>contravariantly</value>
  </data>
  <data name="IDS_Covariant" xml:space="preserve">
    <value>covariant</value>
  </data>
  <data name="IDS_Covariantly" xml:space="preserve">
    <value>covariantly</value>
  </data>
  <data name="IDS_Invariantly" xml:space="preserve">
    <value>invariantly</value>
  </data>
  <data name="IDS_FeatureDynamic" xml:space="preserve">
    <value>dynamic</value>
  </data>
  <data name="IDS_FeatureNamedArgument" xml:space="preserve">
    <value>named argument</value>
  </data>
  <data name="IDS_FeatureOptionalParameter" xml:space="preserve">
    <value>optional parameter</value>
  </data>
  <data name="IDS_FeatureExceptionFilter" xml:space="preserve">
    <value>exception filter</value>
  </data>
  <data name="IDS_FeatureTypeVariance" xml:space="preserve">
    <value>type variance</value>
  </data>
  <data name="XML_InvalidToken" xml:space="preserve">
    <value>The character(s) '{0}' cannot be used at this location.</value>
  </data>
  <data name="XML_IncorrectComment" xml:space="preserve">
    <value>Incorrect syntax was used in a comment.</value>
  </data>
  <data name="XML_InvalidCharEntity" xml:space="preserve">
    <value>An invalid character was found inside an entity reference.</value>
  </data>
  <data name="XML_ExpectedEndOfTag" xml:space="preserve">
    <value>Expected '&gt;' or '/&gt;' to close tag '{0}'.</value>
  </data>
  <data name="XML_ExpectedIdentifier" xml:space="preserve">
    <value>An identifier was expected.</value>
  </data>
  <data name="XML_InvalidUnicodeChar" xml:space="preserve">
    <value>Invalid unicode character.</value>
  </data>
  <data name="XML_InvalidWhitespace" xml:space="preserve">
    <value>Whitespace is not allowed at this location.</value>
  </data>
  <data name="XML_LessThanInAttributeValue" xml:space="preserve">
    <value>The character '&lt;' cannot be used in an attribute value.</value>
  </data>
  <data name="XML_MissingEqualsAttribute" xml:space="preserve">
    <value>Missing equals sign between attribute and attribute value.</value>
  </data>
  <data name="XML_RefUndefinedEntity_1" xml:space="preserve">
    <value>Reference to undefined entity '{0}'.</value>
  </data>
  <data name="XML_StringLiteralNoStartQuote" xml:space="preserve">
    <value>A string literal was expected, but no opening quotation mark was found.</value>
  </data>
  <data name="XML_StringLiteralNoEndQuote" xml:space="preserve">
    <value>Missing closing quotation mark for string literal.</value>
  </data>
  <data name="XML_StringLiteralNonAsciiQuote" xml:space="preserve">
    <value>Non-ASCII quotations marks may not be used around string literals.</value>
  </data>
  <data name="XML_EndTagNotExpected" xml:space="preserve">
    <value>End tag was not expected at this location.</value>
  </data>
  <data name="XML_ElementTypeMatch" xml:space="preserve">
    <value>End tag '{0}' does not match the start tag '{1}'.</value>
  </data>
  <data name="XML_EndTagExpected" xml:space="preserve">
    <value>Expected an end tag for element '{0}'.</value>
  </data>
  <data name="XML_WhitespaceMissing" xml:space="preserve">
    <value>Required white space was missing.</value>
  </data>
  <data name="XML_ExpectedEndOfXml" xml:space="preserve">
    <value>Unexpected character at this location.</value>
  </data>
  <data name="XML_CDataEndTagNotAllowed" xml:space="preserve">
    <value>The literal string ']]&gt;' is not allowed in element content.</value>
  </data>
  <data name="XML_DuplicateAttribute" xml:space="preserve">
    <value>Duplicate '{0}' attribute</value>
  </data>
  <data name="ERR_NoMetadataFile" xml:space="preserve">
    <value>Metadata file '{0}' could not be found</value>
  </data>
  <data name="ERR_MetadataReferencesNotSupported" xml:space="preserve">
    <value>Metadata references are not supported.</value>
  </data>
  <data name="FTL_MetadataCantOpenFile" xml:space="preserve">
    <value>Metadata file '{0}' could not be opened -- {1}</value>
  </data>
  <data name="ERR_NoTypeDef" xml:space="preserve">
    <value>The type '{0}' is defined in an assembly that is not referenced. You must add a reference to assembly '{1}'.</value>
  </data>
  <data name="ERR_NoTypeDefFromModule" xml:space="preserve">
    <value>The type '{0}' is defined in a module that has not been added. You must add the module '{1}'.</value>
  </data>
  <data name="ERR_OutputWriteFailed" xml:space="preserve">
    <value>Could not write to output file '{0}' -- '{1}'</value>
  </data>
  <data name="ERR_MultipleEntryPoints" xml:space="preserve">
    <value>Program has more than one entry point defined. Compile with /main to specify the type that contains the entry point.</value>
  </data>
  <data name="ERR_BadBinaryOps" xml:space="preserve">
    <value>Operator '{0}' cannot be applied to operands of type '{1}' and '{2}'</value>
  </data>
  <data name="ERR_AmbigBinaryOpsOnUnconstrainedDefault" xml:space="preserve">
    <value>Operator '{0}' cannot be applied to 'default' and operand of type '{1}' because it is a type parameter that is not known to be a reference type</value>
  </data>
  <data name="ERR_IntDivByZero" xml:space="preserve">
    <value>Division by constant zero</value>
  </data>
  <data name="ERR_BadIndexLHS" xml:space="preserve">
    <value>Cannot apply indexing with [] to an expression of type '{0}'</value>
  </data>
  <data name="ERR_BadIndexCount" xml:space="preserve">
    <value>Wrong number of indices inside []; expected {0}</value>
  </data>
  <data name="ERR_BadUnaryOp" xml:space="preserve">
    <value>Operator '{0}' cannot be applied to operand of type '{1}'</value>
  </data>
  <data name="ERR_BadOpOnNullOrDefaultOrNew" xml:space="preserve">
    <value>Operator '{0}' cannot be applied to operand '{1}'</value>
  </data>
  <data name="ERR_ThisInStaticMeth" xml:space="preserve">
    <value>Keyword 'this' is not valid in a static property, static method, or static field initializer</value>
  </data>
  <data name="ERR_ThisInBadContext" xml:space="preserve">
    <value>Keyword 'this' is not available in the current context</value>
  </data>
  <data name="ERR_OmittedTypeArgument" xml:space="preserve">
    <value>Omitting the type argument is not allowed in the current context</value>
  </data>
  <data name="WRN_InvalidMainSig" xml:space="preserve">
    <value>'{0}' has the wrong signature to be an entry point</value>
  </data>
  <data name="WRN_InvalidMainSig_Title" xml:space="preserve">
    <value>Method has the wrong signature to be an entry point</value>
  </data>
  <data name="ERR_NoImplicitConv" xml:space="preserve">
    <value>Cannot implicitly convert type '{0}' to '{1}'</value>
  </data>
  <data name="ERR_NoExplicitConv" xml:space="preserve">
    <value>Cannot convert type '{0}' to '{1}'</value>
  </data>
  <data name="ERR_ConstOutOfRange" xml:space="preserve">
    <value>Constant value '{0}' cannot be converted to a '{1}'</value>
  </data>
  <data name="ERR_AmbigBinaryOps" xml:space="preserve">
    <value>Operator '{0}' is ambiguous on operands of type '{1}' and '{2}'</value>
  </data>
  <data name="ERR_AmbigBinaryOpsOnDefault" xml:space="preserve">
    <value>Operator '{0}' is ambiguous on operands '{1}' and '{2}'</value>
  </data>
  <data name="ERR_AmbigUnaryOp" xml:space="preserve">
    <value>Operator '{0}' is ambiguous on an operand of type '{1}'</value>
  </data>
  <data name="ERR_InAttrOnOutParam" xml:space="preserve">
    <value>An out parameter cannot have the In attribute</value>
  </data>
  <data name="ERR_ValueCantBeNull" xml:space="preserve">
    <value>Cannot convert null to '{0}' because it is a non-nullable value type</value>
  </data>
  <data name="ERR_NoExplicitBuiltinConv" xml:space="preserve">
    <value>Cannot convert type '{0}' to '{1}' via a reference conversion, boxing conversion, unboxing conversion, wrapping conversion, or null type conversion</value>
  </data>
  <data name="FTL_DebugEmitFailure" xml:space="preserve">
    <value>Unexpected error writing debug information -- '{0}'</value>
  </data>
  <data name="ERR_BadVisReturnType" xml:space="preserve">
    <value>Inconsistent accessibility: return type '{1}' is less accessible than method '{0}'</value>
  </data>
  <data name="ERR_BadVisParamType" xml:space="preserve">
    <value>Inconsistent accessibility: parameter type '{1}' is less accessible than method '{0}'</value>
  </data>
  <data name="ERR_BadVisFieldType" xml:space="preserve">
    <value>Inconsistent accessibility: field type '{1}' is less accessible than field '{0}'</value>
  </data>
  <data name="ERR_BadVisPropertyType" xml:space="preserve">
    <value>Inconsistent accessibility: property type '{1}' is less accessible than property '{0}'</value>
  </data>
  <data name="ERR_BadVisIndexerReturn" xml:space="preserve">
    <value>Inconsistent accessibility: indexer return type '{1}' is less accessible than indexer '{0}'</value>
  </data>
  <data name="ERR_BadVisIndexerParam" xml:space="preserve">
    <value>Inconsistent accessibility: parameter type '{1}' is less accessible than indexer '{0}'</value>
  </data>
  <data name="ERR_BadVisOpReturn" xml:space="preserve">
    <value>Inconsistent accessibility: return type '{1}' is less accessible than operator '{0}'</value>
  </data>
  <data name="ERR_BadVisOpParam" xml:space="preserve">
    <value>Inconsistent accessibility: parameter type '{1}' is less accessible than operator '{0}'</value>
  </data>
  <data name="ERR_BadVisDelegateReturn" xml:space="preserve">
    <value>Inconsistent accessibility: return type '{1}' is less accessible than delegate '{0}'</value>
  </data>
  <data name="ERR_BadVisDelegateParam" xml:space="preserve">
    <value>Inconsistent accessibility: parameter type '{1}' is less accessible than delegate '{0}'</value>
  </data>
  <data name="ERR_BadVisBaseClass" xml:space="preserve">
    <value>Inconsistent accessibility: base class '{1}' is less accessible than class '{0}'</value>
  </data>
  <data name="ERR_BadVisBaseInterface" xml:space="preserve">
    <value>Inconsistent accessibility: base interface '{1}' is less accessible than interface '{0}'</value>
  </data>
  <data name="ERR_EventNeedsBothAccessors" xml:space="preserve">
    <value>'{0}': event property must have both add and remove accessors</value>
  </data>
  <data name="ERR_AbstractEventHasAccessors" xml:space="preserve">
    <value>'{0}': abstract event cannot use event accessor syntax</value>
  </data>
  <data name="ERR_EventNotDelegate" xml:space="preserve">
    <value>'{0}': event must be of a delegate type</value>
  </data>
  <data name="WRN_UnreferencedEvent" xml:space="preserve">
    <value>The event '{0}' is never used</value>
  </data>
  <data name="WRN_UnreferencedEvent_Title" xml:space="preserve">
    <value>Event is never used</value>
  </data>
  <data name="ERR_InterfaceEventInitializer" xml:space="preserve">
    <value>'{0}': instance event in interface cannot have initializer</value>
  </data>
  <data name="ERR_BadEventUsage" xml:space="preserve">
    <value>The event '{0}' can only appear on the left hand side of += or -= (except when used from within the type '{1}')</value>
  </data>
  <data name="ERR_ExplicitEventFieldImpl" xml:space="preserve">
    <value>An explicit interface implementation of an event must use event accessor syntax</value>
  </data>
  <data name="ERR_CantOverrideNonEvent" xml:space="preserve">
    <value>'{0}': cannot override; '{1}' is not an event</value>
  </data>
  <data name="ERR_AddRemoveMustHaveBody" xml:space="preserve">
    <value>An add or remove accessor must have a body</value>
  </data>
  <data name="ERR_AbstractEventInitializer" xml:space="preserve">
    <value>'{0}': abstract event cannot have initializer</value>
  </data>
  <data name="ERR_ReservedAssemblyName" xml:space="preserve">
    <value>The assembly name '{0}' is reserved and cannot be used as a reference in an interactive session</value>
  </data>
  <data name="ERR_ReservedEnumerator" xml:space="preserve">
    <value>The enumerator name '{0}' is reserved and cannot be used</value>
  </data>
  <data name="ERR_AsMustHaveReferenceType" xml:space="preserve">
    <value>The as operator must be used with a reference type or nullable type ('{0}' is a non-nullable value type)</value>
  </data>
  <data name="WRN_LowercaseEllSuffix" xml:space="preserve">
    <value>The 'l' suffix is easily confused with the digit '1' -- use 'L' for clarity</value>
  </data>
  <data name="WRN_LowercaseEllSuffix_Title" xml:space="preserve">
    <value>The 'l' suffix is easily confused with the digit '1'</value>
  </data>
  <data name="ERR_BadEventUsageNoField" xml:space="preserve">
    <value>The event '{0}' can only appear on the left hand side of += or -=</value>
  </data>
  <data name="ERR_ConstraintOnlyAllowedOnGenericDecl" xml:space="preserve">
    <value>Constraints are not allowed on non-generic declarations</value>
  </data>
  <data name="ERR_TypeParamMustBeIdentifier" xml:space="preserve">
    <value>Type parameter declaration must be an identifier not a type</value>
  </data>
  <data name="ERR_MemberReserved" xml:space="preserve">
    <value>Type '{1}' already reserves a member called '{0}' with the same parameter types</value>
  </data>
  <data name="ERR_DuplicateParamName" xml:space="preserve">
    <value>The parameter name '{0}' is a duplicate</value>
  </data>
  <data name="ERR_DuplicateNameInNS" xml:space="preserve">
    <value>The namespace '{1}' already contains a definition for '{0}'</value>
  </data>
  <data name="ERR_DuplicateNameInClass" xml:space="preserve">
    <value>The type '{0}' already contains a definition for '{1}'</value>
  </data>
  <data name="ERR_NameNotInContext" xml:space="preserve">
    <value>The name '{0}' does not exist in the current context</value>
  </data>
  <data name="ERR_NameNotInContextPossibleMissingReference" xml:space="preserve">
    <value>The name '{0}' does not exist in the current context (are you missing a reference to assembly '{1}'?)</value>
  </data>
  <data name="ERR_AmbigContext" xml:space="preserve">
    <value>'{0}' is an ambiguous reference between '{1}' and '{2}'</value>
  </data>
  <data name="WRN_DuplicateUsing" xml:space="preserve">
    <value>The using directive for '{0}' appeared previously in this namespace</value>
  </data>
  <data name="WRN_DuplicateUsing_Title" xml:space="preserve">
    <value>Using directive appeared previously in this namespace</value>
  </data>
  <data name="ERR_BadMemberFlag" xml:space="preserve">
    <value>The modifier '{0}' is not valid for this item</value>
  </data>
  <data name="ERR_BadInitAccessor" xml:space="preserve">
    <value>The 'init' accessor is not valid on static members</value>
  </data>
  <data name="ERR_BadMemberProtection" xml:space="preserve">
    <value>More than one protection modifier</value>
  </data>
  <data name="WRN_NewRequired" xml:space="preserve">
    <value>'{0}' hides inherited member '{1}'. Use the new keyword if hiding was intended.</value>
  </data>
  <data name="WRN_NewRequired_Title" xml:space="preserve">
    <value>Member hides inherited member; missing new keyword</value>
  </data>
  <data name="WRN_NewRequired_Description" xml:space="preserve">
    <value>A variable was declared with the same name as a variable in a base class. However, the new keyword was not used. This warning informs you that you should use new; the variable is declared as if new had been used in the declaration.</value>
  </data>
  <data name="WRN_NewNotRequired" xml:space="preserve">
    <value>The member '{0}' does not hide an accessible member. The new keyword is not required.</value>
  </data>
  <data name="WRN_NewNotRequired_Title" xml:space="preserve">
    <value>Member does not hide an inherited member; new keyword is not required</value>
  </data>
  <data name="ERR_CircConstValue" xml:space="preserve">
    <value>The evaluation of the constant value for '{0}' involves a circular definition</value>
  </data>
  <data name="ERR_MemberAlreadyExists" xml:space="preserve">
    <value>Type '{1}' already defines a member called '{0}' with the same parameter types</value>
  </data>
  <data name="ERR_StaticNotVirtual" xml:space="preserve">
    <value>A static member '{0}' cannot be marked as override, virtual, or abstract</value>
  </data>
  <data name="ERR_OverrideNotNew" xml:space="preserve">
    <value>A member '{0}' marked as override cannot be marked as new or virtual</value>
  </data>
  <data name="WRN_NewOrOverrideExpected" xml:space="preserve">
    <value>'{0}' hides inherited member '{1}'. To make the current member override that implementation, add the override keyword. Otherwise add the new keyword.</value>
  </data>
  <data name="WRN_NewOrOverrideExpected_Title" xml:space="preserve">
    <value>Member hides inherited member; missing override keyword</value>
  </data>
  <data name="ERR_OverrideNotExpected" xml:space="preserve">
    <value>'{0}': no suitable method found to override</value>
  </data>
  <data name="ERR_NamespaceUnexpected" xml:space="preserve">
    <value>A namespace cannot directly contain members such as fields or methods</value>
  </data>
  <data name="ERR_NoSuchMember" xml:space="preserve">
    <value>'{0}' does not contain a definition for '{1}'</value>
  </data>
  <data name="ERR_BadSKknown" xml:space="preserve">
    <value>'{0}' is a {1} but is used like a {2}</value>
  </data>
  <data name="ERR_BadSKunknown" xml:space="preserve">
    <value>'{0}' is a {1}, which is not valid in the given context</value>
  </data>
  <data name="ERR_ObjectRequired" xml:space="preserve">
    <value>An object reference is required for the non-static field, method, or property '{0}'</value>
  </data>
  <data name="ERR_AmbigCall" xml:space="preserve">
    <value>The call is ambiguous between the following methods or properties: '{0}' and '{1}'</value>
  </data>
  <data name="ERR_BadAccess" xml:space="preserve">
    <value>'{0}' is inaccessible due to its protection level</value>
  </data>
  <data name="ERR_MethDelegateMismatch" xml:space="preserve">
    <value>No overload for '{0}' matches delegate '{1}'</value>
  </data>
  <data name="ERR_RetObjectRequired" xml:space="preserve">
    <value>An object of a type convertible to '{0}' is required</value>
  </data>
  <data name="ERR_RetNoObjectRequired" xml:space="preserve">
    <value>Since '{0}' returns void, a return keyword must not be followed by an object expression</value>
  </data>
  <data name="ERR_LocalDuplicate" xml:space="preserve">
    <value>A local variable or function named '{0}' is already defined in this scope</value>
  </data>
  <data name="ERR_AssgLvalueExpected" xml:space="preserve">
    <value>The left-hand side of an assignment must be a variable, property or indexer</value>
  </data>
  <data name="ERR_StaticConstParam" xml:space="preserve">
    <value>'{0}': a static constructor must be parameterless</value>
  </data>
  <data name="ERR_NotConstantExpression" xml:space="preserve">
    <value>The expression being assigned to '{0}' must be constant</value>
  </data>
  <data name="ERR_NotNullConstRefField" xml:space="preserve">
    <value>'{0}' is of type '{1}'. A const field of a reference type other than string can only be initialized with null.</value>
  </data>
  <data name="ERR_LocalIllegallyOverrides" xml:space="preserve">
    <value>A local or parameter named '{0}' cannot be declared in this scope because that name is used in an enclosing local scope to define a local or parameter</value>
  </data>
  <data name="ERR_BadUsingNamespace" xml:space="preserve">
    <value>A 'using namespace' directive can only be applied to namespaces; '{0}' is a type not a namespace. Consider a 'using static' directive instead</value>
  </data>
  <data name="ERR_BadUsingType" xml:space="preserve">
    <value>A 'using static' directive can only be applied to types; '{0}' is a namespace not a type. Consider a 'using namespace' directive instead</value>
  </data>
  <data name="ERR_NoAliasHere" xml:space="preserve">
    <value>A 'using static' directive cannot be used to declare an alias</value>
  </data>
  <data name="ERR_NoBreakOrCont" xml:space="preserve">
    <value>No enclosing loop out of which to break or continue</value>
  </data>
  <data name="ERR_DuplicateLabel" xml:space="preserve">
    <value>The label '{0}' is a duplicate</value>
  </data>
  <data name="ERR_NoConstructors" xml:space="preserve">
    <value>The type '{0}' has no constructors defined</value>
  </data>
  <data name="ERR_NoNewAbstract" xml:space="preserve">
    <value>Cannot create an instance of the abstract class or interface '{0}'</value>
  </data>
  <data name="ERR_ConstValueRequired" xml:space="preserve">
    <value>A const field requires a value to be provided</value>
  </data>
  <data name="ERR_CircularBase" xml:space="preserve">
    <value>Circular base class dependency involving '{0}' and '{1}'</value>
  </data>
  <data name="ERR_BadDelegateConstructor" xml:space="preserve">
    <value>The delegate '{0}' does not have a valid constructor</value>
  </data>
  <data name="ERR_MethodNameExpected" xml:space="preserve">
    <value>Method name expected</value>
  </data>
  <data name="ERR_ConstantExpected" xml:space="preserve">
    <value>A constant value is expected</value>
  </data>
  <data name="ERR_V6SwitchGoverningTypeValueExpected" xml:space="preserve">
    <value>A switch expression or case label must be a bool, char, string, integral, enum, or corresponding nullable type in C# 6 and earlier.</value>
  </data>
  <data name="ERR_IntegralTypeValueExpected" xml:space="preserve">
    <value>A value of an integral type expected</value>
  </data>
  <data name="ERR_DuplicateCaseLabel" xml:space="preserve">
    <value>The switch statement contains multiple cases with the label value '{0}'</value>
  </data>
  <data name="ERR_InvalidGotoCase" xml:space="preserve">
    <value>A goto case is only valid inside a switch statement</value>
  </data>
  <data name="ERR_PropertyLacksGet" xml:space="preserve">
    <value>The property or indexer '{0}' cannot be used in this context because it lacks the get accessor</value>
  </data>
  <data name="ERR_BadExceptionType" xml:space="preserve">
    <value>The type caught or thrown must be derived from System.Exception</value>
  </data>
  <data name="ERR_BadEmptyThrow" xml:space="preserve">
    <value>A throw statement with no arguments is not allowed outside of a catch clause</value>
  </data>
  <data name="ERR_BadFinallyLeave" xml:space="preserve">
    <value>Control cannot leave the body of a finally clause</value>
  </data>
  <data name="ERR_LabelShadow" xml:space="preserve">
    <value>The label '{0}' shadows another label by the same name in a contained scope</value>
  </data>
  <data name="ERR_LabelNotFound" xml:space="preserve">
    <value>No such label '{0}' within the scope of the goto statement</value>
  </data>
  <data name="ERR_UnreachableCatch" xml:space="preserve">
    <value>A previous catch clause already catches all exceptions of this or of a super type ('{0}')</value>
  </data>
  <data name="WRN_FilterIsConstantTrue" xml:space="preserve">
    <value>Filter expression is a constant 'true', consider removing the filter</value>
  </data>
  <data name="WRN_FilterIsConstantTrue_Title" xml:space="preserve">
    <value>Filter expression is a constant 'true'</value>
  </data>
  <data name="ERR_ReturnExpected" xml:space="preserve">
    <value>'{0}': not all code paths return a value</value>
  </data>
  <data name="WRN_UnreachableCode" xml:space="preserve">
    <value>Unreachable code detected</value>
  </data>
  <data name="WRN_UnreachableCode_Title" xml:space="preserve">
    <value>Unreachable code detected</value>
  </data>
  <data name="ERR_SwitchFallThrough" xml:space="preserve">
    <value>Control cannot fall through from one case label ('{0}') to another</value>
  </data>
  <data name="WRN_UnreferencedLabel" xml:space="preserve">
    <value>This label has not been referenced</value>
  </data>
  <data name="WRN_UnreferencedLabel_Title" xml:space="preserve">
    <value>This label has not been referenced</value>
  </data>
  <data name="ERR_UseDefViolation" xml:space="preserve">
    <value>Use of unassigned local variable '{0}'</value>
  </data>
  <data name="WRN_UnreferencedVar" xml:space="preserve">
    <value>The variable '{0}' is declared but never used</value>
  </data>
  <data name="WRN_UnreferencedVar_Title" xml:space="preserve">
    <value>Variable is declared but never used</value>
  </data>
  <data name="WRN_UnreferencedField" xml:space="preserve">
    <value>The field '{0}' is never used</value>
  </data>
  <data name="WRN_UnreferencedField_Title" xml:space="preserve">
    <value>Field is never used</value>
  </data>
  <data name="ERR_UseDefViolationField" xml:space="preserve">
    <value>Use of possibly unassigned field '{0}'</value>
  </data>
  <data name="ERR_UseDefViolationProperty" xml:space="preserve">
    <value>Use of possibly unassigned auto-implemented property '{0}'</value>
  </data>
  <data name="ERR_UnassignedThis" xml:space="preserve">
    <value>Field '{0}' must be fully assigned before control is returned to the caller</value>
  </data>
  <data name="ERR_AmbigQM" xml:space="preserve">
    <value>Type of conditional expression cannot be determined because '{0}' and '{1}' implicitly convert to one another</value>
  </data>
  <data name="ERR_InvalidQM" xml:space="preserve">
    <value>Type of conditional expression cannot be determined because there is no implicit conversion between '{0}' and '{1}'</value>
  </data>
  <data name="ERR_NoBaseClass" xml:space="preserve">
    <value>A base class is required for a 'base' reference</value>
  </data>
  <data name="ERR_BaseIllegal" xml:space="preserve">
    <value>Use of keyword 'base' is not valid in this context</value>
  </data>
  <data name="ERR_ObjectProhibited" xml:space="preserve">
    <value>Member '{0}' cannot be accessed with an instance reference; qualify it with a type name instead</value>
  </data>
  <data name="ERR_ParamUnassigned" xml:space="preserve">
    <value>The out parameter '{0}' must be assigned to before control leaves the current method</value>
  </data>
  <data name="ERR_InvalidArray" xml:space="preserve">
    <value>Invalid rank specifier: expected ',' or ']'</value>
  </data>
  <data name="ERR_ExternHasBody" xml:space="preserve">
    <value>'{0}' cannot be extern and declare a body</value>
  </data>
  <data name="ERR_ExternHasConstructorInitializer" xml:space="preserve">
    <value>'{0}' cannot be extern and have a constructor initializer</value>
  </data>
  <data name="ERR_AbstractAndExtern" xml:space="preserve">
    <value>'{0}' cannot be both extern and abstract</value>
  </data>
  <data name="ERR_BadAttributeParamType" xml:space="preserve">
    <value>Attribute constructor parameter '{0}' has type '{1}', which is not a valid attribute parameter type</value>
  </data>
  <data name="ERR_BadAttributeArgument" xml:space="preserve">
    <value>An attribute argument must be a constant expression, typeof expression or array creation expression of an attribute parameter type</value>
  </data>
  <data name="ERR_BadAttributeParamDefaultArgument" xml:space="preserve">
    <value>Attribute constructor parameter '{0}' is optional, but no default parameter value was specified.</value>
  </data>
  <data name="WRN_IsAlwaysTrue" xml:space="preserve">
    <value>The given expression is always of the provided ('{0}') type</value>
  </data>
  <data name="WRN_IsAlwaysTrue_Title" xml:space="preserve">
    <value>'is' expression's given expression is always of the provided type</value>
  </data>
  <data name="WRN_IsAlwaysFalse" xml:space="preserve">
    <value>The given expression is never of the provided ('{0}') type</value>
  </data>
  <data name="WRN_IsAlwaysFalse_Title" xml:space="preserve">
    <value>'is' expression's given expression is never of the provided type</value>
  </data>
  <data name="ERR_LockNeedsReference" xml:space="preserve">
    <value>'{0}' is not a reference type as required by the lock statement</value>
  </data>
  <data name="ERR_NullNotValid" xml:space="preserve">
    <value>Use of null is not valid in this context</value>
  </data>
  <data name="ERR_DefaultLiteralNotValid" xml:space="preserve">
    <value>Use of default literal is not valid in this context</value>
  </data>
  <data name="ERR_UseDefViolationThis" xml:space="preserve">
    <value>The 'this' object cannot be used before all of its fields are assigned to</value>
  </data>
  <data name="ERR_ArgsInvalid" xml:space="preserve">
    <value>The __arglist construct is valid only within a variable argument method</value>
  </data>
  <data name="ERR_PtrExpected" xml:space="preserve">
    <value>The * or -&gt; operator must be applied to a pointer</value>
  </data>
  <data name="ERR_PtrIndexSingle" xml:space="preserve">
    <value>A pointer must be indexed by only one value</value>
  </data>
  <data name="WRN_ByRefNonAgileField" xml:space="preserve">
    <value>Using '{0}' as a ref or out value or taking its address may cause a runtime exception because it is a field of a marshal-by-reference class</value>
  </data>
  <data name="WRN_ByRefNonAgileField_Title" xml:space="preserve">
    <value>Using a field of a marshal-by-reference class as a ref or out value or taking its address may cause a runtime exception</value>
  </data>
  <data name="ERR_AssgReadonlyStatic" xml:space="preserve">
    <value>A static readonly field cannot be assigned to (except in a static constructor or a variable initializer)</value>
  </data>
  <data name="ERR_RefReadonlyStatic" xml:space="preserve">
    <value>A static readonly field cannot be used as a ref or out value (except in a static constructor)</value>
  </data>
  <data name="ERR_AssgReadonlyProp" xml:space="preserve">
    <value>Property or indexer '{0}' cannot be assigned to -- it is read only</value>
  </data>
  <data name="ERR_IllegalStatement" xml:space="preserve">
    <value>Only assignment, call, increment, decrement, await, and new object expressions can be used as a statement</value>
  </data>
  <data name="ERR_BadGetEnumerator" xml:space="preserve">
    <value>foreach requires that the return type '{0}' of '{1}' must have a suitable public 'MoveNext' method and public 'Current' property</value>
  </data>
  <data name="ERR_BadGetAsyncEnumerator" xml:space="preserve">
    <value>Asynchronous foreach requires that the return type '{0}' of '{1}' must have a suitable public 'MoveNextAsync' method and public 'Current' property</value>
  </data>
  <data name="ERR_TooManyLocals" xml:space="preserve">
    <value>Only 65534 locals, including those generated by the compiler, are allowed</value>
  </data>
  <data name="ERR_AbstractBaseCall" xml:space="preserve">
    <value>Cannot call an abstract base member: '{0}'</value>
  </data>
  <data name="ERR_RefProperty" xml:space="preserve">
    <value>A property or indexer may not be passed as an out or ref parameter</value>
  </data>
  <data name="ERR_ManagedAddr" xml:space="preserve">
    <value>Cannot take the address of, get the size of, or declare a pointer to a managed type ('{0}')</value>
  </data>
  <data name="ERR_BadFixedInitType" xml:space="preserve">
    <value>The type of a local declared in a fixed statement must be a pointer type</value>
  </data>
  <data name="ERR_FixedMustInit" xml:space="preserve">
    <value>You must provide an initializer in a fixed or using statement declaration</value>
  </data>
  <data name="ERR_InvalidAddrOp" xml:space="preserve">
    <value>Cannot take the address of the given expression</value>
  </data>
  <data name="ERR_FixedNeeded" xml:space="preserve">
    <value>You can only take the address of an unfixed expression inside of a fixed statement initializer</value>
  </data>
  <data name="ERR_FixedNotNeeded" xml:space="preserve">
    <value>You cannot use the fixed statement to take the address of an already fixed expression</value>
  </data>
  <data name="ERR_ExprCannotBeFixed" xml:space="preserve">
    <value>The given expression cannot be used in a fixed statement</value>
  </data>
  <data name="ERR_UnsafeNeeded" xml:space="preserve">
    <value>Pointers and fixed size buffers may only be used in an unsafe context</value>
  </data>
  <data name="ERR_OpTFRetType" xml:space="preserve">
    <value>The return type of operator True or False must be bool</value>
  </data>
  <data name="ERR_OperatorNeedsMatch" xml:space="preserve">
    <value>The operator '{0}' requires a matching operator '{1}' to also be defined</value>
  </data>
  <data name="ERR_BadBoolOp" xml:space="preserve">
    <value>In order to be applicable as a short circuit operator a user-defined logical operator ('{0}') must have the same return type and parameter types</value>
  </data>
  <data name="ERR_MustHaveOpTF" xml:space="preserve">
    <value>In order for '{0}' to be applicable as a short circuit operator, its declaring type '{1}' must define operator true and operator false</value>
  </data>
  <data name="WRN_UnreferencedVarAssg" xml:space="preserve">
    <value>The variable '{0}' is assigned but its value is never used</value>
  </data>
  <data name="WRN_UnreferencedVarAssg_Title" xml:space="preserve">
    <value>Variable is assigned but its value is never used</value>
  </data>
  <data name="ERR_CheckedOverflow" xml:space="preserve">
    <value>The operation overflows at compile time in checked mode</value>
  </data>
  <data name="ERR_ConstOutOfRangeChecked" xml:space="preserve">
    <value>Constant value '{0}' cannot be converted to a '{1}' (use 'unchecked' syntax to override)</value>
  </data>
  <data name="ERR_BadVarargs" xml:space="preserve">
    <value>A method with vararg cannot be generic, be in a generic type, or have a params parameter</value>
  </data>
  <data name="ERR_ParamsMustBeArray" xml:space="preserve">
    <value>The params parameter must be a single dimensional array</value>
  </data>
  <data name="ERR_IllegalArglist" xml:space="preserve">
    <value>An __arglist expression may only appear inside of a call or new expression</value>
  </data>
  <data name="ERR_IllegalUnsafe" xml:space="preserve">
    <value>Unsafe code may only appear if compiling with /unsafe</value>
  </data>
  <data name="ERR_AmbigMember" xml:space="preserve">
    <value>Ambiguity between '{0}' and '{1}'</value>
  </data>
  <data name="ERR_BadForeachDecl" xml:space="preserve">
    <value>Type and identifier are both required in a foreach statement</value>
  </data>
  <data name="ERR_ParamsLast" xml:space="preserve">
    <value>A params parameter must be the last parameter in a formal parameter list</value>
  </data>
  <data name="ERR_SizeofUnsafe" xml:space="preserve">
    <value>'{0}' does not have a predefined size, therefore sizeof can only be used in an unsafe context</value>
  </data>
  <data name="ERR_DottedTypeNameNotFoundInNS" xml:space="preserve">
    <value>The type or namespace name '{0}' does not exist in the namespace '{1}' (are you missing an assembly reference?)</value>
  </data>
  <data name="ERR_FieldInitRefNonstatic" xml:space="preserve">
    <value>A field initializer cannot reference the non-static field, method, or property '{0}'</value>
  </data>
  <data name="ERR_SealedNonOverride" xml:space="preserve">
    <value>'{0}' cannot be sealed because it is not an override</value>
  </data>
  <data name="ERR_CantOverrideSealed" xml:space="preserve">
    <value>'{0}': cannot override inherited member '{1}' because it is sealed</value>
  </data>
  <data name="ERR_VoidError" xml:space="preserve">
    <value>The operation in question is undefined on void pointers</value>
  </data>
  <data name="ERR_ConditionalOnOverride" xml:space="preserve">
    <value>The Conditional attribute is not valid on '{0}' because it is an override method</value>
  </data>
  <data name="ERR_ConditionalOnLocalFunction" xml:space="preserve">
    <value>Local function '{0}' must be 'static' in order to use the Conditional attribute</value>
  </data>
  <data name="ERR_PointerInAsOrIs" xml:space="preserve">
    <value>Neither 'is' nor 'as' is valid on pointer types</value>
  </data>
  <data name="ERR_CallingFinalizeDeprecated" xml:space="preserve">
    <value>Destructors and object.Finalize cannot be called directly. Consider calling IDisposable.Dispose if available.</value>
  </data>
  <data name="ERR_SingleTypeNameNotFound" xml:space="preserve">
    <value>The type or namespace name '{0}' could not be found (are you missing a using directive or an assembly reference?)</value>
  </data>
  <data name="ERR_NegativeStackAllocSize" xml:space="preserve">
    <value>Cannot use a negative size with stackalloc</value>
  </data>
  <data name="ERR_NegativeArraySize" xml:space="preserve">
    <value>Cannot create an array with a negative size</value>
  </data>
  <data name="ERR_OverrideFinalizeDeprecated" xml:space="preserve">
    <value>Do not override object.Finalize. Instead, provide a destructor.</value>
  </data>
  <data name="ERR_CallingBaseFinalizeDeprecated" xml:space="preserve">
    <value>Do not directly call your base class Finalize method. It is called automatically from your destructor.</value>
  </data>
  <data name="WRN_NegativeArrayIndex" xml:space="preserve">
    <value>Indexing an array with a negative index (array indices always start at zero)</value>
  </data>
  <data name="WRN_NegativeArrayIndex_Title" xml:space="preserve">
    <value>Indexing an array with a negative index</value>
  </data>
  <data name="WRN_BadRefCompareLeft" xml:space="preserve">
    <value>Possible unintended reference comparison; to get a value comparison, cast the left hand side to type '{0}'</value>
  </data>
  <data name="WRN_BadRefCompareLeft_Title" xml:space="preserve">
    <value>Possible unintended reference comparison; left hand side needs cast</value>
  </data>
  <data name="WRN_BadRefCompareRight" xml:space="preserve">
    <value>Possible unintended reference comparison; to get a value comparison, cast the right hand side to type '{0}'</value>
  </data>
  <data name="WRN_BadRefCompareRight_Title" xml:space="preserve">
    <value>Possible unintended reference comparison; right hand side needs cast</value>
  </data>
  <data name="ERR_BadCastInFixed" xml:space="preserve">
    <value>The right hand side of a fixed statement assignment may not be a cast expression</value>
  </data>
  <data name="ERR_StackallocInCatchFinally" xml:space="preserve">
    <value>stackalloc may not be used in a catch or finally block</value>
  </data>
  <data name="ERR_VarargsLast" xml:space="preserve">
    <value>An __arglist parameter must be the last parameter in a formal parameter list</value>
  </data>
  <data name="ERR_MissingPartial" xml:space="preserve">
    <value>Missing partial modifier on declaration of type '{0}'; another partial declaration of this type exists</value>
  </data>
  <data name="ERR_PartialTypeKindConflict" xml:space="preserve">
    <value>Partial declarations of '{0}' must be all classes, all records, all structs, or all interfaces</value>
  </data>
  <data name="ERR_PartialModifierConflict" xml:space="preserve">
    <value>Partial declarations of '{0}' have conflicting accessibility modifiers</value>
  </data>
  <data name="ERR_PartialMultipleBases" xml:space="preserve">
    <value>Partial declarations of '{0}' must not specify different base classes</value>
  </data>
  <data name="ERR_PartialWrongTypeParams" xml:space="preserve">
    <value>Partial declarations of '{0}' must have the same type parameter names in the same order</value>
  </data>
  <data name="ERR_PartialWrongConstraints" xml:space="preserve">
    <value>Partial declarations of '{0}' have inconsistent constraints for type parameter '{1}'</value>
  </data>
  <data name="ERR_NoImplicitConvCast" xml:space="preserve">
    <value>Cannot implicitly convert type '{0}' to '{1}'. An explicit conversion exists (are you missing a cast?)</value>
  </data>
  <data name="ERR_PartialMisplaced" xml:space="preserve">
    <value>The 'partial' modifier can only appear immediately before 'class', 'struct', 'interface', or 'void'</value>
  </data>
  <data name="ERR_ImportedCircularBase" xml:space="preserve">
    <value>Imported type '{0}' is invalid. It contains a circular base class dependency.</value>
  </data>
  <data name="ERR_UseDefViolationOut" xml:space="preserve">
    <value>Use of unassigned out parameter '{0}'</value>
  </data>
  <data name="ERR_ArraySizeInDeclaration" xml:space="preserve">
    <value>Array size cannot be specified in a variable declaration (try initializing with a 'new' expression)</value>
  </data>
  <data name="ERR_InaccessibleGetter" xml:space="preserve">
    <value>The property or indexer '{0}' cannot be used in this context because the get accessor is inaccessible</value>
  </data>
  <data name="ERR_InaccessibleSetter" xml:space="preserve">
    <value>The property or indexer '{0}' cannot be used in this context because the set accessor is inaccessible</value>
  </data>
  <data name="ERR_InvalidPropertyAccessMod" xml:space="preserve">
    <value>The accessibility modifier of the '{0}' accessor must be more restrictive than the property or indexer '{1}'</value>
  </data>
  <data name="ERR_DuplicatePropertyAccessMods" xml:space="preserve">
    <value>Cannot specify accessibility modifiers for both accessors of the property or indexer '{0}'</value>
  </data>
  <data name="ERR_AccessModMissingAccessor" xml:space="preserve">
    <value>'{0}': accessibility modifiers on accessors may only be used if the property or indexer has both a get and a set accessor</value>
  </data>
  <data name="ERR_UnimplementedInterfaceAccessor" xml:space="preserve">
    <value>'{0}' does not implement interface member '{1}'. '{2}' is not public.</value>
  </data>
  <data name="WRN_PatternIsAmbiguous" xml:space="preserve">
    <value>'{0}' does not implement the '{1}' pattern. '{2}' is ambiguous with '{3}'.</value>
  </data>
  <data name="WRN_PatternIsAmbiguous_Title" xml:space="preserve">
    <value>Type does not implement the collection pattern; members are ambiguous</value>
  </data>
  <data name="WRN_PatternStaticOrInaccessible" xml:space="preserve">
    <value>'{0}' does not implement the '{1}' pattern. '{2}' is either static or not public.</value>
  </data>
  <data name="WRN_PatternStaticOrInaccessible_Title" xml:space="preserve">
    <value>Type does not implement the collection pattern; member is either static or not public</value>
  </data>
  <data name="WRN_PatternBadSignature" xml:space="preserve">
    <value>'{0}' does not implement the '{1}' pattern. '{2}' has the wrong signature.</value>
  </data>
  <data name="WRN_PatternBadSignature_Title" xml:space="preserve">
    <value>Type does not implement the collection pattern; member has the wrong signature</value>
  </data>
  <data name="ERR_FriendRefNotEqualToThis" xml:space="preserve">
    <value>Friend access was granted by '{0}', but the public key of the output assembly ('{1}') does not match that specified by the InternalsVisibleTo attribute in the granting assembly.</value>
  </data>
  <data name="ERR_FriendRefSigningMismatch" xml:space="preserve">
    <value>Friend access was granted by '{0}', but the strong name signing state of the output assembly does not match that of the granting assembly.</value>
  </data>
  <data name="WRN_SequentialOnPartialClass" xml:space="preserve">
    <value>There is no defined ordering between fields in multiple declarations of partial struct '{0}'. To specify an ordering, all instance fields must be in the same declaration.</value>
  </data>
  <data name="WRN_SequentialOnPartialClass_Title" xml:space="preserve">
    <value>There is no defined ordering between fields in multiple declarations of partial struct</value>
  </data>
  <data name="ERR_BadConstType" xml:space="preserve">
    <value>The type '{0}' cannot be declared const</value>
  </data>
  <data name="ERR_NoNewTyvar" xml:space="preserve">
    <value>Cannot create an instance of the variable type '{0}' because it does not have the new() constraint</value>
  </data>
  <data name="ERR_BadArity" xml:space="preserve">
    <value>Using the generic {1} '{0}' requires {2} type arguments</value>
  </data>
  <data name="ERR_BadTypeArgument" xml:space="preserve">
    <value>The type '{0}' may not be used as a type argument</value>
  </data>
  <data name="ERR_TypeArgsNotAllowed" xml:space="preserve">
    <value>The {1} '{0}' cannot be used with type arguments</value>
  </data>
  <data name="ERR_HasNoTypeVars" xml:space="preserve">
    <value>The non-generic {1} '{0}' cannot be used with type arguments</value>
  </data>
  <data name="ERR_NewConstraintNotSatisfied" xml:space="preserve">
    <value>'{2}' must be a non-abstract type with a public parameterless constructor in order to use it as parameter '{1}' in the generic type or method '{0}'</value>
  </data>
  <data name="ERR_GenericConstraintNotSatisfiedRefType" xml:space="preserve">
    <value>The type '{3}' cannot be used as type parameter '{2}' in the generic type or method '{0}'. There is no implicit reference conversion from '{3}' to '{1}'.</value>
  </data>
  <data name="ERR_GenericConstraintNotSatisfiedNullableEnum" xml:space="preserve">
    <value>The type '{3}' cannot be used as type parameter '{2}' in the generic type or method '{0}'. The nullable type '{3}' does not satisfy the constraint of '{1}'.</value>
  </data>
  <data name="ERR_GenericConstraintNotSatisfiedNullableInterface" xml:space="preserve">
    <value>The type '{3}' cannot be used as type parameter '{2}' in the generic type or method '{0}'. The nullable type '{3}' does not satisfy the constraint of '{1}'. Nullable types can not satisfy any interface constraints.</value>
  </data>
  <data name="ERR_GenericConstraintNotSatisfiedTyVar" xml:space="preserve">
    <value>The type '{3}' cannot be used as type parameter '{2}' in the generic type or method '{0}'. There is no boxing conversion or type parameter conversion from '{3}' to '{1}'.</value>
  </data>
  <data name="ERR_GenericConstraintNotSatisfiedValType" xml:space="preserve">
    <value>The type '{3}' cannot be used as type parameter '{2}' in the generic type or method '{0}'. There is no boxing conversion from '{3}' to '{1}'.</value>
  </data>
  <data name="ERR_DuplicateGeneratedName" xml:space="preserve">
    <value>The parameter name '{0}' conflicts with an automatically-generated parameter name</value>
  </data>
  <data name="ERR_GlobalSingleTypeNameNotFound" xml:space="preserve">
    <value>The type or namespace name '{0}' could not be found in the global namespace (are you missing an assembly reference?)</value>
  </data>
  <data name="ERR_NewBoundMustBeLast" xml:space="preserve">
    <value>The new() constraint must be the last constraint specified</value>
  </data>
  <data name="WRN_MainCantBeGeneric" xml:space="preserve">
    <value>'{0}': an entry point cannot be generic or in a generic type</value>
  </data>
  <data name="WRN_MainCantBeGeneric_Title" xml:space="preserve">
    <value>An entry point cannot be generic or in a generic type</value>
  </data>
  <data name="ERR_TypeVarCantBeNull" xml:space="preserve">
    <value>Cannot convert null to type parameter '{0}' because it could be a non-nullable value type. Consider using 'default({0})' instead.</value>
  </data>
  <data name="ERR_AttributeCantBeGeneric" xml:space="preserve">
    <value>Cannot apply attribute class '{0}' because it is generic</value>
  </data>
  <data name="ERR_DuplicateBound" xml:space="preserve">
    <value>Duplicate constraint '{0}' for type parameter '{1}'</value>
  </data>
  <data name="ERR_ClassBoundNotFirst" xml:space="preserve">
    <value>The class type constraint '{0}' must come before any other constraints</value>
  </data>
  <data name="ERR_BadRetType" xml:space="preserve">
    <value>'{1} {0}' has the wrong return type</value>
  </data>
  <data name="ERR_DelegateRefMismatch" xml:space="preserve">
    <value>Ref mismatch between '{0}' and delegate '{1}'</value>
  </data>
  <data name="ERR_DuplicateConstraintClause" xml:space="preserve">
    <value>A constraint clause has already been specified for type parameter '{0}'. All of the constraints for a type parameter must be specified in a single where clause.</value>
  </data>
  <data name="ERR_CantInferMethTypeArgs" xml:space="preserve">
    <value>The type arguments for method '{0}' cannot be inferred from the usage. Try specifying the type arguments explicitly.</value>
  </data>
  <data name="ERR_LocalSameNameAsTypeParam" xml:space="preserve">
    <value>'{0}': a parameter, local variable, or local function cannot have the same name as a method type parameter</value>
  </data>
  <data name="ERR_AsWithTypeVar" xml:space="preserve">
    <value>The type parameter '{0}' cannot be used with the 'as' operator because it does not have a class type constraint nor a 'class' constraint</value>
  </data>
  <data name="WRN_UnreferencedFieldAssg" xml:space="preserve">
    <value>The field '{0}' is assigned but its value is never used</value>
  </data>
  <data name="WRN_UnreferencedFieldAssg_Title" xml:space="preserve">
    <value>Field is assigned but its value is never used</value>
  </data>
  <data name="ERR_BadIndexerNameAttr" xml:space="preserve">
    <value>The '{0}' attribute is valid only on an indexer that is not an explicit interface member declaration</value>
  </data>
  <data name="ERR_AttrArgWithTypeVars" xml:space="preserve">
    <value>'{0}': an attribute argument cannot use type parameters</value>
  </data>
  <data name="ERR_NewTyvarWithArgs" xml:space="preserve">
    <value>'{0}': cannot provide arguments when creating an instance of a variable type</value>
  </data>
  <data name="ERR_AbstractSealedStatic" xml:space="preserve">
    <value>'{0}': an abstract class cannot be sealed or static</value>
  </data>
  <data name="WRN_AmbiguousXMLReference" xml:space="preserve">
    <value>Ambiguous reference in cref attribute: '{0}'. Assuming '{1}', but could have also matched other overloads including '{2}'.</value>
  </data>
  <data name="WRN_AmbiguousXMLReference_Title" xml:space="preserve">
    <value>Ambiguous reference in cref attribute</value>
  </data>
  <data name="WRN_VolatileByRef" xml:space="preserve">
    <value>'{0}': a reference to a volatile field will not be treated as volatile</value>
  </data>
  <data name="WRN_VolatileByRef_Title" xml:space="preserve">
    <value>A reference to a volatile field will not be treated as volatile</value>
  </data>
  <data name="WRN_VolatileByRef_Description" xml:space="preserve">
    <value>A volatile field should not normally be used as a ref or out value, since it will not be treated as volatile. There are exceptions to this, such as when calling an interlocked API.</value>
  </data>
  <data name="ERR_ComImportWithImpl" xml:space="preserve">
    <value>Since '{1}' has the ComImport attribute, '{0}' must be extern or abstract</value>
  </data>
  <data name="ERR_ComImportWithBase" xml:space="preserve">
    <value>'{0}': a class with the ComImport attribute cannot specify a base class</value>
  </data>
  <data name="ERR_ImplBadConstraints" xml:space="preserve">
    <value>The constraints for type parameter '{0}' of method '{1}' must match the constraints for type parameter '{2}' of interface method '{3}'. Consider using an explicit interface implementation instead.</value>
  </data>
  <data name="ERR_ImplBadTupleNames" xml:space="preserve">
    <value>The tuple element names in the signature of method '{0}' must match the tuple element names of interface method '{1}' (including on the return type).</value>
  </data>
  <data name="ERR_DottedTypeNameNotFoundInAgg" xml:space="preserve">
    <value>The type name '{0}' does not exist in the type '{1}'</value>
  </data>
  <data name="ERR_MethGrpToNonDel" xml:space="preserve">
    <value>Cannot convert method group '{0}' to non-delegate type '{1}'. Did you intend to invoke the method?</value>
  </data>
  <data name="ERR_BadExternAlias" xml:space="preserve">
    <value>The extern alias '{0}' was not specified in a /reference option</value>
  </data>
  <data name="ERR_ColColWithTypeAlias" xml:space="preserve">
    <value>Cannot use alias '{0}' with '::' since the alias references a type. Use '.' instead.</value>
  </data>
  <data name="ERR_AliasNotFound" xml:space="preserve">
    <value>Alias '{0}' not found</value>
  </data>
  <data name="ERR_SameFullNameAggAgg" xml:space="preserve">
    <value>The type '{1}' exists in both '{0}' and '{2}'</value>
  </data>
  <data name="ERR_SameFullNameNsAgg" xml:space="preserve">
    <value>The namespace '{1}' in '{0}' conflicts with the type '{3}' in '{2}'</value>
  </data>
  <data name="WRN_SameFullNameThisNsAgg" xml:space="preserve">
    <value>The namespace '{1}' in '{0}' conflicts with the imported type '{3}' in '{2}'. Using the namespace defined in '{0}'.</value>
  </data>
  <data name="WRN_SameFullNameThisNsAgg_Title" xml:space="preserve">
    <value>Namespace conflicts with imported type</value>
  </data>
  <data name="WRN_SameFullNameThisAggAgg" xml:space="preserve">
    <value>The type '{1}' in '{0}' conflicts with the imported type '{3}' in '{2}'. Using the type defined in '{0}'.</value>
  </data>
  <data name="WRN_SameFullNameThisAggAgg_Title" xml:space="preserve">
    <value>Type conflicts with imported type</value>
  </data>
  <data name="WRN_SameFullNameThisAggNs" xml:space="preserve">
    <value>The type '{1}' in '{0}' conflicts with the imported namespace '{3}' in '{2}'. Using the type defined in '{0}'.</value>
  </data>
  <data name="WRN_SameFullNameThisAggNs_Title" xml:space="preserve">
    <value>Type conflicts with imported namespace</value>
  </data>
  <data name="ERR_SameFullNameThisAggThisNs" xml:space="preserve">
    <value>The type '{1}' in '{0}' conflicts with the namespace '{3}' in '{2}'</value>
  </data>
  <data name="ERR_ExternAfterElements" xml:space="preserve">
    <value>An extern alias declaration must precede all other elements defined in the namespace</value>
  </data>
  <data name="WRN_GlobalAliasDefn" xml:space="preserve">
    <value>Defining an alias named 'global' is ill-advised since 'global::' always references the global namespace and not an alias</value>
  </data>
  <data name="WRN_GlobalAliasDefn_Title" xml:space="preserve">
    <value>Defining an alias named 'global' is ill-advised</value>
  </data>
  <data name="ERR_SealedStaticClass" xml:space="preserve">
    <value>'{0}': a class cannot be both static and sealed</value>
  </data>
  <data name="ERR_PrivateAbstractAccessor" xml:space="preserve">
    <value>'{0}': abstract properties cannot have private accessors</value>
  </data>
  <data name="ERR_ValueExpected" xml:space="preserve">
    <value>Syntax error; value expected</value>
  </data>
  <data name="ERR_UnboxNotLValue" xml:space="preserve">
    <value>Cannot modify the result of an unboxing conversion</value>
  </data>
  <data name="ERR_AnonMethGrpInForEach" xml:space="preserve">
    <value>Foreach cannot operate on a '{0}'. Did you intend to invoke the '{0}'?</value>
  </data>
  <data name="ERR_BadIncDecRetType" xml:space="preserve">
    <value>The return type for ++ or -- operator must match the parameter type or be derived from the parameter type</value>
  </data>
  <data name="ERR_TypeConstraintsMustBeUniqueAndFirst" xml:space="preserve">
    <value>The 'class', 'struct', 'unmanaged', and 'notnull' constraints cannot be combined or duplicated, and must be specified first in the constraints list.</value>
  </data>
  <data name="ERR_RefValBoundWithClass" xml:space="preserve">
    <value>'{0}': cannot specify both a constraint class and the 'class' or 'struct' constraint</value>
  </data>
  <data name="ERR_UnmanagedBoundWithClass" xml:space="preserve">
    <value>'{0}': cannot specify both a constraint class and the 'unmanaged' constraint</value>
  </data>
  <data name="ERR_NewBoundWithVal" xml:space="preserve">
    <value>The 'new()' constraint cannot be used with the 'struct' constraint</value>
  </data>
  <data name="ERR_RefConstraintNotSatisfied" xml:space="preserve">
    <value>The type '{2}' must be a reference type in order to use it as parameter '{1}' in the generic type or method '{0}'</value>
  </data>
  <data name="ERR_ValConstraintNotSatisfied" xml:space="preserve">
    <value>The type '{2}' must be a non-nullable value type in order to use it as parameter '{1}' in the generic type or method '{0}'</value>
  </data>
  <data name="ERR_CircularConstraint" xml:space="preserve">
    <value>Circular constraint dependency involving '{0}' and '{1}'</value>
  </data>
  <data name="ERR_BaseConstraintConflict" xml:space="preserve">
    <value>Type parameter '{0}' inherits conflicting constraints '{1}' and '{2}'</value>
  </data>
  <data name="ERR_ConWithValCon" xml:space="preserve">
    <value>Type parameter '{1}' has the 'struct' constraint so '{1}' cannot be used as a constraint for '{0}'</value>
  </data>
  <data name="ERR_AmbigUDConv" xml:space="preserve">
    <value>Ambiguous user defined conversions '{0}' and '{1}' when converting from '{2}' to '{3}'</value>
  </data>
  <data name="WRN_AlwaysNull" xml:space="preserve">
    <value>The result of the expression is always 'null' of type '{0}'</value>
  </data>
  <data name="WRN_AlwaysNull_Title" xml:space="preserve">
    <value>The result of the expression is always 'null'</value>
  </data>
  <data name="ERR_RefReturnThis" xml:space="preserve">
    <value>Cannot return 'this' by reference.</value>
  </data>
  <data name="ERR_AttributeCtorInParameter" xml:space="preserve">
    <value>Cannot use attribute constructor '{0}' because it has 'in' parameters.</value>
  </data>
  <data name="ERR_OverrideWithConstraints" xml:space="preserve">
    <value>Constraints for override and explicit interface implementation methods are inherited from the base method, so they cannot be specified directly, except for either a 'class', or a 'struct' constraint.</value>
  </data>
  <data name="ERR_AmbigOverride" xml:space="preserve">
    <value>The inherited members '{0}' and '{1}' have the same signature in type '{2}', so they cannot be overridden</value>
  </data>
  <data name="ERR_DecConstError" xml:space="preserve">
    <value>Evaluation of the decimal constant expression failed</value>
  </data>
  <data name="WRN_CmpAlwaysFalse" xml:space="preserve">
    <value>Comparing with null of type '{0}' always produces 'false'</value>
  </data>
  <data name="WRN_CmpAlwaysFalse_Title" xml:space="preserve">
    <value>Comparing with null of struct type always produces 'false'</value>
  </data>
  <data name="WRN_FinalizeMethod" xml:space="preserve">
    <value>Introducing a 'Finalize' method can interfere with destructor invocation. Did you intend to declare a destructor?</value>
  </data>
  <data name="WRN_FinalizeMethod_Title" xml:space="preserve">
    <value>Introducing a 'Finalize' method can interfere with destructor invocation</value>
  </data>
  <data name="WRN_FinalizeMethod_Description" xml:space="preserve">
    <value>This warning occurs when you create a class with a method whose signature is public virtual void Finalize.

If such a class is used as a base class and if the deriving class defines a destructor, the destructor will override the base class Finalize method, not Finalize.</value>
  </data>
  <data name="ERR_ExplicitImplParams" xml:space="preserve">
    <value>'{0}' should not have a params parameter since '{1}' does not</value>
  </data>
  <data name="WRN_GotoCaseShouldConvert" xml:space="preserve">
    <value>The 'goto case' value is not implicitly convertible to type '{0}'</value>
  </data>
  <data name="WRN_GotoCaseShouldConvert_Title" xml:space="preserve">
    <value>The 'goto case' value is not implicitly convertible to the switch type</value>
  </data>
  <data name="ERR_MethodImplementingAccessor" xml:space="preserve">
    <value>Method '{0}' cannot implement interface accessor '{1}' for type '{2}'. Use an explicit interface implementation.</value>
  </data>
  <data name="WRN_NubExprIsConstBool" xml:space="preserve">
    <value>The result of the expression is always '{0}' since a value of type '{1}' is never equal to 'null' of type '{2}'</value>
  </data>
  <data name="WRN_NubExprIsConstBool_Title" xml:space="preserve">
    <value>The result of the expression is always the same since a value of this type is never equal to 'null'</value>
  </data>
  <data name="WRN_NubExprIsConstBool2" xml:space="preserve">
    <value>The result of the expression is always '{0}' since a value of type '{1}' is never equal to 'null' of type '{2}'</value>
  </data>
  <data name="WRN_NubExprIsConstBool2_Title" xml:space="preserve">
    <value>The result of the expression is always the same since a value of this type is never equal to 'null'</value>
  </data>
  <data name="WRN_ExplicitImplCollision" xml:space="preserve">
    <value>Explicit interface implementation '{0}' matches more than one interface member. Which interface member is actually chosen is implementation-dependent. Consider using a non-explicit implementation instead.</value>
  </data>
  <data name="WRN_ExplicitImplCollision_Title" xml:space="preserve">
    <value>Explicit interface implementation matches more than one interface member</value>
  </data>
  <data name="ERR_AbstractHasBody" xml:space="preserve">
    <value>'{0}' cannot declare a body because it is marked abstract</value>
  </data>
  <data name="ERR_ConcreteMissingBody" xml:space="preserve">
    <value>'{0}' must declare a body because it is not marked abstract, extern, or partial</value>
  </data>
  <data name="ERR_AbstractAndSealed" xml:space="preserve">
    <value>'{0}' cannot be both abstract and sealed</value>
  </data>
  <data name="ERR_AbstractNotVirtual" xml:space="preserve">
    <value>The abstract {0} '{1}' cannot be marked virtual</value>
  </data>
  <data name="ERR_StaticConstant" xml:space="preserve">
    <value>The constant '{0}' cannot be marked static</value>
  </data>
  <data name="ERR_CantOverrideNonFunction" xml:space="preserve">
    <value>'{0}': cannot override because '{1}' is not a function</value>
  </data>
  <data name="ERR_CantOverrideNonVirtual" xml:space="preserve">
    <value>'{0}': cannot override inherited member '{1}' because it is not marked virtual, abstract, or override</value>
  </data>
  <data name="ERR_CantChangeAccessOnOverride" xml:space="preserve">
    <value>'{0}': cannot change access modifiers when overriding '{1}' inherited member '{2}'</value>
  </data>
  <data name="ERR_CantChangeTupleNamesOnOverride" xml:space="preserve">
    <value>'{0}': cannot change tuple element names when overriding inherited member '{1}'</value>
  </data>
  <data name="ERR_CantChangeReturnTypeOnOverride" xml:space="preserve">
    <value>'{0}': return type must be '{2}' to match overridden member '{1}'</value>
  </data>
  <data name="ERR_CantDeriveFromSealedType" xml:space="preserve">
    <value>'{0}': cannot derive from sealed type '{1}'</value>
  </data>
  <data name="ERR_AbstractInConcreteClass" xml:space="preserve">
    <value>'{0}' is abstract but it is contained in non-abstract class '{1}'</value>
  </data>
  <data name="ERR_StaticConstructorWithExplicitConstructorCall" xml:space="preserve">
    <value>'{0}': static constructor cannot have an explicit 'this' or 'base' constructor call</value>
  </data>
  <data name="ERR_StaticConstructorWithAccessModifiers" xml:space="preserve">
    <value>'{0}': access modifiers are not allowed on static constructors</value>
  </data>
  <data name="ERR_RecursiveConstructorCall" xml:space="preserve">
    <value>Constructor '{0}' cannot call itself</value>
  </data>
  <data name="ERR_IndirectRecursiveConstructorCall" xml:space="preserve">
    <value>Constructor '{0}' cannot call itself through another constructor</value>
  </data>
  <data name="ERR_ObjectCallingBaseConstructor" xml:space="preserve">
    <value>'{0}' has no base class and cannot call a base constructor</value>
  </data>
  <data name="ERR_PredefinedTypeNotFound" xml:space="preserve">
    <value>Predefined type '{0}' is not defined or imported</value>
  </data>
  <data name="ERR_PredefinedValueTupleTypeNotFound" xml:space="preserve">
    <value>Predefined type '{0}' is not defined or imported</value>
  </data>
  <data name="ERR_PredefinedValueTupleTypeAmbiguous3" xml:space="preserve">
    <value>Predefined type '{0}' is declared in multiple referenced assemblies: '{1}' and '{2}'</value>
  </data>
  <data name="ERR_StructWithBaseConstructorCall" xml:space="preserve">
    <value>'{0}': structs cannot call base class constructors</value>
  </data>
  <data name="ERR_StructLayoutCycle" xml:space="preserve">
    <value>Struct member '{0}' of type '{1}' causes a cycle in the struct layout</value>
  </data>
  <data name="ERR_InterfacesCantContainFields" xml:space="preserve">
    <value>Interfaces cannot contain instance fields</value>
  </data>
  <data name="ERR_InterfacesCantContainConstructors" xml:space="preserve">
    <value>Interfaces cannot contain instance constructors</value>
  </data>
  <data name="ERR_NonInterfaceInInterfaceList" xml:space="preserve">
    <value>Type '{0}' in interface list is not an interface</value>
  </data>
  <data name="ERR_DuplicateInterfaceInBaseList" xml:space="preserve">
    <value>'{0}' is already listed in interface list</value>
  </data>
  <data name="ERR_DuplicateInterfaceWithTupleNamesInBaseList" xml:space="preserve">
    <value>'{0}' is already listed in the interface list on type '{2}' with different tuple element names, as '{1}'.</value>
  </data>
  <data name="ERR_CycleInInterfaceInheritance" xml:space="preserve">
    <value>Inherited interface '{1}' causes a cycle in the interface hierarchy of '{0}'</value>
  </data>
  <data name="ERR_HidingAbstractMethod" xml:space="preserve">
    <value>'{0}' hides inherited abstract member '{1}'</value>
  </data>
  <data name="ERR_UnimplementedAbstractMethod" xml:space="preserve">
    <value>'{0}' does not implement inherited abstract member '{1}'</value>
  </data>
  <data name="ERR_UnimplementedInterfaceMember" xml:space="preserve">
    <value>'{0}' does not implement interface member '{1}'</value>
  </data>
  <data name="ERR_ObjectCantHaveBases" xml:space="preserve">
    <value>The class System.Object cannot have a base class or implement an interface</value>
  </data>
  <data name="ERR_ExplicitInterfaceImplementationNotInterface" xml:space="preserve">
    <value>'{0}' in explicit interface declaration is not an interface</value>
  </data>
  <data name="ERR_InterfaceMemberNotFound" xml:space="preserve">
    <value>'{0}' in explicit interface declaration is not found among members of the interface that can be implemented</value>
  </data>
  <data name="ERR_ClassDoesntImplementInterface" xml:space="preserve">
    <value>'{0}': containing type does not implement interface '{1}'</value>
  </data>
  <data name="ERR_ExplicitInterfaceImplementationInNonClassOrStruct" xml:space="preserve">
    <value>'{0}': explicit interface declaration can only be declared in a class, struct or interface</value>
  </data>
  <data name="ERR_MemberNameSameAsType" xml:space="preserve">
    <value>'{0}': member names cannot be the same as their enclosing type</value>
  </data>
  <data name="ERR_EnumeratorOverflow" xml:space="preserve">
    <value>'{0}': the enumerator value is too large to fit in its type</value>
  </data>
  <data name="ERR_CantOverrideNonProperty" xml:space="preserve">
    <value>'{0}': cannot override because '{1}' is not a property</value>
  </data>
  <data name="ERR_NoGetToOverride" xml:space="preserve">
    <value>'{0}': cannot override because '{1}' does not have an overridable get accessor</value>
  </data>
  <data name="ERR_NoSetToOverride" xml:space="preserve">
    <value>'{0}': cannot override because '{1}' does not have an overridable set accessor</value>
  </data>
  <data name="ERR_PropertyCantHaveVoidType" xml:space="preserve">
    <value>'{0}': property or indexer cannot have void type</value>
  </data>
  <data name="ERR_PropertyWithNoAccessors" xml:space="preserve">
    <value>'{0}': property or indexer must have at least one accessor</value>
  </data>
  <data name="ERR_CantUseVoidInArglist" xml:space="preserve">
    <value>__arglist cannot have an argument of void type</value>
  </data>
  <data name="ERR_NewVirtualInSealed" xml:space="preserve">
    <value>'{0}' is a new virtual member in sealed class '{1}'</value>
  </data>
  <data name="ERR_ExplicitPropertyAddingAccessor" xml:space="preserve">
    <value>'{0}' adds an accessor not found in interface member '{1}'</value>
  </data>
  <data name="ERR_ExplicitPropertyMismatchInitOnly" xml:space="preserve">
    <value>Accessors '{0}' and '{1}' should both be init-only or neither</value>
  </data>
  <data name="ERR_ExplicitPropertyMissingAccessor" xml:space="preserve">
    <value>Explicit interface implementation '{0}' is missing accessor '{1}'</value>
  </data>
  <data name="ERR_ConversionWithInterface" xml:space="preserve">
    <value>'{0}': user-defined conversions to or from an interface are not allowed</value>
  </data>
  <data name="ERR_ConversionWithBase" xml:space="preserve">
    <value>'{0}': user-defined conversions to or from a base class are not allowed</value>
  </data>
  <data name="ERR_ConversionWithDerived" xml:space="preserve">
    <value>'{0}': user-defined conversions to or from a derived class are not allowed</value>
  </data>
  <data name="ERR_IdentityConversion" xml:space="preserve">
    <value>User-defined operator cannot take an object of the enclosing type and convert to an object of the enclosing type</value>
  </data>
  <data name="ERR_ConversionNotInvolvingContainedType" xml:space="preserve">
    <value>User-defined conversion must convert to or from the enclosing type</value>
  </data>
  <data name="ERR_DuplicateConversionInClass" xml:space="preserve">
    <value>Duplicate user-defined conversion in type '{0}'</value>
  </data>
  <data name="ERR_OperatorsMustBeStatic" xml:space="preserve">
    <value>User-defined operator '{0}' must be declared static and public</value>
  </data>
  <data name="ERR_BadIncDecSignature" xml:space="preserve">
    <value>The parameter type for ++ or -- operator must be the containing type</value>
  </data>
  <data name="ERR_BadUnaryOperatorSignature" xml:space="preserve">
    <value>The parameter of a unary operator must be the containing type</value>
  </data>
  <data name="ERR_BadBinaryOperatorSignature" xml:space="preserve">
    <value>One of the parameters of a binary operator must be the containing type</value>
  </data>
  <data name="ERR_BadShiftOperatorSignature" xml:space="preserve">
    <value>The first operand of an overloaded shift operator must have the same type as the containing type, and the type of the second operand must be int</value>
  </data>
  <data name="ERR_InterfacesCantContainConversionOrEqualityOperators" xml:space="preserve">
    <value>Interfaces cannot contain conversion, equality, or inequality operators</value>
  </data>
  <data name="ERR_StructsCantContainDefaultConstructor" xml:space="preserve">
    <value>Structs cannot contain explicit parameterless constructors</value>
  </data>
  <data name="ERR_EnumsCantContainDefaultConstructor" xml:space="preserve">
    <value>Enums cannot contain explicit parameterless constructors</value>
  </data>
  <data name="ERR_CantOverrideBogusMethod" xml:space="preserve">
    <value>'{0}': cannot override '{1}' because it is not supported by the language</value>
  </data>
  <data name="ERR_BindToBogus" xml:space="preserve">
    <value>'{0}' is not supported by the language</value>
  </data>
  <data name="ERR_CantCallSpecialMethod" xml:space="preserve">
    <value>'{0}': cannot explicitly call operator or accessor</value>
  </data>
  <data name="ERR_BadTypeReference" xml:space="preserve">
    <value>'{0}': cannot reference a type through an expression; try '{1}' instead</value>
  </data>
  <data name="ERR_FieldInitializerInStruct" xml:space="preserve">
    <value>'{0}': cannot have instance property or field initializers in structs</value>
  </data>
  <data name="ERR_BadDestructorName" xml:space="preserve">
    <value>Name of destructor must match name of class</value>
  </data>
  <data name="ERR_OnlyClassesCanContainDestructors" xml:space="preserve">
    <value>Only class types can contain destructors</value>
  </data>
  <data name="ERR_ConflictAliasAndMember" xml:space="preserve">
    <value>Namespace '{1}' contains a definition conflicting with alias '{0}'</value>
  </data>
  <data name="ERR_ConflictingAliasAndDefinition" xml:space="preserve">
    <value>Alias '{0}' conflicts with {1} definition</value>
  </data>
  <data name="ERR_ConditionalOnSpecialMethod" xml:space="preserve">
    <value>The Conditional attribute is not valid on '{0}' because it is a constructor, destructor, operator, or explicit interface implementation</value>
  </data>
  <data name="ERR_ConditionalMustReturnVoid" xml:space="preserve">
    <value>The Conditional attribute is not valid on '{0}' because its return type is not void</value>
  </data>
  <data name="ERR_DuplicateAttribute" xml:space="preserve">
    <value>Duplicate '{0}' attribute</value>
  </data>
  <data name="ERR_DuplicateAttributeInNetModule" xml:space="preserve">
    <value>Duplicate '{0}' attribute in '{1}'</value>
  </data>
  <data name="ERR_ConditionalOnInterfaceMethod" xml:space="preserve">
    <value>The Conditional attribute is not valid on interface members</value>
  </data>
  <data name="ERR_OperatorCantReturnVoid" xml:space="preserve">
    <value>User-defined operators cannot return void</value>
  </data>
  <data name="ERR_BadDynamicConversion" xml:space="preserve">
    <value>'{0}': user-defined conversions to or from the dynamic type are not allowed</value>
  </data>
  <data name="ERR_InvalidAttributeArgument" xml:space="preserve">
    <value>Invalid value for argument to '{0}' attribute</value>
  </data>
  <data name="ERR_ParameterNotValidForType" xml:space="preserve">
    <value>Parameter not valid for the specified unmanaged type.</value>
  </data>
  <data name="ERR_AttributeParameterRequired1" xml:space="preserve">
    <value>Attribute parameter '{0}' must be specified.</value>
  </data>
  <data name="ERR_AttributeParameterRequired2" xml:space="preserve">
    <value>Attribute parameter '{0}' or '{1}' must be specified.</value>
  </data>
  <data name="ERR_MarshalUnmanagedTypeNotValidForFields" xml:space="preserve">
    <value>Unmanaged type '{0}' not valid for fields.</value>
  </data>
  <data name="ERR_MarshalUnmanagedTypeOnlyValidForFields" xml:space="preserve">
    <value>Unmanaged type '{0}' is only valid for fields.</value>
  </data>
  <data name="ERR_AttributeOnBadSymbolType" xml:space="preserve">
    <value>Attribute '{0}' is not valid on this declaration type. It is only valid on '{1}' declarations.</value>
  </data>
  <data name="ERR_FloatOverflow" xml:space="preserve">
    <value>Floating-point constant is outside the range of type '{0}'</value>
  </data>
  <data name="ERR_ComImportWithoutUuidAttribute" xml:space="preserve">
    <value>The Guid attribute must be specified with the ComImport attribute</value>
  </data>
  <data name="ERR_InvalidNamedArgument" xml:space="preserve">
    <value>Invalid value for named attribute argument '{0}'</value>
  </data>
  <data name="ERR_DllImportOnInvalidMethod" xml:space="preserve">
    <value>The DllImport attribute must be specified on a method marked 'static' and 'extern'</value>
  </data>
  <data name="ERR_EncUpdateFailedMissingAttribute" xml:space="preserve">
    <value>Cannot update '{0}'; attribute '{1}' is missing.</value>
  </data>
  <data name="ERR_DllImportOnGenericMethod" xml:space="preserve">
    <value>The DllImport attribute cannot be applied to a method that is generic or contained in a generic method or type.</value>
  </data>
  <data name="ERR_FieldCantBeRefAny" xml:space="preserve">
    <value>Field or property cannot be of type '{0}'</value>
  </data>
  <data name="ERR_FieldAutoPropCantBeByRefLike" xml:space="preserve">
    <value>Field or auto-implemented property cannot be of type '{0}' unless it is an instance member of a ref struct.</value>
  </data>
  <data name="ERR_ArrayElementCantBeRefAny" xml:space="preserve">
    <value>Array elements cannot be of type '{0}'</value>
  </data>
  <data name="WRN_DeprecatedSymbol" xml:space="preserve">
    <value>'{0}' is obsolete</value>
  </data>
  <data name="WRN_DeprecatedSymbol_Title" xml:space="preserve">
    <value>Type or member is obsolete</value>
  </data>
  <data name="ERR_NotAnAttributeClass" xml:space="preserve">
    <value>'{0}' is not an attribute class</value>
  </data>
  <data name="ERR_BadNamedAttributeArgument" xml:space="preserve">
    <value>'{0}' is not a valid named attribute argument. Named attribute arguments must be fields which are not readonly, static, or const, or read-write properties which are public and not static.</value>
  </data>
  <data name="WRN_DeprecatedSymbolStr" xml:space="preserve">
    <value>'{0}' is obsolete: '{1}'</value>
  </data>
  <data name="WRN_DeprecatedSymbolStr_Title" xml:space="preserve">
    <value>Type or member is obsolete</value>
  </data>
  <data name="ERR_DeprecatedSymbolStr" xml:space="preserve">
    <value>'{0}' is obsolete: '{1}'</value>
  </data>
  <data name="ERR_IndexerCantHaveVoidType" xml:space="preserve">
    <value>Indexers cannot have void type</value>
  </data>
  <data name="ERR_VirtualPrivate" xml:space="preserve">
    <value>'{0}': virtual or abstract members cannot be private</value>
  </data>
  <data name="ERR_ArrayInitToNonArrayType" xml:space="preserve">
    <value>Can only use array initializer expressions to assign to array types. Try using a new expression instead.</value>
  </data>
  <data name="ERR_ArrayInitInBadPlace" xml:space="preserve">
    <value>Array initializers can only be used in a variable or field initializer. Try using a new expression instead.</value>
  </data>
  <data name="ERR_MissingStructOffset" xml:space="preserve">
    <value>'{0}': instance field in types marked with StructLayout(LayoutKind.Explicit) must have a FieldOffset attribute</value>
  </data>
  <data name="WRN_ExternMethodNoImplementation" xml:space="preserve">
    <value>Method, operator, or accessor '{0}' is marked external and has no attributes on it. Consider adding a DllImport attribute to specify the external implementation.</value>
  </data>
  <data name="WRN_ExternMethodNoImplementation_Title" xml:space="preserve">
    <value>Method, operator, or accessor is marked external and has no attributes on it</value>
  </data>
  <data name="WRN_ProtectedInSealed" xml:space="preserve">
    <value>'{0}': new protected member declared in sealed class</value>
  </data>
  <data name="WRN_ProtectedInSealed_Title" xml:space="preserve">
    <value>New protected member declared in sealed class</value>
  </data>
  <data name="ERR_InterfaceImplementedByConditional" xml:space="preserve">
    <value>Conditional member '{0}' cannot implement interface member '{1}' in type '{2}'</value>
  </data>
  <data name="ERR_InterfaceImplementedImplicitlyByVariadic" xml:space="preserve">
    <value>'{0}' cannot implement interface member '{1}' in type '{2}' because it has an __arglist parameter</value>
  </data>
  <data name="ERR_IllegalRefParam" xml:space="preserve">
    <value>ref and out are not valid in this context</value>
  </data>
  <data name="ERR_BadArgumentToAttribute" xml:space="preserve">
    <value>The argument to the '{0}' attribute must be a valid identifier</value>
  </data>
  <data name="ERR_StructOffsetOnBadStruct" xml:space="preserve">
    <value>The FieldOffset attribute can only be placed on members of types marked with the StructLayout(LayoutKind.Explicit)</value>
  </data>
  <data name="ERR_StructOffsetOnBadField" xml:space="preserve">
    <value>The FieldOffset attribute is not allowed on static or const fields</value>
  </data>
  <data name="ERR_AttributeUsageOnNonAttributeClass" xml:space="preserve">
    <value>Attribute '{0}' is only valid on classes derived from System.Attribute</value>
  </data>
  <data name="WRN_PossibleMistakenNullStatement" xml:space="preserve">
    <value>Possible mistaken empty statement</value>
  </data>
  <data name="WRN_PossibleMistakenNullStatement_Title" xml:space="preserve">
    <value>Possible mistaken empty statement</value>
  </data>
  <data name="ERR_DuplicateNamedAttributeArgument" xml:space="preserve">
    <value>'{0}' duplicate named attribute argument</value>
  </data>
  <data name="ERR_DeriveFromEnumOrValueType" xml:space="preserve">
    <value>'{0}' cannot derive from special class '{1}'</value>
  </data>
  <data name="ERR_DefaultMemberOnIndexedType" xml:space="preserve">
    <value>Cannot specify the DefaultMember attribute on a type containing an indexer</value>
  </data>
  <data name="ERR_BogusType" xml:space="preserve">
    <value>'{0}' is a type not supported by the language</value>
  </data>
  <data name="WRN_UnassignedInternalField" xml:space="preserve">
    <value>Field '{0}' is never assigned to, and will always have its default value {1}</value>
  </data>
  <data name="WRN_UnassignedInternalField_Title" xml:space="preserve">
    <value>Field is never assigned to, and will always have its default value</value>
  </data>
  <data name="ERR_CStyleArray" xml:space="preserve">
    <value>Bad array declarator: To declare a managed array the rank specifier precedes the variable's identifier. To declare a fixed size buffer field, use the fixed keyword before the field type.</value>
  </data>
  <data name="WRN_VacuousIntegralComp" xml:space="preserve">
    <value>Comparison to integral constant is useless; the constant is outside the range of type '{0}'</value>
  </data>
  <data name="WRN_VacuousIntegralComp_Title" xml:space="preserve">
    <value>Comparison to integral constant is useless; the constant is outside the range of the type</value>
  </data>
  <data name="ERR_AbstractAttributeClass" xml:space="preserve">
    <value>Cannot apply attribute class '{0}' because it is abstract</value>
  </data>
  <data name="ERR_BadNamedAttributeArgumentType" xml:space="preserve">
    <value>'{0}' is not a valid named attribute argument because it is not a valid attribute parameter type</value>
  </data>
  <data name="ERR_MissingPredefinedMember" xml:space="preserve">
    <value>Missing compiler required member '{0}.{1}'</value>
  </data>
  <data name="WRN_AttributeLocationOnBadDeclaration" xml:space="preserve">
    <value>'{0}' is not a valid attribute location for this declaration. Valid attribute locations for this declaration are '{1}'. All attributes in this block will be ignored.</value>
  </data>
  <data name="WRN_AttributeLocationOnBadDeclaration_Title" xml:space="preserve">
    <value>Not a valid attribute location for this declaration</value>
  </data>
  <data name="WRN_InvalidAttributeLocation" xml:space="preserve">
    <value>'{0}' is not a recognized attribute location. Valid attribute locations for this declaration are '{1}'. All attributes in this block will be ignored.</value>
  </data>
  <data name="WRN_InvalidAttributeLocation_Title" xml:space="preserve">
    <value>Not a recognized attribute location</value>
  </data>
  <data name="WRN_EqualsWithoutGetHashCode" xml:space="preserve">
    <value>'{0}' overrides Object.Equals(object o) but does not override Object.GetHashCode()</value>
  </data>
  <data name="WRN_EqualsWithoutGetHashCode_Title" xml:space="preserve">
    <value>Type overrides Object.Equals(object o) but does not override Object.GetHashCode()</value>
  </data>
  <data name="WRN_EqualityOpWithoutEquals" xml:space="preserve">
    <value>'{0}' defines operator == or operator != but does not override Object.Equals(object o)</value>
  </data>
  <data name="WRN_EqualityOpWithoutEquals_Title" xml:space="preserve">
    <value>Type defines operator == or operator != but does not override Object.Equals(object o)</value>
  </data>
  <data name="WRN_EqualityOpWithoutGetHashCode" xml:space="preserve">
    <value>'{0}' defines operator == or operator != but does not override Object.GetHashCode()</value>
  </data>
  <data name="WRN_EqualityOpWithoutGetHashCode_Title" xml:space="preserve">
    <value>Type defines operator == or operator != but does not override Object.GetHashCode()</value>
  </data>
  <data name="ERR_OutAttrOnRefParam" xml:space="preserve">
    <value>Cannot specify the Out attribute on a ref parameter without also specifying the In attribute.</value>
  </data>
  <data name="ERR_OverloadRefKind" xml:space="preserve">
    <value>'{0}' cannot define an overloaded {1} that differs only on parameter modifiers '{2}' and '{3}'</value>
  </data>
  <data name="ERR_LiteralDoubleCast" xml:space="preserve">
    <value>Literal of type double cannot be implicitly converted to type '{1}'; use an '{0}' suffix to create a literal of this type</value>
  </data>
  <data name="WRN_IncorrectBooleanAssg" xml:space="preserve">
    <value>Assignment in conditional expression is always constant; did you mean to use == instead of = ?</value>
  </data>
  <data name="WRN_IncorrectBooleanAssg_Title" xml:space="preserve">
    <value>Assignment in conditional expression is always constant</value>
  </data>
  <data name="ERR_ProtectedInStruct" xml:space="preserve">
    <value>'{0}': new protected member declared in struct</value>
  </data>
  <data name="ERR_InconsistentIndexerNames" xml:space="preserve">
    <value>Two indexers have different names; the IndexerName attribute must be used with the same name on every indexer within a type</value>
  </data>
  <data name="ERR_ComImportWithUserCtor" xml:space="preserve">
    <value>A class with the ComImport attribute cannot have a user-defined constructor</value>
  </data>
  <data name="ERR_FieldCantHaveVoidType" xml:space="preserve">
    <value>Field cannot have void type</value>
  </data>
  <data name="WRN_NonObsoleteOverridingObsolete" xml:space="preserve">
    <value>Member '{0}' overrides obsolete member '{1}'. Add the Obsolete attribute to '{0}'.</value>
  </data>
  <data name="WRN_NonObsoleteOverridingObsolete_Title" xml:space="preserve">
    <value>Member overrides obsolete member</value>
  </data>
  <data name="ERR_SystemVoid" xml:space="preserve">
    <value>System.Void cannot be used from C# -- use typeof(void) to get the void type object</value>
  </data>
  <data name="ERR_ExplicitParamArray" xml:space="preserve">
    <value>Do not use 'System.ParamArrayAttribute'. Use the 'params' keyword instead.</value>
  </data>
  <data name="WRN_BitwiseOrSignExtend" xml:space="preserve">
    <value>Bitwise-or operator used on a sign-extended operand; consider casting to a smaller unsigned type first</value>
  </data>
  <data name="WRN_BitwiseOrSignExtend_Title" xml:space="preserve">
    <value>Bitwise-or operator used on a sign-extended operand</value>
  </data>
  <data name="WRN_BitwiseOrSignExtend_Description" xml:space="preserve">
    <value>The compiler implicitly widened and sign-extended a variable, and then used the resulting value in a bitwise OR operation. This can result in unexpected behavior.</value>
  </data>
  <data name="ERR_VolatileStruct" xml:space="preserve">
    <value>'{0}': a volatile field cannot be of the type '{1}'</value>
  </data>
  <data name="ERR_VolatileAndReadonly" xml:space="preserve">
    <value>'{0}': a field cannot be both volatile and readonly</value>
  </data>
  <data name="ERR_AbstractField" xml:space="preserve">
    <value>The modifier 'abstract' is not valid on fields. Try using a property instead.</value>
  </data>
  <data name="ERR_BogusExplicitImpl" xml:space="preserve">
    <value>'{0}' cannot implement '{1}' because it is not supported by the language</value>
  </data>
  <data name="ERR_ExplicitMethodImplAccessor" xml:space="preserve">
    <value>'{0}' explicit method implementation cannot implement '{1}' because it is an accessor</value>
  </data>
  <data name="WRN_CoClassWithoutComImport" xml:space="preserve">
    <value>'{0}' interface marked with 'CoClassAttribute' not marked with 'ComImportAttribute'</value>
  </data>
  <data name="WRN_CoClassWithoutComImport_Title" xml:space="preserve">
    <value>Interface marked with 'CoClassAttribute' not marked with 'ComImportAttribute'</value>
  </data>
  <data name="ERR_ConditionalWithOutParam" xml:space="preserve">
    <value>Conditional member '{0}' cannot have an out parameter</value>
  </data>
  <data name="ERR_AccessorImplementingMethod" xml:space="preserve">
    <value>Accessor '{0}' cannot implement interface member '{1}' for type '{2}'. Use an explicit interface implementation.</value>
  </data>
  <data name="ERR_AliasQualAsExpression" xml:space="preserve">
    <value>The namespace alias qualifier '::' always resolves to a type or namespace so is illegal here. Consider using '.' instead.</value>
  </data>
  <data name="ERR_DerivingFromATyVar" xml:space="preserve">
    <value>Cannot derive from '{0}' because it is a type parameter</value>
  </data>
  <data name="ERR_DuplicateTypeParameter" xml:space="preserve">
    <value>Duplicate type parameter '{0}'</value>
  </data>
  <data name="WRN_TypeParameterSameAsOuterTypeParameter" xml:space="preserve">
    <value>Type parameter '{0}' has the same name as the type parameter from outer type '{1}'</value>
  </data>
  <data name="WRN_TypeParameterSameAsOuterTypeParameter_Title" xml:space="preserve">
    <value>Type parameter has the same name as the type parameter from outer type</value>
  </data>
  <data name="WRN_TypeParameterSameAsOuterMethodTypeParameter" xml:space="preserve">
    <value>Type parameter '{0}' has the same name as the type parameter from outer method '{1}'</value>
  </data>
  <data name="WRN_TypeParameterSameAsOuterMethodTypeParameter_Title" xml:space="preserve">
    <value>Type parameter has the same type as the type parameter from outer method.</value>
  </data>
  <data name="ERR_TypeVariableSameAsParent" xml:space="preserve">
    <value>Type parameter '{0}' has the same name as the containing type, or method</value>
  </data>
  <data name="ERR_UnifyingInterfaceInstantiations" xml:space="preserve">
    <value>'{0}' cannot implement both '{1}' and '{2}' because they may unify for some type parameter substitutions</value>
  </data>
  <data name="ERR_GenericDerivingFromAttribute" xml:space="preserve">
    <value>A generic type cannot derive from '{0}' because it is an attribute class</value>
  </data>
  <data name="ERR_TyVarNotFoundInConstraint" xml:space="preserve">
    <value>'{1}' does not define type parameter '{0}'</value>
  </data>
  <data name="ERR_BadBoundType" xml:space="preserve">
    <value>'{0}' is not a valid constraint. A type used as a constraint must be an interface, a non-sealed class or a type parameter.</value>
  </data>
  <data name="ERR_SpecialTypeAsBound" xml:space="preserve">
    <value>Constraint cannot be special class '{0}'</value>
  </data>
  <data name="ERR_BadVisBound" xml:space="preserve">
    <value>Inconsistent accessibility: constraint type '{1}' is less accessible than '{0}'</value>
  </data>
  <data name="ERR_LookupInTypeVariable" xml:space="preserve">
    <value>Cannot do member lookup in '{0}' because it is a type parameter</value>
  </data>
  <data name="ERR_BadConstraintType" xml:space="preserve">
    <value>Invalid constraint type. A type used as a constraint must be an interface, a non-sealed class or a type parameter.</value>
  </data>
  <data name="ERR_InstanceMemberInStaticClass" xml:space="preserve">
    <value>'{0}': cannot declare instance members in a static class</value>
  </data>
  <data name="ERR_StaticBaseClass" xml:space="preserve">
    <value>'{1}': cannot derive from static class '{0}'</value>
  </data>
  <data name="ERR_ConstructorInStaticClass" xml:space="preserve">
    <value>Static classes cannot have instance constructors</value>
  </data>
  <data name="ERR_DestructorInStaticClass" xml:space="preserve">
    <value>Static classes cannot contain destructors</value>
  </data>
  <data name="ERR_InstantiatingStaticClass" xml:space="preserve">
    <value>Cannot create an instance of the static class '{0}'</value>
  </data>
  <data name="ERR_StaticDerivedFromNonObject" xml:space="preserve">
    <value>Static class '{0}' cannot derive from type '{1}'. Static classes must derive from object.</value>
  </data>
  <data name="ERR_StaticClassInterfaceImpl" xml:space="preserve">
    <value>'{0}': static classes cannot implement interfaces</value>
  </data>
  <data name="ERR_RefStructInterfaceImpl" xml:space="preserve">
    <value>'{0}': ref structs cannot implement interfaces</value>
  </data>
  <data name="ERR_OperatorInStaticClass" xml:space="preserve">
    <value>'{0}': static classes cannot contain user-defined operators</value>
  </data>
  <data name="ERR_ConvertToStaticClass" xml:space="preserve">
    <value>Cannot convert to static type '{0}'</value>
  </data>
  <data name="ERR_ConstraintIsStaticClass" xml:space="preserve">
    <value>'{0}': static classes cannot be used as constraints</value>
  </data>
  <data name="ERR_GenericArgIsStaticClass" xml:space="preserve">
    <value>'{0}': static types cannot be used as type arguments</value>
  </data>
  <data name="ERR_ArrayOfStaticClass" xml:space="preserve">
    <value>'{0}': array elements cannot be of static type</value>
  </data>
  <data name="ERR_IndexerInStaticClass" xml:space="preserve">
    <value>'{0}': cannot declare indexers in a static class</value>
  </data>
  <data name="ERR_ParameterIsStaticClass" xml:space="preserve">
    <value>'{0}': static types cannot be used as parameters</value>
  </data>
  <data name="ERR_ReturnTypeIsStaticClass" xml:space="preserve">
    <value>'{0}': static types cannot be used as return types</value>
  </data>
  <data name="ERR_VarDeclIsStaticClass" xml:space="preserve">
    <value>Cannot declare a variable of static type '{0}'</value>
  </data>
  <data name="ERR_BadEmptyThrowInFinally" xml:space="preserve">
    <value>A throw statement with no arguments is not allowed in a finally clause that is nested inside the nearest enclosing catch clause</value>
  </data>
  <data name="ERR_InvalidSpecifier" xml:space="preserve">
    <value>'{0}' is not a valid format specifier</value>
  </data>
  <data name="WRN_AssignmentToLockOrDispose" xml:space="preserve">
    <value>Possibly incorrect assignment to local '{0}' which is the argument to a using or lock statement. The Dispose call or unlocking will happen on the original value of the local.</value>
  </data>
  <data name="WRN_AssignmentToLockOrDispose_Title" xml:space="preserve">
    <value>Possibly incorrect assignment to local which is the argument to a using or lock statement</value>
  </data>
  <data name="ERR_ForwardedTypeInThisAssembly" xml:space="preserve">
    <value>Type '{0}' is defined in this assembly, but a type forwarder is specified for it</value>
  </data>
  <data name="ERR_ForwardedTypeIsNested" xml:space="preserve">
    <value>Cannot forward type '{0}' because it is a nested type of '{1}'</value>
  </data>
  <data name="ERR_CycleInTypeForwarder" xml:space="preserve">
    <value>The type forwarder for type '{0}' in assembly '{1}' causes a cycle</value>
  </data>
  <data name="ERR_AssemblyNameOnNonModule" xml:space="preserve">
    <value>The /moduleassemblyname option may only be specified when building a target type of 'module'</value>
  </data>
  <data name="ERR_InvalidAssemblyName" xml:space="preserve">
    <value>Assembly reference '{0}' is invalid and cannot be resolved</value>
  </data>
  <data name="ERR_InvalidFwdType" xml:space="preserve">
    <value>Invalid type specified as an argument for TypeForwardedTo attribute</value>
  </data>
  <data name="ERR_CloseUnimplementedInterfaceMemberStatic" xml:space="preserve">
    <value>'{0}' does not implement interface member '{1}'. '{2}' cannot implement an interface member because it is static.</value>
  </data>
  <data name="ERR_CloseUnimplementedInterfaceMemberNotPublic" xml:space="preserve">
    <value>'{0}' does not implement interface member '{1}'. '{2}' cannot implement an interface member because it is not public.</value>
  </data>
  <data name="ERR_CloseUnimplementedInterfaceMemberWrongReturnType" xml:space="preserve">
    <value>'{0}' does not implement interface member '{1}'. '{2}' cannot implement '{1}' because it does not have the matching return type of '{3}'.</value>
  </data>
  <data name="ERR_DuplicateTypeForwarder" xml:space="preserve">
    <value>'{0}' duplicate TypeForwardedToAttribute</value>
  </data>
  <data name="ERR_ExpectedSelectOrGroup" xml:space="preserve">
    <value>A query body must end with a select clause or a group clause</value>
  </data>
  <data name="ERR_ExpectedContextualKeywordOn" xml:space="preserve">
    <value>Expected contextual keyword 'on'</value>
  </data>
  <data name="ERR_ExpectedContextualKeywordEquals" xml:space="preserve">
    <value>Expected contextual keyword 'equals'</value>
  </data>
  <data name="ERR_ExpectedContextualKeywordBy" xml:space="preserve">
    <value>Expected contextual keyword 'by'</value>
  </data>
  <data name="ERR_InvalidAnonymousTypeMemberDeclarator" xml:space="preserve">
    <value>Invalid anonymous type member declarator. Anonymous type members must be declared with a member assignment, simple name or member access.</value>
  </data>
  <data name="ERR_InvalidInitializerElementInitializer" xml:space="preserve">
    <value>Invalid initializer member declarator</value>
  </data>
  <data name="ERR_InconsistentLambdaParameterUsage" xml:space="preserve">
    <value>Inconsistent lambda parameter usage; parameter types must be all explicit or all implicit</value>
  </data>
  <data name="ERR_PartialMethodInvalidModifier" xml:space="preserve">
    <value>A partial method cannot have the 'abstract' modifier</value>
  </data>
  <data name="ERR_PartialMethodOnlyInPartialClass" xml:space="preserve">
    <value>A partial method must be declared within a partial class, partial struct, or partial interface</value>
  </data>
  <data name="ERR_PartialMethodNotExplicit" xml:space="preserve">
    <value>A partial method may not explicitly implement an interface method</value>
  </data>
  <data name="ERR_PartialMethodExtensionDifference" xml:space="preserve">
    <value>Both partial method declarations must be extension methods or neither may be an extension method</value>
  </data>
  <data name="ERR_PartialMethodOnlyOneLatent" xml:space="preserve">
    <value>A partial method may not have multiple defining declarations</value>
  </data>
  <data name="ERR_PartialMethodOnlyOneActual" xml:space="preserve">
    <value>A partial method may not have multiple implementing declarations</value>
  </data>
  <data name="ERR_PartialMethodParamsDifference" xml:space="preserve">
    <value>Both partial method declarations must use a params parameter or neither may use a params parameter</value>
  </data>
  <data name="ERR_PartialMethodMustHaveLatent" xml:space="preserve">
    <value>No defining declaration found for implementing declaration of partial method '{0}'</value>
  </data>
  <data name="ERR_PartialMethodInconsistentTupleNames" xml:space="preserve">
    <value>Both partial method declarations, '{0}' and '{1}', must use the same tuple element names.</value>
  </data>
  <data name="ERR_PartialMethodInconsistentConstraints" xml:space="preserve">
    <value>Partial method declarations of '{0}' have inconsistent constraints for type parameter '{1}'</value>
  </data>
  <data name="ERR_PartialMethodToDelegate" xml:space="preserve">
    <value>Cannot create delegate from method '{0}' because it is a partial method without an implementing declaration</value>
  </data>
  <data name="ERR_PartialMethodStaticDifference" xml:space="preserve">
    <value>Both partial method declarations must be static or neither may be static</value>
  </data>
  <data name="ERR_PartialMethodUnsafeDifference" xml:space="preserve">
    <value>Both partial method declarations must be unsafe or neither may be unsafe</value>
  </data>
  <data name="ERR_PartialMethodInExpressionTree" xml:space="preserve">
    <value>Partial methods with only a defining declaration or removed conditional methods cannot be used in expression trees</value>
  </data>
  <data name="WRN_ObsoleteOverridingNonObsolete" xml:space="preserve">
    <value>Obsolete member '{0}' overrides non-obsolete member '{1}'</value>
  </data>
  <data name="WRN_ObsoleteOverridingNonObsolete_Title" xml:space="preserve">
    <value>Obsolete member overrides non-obsolete member</value>
  </data>
  <data name="WRN_DebugFullNameTooLong" xml:space="preserve">
    <value>The fully qualified name for '{0}' is too long for debug information. Compile without '/debug' option.</value>
  </data>
  <data name="WRN_DebugFullNameTooLong_Title" xml:space="preserve">
    <value>Fully qualified name is too long for debug information</value>
  </data>
  <data name="ERR_ImplicitlyTypedVariableAssignedBadValue" xml:space="preserve">
    <value>Cannot assign {0} to an implicitly-typed variable</value>
  </data>
  <data name="ERR_ImplicitlyTypedVariableWithNoInitializer" xml:space="preserve">
    <value>Implicitly-typed variables must be initialized</value>
  </data>
  <data name="ERR_ImplicitlyTypedVariableMultipleDeclarator" xml:space="preserve">
    <value>Implicitly-typed variables cannot have multiple declarators</value>
  </data>
  <data name="ERR_ImplicitlyTypedVariableAssignedArrayInitializer" xml:space="preserve">
    <value>Cannot initialize an implicitly-typed variable with an array initializer</value>
  </data>
  <data name="ERR_ImplicitlyTypedLocalCannotBeFixed" xml:space="preserve">
    <value>Implicitly-typed local variables cannot be fixed</value>
  </data>
  <data name="ERR_ImplicitlyTypedVariableCannotBeConst" xml:space="preserve">
    <value>Implicitly-typed variables cannot be constant</value>
  </data>
  <data name="WRN_ExternCtorNoImplementation" xml:space="preserve">
    <value>Constructor '{0}' is marked external</value>
  </data>
  <data name="WRN_ExternCtorNoImplementation_Title" xml:space="preserve">
    <value>Constructor is marked external</value>
  </data>
  <data name="ERR_TypeVarNotFound" xml:space="preserve">
    <value>The contextual keyword 'var' may only appear within a local variable declaration or in script code</value>
  </data>
  <data name="ERR_ImplicitlyTypedArrayNoBestType" xml:space="preserve">
    <value>No best type found for implicitly-typed array</value>
  </data>
  <data name="ERR_AnonymousTypePropertyAssignedBadValue" xml:space="preserve">
    <value>Cannot assign '{0}' to anonymous type property</value>
  </data>
  <data name="ERR_ExpressionTreeContainsBaseAccess" xml:space="preserve">
    <value>An expression tree may not contain a base access</value>
  </data>
  <data name="ERR_ExpressionTreeContainsTupleBinOp" xml:space="preserve">
    <value>An expression tree may not contain a tuple == or != operator</value>
  </data>
  <data name="ERR_ExpressionTreeContainsAssignment" xml:space="preserve">
    <value>An expression tree may not contain an assignment operator</value>
  </data>
  <data name="ERR_AnonymousTypeDuplicatePropertyName" xml:space="preserve">
    <value>An anonymous type cannot have multiple properties with the same name</value>
  </data>
  <data name="ERR_StatementLambdaToExpressionTree" xml:space="preserve">
    <value>A lambda expression with a statement body cannot be converted to an expression tree</value>
  </data>
  <data name="ERR_ExpressionTreeMustHaveDelegate" xml:space="preserve">
    <value>Cannot convert lambda to an expression tree whose type argument '{0}' is not a delegate type</value>
  </data>
  <data name="ERR_AnonymousTypeNotAvailable" xml:space="preserve">
    <value>Cannot use anonymous type in a constant expression</value>
  </data>
  <data name="ERR_LambdaInIsAs" xml:space="preserve">
    <value>The first operand of an 'is' or 'as' operator may not be a lambda expression, anonymous method, or method group.</value>
  </data>
  <data name="ERR_TypelessTupleInAs" xml:space="preserve">
    <value>The first operand of an 'as' operator may not be a tuple literal without a natural type.</value>
  </data>
  <data name="ERR_ExpressionTreeContainsMultiDimensionalArrayInitializer" xml:space="preserve">
    <value>An expression tree may not contain a multidimensional array initializer</value>
  </data>
  <data name="ERR_MissingArgument" xml:space="preserve">
    <value>Argument missing</value>
  </data>
  <data name="ERR_VariableUsedBeforeDeclaration" xml:space="preserve">
    <value>Cannot use local variable '{0}' before it is declared</value>
  </data>
  <data name="ERR_RecursivelyTypedVariable" xml:space="preserve">
    <value>Type of '{0}' cannot be inferred since its initializer directly or indirectly refers to the definition.</value>
  </data>
  <data name="ERR_UnassignedThisAutoProperty" xml:space="preserve">
    <value>Auto-implemented property '{0}' must be fully assigned before control is returned to the caller.</value>
  </data>
  <data name="ERR_VariableUsedBeforeDeclarationAndHidesField" xml:space="preserve">
    <value>Cannot use local variable '{0}' before it is declared. The declaration of the local variable hides the field '{1}'.</value>
  </data>
  <data name="ERR_ExpressionTreeContainsBadCoalesce" xml:space="preserve">
    <value>An expression tree lambda may not contain a coalescing operator with a null or default literal left-hand side</value>
  </data>
  <data name="ERR_IdentifierExpected" xml:space="preserve">
    <value>Identifier expected</value>
  </data>
  <data name="ERR_SemicolonExpected" xml:space="preserve">
    <value>; expected</value>
  </data>
  <data name="ERR_SyntaxError" xml:space="preserve">
    <value>Syntax error, '{0}' expected</value>
  </data>
  <data name="ERR_DuplicateModifier" xml:space="preserve">
    <value>Duplicate '{0}' modifier</value>
  </data>
  <data name="ERR_DuplicateAccessor" xml:space="preserve">
    <value>Property accessor already defined</value>
  </data>
  <data name="ERR_IntegralTypeExpected" xml:space="preserve">
    <value>Type byte, sbyte, short, ushort, int, uint, long, or ulong expected</value>
  </data>
  <data name="ERR_IllegalEscape" xml:space="preserve">
    <value>Unrecognized escape sequence</value>
  </data>
  <data name="ERR_NewlineInConst" xml:space="preserve">
    <value>Newline in constant</value>
  </data>
  <data name="ERR_EmptyCharConst" xml:space="preserve">
    <value>Empty character literal</value>
  </data>
  <data name="ERR_TooManyCharsInConst" xml:space="preserve">
    <value>Too many characters in character literal</value>
  </data>
  <data name="ERR_InvalidNumber" xml:space="preserve">
    <value>Invalid number</value>
  </data>
  <data name="ERR_GetOrSetExpected" xml:space="preserve">
    <value>A get or set accessor expected</value>
  </data>
  <data name="ERR_ClassTypeExpected" xml:space="preserve">
    <value>An object, string, or class type expected</value>
  </data>
  <data name="ERR_NamedArgumentExpected" xml:space="preserve">
    <value>Named attribute argument expected</value>
  </data>
  <data name="ERR_TooManyCatches" xml:space="preserve">
    <value>Catch clauses cannot follow the general catch clause of a try statement</value>
  </data>
  <data name="ERR_ThisOrBaseExpected" xml:space="preserve">
    <value>Keyword 'this' or 'base' expected</value>
  </data>
  <data name="ERR_OvlUnaryOperatorExpected" xml:space="preserve">
    <value>Overloadable unary operator expected</value>
  </data>
  <data name="ERR_OvlBinaryOperatorExpected" xml:space="preserve">
    <value>Overloadable binary operator expected</value>
  </data>
  <data name="ERR_IntOverflow" xml:space="preserve">
    <value>Integral constant is too large</value>
  </data>
  <data name="ERR_EOFExpected" xml:space="preserve">
    <value>Type or namespace definition, or end-of-file expected</value>
  </data>
  <data name="ERR_GlobalDefinitionOrStatementExpected" xml:space="preserve">
    <value>Member definition, statement, or end-of-file expected</value>
  </data>
  <data name="ERR_BadEmbeddedStmt" xml:space="preserve">
    <value>Embedded statement cannot be a declaration or labeled statement</value>
  </data>
  <data name="ERR_PPDirectiveExpected" xml:space="preserve">
    <value>Preprocessor directive expected</value>
  </data>
  <data name="ERR_EndOfPPLineExpected" xml:space="preserve">
    <value>Single-line comment or end-of-line expected</value>
  </data>
  <data name="ERR_CloseParenExpected" xml:space="preserve">
    <value>) expected</value>
  </data>
  <data name="ERR_EndifDirectiveExpected" xml:space="preserve">
    <value>#endif directive expected</value>
  </data>
  <data name="ERR_UnexpectedDirective" xml:space="preserve">
    <value>Unexpected preprocessor directive</value>
  </data>
  <data name="ERR_ErrorDirective" xml:space="preserve">
    <value>#error: '{0}'</value>
  </data>
  <data name="WRN_WarningDirective" xml:space="preserve">
    <value>#warning: '{0}'</value>
  </data>
  <data name="WRN_WarningDirective_Title" xml:space="preserve">
    <value>#warning directive</value>
  </data>
  <data name="ERR_TypeExpected" xml:space="preserve">
    <value>Type expected</value>
  </data>
  <data name="ERR_PPDefFollowsToken" xml:space="preserve">
    <value>Cannot define/undefine preprocessor symbols after first token in file</value>
  </data>
  <data name="ERR_PPReferenceFollowsToken" xml:space="preserve">
    <value>Cannot use #r after first token in file</value>
  </data>
  <data name="ERR_OpenEndedComment" xml:space="preserve">
    <value>End-of-file found, '*/' expected</value>
  </data>
  <data name="ERR_Merge_conflict_marker_encountered" xml:space="preserve">
    <value>Merge conflict marker encountered</value>
  </data>
  <data name="ERR_NoRefOutWhenRefOnly" xml:space="preserve">
    <value>Do not use refout when using refonly.</value>
  </data>
  <data name="ERR_NoNetModuleOutputWhenRefOutOrRefOnly" xml:space="preserve">
    <value>Cannot compile net modules when using /refout or /refonly.</value>
  </data>
  <data name="ERR_OvlOperatorExpected" xml:space="preserve">
    <value>Overloadable operator expected</value>
  </data>
  <data name="ERR_EndRegionDirectiveExpected" xml:space="preserve">
    <value>#endregion directive expected</value>
  </data>
  <data name="ERR_UnterminatedStringLit" xml:space="preserve">
    <value>Unterminated string literal</value>
  </data>
  <data name="ERR_BadDirectivePlacement" xml:space="preserve">
    <value>Preprocessor directives must appear as the first non-whitespace character on a line</value>
  </data>
  <data name="ERR_IdentifierExpectedKW" xml:space="preserve">
    <value>Identifier expected; '{1}' is a keyword</value>
  </data>
  <data name="ERR_SemiOrLBraceExpected" xml:space="preserve">
    <value>{ or ; expected</value>
  </data>
  <data name="ERR_MultiTypeInDeclaration" xml:space="preserve">
    <value>Cannot use more than one type in a for, using, fixed, or declaration statement</value>
  </data>
  <data name="ERR_AddOrRemoveExpected" xml:space="preserve">
    <value>An add or remove accessor expected</value>
  </data>
  <data name="ERR_UnexpectedCharacter" xml:space="preserve">
    <value>Unexpected character '{0}'</value>
  </data>
  <data name="ERR_UnexpectedToken" xml:space="preserve">
    <value>Unexpected token '{0}'</value>
  </data>
  <data name="ERR_ProtectedInStatic" xml:space="preserve">
    <value>'{0}': static classes cannot contain protected members</value>
  </data>
  <data name="WRN_UnreachableGeneralCatch" xml:space="preserve">
    <value>A previous catch clause already catches all exceptions. All non-exceptions thrown will be wrapped in a System.Runtime.CompilerServices.RuntimeWrappedException.</value>
  </data>
  <data name="WRN_UnreachableGeneralCatch_Title" xml:space="preserve">
    <value>A previous catch clause already catches all exceptions</value>
  </data>
  <data name="WRN_UnreachableGeneralCatch_Description" xml:space="preserve">
    <value>This warning is caused when a catch() block has no specified exception type after a catch (System.Exception e) block. The warning advises that the catch() block will not catch any exceptions.

A catch() block after a catch (System.Exception e) block can catch non-CLS exceptions if the RuntimeCompatibilityAttribute is set to false in the AssemblyInfo.cs file: [assembly: RuntimeCompatibilityAttribute(WrapNonExceptionThrows = false)]. If this attribute is not set explicitly to false, all thrown non-CLS exceptions are wrapped as Exceptions and the catch (System.Exception e) block catches them.</value>
  </data>
  <data name="ERR_IncrementLvalueExpected" xml:space="preserve">
    <value>The operand of an increment or decrement operator must be a variable, property or indexer</value>
  </data>
  <data name="ERR_NoSuchMemberOrExtension" xml:space="preserve">
    <value>'{0}' does not contain a definition for '{1}' and no accessible extension method '{1}' accepting a first argument of type '{0}' could be found (are you missing a using directive or an assembly reference?)</value>
  </data>
  <data name="ERR_NoSuchMemberOrExtensionNeedUsing" xml:space="preserve">
    <value>'{0}' does not contain a definition for '{1}' and no extension method '{1}' accepting a first argument of type '{0}' could be found (are you missing a using directive for '{2}'?)</value>
  </data>
  <data name="ERR_BadThisParam" xml:space="preserve">
    <value>Method '{0}' has a parameter modifier 'this' which is not on the first parameter</value>
  </data>
  <data name="ERR_BadParameterModifiers" xml:space="preserve">
    <value> The parameter modifier '{0}' cannot be used with '{1}'</value>
  </data>
  <data name="ERR_BadTypeforThis" xml:space="preserve">
    <value>The first parameter of an extension method cannot be of type '{0}'</value>
  </data>
  <data name="ERR_BadParamModThis" xml:space="preserve">
    <value>A parameter array cannot be used with 'this' modifier on an extension method</value>
  </data>
  <data name="ERR_BadExtensionMeth" xml:space="preserve">
    <value>Extension method must be static</value>
  </data>
  <data name="ERR_BadExtensionAgg" xml:space="preserve">
    <value>Extension method must be defined in a non-generic static class</value>
  </data>
  <data name="ERR_DupParamMod" xml:space="preserve">
    <value>A parameter can only have one '{0}' modifier</value>
  </data>
  <data name="ERR_ExtensionMethodsDecl" xml:space="preserve">
    <value>Extension methods must be defined in a top level static class; {0} is a nested class</value>
  </data>
  <data name="ERR_ExtensionAttrNotFound" xml:space="preserve">
    <value>Cannot define a new extension method because the compiler required type '{0}' cannot be found. Are you missing a reference to System.Core.dll?</value>
  </data>
  <data name="ERR_ExplicitExtension" xml:space="preserve">
    <value>Do not use 'System.Runtime.CompilerServices.ExtensionAttribute'. Use the 'this' keyword instead.</value>
  </data>
  <data name="ERR_ExplicitDynamicAttr" xml:space="preserve">
    <value>Do not use 'System.Runtime.CompilerServices.DynamicAttribute'. Use the 'dynamic' keyword instead.</value>
  </data>
  <data name="ERR_NoDynamicPhantomOnBaseCtor" xml:space="preserve">
    <value>The constructor call needs to be dynamically dispatched, but cannot be because it is part of a constructor initializer. Consider casting the dynamic arguments.</value>
  </data>
  <data name="ERR_ValueTypeExtDelegate" xml:space="preserve">
    <value>Extension method '{0}' defined on value type '{1}' cannot be used to create delegates</value>
  </data>
  <data name="ERR_BadArgCount" xml:space="preserve">
    <value>No overload for method '{0}' takes {1} arguments</value>
  </data>
  <data name="ERR_BadArgType" xml:space="preserve">
    <value>Argument {0}: cannot convert from '{1}' to '{2}'</value>
  </data>
  <data name="ERR_NoSourceFile" xml:space="preserve">
    <value>Source file '{0}' could not be opened -- {1}</value>
  </data>
  <data name="ERR_CantRefResource" xml:space="preserve">
    <value>Cannot link resource files when building a module</value>
  </data>
  <data name="ERR_ResourceNotUnique" xml:space="preserve">
    <value>Resource identifier '{0}' has already been used in this assembly</value>
  </data>
  <data name="ERR_ResourceFileNameNotUnique" xml:space="preserve">
    <value>Each linked resource and module must have a unique filename. Filename '{0}' is specified more than once in this assembly</value>
  </data>
  <data name="ERR_ImportNonAssembly" xml:space="preserve">
    <value>The referenced file '{0}' is not an assembly</value>
  </data>
  <data name="ERR_RefLvalueExpected" xml:space="preserve">
    <value>A ref or out value must be an assignable variable</value>
  </data>
  <data name="ERR_BaseInStaticMeth" xml:space="preserve">
    <value>Keyword 'base' is not available in a static method</value>
  </data>
  <data name="ERR_BaseInBadContext" xml:space="preserve">
    <value>Keyword 'base' is not available in the current context</value>
  </data>
  <data name="ERR_RbraceExpected" xml:space="preserve">
    <value>} expected</value>
  </data>
  <data name="ERR_LbraceExpected" xml:space="preserve">
    <value>{ expected</value>
  </data>
  <data name="ERR_InExpected" xml:space="preserve">
    <value>'in' expected</value>
  </data>
  <data name="ERR_InvalidPreprocExpr" xml:space="preserve">
    <value>Invalid preprocessor expression</value>
  </data>
  <data name="ERR_InvalidMemberDecl" xml:space="preserve">
    <value>Invalid token '{0}' in class, struct, or interface member declaration</value>
  </data>
  <data name="ERR_MemberNeedsType" xml:space="preserve">
    <value>Method must have a return type</value>
  </data>
  <data name="ERR_BadBaseType" xml:space="preserve">
    <value>Invalid base type</value>
  </data>
  <data name="WRN_EmptySwitch" xml:space="preserve">
    <value>Empty switch block</value>
  </data>
  <data name="WRN_EmptySwitch_Title" xml:space="preserve">
    <value>Empty switch block</value>
  </data>
  <data name="ERR_ExpectedEndTry" xml:space="preserve">
    <value>Expected catch or finally</value>
  </data>
  <data name="ERR_InvalidExprTerm" xml:space="preserve">
    <value>Invalid expression term '{0}'</value>
  </data>
  <data name="ERR_BadNewExpr" xml:space="preserve">
    <value>A new expression requires an argument list or (), [], or {} after type</value>
  </data>
  <data name="ERR_NoNamespacePrivate" xml:space="preserve">
    <value>Elements defined in a namespace cannot be explicitly declared as private, protected, protected internal, or private protected</value>
  </data>
  <data name="ERR_BadVarDecl" xml:space="preserve">
    <value>Expected ; or = (cannot specify constructor arguments in declaration)</value>
  </data>
  <data name="ERR_UsingAfterElements" xml:space="preserve">
    <value>A using clause must precede all other elements defined in the namespace except extern alias declarations</value>
  </data>
  <data name="ERR_BadBinOpArgs" xml:space="preserve">
    <value>Overloaded binary operator '{0}' takes two parameters</value>
  </data>
  <data name="ERR_BadUnOpArgs" xml:space="preserve">
    <value>Overloaded unary operator '{0}' takes one parameter</value>
  </data>
  <data name="ERR_NoVoidParameter" xml:space="preserve">
    <value>Invalid parameter type 'void'</value>
  </data>
  <data name="ERR_DuplicateAlias" xml:space="preserve">
    <value>The using alias '{0}' appeared previously in this namespace</value>
  </data>
  <data name="ERR_BadProtectedAccess" xml:space="preserve">
    <value>Cannot access protected member '{0}' via a qualifier of type '{1}'; the qualifier must be of type '{2}' (or derived from it)</value>
  </data>
  <data name="ERR_AddModuleAssembly" xml:space="preserve">
    <value>'{0}' cannot be added to this assembly because it already is an assembly</value>
  </data>
  <data name="ERR_BindToBogusProp2" xml:space="preserve">
    <value>Property, indexer, or event '{0}' is not supported by the language; try directly calling accessor methods '{1}' or '{2}'</value>
  </data>
  <data name="ERR_BindToBogusProp1" xml:space="preserve">
    <value>Property, indexer, or event '{0}' is not supported by the language; try directly calling accessor method '{1}'</value>
  </data>
  <data name="ERR_NoVoidHere" xml:space="preserve">
    <value>Keyword 'void' cannot be used in this context</value>
  </data>
  <data name="ERR_IndexerNeedsParam" xml:space="preserve">
    <value>Indexers must have at least one parameter</value>
  </data>
  <data name="ERR_BadArraySyntax" xml:space="preserve">
    <value>Array type specifier, [], must appear before parameter name</value>
  </data>
  <data name="ERR_BadOperatorSyntax" xml:space="preserve">
    <value>Declaration is not valid; use '{0} operator &lt;dest-type&gt; (...' instead</value>
  </data>
  <data name="ERR_MainClassNotFound" xml:space="preserve">
    <value>Could not find '{0}' specified for Main method</value>
  </data>
  <data name="ERR_MainClassNotClass" xml:space="preserve">
    <value>'{0}' specified for Main method must be a non-generic class, struct, or interface</value>
  </data>
  <data name="ERR_NoMainInClass" xml:space="preserve">
    <value>'{0}' does not have a suitable static 'Main' method</value>
  </data>
  <data name="ERR_MainClassIsImport" xml:space="preserve">
    <value>Cannot use '{0}' for Main method because it is imported</value>
  </data>
  <data name="ERR_OutputNeedsName" xml:space="preserve">
    <value>Outputs without source must have the /out option specified</value>
  </data>
  <data name="ERR_NoOutputDirectory" xml:space="preserve">
    <value>Output directory could not be determined</value>
  </data>
  <data name="ERR_CantHaveWin32ResAndManifest" xml:space="preserve">
    <value>Conflicting options specified: Win32 resource file; Win32 manifest</value>
  </data>
  <data name="ERR_CantHaveWin32ResAndIcon" xml:space="preserve">
    <value>Conflicting options specified: Win32 resource file; Win32 icon</value>
  </data>
  <data name="ERR_CantReadResource" xml:space="preserve">
    <value>Error reading resource '{0}' -- '{1}'</value>
  </data>
  <data name="ERR_DocFileGen" xml:space="preserve">
    <value>Error writing to XML documentation file: {0}</value>
  </data>
  <data name="WRN_XMLParseError" xml:space="preserve">
    <value>XML comment has badly formed XML -- '{0}'</value>
  </data>
  <data name="WRN_XMLParseError_Title" xml:space="preserve">
    <value>XML comment has badly formed XML</value>
  </data>
  <data name="WRN_DuplicateParamTag" xml:space="preserve">
    <value>XML comment has a duplicate param tag for '{0}'</value>
  </data>
  <data name="WRN_DuplicateParamTag_Title" xml:space="preserve">
    <value>XML comment has a duplicate param tag</value>
  </data>
  <data name="WRN_UnmatchedParamTag" xml:space="preserve">
    <value>XML comment has a param tag for '{0}', but there is no parameter by that name</value>
  </data>
  <data name="WRN_UnmatchedParamTag_Title" xml:space="preserve">
    <value>XML comment has a param tag, but there is no parameter by that name</value>
  </data>
  <data name="WRN_UnmatchedParamRefTag" xml:space="preserve">
    <value>XML comment on '{1}' has a paramref tag for '{0}', but there is no parameter by that name</value>
  </data>
  <data name="WRN_UnmatchedParamRefTag_Title" xml:space="preserve">
    <value>XML comment has a paramref tag, but there is no parameter by that name</value>
  </data>
  <data name="WRN_MissingParamTag" xml:space="preserve">
    <value>Parameter '{0}' has no matching param tag in the XML comment for '{1}' (but other parameters do)</value>
  </data>
  <data name="WRN_MissingParamTag_Title" xml:space="preserve">
    <value>Parameter has no matching param tag in the XML comment (but other parameters do)</value>
  </data>
  <data name="WRN_BadXMLRef" xml:space="preserve">
    <value>XML comment has cref attribute '{0}' that could not be resolved</value>
  </data>
  <data name="WRN_BadXMLRef_Title" xml:space="preserve">
    <value>XML comment has cref attribute that could not be resolved</value>
  </data>
  <data name="ERR_BadStackAllocExpr" xml:space="preserve">
    <value>A stackalloc expression requires [] after type</value>
  </data>
  <data name="ERR_InvalidLineNumber" xml:space="preserve">
    <value>The line number specified for #line directive is missing or invalid</value>
  </data>
  <data name="ERR_MissingPPFile" xml:space="preserve">
    <value>Quoted file name, single-line comment or end-of-line expected</value>
  </data>
  <data name="ERR_ExpectedPPFile" xml:space="preserve">
    <value>Quoted file name expected</value>
  </data>
  <data name="ERR_ReferenceDirectiveOnlyAllowedInScripts" xml:space="preserve">
    <value>#r is only allowed in scripts</value>
  </data>
  <data name="ERR_ForEachMissingMember" xml:space="preserve">
    <value>foreach statement cannot operate on variables of type '{0}' because '{0}' does not contain a public instance definition for '{1}'</value>
  </data>
  <data name="ERR_AwaitForEachMissingMember" xml:space="preserve">
    <value>Asynchronous foreach statement cannot operate on variables of type '{0}' because '{0}' does not contain a suitable public instance definition for '{1}'</value>
  </data>
  <data name="ERR_ForEachMissingMemberWrongAsync" xml:space="preserve">
    <value>foreach statement cannot operate on variables of type '{0}' because '{0}' does not contain a public instance definition for '{1}'. Did you mean 'await foreach' rather than 'foreach'?</value>
  </data>
  <data name="ERR_AwaitForEachMissingMemberWrongAsync" xml:space="preserve">
    <value>Asynchronous foreach statement cannot operate on variables of type '{0}' because '{0}' does not contain a public instance definition for '{1}'. Did you mean 'foreach' rather than 'await foreach'?</value>
  </data>
  <data name="ERR_PossibleAsyncIteratorWithoutYield" xml:space="preserve">
    <value>The body of an async-iterator method must contain a 'yield' statement.</value>
  </data>
  <data name="ERR_PossibleAsyncIteratorWithoutYieldOrAwait" xml:space="preserve">
    <value>The body of an async-iterator method must contain a 'yield' statement. Consider removing 'async' from the method declaration or adding a 'yield' statement.</value>
  </data>
  <data name="ERR_StaticLocalFunctionCannotCaptureVariable" xml:space="preserve">
    <value>A static local function cannot contain a reference to '{0}'.</value>
  </data>
  <data name="ERR_StaticLocalFunctionCannotCaptureThis" xml:space="preserve">
    <value>A static local function cannot contain a reference to 'this' or 'base'.</value>
  </data>
  <data name="WRN_BadXMLRefParamType" xml:space="preserve">
    <value>Invalid type for parameter {0} in XML comment cref attribute: '{1}'</value>
  </data>
  <data name="WRN_BadXMLRefParamType_Title" xml:space="preserve">
    <value>Invalid type for parameter in XML comment cref attribute</value>
  </data>
  <data name="WRN_BadXMLRefReturnType" xml:space="preserve">
    <value>Invalid return type in XML comment cref attribute</value>
  </data>
  <data name="WRN_BadXMLRefReturnType_Title" xml:space="preserve">
    <value>Invalid return type in XML comment cref attribute</value>
  </data>
  <data name="ERR_BadWin32Res" xml:space="preserve">
    <value>Error reading Win32 resources -- {0}</value>
  </data>
  <data name="WRN_BadXMLRefSyntax" xml:space="preserve">
    <value>XML comment has syntactically incorrect cref attribute '{0}'</value>
  </data>
  <data name="WRN_BadXMLRefSyntax_Title" xml:space="preserve">
    <value>XML comment has syntactically incorrect cref attribute</value>
  </data>
  <data name="ERR_BadModifierLocation" xml:space="preserve">
    <value>Member modifier '{0}' must precede the member type and name</value>
  </data>
  <data name="ERR_MissingArraySize" xml:space="preserve">
    <value>Array creation must have array size or array initializer</value>
  </data>
  <data name="WRN_UnprocessedXMLComment" xml:space="preserve">
    <value>XML comment is not placed on a valid language element</value>
  </data>
  <data name="WRN_UnprocessedXMLComment_Title" xml:space="preserve">
    <value>XML comment is not placed on a valid language element</value>
  </data>
  <data name="WRN_FailedInclude" xml:space="preserve">
    <value>Unable to include XML fragment '{1}' of file '{0}' -- {2}</value>
  </data>
  <data name="WRN_FailedInclude_Title" xml:space="preserve">
    <value>Unable to include XML fragment</value>
  </data>
  <data name="WRN_InvalidInclude" xml:space="preserve">
    <value>Invalid XML include element -- {0}</value>
  </data>
  <data name="WRN_InvalidInclude_Title" xml:space="preserve">
    <value>Invalid XML include element</value>
  </data>
  <data name="WRN_MissingXMLComment" xml:space="preserve">
    <value>Missing XML comment for publicly visible type or member '{0}'</value>
  </data>
  <data name="WRN_MissingXMLComment_Title" xml:space="preserve">
    <value>Missing XML comment for publicly visible type or member</value>
  </data>
  <data name="WRN_MissingXMLComment_Description" xml:space="preserve">
    <value>The /doc compiler option was specified, but one or more constructs did not have comments.</value>
  </data>
  <data name="WRN_XMLParseIncludeError" xml:space="preserve">
    <value>Badly formed XML in included comments file -- '{0}'</value>
  </data>
  <data name="WRN_XMLParseIncludeError_Title" xml:space="preserve">
    <value>Badly formed XML in included comments file</value>
  </data>
  <data name="ERR_BadDelArgCount" xml:space="preserve">
    <value>Delegate '{0}' does not take {1} arguments</value>
  </data>
  <data name="ERR_UnexpectedSemicolon" xml:space="preserve">
    <value>Semicolon after method or accessor block is not valid</value>
  </data>
  <data name="ERR_MethodReturnCantBeRefAny" xml:space="preserve">
    <value>The return type of a method, delegate, or function pointer cannot be '{0}'</value>
  </data>
  <data name="ERR_CompileCancelled" xml:space="preserve">
    <value>Compilation cancelled by user</value>
  </data>
  <data name="ERR_MethodArgCantBeRefAny" xml:space="preserve">
    <value>Cannot make reference to variable of type '{0}'</value>
  </data>
  <data name="ERR_AssgReadonlyLocal" xml:space="preserve">
    <value>Cannot assign to '{0}' because it is read-only</value>
  </data>
  <data name="ERR_RefReadonlyLocal" xml:space="preserve">
    <value>Cannot use '{0}' as a ref or out value because it is read-only</value>
  </data>
  <data name="ERR_CantUseRequiredAttribute" xml:space="preserve">
    <value>The RequiredAttribute attribute is not permitted on C# types</value>
  </data>
  <data name="ERR_NoModifiersOnAccessor" xml:space="preserve">
    <value>Modifiers cannot be placed on event accessor declarations</value>
  </data>
  <data name="ERR_ParamsCantBeWithModifier" xml:space="preserve">
    <value>The params parameter cannot be declared as {0}</value>
  </data>
  <data name="ERR_ReturnNotLValue" xml:space="preserve">
    <value>Cannot modify the return value of '{0}' because it is not a variable</value>
  </data>
  <data name="ERR_MissingCoClass" xml:space="preserve">
    <value>The managed coclass wrapper class '{0}' for interface '{1}' cannot be found (are you missing an assembly reference?)</value>
  </data>
  <data name="ERR_AmbiguousAttribute" xml:space="preserve">
    <value>'{0}' is ambiguous between '{1}' and '{2}'; use either '@{0}' or '{0}Attribute'</value>
  </data>
  <data name="ERR_BadArgExtraRef" xml:space="preserve">
    <value>Argument {0} may not be passed with the '{1}' keyword</value>
  </data>
  <data name="WRN_CmdOptionConflictsSource" xml:space="preserve">
    <value>Option '{0}' overrides attribute '{1}' given in a source file or added module</value>
  </data>
  <data name="WRN_CmdOptionConflictsSource_Title" xml:space="preserve">
    <value>Option overrides attribute given in a source file or added module</value>
  </data>
  <data name="WRN_CmdOptionConflictsSource_Description" xml:space="preserve">
    <value>This warning occurs if the assembly attributes AssemblyKeyFileAttribute or AssemblyKeyNameAttribute found in source conflict with the /keyfile or /keycontainer command line option or key file name or key container specified in the Project Properties.</value>
  </data>
  <data name="ERR_BadCompatMode" xml:space="preserve">
    <value>Invalid option '{0}' for /langversion. Use '/langversion:?' to list supported values.</value>
  </data>
  <data name="ERR_DelegateOnConditional" xml:space="preserve">
    <value>Cannot create delegate with '{0}' because it or a method it overrides has a Conditional attribute</value>
  </data>
  <data name="ERR_CantMakeTempFile" xml:space="preserve">
    <value>Cannot create temporary file -- {0}</value>
  </data>
  <data name="ERR_BadArgRef" xml:space="preserve">
    <value>Argument {0} must be passed with the '{1}' keyword</value>
  </data>
  <data name="ERR_YieldInAnonMeth" xml:space="preserve">
    <value>The yield statement cannot be used inside an anonymous method or lambda expression</value>
  </data>
  <data name="ERR_ReturnInIterator" xml:space="preserve">
    <value>Cannot return a value from an iterator. Use the yield return statement to return a value, or yield break to end the iteration.</value>
  </data>
  <data name="ERR_BadIteratorArgType" xml:space="preserve">
    <value>Iterators cannot have ref, in or out parameters</value>
  </data>
  <data name="ERR_BadIteratorReturn" xml:space="preserve">
    <value>The body of '{0}' cannot be an iterator block because '{1}' is not an iterator interface type</value>
  </data>
  <data name="ERR_BadYieldInFinally" xml:space="preserve">
    <value>Cannot yield in the body of a finally clause</value>
  </data>
  <data name="ERR_IteratorMustBeAsync" xml:space="preserve">
    <value>Method '{0}' with an iterator block must be 'async' to return '{1}'</value>
  </data>
  <data name="ERR_BadYieldInTryOfCatch" xml:space="preserve">
    <value>Cannot yield a value in the body of a try block with a catch clause</value>
  </data>
  <data name="ERR_EmptyYield" xml:space="preserve">
    <value>Expression expected after yield return</value>
  </data>
  <data name="ERR_AnonDelegateCantUse" xml:space="preserve">
    <value>Cannot use ref, out, or in parameter '{0}' inside an anonymous method, lambda expression, query expression, or local function</value>
  </data>
  <data name="ERR_IllegalInnerUnsafe" xml:space="preserve">
    <value>Unsafe code may not appear in iterators</value>
  </data>
  <data name="ERR_BadYieldInCatch" xml:space="preserve">
    <value>Cannot yield a value in the body of a catch clause</value>
  </data>
  <data name="ERR_BadDelegateLeave" xml:space="preserve">
    <value>Control cannot leave the body of an anonymous method or lambda expression</value>
  </data>
  <data name="ERR_IllegalSuppression" xml:space="preserve">
    <value>The suppression operator is not allowed in this context</value>
  </data>
  <data name="WRN_IllegalPragma" xml:space="preserve">
    <value>Unrecognized #pragma directive</value>
  </data>
  <data name="WRN_IllegalPragma_Title" xml:space="preserve">
    <value>Unrecognized #pragma directive</value>
  </data>
  <data name="WRN_IllegalPPWarning" xml:space="preserve">
    <value>Expected 'disable' or 'restore'</value>
  </data>
  <data name="WRN_IllegalPPWarning_Title" xml:space="preserve">
    <value>Expected 'disable' or 'restore' after #pragma warning</value>
  </data>
  <data name="WRN_BadRestoreNumber" xml:space="preserve">
    <value>Cannot restore warning 'CS{0}' because it was disabled globally</value>
  </data>
  <data name="WRN_BadRestoreNumber_Title" xml:space="preserve">
    <value>Cannot restore warning because it was disabled globally</value>
  </data>
  <data name="ERR_VarargsIterator" xml:space="preserve">
    <value>__arglist is not allowed in the parameter list of iterators</value>
  </data>
  <data name="ERR_UnsafeIteratorArgType" xml:space="preserve">
    <value>Iterators cannot have unsafe parameters or yield types</value>
  </data>
  <data name="ERR_BadCoClassSig" xml:space="preserve">
    <value>The managed coclass wrapper class signature '{0}' for interface '{1}' is not a valid class name signature</value>
  </data>
  <data name="ERR_MultipleIEnumOfT" xml:space="preserve">
    <value>foreach statement cannot operate on variables of type '{0}' because it implements multiple instantiations of '{1}'; try casting to a specific interface instantiation</value>
  </data>
  <data name="ERR_MultipleIAsyncEnumOfT" xml:space="preserve">
    <value>Asynchronous foreach statement cannot operate on variables of type '{0}' because it implements multiple instantiations of '{1}'; try casting to a specific interface instantiation</value>
  </data>
  <data name="ERR_FixedDimsRequired" xml:space="preserve">
    <value>A fixed size buffer field must have the array size specifier after the field name</value>
  </data>
  <data name="ERR_FixedNotInStruct" xml:space="preserve">
    <value>Fixed size buffer fields may only be members of structs</value>
  </data>
  <data name="ERR_AnonymousReturnExpected" xml:space="preserve">
    <value>Not all code paths return a value in {0} of type '{1}'</value>
  </data>
  <data name="WRN_NonECMAFeature" xml:space="preserve">
    <value>Feature '{0}' is not part of the standardized ISO C# language specification, and may not be accepted by other compilers</value>
  </data>
  <data name="WRN_NonECMAFeature_Title" xml:space="preserve">
    <value>Feature is not part of the standardized ISO C# language specification, and may not be accepted by other compilers</value>
  </data>
  <data name="ERR_ExpectedVerbatimLiteral" xml:space="preserve">
    <value>Keyword, identifier, or string expected after verbatim specifier: @</value>
  </data>
  <data name="ERR_RefReadonly" xml:space="preserve">
    <value>A readonly field cannot be used as a ref or out value (except in a constructor)</value>
  </data>
  <data name="ERR_RefReadonly2" xml:space="preserve">
    <value>Members of readonly field '{0}' cannot be used as a ref or out value (except in a constructor)</value>
  </data>
  <data name="ERR_AssgReadonly" xml:space="preserve">
    <value>A readonly field cannot be assigned to (except in a constructor or init-only setter of the class in which the field is defined or a variable initializer))</value>
  </data>
  <data name="ERR_AssgReadonly2" xml:space="preserve">
    <value>Members of readonly field '{0}' cannot be modified (except in a constructor or a variable initializer)</value>
  </data>
  <data name="ERR_RefReadonlyNotField" xml:space="preserve">
    <value>Cannot use {0} '{1}' as a ref or out value because it is a readonly variable</value>
  </data>
  <data name="ERR_RefReadonlyNotField2" xml:space="preserve">
    <value>Members of {0} '{1}' cannot be used as a ref or out value because it is a readonly variable</value>
  </data>
  <data name="ERR_AssignReadonlyNotField" xml:space="preserve">
    <value>Cannot assign to {0} '{1}' because it is a readonly variable</value>
  </data>
  <data name="ERR_AssignReadonlyNotField2" xml:space="preserve">
    <value>Cannot assign to a member of {0} '{1}' because it is a readonly variable</value>
  </data>
  <data name="ERR_RefReturnReadonlyNotField" xml:space="preserve">
    <value>Cannot return {0} '{1}' by writable reference because it is a readonly variable</value>
  </data>
  <data name="ERR_RefReturnReadonlyNotField2" xml:space="preserve">
    <value>Members of {0} '{1}' cannot be returned by writable reference because it is a readonly variable</value>
  </data>
  <data name="ERR_AssgReadonlyStatic2" xml:space="preserve">
    <value>Fields of static readonly field '{0}' cannot be assigned to (except in a static constructor or a variable initializer)</value>
  </data>
  <data name="ERR_RefReadonlyStatic2" xml:space="preserve">
    <value>Fields of static readonly field '{0}' cannot be used as a ref or out value (except in a static constructor)</value>
  </data>
  <data name="ERR_AssgReadonlyLocal2Cause" xml:space="preserve">
    <value>Cannot modify members of '{0}' because it is a '{1}'</value>
  </data>
  <data name="ERR_RefReadonlyLocal2Cause" xml:space="preserve">
    <value>Cannot use fields of '{0}' as a ref or out value because it is a '{1}'</value>
  </data>
  <data name="ERR_AssgReadonlyLocalCause" xml:space="preserve">
    <value>Cannot assign to '{0}' because it is a '{1}'</value>
  </data>
  <data name="ERR_RefReadonlyLocalCause" xml:space="preserve">
    <value>Cannot use '{0}' as a ref or out value because it is a '{1}'</value>
  </data>
  <data name="WRN_ErrorOverride" xml:space="preserve">
    <value>{0}. See also error CS{1}.</value>
  </data>
  <data name="WRN_ErrorOverride_Title" xml:space="preserve">
    <value>Warning is overriding an error</value>
  </data>
  <data name="WRN_ErrorOverride_Description" xml:space="preserve">
    <value>The compiler emits this warning when it overrides an error with a warning. For information about the problem, search for the error code mentioned.</value>
  </data>
  <data name="ERR_AnonMethToNonDel" xml:space="preserve">
    <value>Cannot convert {0} to type '{1}' because it is not a delegate type</value>
  </data>
  <data name="ERR_CantConvAnonMethParams" xml:space="preserve">
    <value>Cannot convert {0} to type '{1}' because the parameter types do not match the delegate parameter types</value>
  </data>
  <data name="ERR_CantConvAnonMethReturns" xml:space="preserve">
    <value>Cannot convert {0} to intended delegate type because some of the return types in the block are not implicitly convertible to the delegate return type</value>
  </data>
  <data name="ERR_BadAsyncReturnExpression" xml:space="preserve">
    <value>Since this is an async method, the return expression must be of type '{0}' rather than 'Task&lt;{0}&gt;'</value>
  </data>
  <data name="ERR_CantConvAsyncAnonFuncReturns" xml:space="preserve">
    <value>Cannot convert async {0} to delegate type '{1}'. An async {0} may return void, Task or Task&lt;T&gt;, none of which are convertible to '{1}'.</value>
  </data>
  <data name="ERR_IllegalFixedType" xml:space="preserve">
    <value>Fixed size buffer type must be one of the following: bool, byte, short, int, long, char, sbyte, ushort, uint, ulong, float or double</value>
  </data>
  <data name="ERR_FixedOverflow" xml:space="preserve">
    <value>Fixed size buffer of length {0} and type '{1}' is too big</value>
  </data>
  <data name="ERR_InvalidFixedArraySize" xml:space="preserve">
    <value>Fixed size buffers must have a length greater than zero</value>
  </data>
  <data name="ERR_FixedBufferNotFixed" xml:space="preserve">
    <value>You cannot use fixed size buffers contained in unfixed expressions. Try using the fixed statement.</value>
  </data>
  <data name="ERR_AttributeNotOnAccessor" xml:space="preserve">
    <value>Attribute '{0}' is not valid on property or event accessors. It is only valid on '{1}' declarations.</value>
  </data>
  <data name="WRN_InvalidSearchPathDir" xml:space="preserve">
    <value>Invalid search path '{0}' specified in '{1}' -- '{2}'</value>
  </data>
  <data name="WRN_InvalidSearchPathDir_Title" xml:space="preserve">
    <value>Invalid search path specified</value>
  </data>
  <data name="ERR_IllegalVarArgs" xml:space="preserve">
    <value>__arglist is not valid in this context</value>
  </data>
  <data name="ERR_IllegalParams" xml:space="preserve">
    <value>params is not valid in this context</value>
  </data>
  <data name="ERR_BadModifiersOnNamespace" xml:space="preserve">
    <value>A namespace declaration cannot have modifiers or attributes</value>
  </data>
  <data name="ERR_BadPlatformType" xml:space="preserve">
    <value>Invalid option '{0}' for /platform; must be anycpu, x86, Itanium, arm, arm64 or x64</value>
  </data>
  <data name="ERR_ThisStructNotInAnonMeth" xml:space="preserve">
    <value>Anonymous methods, lambda expressions, query expressions, and local functions inside structs cannot access instance members of 'this'. Consider copying 'this' to a local variable outside the anonymous method, lambda expression, query expression, or local function and using the local instead.</value>
  </data>
  <data name="ERR_NoConvToIDisp" xml:space="preserve">
    <value>'{0}': type used in a using statement must be implicitly convertible to 'System.IDisposable'.</value>
  </data>
  <data name="ERR_NoConvToIDispWrongAsync" xml:space="preserve">
    <value>'{0}': type used in a using statement must be implicitly convertible to 'System.IDisposable'. Did you mean 'await using' rather than 'using'?</value>
  </data>
  <data name="ERR_NoConvToIAsyncDisp" xml:space="preserve">
    <value>'{0}': type used in an asynchronous using statement must be implicitly convertible to 'System.IAsyncDisposable' or implement a suitable 'DisposeAsync' method.</value>
  </data>
  <data name="ERR_NoConvToIAsyncDispWrongAsync" xml:space="preserve">
    <value>'{0}': type used in an asynchronous using statement must be implicitly convertible to 'System.IAsyncDisposable' or implement a suitable 'DisposeAsync' method. Did you mean 'using' rather than 'await using'?</value>
  </data>
  <data name="ERR_BadParamRef" xml:space="preserve">
    <value>Parameter {0} must be declared with the '{1}' keyword</value>
  </data>
  <data name="ERR_BadParamExtraRef" xml:space="preserve">
    <value>Parameter {0} should not be declared with the '{1}' keyword</value>
  </data>
  <data name="ERR_BadParamType" xml:space="preserve">
    <value>Parameter {0} is declared as type '{1}{2}' but should be '{3}{4}'</value>
  </data>
  <data name="ERR_BadExternIdentifier" xml:space="preserve">
    <value>Invalid extern alias for '/reference'; '{0}' is not a valid identifier</value>
  </data>
  <data name="ERR_AliasMissingFile" xml:space="preserve">
    <value>Invalid reference alias option: '{0}=' -- missing filename</value>
  </data>
  <data name="ERR_GlobalExternAlias" xml:space="preserve">
    <value>You cannot redefine the global extern alias</value>
  </data>
  <data name="ERR_MissingTypeInSource" xml:space="preserve">
    <value>Reference to type '{0}' claims it is defined in this assembly, but it is not defined in source or any added modules</value>
  </data>
  <data name="ERR_MissingTypeInAssembly" xml:space="preserve">
    <value>Reference to type '{0}' claims it is defined in '{1}', but it could not be found</value>
  </data>
  <data name="WRN_MultiplePredefTypes" xml:space="preserve">
    <value>The predefined type '{0}' is defined in multiple assemblies in the global alias; using definition from '{1}'</value>
  </data>
  <data name="WRN_MultiplePredefTypes_Title" xml:space="preserve">
    <value>Predefined type is defined in multiple assemblies in the global alias</value>
  </data>
  <data name="WRN_MultiplePredefTypes_Description" xml:space="preserve">
    <value>This error occurs when a predefined system type such as System.Int32 is found in two assemblies. One way this can happen is if you are referencing mscorlib or System.Runtime.dll from two different places, such as trying to run two versions of the .NET Framework side-by-side.</value>
  </data>
  <data name="ERR_LocalCantBeFixedAndHoisted" xml:space="preserve">
    <value>Local '{0}' or its members cannot have their address taken and be used inside an anonymous method or lambda expression</value>
  </data>
  <data name="WRN_TooManyLinesForDebugger" xml:space="preserve">
    <value>Source file has exceeded the limit of 16,707,565 lines representable in the PDB; debug information will be incorrect</value>
  </data>
  <data name="WRN_TooManyLinesForDebugger_Title" xml:space="preserve">
    <value>Source file has exceeded the limit of 16,707,565 lines representable in the PDB; debug information will be incorrect</value>
  </data>
  <data name="ERR_CantConvAnonMethNoParams" xml:space="preserve">
    <value>Cannot convert anonymous method block without a parameter list to delegate type '{0}' because it has one or more out parameters</value>
  </data>
  <data name="ERR_ConditionalOnNonAttributeClass" xml:space="preserve">
    <value>Attribute '{0}' is only valid on methods or attribute classes</value>
  </data>
  <data name="WRN_CallOnNonAgileField" xml:space="preserve">
    <value>Accessing a member on '{0}' may cause a runtime exception because it is a field of a marshal-by-reference class</value>
  </data>
  <data name="WRN_CallOnNonAgileField_Title" xml:space="preserve">
    <value>Accessing a member on a field of a marshal-by-reference class may cause a runtime exception</value>
  </data>
  <data name="WRN_CallOnNonAgileField_Description" xml:space="preserve">
    <value>This warning occurs when you try to call a method, property, or indexer on a member of a class that derives from MarshalByRefObject, and the member is a value type. Objects that inherit from MarshalByRefObject are typically intended to be marshaled by reference across an application domain. If any code ever attempts to directly access the value-type member of such an object across an application domain, a runtime exception will occur. To resolve the warning, first copy the member into a local variable and call the method on that variable.</value>
  </data>
  <data name="WRN_BadWarningNumber" xml:space="preserve">
    <value>'{0}' is not a valid warning number</value>
  </data>
  <data name="WRN_BadWarningNumber_Title" xml:space="preserve">
    <value>Not a valid warning number</value>
  </data>
  <data name="WRN_BadWarningNumber_Description" xml:space="preserve">
    <value>A number that was passed to the #pragma warning preprocessor directive was not a valid warning number. Verify that the number represents a warning, not an error.</value>
  </data>
  <data name="WRN_InvalidNumber" xml:space="preserve">
    <value>Invalid number</value>
  </data>
  <data name="WRN_InvalidNumber_Title" xml:space="preserve">
    <value>Invalid number</value>
  </data>
  <data name="WRN_FileNameTooLong" xml:space="preserve">
    <value>Invalid filename specified for preprocessor directive. Filename is too long or not a valid filename.</value>
  </data>
  <data name="WRN_FileNameTooLong_Title" xml:space="preserve">
    <value>Invalid filename specified for preprocessor directive</value>
  </data>
  <data name="WRN_IllegalPPChecksum" xml:space="preserve">
    <value>Invalid #pragma checksum syntax; should be #pragma checksum "filename" "{XXXXXXXX-XXXX-XXXX-XXXX-XXXXXXXXXXXX}" "XXXX..."</value>
  </data>
  <data name="WRN_IllegalPPChecksum_Title" xml:space="preserve">
    <value>Invalid #pragma checksum syntax</value>
  </data>
  <data name="WRN_EndOfPPLineExpected" xml:space="preserve">
    <value>Single-line comment or end-of-line expected</value>
  </data>
  <data name="WRN_EndOfPPLineExpected_Title" xml:space="preserve">
    <value>Single-line comment or end-of-line expected after #pragma directive</value>
  </data>
  <data name="WRN_ConflictingChecksum" xml:space="preserve">
    <value>Different checksum values given for '{0}'</value>
  </data>
  <data name="WRN_ConflictingChecksum_Title" xml:space="preserve">
    <value>Different #pragma checksum values given</value>
  </data>
  <data name="WRN_InvalidAssemblyName" xml:space="preserve">
    <value>Assembly reference '{0}' is invalid and cannot be resolved</value>
  </data>
  <data name="WRN_InvalidAssemblyName_Title" xml:space="preserve">
    <value>Assembly reference is invalid and cannot be resolved</value>
  </data>
  <data name="WRN_InvalidAssemblyName_Description" xml:space="preserve">
    <value>This warning indicates that an attribute, such as InternalsVisibleToAttribute, was not specified correctly.</value>
  </data>
  <data name="WRN_UnifyReferenceMajMin" xml:space="preserve">
    <value>Assuming assembly reference '{0}' used by '{1}' matches identity '{2}' of '{3}', you may need to supply runtime policy</value>
  </data>
  <data name="WRN_UnifyReferenceMajMin_Title" xml:space="preserve">
    <value>Assuming assembly reference matches identity</value>
  </data>
  <data name="WRN_UnifyReferenceMajMin_Description" xml:space="preserve">
    <value>The two assemblies differ in release and/or version number. For unification to occur, you must specify directives in the application's .config file, and you must provide the correct strong name of an assembly.</value>
  </data>
  <data name="WRN_UnifyReferenceBldRev" xml:space="preserve">
    <value>Assuming assembly reference '{0}' used by '{1}' matches identity '{2}' of '{3}', you may need to supply runtime policy</value>
  </data>
  <data name="WRN_UnifyReferenceBldRev_Title" xml:space="preserve">
    <value>Assuming assembly reference matches identity</value>
  </data>
  <data name="WRN_UnifyReferenceBldRev_Description" xml:space="preserve">
    <value>The two assemblies differ in release and/or version number. For unification to occur, you must specify directives in the application's .config file, and you must provide the correct strong name of an assembly.</value>
  </data>
  <data name="ERR_DuplicateImport" xml:space="preserve">
    <value>Multiple assemblies with equivalent identity have been imported: '{0}' and '{1}'. Remove one of the duplicate references.</value>
  </data>
  <data name="ERR_DuplicateImportSimple" xml:space="preserve">
    <value>An assembly with the same simple name '{0}' has already been imported. Try removing one of the references (e.g. '{1}') or sign them to enable side-by-side.</value>
  </data>
  <data name="ERR_AssemblyMatchBadVersion" xml:space="preserve">
    <value>Assembly '{0}' with identity '{1}' uses '{2}' which has a higher version than referenced assembly '{3}' with identity '{4}'</value>
  </data>
  <data name="ERR_FixedNeedsLvalue" xml:space="preserve">
    <value>Fixed size buffers can only be accessed through locals or fields</value>
  </data>
  <data name="WRN_DuplicateTypeParamTag" xml:space="preserve">
    <value>XML comment has a duplicate typeparam tag for '{0}'</value>
  </data>
  <data name="WRN_DuplicateTypeParamTag_Title" xml:space="preserve">
    <value>XML comment has a duplicate typeparam tag</value>
  </data>
  <data name="WRN_UnmatchedTypeParamTag" xml:space="preserve">
    <value>XML comment has a typeparam tag for '{0}', but there is no type parameter by that name</value>
  </data>
  <data name="WRN_UnmatchedTypeParamTag_Title" xml:space="preserve">
    <value>XML comment has a typeparam tag, but there is no type parameter by that name</value>
  </data>
  <data name="WRN_UnmatchedTypeParamRefTag" xml:space="preserve">
    <value>XML comment on '{1}' has a typeparamref tag for '{0}', but there is no type parameter by that name</value>
  </data>
  <data name="WRN_UnmatchedTypeParamRefTag_Title" xml:space="preserve">
    <value>XML comment has a typeparamref tag, but there is no type parameter by that name</value>
  </data>
  <data name="WRN_MissingTypeParamTag" xml:space="preserve">
    <value>Type parameter '{0}' has no matching typeparam tag in the XML comment on '{1}' (but other type parameters do)</value>
  </data>
  <data name="WRN_MissingTypeParamTag_Title" xml:space="preserve">
    <value>Type parameter has no matching typeparam tag in the XML comment (but other type parameters do)</value>
  </data>
  <data name="ERR_CantChangeTypeOnOverride" xml:space="preserve">
    <value>'{0}': type must be '{2}' to match overridden member '{1}'</value>
  </data>
  <data name="ERR_DoNotUseFixedBufferAttr" xml:space="preserve">
    <value>Do not use 'System.Runtime.CompilerServices.FixedBuffer' attribute. Use the 'fixed' field modifier instead.</value>
  </data>
  <data name="ERR_DoNotUseFixedBufferAttrOnProperty" xml:space="preserve">
    <value>Do not use 'System.Runtime.CompilerServices.FixedBuffer' attribute on a property</value>
  </data>
  <data name="WRN_AssignmentToSelf" xml:space="preserve">
    <value>Assignment made to same variable; did you mean to assign something else?</value>
  </data>
  <data name="WRN_AssignmentToSelf_Title" xml:space="preserve">
    <value>Assignment made to same variable</value>
  </data>
  <data name="WRN_ComparisonToSelf" xml:space="preserve">
    <value>Comparison made to same variable; did you mean to compare something else?</value>
  </data>
  <data name="WRN_ComparisonToSelf_Title" xml:space="preserve">
    <value>Comparison made to same variable</value>
  </data>
  <data name="ERR_CantOpenWin32Res" xml:space="preserve">
    <value>Error opening Win32 resource file '{0}' -- '{1}'</value>
  </data>
  <data name="WRN_DotOnDefault" xml:space="preserve">
    <value>Expression will always cause a System.NullReferenceException because the default value of '{0}' is null</value>
  </data>
  <data name="WRN_DotOnDefault_Title" xml:space="preserve">
    <value>Expression will always cause a System.NullReferenceException because the type's default value is null</value>
  </data>
  <data name="ERR_NoMultipleInheritance" xml:space="preserve">
    <value>Class '{0}' cannot have multiple base classes: '{1}' and '{2}'</value>
  </data>
  <data name="ERR_BaseClassMustBeFirst" xml:space="preserve">
    <value>Base class '{0}' must come before any interfaces</value>
  </data>
  <data name="WRN_BadXMLRefTypeVar" xml:space="preserve">
    <value>XML comment has cref attribute '{0}' that refers to a type parameter</value>
  </data>
  <data name="WRN_BadXMLRefTypeVar_Title" xml:space="preserve">
    <value>XML comment has cref attribute that refers to a type parameter</value>
  </data>
  <data name="ERR_FriendAssemblyBadArgs" xml:space="preserve">
    <value>Friend assembly reference '{0}' is invalid. InternalsVisibleTo declarations cannot have a version, culture, public key token, or processor architecture specified.</value>
  </data>
  <data name="ERR_FriendAssemblySNReq" xml:space="preserve">
    <value>Friend assembly reference '{0}' is invalid. Strong-name signed assemblies must specify a public key in their InternalsVisibleTo declarations.</value>
  </data>
  <data name="ERR_DelegateOnNullable" xml:space="preserve">
    <value>Cannot bind delegate to '{0}' because it is a member of 'System.Nullable&lt;T&gt;'</value>
  </data>
  <data name="ERR_BadCtorArgCount" xml:space="preserve">
    <value>'{0}' does not contain a constructor that takes {1} arguments</value>
  </data>
  <data name="ERR_GlobalAttributesNotFirst" xml:space="preserve">
    <value>Assembly and module attributes must precede all other elements defined in a file except using clauses and extern alias declarations</value>
  </data>
  <data name="ERR_ExpressionExpected" xml:space="preserve">
    <value>Expected expression</value>
  </data>
  <data name="ERR_InvalidSubsystemVersion" xml:space="preserve">
    <value>Invalid version {0} for /subsystemversion. The version must be 6.02 or greater for ARM or AppContainerExe, and 4.00 or greater otherwise</value>
  </data>
  <data name="ERR_InteropMethodWithBody" xml:space="preserve">
    <value>Embedded interop method '{0}' contains a body.</value>
  </data>
  <data name="ERR_BadWarningLevel" xml:space="preserve">
    <value>Warning level must be in the range 0-4</value>
  </data>
  <data name="ERR_BadDebugType" xml:space="preserve">
    <value>Invalid option '{0}' for /debug; must be 'portable', 'embedded', 'full' or 'pdbonly'</value>
  </data>
  <data name="ERR_BadResourceVis" xml:space="preserve">
    <value>Invalid option '{0}'; Resource visibility must be either 'public' or 'private'</value>
  </data>
  <data name="ERR_DefaultValueTypeMustMatch" xml:space="preserve">
    <value>The type of the argument to the DefaultParameterValue attribute must match the parameter type</value>
  </data>
  <data name="ERR_DefaultValueBadValueType" xml:space="preserve">
    <value>Argument of type '{0}' is not applicable for the DefaultParameterValue attribute</value>
  </data>
  <data name="ERR_MemberAlreadyInitialized" xml:space="preserve">
    <value>Duplicate initialization of member '{0}'</value>
  </data>
  <data name="ERR_MemberCannotBeInitialized" xml:space="preserve">
    <value>Member '{0}' cannot be initialized. It is not a field or property.</value>
  </data>
  <data name="ERR_StaticMemberInObjectInitializer" xml:space="preserve">
    <value>Static field or property '{0}' cannot be assigned in an object initializer</value>
  </data>
  <data name="ERR_ReadonlyValueTypeInObjectInitializer" xml:space="preserve">
    <value>Members of readonly field '{0}' of type '{1}' cannot be assigned with an object initializer because it is of a value type</value>
  </data>
  <data name="ERR_ValueTypePropertyInObjectInitializer" xml:space="preserve">
    <value>Members of property '{0}' of type '{1}' cannot be assigned with an object initializer because it is of a value type</value>
  </data>
  <data name="ERR_UnsafeTypeInObjectCreation" xml:space="preserve">
    <value>Unsafe type '{0}' cannot be used in object creation</value>
  </data>
  <data name="ERR_EmptyElementInitializer" xml:space="preserve">
    <value>Element initializer cannot be empty</value>
  </data>
  <data name="ERR_InitializerAddHasWrongSignature" xml:space="preserve">
    <value>The best overloaded method match for '{0}' has wrong signature for the initializer element. The initializable Add must be an accessible instance method.</value>
  </data>
  <data name="ERR_CollectionInitRequiresIEnumerable" xml:space="preserve">
    <value>Cannot initialize type '{0}' with a collection initializer because it does not implement 'System.Collections.IEnumerable'</value>
  </data>
  <data name="ERR_CantSetWin32Manifest" xml:space="preserve">
    <value>Error reading Win32 manifest file '{0}' -- '{1}'</value>
  </data>
  <data name="WRN_CantHaveManifestForModule" xml:space="preserve">
    <value>Ignoring /win32manifest for module because it only applies to assemblies</value>
  </data>
  <data name="WRN_CantHaveManifestForModule_Title" xml:space="preserve">
    <value>Ignoring /win32manifest for module because it only applies to assemblies</value>
  </data>
  <data name="ERR_BadInstanceArgType" xml:space="preserve">
    <value>'{0}' does not contain a definition for '{1}' and the best extension method overload '{2}' requires a receiver of type '{3}'</value>
  </data>
  <data name="ERR_QueryDuplicateRangeVariable" xml:space="preserve">
    <value>The range variable '{0}' has already been declared</value>
  </data>
  <data name="ERR_QueryRangeVariableOverrides" xml:space="preserve">
    <value>The range variable '{0}' conflicts with a previous declaration of '{0}'</value>
  </data>
  <data name="ERR_QueryRangeVariableAssignedBadValue" xml:space="preserve">
    <value>Cannot assign {0} to a range variable</value>
  </data>
  <data name="ERR_QueryNoProviderCastable" xml:space="preserve">
    <value>Could not find an implementation of the query pattern for source type '{0}'.  '{1}' not found.  Consider explicitly specifying the type of the range variable '{2}'.</value>
  </data>
  <data name="ERR_QueryNoProviderStandard" xml:space="preserve">
    <value>Could not find an implementation of the query pattern for source type '{0}'.  '{1}' not found.  Are you missing a reference to 'System.Core.dll' or a using directive for 'System.Linq'?</value>
  </data>
  <data name="ERR_QueryNoProvider" xml:space="preserve">
    <value>Could not find an implementation of the query pattern for source type '{0}'.  '{1}' not found.</value>
  </data>
  <data name="ERR_QueryOuterKey" xml:space="preserve">
    <value>The name '{0}' is not in scope on the left side of 'equals'.  Consider swapping the expressions on either side of 'equals'.</value>
  </data>
  <data name="ERR_QueryInnerKey" xml:space="preserve">
    <value>The name '{0}' is not in scope on the right side of 'equals'.  Consider swapping the expressions on either side of 'equals'.</value>
  </data>
  <data name="ERR_QueryOutRefRangeVariable" xml:space="preserve">
    <value>Cannot pass the range variable '{0}' as an out or ref parameter</value>
  </data>
  <data name="ERR_QueryMultipleProviders" xml:space="preserve">
    <value>Multiple implementations of the query pattern were found for source type '{0}'.  Ambiguous call to '{1}'.</value>
  </data>
  <data name="ERR_QueryTypeInferenceFailedMulti" xml:space="preserve">
    <value>The type of one of the expressions in the {0} clause is incorrect.  Type inference failed in the call to '{1}'.</value>
  </data>
  <data name="ERR_QueryTypeInferenceFailed" xml:space="preserve">
    <value>The type of the expression in the {0} clause is incorrect.  Type inference failed in the call to '{1}'.</value>
  </data>
  <data name="ERR_QueryTypeInferenceFailedSelectMany" xml:space="preserve">
    <value>An expression of type '{0}' is not allowed in a subsequent from clause in a query expression with source type '{1}'.  Type inference failed in the call to '{2}'.</value>
  </data>
  <data name="ERR_ExpressionTreeContainsPointerOp" xml:space="preserve">
    <value>An expression tree may not contain an unsafe pointer operation</value>
  </data>
  <data name="ERR_ExpressionTreeContainsAnonymousMethod" xml:space="preserve">
    <value>An expression tree may not contain an anonymous method expression</value>
  </data>
  <data name="ERR_AnonymousMethodToExpressionTree" xml:space="preserve">
    <value>An anonymous method expression cannot be converted to an expression tree</value>
  </data>
  <data name="ERR_QueryRangeVariableReadOnly" xml:space="preserve">
    <value>Range variable '{0}' cannot be assigned to -- it is read only</value>
  </data>
  <data name="ERR_QueryRangeVariableSameAsTypeParam" xml:space="preserve">
    <value>The range variable '{0}' cannot have the same name as a method type parameter</value>
  </data>
  <data name="ERR_TypeVarNotFoundRangeVariable" xml:space="preserve">
    <value>The contextual keyword 'var' cannot be used in a range variable declaration</value>
  </data>
  <data name="ERR_BadArgTypesForCollectionAdd" xml:space="preserve">
    <value>The best overloaded Add method '{0}' for the collection initializer has some invalid arguments</value>
  </data>
  <data name="ERR_ByRefParameterInExpressionTree" xml:space="preserve">
    <value>An expression tree lambda may not contain a ref, in or out parameter</value>
  </data>
  <data name="ERR_VarArgsInExpressionTree" xml:space="preserve">
    <value>An expression tree lambda may not contain a method with variable arguments</value>
  </data>
  <data name="ERR_MemGroupInExpressionTree" xml:space="preserve">
    <value>An expression tree lambda may not contain a method group</value>
  </data>
  <data name="ERR_InitializerAddHasParamModifiers" xml:space="preserve">
    <value>The best overloaded method match '{0}' for the collection initializer element cannot be used. Collection initializer 'Add' methods cannot have ref or out parameters.</value>
  </data>
  <data name="ERR_NonInvocableMemberCalled" xml:space="preserve">
    <value>Non-invocable member '{0}' cannot be used like a method.</value>
  </data>
  <data name="WRN_MultipleRuntimeImplementationMatches" xml:space="preserve">
    <value>Member '{0}' implements interface member '{1}' in type '{2}'. There are multiple matches for the interface member at run-time. It is implementation dependent which method will be called.</value>
  </data>
  <data name="WRN_MultipleRuntimeImplementationMatches_Title" xml:space="preserve">
    <value>Member implements interface member with multiple matches at run-time</value>
  </data>
  <data name="WRN_MultipleRuntimeImplementationMatches_Description" xml:space="preserve">
    <value>This warning can be generated when two interface methods are differentiated only by whether a particular parameter is marked with ref or with out. It is best to change your code to avoid this warning because it is not obvious or guaranteed which method is called at runtime.

Although C# distinguishes between out and ref, the CLR sees them as the same. When deciding which method implements the interface, the CLR just picks one.

Give the compiler some way to differentiate the methods. For example, you can give them different names or provide an additional parameter on one of them.</value>
  </data>
  <data name="WRN_MultipleRuntimeOverrideMatches" xml:space="preserve">
    <value>Member '{1}' overrides '{0}'. There are multiple override candidates at run-time. It is implementation dependent which method will be called.</value>
  </data>
  <data name="WRN_MultipleRuntimeOverrideMatches_Title" xml:space="preserve">
    <value>Member overrides base member with multiple override candidates at run-time</value>
  </data>
  <data name="ERR_ObjectOrCollectionInitializerWithDelegateCreation" xml:space="preserve">
    <value>Object and collection initializer expressions may not be applied to a delegate creation expression</value>
  </data>
  <data name="ERR_InvalidConstantDeclarationType" xml:space="preserve">
    <value>'{0}' is of type '{1}'. The type specified in a constant declaration must be sbyte, byte, short, ushort, int, uint, long, ulong, char, float, double, decimal, bool, string, an enum-type, or a reference-type.</value>
  </data>
  <data name="ERR_FileNotFound" xml:space="preserve">
    <value>Source file '{0}' could not be found.</value>
  </data>
  <data name="WRN_FileAlreadyIncluded" xml:space="preserve">
    <value>Source file '{0}' specified multiple times</value>
  </data>
  <data name="WRN_FileAlreadyIncluded_Title" xml:space="preserve">
    <value>Source file specified multiple times</value>
  </data>
  <data name="ERR_NoFileSpec" xml:space="preserve">
    <value>Missing file specification for '{0}' option</value>
  </data>
  <data name="ERR_SwitchNeedsString" xml:space="preserve">
    <value>Command-line syntax error: Missing '{0}' for '{1}' option</value>
  </data>
  <data name="ERR_BadSwitch" xml:space="preserve">
    <value>Unrecognized option: '{0}'</value>
  </data>
  <data name="WRN_NoSources" xml:space="preserve">
    <value>No source files specified.</value>
  </data>
  <data name="WRN_NoSources_Title" xml:space="preserve">
    <value>No source files specified</value>
  </data>
  <data name="ERR_ExpectedSingleScript" xml:space="preserve">
    <value>Expected a script (.csx file) but none specified</value>
  </data>
  <data name="ERR_OpenResponseFile" xml:space="preserve">
    <value>Error opening response file '{0}'</value>
  </data>
  <data name="ERR_CantOpenFileWrite" xml:space="preserve">
    <value>Cannot open '{0}' for writing -- '{1}'</value>
  </data>
  <data name="ERR_BadBaseNumber" xml:space="preserve">
    <value>Invalid image base number '{0}'</value>
  </data>
  <data name="ERR_BinaryFile" xml:space="preserve">
    <value>'{0}' is a binary file instead of a text file</value>
  </data>
  <data name="FTL_BadCodepage" xml:space="preserve">
    <value>Code page '{0}' is invalid or not installed</value>
  </data>
  <data name="FTL_BadChecksumAlgorithm" xml:space="preserve">
    <value>Algorithm '{0}' is not supported</value>
  </data>
  <data name="ERR_NoMainOnDLL" xml:space="preserve">
    <value>Cannot specify /main if building a module or library</value>
  </data>
  <data name="FTL_InvalidTarget" xml:space="preserve">
    <value>Invalid target type for /target: must specify 'exe', 'winexe', 'library', or 'module'</value>
  </data>
  <data name="FTL_InvalidInputFileName" xml:space="preserve">
    <value>File name '{0}' is empty, contains invalid characters, has a drive specification without an absolute path, or is too long</value>
  </data>
  <data name="WRN_NoConfigNotOnCommandLine" xml:space="preserve">
    <value>Ignoring /noconfig option because it was specified in a response file</value>
  </data>
  <data name="WRN_NoConfigNotOnCommandLine_Title" xml:space="preserve">
    <value>Ignoring /noconfig option because it was specified in a response file</value>
  </data>
  <data name="ERR_InvalidFileAlignment" xml:space="preserve">
    <value>Invalid file section alignment '{0}'</value>
  </data>
  <data name="ERR_InvalidOutputName" xml:space="preserve">
    <value>Invalid output name: {0}</value>
  </data>
  <data name="ERR_InvalidDebugInformationFormat" xml:space="preserve">
    <value>Invalid debug information format: {0}</value>
  </data>
  <data name="ERR_LegacyObjectIdSyntax" xml:space="preserve">
    <value>'id#' syntax is no longer supported. Use '$id' instead.</value>
  </data>
  <data name="WRN_DefineIdentifierRequired" xml:space="preserve">
    <value>Invalid name for a preprocessing symbol; '{0}' is not a valid identifier</value>
  </data>
  <data name="WRN_DefineIdentifierRequired_Title" xml:space="preserve">
    <value>Invalid name for a preprocessing symbol; not a valid identifier</value>
  </data>
  <data name="FTL_OutputFileExists" xml:space="preserve">
    <value>Cannot create short filename '{0}' when a long filename with the same short filename already exists</value>
  </data>
  <data name="ERR_OneAliasPerReference" xml:space="preserve">
    <value>A /reference option that declares an extern alias can only have one filename. To specify multiple aliases or filenames, use multiple /reference options.</value>
  </data>
  <data name="ERR_SwitchNeedsNumber" xml:space="preserve">
    <value>Command-line syntax error: Missing ':&lt;number&gt;' for '{0}' option</value>
  </data>
  <data name="ERR_MissingDebugSwitch" xml:space="preserve">
    <value>The /pdb option requires that the /debug option also be used</value>
  </data>
  <data name="ERR_ComRefCallInExpressionTree" xml:space="preserve">
    <value>An expression tree lambda may not contain a COM call with ref omitted on arguments</value>
  </data>
  <data name="ERR_InvalidFormatForGuidForOption" xml:space="preserve">
    <value>Command-line syntax error: Invalid Guid format '{0}' for option '{1}'</value>
  </data>
  <data name="ERR_MissingGuidForOption" xml:space="preserve">
    <value>Command-line syntax error: Missing Guid for option '{1}'</value>
  </data>
  <data name="WRN_CLS_NoVarArgs" xml:space="preserve">
    <value>Methods with variable arguments are not CLS-compliant</value>
  </data>
  <data name="WRN_CLS_NoVarArgs_Title" xml:space="preserve">
    <value>Methods with variable arguments are not CLS-compliant</value>
  </data>
  <data name="WRN_CLS_BadArgType" xml:space="preserve">
    <value>Argument type '{0}' is not CLS-compliant</value>
  </data>
  <data name="WRN_CLS_BadArgType_Title" xml:space="preserve">
    <value>Argument type is not CLS-compliant</value>
  </data>
  <data name="WRN_CLS_BadReturnType" xml:space="preserve">
    <value>Return type of '{0}' is not CLS-compliant</value>
  </data>
  <data name="WRN_CLS_BadReturnType_Title" xml:space="preserve">
    <value>Return type is not CLS-compliant</value>
  </data>
  <data name="WRN_CLS_BadFieldPropType" xml:space="preserve">
    <value>Type of '{0}' is not CLS-compliant</value>
  </data>
  <data name="WRN_CLS_BadFieldPropType_Title" xml:space="preserve">
    <value>Type is not CLS-compliant</value>
  </data>
  <data name="WRN_CLS_BadFieldPropType_Description" xml:space="preserve">
    <value>A public, protected, or protected internal variable must be of a type that is compliant with the Common Language Specification (CLS).</value>
  </data>
  <data name="WRN_CLS_BadIdentifierCase" xml:space="preserve">
    <value>Identifier '{0}' differing only in case is not CLS-compliant</value>
  </data>
  <data name="WRN_CLS_BadIdentifierCase_Title" xml:space="preserve">
    <value>Identifier differing only in case is not CLS-compliant</value>
  </data>
  <data name="WRN_CLS_OverloadRefOut" xml:space="preserve">
    <value>Overloaded method '{0}' differing only in ref or out, or in array rank, is not CLS-compliant</value>
  </data>
  <data name="WRN_CLS_OverloadRefOut_Title" xml:space="preserve">
    <value>Overloaded method differing only in ref or out, or in array rank, is not CLS-compliant</value>
  </data>
  <data name="WRN_CLS_OverloadUnnamed" xml:space="preserve">
    <value>Overloaded method '{0}' differing only by unnamed array types is not CLS-compliant</value>
  </data>
  <data name="WRN_CLS_OverloadUnnamed_Title" xml:space="preserve">
    <value>Overloaded method differing only by unnamed array types is not CLS-compliant</value>
  </data>
  <data name="WRN_CLS_OverloadUnnamed_Description" xml:space="preserve">
    <value>This error occurs if you have an overloaded method that takes a jagged array and the only difference between the method signatures is the element type of the array. To avoid this error, consider using a rectangular array rather than a jagged array; use an additional parameter to disambiguate the function call; rename one or more of the overloaded methods; or, if CLS Compliance is not needed, remove the CLSCompliantAttribute attribute.</value>
  </data>
  <data name="WRN_CLS_BadIdentifier" xml:space="preserve">
    <value>Identifier '{0}' is not CLS-compliant</value>
  </data>
  <data name="WRN_CLS_BadIdentifier_Title" xml:space="preserve">
    <value>Identifier is not CLS-compliant</value>
  </data>
  <data name="WRN_CLS_BadBase" xml:space="preserve">
    <value>'{0}': base type '{1}' is not CLS-compliant</value>
  </data>
  <data name="WRN_CLS_BadBase_Title" xml:space="preserve">
    <value>Base type is not CLS-compliant</value>
  </data>
  <data name="WRN_CLS_BadBase_Description" xml:space="preserve">
    <value>A base type was marked as not having to be compliant with the Common Language Specification (CLS) in an assembly that was marked as being CLS compliant. Either remove the attribute that specifies the assembly is CLS compliant or remove the attribute that indicates the type is not CLS compliant.</value>
  </data>
  <data name="WRN_CLS_BadInterfaceMember" xml:space="preserve">
    <value>'{0}': CLS-compliant interfaces must have only CLS-compliant members</value>
  </data>
  <data name="WRN_CLS_BadInterfaceMember_Title" xml:space="preserve">
    <value>CLS-compliant interfaces must have only CLS-compliant members</value>
  </data>
  <data name="WRN_CLS_NoAbstractMembers" xml:space="preserve">
    <value>'{0}': only CLS-compliant members can be abstract</value>
  </data>
  <data name="WRN_CLS_NoAbstractMembers_Title" xml:space="preserve">
    <value>Only CLS-compliant members can be abstract</value>
  </data>
  <data name="WRN_CLS_NotOnModules" xml:space="preserve">
    <value>You must specify the CLSCompliant attribute on the assembly, not the module, to enable CLS compliance checking</value>
  </data>
  <data name="WRN_CLS_NotOnModules_Title" xml:space="preserve">
    <value>You must specify the CLSCompliant attribute on the assembly, not the module, to enable CLS compliance checking</value>
  </data>
  <data name="WRN_CLS_ModuleMissingCLS" xml:space="preserve">
    <value>Added modules must be marked with the CLSCompliant attribute to match the assembly</value>
  </data>
  <data name="WRN_CLS_ModuleMissingCLS_Title" xml:space="preserve">
    <value>Added modules must be marked with the CLSCompliant attribute to match the assembly</value>
  </data>
  <data name="WRN_CLS_AssemblyNotCLS" xml:space="preserve">
    <value>'{0}' cannot be marked as CLS-compliant because the assembly does not have a CLSCompliant attribute</value>
  </data>
  <data name="WRN_CLS_AssemblyNotCLS_Title" xml:space="preserve">
    <value>Type or member cannot be marked as CLS-compliant because the assembly does not have a CLSCompliant attribute</value>
  </data>
  <data name="WRN_CLS_BadAttributeType" xml:space="preserve">
    <value>'{0}' has no accessible constructors which use only CLS-compliant types</value>
  </data>
  <data name="WRN_CLS_BadAttributeType_Title" xml:space="preserve">
    <value>Type has no accessible constructors which use only CLS-compliant types</value>
  </data>
  <data name="WRN_CLS_ArrayArgumentToAttribute" xml:space="preserve">
    <value>Arrays as attribute arguments is not CLS-compliant</value>
  </data>
  <data name="WRN_CLS_ArrayArgumentToAttribute_Title" xml:space="preserve">
    <value>Arrays as attribute arguments is not CLS-compliant</value>
  </data>
  <data name="WRN_CLS_NotOnModules2" xml:space="preserve">
    <value>You cannot specify the CLSCompliant attribute on a module that differs from the CLSCompliant attribute on the assembly</value>
  </data>
  <data name="WRN_CLS_NotOnModules2_Title" xml:space="preserve">
    <value>You cannot specify the CLSCompliant attribute on a module that differs from the CLSCompliant attribute on the assembly</value>
  </data>
  <data name="WRN_CLS_IllegalTrueInFalse" xml:space="preserve">
    <value>'{0}' cannot be marked as CLS-compliant because it is a member of non-CLS-compliant type '{1}'</value>
  </data>
  <data name="WRN_CLS_IllegalTrueInFalse_Title" xml:space="preserve">
    <value>Type cannot be marked as CLS-compliant because it is a member of non-CLS-compliant type</value>
  </data>
  <data name="WRN_CLS_MeaninglessOnPrivateType" xml:space="preserve">
    <value>CLS compliance checking will not be performed on '{0}' because it is not visible from outside this assembly</value>
  </data>
  <data name="WRN_CLS_MeaninglessOnPrivateType_Title" xml:space="preserve">
    <value>CLS compliance checking will not be performed because it is not visible from outside this assembly</value>
  </data>
  <data name="WRN_CLS_AssemblyNotCLS2" xml:space="preserve">
    <value>'{0}' does not need a CLSCompliant attribute because the assembly does not have a CLSCompliant attribute</value>
  </data>
  <data name="WRN_CLS_AssemblyNotCLS2_Title" xml:space="preserve">
    <value>Type or member does not need a CLSCompliant attribute because the assembly does not have a CLSCompliant attribute</value>
  </data>
  <data name="WRN_CLS_MeaninglessOnParam" xml:space="preserve">
    <value>CLSCompliant attribute has no meaning when applied to parameters. Try putting it on the method instead.</value>
  </data>
  <data name="WRN_CLS_MeaninglessOnParam_Title" xml:space="preserve">
    <value>CLSCompliant attribute has no meaning when applied to parameters</value>
  </data>
  <data name="WRN_CLS_MeaninglessOnReturn" xml:space="preserve">
    <value>CLSCompliant attribute has no meaning when applied to return types. Try putting it on the method instead.</value>
  </data>
  <data name="WRN_CLS_MeaninglessOnReturn_Title" xml:space="preserve">
    <value>CLSCompliant attribute has no meaning when applied to return types</value>
  </data>
  <data name="WRN_CLS_BadTypeVar" xml:space="preserve">
    <value>Constraint type '{0}' is not CLS-compliant</value>
  </data>
  <data name="WRN_CLS_BadTypeVar_Title" xml:space="preserve">
    <value>Constraint type is not CLS-compliant</value>
  </data>
  <data name="WRN_CLS_VolatileField" xml:space="preserve">
    <value>CLS-compliant field '{0}' cannot be volatile</value>
  </data>
  <data name="WRN_CLS_VolatileField_Title" xml:space="preserve">
    <value>CLS-compliant field cannot be volatile</value>
  </data>
  <data name="WRN_CLS_BadInterface" xml:space="preserve">
    <value>'{0}' is not CLS-compliant because base interface '{1}' is not CLS-compliant</value>
  </data>
  <data name="WRN_CLS_BadInterface_Title" xml:space="preserve">
    <value>Type is not CLS-compliant because base interface is not CLS-compliant</value>
  </data>
  <data name="ERR_BadAwaitArg" xml:space="preserve">
    <value>'await' requires that the type {0} have a suitable 'GetAwaiter' method</value>
  </data>
  <data name="ERR_BadAwaitArgIntrinsic" xml:space="preserve">
    <value>Cannot await '{0}'</value>
  </data>
  <data name="ERR_BadAwaiterPattern" xml:space="preserve">
    <value>'await' requires that the return type '{0}' of '{1}.GetAwaiter()' have suitable 'IsCompleted', 'OnCompleted', and 'GetResult' members, and implement 'INotifyCompletion' or 'ICriticalNotifyCompletion'</value>
  </data>
  <data name="ERR_BadAwaitArg_NeedSystem" xml:space="preserve">
    <value>'await' requires that the type '{0}' have a suitable 'GetAwaiter' method. Are you missing a using directive for 'System'?</value>
  </data>
  <data name="ERR_BadAwaitArgVoidCall" xml:space="preserve">
    <value>Cannot await 'void'</value>
  </data>
  <data name="ERR_BadAwaitAsIdentifier" xml:space="preserve">
    <value>'await' cannot be used as an identifier within an async method or lambda expression</value>
  </data>
  <data name="ERR_DoesntImplementAwaitInterface" xml:space="preserve">
    <value>'{0}' does not implement '{1}'</value>
  </data>
  <data name="ERR_TaskRetNoObjectRequired" xml:space="preserve">
    <value>Since '{0}' is an async method that returns 'Task', a return keyword must not be followed by an object expression. Did you intend to return 'Task&lt;T&gt;'?</value>
  </data>
  <data name="ERR_BadAsyncReturn" xml:space="preserve">
    <value>The return type of an async method must be void, Task, Task&lt;T&gt;, a task-like type, IAsyncEnumerable&lt;T&gt;, or IAsyncEnumerator&lt;T&gt;</value>
  </data>
  <data name="ERR_CantReturnVoid" xml:space="preserve">
    <value>Cannot return an expression of type 'void'</value>
  </data>
  <data name="ERR_VarargsAsync" xml:space="preserve">
    <value>__arglist is not allowed in the parameter list of async methods</value>
  </data>
  <data name="ERR_ByRefTypeAndAwait" xml:space="preserve">
    <value>'await' cannot be used in an expression containing the type '{0}'</value>
  </data>
  <data name="ERR_UnsafeAsyncArgType" xml:space="preserve">
    <value>Async methods cannot have unsafe parameters or return types</value>
  </data>
  <data name="ERR_BadAsyncArgType" xml:space="preserve">
    <value>Async methods cannot have ref, in or out parameters</value>
  </data>
  <data name="ERR_BadAwaitWithoutAsync" xml:space="preserve">
    <value>The 'await' operator can only be used when contained within a method or lambda expression marked with the 'async' modifier</value>
  </data>
  <data name="ERR_BadAwaitWithoutAsyncLambda" xml:space="preserve">
    <value>The 'await' operator can only be used within an async {0}. Consider marking this {0} with the 'async' modifier.</value>
  </data>
  <data name="ERR_BadAwaitWithoutAsyncMethod" xml:space="preserve">
    <value>The 'await' operator can only be used within an async method. Consider marking this method with the 'async' modifier and changing its return type to 'Task&lt;{0}&gt;'.</value>
  </data>
  <data name="ERR_BadAwaitWithoutVoidAsyncMethod" xml:space="preserve">
    <value>The 'await' operator can only be used within an async method. Consider marking this method with the 'async' modifier and changing its return type to 'Task'.</value>
  </data>
  <data name="ERR_BadAwaitInFinally" xml:space="preserve">
    <value>Cannot await in the body of a finally clause</value>
  </data>
  <data name="ERR_BadAwaitInCatch" xml:space="preserve">
    <value>Cannot await in a catch clause</value>
  </data>
  <data name="ERR_BadAwaitInCatchFilter" xml:space="preserve">
    <value>Cannot await in the filter expression of a catch clause</value>
  </data>
  <data name="ERR_BadAwaitInLock" xml:space="preserve">
    <value>Cannot await in the body of a lock statement</value>
  </data>
  <data name="ERR_BadAwaitInStaticVariableInitializer" xml:space="preserve">
    <value>The 'await' operator cannot be used in a static script variable initializer.</value>
  </data>
  <data name="ERR_AwaitInUnsafeContext" xml:space="preserve">
    <value>Cannot await in an unsafe context</value>
  </data>
  <data name="ERR_BadAsyncLacksBody" xml:space="preserve">
    <value>The 'async' modifier can only be used in methods that have a body.</value>
  </data>
  <data name="ERR_BadSpecialByRefLocal" xml:space="preserve">
    <value>Parameters or locals of type '{0}' cannot be declared in async methods or lambda expressions.</value>
  </data>
  <data name="ERR_BadSpecialByRefIterator" xml:space="preserve">
    <value>foreach statement cannot operate on enumerators of type '{0}' in async or iterator methods because '{0}' is a ref struct.</value>
  </data>
  <data name="ERR_SecurityCriticalOrSecuritySafeCriticalOnAsync" xml:space="preserve">
    <value>Security attribute '{0}' cannot be applied to an Async method.</value>
  </data>
  <data name="ERR_SecurityCriticalOrSecuritySafeCriticalOnAsyncInClassOrStruct" xml:space="preserve">
    <value>Async methods are not allowed in an Interface, Class, or Structure which has the 'SecurityCritical' or 'SecuritySafeCritical' attribute.</value>
  </data>
  <data name="ERR_BadAwaitInQuery" xml:space="preserve">
    <value>The 'await' operator may only be used in a query expression within the first collection expression of the initial 'from' clause or within the collection expression of a 'join' clause</value>
  </data>
  <data name="WRN_AsyncLacksAwaits" xml:space="preserve">
    <value>This async method lacks 'await' operators and will run synchronously. Consider using the 'await' operator to await non-blocking API calls, or 'await Task.Run(...)' to do CPU-bound work on a background thread.</value>
  </data>
  <data name="WRN_AsyncLacksAwaits_Title" xml:space="preserve">
    <value>Async method lacks 'await' operators and will run synchronously</value>
  </data>
  <data name="WRN_UnobservedAwaitableExpression" xml:space="preserve">
    <value>Because this call is not awaited, execution of the current method continues before the call is completed. Consider applying the 'await' operator to the result of the call.</value>
  </data>
  <data name="WRN_UnobservedAwaitableExpression_Title" xml:space="preserve">
    <value>Because this call is not awaited, execution of the current method continues before the call is completed</value>
  </data>
  <data name="WRN_UnobservedAwaitableExpression_Description" xml:space="preserve">
    <value>The current method calls an async method that returns a Task or a Task&lt;TResult&gt; and doesn't apply the await operator to the result. The call to the async method starts an asynchronous task. However, because no await operator is applied, the program continues without waiting for the task to complete. In most cases, that behavior isn't what you expect. Usually other aspects of the calling method depend on the results of the call or, minimally, the called method is expected to complete before you return from the method that contains the call.

An equally important issue is what happens to exceptions that are raised in the called async method. An exception that's raised in a method that returns a Task or Task&lt;TResult&gt; is stored in the returned task. If you don't await the task or explicitly check for exceptions, the exception is lost. If you await the task, its exception is rethrown.

As a best practice, you should always await the call.

You should consider suppressing the warning only if you're sure that you don't want to wait for the asynchronous call to complete and that the called method won't raise any exceptions. In that case, you can suppress the warning by assigning the task result of the call to a variable.</value>
  </data>
  <data name="ERR_SynchronizedAsyncMethod" xml:space="preserve">
    <value>'MethodImplOptions.Synchronized' cannot be applied to an async method</value>
  </data>
  <data name="ERR_NoConversionForCallerLineNumberParam" xml:space="preserve">
    <value>CallerLineNumberAttribute cannot be applied because there are no standard conversions from type '{0}' to type '{1}'</value>
  </data>
  <data name="ERR_NoConversionForCallerFilePathParam" xml:space="preserve">
    <value>CallerFilePathAttribute cannot be applied because there are no standard conversions from type '{0}' to type '{1}'</value>
  </data>
  <data name="ERR_NoConversionForCallerMemberNameParam" xml:space="preserve">
    <value>CallerMemberNameAttribute cannot be applied because there are no standard conversions from type '{0}' to type '{1}'</value>
  </data>
  <data name="ERR_BadCallerLineNumberParamWithoutDefaultValue" xml:space="preserve">
    <value>The CallerLineNumberAttribute may only be applied to parameters with default values</value>
  </data>
  <data name="ERR_BadCallerFilePathParamWithoutDefaultValue" xml:space="preserve">
    <value>The CallerFilePathAttribute may only be applied to parameters with default values</value>
  </data>
  <data name="ERR_BadCallerMemberNameParamWithoutDefaultValue" xml:space="preserve">
    <value>The CallerMemberNameAttribute may only be applied to parameters with default values</value>
  </data>
  <data name="WRN_CallerLineNumberParamForUnconsumedLocation" xml:space="preserve">
    <value>The CallerLineNumberAttribute applied to parameter '{0}' will have no effect because it applies to a member that is used in contexts that do not allow optional arguments</value>
  </data>
  <data name="WRN_CallerLineNumberParamForUnconsumedLocation_Title" xml:space="preserve">
    <value>The CallerLineNumberAttribute will have no effect because it applies to a member that is used in contexts that do not allow optional arguments</value>
  </data>
  <data name="WRN_CallerFilePathParamForUnconsumedLocation" xml:space="preserve">
    <value>The CallerFilePathAttribute applied to parameter '{0}' will have no effect because it applies to a member that is used in contexts that do not allow optional arguments</value>
  </data>
  <data name="WRN_CallerFilePathParamForUnconsumedLocation_Title" xml:space="preserve">
    <value>The CallerFilePathAttribute will have no effect because it applies to a member that is used in contexts that do not allow optional arguments</value>
  </data>
  <data name="WRN_CallerMemberNameParamForUnconsumedLocation" xml:space="preserve">
    <value>The CallerMemberNameAttribute applied to parameter '{0}' will have no effect because it applies to a member that is used in contexts that do not allow optional arguments</value>
  </data>
  <data name="WRN_CallerMemberNameParamForUnconsumedLocation_Title" xml:space="preserve">
    <value>The CallerMemberNameAttribute will have no effect because it applies to a member that is used in contexts that do not allow optional arguments</value>
  </data>
  <data name="ERR_NoEntryPoint" xml:space="preserve">
    <value>Program does not contain a static 'Main' method suitable for an entry point</value>
  </data>
  <data name="ERR_ArrayInitializerIncorrectLength" xml:space="preserve">
    <value>An array initializer of length '{0}' is expected</value>
  </data>
  <data name="ERR_ArrayInitializerExpected" xml:space="preserve">
    <value>A nested array initializer is expected</value>
  </data>
  <data name="ERR_IllegalVarianceSyntax" xml:space="preserve">
    <value>Invalid variance modifier. Only interface and delegate type parameters can be specified as variant.</value>
  </data>
  <data name="ERR_UnexpectedAliasedName" xml:space="preserve">
    <value>Unexpected use of an aliased name</value>
  </data>
  <data name="ERR_UnexpectedGenericName" xml:space="preserve">
    <value>Unexpected use of a generic name</value>
  </data>
  <data name="ERR_UnexpectedUnboundGenericName" xml:space="preserve">
    <value>Unexpected use of an unbound generic name</value>
  </data>
  <data name="ERR_GlobalStatement" xml:space="preserve">
    <value>Expressions and statements can only occur in a method body</value>
  </data>
  <data name="ERR_NamedArgumentForArray" xml:space="preserve">
    <value>An array access may not have a named argument specifier</value>
  </data>
  <data name="ERR_NotYetImplementedInRoslyn" xml:space="preserve">
    <value>This language feature ('{0}') is not yet implemented.</value>
  </data>
  <data name="ERR_DefaultValueNotAllowed" xml:space="preserve">
    <value>Default values are not valid in this context.</value>
  </data>
  <data name="ERR_CantOpenIcon" xml:space="preserve">
    <value>Error opening icon file {0} -- {1}</value>
  </data>
  <data name="ERR_CantOpenWin32Manifest" xml:space="preserve">
    <value>Error opening Win32 manifest file {0} -- {1}</value>
  </data>
  <data name="ERR_ErrorBuildingWin32Resources" xml:space="preserve">
    <value>Error building Win32 resources -- {0}</value>
  </data>
  <data name="ERR_DefaultValueBeforeRequiredValue" xml:space="preserve">
    <value>Optional parameters must appear after all required parameters</value>
  </data>
  <data name="ERR_ExplicitImplCollisionOnRefOut" xml:space="preserve">
    <value>Cannot inherit interface '{0}' with the specified type parameters because it causes method '{1}' to contain overloads which differ only on ref and out</value>
  </data>
  <data name="ERR_PartialWrongTypeParamsVariance" xml:space="preserve">
    <value>Partial declarations of '{0}' must have the same type parameter names and variance modifiers in the same order</value>
  </data>
  <data name="ERR_UnexpectedVariance" xml:space="preserve">
    <value>Invalid variance: The type parameter '{1}' must be {3} valid on '{0}'. '{1}' is {2}.</value>
  </data>
  <data name="ERR_DeriveFromDynamic" xml:space="preserve">
    <value>'{0}': cannot derive from the dynamic type</value>
  </data>
  <data name="ERR_DeriveFromConstructedDynamic" xml:space="preserve">
    <value>'{0}': cannot implement a dynamic interface '{1}'</value>
  </data>
  <data name="ERR_DynamicTypeAsBound" xml:space="preserve">
    <value>Constraint cannot be the dynamic type</value>
  </data>
  <data name="ERR_ConstructedDynamicTypeAsBound" xml:space="preserve">
    <value>Constraint cannot be a dynamic type '{0}'</value>
  </data>
  <data name="ERR_DynamicRequiredTypesMissing" xml:space="preserve">
    <value>One or more types required to compile a dynamic expression cannot be found. Are you missing a reference?</value>
  </data>
  <data name="ERR_MetadataNameTooLong" xml:space="preserve">
    <value>Name '{0}' exceeds the maximum length allowed in metadata.</value>
  </data>
  <data name="ERR_AttributesNotAllowed" xml:space="preserve">
    <value>Attributes are not valid in this context.</value>
  </data>
  <data name="ERR_ExternAliasNotAllowed" xml:space="preserve">
    <value>'extern alias' is not valid in this context</value>
  </data>
  <data name="WRN_IsDynamicIsConfusing" xml:space="preserve">
    <value>Using '{0}' to test compatibility with '{1}' is essentially identical to testing compatibility with '{2}' and will succeed for all non-null values</value>
  </data>
  <data name="WRN_IsDynamicIsConfusing_Title" xml:space="preserve">
    <value>Using 'is' to test compatibility with 'dynamic' is essentially identical to testing compatibility with 'Object'</value>
  </data>
  <data name="ERR_YieldNotAllowedInScript" xml:space="preserve">
    <value>Cannot use 'yield' in top-level script code</value>
  </data>
  <data name="ERR_NamespaceNotAllowedInScript" xml:space="preserve">
    <value>Cannot declare namespace in script code</value>
  </data>
  <data name="ERR_GlobalAttributesNotAllowed" xml:space="preserve">
    <value>Assembly and module attributes are not allowed in this context</value>
  </data>
  <data name="ERR_InvalidDelegateType" xml:space="preserve">
    <value>Delegate '{0}' has no invoke method or an invoke method with a return type or parameter types that are not supported.</value>
  </data>
  <data name="WRN_MainIgnored" xml:space="preserve">
    <value>The entry point of the program is global code; ignoring '{0}' entry point.</value>
  </data>
  <data name="WRN_MainIgnored_Title" xml:space="preserve">
    <value>The entry point of the program is global code; ignoring entry point</value>
  </data>
  <data name="ERR_StaticInAsOrIs" xml:space="preserve">
    <value>The second operand of an 'is' or 'as' operator may not be static type '{0}'</value>
  </data>
  <data name="ERR_BadVisEventType" xml:space="preserve">
    <value>Inconsistent accessibility: event type '{1}' is less accessible than event '{0}'</value>
  </data>
  <data name="ERR_NamedArgumentSpecificationBeforeFixedArgument" xml:space="preserve">
    <value>Named argument specifications must appear after all fixed arguments have been specified. Please use language version {0} or greater to allow non-trailing named arguments.</value>
  </data>
  <data name="ERR_NamedArgumentSpecificationBeforeFixedArgumentInDynamicInvocation" xml:space="preserve">
    <value>Named argument specifications must appear after all fixed arguments have been specified in a dynamic invocation.</value>
  </data>
  <data name="ERR_BadNamedArgument" xml:space="preserve">
    <value>The best overload for '{0}' does not have a parameter named '{1}'</value>
  </data>
  <data name="ERR_BadNamedArgumentForDelegateInvoke" xml:space="preserve">
    <value>The delegate '{0}' does not have a parameter named '{1}'</value>
  </data>
  <data name="ERR_DuplicateNamedArgument" xml:space="preserve">
    <value>Named argument '{0}' cannot be specified multiple times</value>
  </data>
  <data name="ERR_NamedArgumentUsedInPositional" xml:space="preserve">
    <value>Named argument '{0}' specifies a parameter for which a positional argument has already been given</value>
  </data>
  <data name="ERR_BadNonTrailingNamedArgument" xml:space="preserve">
    <value>Named argument '{0}' is used out-of-position but is followed by an unnamed argument</value>
  </data>
  <data name="ERR_DefaultValueUsedWithAttributes" xml:space="preserve">
    <value>Cannot specify default parameter value in conjunction with DefaultParameterAttribute or OptionalAttribute</value>
  </data>
  <data name="ERR_DefaultValueMustBeConstant" xml:space="preserve">
    <value>Default parameter value for '{0}' must be a compile-time constant</value>
  </data>
  <data name="ERR_RefOutDefaultValue" xml:space="preserve">
    <value>A ref or out parameter cannot have a default value</value>
  </data>
  <data name="ERR_DefaultValueForExtensionParameter" xml:space="preserve">
    <value>Cannot specify a default value for the 'this' parameter</value>
  </data>
  <data name="ERR_DefaultValueForParamsParameter" xml:space="preserve">
    <value>Cannot specify a default value for a parameter array</value>
  </data>
  <data name="ERR_NoConversionForDefaultParam" xml:space="preserve">
    <value>A value of type '{0}' cannot be used as a default parameter because there are no standard conversions to type '{1}'</value>
  </data>
  <data name="ERR_NoConversionForNubDefaultParam" xml:space="preserve">
    <value>A value of type '{0}' cannot be used as default parameter for nullable parameter '{1}' because '{0}' is not a simple type</value>
  </data>
  <data name="ERR_NotNullRefDefaultParameter" xml:space="preserve">
    <value>'{0}' is of type '{1}'. A default parameter value of a reference type other than string can only be initialized with null</value>
  </data>
  <data name="WRN_DefaultValueForUnconsumedLocation" xml:space="preserve">
    <value>The default value specified for parameter '{0}' will have no effect because it applies to a member that is used in contexts that do not allow optional arguments</value>
  </data>
  <data name="WRN_DefaultValueForUnconsumedLocation_Title" xml:space="preserve">
    <value>The default value specified will have no effect because it applies to a member that is used in contexts that do not allow optional arguments</value>
  </data>
  <data name="ERR_PublicKeyFileFailure" xml:space="preserve">
    <value>Error signing output with public key from file '{0}' -- {1}</value>
  </data>
  <data name="ERR_PublicKeyContainerFailure" xml:space="preserve">
    <value>Error signing output with public key from container '{0}' -- {1}</value>
  </data>
  <data name="ERR_BadDynamicTypeof" xml:space="preserve">
    <value>The typeof operator cannot be used on the dynamic type</value>
  </data>
  <data name="ERR_BadNullableTypeof" xml:space="preserve">
    <value>The typeof operator cannot be used on a nullable reference type</value>
  </data>
  <data name="ERR_ExpressionTreeContainsDynamicOperation" xml:space="preserve">
    <value>An expression tree may not contain a dynamic operation</value>
  </data>
  <data name="ERR_BadAsyncExpressionTree" xml:space="preserve">
    <value>Async lambda expressions cannot be converted to expression trees</value>
  </data>
  <data name="ERR_DynamicAttributeMissing" xml:space="preserve">
    <value>Cannot define a class or member that utilizes 'dynamic' because the compiler required type '{0}' cannot be found. Are you missing a reference?</value>
  </data>
  <data name="ERR_CannotPassNullForFriendAssembly" xml:space="preserve">
    <value>Cannot pass null for friend assembly name</value>
  </data>
  <data name="ERR_SignButNoPrivateKey" xml:space="preserve">
    <value>Key file '{0}' is missing the private key needed for signing</value>
  </data>
  <data name="ERR_PublicSignButNoKey" xml:space="preserve">
    <value>Public signing was specified and requires a public key, but no public key was specified.</value>
  </data>
  <data name="ERR_PublicSignNetModule" xml:space="preserve">
    <value>Public signing is not supported for netmodules.</value>
  </data>
  <data name="WRN_DelaySignButNoKey" xml:space="preserve">
    <value>Delay signing was specified and requires a public key, but no public key was specified</value>
  </data>
  <data name="WRN_DelaySignButNoKey_Title" xml:space="preserve">
    <value>Delay signing was specified and requires a public key, but no public key was specified</value>
  </data>
  <data name="ERR_InvalidVersionFormat" xml:space="preserve">
    <value>The specified version string does not conform to the required format - major[.minor[.build[.revision]]]</value>
  </data>
  <data name="ERR_InvalidVersionFormatDeterministic" xml:space="preserve">
    <value>The specified version string contains wildcards, which are not compatible with determinism. Either remove wildcards from the version string, or disable determinism for this compilation</value>
  </data>
  <data name="ERR_InvalidVersionFormat2" xml:space="preserve">
    <value>The specified version string does not conform to the required format - major.minor.build.revision (without wildcards)</value>
  </data>
  <data name="WRN_InvalidVersionFormat" xml:space="preserve">
    <value>The specified version string does not conform to the recommended format - major.minor.build.revision</value>
  </data>
  <data name="WRN_InvalidVersionFormat_Title" xml:space="preserve">
    <value>The specified version string does not conform to the recommended format - major.minor.build.revision</value>
  </data>
  <data name="ERR_InvalidAssemblyCultureForExe" xml:space="preserve">
    <value>Executables cannot be satellite assemblies; culture should always be empty</value>
  </data>
  <data name="ERR_NoCorrespondingArgument" xml:space="preserve">
    <value>There is no argument given that corresponds to the required formal parameter '{0}' of '{1}'</value>
  </data>
  <data name="WRN_UnimplementedCommandLineSwitch" xml:space="preserve">
    <value>The command line switch '{0}' is not yet implemented and was ignored.</value>
  </data>
  <data name="WRN_UnimplementedCommandLineSwitch_Title" xml:space="preserve">
    <value>Command line switch is not yet implemented</value>
  </data>
  <data name="ERR_ModuleEmitFailure" xml:space="preserve">
    <value>Failed to emit module '{0}': {1}</value>
  </data>
  <data name="ERR_FixedLocalInLambda" xml:space="preserve">
    <value>Cannot use fixed local '{0}' inside an anonymous method, lambda expression, or query expression</value>
  </data>
  <data name="ERR_ExpressionTreeContainsNamedArgument" xml:space="preserve">
    <value>An expression tree may not contain a named argument specification</value>
  </data>
  <data name="ERR_ExpressionTreeContainsOptionalArgument" xml:space="preserve">
    <value>An expression tree may not contain a call or invocation that uses optional arguments</value>
  </data>
  <data name="ERR_ExpressionTreeContainsIndexedProperty" xml:space="preserve">
    <value>An expression tree may not contain an indexed property</value>
  </data>
  <data name="ERR_IndexedPropertyRequiresParams" xml:space="preserve">
    <value>Indexed property '{0}' has non-optional arguments which must be provided</value>
  </data>
  <data name="ERR_IndexedPropertyMustHaveAllOptionalParams" xml:space="preserve">
    <value>Indexed property '{0}' must have all arguments optional</value>
  </data>
  <data name="ERR_SpecialByRefInLambda" xml:space="preserve">
    <value>Instance of type '{0}' cannot be used inside a nested function, query expression, iterator block or async method</value>
  </data>
  <data name="ERR_SecurityAttributeMissingAction" xml:space="preserve">
    <value>First argument to a security attribute must be a valid SecurityAction</value>
  </data>
  <data name="ERR_SecurityAttributeInvalidAction" xml:space="preserve">
    <value>Security attribute '{0}' has an invalid SecurityAction value '{1}'</value>
  </data>
  <data name="ERR_SecurityAttributeInvalidActionAssembly" xml:space="preserve">
    <value>SecurityAction value '{0}' is invalid for security attributes applied to an assembly</value>
  </data>
  <data name="ERR_SecurityAttributeInvalidActionTypeOrMethod" xml:space="preserve">
    <value>SecurityAction value '{0}' is invalid for security attributes applied to a type or a method</value>
  </data>
  <data name="ERR_PrincipalPermissionInvalidAction" xml:space="preserve">
    <value>SecurityAction value '{0}' is invalid for PrincipalPermission attribute</value>
  </data>
  <data name="ERR_FeatureNotValidInExpressionTree" xml:space="preserve">
    <value>An expression tree may not contain '{0}'</value>
  </data>
  <data name="ERR_PermissionSetAttributeInvalidFile" xml:space="preserve">
    <value>Unable to resolve file path '{0}' specified for the named argument '{1}' for PermissionSet attribute</value>
  </data>
  <data name="ERR_PermissionSetAttributeFileReadError" xml:space="preserve">
    <value>Error reading file '{0}' specified for the named argument '{1}' for PermissionSet attribute: '{2}'</value>
  </data>
  <data name="ERR_GlobalSingleTypeNameNotFoundFwd" xml:space="preserve">
    <value>The type name '{0}' could not be found in the global namespace. This type has been forwarded to assembly '{1}' Consider adding a reference to that assembly.</value>
  </data>
  <data name="ERR_DottedTypeNameNotFoundInNSFwd" xml:space="preserve">
    <value>The type name '{0}' could not be found in the namespace '{1}'. This type has been forwarded to assembly '{2}' Consider adding a reference to that assembly.</value>
  </data>
  <data name="ERR_SingleTypeNameNotFoundFwd" xml:space="preserve">
    <value>The type name '{0}' could not be found. This type has been forwarded to assembly '{1}'. Consider adding a reference to that assembly.</value>
  </data>
  <data name="ERR_AssemblySpecifiedForLinkAndRef" xml:space="preserve">
    <value>Assemblies '{0}' and '{1}' refer to the same metadata but only one is a linked reference (specified using /link option); consider removing one of the references.</value>
  </data>
  <data name="WRN_DeprecatedCollectionInitAdd" xml:space="preserve">
    <value>The best overloaded Add method '{0}' for the collection initializer element is obsolete.</value>
  </data>
  <data name="WRN_DeprecatedCollectionInitAdd_Title" xml:space="preserve">
    <value>The best overloaded Add method for the collection initializer element is obsolete</value>
  </data>
  <data name="WRN_DeprecatedCollectionInitAddStr" xml:space="preserve">
    <value>The best overloaded Add method '{0}' for the collection initializer element is obsolete. {1}</value>
  </data>
  <data name="WRN_DeprecatedCollectionInitAddStr_Title" xml:space="preserve">
    <value>The best overloaded Add method for the collection initializer element is obsolete</value>
  </data>
  <data name="ERR_DeprecatedCollectionInitAddStr" xml:space="preserve">
    <value>The best overloaded Add method '{0}' for the collection initializer element is obsolete. {1}</value>
  </data>
  <data name="ERR_IteratorInInteractive" xml:space="preserve">
    <value>Yield statements may not appear at the top level in interactive code.</value>
  </data>
  <data name="ERR_SecurityAttributeInvalidTarget" xml:space="preserve">
    <value>Security attribute '{0}' is not valid on this declaration type. Security attributes are only valid on assembly, type and method declarations.</value>
  </data>
  <data name="ERR_BadDynamicMethodArg" xml:space="preserve">
    <value>Cannot use an expression of type '{0}' as an argument to a dynamically dispatched operation.</value>
  </data>
  <data name="ERR_BadDynamicMethodArgLambda" xml:space="preserve">
    <value>Cannot use a lambda expression as an argument to a dynamically dispatched operation without first casting it to a delegate or expression tree type.</value>
  </data>
  <data name="ERR_BadDynamicMethodArgMemgrp" xml:space="preserve">
    <value>Cannot use a method group as an argument to a dynamically dispatched operation. Did you intend to invoke the method?</value>
  </data>
  <data name="ERR_NoDynamicPhantomOnBase" xml:space="preserve">
    <value>The call to method '{0}' needs to be dynamically dispatched, but cannot be because it is part of a base access expression. Consider casting the dynamic arguments or eliminating the base access.</value>
  </data>
  <data name="ERR_BadDynamicQuery" xml:space="preserve">
    <value>Query expressions over source type 'dynamic' or with a join sequence of type 'dynamic' are not allowed</value>
  </data>
  <data name="ERR_NoDynamicPhantomOnBaseIndexer" xml:space="preserve">
    <value>The indexer access needs to be dynamically dispatched, but cannot be because it is part of a base access expression. Consider casting the dynamic arguments or eliminating the base access.</value>
  </data>
  <data name="WRN_DynamicDispatchToConditionalMethod" xml:space="preserve">
    <value>The dynamically dispatched call to method '{0}' may fail at runtime because one or more applicable overloads are conditional methods.</value>
  </data>
  <data name="WRN_DynamicDispatchToConditionalMethod_Title" xml:space="preserve">
    <value>Dynamically dispatched call may fail at runtime because one or more applicable overloads are conditional methods</value>
  </data>
  <data name="ERR_BadArgTypeDynamicExtension" xml:space="preserve">
    <value>'{0}' has no applicable method named '{1}' but appears to have an extension method by that name. Extension methods cannot be dynamically dispatched. Consider casting the dynamic arguments or calling the extension method without the extension method syntax.</value>
  </data>
  <data name="WRN_CallerFilePathPreferredOverCallerMemberName" xml:space="preserve">
    <value>The CallerMemberNameAttribute applied to parameter '{0}' will have no effect. It is overridden by the CallerFilePathAttribute.</value>
  </data>
  <data name="WRN_CallerFilePathPreferredOverCallerMemberName_Title" xml:space="preserve">
    <value>The CallerMemberNameAttribute will have no effect; it is overridden by the CallerFilePathAttribute</value>
  </data>
  <data name="WRN_CallerLineNumberPreferredOverCallerMemberName" xml:space="preserve">
    <value>The CallerMemberNameAttribute applied to parameter '{0}' will have no effect. It is overridden by the CallerLineNumberAttribute.</value>
  </data>
  <data name="WRN_CallerLineNumberPreferredOverCallerMemberName_Title" xml:space="preserve">
    <value>The CallerMemberNameAttribute will have no effect; it is overridden by the CallerLineNumberAttribute</value>
  </data>
  <data name="WRN_CallerLineNumberPreferredOverCallerFilePath" xml:space="preserve">
    <value>The CallerFilePathAttribute applied to parameter '{0}' will have no effect. It is overridden by the CallerLineNumberAttribute.</value>
  </data>
  <data name="WRN_CallerLineNumberPreferredOverCallerFilePath_Title" xml:space="preserve">
    <value>The CallerFilePathAttribute will have no effect; it is overridden by the CallerLineNumberAttribute</value>
  </data>
  <data name="ERR_InvalidDynamicCondition" xml:space="preserve">
    <value>Expression must be implicitly convertible to Boolean or its type '{0}' must define operator '{1}'.</value>
  </data>
  <data name="ERR_MixingWinRTEventWithRegular" xml:space="preserve">
    <value>'{0}' cannot implement '{1}' because '{2}' is a Windows Runtime event and '{3}' is a regular .NET event.</value>
  </data>
  <data name="WRN_CA2000_DisposeObjectsBeforeLosingScope1" xml:space="preserve">
    <value>Call System.IDisposable.Dispose() on allocated instance of {0} before all references to it are out of scope.</value>
  </data>
  <data name="WRN_CA2000_DisposeObjectsBeforeLosingScope1_Title" xml:space="preserve">
    <value>Call System.IDisposable.Dispose() on allocated instance before all references to it are out of scope</value>
  </data>
  <data name="WRN_CA2000_DisposeObjectsBeforeLosingScope2" xml:space="preserve">
    <value>Allocated instance of {0} is not disposed along all exception paths.  Call System.IDisposable.Dispose() before all references to it are out of scope.</value>
  </data>
  <data name="WRN_CA2000_DisposeObjectsBeforeLosingScope2_Title" xml:space="preserve">
    <value>Allocated instance is not disposed along all exception paths</value>
  </data>
  <data name="WRN_CA2202_DoNotDisposeObjectsMultipleTimes" xml:space="preserve">
    <value>Object '{0}' can be disposed more than once.</value>
  </data>
  <data name="WRN_CA2202_DoNotDisposeObjectsMultipleTimes_Title" xml:space="preserve">
    <value>Object can be disposed more than once</value>
  </data>
  <data name="ERR_NewCoClassOnLink" xml:space="preserve">
    <value>Interop type '{0}' cannot be embedded. Use the applicable interface instead.</value>
  </data>
  <data name="ERR_NoPIANestedType" xml:space="preserve">
    <value>Type '{0}' cannot be embedded because it is a nested type. Consider setting the 'Embed Interop Types' property to false.</value>
  </data>
  <data name="ERR_GenericsUsedInNoPIAType" xml:space="preserve">
    <value>Type '{0}' cannot be embedded because it has a generic argument. Consider setting the 'Embed Interop Types' property to false.</value>
  </data>
  <data name="ERR_InteropStructContainsMethods" xml:space="preserve">
    <value>Embedded interop struct '{0}' can contain only public instance fields.</value>
  </data>
  <data name="ERR_WinRtEventPassedByRef" xml:space="preserve">
    <value>A Windows Runtime event may not be passed as an out or ref parameter.</value>
  </data>
  <data name="ERR_MissingMethodOnSourceInterface" xml:space="preserve">
    <value>Source interface '{0}' is missing method '{1}' which is required to embed event '{2}'.</value>
  </data>
  <data name="ERR_MissingSourceInterface" xml:space="preserve">
    <value>Interface '{0}' has an invalid source interface which is required to embed event '{1}'.</value>
  </data>
  <data name="ERR_InteropTypeMissingAttribute" xml:space="preserve">
    <value>Interop type '{0}' cannot be embedded because it is missing the required '{1}' attribute.</value>
  </data>
  <data name="ERR_NoPIAAssemblyMissingAttribute" xml:space="preserve">
    <value>Cannot embed interop types from assembly '{0}' because it is missing the '{1}' attribute.</value>
  </data>
  <data name="ERR_NoPIAAssemblyMissingAttributes" xml:space="preserve">
    <value>Cannot embed interop types from assembly '{0}' because it is missing either the '{1}' attribute or the '{2}' attribute.</value>
  </data>
  <data name="ERR_InteropTypesWithSameNameAndGuid" xml:space="preserve">
    <value>Cannot embed interop type '{0}' found in both assembly '{1}' and '{2}'. Consider setting the 'Embed Interop Types' property to false.</value>
  </data>
  <data name="ERR_LocalTypeNameClash" xml:space="preserve">
    <value>Embedding the interop type '{0}' from assembly '{1}' causes a name clash in the current assembly. Consider setting the 'Embed Interop Types' property to false.</value>
  </data>
  <data name="WRN_ReferencedAssemblyReferencesLinkedPIA" xml:space="preserve">
    <value>A reference was created to embedded interop assembly '{0}' because of an indirect reference to that assembly created by assembly '{1}'. Consider changing the 'Embed Interop Types' property on either assembly.</value>
  </data>
  <data name="WRN_ReferencedAssemblyReferencesLinkedPIA_Title" xml:space="preserve">
    <value>A reference was created to embedded interop assembly because of an indirect assembly reference</value>
  </data>
  <data name="WRN_ReferencedAssemblyReferencesLinkedPIA_Description" xml:space="preserve">
    <value>You have added a reference to an assembly using /link (Embed Interop Types property set to True). This instructs the compiler to embed interop type information from that assembly. However, the compiler cannot embed interop type information from that assembly because another assembly that you have referenced also references that assembly using /reference (Embed Interop Types property set to False).

To embed interop type information for both assemblies, use /link for references to each assembly (set the Embed Interop Types property to True).

To remove the warning, you can use /reference instead (set the Embed Interop Types property to False). In this case, a primary interop assembly (PIA) provides interop type information.</value>
  </data>
  <data name="ERR_GenericsUsedAcrossAssemblies" xml:space="preserve">
    <value>Type '{0}' from assembly '{1}' cannot be used across assembly boundaries because it has a generic type argument that is an embedded interop type.</value>
  </data>
  <data name="ERR_NoCanonicalView" xml:space="preserve">
    <value>Cannot find the interop type that matches the embedded interop type '{0}'. Are you missing an assembly reference?</value>
  </data>
  <data name="ERR_ByRefReturnUnsupported" xml:space="preserve">
    <value>By-reference return type 'ref {0}' is not supported.</value>
  </data>
  <data name="ERR_NetModuleNameMismatch" xml:space="preserve">
    <value>Module name '{0}' stored in '{1}' must match its filename.</value>
  </data>
  <data name="ERR_BadModuleName" xml:space="preserve">
    <value>Invalid module name: {0}</value>
  </data>
  <data name="ERR_BadCompilationOptionValue" xml:space="preserve">
    <value>Invalid '{0}' value: '{1}'.</value>
  </data>
  <data name="ERR_BadAppConfigPath" xml:space="preserve">
    <value>AppConfigPath must be absolute.</value>
  </data>
  <data name="WRN_AssemblyAttributeFromModuleIsOverridden" xml:space="preserve">
    <value>Attribute '{0}' from module '{1}' will be ignored in favor of the instance appearing in source</value>
  </data>
  <data name="WRN_AssemblyAttributeFromModuleIsOverridden_Title" xml:space="preserve">
    <value>Attribute will be ignored in favor of the instance appearing in source</value>
  </data>
  <data name="ERR_CmdOptionConflictsSource" xml:space="preserve">
    <value>Attribute '{0}' given in a source file conflicts with option '{1}'.</value>
  </data>
  <data name="ERR_FixedBufferTooManyDimensions" xml:space="preserve">
    <value>A fixed buffer may only have one dimension.</value>
  </data>
  <data name="WRN_ReferencedAssemblyDoesNotHaveStrongName" xml:space="preserve">
    <value>Referenced assembly '{0}' does not have a strong name.</value>
  </data>
  <data name="WRN_ReferencedAssemblyDoesNotHaveStrongName_Title" xml:space="preserve">
    <value>Referenced assembly does not have a strong name</value>
  </data>
  <data name="ERR_InvalidSignaturePublicKey" xml:space="preserve">
    <value>Invalid signature public key specified in AssemblySignatureKeyAttribute.</value>
  </data>
  <data name="ERR_ExportedTypeConflictsWithDeclaration" xml:space="preserve">
    <value>Type '{0}' exported from module '{1}' conflicts with type declared in primary module of this assembly.</value>
  </data>
  <data name="ERR_ExportedTypesConflict" xml:space="preserve">
    <value>Type '{0}' exported from module '{1}' conflicts with type '{2}' exported from module '{3}'.</value>
  </data>
  <data name="ERR_ForwardedTypeConflictsWithDeclaration" xml:space="preserve">
    <value>Forwarded type '{0}' conflicts with type declared in primary module of this assembly.</value>
  </data>
  <data name="ERR_ForwardedTypesConflict" xml:space="preserve">
    <value>Type '{0}' forwarded to assembly '{1}' conflicts with type '{2}' forwarded to assembly '{3}'.</value>
  </data>
  <data name="ERR_ForwardedTypeConflictsWithExportedType" xml:space="preserve">
    <value>Type '{0}' forwarded to assembly '{1}' conflicts with type '{2}' exported from module '{3}'.</value>
  </data>
  <data name="WRN_RefCultureMismatch" xml:space="preserve">
    <value>Referenced assembly '{0}' has different culture setting of '{1}'.</value>
  </data>
  <data name="WRN_RefCultureMismatch_Title" xml:space="preserve">
    <value>Referenced assembly has different culture setting</value>
  </data>
  <data name="ERR_AgnosticToMachineModule" xml:space="preserve">
    <value>Agnostic assembly cannot have a processor specific module '{0}'.</value>
  </data>
  <data name="ERR_ConflictingMachineModule" xml:space="preserve">
    <value>Assembly and module '{0}' cannot target different processors.</value>
  </data>
  <data name="WRN_ConflictingMachineAssembly" xml:space="preserve">
    <value>Referenced assembly '{0}' targets a different processor.</value>
  </data>
  <data name="WRN_ConflictingMachineAssembly_Title" xml:space="preserve">
    <value>Referenced assembly targets a different processor</value>
  </data>
  <data name="ERR_CryptoHashFailed" xml:space="preserve">
    <value>Cryptographic failure while creating hashes.</value>
  </data>
  <data name="ERR_MissingNetModuleReference" xml:space="preserve">
    <value>Reference to '{0}' netmodule missing.</value>
  </data>
  <data name="ERR_NetModuleNameMustBeUnique" xml:space="preserve">
    <value>Module '{0}' is already defined in this assembly. Each module must have a unique filename.</value>
  </data>
  <data name="ERR_CantReadConfigFile" xml:space="preserve">
    <value>Cannot read config file '{0}' -- '{1}'</value>
  </data>
  <data name="ERR_EncNoPIAReference" xml:space="preserve">
    <value>Cannot continue since the edit includes a reference to an embedded type: '{0}'.</value>
  </data>
  <data name="ERR_EncReferenceToAddedMember" xml:space="preserve">
    <value>Member '{0}' added during the current debug session can only be accessed from within its declaring assembly '{1}'.</value>
  </data>
  <data name="ERR_MutuallyExclusiveOptions" xml:space="preserve">
    <value>Compilation options '{0}' and '{1}' can't both be specified at the same time.</value>
  </data>
  <data name="ERR_LinkedNetmoduleMetadataMustProvideFullPEImage" xml:space="preserve">
    <value>Linked netmodule metadata must provide a full PE image: '{0}'.</value>
  </data>
  <data name="ERR_BadPrefer32OnLib" xml:space="preserve">
    <value>/platform:anycpu32bitpreferred can only be used with /t:exe, /t:winexe and /t:appcontainerexe</value>
  </data>
  <data name="IDS_PathList" xml:space="preserve">
    <value>&lt;path list&gt;</value>
  </data>
  <data name="IDS_Text" xml:space="preserve">
    <value>&lt;text&gt;</value>
  </data>
  <data name="IDS_FeatureNullPropagatingOperator" xml:space="preserve">
    <value>null propagating operator</value>
  </data>
  <data name="IDS_FeatureExpressionBodiedMethod" xml:space="preserve">
    <value>expression-bodied method</value>
  </data>
  <data name="IDS_FeatureExpressionBodiedProperty" xml:space="preserve">
    <value>expression-bodied property</value>
  </data>
  <data name="IDS_FeatureExpressionBodiedIndexer" xml:space="preserve">
    <value>expression-bodied indexer</value>
  </data>
  <data name="IDS_FeatureAutoPropertyInitializer" xml:space="preserve">
    <value>auto property initializer</value>
  </data>
  <data name="IDS_Namespace1" xml:space="preserve">
    <value>&lt;namespace&gt;</value>
  </data>
  <data name="IDS_FeatureRefLocalsReturns" xml:space="preserve">
    <value>byref locals and returns</value>
  </data>
  <data name="IDS_FeatureReadOnlyReferences" xml:space="preserve">
    <value>readonly references</value>
  </data>
  <data name="IDS_FeatureRefStructs" xml:space="preserve">
    <value>ref structs</value>
  </data>
  <data name="IDS_FeatureRefConditional" xml:space="preserve">
    <value>ref conditional expression</value>
  </data>
  <data name="IDS_FeatureRefReassignment" xml:space="preserve">
    <value>ref reassignment</value>
  </data>
  <data name="IDS_FeatureRefFor" xml:space="preserve">
    <value>ref for-loop variables</value>
  </data>
  <data name="IDS_FeatureRefForEach" xml:space="preserve">
    <value>ref foreach iteration variables</value>
  </data>
  <data name="IDS_FeatureExtensibleFixedStatement" xml:space="preserve">
    <value>extensible fixed statement</value>
  </data>
  <data name="CompilationC" xml:space="preserve">
    <value>Compilation (C#): </value>
  </data>
  <data name="SyntaxNodeIsNotWithinSynt" xml:space="preserve">
    <value>Syntax node is not within syntax tree</value>
  </data>
  <data name="LocationMustBeProvided" xml:space="preserve">
    <value>Location must be provided in order to provide minimal type qualification.</value>
  </data>
  <data name="SyntaxTreeSemanticModelMust" xml:space="preserve">
    <value>SyntaxTreeSemanticModel must be provided in order to provide minimal type qualification.</value>
  </data>
  <data name="CantReferenceCompilationOf" xml:space="preserve">
    <value>Can't reference compilation of type '{0}' from {1} compilation.</value>
  </data>
  <data name="SyntaxTreeAlreadyPresent" xml:space="preserve">
    <value>Syntax tree already present</value>
  </data>
  <data name="SubmissionCanOnlyInclude" xml:space="preserve">
    <value>Submission can only include script code.</value>
  </data>
  <data name="SubmissionCanHaveAtMostOne" xml:space="preserve">
    <value>Submission can have at most one syntax tree.</value>
  </data>
  <data name="SyntaxTreeNotFoundToRemove" xml:space="preserve">
    <value>SyntaxTree is not part of the compilation, so it cannot be removed</value>
  </data>
  <data name="TreeMustHaveARootNodeWith" xml:space="preserve">
    <value>tree must have a root node with SyntaxKind.CompilationUnit</value>
  </data>
  <data name="TypeArgumentCannotBeNull" xml:space="preserve">
    <value>Type argument cannot be null</value>
  </data>
  <data name="WrongNumberOfTypeArguments" xml:space="preserve">
    <value>Wrong number of type arguments</value>
  </data>
  <data name="NameConflictForName" xml:space="preserve">
    <value>Name conflict for name {0}</value>
  </data>
  <data name="LookupOptionsHasInvalidCombo" xml:space="preserve">
    <value>LookupOptions has an invalid combination of options</value>
  </data>
  <data name="ItemsMustBeNonEmpty" xml:space="preserve">
    <value>items: must be non-empty</value>
  </data>
  <data name="UseVerbatimIdentifier" xml:space="preserve">
    <value>Use Microsoft.CodeAnalysis.CSharp.SyntaxFactory.Identifier or Microsoft.CodeAnalysis.CSharp.SyntaxFactory.VerbatimIdentifier to create identifier tokens.</value>
  </data>
  <data name="UseLiteralForTokens" xml:space="preserve">
    <value>Use Microsoft.CodeAnalysis.CSharp.SyntaxFactory.Literal to create character literal tokens.</value>
  </data>
  <data name="UseLiteralForNumeric" xml:space="preserve">
    <value>Use Microsoft.CodeAnalysis.CSharp.SyntaxFactory.Literal to create numeric literal tokens.</value>
  </data>
  <data name="ThisMethodCanOnlyBeUsedToCreateTokens" xml:space="preserve">
    <value>This method can only be used to create tokens - {0} is not a token kind.</value>
  </data>
  <data name="GenericParameterDefinition" xml:space="preserve">
    <value>Generic parameter is definition when expected to be reference {0}</value>
  </data>
  <data name="InvalidGetDeclarationNameMultipleDeclarators" xml:space="preserve">
    <value>Called GetDeclarationName for a declaration node that can possibly contain multiple variable declarators.</value>
  </data>
  <data name="TreeNotPartOfCompilation" xml:space="preserve">
    <value>tree not part of compilation</value>
  </data>
  <data name="PositionIsNotWithinSyntax" xml:space="preserve">
    <value>Position is not within syntax tree with full span {0}</value>
  </data>
  <data name="WRN_BadUILang" xml:space="preserve">
    <value>The language name '{0}' is invalid.</value>
  </data>
  <data name="WRN_BadUILang_Title" xml:space="preserve">
    <value>The language name is invalid</value>
  </data>
  <data name="ERR_UnsupportedTransparentIdentifierAccess" xml:space="preserve">
    <value>Transparent identifier member access failed for field '{0}' of '{1}'.  Does the data being queried implement the query pattern?</value>
  </data>
  <data name="ERR_ParamDefaultValueDiffersFromAttribute" xml:space="preserve">
    <value>The parameter has multiple distinct default values.</value>
  </data>
  <data name="ERR_FieldHasMultipleDistinctConstantValues" xml:space="preserve">
    <value>The field has multiple distinct constant values.</value>
  </data>
  <data name="WRN_UnqualifiedNestedTypeInCref" xml:space="preserve">
    <value>Within cref attributes, nested types of generic types should be qualified.</value>
  </data>
  <data name="WRN_UnqualifiedNestedTypeInCref_Title" xml:space="preserve">
    <value>Within cref attributes, nested types of generic types should be qualified</value>
  </data>
  <data name="NotACSharpSymbol" xml:space="preserve">
    <value>Not a C# symbol.</value>
  </data>
  <data name="HDN_UnusedUsingDirective" xml:space="preserve">
    <value>Unnecessary using directive.</value>
  </data>
  <data name="HDN_UnusedExternAlias" xml:space="preserve">
    <value>Unused extern alias.</value>
  </data>
  <data name="ElementsCannotBeNull" xml:space="preserve">
    <value>Elements cannot be null.</value>
  </data>
  <data name="IDS_LIB_ENV" xml:space="preserve">
    <value>LIB environment variable</value>
  </data>
  <data name="IDS_LIB_OPTION" xml:space="preserve">
    <value>/LIB option</value>
  </data>
  <data name="IDS_REFERENCEPATH_OPTION" xml:space="preserve">
    <value>/REFERENCEPATH option</value>
  </data>
  <data name="IDS_DirectoryDoesNotExist" xml:space="preserve">
    <value>directory does not exist</value>
  </data>
  <data name="IDS_DirectoryHasInvalidPath" xml:space="preserve">
    <value>path is too long or invalid</value>
  </data>
  <data name="WRN_NoRuntimeMetadataVersion" xml:space="preserve">
    <value>No value for RuntimeMetadataVersion found. No assembly containing System.Object was found nor was a value for RuntimeMetadataVersion specified through options.</value>
  </data>
  <data name="WRN_NoRuntimeMetadataVersion_Title" xml:space="preserve">
    <value>No value for RuntimeMetadataVersion found</value>
  </data>
  <data name="WrongSemanticModelType" xml:space="preserve">
    <value>Expected a {0} SemanticModel.</value>
  </data>
  <data name="IDS_FeatureLambda" xml:space="preserve">
    <value>lambda expression</value>
  </data>
  <data name="ERR_FeatureNotAvailableInVersion1" xml:space="preserve">
    <value>Feature '{0}' is not available in C# 1. Please use language version {1} or greater.</value>
  </data>
  <data name="ERR_FeatureNotAvailableInVersion2" xml:space="preserve">
    <value>Feature '{0}' is not available in C# 2. Please use language version {1} or greater.</value>
  </data>
  <data name="ERR_FeatureNotAvailableInVersion3" xml:space="preserve">
    <value>Feature '{0}' is not available in C# 3. Please use language version {1} or greater.</value>
  </data>
  <data name="ERR_FeatureNotAvailableInVersion4" xml:space="preserve">
    <value>Feature '{0}' is not available in C# 4. Please use language version {1} or greater.</value>
  </data>
  <data name="ERR_FeatureNotAvailableInVersion5" xml:space="preserve">
    <value>Feature '{0}' is not available in C# 5. Please use language version {1} or greater.</value>
  </data>
  <data name="ERR_FeatureNotAvailableInVersion6" xml:space="preserve">
    <value>Feature '{0}' is not available in C# 6. Please use language version {1} or greater.</value>
  </data>
  <data name="ERR_FeatureNotAvailableInVersion7" xml:space="preserve">
    <value>Feature '{0}' is not available in C# 7.0. Please use language version {1} or greater.</value>
  </data>
  <data name="ERR_FeatureIsExperimental" xml:space="preserve">
    <value>Feature '{0}' is experimental and unsupported; use '/features:{1}' to enable.</value>
  </data>
  <data name="IDS_VersionExperimental" xml:space="preserve">
    <value>'experimental'</value>
  </data>
  <data name="PositionNotWithinTree" xml:space="preserve">
    <value>Position must be within span of the syntax tree.</value>
  </data>
  <data name="SpeculatedSyntaxNodeCannotBelongToCurrentCompilation" xml:space="preserve">
    <value>Syntax node to be speculated cannot belong to a syntax tree from the current compilation.</value>
  </data>
  <data name="ChainingSpeculativeModelIsNotSupported" xml:space="preserve">
    <value>Chaining speculative semantic model is not supported. You should create a speculative model from the non-speculative ParentModel.</value>
  </data>
  <data name="IDS_ToolName" xml:space="preserve">
    <value>Microsoft (R) Visual C# Compiler</value>
  </data>
  <data name="IDS_LogoLine1" xml:space="preserve">
    <value>{0} version {1}</value>
  </data>
  <data name="IDS_LogoLine2" xml:space="preserve">
    <value>Copyright (C) Microsoft Corporation. All rights reserved.</value>
  </data>
  <data name="IDS_LangVersions" xml:space="preserve">
    <value>Supported language versions:</value>
  </data>
  <data name="IDS_CSCHelp" xml:space="preserve">
    <value>
                             Visual C# Compiler Options

                       - OUTPUT FILES -
-out:&lt;file&gt;                   Specify output file name (default: base name of
                              file with main class or first file)
-target:exe                   Build a console executable (default) (Short
                              form: -t:exe)
-target:winexe                Build a Windows executable (Short form:
                              -t:winexe)
-target:library               Build a library (Short form: -t:library)
-target:module                Build a module that can be added to another
                              assembly (Short form: -t:module)
-target:appcontainerexe       Build an Appcontainer executable (Short form:
                              -t:appcontainerexe)
-target:winmdobj              Build a Windows Runtime intermediate file that
                              is consumed by WinMDExp (Short form: -t:winmdobj)
-doc:&lt;file&gt;                   XML Documentation file to generate
-refout:&lt;file&gt;                Reference assembly output to generate
-platform:&lt;string&gt;            Limit which platforms this code can run on: x86,
                              Itanium, x64, arm, arm64, anycpu32bitpreferred, or
                              anycpu. The default is anycpu.

                       - INPUT FILES -
-recurse:&lt;wildcard&gt;           Include all files in the current directory and
                              subdirectories according to the wildcard
                              specifications
-reference:&lt;alias&gt;=&lt;file&gt;     Reference metadata from the specified assembly
                              file using the given alias (Short form: -r)
-reference:&lt;file list&gt;        Reference metadata from the specified assembly
                              files (Short form: -r)
-addmodule:&lt;file list&gt;        Link the specified modules into this assembly
-link:&lt;file list&gt;             Embed metadata from the specified interop
                              assembly files (Short form: -l)
-analyzer:&lt;file list&gt;         Run the analyzers from this assembly
                              (Short form: -a)
-additionalfile:&lt;file list&gt;   Additional files that don't directly affect code
                              generation but may be used by analyzers for producing
                              errors or warnings.
-embed                        Embed all source files in the PDB.
-embed:&lt;file list&gt;            Embed specific files in the PDB.

                       - RESOURCES -
-win32res:&lt;file&gt;              Specify a Win32 resource file (.res)
-win32icon:&lt;file&gt;             Use this icon for the output
-win32manifest:&lt;file&gt;         Specify a Win32 manifest file (.xml)
-nowin32manifest              Do not include the default Win32 manifest
-resource:&lt;resinfo&gt;           Embed the specified resource (Short form: -res)
-linkresource:&lt;resinfo&gt;       Link the specified resource to this assembly
                              (Short form: -linkres) Where the resinfo format
                              is &lt;file&gt;[,&lt;string name&gt;[,public|private]]

                       - CODE GENERATION -
-debug[+|-]                   Emit debugging information
-debug:{full|pdbonly|portable|embedded}
                              Specify debugging type ('full' is default,
                              'portable' is a cross-platform format,
                              'embedded' is a cross-platform format embedded into
                              the target .dll or .exe)
-optimize[+|-]                Enable optimizations (Short form: -o)
-deterministic                Produce a deterministic assembly
                              (including module version GUID and timestamp)
-refonly                      Produce a reference assembly in place of the main output
-instrument:TestCoverage      Produce an assembly instrumented to collect
                              coverage information
-sourcelink:&lt;file&gt;            Source link info to embed into PDB.
 
                       - ERRORS AND WARNINGS -
-warnaserror[+|-]             Report all warnings as errors
-warnaserror[+|-]:&lt;warn list&gt; Report specific warnings as errors
                              (use "nullable" for all nullability warnings)
-warn:&lt;n&gt;                     Set warning level (0-4) (Short form: -w)
-nowarn:&lt;warn list&gt;           Disable specific warning messages
                              (use "nullable" for all nullability warnings)
-ruleset:&lt;file&gt;               Specify a ruleset file that disables specific
                              diagnostics.
-errorlog:&lt;file&gt;[,version=&lt;sarif_version&gt;]
                              Specify a file to log all compiler and analyzer
                              diagnostics.
                              sarif_version:{1|2|2.1} Default is 1. 2 and 2.1
                              both mean SARIF version 2.1.0.
-reportanalyzer               Report additional analyzer information, such as
                              execution time.

                       - LANGUAGE -
-checked[+|-]                 Generate overflow checks
-unsafe[+|-]                  Allow 'unsafe' code
-define:&lt;symbol list&gt;         Define conditional compilation symbol(s) (Short
                              form: -d)
-langversion:?                Display the allowed values for language version
-langversion:&lt;string&gt;         Specify language version such as
                              `latest` (latest version, including minor versions),
                              `default` (same as `latest`),
                              `latestmajor` (latest version, excluding minor versions),
                              `preview` (latest version, including features in unsupported preview),
                              or specific versions like `6` or `7.1`
-nullable[+|-]                Specify nullable context option enable|disable.
-nullable:{enable|disable|warnings|annotations}
                              Specify nullable context option enable|disable|warnings|annotations.

                       - SECURITY -
-delaysign[+|-]               Delay-sign the assembly using only the public
                              portion of the strong name key
-publicsign[+|-]              Public-sign the assembly using only the public
                              portion of the strong name key
-keyfile:&lt;file&gt;               Specify a strong name key file
-keycontainer:&lt;string&gt;        Specify a strong name key container
-highentropyva[+|-]           Enable high-entropy ASLR

                       - MISCELLANEOUS -
@&lt;file&gt;                       Read response file for more options
-help                         Display this usage message (Short form: -?)
-nologo                       Suppress compiler copyright message
-noconfig                     Do not auto include CSC.RSP file
-parallel[+|-]                Concurrent build.
-version                      Display the compiler version number and exit.

                       - ADVANCED -
-baseaddress:&lt;address&gt;        Base address for the library to be built
-checksumalgorithm:&lt;alg&gt;      Specify algorithm for calculating source file
                              checksum stored in PDB. Supported values are:
                              SHA1 or SHA256 (default).
-codepage:&lt;n&gt;                 Specify the codepage to use when opening source
                              files
-utf8output                   Output compiler messages in UTF-8 encoding
-main:&lt;type&gt;                  Specify the type that contains the entry point
                              (ignore all other possible entry points) (Short
                              form: -m)
-fullpaths                    Compiler generates fully qualified paths
-filealign:&lt;n&gt;                Specify the alignment used for output file
                              sections
-pathmap:&lt;K1&gt;=&lt;V1&gt;,&lt;K2&gt;=&lt;V2&gt;,...
                              Specify a mapping for source path names output by
                              the compiler.
-pdb:&lt;file&gt;                   Specify debug information file name (default:
                              output file name with .pdb extension)
-errorendlocation             Output line and column of the end location of
                              each error
-preferreduilang              Specify the preferred output language name.
-nosdkpath                    Disable searching the default SDK path for standard library assemblies.
-nostdlib[+|-]                Do not reference standard library (mscorlib.dll)
-subsystemversion:&lt;string&gt;    Specify subsystem version of this assembly
-lib:&lt;file list&gt;              Specify additional directories to search in for
                              references
-errorreport:&lt;string&gt;         Specify how to handle internal compiler errors:
                              prompt, send, queue, or none. The default is
                              queue.
-appconfig:&lt;file&gt;             Specify an application configuration file
                              containing assembly binding settings
-moduleassemblyname:&lt;string&gt;  Name of the assembly which this module will be
                              a part of
-modulename:&lt;string&gt;          Specify the name of the source module
</value>
    <comment>Visual C# Compiler Options</comment>
  </data>
  <data name="ERR_ComImportWithInitializers" xml:space="preserve">
    <value>'{0}': a class with the ComImport attribute cannot specify field initializers.</value>
  </data>
  <data name="WRN_PdbLocalNameTooLong" xml:space="preserve">
    <value>Local name '{0}' is too long for PDB.  Consider shortening or compiling without /debug.</value>
  </data>
  <data name="WRN_PdbLocalNameTooLong_Title" xml:space="preserve">
    <value>Local name is too long for PDB</value>
  </data>
  <data name="ERR_RetNoObjectRequiredLambda" xml:space="preserve">
    <value>Anonymous function converted to a void returning delegate cannot return a value</value>
  </data>
  <data name="ERR_TaskRetNoObjectRequiredLambda" xml:space="preserve">
    <value>Async lambda expression converted to a 'Task' returning delegate cannot return a value. Did you intend to return 'Task&lt;T&gt;'?</value>
  </data>
  <data name="WRN_AnalyzerCannotBeCreated" xml:space="preserve">
    <value>An instance of analyzer {0} cannot be created from {1} : {2}.</value>
  </data>
  <data name="WRN_AnalyzerCannotBeCreated_Title" xml:space="preserve">
    <value>An analyzer instance cannot be created</value>
  </data>
  <data name="WRN_NoAnalyzerInAssembly" xml:space="preserve">
    <value>The assembly {0} does not contain any analyzers.</value>
  </data>
  <data name="WRN_NoAnalyzerInAssembly_Title" xml:space="preserve">
    <value>Assembly does not contain any analyzers</value>
  </data>
  <data name="WRN_UnableToLoadAnalyzer" xml:space="preserve">
    <value>Unable to load Analyzer assembly {0} : {1}</value>
  </data>
  <data name="WRN_UnableToLoadAnalyzer_Title" xml:space="preserve">
    <value>Unable to load Analyzer assembly</value>
  </data>
  <data name="INF_UnableToLoadSomeTypesInAnalyzer" xml:space="preserve">
    <value>Skipping some types in analyzer assembly {0} due to a ReflectionTypeLoadException : {1}.</value>
  </data>
  <data name="ERR_CantReadRulesetFile" xml:space="preserve">
    <value>Error reading ruleset file {0} - {1}</value>
  </data>
  <data name="ERR_BadPdbData" xml:space="preserve">
    <value>Error reading debug information for '{0}'</value>
  </data>
  <data name="IDS_OperationCausedStackOverflow" xml:space="preserve">
    <value>Operation caused a stack overflow.</value>
  </data>
  <data name="WRN_IdentifierOrNumericLiteralExpected" xml:space="preserve">
    <value>Expected identifier or numeric literal.</value>
  </data>
  <data name="WRN_IdentifierOrNumericLiteralExpected_Title" xml:space="preserve">
    <value>Expected identifier or numeric literal</value>
  </data>
  <data name="ERR_InitializerOnNonAutoProperty" xml:space="preserve">
    <value>Only auto-implemented properties can have initializers.</value>
  </data>
  <data name="ERR_InstancePropertyInitializerInInterface" xml:space="preserve">
    <value>Instance properties in interfaces cannot have initializers.</value>
  </data>
  <data name="ERR_AutoPropertyMustHaveGetAccessor" xml:space="preserve">
    <value>Auto-implemented properties must have get accessors.</value>
  </data>
  <data name="ERR_AutoPropertyMustOverrideSet" xml:space="preserve">
    <value>Auto-implemented properties must override all accessors of the overridden property.</value>
  </data>
  <data name="ERR_InitializerInStructWithoutExplicitConstructor" xml:space="preserve">
    <value>Structs without explicit constructors cannot contain members with initializers.</value>
  </data>
  <data name="ERR_EncodinglessSyntaxTree" xml:space="preserve">
    <value>Cannot emit debug information for a source text without encoding.</value>
  </data>
  <data name="ERR_BlockBodyAndExpressionBody" xml:space="preserve">
    <value>Block bodies and expression bodies cannot both be provided.</value>
  </data>
  <data name="ERR_SwitchFallOut" xml:space="preserve">
    <value>Control cannot fall out of switch from final case label ('{0}')</value>
  </data>
  <data name="ERR_UnexpectedBoundGenericName" xml:space="preserve">
    <value>Type arguments are not allowed in the nameof operator.</value>
  </data>
  <data name="ERR_NullPropagatingOpInExpressionTree" xml:space="preserve">
    <value>An expression tree lambda may not contain a null propagating operator.</value>
  </data>
  <data name="ERR_DictionaryInitializerInExpressionTree" xml:space="preserve">
    <value>An expression tree lambda may not contain a dictionary initializer.</value>
  </data>
  <data name="ERR_ExtensionCollectionElementInitializerInExpressionTree" xml:space="preserve">
    <value>An extension Add method is not supported for a collection initializer in an expression lambda.</value>
  </data>
  <data name="IDS_FeatureNameof" xml:space="preserve">
    <value>nameof operator</value>
  </data>
  <data name="IDS_FeatureDictionaryInitializer" xml:space="preserve">
    <value>dictionary initializer</value>
  </data>
  <data name="ERR_UnclosedExpressionHole" xml:space="preserve">
    <value>Missing close delimiter '}' for interpolated expression started with '{'.</value>
  </data>
  <data name="ERR_SingleLineCommentInExpressionHole" xml:space="preserve">
    <value>A single-line comment may not be used in an interpolated string.</value>
  </data>
  <data name="ERR_InsufficientStack" xml:space="preserve">
    <value>An expression is too long or complex to compile</value>
  </data>
  <data name="ERR_ExpressionHasNoName" xml:space="preserve">
    <value>Expression does not have a name.</value>
  </data>
  <data name="ERR_SubexpressionNotInNameof" xml:space="preserve">
    <value>Sub-expression cannot be used in an argument to nameof.</value>
  </data>
  <data name="ERR_AliasQualifiedNameNotAnExpression" xml:space="preserve">
    <value>An alias-qualified name is not an expression.</value>
  </data>
  <data name="ERR_NameofMethodGroupWithTypeParameters" xml:space="preserve">
    <value>Type parameters are not allowed on a method group as an argument to 'nameof'.</value>
  </data>
  <data name="NoNoneSearchCriteria" xml:space="preserve">
    <value>SearchCriteria is expected.</value>
  </data>
  <data name="ERR_InvalidAssemblyCulture" xml:space="preserve">
    <value>Assembly culture strings may not contain embedded NUL characters.</value>
  </data>
  <data name="IDS_FeatureUsingStatic" xml:space="preserve">
    <value>using static</value>
  </data>
  <data name="IDS_FeatureInterpolatedStrings" xml:space="preserve">
    <value>interpolated strings</value>
  </data>
  <data name="IDS_FeatureAltInterpolatedVerbatimStrings" xml:space="preserve">
    <value>alternative interpolated verbatim strings</value>
  </data>
  <data name="IDS_AwaitInCatchAndFinally" xml:space="preserve">
    <value>await in catch blocks and finally blocks</value>
  </data>
  <data name="IDS_FeatureBinaryLiteral" xml:space="preserve">
    <value>binary literals</value>
  </data>
  <data name="IDS_FeatureDigitSeparator" xml:space="preserve">
    <value>digit separators</value>
  </data>
  <data name="IDS_FeatureLocalFunctions" xml:space="preserve">
    <value>local functions</value>
  </data>
  <data name="ERR_UnescapedCurly" xml:space="preserve">
    <value>A '{0}' character must be escaped (by doubling) in an interpolated string.</value>
  </data>
  <data name="ERR_EscapedCurly" xml:space="preserve">
    <value>A '{0}' character may only be escaped by doubling '{0}{0}' in an interpolated string.</value>
  </data>
  <data name="ERR_TrailingWhitespaceInFormatSpecifier" xml:space="preserve">
    <value>A format specifier may not contain trailing whitespace.</value>
  </data>
  <data name="ERR_EmptyFormatSpecifier" xml:space="preserve">
    <value>Empty format specifier.</value>
  </data>
  <data name="ERR_ErrorInReferencedAssembly" xml:space="preserve">
    <value>There is an error in a referenced assembly '{0}'.</value>
  </data>
  <data name="ERR_ExpressionOrDeclarationExpected" xml:space="preserve">
    <value>Expression or declaration statement expected.</value>
  </data>
  <data name="ERR_NameofExtensionMethod" xml:space="preserve">
    <value>Extension method groups are not allowed as an argument to 'nameof'.</value>
  </data>
  <data name="WRN_AlignmentMagnitude" xml:space="preserve">
    <value>Alignment value {0} has a magnitude greater than {1} and may result in a large formatted string.</value>
  </data>
  <data name="HDN_UnusedExternAlias_Title" xml:space="preserve">
    <value>Unused extern alias</value>
  </data>
  <data name="HDN_UnusedUsingDirective_Title" xml:space="preserve">
    <value>Unnecessary using directive</value>
  </data>
  <data name="INF_UnableToLoadSomeTypesInAnalyzer_Title" xml:space="preserve">
    <value>Skip loading types in analyzer assembly that fail due to a ReflectionTypeLoadException</value>
  </data>
  <data name="WRN_AlignmentMagnitude_Title" xml:space="preserve">
    <value>Alignment value has a magnitude that may result in a large formatted string</value>
  </data>
  <data name="ERR_ConstantStringTooLong" xml:space="preserve">
    <value>Length of String constant resulting from concatenation exceeds System.Int32.MaxValue.  Try splitting the string into multiple constants.</value>
  </data>
  <data name="ERR_TupleTooFewElements" xml:space="preserve">
    <value>Tuple must contain at least two elements.</value>
  </data>
  <data name="ERR_DebugEntryPointNotSourceMethodDefinition" xml:space="preserve">
    <value>Debug entry point must be a definition of a method declared in the current compilation.</value>
  </data>
  <data name="ERR_LoadDirectiveOnlyAllowedInScripts" xml:space="preserve">
    <value>#load is only allowed in scripts</value>
  </data>
  <data name="ERR_PPLoadFollowsToken" xml:space="preserve">
    <value>Cannot use #load after first token in file</value>
  </data>
  <data name="CouldNotFindFile" xml:space="preserve">
    <value>Could not find file.</value>
    <comment>File path referenced in source (#load) could not be resolved.</comment>
  </data>
  <data name="SyntaxTreeFromLoadNoRemoveReplace" xml:space="preserve">
    <value>SyntaxTree resulted from a #load directive and cannot be removed or replaced directly.</value>
  </data>
  <data name="ERR_SourceFileReferencesNotSupported" xml:space="preserve">
    <value>Source file references are not supported.</value>
  </data>
  <data name="ERR_InvalidPathMap" xml:space="preserve">
    <value>The pathmap option was incorrectly formatted.</value>
  </data>
  <data name="ERR_InvalidReal" xml:space="preserve">
    <value>Invalid real literal.</value>
  </data>
  <data name="ERR_AutoPropertyCannotBeRefReturning" xml:space="preserve">
    <value>Auto-implemented properties cannot return by reference</value>
  </data>
  <data name="ERR_RefPropertyMustHaveGetAccessor" xml:space="preserve">
    <value>Properties which return by reference must have a get accessor</value>
  </data>
  <data name="ERR_RefPropertyCannotHaveSetAccessor" xml:space="preserve">
    <value>Properties which return by reference cannot have set accessors</value>
  </data>
  <data name="ERR_CantChangeRefReturnOnOverride" xml:space="preserve">
    <value>'{0}' must match by reference return of overridden member '{1}'</value>
  </data>
  <data name="ERR_CantChangeInitOnlyOnOverride" xml:space="preserve">
    <value>'{0}' must match by init-only of overridden member '{1}'</value>
  </data>
  <data name="ERR_MustNotHaveRefReturn" xml:space="preserve">
    <value>By-reference returns may only be used in methods that return by reference</value>
  </data>
  <data name="ERR_MustHaveRefReturn" xml:space="preserve">
    <value>By-value returns may only be used in methods that return by value</value>
  </data>
  <data name="ERR_RefReturnMustHaveIdentityConversion" xml:space="preserve">
    <value>The return expression must be of type '{0}' because this method returns by reference</value>
  </data>
  <data name="ERR_CloseUnimplementedInterfaceMemberWrongRefReturn" xml:space="preserve">
    <value>'{0}' does not implement interface member '{1}'. '{2}' cannot implement '{1}' because it does not have matching return by reference.</value>
  </data>
  <data name="ERR_CloseUnimplementedInterfaceMemberWrongInitOnly" xml:space="preserve">
    <value>'{0}' does not implement interface member '{1}'. '{2}' cannot implement '{1}'.</value>
  </data>
  <data name="ERR_BadIteratorReturnRef" xml:space="preserve">
    <value>The body of '{0}' cannot be an iterator block because '{0}' returns by reference</value>
  </data>
  <data name="ERR_BadRefReturnExpressionTree" xml:space="preserve">
    <value>Lambda expressions that return by reference cannot be converted to expression trees</value>
  </data>
  <data name="ERR_RefReturningCallInExpressionTree" xml:space="preserve">
    <value>An expression tree lambda may not contain a call to a method, property, or indexer that returns by reference</value>
  </data>
  <data name="ERR_RefReturnLvalueExpected" xml:space="preserve">
    <value>An expression cannot be used in this context because it may not be passed or returned by reference</value>
  </data>
  <data name="ERR_RefReturnNonreturnableLocal" xml:space="preserve">
    <value>Cannot return '{0}' by reference because it was initialized to a value that cannot be returned by reference</value>
  </data>
  <data name="ERR_RefReturnNonreturnableLocal2" xml:space="preserve">
    <value>Cannot return by reference a member of '{0}' because it was initialized to a value that cannot be returned by reference</value>
  </data>
  <data name="ERR_RefReturnReadonlyLocal" xml:space="preserve">
    <value>Cannot return '{0}' by reference because it is read-only</value>
  </data>
  <data name="ERR_RefReturnRangeVariable" xml:space="preserve">
    <value>Cannot return the range variable '{0}' by reference</value>
  </data>
  <data name="ERR_RefReturnReadonlyLocalCause" xml:space="preserve">
    <value>Cannot return '{0}' by reference because it is a '{1}'</value>
  </data>
  <data name="ERR_RefReturnReadonlyLocal2Cause" xml:space="preserve">
    <value>Cannot return fields of '{0}' by reference because it is a '{1}'</value>
  </data>
  <data name="ERR_RefReturnReadonly" xml:space="preserve">
    <value>A readonly field cannot be returned by writable reference</value>
  </data>
  <data name="ERR_RefReturnReadonlyStatic" xml:space="preserve">
    <value>A static readonly field cannot be returned by writable reference</value>
  </data>
  <data name="ERR_RefReturnReadonly2" xml:space="preserve">
    <value>Members of readonly field '{0}' cannot be returned by writable reference</value>
  </data>
  <data name="ERR_RefReturnReadonlyStatic2" xml:space="preserve">
    <value>Fields of static readonly field '{0}' cannot be returned by writable reference</value>
  </data>
  <data name="ERR_RefReturnParameter" xml:space="preserve">
    <value>Cannot return a parameter by reference '{0}' because it is not a ref or out parameter</value>
  </data>
  <data name="ERR_RefReturnParameter2" xml:space="preserve">
    <value>Cannot return by reference a member of parameter '{0}' because it is not a ref or out parameter</value>
  </data>
  <data name="ERR_RefReturnLocal" xml:space="preserve">
    <value>Cannot return local '{0}' by reference because it is not a ref local</value>
  </data>
  <data name="ERR_RefReturnLocal2" xml:space="preserve">
    <value>Cannot return a member of local '{0}' by reference because it is not a ref local</value>
  </data>
  <data name="ERR_RefReturnStructThis" xml:space="preserve">
    <value>Struct members cannot return 'this' or other instance members by reference</value>
  </data>
  <data name="ERR_EscapeOther" xml:space="preserve">
    <value>Expression cannot be used in this context because it may indirectly expose variables outside of their declaration scope</value>
  </data>
  <data name="ERR_EscapeLocal" xml:space="preserve">
    <value>Cannot use local '{0}' in this context because it may expose referenced variables outside of their declaration scope</value>
  </data>
  <data name="ERR_EscapeCall" xml:space="preserve">
    <value>Cannot use a result of '{0}' in this context because it may expose variables referenced by parameter '{1}' outside of their declaration scope</value>
  </data>
  <data name="ERR_EscapeCall2" xml:space="preserve">
    <value>Cannot use a member of result of '{0}' in this context because it may expose variables referenced by parameter '{1}' outside of their declaration scope</value>
  </data>
  <data name="ERR_CallArgMixing" xml:space="preserve">
    <value>This combination of arguments to '{0}' is disallowed because it may expose variables referenced by parameter '{1}' outside of their declaration scope</value>
  </data>
  <data name="ERR_MismatchedRefEscapeInTernary" xml:space="preserve">
    <value>Branches of a ref conditional operator cannot refer to variables with incompatible declaration scopes</value>
  </data>
  <data name="ERR_EscapeStackAlloc" xml:space="preserve">
    <value>A result of a stackalloc expression of type '{0}' cannot be used in this context because it may be exposed outside of the containing method</value>
  </data>
  <data name="ERR_InitializeByValueVariableWithReference" xml:space="preserve">
    <value>Cannot initialize a by-value variable with a reference</value>
  </data>
  <data name="ERR_InitializeByReferenceVariableWithValue" xml:space="preserve">
    <value>Cannot initialize a by-reference variable with a value</value>
  </data>
  <data name="ERR_RefAssignmentMustHaveIdentityConversion" xml:space="preserve">
    <value>The expression must be of type '{0}' because it is being assigned by reference</value>
  </data>
  <data name="ERR_ByReferenceVariableMustBeInitialized" xml:space="preserve">
    <value>A declaration of a by-reference variable must have an initializer</value>
  </data>
  <data name="ERR_AnonDelegateCantUseLocal" xml:space="preserve">
    <value>Cannot use ref local '{0}' inside an anonymous method, lambda expression, or query expression</value>
  </data>
  <data name="ERR_BadIteratorLocalType" xml:space="preserve">
    <value>Iterators cannot have by-reference locals</value>
  </data>
  <data name="ERR_BadAsyncLocalType" xml:space="preserve">
    <value>Async methods cannot have by-reference locals</value>
  </data>
  <data name="ERR_RefReturningCallAndAwait" xml:space="preserve">
    <value>'await' cannot be used in an expression containing a call to '{0}' because it returns by reference</value>
  </data>
  <data name="ERR_RefConditionalAndAwait" xml:space="preserve">
    <value>'await' cannot be used in an expression containing a ref conditional operator</value>
  </data>
  <data name="ERR_RefConditionalNeedsTwoRefs" xml:space="preserve">
    <value>Both conditional operator values must be ref values or neither may be a ref value</value>
  </data>
  <data name="ERR_RefConditionalDifferentTypes" xml:space="preserve">
    <value>The expression must be of type '{0}' to match the alternative ref value</value>
  </data>
  <data name="ERR_ExpressionTreeContainsLocalFunction" xml:space="preserve">
    <value>An expression tree may not contain a reference to a local function</value>
  </data>
  <data name="ERR_DynamicLocalFunctionParamsParameter" xml:space="preserve">
    <value>Cannot pass argument with dynamic type to params parameter '{0}' of local function '{1}'.</value>
  </data>
  <data name="SyntaxTreeIsNotASubmission" xml:space="preserve">
    <value>Syntax tree should be created from a submission.</value>
  </data>
  <data name="ERR_TooManyUserStrings" xml:space="preserve">
    <value>Combined length of user strings used by the program exceeds allowed limit. Try to decrease use of string literals.</value>
  </data>
  <data name="ERR_PatternNullableType" xml:space="preserve">
    <value>It is not legal to use nullable type '{0}?' in a pattern; use the underlying type '{0}' instead.</value>
  </data>
  <data name="ERR_IsNullableType" xml:space="preserve">
    <value>It is not legal to use nullable reference type '{0}?' in an is-type expression; use the underlying type '{0}' instead.</value>
  </data>
  <data name="ERR_AsNullableType" xml:space="preserve">
    <value>It is not legal to use nullable reference type '{0}?' in an as expression; use the underlying type '{0}' instead.</value>
  </data>
  <data name="ERR_BadPatternExpression" xml:space="preserve">
    <value>Invalid operand for pattern match; value required, but found '{0}'.</value>
  </data>
  <data name="ERR_PeWritingFailure" xml:space="preserve">
    <value>An error occurred while writing the output file: {0}.</value>
  </data>
  <data name="ERR_TupleDuplicateElementName" xml:space="preserve">
    <value>Tuple element names must be unique.</value>
  </data>
  <data name="ERR_TupleReservedElementName" xml:space="preserve">
    <value>Tuple element name '{0}' is only allowed at position {1}.</value>
  </data>
  <data name="ERR_TupleReservedElementNameAnyPosition" xml:space="preserve">
    <value>Tuple element name '{0}' is disallowed at any position.</value>
  </data>
  <data name="ERR_PredefinedTypeMemberNotFoundInAssembly" xml:space="preserve">
    <value>Member '{0}' was not found on type '{1}' from assembly '{2}'.</value>
  </data>
  <data name="IDS_FeatureTuples" xml:space="preserve">
    <value>tuples</value>
  </data>
  <data name="ERR_MissingDeconstruct" xml:space="preserve">
    <value>No suitable 'Deconstruct' instance or extension method was found for type '{0}', with {1} out parameters and a void return type.</value>
  </data>
  <data name="ERR_DeconstructRequiresExpression" xml:space="preserve">
    <value>Deconstruct assignment requires an expression with a type on the right-hand-side.</value>
  </data>
  <data name="ERR_SwitchExpressionValueExpected" xml:space="preserve">
    <value>The switch expression must be a value; found '{0}'.</value>
  </data>
  <data name="ERR_SwitchCaseSubsumed" xml:space="preserve">
    <value>The switch case is unreachable. It has already been handled by a previous case or it is impossible to match.</value>
  </data>
  <data name="ERR_StdInOptionProvidedButConsoleInputIsNotRedirected" xml:space="preserve">
    <value>stdin argument '-' is specified, but input has not been redirected from the standard input stream.</value>
  </data>
  <data name="ERR_SwitchArmSubsumed" xml:space="preserve">
    <value>The pattern is unreachable. It has already been handled by a previous arm of the switch expression or it is impossible to match.</value>
  </data>
  <data name="ERR_PatternWrongType" xml:space="preserve">
    <value>An expression of type '{0}' cannot be handled by a pattern of type '{1}'.</value>
  </data>
  <data name="ERR_ConstantPatternVsOpenType" xml:space="preserve">
    <value>An expression of type '{0}' cannot be handled by a pattern of type '{1}'. Please use language version '{2}' or greater to match an open type with a constant pattern.</value>
  </data>
  <data name="WRN_AttributeIgnoredWhenPublicSigning" xml:space="preserve">
    <value>Attribute '{0}' is ignored when public signing is specified.</value>
  </data>
  <data name="WRN_AttributeIgnoredWhenPublicSigning_Title" xml:space="preserve">
    <value>Attribute is ignored when public signing is specified.</value>
  </data>
  <data name="ERR_OptionMustBeAbsolutePath" xml:space="preserve">
    <value>Option '{0}' must be an absolute path.</value>
  </data>
  <data name="ERR_ConversionNotTupleCompatible" xml:space="preserve">
    <value>Tuple with {0} elements cannot be converted to type '{1}'.</value>
  </data>
  <data name="IDS_FeatureOutVar" xml:space="preserve">
    <value>out variable declaration</value>
  </data>
  <data name="ERR_ImplicitlyTypedOutVariableUsedInTheSameArgumentList" xml:space="preserve">
    <value>Reference to an implicitly-typed out variable '{0}' is not permitted in the same argument list.</value>
  </data>
  <data name="ERR_TypeInferenceFailedForImplicitlyTypedOutVariable" xml:space="preserve">
    <value>Cannot infer the type of implicitly-typed out variable '{0}'.</value>
  </data>
  <data name="ERR_TypeInferenceFailedForImplicitlyTypedDeconstructionVariable" xml:space="preserve">
    <value>Cannot infer the type of implicitly-typed deconstruction variable '{0}'.</value>
  </data>
  <data name="ERR_DiscardTypeInferenceFailed" xml:space="preserve">
    <value>Cannot infer the type of implicitly-typed discard.</value>
  </data>
  <data name="ERR_DeconstructWrongCardinality" xml:space="preserve">
    <value>Cannot deconstruct a tuple of '{0}' elements into '{1}' variables.</value>
  </data>
  <data name="ERR_CannotDeconstructDynamic" xml:space="preserve">
    <value>Cannot deconstruct dynamic objects.</value>
  </data>
  <data name="ERR_DeconstructTooFewElements" xml:space="preserve">
    <value>Deconstruction must contain at least two variables.</value>
  </data>
  <data name="WRN_TupleLiteralNameMismatch" xml:space="preserve">
    <value>The tuple element name '{0}' is ignored because a different name or no name is specified by the target type '{1}'.</value>
  </data>
  <data name="WRN_TupleLiteralNameMismatch_Title" xml:space="preserve">
    <value>The tuple element name is ignored because a different name or no name is specified by the assignment target.</value>
  </data>
  <data name="WRN_TupleBinopLiteralNameMismatch" xml:space="preserve">
    <value>The tuple element name '{0}' is ignored because a different name or no name is specified on the other side of the tuple == or != operator.</value>
  </data>
  <data name="WRN_TupleBinopLiteralNameMismatch_Title" xml:space="preserve">
    <value>The tuple element name is ignored because a different name or no name is specified on the other side of the tuple == or != operator.</value>
  </data>
  <data name="ERR_PredefinedValueTupleTypeMustBeStruct" xml:space="preserve">
    <value>Predefined type '{0}' must be a struct.</value>
  </data>
  <data name="ERR_NewWithTupleTypeSyntax" xml:space="preserve">
    <value>'new' cannot be used with tuple type. Use a tuple literal expression instead.</value>
  </data>
  <data name="ERR_DeconstructionVarFormDisallowsSpecificType" xml:space="preserve">
    <value>Deconstruction 'var (...)' form disallows a specific type for 'var'.</value>
  </data>
  <data name="ERR_TupleElementNamesAttributeMissing" xml:space="preserve">
    <value>Cannot define a class or member that utilizes tuples because the compiler required type '{0}' cannot be found. Are you missing a reference?</value>
  </data>
  <data name="ERR_ExplicitTupleElementNamesAttribute" xml:space="preserve">
    <value>Cannot reference 'System.Runtime.CompilerServices.TupleElementNamesAttribute' explicitly. Use the tuple syntax to define tuple names.</value>
  </data>
  <data name="ERR_ExpressionTreeContainsOutVariable" xml:space="preserve">
    <value>An expression tree may not contain an out argument variable declaration.</value>
  </data>
  <data name="ERR_ExpressionTreeContainsDiscard" xml:space="preserve">
    <value>An expression tree may not contain a discard.</value>
  </data>
  <data name="ERR_ExpressionTreeContainsIsMatch" xml:space="preserve">
    <value>An expression tree may not contain an 'is' pattern-matching operator.</value>
  </data>
  <data name="ERR_ExpressionTreeContainsTupleLiteral" xml:space="preserve">
    <value>An expression tree may not contain a tuple literal.</value>
  </data>
  <data name="ERR_ExpressionTreeContainsTupleConversion" xml:space="preserve">
    <value>An expression tree may not contain a tuple conversion.</value>
  </data>
  <data name="ERR_SourceLinkRequiresPdb" xml:space="preserve">
    <value>/sourcelink switch is only supported when emitting PDB.</value>
  </data>
  <data name="ERR_CannotEmbedWithoutPdb" xml:space="preserve">
    <value>/embed switch is only supported when emitting a PDB.</value>
  </data>
  <data name="ERR_InvalidInstrumentationKind" xml:space="preserve">
    <value>Invalid instrumentation kind: {0}</value>
  </data>
  <data name="ERR_InvalidHashAlgorithmName" xml:space="preserve">
    <value>Invalid hash algorithm name: '{0}'</value>
  </data>
  <data name="ERR_VarInvocationLvalueReserved" xml:space="preserve">
    <value>The syntax 'var (...)' as an lvalue is reserved.</value>
  </data>
  <data name="ERR_SemiOrLBraceOrArrowExpected" xml:space="preserve">
    <value>{ or ; or =&gt; expected</value>
  </data>
  <data name="ERR_ThrowMisplaced" xml:space="preserve">
    <value>A throw expression is not allowed in this context.</value>
  </data>
  <data name="ERR_MixedDeconstructionUnsupported" xml:space="preserve">
    <value>A deconstruction cannot mix declarations and expressions on the left-hand-side.</value>
  </data>
  <data name="ERR_DeclarationExpressionNotPermitted" xml:space="preserve">
    <value>A declaration is not allowed in this context.</value>
  </data>
  <data name="ERR_MustDeclareForeachIteration" xml:space="preserve">
    <value>A foreach loop must declare its iteration variables.</value>
  </data>
  <data name="ERR_TupleElementNamesInDeconstruction" xml:space="preserve">
    <value>Tuple element names are not permitted on the left of a deconstruction.</value>
  </data>
  <data name="ERR_PossibleBadNegCast" xml:space="preserve">
    <value>To cast a negative value, you must enclose the value in parentheses.</value>
  </data>
  <data name="ERR_ExpressionTreeContainsThrowExpression" xml:space="preserve">
    <value>An expression tree may not contain a throw-expression.</value>
  </data>
  <data name="ERR_ExpressionTreeContainsWithExpression" xml:space="preserve">
    <value>An expression tree may not contain a with-expression.</value>
  </data>
  <data name="ERR_BadAssemblyName" xml:space="preserve">
    <value>Invalid assembly name: {0}</value>
  </data>
  <data name="ERR_BadAsyncMethodBuilderTaskProperty" xml:space="preserve">
    <value>For type '{0}' to be used as an AsyncMethodBuilder for type '{1}', its Task property should return type '{1}' instead of type '{2}'.</value>
  </data>
  <data name="ERR_AttributesInLocalFuncDecl" xml:space="preserve">
    <value>Attributes are not allowed on local function parameters or type parameters</value>
  </data>
  <data name="ERR_TypeForwardedToMultipleAssemblies" xml:space="preserve">
    <value>Module '{0}' in assembly '{1}' is forwarding the type '{2}' to multiple assemblies: '{3}' and '{4}'.</value>
  </data>
  <data name="ERR_PatternDynamicType" xml:space="preserve">
    <value>It is not legal to use the type 'dynamic' in a pattern.</value>
  </data>
  <data name="ERR_BadDocumentationMode" xml:space="preserve">
    <value>Provided documentation mode is unsupported or invalid: '{0}'.</value>
  </data>
  <data name="ERR_BadSourceCodeKind" xml:space="preserve">
    <value>Provided source code kind is unsupported or invalid: '{0}'</value>
  </data>
  <data name="ERR_BadLanguageVersion" xml:space="preserve">
    <value>Provided language version is unsupported or invalid: '{0}'.</value>
  </data>
  <data name="ERR_InvalidPreprocessingSymbol" xml:space="preserve">
    <value>Invalid name for a preprocessing symbol; '{0}' is not a valid identifier</value>
  </data>
  <data name="ERR_FeatureNotAvailableInVersion7_1" xml:space="preserve">
    <value>Feature '{0}' is not available in C# 7.1. Please use language version {1} or greater.</value>
  </data>
  <data name="ERR_FeatureNotAvailableInVersion7_2" xml:space="preserve">
    <value>Feature '{0}' is not available in C# 7.2. Please use language version {1} or greater.</value>
  </data>
  <data name="ERR_FeatureNotAvailableInVersion7_3" xml:space="preserve">
    <value>Feature '{0}' is not available in C# 7.3. Please use language version {1} or greater.</value>
  </data>
  <data name="ERR_FeatureNotAvailableInVersion8" xml:space="preserve">
    <value>Feature '{0}' is not available in C# 8.0. Please use language version {1} or greater.</value>
  </data>
  <data name="ERR_LanguageVersionCannotHaveLeadingZeroes" xml:space="preserve">
    <value>Specified language version '{0}' cannot have leading zeroes</value>
  </data>
  <data name="ERR_VoidAssignment" xml:space="preserve">
    <value>A value of type 'void' may not be assigned.</value>
  </data>
  <data name="WRN_Experimental" xml:space="preserve">
    <value>'{0}' is for evaluation purposes only and is subject to change or removal in future updates.</value>
  </data>
  <data name="WRN_Experimental_Title" xml:space="preserve">
    <value>Type is for evaluation purposes only and is subject to change or removal in future updates.</value>
  </data>
  <data name="ERR_CompilerAndLanguageVersion" xml:space="preserve">
    <value>Compiler version: '{0}'. Language version: {1}.</value>
  </data>
  <data name="IDS_FeatureAsyncMain" xml:space="preserve">
    <value>async main</value>
  </data>
  <data name="ERR_TupleInferredNamesNotAvailable" xml:space="preserve">
    <value>Tuple element name '{0}' is inferred. Please use language version {1} or greater to access an element by its inferred name.</value>
  </data>
  <data name="ERR_AltInterpolatedVerbatimStringsNotAvailable" xml:space="preserve">
    <value>To use '@$' instead of '$@' for an interpolated verbatim string, please use language version '{0}' or greater.</value>
  </data>
  <data name="WRN_AttributesOnBackingFieldsNotAvailable" xml:space="preserve">
    <value>Field-targeted attributes on auto-properties are not supported in language version {0}. Please use language version {1} or greater.</value>
  </data>
  <data name="WRN_AttributesOnBackingFieldsNotAvailable_Title" xml:space="preserve">
    <value>Field-targeted attributes on auto-properties are not supported in this version of the language.</value>
  </data>
  <data name="ERR_VoidInTuple" xml:space="preserve">
    <value>A tuple may not contain a value of type 'void'.</value>
  </data>
  <data name="IDS_FeatureNullableReferenceTypes" xml:space="preserve">
    <value>nullable reference types</value>
  </data>
  <data name="IDS_FeaturePragmaWarningEnable" xml:space="preserve">
    <value>warning action enable</value>
  </data>
  <data name="WRN_ConvertingNullableToNonNullable" xml:space="preserve">
    <value>Converting null literal or possible null value to non-nullable type.</value>
  </data>
  <data name="WRN_ConvertingNullableToNonNullable_Title" xml:space="preserve">
    <value>Converting null literal or possible null value to non-nullable type.</value>
  </data>
  <data name="WRN_NullReferenceAssignment" xml:space="preserve">
    <value>Possible null reference assignment.</value>
  </data>
  <data name="WRN_NullReferenceAssignment_Title" xml:space="preserve">
    <value>Possible null reference assignment.</value>
  </data>
  <data name="WRN_NullReferenceReceiver" xml:space="preserve">
    <value>Dereference of a possibly null reference.</value>
  </data>
  <data name="WRN_NullReferenceReceiver_Title" xml:space="preserve">
    <value>Dereference of a possibly null reference.</value>
  </data>
  <data name="WRN_NullReferenceReturn" xml:space="preserve">
    <value>Possible null reference return.</value>
  </data>
  <data name="WRN_NullReferenceReturn_Title" xml:space="preserve">
    <value>Possible null reference return.</value>
  </data>
  <data name="WRN_NullReferenceArgument" xml:space="preserve">
    <value>Possible null reference argument for parameter '{0}' in '{1}'.</value>
  </data>
  <data name="WRN_NullReferenceArgument_Title" xml:space="preserve">
    <value>Possible null reference argument.</value>
  </data>
  <data name="WRN_ThrowPossibleNull" xml:space="preserve">
    <value>Thrown value may be null.</value>
  </data>
  <data name="WRN_ThrowPossibleNull_Title" xml:space="preserve">
    <value>Thrown value may be null.</value>
  </data>
  <data name="WRN_UnboxPossibleNull" xml:space="preserve">
    <value>Unboxing a possibly null value.</value>
  </data>
  <data name="WRN_UnboxPossibleNull_Title" xml:space="preserve">
    <value>Unboxing a possibly null value.</value>
  </data>
  <data name="WRN_NullabilityMismatchInTypeOnOverride" xml:space="preserve">
    <value>Nullability of reference types in type doesn't match overridden member.</value>
  </data>
  <data name="WRN_NullabilityMismatchInTypeOnOverride_Title" xml:space="preserve">
    <value>Nullability of reference types in type doesn't match overridden member.</value>
  </data>
  <data name="WRN_NullabilityMismatchInReturnTypeOnOverride" xml:space="preserve">
    <value>Nullability of reference types in return type doesn't match overridden member.</value>
  </data>
  <data name="WRN_NullabilityMismatchInReturnTypeOnOverride_Title" xml:space="preserve">
    <value>Nullability of reference types in return type doesn't match overridden member.</value>
  </data>
  <data name="WRN_TopLevelNullabilityMismatchInReturnTypeOnOverride" xml:space="preserve">
    <value>Nullability of return type doesn't match overridden member (possibly because of nullability attributes).</value>
  </data>
  <data name="WRN_TopLevelNullabilityMismatchInReturnTypeOnOverride_Title" xml:space="preserve">
    <value>Nullability of return type doesn't match overridden member (possibly because of nullability attributes).</value>
  </data>
  <data name="WRN_NullabilityMismatchInParameterTypeOnOverride" xml:space="preserve">
    <value>Nullability of reference types in type of parameter '{0}' doesn't match overridden member.</value>
  </data>
  <data name="WRN_NullabilityMismatchInParameterTypeOnOverride_Title" xml:space="preserve">
    <value>Nullability of reference types in type of parameter doesn't match overridden member.</value>
  </data>
  <data name="WRN_TopLevelNullabilityMismatchInParameterTypeOnOverride" xml:space="preserve">
    <value>Nullability of type of parameter '{0}' doesn't match overridden member (possibly because of nullability attributes).</value>
  </data>
  <data name="WRN_TopLevelNullabilityMismatchInParameterTypeOnOverride_Title" xml:space="preserve">
    <value>Nullability of type of parameter doesn't match overridden member (possibly because of nullability attributes).</value>
  </data>
  <data name="WRN_NullabilityMismatchInParameterTypeOnPartial" xml:space="preserve">
    <value>Nullability of reference types in type of parameter '{0}' doesn't match partial method declaration.</value>
  </data>
  <data name="WRN_NullabilityMismatchInParameterTypeOnPartial_Title" xml:space="preserve">
    <value>Nullability of reference types in type of parameter doesn't match partial method declaration.</value>
  </data>
  <data name="WRN_NullabilityMismatchInReturnTypeOnPartial" xml:space="preserve">
    <value>Nullability of reference types in return type doesn't match partial method declaration.</value>
  </data>
  <data name="WRN_NullabilityMismatchInReturnTypeOnPartial_Title" xml:space="preserve">
    <value>Nullability of reference types in return type doesn't match partial method declaration.</value>
  </data>
  <data name="WRN_NullabilityMismatchInTypeOnImplicitImplementation" xml:space="preserve">
    <value>Nullability of reference types in type of '{0}' doesn't match implicitly implemented member '{1}'.</value>
  </data>
  <data name="WRN_NullabilityMismatchInTypeOnImplicitImplementation_Title" xml:space="preserve">
    <value>Nullability of reference types in type doesn't match implicitly implemented member.</value>
  </data>
  <data name="WRN_NullabilityMismatchInReturnTypeOnImplicitImplementation" xml:space="preserve">
    <value>Nullability of reference types in return type of '{0}' doesn't match implicitly implemented member '{1}'.</value>
  </data>
  <data name="WRN_NullabilityMismatchInReturnTypeOnImplicitImplementation_Title" xml:space="preserve">
    <value>Nullability of reference types in return type doesn't match implicitly implemented member.</value>
  </data>
  <data name="WRN_NullabilityMismatchInParameterTypeOnImplicitImplementation" xml:space="preserve">
    <value>Nullability of reference types in type of parameter '{0}' of '{1}' doesn't match implicitly implemented member '{2}'.</value>
  </data>
  <data name="WRN_NullabilityMismatchInParameterTypeOnImplicitImplementation_Title" xml:space="preserve">
    <value>Nullability of reference types in type of parameter doesn't match implicitly implemented member.</value>
  </data>
  <data name="WRN_TopLevelNullabilityMismatchInReturnTypeOnImplicitImplementation" xml:space="preserve">
    <value>Nullability of reference types in return type of '{0}' doesn't match implicitly implemented member '{1}' (possibly because of nullability attributes).</value>
  </data>
  <data name="WRN_TopLevelNullabilityMismatchInReturnTypeOnImplicitImplementation_Title" xml:space="preserve">
    <value>Nullability of reference types in return type doesn't match implicitly implemented member (possibly because of nullability attributes).</value>
  </data>
  <data name="WRN_TopLevelNullabilityMismatchInParameterTypeOnImplicitImplementation" xml:space="preserve">
    <value>Nullability of reference types in type of parameter '{0}' of '{1}' doesn't match implicitly implemented member '{2}' (possibly because of nullability attributes).</value>
  </data>
  <data name="WRN_TopLevelNullabilityMismatchInParameterTypeOnImplicitImplementation_Title" xml:space="preserve">
    <value>Nullability of reference types in type of parameter doesn't match implicitly implemented member (possibly because of nullability attributes).</value>
  </data>
  <data name="WRN_NullabilityMismatchInTypeOnExplicitImplementation" xml:space="preserve">
    <value>Nullability of reference types in type doesn't match implemented member '{0}'.</value>
  </data>
  <data name="WRN_NullabilityMismatchInTypeOnExplicitImplementation_Title" xml:space="preserve">
    <value>Nullability of reference types in type doesn't match implemented member.</value>
  </data>
  <data name="WRN_NullabilityMismatchInReturnTypeOnExplicitImplementation" xml:space="preserve">
    <value>Nullability of reference types in return type doesn't match implemented member '{0}'.</value>
  </data>
  <data name="WRN_NullabilityMismatchInReturnTypeOnExplicitImplementation_Title" xml:space="preserve">
    <value>Nullability of reference types in return type doesn't match implemented member.</value>
  </data>
  <data name="WRN_NullabilityMismatchInParameterTypeOnExplicitImplementation" xml:space="preserve">
    <value>Nullability of reference types in type of parameter '{0}' doesn't match implemented member '{1}'.</value>
  </data>
  <data name="WRN_NullabilityMismatchInParameterTypeOnExplicitImplementation_Title" xml:space="preserve">
    <value>Nullability of reference types in type of parameter doesn't match implemented member.</value>
  </data>
  <data name="WRN_TopLevelNullabilityMismatchInReturnTypeOnExplicitImplementation" xml:space="preserve">
    <value>Nullability of reference types in return type doesn't match implemented member '{0}' (possibly because of nullability attributes).</value>
  </data>
  <data name="WRN_TopLevelNullabilityMismatchInReturnTypeOnExplicitImplementation_Title" xml:space="preserve">
    <value>Nullability of reference types in return type doesn't match implemented member (possibly because of nullability attributes).</value>
  </data>
  <data name="WRN_TopLevelNullabilityMismatchInParameterTypeOnExplicitImplementation" xml:space="preserve">
    <value>Nullability of reference types in type of parameter '{0}' doesn't match implemented member '{1}' (possibly because of nullability attributes).</value>
  </data>
  <data name="WRN_TopLevelNullabilityMismatchInParameterTypeOnExplicitImplementation_Title" xml:space="preserve">
    <value>Nullability of reference types in type of parameter doesn't match implemented member (possibly because of nullability attributes).</value>
  </data>
  <data name="WRN_UninitializedNonNullableField" xml:space="preserve">
    <value>Non-nullable {0} '{1}' is uninitialized. Consider declaring the {0} as nullable.</value>
  </data>
  <data name="WRN_UninitializedNonNullableField_Title" xml:space="preserve">
    <value>Non-nullable field is uninitialized. Consider declaring as nullable.</value>
  </data>
  <data name="WRN_NullabilityMismatchInAssignment" xml:space="preserve">
    <value>Nullability of reference types in value of type '{0}' doesn't match target type '{1}'.</value>
  </data>
  <data name="WRN_NullabilityMismatchInAssignment_Title" xml:space="preserve">
    <value>Nullability of reference types in value doesn't match target type.</value>
  </data>
  <data name="WRN_ImplicitCopyInReadOnlyMember" xml:space="preserve">
    <value>Call to non-readonly member '{0}' from a 'readonly' member results in an implicit copy of '{1}'.</value>
  </data>
  <data name="WRN_ImplicitCopyInReadOnlyMember_Title" xml:space="preserve">
    <value>Call to non-readonly member from a 'readonly' member results in an implicit copy.</value>
  </data>
  <data name="ERR_StaticMemberCantBeReadOnly" xml:space="preserve">
    <value>Static member '{0}' cannot be marked 'readonly'.</value>
  </data>
  <data name="ERR_AutoSetterCantBeReadOnly" xml:space="preserve">
    <value>Auto-implemented 'set' accessor '{0}' cannot be marked 'readonly'.</value>
  </data>
  <data name="ERR_AutoPropertyWithSetterCantBeReadOnly" xml:space="preserve">
    <value>Auto-implemented property '{0}' cannot be marked 'readonly' because it has a 'set' accessor.</value>
  </data>
  <data name="ERR_InvalidPropertyReadOnlyMods" xml:space="preserve">
    <value>Cannot specify 'readonly' modifiers on both property or indexer '{0}' and its accessor. Remove one of them.</value>
  </data>
  <data name="ERR_DuplicatePropertyReadOnlyMods" xml:space="preserve">
    <value>Cannot specify 'readonly' modifiers on both accessors of property or indexer '{0}'. Instead, put a 'readonly' modifier on the property itself.</value>
  </data>
  <data name="ERR_FieldLikeEventCantBeReadOnly" xml:space="preserve">
    <value>Field-like event '{0}' cannot be 'readonly'.</value>
  </data>
  <data name="ERR_PartialMethodReadOnlyDifference" xml:space="preserve">
    <value>Both partial method declarations must be readonly or neither may be readonly</value>
  </data>
  <data name="ERR_ReadOnlyModMissingAccessor" xml:space="preserve">
    <value>'{0}': 'readonly' can only be used on accessors if the property or indexer has both a get and a set accessor</value>
  </data>
  <data name="WRN_NullabilityMismatchInArgument" xml:space="preserve">
    <value>Argument of type '{0}' cannot be used for parameter '{2}' of type '{1}' in '{3}' due to differences in the nullability of reference types.</value>
  </data>
  <data name="WRN_NullabilityMismatchInArgument_Title" xml:space="preserve">
    <value>Argument cannot be used for parameter due to differences in the nullability of reference types.</value>
  </data>
  <data name="WRN_NullabilityMismatchInArgumentForOutput" xml:space="preserve">
    <value>Argument of type '{0}' cannot be used as an output of type '{1}' for parameter '{2}' in '{3}' due to differences in the nullability of reference types.</value>
  </data>
  <data name="WRN_NullabilityMismatchInArgumentForOutput_Title" xml:space="preserve">
    <value>Argument cannot be used as an output for parameter due to differences in the nullability of reference types.</value>
  </data>
  <data name="WRN_DisallowNullAttributeForbidsMaybeNullAssignment" xml:space="preserve">
    <value>A possible null value may not be used for a type marked with [NotNull] or [DisallowNull]</value>
  </data>
  <data name="WRN_DisallowNullAttributeForbidsMaybeNullAssignment_Title" xml:space="preserve">
    <value>A possible null value may not be used for a type marked with [NotNull] or [DisallowNull]</value>
  </data>
  <data name="WRN_ParameterConditionallyDisallowsNull" xml:space="preserve">
    <value>Parameter '{0}' must have a non-null value when exiting with '{1}'.</value>
  </data>
  <data name="WRN_ParameterConditionallyDisallowsNull_Title" xml:space="preserve">
    <value>Parameter must have a non-null value when exiting in some condition.</value>
  </data>
  <data name="WRN_ParameterDisallowsNull" xml:space="preserve">
    <value>Parameter '{0}' must have a non-null value when exiting.</value>
  </data>
  <data name="WRN_ParameterDisallowsNull_Title" xml:space="preserve">
    <value>Parameter must have a non-null value when exiting.</value>
  </data>
  <data name="WRN_MemberNotNull" xml:space="preserve">
    <value>Member '{0}' must have a non-null value when exiting.</value>
  </data>
  <data name="WRN_MemberNotNull_Title" xml:space="preserve">
    <value>Member must have a non-null value when exiting.</value>
  </data>
  <data name="WRN_MemberNotNullBadMember" xml:space="preserve">
    <value>Member '{0}' cannot be used in this attribute.</value>
  </data>
  <data name="WRN_MemberNotNullBadMember_Title" xml:space="preserve">
    <value>Member cannot be used in this attribute.</value>
  </data>
  <data name="WRN_MemberNotNullWhen" xml:space="preserve">
    <value>Member '{0}' must have a non-null value when exiting with '{1}'.</value>
  </data>
  <data name="WRN_MemberNotNullWhen_Title" xml:space="preserve">
    <value>Member must have a non-null value when exiting in some condition.</value>
  </data>
  <data name="WRN_ShouldNotReturn" xml:space="preserve">
    <value>A method marked [DoesNotReturn] should not return.</value>
  </data>
  <data name="WRN_ShouldNotReturn_Title" xml:space="preserve">
    <value>A method marked [DoesNotReturn] should not return.</value>
  </data>
  <data name="WRN_DoesNotReturnMismatch" xml:space="preserve">
    <value>Method '{0}' lacks `[DoesNotReturn]` annotation to match implemented or overridden member.</value>
  </data>
  <data name="WRN_DoesNotReturnMismatch_Title" xml:space="preserve">
    <value>Method lacks `[DoesNotReturn]` annotation to match implemented or overridden member.</value>
  </data>
  <data name="WRN_NullabilityMismatchInReturnTypeOfTargetDelegate" xml:space="preserve">
    <value>Nullability of reference types in return type of '{0}' doesn't match the target delegate '{1}'.</value>
  </data>
  <data name="WRN_NullabilityMismatchInReturnTypeOfTargetDelegate_Title" xml:space="preserve">
    <value>Nullability of reference types in return type doesn't match the target delegate.</value>
  </data>
  <data name="WRN_NullabilityMismatchInParameterTypeOfTargetDelegate" xml:space="preserve">
    <value>Nullability of reference types in type of parameter '{0}' of '{1}' doesn't match the target delegate '{2}'.</value>
  </data>
  <data name="WRN_NullabilityMismatchInParameterTypeOfTargetDelegate_Title" xml:space="preserve">
    <value>Nullability of reference types in type of parameter doesn't match the target delegate.</value>
  </data>
  <data name="WRN_NullAsNonNullable" xml:space="preserve">
    <value>Cannot convert null literal to non-nullable reference type.</value>
  </data>
  <data name="WRN_NullAsNonNullable_Title" xml:space="preserve">
    <value>Cannot convert null literal to non-nullable reference type.</value>
  </data>
  <data name="ERR_AnnotationDisallowedInObjectCreation" xml:space="preserve">
    <value>Cannot use a nullable reference type in object creation.</value>
  </data>
  <data name="WRN_NullableValueTypeMayBeNull" xml:space="preserve">
    <value>Nullable value type may be null.</value>
  </data>
  <data name="WRN_NullableValueTypeMayBeNull_Title" xml:space="preserve">
    <value>Nullable value type may be null.</value>
  </data>
  <data name="WRN_NullabilityMismatchInTypeParameterConstraint" xml:space="preserve">
    <value>The type '{3}' cannot be used as type parameter '{2}' in the generic type or method '{0}'. Nullability of type argument '{3}' doesn't match constraint type '{1}'.</value>
  </data>
  <data name="WRN_NullabilityMismatchInTypeParameterConstraint_Title" xml:space="preserve">
    <value>The type cannot be used as type parameter in the generic type or method. Nullability of type argument doesn't match constraint type.</value>
  </data>
  <data name="WRN_MissingNonNullTypesContextForAnnotation" xml:space="preserve">
    <value>The annotation for nullable reference types should only be used in code within a '#nullable' annotations context.</value>
  </data>
  <data name="WRN_MissingNonNullTypesContextForAnnotation_Title" xml:space="preserve">
    <value>The annotation for nullable reference types should only be used in code within a '#nullable' annotations context.</value>
  </data>
  <data name="ERR_ExplicitNullableAttribute" xml:space="preserve">
    <value>Explicit application of 'System.Runtime.CompilerServices.NullableAttribute' is not allowed.</value>
  </data>
  <data name="ERR_NullableUnconstrainedTypeParameter" xml:space="preserve">
    <value>A nullable type parameter must be known to be a value type or non-nullable reference type. Consider adding a 'class', 'struct', or type constraint.</value>
  </data>
  <data name="ERR_NullableOptionNotAvailable" xml:space="preserve">
    <value>Invalid '{0}' value: '{1}' for C# {2}. Please use language version '{3}' or greater.</value>
  </data>
  <data name="ERR_NonTaskMainCantBeAsync" xml:space="preserve">
    <value>A void or int returning entry point cannot be async</value>
  </data>
  <data name="ERR_PatternWrongGenericTypeInVersion" xml:space="preserve">
    <value>An expression of type '{0}' cannot be handled by a pattern of type '{1}' in C# {2}. Please use language version {3} or greater.</value>
  </data>
  <data name="WRN_UnreferencedLocalFunction" xml:space="preserve">
    <value>The local function '{0}' is declared but never used</value>
  </data>
  <data name="WRN_UnreferencedLocalFunction_Title" xml:space="preserve">
    <value>Local function is declared but never used</value>
  </data>
  <data name="ERR_LocalFunctionMissingBody" xml:space="preserve">
    <value>Local function '{0}' must declare a body because it is not marked 'static extern'.</value>
  </data>
  <data name="ERR_InvalidDebugInfo" xml:space="preserve">
    <value>Unable to read debug information of method '{0}' (token 0x{1:X8}) from assembly '{2}'</value>
  </data>
  <data name="IConversionExpressionIsNotCSharpConversion" xml:space="preserve">
    <value>{0} is not a valid C# conversion expression</value>
  </data>
  <data name="ERR_DynamicLocalFunctionTypeParameter" xml:space="preserve">
    <value>Cannot pass argument with dynamic type to generic local function '{0}' with inferred type arguments.</value>
  </data>
  <data name="IDS_FeatureLeadingDigitSeparator" xml:space="preserve">
    <value>leading digit separator</value>
  </data>
  <data name="ERR_ExplicitReservedAttr" xml:space="preserve">
    <value>Do not use '{0}'. This is reserved for compiler usage.</value>
  </data>
  <data name="ERR_TypeReserved" xml:space="preserve">
    <value>The type name '{0}' is reserved to be used by the compiler.</value>
  </data>
  <data name="ERR_InExtensionMustBeValueType" xml:space="preserve">
    <value>The first parameter of the 'in' extension method '{0}' must be a concrete (non-generic) value type.</value>
  </data>
  <data name="ERR_FieldsInRoStruct" xml:space="preserve">
    <value>Instance fields of readonly structs must be readonly.</value>
  </data>
  <data name="ERR_AutoPropsInRoStruct" xml:space="preserve">
    <value>Auto-implemented instance properties in readonly structs must be readonly.</value>
  </data>
  <data name="ERR_FieldlikeEventsInRoStruct" xml:space="preserve">
    <value>Field-like events are not allowed in readonly structs.</value>
  </data>
  <data name="IDS_FeatureRefExtensionMethods" xml:space="preserve">
    <value>ref extension methods</value>
  </data>
  <data name="ERR_StackAllocConversionNotPossible" xml:space="preserve">
    <value>Conversion of a stackalloc expression of type '{0}' to type '{1}' is not possible.</value>
  </data>
  <data name="ERR_RefExtensionMustBeValueTypeOrConstrainedToOne" xml:space="preserve">
    <value>The first parameter of a 'ref' extension method '{0}' must be a value type or a generic type constrained to struct.</value>
  </data>
  <data name="ERR_OutAttrOnInParam" xml:space="preserve">
    <value>An in parameter cannot have the Out attribute.</value>
  </data>
  <data name="ICompoundAssignmentOperationIsNotCSharpCompoundAssignment" xml:space="preserve">
    <value>{0} is not a valid C# compound assignment operation</value>
  </data>
  <data name="WRN_FilterIsConstantFalse" xml:space="preserve">
    <value>Filter expression is a constant 'false', consider removing the catch clause</value>
  </data>
  <data name="WRN_FilterIsConstantFalse_Title" xml:space="preserve">
    <value>Filter expression is a constant 'false'</value>
  </data>
  <data name="WRN_FilterIsConstantFalseRedundantTryCatch" xml:space="preserve">
    <value>Filter expression is a constant 'false', consider removing the try-catch block</value>
  </data>
  <data name="WRN_FilterIsConstantFalseRedundantTryCatch_Title" xml:space="preserve">
    <value>Filter expression is a constant 'false'. </value>
  </data>
  <data name="ERR_ConditionalInInterpolation" xml:space="preserve">
    <value>A conditional expression cannot be used directly in a string interpolation because the ':' ends the interpolation. Parenthesize the conditional expression.</value>
  </data>
  <data name="ERR_InDynamicMethodArg" xml:space="preserve">
    <value>Arguments with 'in' modifier cannot be used in dynamically dispatched expressions.</value>
  </data>
  <data name="ERR_TupleSizesMismatchForBinOps" xml:space="preserve">
    <value>Tuple types used as operands of an == or != operator must have matching cardinalities. But this operator has tuple types of cardinality {0} on the left and {1} on the right.</value>
  </data>
  <data name="ERR_RefLocalOrParamExpected" xml:space="preserve">
    <value>The left-hand side of a ref assignment must be a ref local or parameter.</value>
  </data>
  <data name="ERR_RefAssignNarrower" xml:space="preserve">
    <value>Cannot ref-assign '{1}' to '{0}' because '{1}' has a narrower escape scope than '{0}'.</value>
  </data>
  <data name="IDS_FeatureEnumGenericTypeConstraint" xml:space="preserve">
    <value>enum generic type constraints</value>
  </data>
  <data name="IDS_FeatureDelegateGenericTypeConstraint" xml:space="preserve">
    <value>delegate generic type constraints</value>
  </data>
  <data name="IDS_FeatureUnmanagedGenericTypeConstraint" xml:space="preserve">
    <value>unmanaged generic type constraints</value>
  </data>
  <data name="ERR_NewBoundWithUnmanaged" xml:space="preserve">
    <value>The 'new()' constraint cannot be used with the 'unmanaged' constraint</value>
  </data>
  <data name="ERR_UnmanagedConstraintNotSatisfied" xml:space="preserve">
    <value>The type '{2}' must be a non-nullable value type, along with all fields at any level of nesting, in order to use it as parameter '{1}' in the generic type or method '{0}'</value>
  </data>
  <data name="ERR_ConWithUnmanagedCon" xml:space="preserve">
    <value>Type parameter '{1}' has the 'unmanaged' constraint so '{1}' cannot be used as a constraint for '{0}'</value>
  </data>
  <data name="IDS_FeatureStackAllocInitializer" xml:space="preserve">
    <value>stackalloc initializer</value>
  </data>
  <data name="ERR_InvalidStackAllocArray" xml:space="preserve">
    <value>"Invalid rank specifier: expected ']'</value>
  </data>
  <data name="IDS_FeatureExpressionVariablesInQueriesAndInitializers" xml:space="preserve">
    <value>declaration of expression variables in member initializers and queries</value>
  </data>
  <data name="ERR_MissingPattern" xml:space="preserve">
    <value>Pattern missing</value>
  </data>
  <data name="IDS_FeatureRecursivePatterns" xml:space="preserve">
    <value>recursive patterns</value>
  </data>
  <data name="IDS_FeatureNullPointerConstantPattern" xml:space="preserve">
    <value>null pointer constant pattern</value>
  </data>
  <data name="ERR_WrongNumberOfSubpatterns" xml:space="preserve">
    <value>Matching the tuple type '{0}' requires '{1}' subpatterns, but '{2}' subpatterns are present.</value>
  </data>
  <data name="ERR_PropertyPatternNameMissing" xml:space="preserve">
    <value>A property subpattern requires a reference to the property or field to be matched, e.g. '{{ Name: {0} }}'</value>
  </data>
  <data name="ERR_DefaultPattern" xml:space="preserve">
    <value>A default literal 'default' is not valid as a pattern. Use another literal (e.g. '0' or 'null') as appropriate. To match everything, use a discard pattern '_'.</value>
  </data>
  <data name="ERR_SwitchExpressionNoBestType" xml:space="preserve">
    <value>No best type was found for the switch expression.</value>
  </data>
  <data name="ERR_DefaultLiteralNoTargetType" xml:space="preserve">
    <value>There is no target type for the default literal.</value>
  </data>
  <data name="ERR_SingleElementPositionalPatternRequiresDisambiguation" xml:space="preserve">
    <value>A single-element deconstruct pattern requires some other syntax for disambiguation. It is recommended to add a discard designator '_' after the close paren ')'.</value>
  </data>
  <data name="ERR_VarMayNotBindToType" xml:space="preserve">
    <value>The syntax 'var' for a pattern is not permitted to refer to a type, but '{0}' is in scope here.</value>
  </data>
  <data name="WRN_SwitchExpressionNotExhaustive" xml:space="preserve">
    <value>The switch expression does not handle all possible values of its input type (it is not exhaustive). For example, the pattern '{0}' is not covered.</value>
  </data>
  <data name="WRN_SwitchExpressionNotExhaustive_Title" xml:space="preserve">
    <value>The switch expression does not handle all possible values of its input type (it is not exhaustive).</value>
  </data>
  <data name="WRN_CaseConstantNamedUnderscore" xml:space="preserve">
    <value>The name '_' refers to the constant, not the discard pattern. Use 'var _' to discard the value, or '@_' to refer to a constant by that name.</value>
  </data>
  <data name="WRN_CaseConstantNamedUnderscore_Title" xml:space="preserve">
    <value>Do not use '_' for a case constant.</value>
  </data>
  <data name="WRN_IsTypeNamedUnderscore" xml:space="preserve">
    <value>The name '_' refers to the type '{0}', not the discard pattern. Use '@_' for the type, or 'var _' to discard.</value>
  </data>
  <data name="WRN_IsTypeNamedUnderscore_Title" xml:space="preserve">
    <value>Do not use '_' to refer to the type in an is-type expression.</value>
  </data>
  <data name="ERR_ExpressionTreeContainsSwitchExpression" xml:space="preserve">
    <value>An expression tree may not contain a switch expression.</value>
  </data>
  <data name="ERR_InvalidObjectCreation" xml:space="preserve">
    <value>Invalid object creation</value>
  </data>
  <data name="IDS_FeatureIndexingMovableFixedBuffers" xml:space="preserve">
    <value>indexing movable fixed buffers</value>
  </data>
  <data name="ERR_CantUseInOrOutInArglist" xml:space="preserve">
    <value>__arglist cannot have an argument passed by 'in' or 'out'</value>
  </data>
  <data name="SyntaxTreeNotFound" xml:space="preserve">
    <value>SyntaxTree is not part of the compilation</value>
  </data>
  <data name="ERR_OutVariableCannotBeByRef" xml:space="preserve">
    <value>An out variable cannot be declared as a ref local</value>
  </data>
  <data name="ERR_MultipleAnalyzerConfigsInSameDir" xml:space="preserve">
    <value>Multiple analyzer config files cannot be in the same directory ('{0}').</value>
  </data>
  <data name="IDS_FeatureCoalesceAssignmentExpression" xml:space="preserve">
    <value>coalescing assignment</value>
  </data>
  <data name="CannotCreateConstructedFromConstructed" xml:space="preserve">
    <value>Cannot create constructed generic type from another constructed generic type.</value>
  </data>
  <data name="CannotCreateConstructedFromNongeneric" xml:space="preserve">
    <value>Cannot create constructed generic type from non-generic type.</value>
  </data>
  <data name="IDS_FeatureUnconstrainedTypeParameterInNullCoalescingOperator" xml:space="preserve">
    <value>unconstrained type parameters in null coalescing operator</value>
  </data>
  <data name="WRN_NullabilityMismatchInConstraintsOnImplicitImplementation" xml:space="preserve">
    <value>Nullability in constraints for type parameter '{0}' of method '{1}' doesn't match the constraints for type parameter '{2}' of interface method '{3}'. Consider using an explicit interface implementation instead.</value>
  </data>
  <data name="WRN_NullabilityMismatchInConstraintsOnImplicitImplementation_Title" xml:space="preserve">
    <value>Nullability in constraints for type parameter doesn't match the constraints for type parameter in implicitly implemented interface method'.</value>
  </data>
  <data name="WRN_NullabilityMismatchInTypeParameterReferenceTypeConstraint" xml:space="preserve">
    <value>The type '{2}' cannot be used as type parameter '{1}' in the generic type or method '{0}'. Nullability of type argument '{2}' doesn't match 'class' constraint.</value>
  </data>
  <data name="WRN_NullabilityMismatchInTypeParameterReferenceTypeConstraint_Title" xml:space="preserve">
    <value>The type cannot be used as type parameter in the generic type or method. Nullability of type argument doesn't match 'class' constraint.</value>
  </data>
  <data name="ERR_TripleDotNotAllowed" xml:space="preserve">
    <value>Unexpected character sequence '...'</value>
  </data>
  <data name="IDS_FeatureIndexOperator" xml:space="preserve">
    <value>index operator</value>
  </data>
  <data name="IDS_FeatureRangeOperator" xml:space="preserve">
    <value>range operator</value>
  </data>
  <data name="IDS_FeatureStaticLocalFunctions" xml:space="preserve">
    <value>static local functions</value>
  </data>
  <data name="IDS_FeatureNameShadowingInNestedFunctions" xml:space="preserve">
    <value>name shadowing in nested functions</value>
  </data>
  <data name="IDS_FeatureLambdaDiscardParameters" xml:space="preserve">
    <value>lambda discard parameters</value>
  </data>
  <data name="IDS_FeatureMemberNotNull" xml:space="preserve">
    <value>MemberNotNull attribute</value>
  </data>
  <data name="IDS_FeatureNativeInt" xml:space="preserve">
    <value>native-sized integers</value>
  </data>
  <data name="ERR_BadDynamicAwaitForEach" xml:space="preserve">
    <value>Cannot use a collection of dynamic type in an asynchronous foreach</value>
  </data>
  <data name="ERR_NullableDirectiveQualifierExpected" xml:space="preserve">
    <value>Expected 'enable', 'disable', or 'restore'</value>
  </data>
  <data name="ERR_NullableDirectiveTargetExpected" xml:space="preserve">
    <value>Expected 'warnings', 'annotations', or end of directive</value>
  </data>
  <data name="WRN_MissingNonNullTypesContextForAnnotationInGeneratedCode" xml:space="preserve">
    <value>The annotation for nullable reference types should only be used in code within a '#nullable' annotations context. Auto-generated code requires an explicit '#nullable' directive in source.</value>
  </data>
  <data name="WRN_MissingNonNullTypesContextForAnnotationInGeneratedCode_Title" xml:space="preserve">
    <value>The annotation for nullable reference types should only be used in code within a '#nullable' annotations context. Auto-generated code requires an explicit '#nullable' directive in source.</value>
  </data>
  <data name="WRN_NullReferenceInitializer" xml:space="preserve">
    <value>Object or collection initializer implicitly dereferences possibly null member '{0}'.</value>
  </data>
  <data name="WRN_NullReferenceInitializer_Title" xml:space="preserve">
    <value>Object or collection initializer implicitly dereferences possibly null member.</value>
  </data>
  <data name="ERR_ExpressionTreeCantContainRefStruct" xml:space="preserve">
    <value>Expression tree cannot contain value of ref struct or restricted type '{0}'.</value>
  </data>
  <data name="ERR_ElseCannotStartStatement" xml:space="preserve">
    <value>'else' cannot start a statement.</value>
  </data>
  <data name="ERR_ExpressionTreeCantContainNullCoalescingAssignment" xml:space="preserve">
    <value>An expression tree may not contain a null coalescing assignment</value>
  </data>
  <data name="ERR_BadNullableContextOption" xml:space="preserve">
    <value>Invalid option '{0}' for /nullable; must be 'disable', 'enable', 'warnings' or 'annotations'</value>
  </data>
  <data name="ERR_SwitchGoverningExpressionRequiresParens" xml:space="preserve">
    <value>Parentheses are required around the switch governing expression.</value>
  </data>
  <data name="ERR_TupleElementNameMismatch" xml:space="preserve">
    <value>The name '{0}' does not identify tuple element '{1}'.</value>
  </data>
  <data name="ERR_DeconstructParameterNameMismatch" xml:space="preserve">
    <value>The name '{0}' does not match the corresponding 'Deconstruct' parameter '{1}'.</value>
  </data>
  <data name="ERR_IsPatternImpossible" xml:space="preserve">
    <value>An expression of type '{0}' can never match the provided pattern.</value>
  </data>
  <data name="WRN_IsPatternAlways" xml:space="preserve">
    <value>An expression of type '{0}' always matches the provided pattern.</value>
  </data>
  <data name="WRN_IsPatternAlways_Title" xml:space="preserve">
    <value>The input always matches the provided pattern.</value>
  </data>
  <data name="WRN_GivenExpressionNeverMatchesPattern" xml:space="preserve">
    <value>The given expression never matches the provided pattern.</value>
  </data>
  <data name="WRN_GivenExpressionNeverMatchesPattern_Title" xml:space="preserve">
    <value>The given expression never matches the provided pattern.</value>
  </data>
  <data name="WRN_GivenExpressionAlwaysMatchesConstant" xml:space="preserve">
    <value>The given expression always matches the provided constant.</value>
  </data>
  <data name="WRN_GivenExpressionAlwaysMatchesConstant_Title" xml:space="preserve">
    <value>The given expression always matches the provided constant.</value>
  </data>
  <data name="WRN_GivenExpressionAlwaysMatchesPattern" xml:space="preserve">
    <value>The given expression always matches the provided pattern.</value>
  </data>
  <data name="WRN_GivenExpressionAlwaysMatchesPattern_Title" xml:space="preserve">
    <value>The given expression always matches the provided pattern.</value>
  </data>
  <data name="ERR_FeatureNotAvailableInVersion8_0" xml:space="preserve">
    <value>Feature '{0}' is not available in C# 8.0. Please use language version {1} or greater.</value>
  </data>
  <data name="ERR_PointerTypeInPatternMatching" xml:space="preserve">
    <value>Pattern-matching is not permitted for pointer types.</value>
  </data>
  <data name="ERR_ArgumentNameInITuplePattern" xml:space="preserve">
    <value>Element names are not permitted when pattern-matching via 'System.Runtime.CompilerServices.ITuple'.</value>
  </data>
  <data name="ERR_DiscardPatternInSwitchStatement" xml:space="preserve">
    <value>The discard pattern is not permitted as a case label in a switch statement. Use 'case var _:' for a discard pattern, or 'case @_:' for a constant named '_'.</value>
  </data>
  <data name="WRN_NullabilityMismatchInExplicitlyImplementedInterface" xml:space="preserve">
    <value>Nullability of reference types in explicit interface specifier doesn't match interface implemented by the type.</value>
  </data>
  <data name="WRN_NullabilityMismatchInExplicitlyImplementedInterface_Title" xml:space="preserve">
    <value>Nullability of reference types in explicit interface specifier doesn't match interface implemented by the type.</value>
  </data>
  <data name="WRN_NullabilityMismatchInInterfaceImplementedByBase" xml:space="preserve">
    <value>'{0}' does not implement interface member '{1}'. Nullability of reference types in interface implemented by the base type doesn't match.</value>
  </data>
  <data name="WRN_NullabilityMismatchInInterfaceImplementedByBase_Title" xml:space="preserve">
    <value>Type does not implement interface member. Nullability of reference types in interface implemented by the base type doesn't match.</value>
  </data>
  <data name="WRN_DuplicateInterfaceWithNullabilityMismatchInBaseList" xml:space="preserve">
    <value>'{0}' is already listed in the interface list on type '{1}' with different nullability of reference types.</value>
  </data>
  <data name="WRN_DuplicateInterfaceWithNullabilityMismatchInBaseList_Title" xml:space="preserve">
    <value>Interface is already listed in the interface list with different nullability of reference types.</value>
  </data>
  <data name="ERR_DuplicateExplicitImpl" xml:space="preserve">
    <value>'{0}' is explicitly implemented more than once.</value>
  </data>
  <data name="ERR_UsingVarInSwitchCase" xml:space="preserve">
    <value>A using variable cannot be used directly within a switch section (consider using braces). </value>
  </data>
  <data name="ERR_GoToForwardJumpOverUsingVar" xml:space="preserve">
    <value>A goto cannot jump to a location after a using declaration.</value>
  </data>
  <data name="ERR_GoToBackwardJumpOverUsingVar" xml:space="preserve">
    <value>A goto cannot jump to a location before a using declaration within the same block.</value>
  </data>
  <data name="IDS_FeatureUsingDeclarations" xml:space="preserve">
    <value>using declarations</value>
  </data>
  <data name="ERR_FeatureInPreview" xml:space="preserve">
    <value>The feature '{0}' is currently in Preview and *unsupported*. To use Preview features, use the 'preview' language version.</value>
  </data>
  <data name="IDS_DefaultInterfaceImplementation" xml:space="preserve">
    <value>default interface implementation</value>
  </data>
  <data name="ERR_RuntimeDoesNotSupportDefaultInterfaceImplementation" xml:space="preserve">
    <value>Target runtime doesn't support default interface implementation.</value>
  </data>
  <data name="ERR_RuntimeDoesNotSupportDefaultInterfaceImplementationForMember" xml:space="preserve">
    <value>'{0}' cannot implement interface member '{1}' in type '{2}' because the target runtime doesn't support default interface implementation.</value>
  </data>
  <data name="ERR_DefaultInterfaceImplementationModifier" xml:space="preserve">
    <value>The modifier '{0}' is not valid for this item in C# {1}. Please use language version '{2}' or greater.</value>
  </data>
  <data name="ERR_ImplicitImplementationOfNonPublicInterfaceMember" xml:space="preserve">
    <value>'{0}' does not implement interface member '{1}'. '{2}' cannot implicitly implement a non-public member.</value>
  </data>
  <data name="ERR_MostSpecificImplementationIsNotFound" xml:space="preserve">
    <value>Interface member '{0}' does not have a most specific implementation. Neither '{1}', nor '{2}' are most specific.</value>
  </data>
  <data name="ERR_LanguageVersionDoesNotSupportDefaultInterfaceImplementationForMember" xml:space="preserve">
    <value>'{0}' cannot implement interface member '{1}' in type '{2}' because feature '{3}' is not available in C# {4}. Please use language version '{5}' or greater.</value>
  </data>
  <data name="ERR_RuntimeDoesNotSupportProtectedAccessForInterfaceMember" xml:space="preserve">
    <value>Target runtime doesn't support 'protected', 'protected internal', or 'private protected' accessibility for a member of an interface.</value>
  </data>
  <data name="ERR_DefaultInterfaceImplementationInNoPIAType" xml:space="preserve">
    <value>Type '{0}' cannot be embedded because it has a non-abstract member. Consider setting the 'Embed Interop Types' property to false.</value>
  </data>
  <data name="WRN_SwitchExpressionNotExhaustiveForNull" xml:space="preserve">
    <value>The switch expression does not handle some null inputs (it is not exhaustive). For example, the pattern '{0}' is not covered.</value>
  </data>
  <data name="WRN_SwitchExpressionNotExhaustiveForNull_Title" xml:space="preserve">
    <value>The switch expression does not handle some null inputs.</value>
  </data>
  <data name="ERR_AttributeNotOnEventAccessor" xml:space="preserve">
    <value>Attribute '{0}' is not valid on event accessors. It is only valid on '{1}' declarations.</value>
  </data>
  <data name="IDS_FeatureObsoleteOnPropertyAccessor" xml:space="preserve">
    <value>obsolete on property accessor</value>
  </data>
  <data name="WRN_UnconsumedEnumeratorCancellationAttributeUsage" xml:space="preserve">
    <value>The EnumeratorCancellationAttribute applied to parameter '{0}' will have no effect. The attribute is only effective on a parameter of type CancellationToken in an async-iterator method returning IAsyncEnumerable</value>
  </data>
  <data name="WRN_UnconsumedEnumeratorCancellationAttributeUsage_Title" xml:space="preserve">
    <value>The EnumeratorCancellationAttribute will have no effect. The attribute is only effective on a parameter of type CancellationToken in an async-iterator method returning IAsyncEnumerable</value>
  </data>
  <data name="WRN_UndecoratedCancellationTokenParameter" xml:space="preserve">
    <value>Async-iterator '{0}' has one or more parameters of type 'CancellationToken' but none of them is decorated with the 'EnumeratorCancellation' attribute, so the cancellation token parameter from the generated 'IAsyncEnumerable&lt;&gt;.GetAsyncEnumerator' will be unconsumed</value>
  </data>
  <data name="WRN_UndecoratedCancellationTokenParameter_Title" xml:space="preserve">
    <value>Async-iterator member has one or more parameters of type 'CancellationToken' but none of them is decorated with the 'EnumeratorCancellation' attribute, so the cancellation token parameter from the generated 'IAsyncEnumerable&lt;&gt;.GetAsyncEnumerator' will be unconsumed</value>
  </data>
  <data name="ERR_MultipleEnumeratorCancellationAttributes" xml:space="preserve">
    <value>The attribute [EnumeratorCancellation] cannot be used on multiple parameters</value>
  </data>
  <data name="ERR_OverrideRefConstraintNotSatisfied" xml:space="preserve">
    <value>Method '{0}' specifies a 'class' constraint for type parameter '{1}', but corresponding type parameter '{2}' of overridden or explicitly implemented method '{3}' is not a reference type.</value>
  </data>
  <data name="ERR_OverrideValConstraintNotSatisfied" xml:space="preserve">
    <value>Method '{0}' specifies a 'struct' constraint for type parameter '{1}', but corresponding type parameter '{2}' of overridden or explicitly implemented method '{3}' is not a non-nullable value type.</value>
  </data>
  <data name="IDS_OverrideWithConstraints" xml:space="preserve">
    <value>constraints for override and explicit interface implementation methods</value>
  </data>
  <data name="WRN_NullabilityMismatchInConstraintsOnPartialImplementation" xml:space="preserve">
    <value>Partial method declarations of '{0}' have inconsistent nullability in constraints for type parameter '{1}'</value>
  </data>
  <data name="WRN_NullabilityMismatchInConstraintsOnPartialImplementation_Title" xml:space="preserve">
    <value>Partial method declarations have inconsistent nullability in constraints for type parameter</value>
  </data>
  <data name="IDS_FeatureNestedStackalloc" xml:space="preserve">
    <value>stackalloc in nested expressions</value>
  </data>
  <data name="WRN_NullabilityMismatchInTypeParameterNotNullConstraint" xml:space="preserve">
    <value>The type '{2}' cannot be used as type parameter '{1}' in the generic type or method '{0}'. Nullability of type argument '{2}' doesn't match 'notnull' constraint.</value>
  </data>
  <data name="WRN_NullabilityMismatchInTypeParameterNotNullConstraint_Title" xml:space="preserve">
    <value>The type cannot be used as type parameter in the generic type or method. Nullability of type argument doesn't match 'notnull' constraint.</value>
  </data>
  <data name="IDS_FeatureNotNullGenericTypeConstraint" xml:space="preserve">
    <value>notnull generic type constraint</value>
  </data>
  <data name="ERR_DuplicateNullSuppression" xml:space="preserve">
    <value>Duplicate null suppression operator ('!')</value>
  </data>
  <data name="ERR_ReAbstractionInNoPIAType" xml:space="preserve">
    <value>Type '{0}' cannot be embedded because it has a re-abstraction of a member from base interface. Consider setting the 'Embed Interop Types' property to false.</value>
  </data>
  <data name="ERR_BadSwitchValue" xml:space="preserve">
    <value>Command-line syntax error: '{0}' is not a valid value for the '{1}' option. The value must be of the form '{2}'.</value>
  </data>
  <data name="IDS_FeatureFunctionPointers" xml:space="preserve">
    <value>function pointers</value>
  </data>
  <data name="IDS_AddressOfMethodGroup" xml:space="preserve">
    <value>&amp;method group</value>
  </data>
  <data name="ERR_InvalidFunctionPointerCallingConvention" xml:space="preserve">
    <value>'{0}' is not a valid calling convention for a function pointer. Valid conventions are 'cdecl', 'managed', 'thiscall', and 'stdcall'.</value>
  </data>
  <data name="ERR_InternalError" xml:space="preserve">
    <value>Internal error in the C# compiler.</value>
  </data>
  <data name="IDS_FeatureAsyncUsing" xml:space="preserve">
    <value>asynchronous using</value>
  </data>
  <data name="IDS_FeatureParenthesizedPattern" xml:space="preserve">
    <value>parenthesized pattern</value>
  </data>
  <data name="IDS_FeatureOrPattern" xml:space="preserve">
    <value>or pattern</value>
  </data>
  <data name="IDS_FeatureAndPattern" xml:space="preserve">
    <value>and pattern</value>
  </data>
  <data name="IDS_FeatureNotPattern" xml:space="preserve">
    <value>not pattern</value>
  </data>
  <data name="IDS_FeatureTypePattern" xml:space="preserve">
    <value>type pattern</value>
  </data>
  <data name="IDS_FeatureRelationalPattern" xml:space="preserve">
    <value>relational pattern</value>
  </data>
  <data name="ERR_VarianceInterfaceNesting" xml:space="preserve">
    <value>Enums, classes, and structures cannot be declared in an interface that has an 'in' or 'out' type parameter.</value>
  </data>
  <data name="ERR_ExternEventInitializer" xml:space="preserve">
    <value>'{0}': extern event cannot have initializer</value>
  </data>
  <data name="ERR_ImplicitIndexIndexerWithName" xml:space="preserve">
    <value>Invocation of implicit Index Indexer cannot name the argument.</value>
  </data>
  <data name="ERR_ImplicitRangeIndexerWithName" xml:space="preserve">
    <value>Invocation of implicit Range Indexer cannot name the argument.</value>
  </data>
  <data name="ERR_TypelessNewIllegalTargetType" xml:space="preserve">
    <value>The type '{0}' may not be used as the target type of new()</value>
  </data>
  <data name="ERR_TypelessNewNotValid" xml:space="preserve">
    <value>Use of new() is not valid in this context</value>
  </data>
  <data name="ERR_TypelessNewNoTargetType" xml:space="preserve">
    <value>There is no target type for '{0}'</value>
  </data>
  <data name="IDS_FeatureTargetTypedObjectCreation" xml:space="preserve">
    <value>target-typed object creation</value>
  </data>
  <data name="ERR_ExpressionTreeContainsPatternIndexOrRangeIndexer" xml:space="preserve">
    <value>An expression tree may not contain a pattern System.Index or System.Range indexer access</value>
  </data>
  <data name="ERR_ExpressionTreeContainsFromEndIndexExpression" xml:space="preserve">
    <value>An expression tree may not contain a from-end index ('^') expression.</value>
  </data>
  <data name="ERR_ExpressionTreeContainsRangeExpression" xml:space="preserve">
    <value>An expression tree may not contain a range ('..') expression.</value>
  </data>
  <data name="WRN_GeneratorFailedDuringGeneration" xml:space="preserve">
    <value>Generator '{0}' failed to generate source. It will not contribute to the output and compilation errors may occur as a result.</value>
  </data>
  <data name="WRN_GeneratorFailedDuringInitialization" xml:space="preserve">
    <value>Generator '{0}' failed to initialize. It will not contribute to the output and compilation errors may occur as a result.</value>
  </data>
  <data name="WRN_GeneratorFailedDuringGeneration_Title" xml:space="preserve">
    <value>Generator failed to generate source.</value>
  </data>
  <data name="WRN_GeneratorFailedDuringInitialization_Title" xml:space="preserve">
    <value>Generator failed to initialize.</value>
  </data>
  <data name="IDS_FeatureRecords" xml:space="preserve">
    <value>records</value>
  </data>
  <data name="IDS_FeatureInitOnlySetters" xml:space="preserve">
    <value>init-only setters</value>
  </data>
  <data name="ERR_BadRecordDeclaration" xml:space="preserve">
    <value>A positional record must have both a 'data' modifier and non-empty parameter list</value>
  </data>
  <data name="ERR_DuplicateRecordConstructor" xml:space="preserve">
    <value>There cannot be a primary constructor and a member constructor with the same parameter types.</value>
  </data>
  <data name="ERR_InvalidWithReceiverType" xml:space="preserve">
    <value>The receiver of a `with` expression must have a non-void type.</value>
  </data>
  <data name="ERR_NoSingleCloneMethod" xml:space="preserve">
    <value>The receiver type '{0}' is not a valid record type.</value>
  </data>
  <data name="ERR_AssignmentInitOnly" xml:space="preserve">
    <value>Init-only property or indexer '{0}' can only be assigned in an object initializer, or on 'this' or 'base' in an instance constructor or an 'init' accessor.</value>
  </data>
  <data name="ERR_DesignatorBeneathPatternCombinator" xml:space="preserve">
    <value>A variable may not be declared within a 'not' or 'or' pattern.</value>
  </data>
  <data name="ERR_UnsupportedTypeForRelationalPattern" xml:space="preserve">
    <value>Relational patterns may not be used for a value of type '{0}'.</value>
  </data>
  <data name="ERR_RelationalPatternWithNaN" xml:space="preserve">
    <value>Relational patterns may not be used for a floating-point NaN.</value>
  </data>
  <data name="IDS_FeatureExtendedPartialMethods" xml:space="preserve">
    <value>extended partial methods</value>
  </data>
  <data name="ERR_PartialMethodWithNonVoidReturnMustHaveAccessMods" xml:space="preserve">
    <value>Partial method '{0}' must have accessibility modifiers because it has a non-void return type.</value>
  </data>
  <data name="ERR_PartialMethodWithOutParamMustHaveAccessMods" xml:space="preserve">
    <value>Partial method '{0}' must have accessibility modifiers because it has 'out' parameters.</value>
  </data>
  <data name="ERR_PartialMethodWithAccessibilityModsMustHaveImplementation" xml:space="preserve">
    <value>Partial method '{0}' must have an implementation part because it has accessibility modifiers.</value>
  </data>
  <data name="ERR_PartialMethodWithExtendedModMustHaveAccessMods" xml:space="preserve">
    <value>Partial method '{0}' must have accessibility modifiers because it has a 'virtual', 'override', 'sealed', 'new', or 'extern' modifier.</value>
  </data>
  <data name="ERR_PartialMethodAccessibilityDifference" xml:space="preserve">
    <value>Both partial method declarations must have identical accessibility modifiers.</value>
  </data>
  <data name="ERR_PartialMethodExtendedModDifference" xml:space="preserve">
    <value>Both partial method declarations must have identical combinations of 'virtual', 'override', 'sealed', and 'new' modifiers.</value>
  </data>
  <data name="ERR_PartialMethodReturnTypeDifference" xml:space="preserve">
    <value>Both partial method declarations must have the same return type.</value>
  </data>
  <data name="ERR_PartialMethodRefReturnDifference" xml:space="preserve">
    <value>Partial method declarations must have matching ref return values.</value>
  </data>
  <data name="IDS_TopLevelStatements" xml:space="preserve">
    <value>top-level statements</value>
  </data>
  <data name="ERR_SimpleProgramLocalIsReferencedOutsideOfTopLevelStatement" xml:space="preserve">
    <value>Cannot use local variable or local function '{0}' declared in a top-level statement in this context.</value>
  </data>
  <data name="ERR_SimpleProgramMultipleUnitsWithTopLevelStatements" xml:space="preserve">
    <value>Only one compilation unit can have top-level statements.</value>
  </data>
  <data name="ERR_TopLevelStatementAfterNamespaceOrType" xml:space="preserve">
    <value>Top-level statements must precede namespace and type declarations.</value>
  </data>
  <data name="ERR_SimpleProgramDisallowsMainType" xml:space="preserve">
    <value>Cannot specify /main if there is a compilation unit with top-level statements.</value>
  </data>
  <data name="ERR_SimpleProgramNotAnExecutable" xml:space="preserve">
    <value>Program using top-level statements must be an executable.</value>
  </data>
  <data name="ERR_InvalidFuncPointerReturnTypeModifier" xml:space="preserve">
    <value>'{0}' is not a valid function pointer return type modifier. Valid modifiers are 'ref' and 'ref readonly'.</value>
  </data>
  <data name="ERR_DupReturnTypeMod" xml:space="preserve">
    <value>A return type can only have one '{0}' modifier.</value>
  </data>
  <data name="ERR_BadFuncPointerParamModifier" xml:space="preserve">
    <value>'{0}' cannot be used as a modifier on a function pointer parameter.</value>
  </data>
  <data name="ERR_BadFuncPointerArgCount" xml:space="preserve">
    <value>Function pointer '{0}' does not take {1} arguments</value>
  </data>
  <data name="ERR_MethFuncPtrMismatch" xml:space="preserve">
    <value>No overload for '{0}' matches function pointer '{1}'</value>
  </data>
  <data name="ERR_FuncPtrRefMismatch" xml:space="preserve">
    <value>Ref mismatch between '{0}' and function pointer '{1}'</value>
  </data>
  <data name="ERR_FuncPtrMethMustBeStatic" xml:space="preserve">
    <value>Cannot create a function pointer for '{0}' because it is not a static method</value>
  </data>
  <data name="ERR_AddressOfMethodGroupInExpressionTree" xml:space="preserve">
    <value>'&amp;' on method groups cannot be used in expression trees</value>
  </data>
  <data name="ERR_WrongFuncPtrCallingConvention" xml:space="preserve">
    <value>Calling convention of '{0}' is not compatible with '{1}'.</value>
  </data>
  <data name="ERR_MissingAddressOf" xml:space="preserve">
    <value>Cannot convert method group to function pointer (Are you missing a '&amp;'?)</value>
  </data>
  <data name="ERR_CannotUseReducedExtensionMethodInAddressOf" xml:space="preserve">
    <value>Cannot use an extension method with a receiver as the target of a '&amp;' operator.</value>
  </data>
  <data name="ERR_CannotUseFunctionPointerAsFixedLocal" xml:space="preserve">
    <value>The type of a local declared in a fixed statement cannot be a function pointer type.</value>
  </data>
  <data name="ERR_UnsupportedCallingConvention" xml:space="preserve">
    <value>The calling convention of '{0}' is not supported by the language.</value>
  </data>
  <data name="NotSameNumberParameterTypesAndRefKinds" xml:space="preserve">
    <value>Given {0} parameter types and {1} parameter ref kinds. These arrays must have the same length.</value>
  </data>
  <data name="OutIsNotValidForReturn" xml:space="preserve">
    <value>'RefKind.Out' is not a valid ref kind for a return type.</value>
  </data>
  <data name="ERR_CannotConvertAddressOfToDelegate" xml:space="preserve">
    <value>Cannot convert &amp;method group '{0}' to delegate type '{0}'.</value>
  </data>
  <data name="ERR_AddressOfToNonFunctionPointer" xml:space="preserve">
    <value>Cannot convert &amp;method group '{0}' to non-function pointer type '{1}'.</value>
  </data>
  <data name="ERR_FeatureNotAvailableInVersion9" xml:space="preserve">
    <value>Feature '{0}' is not available in C# 9.0. Please use language version {1} or greater.</value>
  </data>
  <data name="ERR_UnexpectedArgumentList" xml:space="preserve">
    <value>Unexpected argument list.</value>
  </data>
  <data name="ERR_UnexpectedOrMissingConstructorInitializerInRecord" xml:space="preserve">
    <value>A constructor declared in a record with parameters must have 'this' constructor initializer.</value>
  </data>
  <data name="ERR_MultipleRecordParameterLists" xml:space="preserve">
    <value>Only a single record partial declaration may have a parameter list</value>
  </data>
  <data name="ERR_BadRecordBase" xml:space="preserve">
    <value>Records may only inherit from object or another record</value>
  </data>
  <data name="ERR_BadInheritanceFromRecord" xml:space="preserve">
    <value>Only records may inherit from records.</value>
  </data>
  <data name="ERR_BadRecordMemberForPositionalParameter" xml:space="preserve">
    <value>Record member '{0}' must be a readable instance property of type '{1}' to match positional parameter '{2}'.</value>
  </data>
  <data name="ERR_NoCopyConstructorInBaseType" xml:space="preserve">
    <value>No accessible copy constructor found in base type '{0}'.</value>
  </data>
  <data name="ERR_CopyConstructorMustInvokeBaseCopyConstructor" xml:space="preserve">
    <value>A copy constructor in a record must call a copy constructor of the base, or a parameterless object constructor if the record inherits from object.</value>
  </data>
  <data name="ERR_DoesNotOverrideMethodFromObject" xml:space="preserve">
    <value>'{0}' does not override expected method from 'object'.</value>
  </data>
  <data name="ERR_SealedGetHashCodeInRecord" xml:space="preserve">
    <value>'{0}' cannot be sealed because containing 'record' is not sealed.</value>
  </data>
<<<<<<< HEAD
  <data name="WRN_ConstOutOfRangeChecked" xml:space="preserve">
    <value>Constant value '{0}' may overflow '{1}' at runtime (use 'unchecked' syntax to override)</value>
  </data>
  <data name="WRN_ConstOutOfRangeChecked_Title" xml:space="preserve">
    <value>Constant value may overflow at runtime (use 'unchecked' syntax to override)</value>
=======
  <data name="ERR_DoesNotOverrideBaseEquals" xml:space="preserve">
    <value>'{0}' does not override expected method from '{1}'.</value>
>>>>>>> 69c96be4
  </data>
</root><|MERGE_RESOLUTION|>--- conflicted
+++ resolved
@@ -6283,15 +6283,13 @@
   <data name="ERR_SealedGetHashCodeInRecord" xml:space="preserve">
     <value>'{0}' cannot be sealed because containing 'record' is not sealed.</value>
   </data>
-<<<<<<< HEAD
+  <data name="ERR_DoesNotOverrideBaseEquals" xml:space="preserve">
+    <value>'{0}' does not override expected method from '{1}'.</value>
+  </data>
   <data name="WRN_ConstOutOfRangeChecked" xml:space="preserve">
     <value>Constant value '{0}' may overflow '{1}' at runtime (use 'unchecked' syntax to override)</value>
   </data>
   <data name="WRN_ConstOutOfRangeChecked_Title" xml:space="preserve">
     <value>Constant value may overflow at runtime (use 'unchecked' syntax to override)</value>
-=======
-  <data name="ERR_DoesNotOverrideBaseEquals" xml:space="preserve">
-    <value>'{0}' does not override expected method from '{1}'.</value>
->>>>>>> 69c96be4
   </data>
 </root>