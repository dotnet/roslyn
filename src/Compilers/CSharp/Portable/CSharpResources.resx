--- conflicted
+++ resolved
@@ -7848,7 +7848,9 @@
   <data name="ERR_InvalidExperimentalDiagID" xml:space="preserve">
     <value>The diagnosticId argument to the 'Experimental' attribute must be a valid identifier</value>
   </data>
-<<<<<<< HEAD
+  <data name="IDS_ImplicitIndexerInitializer" xml:space="preserve">
+    <value>implicit indexer initializer</value>
+  </data>
   <data name="ERR_BadExtensionUnderlyingType" xml:space="preserve">
     <value>The extended type may not be dynamic, a pointer, a ref struct, or an extension.</value>
   </data>
@@ -7896,9 +7898,5 @@
   </data>
     <data name="ERR_UnderspecifiedImplicitExtension" xml:space="preserve">
     <value>The underlying type '{0}' of implicit extension '{1}' must reference all the type parameters declared by the extension, but type parameter '{2}' is missing.</value>
-=======
-  <data name="IDS_ImplicitIndexerInitializer" xml:space="preserve">
-    <value>implicit indexer initializer</value>
->>>>>>> dbeefc35
   </data>
 </root>