﻿<?xml version="1.0" encoding="utf-8"?>
<root>
  <!-- 
    Microsoft ResX Schema 
    
    Version 2.0
    
    The primary goals of this format is to allow a simple XML format 
    that is mostly human readable. The generation and parsing of the 
    various data types are done through the TypeConverter classes 
    associated with the data types.
    
    Example:
    
    ... ado.net/XML headers & schema ...
    <resheader name="resmimetype">text/microsoft-resx</resheader>
    <resheader name="version">2.0</resheader>
    <resheader name="reader">System.Resources.ResXResourceReader, System.Windows.Forms, ...</resheader>
    <resheader name="writer">System.Resources.ResXResourceWriter, System.Windows.Forms, ...</resheader>
    <data name="Name1"><value>this is my long string</value><comment>this is a comment</comment></data>
    <data name="Color1" type="System.Drawing.Color, System.Drawing">Blue</data>
    <data name="Bitmap1" mimetype="application/x-microsoft.net.object.binary.base64">
        <value>[base64 mime encoded serialized .NET Framework object]</value>
    </data>
    <data name="Icon1" type="System.Drawing.Icon, System.Drawing" mimetype="application/x-microsoft.net.object.bytearray.base64">
        <value>[base64 mime encoded string representing a byte array form of the .NET Framework object]</value>
        <comment>This is a comment</comment>
    </data>
                
    There are any number of "resheader" rows that contain simple 
    name/value pairs.
    
    Each data row contains a name, and value. The row also contains a 
    type or mimetype. Type corresponds to a .NET class that support 
    text/value conversion through the TypeConverter architecture. 
    Classes that don't support this are serialized and stored with the 
    mimetype set.
    
    The mimetype is used for serialized objects, and tells the 
    ResXResourceReader how to depersist the object. This is currently not 
    extensible. For a given mimetype the value must be set accordingly:
    
    Note - application/x-microsoft.net.object.binary.base64 is the format 
    that the ResXResourceWriter will generate, however the reader can 
    read any of the formats listed below.
    
    mimetype: application/x-microsoft.net.object.binary.base64
    value   : The object must be serialized with 
            : System.Runtime.Serialization.Formatters.Binary.BinaryFormatter
            : and then encoded with base64 encoding.
    
    mimetype: application/x-microsoft.net.object.soap.base64
    value   : The object must be serialized with 
            : System.Runtime.Serialization.Formatters.Soap.SoapFormatter
            : and then encoded with base64 encoding.

    mimetype: application/x-microsoft.net.object.bytearray.base64
    value   : The object must be serialized into a byte array 
            : using a System.ComponentModel.TypeConverter
            : and then encoded with base64 encoding.
    -->
  <xsd:schema id="root" xmlns="" xmlns:xsd="http://www.w3.org/2001/XMLSchema" xmlns:msdata="urn:schemas-microsoft-com:xml-msdata">
    <xsd:import namespace="http://www.w3.org/XML/1998/namespace" />
    <xsd:element name="root" msdata:IsDataSet="true">
      <xsd:complexType>
        <xsd:choice maxOccurs="unbounded">
          <xsd:element name="metadata">
            <xsd:complexType>
              <xsd:sequence>
                <xsd:element name="value" type="xsd:string" minOccurs="0" />
              </xsd:sequence>
              <xsd:attribute name="name" use="required" type="xsd:string" />
              <xsd:attribute name="type" type="xsd:string" />
              <xsd:attribute name="mimetype" type="xsd:string" />
              <xsd:attribute ref="xml:space" />
            </xsd:complexType>
          </xsd:element>
          <xsd:element name="assembly">
            <xsd:complexType>
              <xsd:attribute name="alias" type="xsd:string" />
              <xsd:attribute name="name" type="xsd:string" />
            </xsd:complexType>
          </xsd:element>
          <xsd:element name="data">
            <xsd:complexType>
              <xsd:sequence>
                <xsd:element name="value" type="xsd:string" minOccurs="0" msdata:Ordinal="1" />
                <xsd:element name="comment" type="xsd:string" minOccurs="0" msdata:Ordinal="2" />
              </xsd:sequence>
              <xsd:attribute name="name" type="xsd:string" use="required" msdata:Ordinal="1" />
              <xsd:attribute name="type" type="xsd:string" msdata:Ordinal="3" />
              <xsd:attribute name="mimetype" type="xsd:string" msdata:Ordinal="4" />
              <xsd:attribute ref="xml:space" />
            </xsd:complexType>
          </xsd:element>
          <xsd:element name="resheader">
            <xsd:complexType>
              <xsd:sequence>
                <xsd:element name="value" type="xsd:string" minOccurs="0" msdata:Ordinal="1" />
              </xsd:sequence>
              <xsd:attribute name="name" type="xsd:string" use="required" />
            </xsd:complexType>
          </xsd:element>
        </xsd:choice>
      </xsd:complexType>
    </xsd:element>
  </xsd:schema>
  <resheader name="resmimetype">
    <value>text/microsoft-resx</value>
  </resheader>
  <resheader name="version">
    <value>2.0</value>
  </resheader>
  <resheader name="reader">
    <value>System.Resources.ResXResourceReader, System.Windows.Forms, Version=4.0.0.0, Culture=neutral, PublicKeyToken=b77a5c561934e089</value>
  </resheader>
  <resheader name="writer">
    <value>System.Resources.ResXResourceWriter, System.Windows.Forms, Version=4.0.0.0, Culture=neutral, PublicKeyToken=b77a5c561934e089</value>
  </resheader>
  <data name="IDS_NULL" xml:space="preserve">
    <value>&lt;null&gt;</value>
  </data>
  <data name="IDS_ThrowExpression" xml:space="preserve">
    <value>&lt;throw expression&gt;</value>
  </data>
  <data name="IDS_FeatureSwitchExpression" xml:space="preserve">
    <value>&lt;switch expression&gt;</value>
  </data>
  <data name="IDS_FeatureLocalFunctionAttributes" xml:space="preserve">
    <value>local function attributes</value>
  </data>
  <data name="IDS_FeatureExternLocalFunctions" xml:space="preserve">
    <value>extern local functions</value>
  </data>
  <data name="IDS_RELATEDERROR" xml:space="preserve">
    <value>(Location of symbol related to previous error)</value>
  </data>
  <data name="IDS_RELATEDWARNING" xml:space="preserve">
    <value>(Location of symbol related to previous warning)</value>
  </data>
  <data name="IDS_XMLIGNORED" xml:space="preserve">
    <value>&lt;!-- Badly formed XML comment ignored for member "{0}" --&gt;</value>
  </data>
  <data name="IDS_XMLIGNORED2" xml:space="preserve">
    <value> Badly formed XML file "{0}" cannot be included </value>
  </data>
  <data name="IDS_XMLFAILEDINCLUDE" xml:space="preserve">
    <value> Failed to insert some or all of included XML </value>
  </data>
  <data name="IDS_XMLBADINCLUDE" xml:space="preserve">
    <value> Include tag is invalid </value>
  </data>
  <data name="IDS_XMLNOINCLUDE" xml:space="preserve">
    <value> No matching elements were found for the following include tag </value>
  </data>
  <data name="IDS_XMLMISSINGINCLUDEFILE" xml:space="preserve">
    <value>Missing file attribute</value>
  </data>
  <data name="IDS_XMLMISSINGINCLUDEPATH" xml:space="preserve">
    <value>Missing path attribute</value>
  </data>
  <data name="IDS_GlobalNamespace" xml:space="preserve">
    <value>&lt;global namespace&gt;</value>
  </data>
  <data name="IDS_FeatureGenerics" xml:space="preserve">
    <value>generics</value>
  </data>
  <data name="IDS_FeatureAnonDelegates" xml:space="preserve">
    <value>anonymous methods</value>
  </data>
  <data name="IDS_FeatureModuleAttrLoc" xml:space="preserve">
    <value>module as an attribute target specifier</value>
  </data>
  <data name="IDS_FeatureGlobalNamespace" xml:space="preserve">
    <value>namespace alias qualifier</value>
  </data>
  <data name="IDS_FeatureFixedBuffer" xml:space="preserve">
    <value>fixed size buffers</value>
  </data>
  <data name="IDS_FeaturePragma" xml:space="preserve">
    <value>#pragma</value>
  </data>
  <data name="IDS_FeatureStaticClasses" xml:space="preserve">
    <value>static classes</value>
  </data>
  <data name="IDS_FeatureReadOnlyStructs" xml:space="preserve">
    <value>readonly structs</value>
  </data>
  <data name="IDS_FeaturePartialTypes" xml:space="preserve">
    <value>partial types</value>
  </data>
  <data name="IDS_FeatureAsync" xml:space="preserve">
    <value>async function</value>
  </data>
  <data name="IDS_FeatureSwitchOnBool" xml:space="preserve">
    <value>switch on boolean type</value>
  </data>
  <data name="IDS_MethodGroup" xml:space="preserve">
    <value>method group</value>
  </data>
  <data name="IDS_AnonMethod" xml:space="preserve">
    <value>anonymous method</value>
  </data>
  <data name="IDS_Lambda" xml:space="preserve">
    <value>lambda expression</value>
  </data>
  <data name="IDS_Collection" xml:space="preserve">
    <value>collection</value>
  </data>
  <data name="IDS_Disposable" xml:space="preserve">
    <value>disposable</value>
  </data>
  <data name="IDS_FeaturePropertyAccessorMods" xml:space="preserve">
    <value>access modifiers on properties</value>
  </data>
  <data name="IDS_FeatureExternAlias" xml:space="preserve">
    <value>extern alias</value>
  </data>
  <data name="IDS_FeatureIterators" xml:space="preserve">
    <value>iterators</value>
  </data>
  <data name="IDS_FeatureDefault" xml:space="preserve">
    <value>default operator</value>
  </data>
  <data name="IDS_FeatureAsyncStreams" xml:space="preserve">
    <value>async streams</value>
  </data>
  <data name="IDS_FeatureUnmanagedConstructedTypes" xml:space="preserve">
    <value>unmanaged constructed types</value>
  </data>
  <data name="IDS_FeatureReadOnlyMembers" xml:space="preserve">
    <value>readonly members</value>
  </data>
  <data name="IDS_FeatureDefaultLiteral" xml:space="preserve">
    <value>default literal</value>
  </data>
  <data name="IDS_FeaturePrivateProtected" xml:space="preserve">
    <value>private protected</value>
  </data>
  <data name="IDS_FeatureTupleEquality" xml:space="preserve">
    <value>tuple equality</value>
  </data>
  <data name="IDS_FeatureNullable" xml:space="preserve">
    <value>nullable types</value>
  </data>
  <data name="IDS_FeaturePatternMatching" xml:space="preserve">
    <value>pattern matching</value>
  </data>
  <data name="IDS_FeatureExpressionBodiedAccessor" xml:space="preserve">
    <value>expression body property accessor</value>
  </data>
  <data name="IDS_FeatureExpressionBodiedDeOrConstructor" xml:space="preserve">
    <value>expression body constructor and destructor</value>
  </data>
  <data name="IDS_FeatureThrowExpression" xml:space="preserve">
    <value>throw expression</value>
  </data>
  <data name="IDS_FeatureImplicitArray" xml:space="preserve">
    <value>implicitly typed array</value>
  </data>
  <data name="IDS_FeatureImplicitLocal" xml:space="preserve">
    <value>implicitly typed local variable</value>
  </data>
  <data name="IDS_FeatureAnonymousTypes" xml:space="preserve">
    <value>anonymous types</value>
  </data>
  <data name="IDS_FeatureAutoImplementedProperties" xml:space="preserve">
    <value>automatically implemented properties</value>
  </data>
  <data name="IDS_FeatureReadonlyAutoImplementedProperties" xml:space="preserve">
    <value>readonly automatically implemented properties</value>
  </data>
  <data name="IDS_FeatureObjectInitializer" xml:space="preserve">
    <value>object initializer</value>
  </data>
  <data name="IDS_FeatureCollectionInitializer" xml:space="preserve">
    <value>collection initializer</value>
  </data>
  <data name="IDS_FeatureQueryExpression" xml:space="preserve">
    <value>query expression</value>
  </data>
  <data name="IDS_FeatureExtensionMethod" xml:space="preserve">
    <value>extension method</value>
  </data>
  <data name="IDS_FeaturePartialMethod" xml:space="preserve">
    <value>partial method</value>
  </data>
  <data name="IDS_SK_METHOD" xml:space="preserve">
    <value>method</value>
  </data>
  <data name="IDS_SK_TYPE" xml:space="preserve">
    <value>type</value>
  </data>
  <data name="IDS_SK_NAMESPACE" xml:space="preserve">
    <value>namespace</value>
  </data>
  <data name="IDS_SK_FIELD" xml:space="preserve">
    <value>field</value>
  </data>
  <data name="IDS_SK_PROPERTY" xml:space="preserve">
    <value>property</value>
  </data>
  <data name="IDS_SK_UNKNOWN" xml:space="preserve">
    <value>element</value>
  </data>
  <data name="IDS_SK_VARIABLE" xml:space="preserve">
    <value>variable</value>
  </data>
  <data name="IDS_SK_LABEL" xml:space="preserve">
    <value>label</value>
  </data>
  <data name="IDS_SK_EVENT" xml:space="preserve">
    <value>event</value>
  </data>
  <data name="IDS_SK_TYVAR" xml:space="preserve">
    <value>type parameter</value>
  </data>
  <data name="IDS_SK_ALIAS" xml:space="preserve">
    <value>using alias</value>
  </data>
  <data name="IDS_SK_EXTERNALIAS" xml:space="preserve">
    <value>extern alias</value>
  </data>
  <data name="IDS_SK_CONSTRUCTOR" xml:space="preserve">
    <value>constructor</value>
  </data>
  <data name="IDS_FOREACHLOCAL" xml:space="preserve">
    <value>foreach iteration variable</value>
  </data>
  <data name="IDS_FIXEDLOCAL" xml:space="preserve">
    <value>fixed variable</value>
  </data>
  <data name="IDS_USINGLOCAL" xml:space="preserve">
    <value>using variable</value>
  </data>
  <data name="IDS_Contravariant" xml:space="preserve">
    <value>contravariant</value>
  </data>
  <data name="IDS_Contravariantly" xml:space="preserve">
    <value>contravariantly</value>
  </data>
  <data name="IDS_Covariant" xml:space="preserve">
    <value>covariant</value>
  </data>
  <data name="IDS_Covariantly" xml:space="preserve">
    <value>covariantly</value>
  </data>
  <data name="IDS_Invariantly" xml:space="preserve">
    <value>invariantly</value>
  </data>
  <data name="IDS_FeatureDynamic" xml:space="preserve">
    <value>dynamic</value>
  </data>
  <data name="IDS_FeatureNamedArgument" xml:space="preserve">
    <value>named argument</value>
  </data>
  <data name="IDS_FeatureOptionalParameter" xml:space="preserve">
    <value>optional parameter</value>
  </data>
  <data name="IDS_FeatureExceptionFilter" xml:space="preserve">
    <value>exception filter</value>
  </data>
  <data name="IDS_FeatureTypeVariance" xml:space="preserve">
    <value>type variance</value>
  </data>
  <data name="IDS_Parameter" xml:space="preserve">
    <value>parameter</value>
  </data>
  <data name="IDS_Return" xml:space="preserve">
    <value>return</value>
  </data>
  <data name="XML_InvalidToken" xml:space="preserve">
    <value>The character(s) '{0}' cannot be used at this location.</value>
  </data>
  <data name="XML_IncorrectComment" xml:space="preserve">
    <value>Incorrect syntax was used in a comment.</value>
  </data>
  <data name="XML_InvalidCharEntity" xml:space="preserve">
    <value>An invalid character was found inside an entity reference.</value>
  </data>
  <data name="XML_ExpectedEndOfTag" xml:space="preserve">
    <value>Expected '&gt;' or '/&gt;' to close tag '{0}'.</value>
  </data>
  <data name="XML_ExpectedIdentifier" xml:space="preserve">
    <value>An identifier was expected.</value>
  </data>
  <data name="XML_InvalidUnicodeChar" xml:space="preserve">
    <value>Invalid unicode character.</value>
  </data>
  <data name="XML_InvalidWhitespace" xml:space="preserve">
    <value>Whitespace is not allowed at this location.</value>
  </data>
  <data name="XML_LessThanInAttributeValue" xml:space="preserve">
    <value>The character '&lt;' cannot be used in an attribute value.</value>
  </data>
  <data name="XML_MissingEqualsAttribute" xml:space="preserve">
    <value>Missing equals sign between attribute and attribute value.</value>
  </data>
  <data name="XML_RefUndefinedEntity_1" xml:space="preserve">
    <value>Reference to undefined entity '{0}'.</value>
  </data>
  <data name="XML_StringLiteralNoStartQuote" xml:space="preserve">
    <value>A string literal was expected, but no opening quotation mark was found.</value>
  </data>
  <data name="XML_StringLiteralNoEndQuote" xml:space="preserve">
    <value>Missing closing quotation mark for string literal.</value>
  </data>
  <data name="XML_StringLiteralNonAsciiQuote" xml:space="preserve">
    <value>Non-ASCII quotations marks may not be used around string literals.</value>
  </data>
  <data name="XML_EndTagNotExpected" xml:space="preserve">
    <value>End tag was not expected at this location.</value>
  </data>
  <data name="XML_ElementTypeMatch" xml:space="preserve">
    <value>End tag '{0}' does not match the start tag '{1}'.</value>
  </data>
  <data name="XML_EndTagExpected" xml:space="preserve">
    <value>Expected an end tag for element '{0}'.</value>
  </data>
  <data name="XML_WhitespaceMissing" xml:space="preserve">
    <value>Required white space was missing.</value>
  </data>
  <data name="XML_ExpectedEndOfXml" xml:space="preserve">
    <value>Unexpected character at this location.</value>
  </data>
  <data name="XML_CDataEndTagNotAllowed" xml:space="preserve">
    <value>The literal string ']]&gt;' is not allowed in element content.</value>
  </data>
  <data name="XML_DuplicateAttribute" xml:space="preserve">
    <value>Duplicate '{0}' attribute</value>
  </data>
  <data name="ERR_NoMetadataFile" xml:space="preserve">
    <value>Metadata file '{0}' could not be found</value>
  </data>
  <data name="ERR_MetadataReferencesNotSupported" xml:space="preserve">
    <value>Metadata references are not supported.</value>
  </data>
  <data name="FTL_MetadataCantOpenFile" xml:space="preserve">
    <value>Metadata file '{0}' could not be opened -- {1}</value>
  </data>
  <data name="ERR_NoTypeDef" xml:space="preserve">
    <value>The type '{0}' is defined in an assembly that is not referenced. You must add a reference to assembly '{1}'.</value>
  </data>
  <data name="ERR_NoTypeDefFromModule" xml:space="preserve">
    <value>The type '{0}' is defined in a module that has not been added. You must add the module '{1}'.</value>
  </data>
  <data name="ERR_OutputWriteFailed" xml:space="preserve">
    <value>Could not write to output file '{0}' -- '{1}'</value>
  </data>
  <data name="ERR_MultipleEntryPoints" xml:space="preserve">
    <value>Program has more than one entry point defined. Compile with /main to specify the type that contains the entry point.</value>
  </data>
  <data name="ERR_BadBinaryOps" xml:space="preserve">
    <value>Operator '{0}' cannot be applied to operands of type '{1}' and '{2}'</value>
  </data>
  <data name="ERR_AmbigBinaryOpsOnUnconstrainedDefault" xml:space="preserve">
    <value>Operator '{0}' cannot be applied to 'default' and operand of type '{1}' because it is a type parameter that is not known to be a reference type</value>
  </data>
  <data name="ERR_IntDivByZero" xml:space="preserve">
    <value>Division by constant zero</value>
  </data>
  <data name="ERR_BadIndexLHS" xml:space="preserve">
    <value>Cannot apply indexing with [] to an expression of type '{0}'</value>
  </data>
  <data name="ERR_BadIndexCount" xml:space="preserve">
    <value>Wrong number of indices inside []; expected {0}</value>
  </data>
  <data name="ERR_BadUnaryOp" xml:space="preserve">
    <value>Operator '{0}' cannot be applied to operand of type '{1}'</value>
  </data>
  <data name="ERR_BadOpOnNullOrDefaultOrNew" xml:space="preserve">
    <value>Operator '{0}' cannot be applied to operand '{1}'</value>
  </data>
  <data name="ERR_ThisInStaticMeth" xml:space="preserve">
    <value>Keyword 'this' is not valid in a static property, static method, or static field initializer</value>
  </data>
  <data name="ERR_ThisInBadContext" xml:space="preserve">
    <value>Keyword 'this' is not available in the current context</value>
  </data>
  <data name="ERR_OmittedTypeArgument" xml:space="preserve">
    <value>Omitting the type argument is not allowed in the current context</value>
  </data>
  <data name="WRN_InvalidMainSig" xml:space="preserve">
    <value>'{0}' has the wrong signature to be an entry point</value>
  </data>
  <data name="WRN_InvalidMainSig_Title" xml:space="preserve">
    <value>Method has the wrong signature to be an entry point</value>
  </data>
  <data name="ERR_NoImplicitConv" xml:space="preserve">
    <value>Cannot implicitly convert type '{0}' to '{1}'</value>
  </data>
  <data name="ERR_NoExplicitConv" xml:space="preserve">
    <value>Cannot convert type '{0}' to '{1}'</value>
  </data>
  <data name="ERR_ConstOutOfRange" xml:space="preserve">
    <value>Constant value '{0}' cannot be converted to a '{1}'</value>
  </data>
  <data name="ERR_AmbigBinaryOps" xml:space="preserve">
    <value>Operator '{0}' is ambiguous on operands of type '{1}' and '{2}'</value>
  </data>
  <data name="ERR_AmbigBinaryOpsOnDefault" xml:space="preserve">
    <value>Operator '{0}' is ambiguous on operands '{1}' and '{2}'</value>
  </data>
  <data name="ERR_AmbigUnaryOp" xml:space="preserve">
    <value>Operator '{0}' is ambiguous on an operand of type '{1}'</value>
  </data>
  <data name="ERR_InAttrOnOutParam" xml:space="preserve">
    <value>An out parameter cannot have the In attribute</value>
  </data>
  <data name="ERR_ValueCantBeNull" xml:space="preserve">
    <value>Cannot convert null to '{0}' because it is a non-nullable value type</value>
  </data>
  <data name="ERR_NoExplicitBuiltinConv" xml:space="preserve">
    <value>Cannot convert type '{0}' to '{1}' via a reference conversion, boxing conversion, unboxing conversion, wrapping conversion, or null type conversion</value>
  </data>
  <data name="FTL_DebugEmitFailure" xml:space="preserve">
    <value>Unexpected error writing debug information -- '{0}'</value>
  </data>
  <data name="ERR_BadVisReturnType" xml:space="preserve">
    <value>Inconsistent accessibility: return type '{1}' is less accessible than method '{0}'</value>
  </data>
  <data name="ERR_BadVisParamType" xml:space="preserve">
    <value>Inconsistent accessibility: parameter type '{1}' is less accessible than method '{0}'</value>
  </data>
  <data name="ERR_BadVisFieldType" xml:space="preserve">
    <value>Inconsistent accessibility: field type '{1}' is less accessible than field '{0}'</value>
  </data>
  <data name="ERR_BadVisPropertyType" xml:space="preserve">
    <value>Inconsistent accessibility: property type '{1}' is less accessible than property '{0}'</value>
  </data>
  <data name="ERR_BadVisIndexerReturn" xml:space="preserve">
    <value>Inconsistent accessibility: indexer return type '{1}' is less accessible than indexer '{0}'</value>
  </data>
  <data name="ERR_BadVisIndexerParam" xml:space="preserve">
    <value>Inconsistent accessibility: parameter type '{1}' is less accessible than indexer '{0}'</value>
  </data>
  <data name="ERR_BadVisOpReturn" xml:space="preserve">
    <value>Inconsistent accessibility: return type '{1}' is less accessible than operator '{0}'</value>
  </data>
  <data name="ERR_BadVisOpParam" xml:space="preserve">
    <value>Inconsistent accessibility: parameter type '{1}' is less accessible than operator '{0}'</value>
  </data>
  <data name="ERR_BadVisDelegateReturn" xml:space="preserve">
    <value>Inconsistent accessibility: return type '{1}' is less accessible than delegate '{0}'</value>
  </data>
  <data name="ERR_BadVisDelegateParam" xml:space="preserve">
    <value>Inconsistent accessibility: parameter type '{1}' is less accessible than delegate '{0}'</value>
  </data>
  <data name="ERR_BadVisBaseClass" xml:space="preserve">
    <value>Inconsistent accessibility: base class '{1}' is less accessible than class '{0}'</value>
  </data>
  <data name="ERR_BadVisBaseInterface" xml:space="preserve">
    <value>Inconsistent accessibility: base interface '{1}' is less accessible than interface '{0}'</value>
  </data>
  <data name="ERR_EventNeedsBothAccessors" xml:space="preserve">
    <value>'{0}': event property must have both add and remove accessors</value>
  </data>
  <data name="ERR_AbstractEventHasAccessors" xml:space="preserve">
    <value>'{0}': abstract event cannot use event accessor syntax</value>
  </data>
  <data name="ERR_EventNotDelegate" xml:space="preserve">
    <value>'{0}': event must be of a delegate type</value>
  </data>
  <data name="WRN_UnreferencedEvent" xml:space="preserve">
    <value>The event '{0}' is never used</value>
  </data>
  <data name="WRN_UnreferencedEvent_Title" xml:space="preserve">
    <value>Event is never used</value>
  </data>
  <data name="ERR_InterfaceEventInitializer" xml:space="preserve">
    <value>'{0}': instance event in interface cannot have initializer</value>
  </data>
  <data name="ERR_BadEventUsage" xml:space="preserve">
    <value>The event '{0}' can only appear on the left hand side of += or -= (except when used from within the type '{1}')</value>
  </data>
  <data name="ERR_ExplicitEventFieldImpl" xml:space="preserve">
    <value>An explicit interface implementation of an event must use event accessor syntax</value>
  </data>
  <data name="ERR_CantOverrideNonEvent" xml:space="preserve">
    <value>'{0}': cannot override; '{1}' is not an event</value>
  </data>
  <data name="ERR_AddRemoveMustHaveBody" xml:space="preserve">
    <value>An add or remove accessor must have a body</value>
  </data>
  <data name="ERR_AbstractEventInitializer" xml:space="preserve">
    <value>'{0}': abstract event cannot have initializer</value>
  </data>
  <data name="ERR_ReservedAssemblyName" xml:space="preserve">
    <value>The assembly name '{0}' is reserved and cannot be used as a reference in an interactive session</value>
  </data>
  <data name="ERR_ReservedEnumerator" xml:space="preserve">
    <value>The enumerator name '{0}' is reserved and cannot be used</value>
  </data>
  <data name="ERR_AsMustHaveReferenceType" xml:space="preserve">
    <value>The as operator must be used with a reference type or nullable type ('{0}' is a non-nullable value type)</value>
  </data>
  <data name="WRN_LowercaseEllSuffix" xml:space="preserve">
    <value>The 'l' suffix is easily confused with the digit '1' -- use 'L' for clarity</value>
  </data>
  <data name="WRN_LowercaseEllSuffix_Title" xml:space="preserve">
    <value>The 'l' suffix is easily confused with the digit '1'</value>
  </data>
  <data name="ERR_BadEventUsageNoField" xml:space="preserve">
    <value>The event '{0}' can only appear on the left hand side of += or -=</value>
  </data>
  <data name="ERR_ConstraintOnlyAllowedOnGenericDecl" xml:space="preserve">
    <value>Constraints are not allowed on non-generic declarations</value>
  </data>
  <data name="ERR_TypeParamMustBeIdentifier" xml:space="preserve">
    <value>Type parameter declaration must be an identifier not a type</value>
  </data>
  <data name="ERR_MemberReserved" xml:space="preserve">
    <value>Type '{1}' already reserves a member called '{0}' with the same parameter types</value>
  </data>
  <data name="ERR_DuplicateParamName" xml:space="preserve">
    <value>The parameter name '{0}' is a duplicate</value>
  </data>
  <data name="ERR_DuplicateNameInNS" xml:space="preserve">
    <value>The namespace '{1}' already contains a definition for '{0}'</value>
  </data>
  <data name="ERR_DuplicateNameInClass" xml:space="preserve">
    <value>The type '{0}' already contains a definition for '{1}'</value>
  </data>
  <data name="ERR_NameNotInContext" xml:space="preserve">
    <value>The name '{0}' does not exist in the current context</value>
  </data>
  <data name="ERR_NameNotInContextPossibleMissingReference" xml:space="preserve">
    <value>The name '{0}' does not exist in the current context (are you missing a reference to assembly '{1}'?)</value>
  </data>
  <data name="ERR_AmbigContext" xml:space="preserve">
    <value>'{0}' is an ambiguous reference between '{1}' and '{2}'</value>
  </data>
  <data name="WRN_DuplicateUsing" xml:space="preserve">
    <value>The using directive for '{0}' appeared previously in this namespace</value>
  </data>
  <data name="WRN_DuplicateUsing_Title" xml:space="preserve">
    <value>Using directive appeared previously in this namespace</value>
  </data>
  <data name="ERR_BadMemberFlag" xml:space="preserve">
    <value>The modifier '{0}' is not valid for this item</value>
  </data>
  <data name="ERR_BadInitAccessor" xml:space="preserve">
    <value>The 'init' accessor is not valid on static members</value>
  </data>
  <data name="ERR_BadMemberProtection" xml:space="preserve">
    <value>More than one protection modifier</value>
  </data>
  <data name="WRN_NewRequired" xml:space="preserve">
    <value>'{0}' hides inherited member '{1}'. Use the new keyword if hiding was intended.</value>
  </data>
  <data name="WRN_NewRequired_Title" xml:space="preserve">
    <value>Member hides inherited member; missing new keyword</value>
  </data>
  <data name="WRN_NewRequired_Description" xml:space="preserve">
    <value>A variable was declared with the same name as a variable in a base type. However, the new keyword was not used. This warning informs you that you should use new; the variable is declared as if new had been used in the declaration.</value>
  </data>
  <data name="WRN_NewNotRequired" xml:space="preserve">
    <value>The member '{0}' does not hide an accessible member. The new keyword is not required.</value>
  </data>
  <data name="WRN_NewNotRequired_Title" xml:space="preserve">
    <value>Member does not hide an inherited member; new keyword is not required</value>
  </data>
  <data name="ERR_CircConstValue" xml:space="preserve">
    <value>The evaluation of the constant value for '{0}' involves a circular definition</value>
  </data>
  <data name="ERR_MemberAlreadyExists" xml:space="preserve">
    <value>Type '{1}' already defines a member called '{0}' with the same parameter types</value>
  </data>
  <data name="ERR_StaticNotVirtual" xml:space="preserve">
    <value>A static member cannot be marked as '{0}'</value>
  </data>
  <data name="ERR_OverrideNotNew" xml:space="preserve">
    <value>A member '{0}' marked as override cannot be marked as new or virtual</value>
  </data>
  <data name="WRN_NewOrOverrideExpected" xml:space="preserve">
    <value>'{0}' hides inherited member '{1}'. To make the current member override that implementation, add the override keyword. Otherwise add the new keyword.</value>
  </data>
  <data name="WRN_NewOrOverrideExpected_Title" xml:space="preserve">
    <value>Member hides inherited member; missing override keyword</value>
  </data>
  <data name="ERR_OverrideNotExpected" xml:space="preserve">
    <value>'{0}': no suitable method found to override</value>
  </data>
  <data name="ERR_NamespaceUnexpected" xml:space="preserve">
    <value>A namespace cannot directly contain members such as fields, methods or statements</value>
  </data>
  <data name="ERR_NoSuchMember" xml:space="preserve">
    <value>'{0}' does not contain a definition for '{1}'</value>
  </data>
  <data name="ERR_BadSKknown" xml:space="preserve">
    <value>'{0}' is a {1} but is used like a {2}</value>
  </data>
  <data name="ERR_BadSKunknown" xml:space="preserve">
    <value>'{0}' is a {1}, which is not valid in the given context</value>
  </data>
  <data name="ERR_ObjectRequired" xml:space="preserve">
    <value>An object reference is required for the non-static field, method, or property '{0}'</value>
  </data>
  <data name="ERR_AmbigCall" xml:space="preserve">
    <value>The call is ambiguous between the following methods or properties: '{0}' and '{1}'</value>
  </data>
  <data name="ERR_BadAccess" xml:space="preserve">
    <value>'{0}' is inaccessible due to its protection level</value>
  </data>
  <data name="ERR_MethDelegateMismatch" xml:space="preserve">
    <value>No overload for '{0}' matches delegate '{1}'</value>
  </data>
  <data name="ERR_RetObjectRequired" xml:space="preserve">
    <value>An object of a type convertible to '{0}' is required</value>
  </data>
  <data name="ERR_RetNoObjectRequired" xml:space="preserve">
    <value>Since '{0}' returns void, a return keyword must not be followed by an object expression</value>
  </data>
  <data name="ERR_LocalDuplicate" xml:space="preserve">
    <value>A local variable or function named '{0}' is already defined in this scope</value>
  </data>
  <data name="ERR_AssgLvalueExpected" xml:space="preserve">
    <value>The left-hand side of an assignment must be a variable, property or indexer</value>
  </data>
  <data name="ERR_StaticConstParam" xml:space="preserve">
    <value>'{0}': a static constructor must be parameterless</value>
  </data>
  <data name="ERR_NotConstantExpression" xml:space="preserve">
    <value>The expression being assigned to '{0}' must be constant</value>
  </data>
  <data name="ERR_NotNullConstRefField" xml:space="preserve">
    <value>'{0}' is of type '{1}'. A const field of a reference type other than string can only be initialized with null.</value>
  </data>
  <data name="ERR_LocalIllegallyOverrides" xml:space="preserve">
    <value>A local or parameter named '{0}' cannot be declared in this scope because that name is used in an enclosing local scope to define a local or parameter</value>
  </data>
  <data name="ERR_BadUsingNamespace" xml:space="preserve">
    <value>A 'using namespace' directive can only be applied to namespaces; '{0}' is a type not a namespace. Consider a 'using static' directive instead</value>
  </data>
  <data name="ERR_BadUsingType" xml:space="preserve">
    <value>A 'using static' directive can only be applied to types; '{0}' is a namespace not a type. Consider a 'using namespace' directive instead</value>
  </data>
  <data name="ERR_NoAliasHere" xml:space="preserve">
    <value>A 'using static' directive cannot be used to declare an alias</value>
  </data>
  <data name="ERR_NoBreakOrCont" xml:space="preserve">
    <value>No enclosing loop out of which to break or continue</value>
  </data>
  <data name="ERR_DuplicateLabel" xml:space="preserve">
    <value>The label '{0}' is a duplicate</value>
  </data>
  <data name="ERR_NoConstructors" xml:space="preserve">
    <value>The type '{0}' has no constructors defined</value>
  </data>
  <data name="ERR_NoNewAbstract" xml:space="preserve">
    <value>Cannot create an instance of the abstract type or interface '{0}'</value>
  </data>
  <data name="ERR_ConstValueRequired" xml:space="preserve">
    <value>A const field requires a value to be provided</value>
  </data>
  <data name="ERR_CircularBase" xml:space="preserve">
    <value>Circular base type dependency involving '{0}' and '{1}'</value>
  </data>
  <data name="ERR_BadDelegateConstructor" xml:space="preserve">
    <value>The delegate '{0}' does not have a valid constructor</value>
  </data>
  <data name="ERR_MethodNameExpected" xml:space="preserve">
    <value>Method name expected</value>
  </data>
  <data name="ERR_ConstantExpected" xml:space="preserve">
    <value>A constant value is expected</value>
  </data>
  <data name="ERR_V6SwitchGoverningTypeValueExpected" xml:space="preserve">
    <value>A switch expression or case label must be a bool, char, string, integral, enum, or corresponding nullable type in C# 6 and earlier.</value>
  </data>
  <data name="ERR_IntegralTypeValueExpected" xml:space="preserve">
    <value>A value of an integral type expected</value>
  </data>
  <data name="ERR_DuplicateCaseLabel" xml:space="preserve">
    <value>The switch statement contains multiple cases with the label value '{0}'</value>
  </data>
  <data name="ERR_InvalidGotoCase" xml:space="preserve">
    <value>A goto case is only valid inside a switch statement</value>
  </data>
  <data name="ERR_PropertyLacksGet" xml:space="preserve">
    <value>The property or indexer '{0}' cannot be used in this context because it lacks the get accessor</value>
  </data>
  <data name="ERR_BadExceptionType" xml:space="preserve">
    <value>The type caught or thrown must be derived from System.Exception</value>
  </data>
  <data name="ERR_BadEmptyThrow" xml:space="preserve">
    <value>A throw statement with no arguments is not allowed outside of a catch clause</value>
  </data>
  <data name="ERR_BadFinallyLeave" xml:space="preserve">
    <value>Control cannot leave the body of a finally clause</value>
  </data>
  <data name="ERR_LabelShadow" xml:space="preserve">
    <value>The label '{0}' shadows another label by the same name in a contained scope</value>
  </data>
  <data name="ERR_LabelNotFound" xml:space="preserve">
    <value>No such label '{0}' within the scope of the goto statement</value>
  </data>
  <data name="ERR_UnreachableCatch" xml:space="preserve">
    <value>A previous catch clause already catches all exceptions of this or of a super type ('{0}')</value>
  </data>
  <data name="WRN_FilterIsConstantTrue" xml:space="preserve">
    <value>Filter expression is a constant 'true', consider removing the filter</value>
  </data>
  <data name="WRN_FilterIsConstantTrue_Title" xml:space="preserve">
    <value>Filter expression is a constant 'true'</value>
  </data>
  <data name="ERR_ReturnExpected" xml:space="preserve">
    <value>'{0}': not all code paths return a value</value>
  </data>
  <data name="WRN_UnreachableCode" xml:space="preserve">
    <value>Unreachable code detected</value>
  </data>
  <data name="WRN_UnreachableCode_Title" xml:space="preserve">
    <value>Unreachable code detected</value>
  </data>
  <data name="ERR_SwitchFallThrough" xml:space="preserve">
    <value>Control cannot fall through from one case label ('{0}') to another</value>
  </data>
  <data name="WRN_UnreferencedLabel" xml:space="preserve">
    <value>This label has not been referenced</value>
  </data>
  <data name="WRN_UnreferencedLabel_Title" xml:space="preserve">
    <value>This label has not been referenced</value>
  </data>
  <data name="ERR_UseDefViolation" xml:space="preserve">
    <value>Use of unassigned local variable '{0}'</value>
  </data>
  <data name="WRN_UseDefViolation" xml:space="preserve">
    <value>Use of unassigned local variable '{0}'</value>
  </data>
  <data name="WRN_UseDefViolation_Title" xml:space="preserve">
    <value>Use of unassigned local variable</value>
  </data>
  <data name="WRN_UnreferencedVar" xml:space="preserve">
    <value>The variable '{0}' is declared but never used</value>
  </data>
  <data name="WRN_UnreferencedVar_Title" xml:space="preserve">
    <value>Variable is declared but never used</value>
  </data>
  <data name="WRN_UnreferencedField" xml:space="preserve">
    <value>The field '{0}' is never used</value>
  </data>
  <data name="WRN_UnreferencedField_Title" xml:space="preserve">
    <value>Field is never used</value>
  </data>
  <data name="ERR_UseDefViolationField" xml:space="preserve">
    <value>Use of possibly unassigned field '{0}'</value>
  </data>
  <data name="WRN_UseDefViolationField" xml:space="preserve">
    <value>Use of possibly unassigned field '{0}'</value>
  </data>
  <data name="WRN_UseDefViolationField_Title" xml:space="preserve">
    <value>Use of possibly unassigned field</value>
  </data>
  <data name="ERR_UseDefViolationProperty" xml:space="preserve">
    <value>Use of possibly unassigned auto-implemented property '{0}'</value>
  </data>
  <data name="WRN_UseDefViolationProperty" xml:space="preserve">
    <value>Use of possibly unassigned auto-implemented property '{0}'</value>
  </data>
  <data name="WRN_UseDefViolationProperty_Title" xml:space="preserve">
    <value>Use of possibly unassigned auto-implemented property</value>
  </data>
  <data name="ERR_UnassignedThisUnsupportedVersion" xml:space="preserve">
    <value>Field '{0}' must be fully assigned before control is returned to the caller. Consider updating to language version '{1}' to auto-default the field.</value>
  </data>
  <data name="WRN_UnassignedThisUnsupportedVersion" xml:space="preserve">
    <value>Field '{0}' must be fully assigned before control is returned to the caller. Consider updating to language version '{1}' to auto-default the field.</value>
  </data>
  <data name="WRN_UnassignedThisUnsupportedVersion_Title" xml:space="preserve">
    <value>Fields of a struct must be fully assigned in a constructor before control is returned to the caller. Consider updating the language version to auto-default the field.</value>
  </data>
  <data name="ERR_AmbigQM" xml:space="preserve">
    <value>Type of conditional expression cannot be determined because '{0}' and '{1}' implicitly convert to one another</value>
  </data>
  <data name="ERR_InvalidQM" xml:space="preserve">
    <value>Type of conditional expression cannot be determined because there is no implicit conversion between '{0}' and '{1}'</value>
  </data>
  <data name="ERR_NoBaseClass" xml:space="preserve">
    <value>A base class is required for a 'base' reference</value>
  </data>
  <data name="ERR_BaseIllegal" xml:space="preserve">
    <value>Use of keyword 'base' is not valid in this context</value>
  </data>
  <data name="ERR_ObjectProhibited" xml:space="preserve">
    <value>Member '{0}' cannot be accessed with an instance reference; qualify it with a type name instead</value>
  </data>
  <data name="ERR_ParamUnassigned" xml:space="preserve">
    <value>The out parameter '{0}' must be assigned to before control leaves the current method</value>
  </data>
  <data name="WRN_ParamUnassigned" xml:space="preserve">
    <value>The out parameter '{0}' must be assigned to before control leaves the current method</value>
  </data>
  <data name="WRN_ParamUnassigned_Title" xml:space="preserve">
    <value>An out parameter must be assigned to before control leaves the method</value>
  </data>
  <data name="ERR_InvalidArray" xml:space="preserve">
    <value>Invalid rank specifier: expected ',' or ']'</value>
  </data>
  <data name="ERR_ExternHasBody" xml:space="preserve">
    <value>'{0}' cannot be extern and declare a body</value>
  </data>
  <data name="ERR_ExternHasConstructorInitializer" xml:space="preserve">
    <value>'{0}' cannot be extern and have a constructor initializer</value>
  </data>
  <data name="ERR_AbstractAndExtern" xml:space="preserve">
    <value>'{0}' cannot be both extern and abstract</value>
  </data>
  <data name="ERR_BadAttributeParamType" xml:space="preserve">
    <value>Attribute constructor parameter '{0}' has type '{1}', which is not a valid attribute parameter type</value>
  </data>
  <data name="ERR_BadAttributeArgument" xml:space="preserve">
    <value>An attribute argument must be a constant expression, typeof expression or array creation expression of an attribute parameter type</value>
  </data>
  <data name="ERR_BadAttributeParamDefaultArgument" xml:space="preserve">
    <value>Attribute constructor parameter '{0}' is optional, but no default parameter value was specified.</value>
  </data>
  <data name="WRN_IsAlwaysTrue" xml:space="preserve">
    <value>The given expression is always of the provided ('{0}') type</value>
  </data>
  <data name="WRN_IsAlwaysTrue_Title" xml:space="preserve">
    <value>'is' expression's given expression is always of the provided type</value>
  </data>
  <data name="WRN_IsAlwaysFalse" xml:space="preserve">
    <value>The given expression is never of the provided ('{0}') type</value>
  </data>
  <data name="WRN_IsAlwaysFalse_Title" xml:space="preserve">
    <value>'is' expression's given expression is never of the provided type</value>
  </data>
  <data name="ERR_LockNeedsReference" xml:space="preserve">
    <value>'{0}' is not a reference type as required by the lock statement</value>
  </data>
  <data name="ERR_NullNotValid" xml:space="preserve">
    <value>Use of null is not valid in this context</value>
  </data>
  <data name="ERR_DefaultLiteralNotValid" xml:space="preserve">
    <value>Use of default literal is not valid in this context</value>
  </data>
  <data name="ERR_UseDefViolationThisUnsupportedVersion" xml:space="preserve">
    <value>The 'this' object cannot be used before all of its fields have been assigned. Consider updating to language version '{0}' to auto-default the unassigned fields.</value>
  </data>
  <data name="WRN_UseDefViolationThisUnsupportedVersion" xml:space="preserve">
    <value>The 'this' object cannot be used before all of its fields have been assigned. Consider updating to language version '{0}' to auto-default the unassigned fields.</value>
  </data>
  <data name="WRN_UseDefViolationThisUnsupportedVersion_Title" xml:space="preserve">
    <value>The 'this' object cannot be used in a constructor before all of its fields have been assigned. Consider updating the language version to auto-default the unassigned fields.</value>
  </data>
  <data name="ERR_ArgsInvalid" xml:space="preserve">
    <value>The __arglist construct is valid only within a variable argument method</value>
  </data>
  <data name="ERR_PtrExpected" xml:space="preserve">
    <value>The * or -&gt; operator must be applied to a pointer</value>
  </data>
  <data name="ERR_PtrIndexSingle" xml:space="preserve">
    <value>A pointer must be indexed by only one value</value>
  </data>
  <data name="WRN_ByRefNonAgileField" xml:space="preserve">
    <value>Using '{0}' as a ref or out value or taking its address may cause a runtime exception because it is a field of a marshal-by-reference class</value>
  </data>
  <data name="WRN_ByRefNonAgileField_Title" xml:space="preserve">
    <value>Using a field of a marshal-by-reference class as a ref or out value or taking its address may cause a runtime exception</value>
  </data>
  <data name="ERR_AssgReadonlyStatic" xml:space="preserve">
    <value>A static readonly field cannot be assigned to (except in a static constructor or a variable initializer)</value>
  </data>
  <data name="ERR_RefReadonlyStatic" xml:space="preserve">
    <value>A static readonly field cannot be used as a ref or out value (except in a static constructor)</value>
  </data>
  <data name="ERR_AssgReadonlyProp" xml:space="preserve">
    <value>Property or indexer '{0}' cannot be assigned to -- it is read only</value>
  </data>
  <data name="ERR_IllegalStatement" xml:space="preserve">
    <value>Only assignment, call, increment, decrement, await, and new object expressions can be used as a statement</value>
  </data>
  <data name="ERR_BadGetEnumerator" xml:space="preserve">
    <value>foreach requires that the return type '{0}' of '{1}' must have a suitable public 'MoveNext' method and public 'Current' property</value>
  </data>
  <data name="ERR_BadGetAsyncEnumerator" xml:space="preserve">
    <value>Asynchronous foreach requires that the return type '{0}' of '{1}' must have a suitable public 'MoveNextAsync' method and public 'Current' property</value>
  </data>
  <data name="ERR_TooManyLocals" xml:space="preserve">
    <value>Only 65534 locals, including those generated by the compiler, are allowed</value>
  </data>
  <data name="ERR_AbstractBaseCall" xml:space="preserve">
    <value>Cannot call an abstract base member: '{0}'</value>
  </data>
  <data name="ERR_RefProperty" xml:space="preserve">
    <value>A property or indexer may not be passed as an out or ref parameter</value>
  </data>
  <data name="ERR_ManagedAddr" xml:space="preserve">
    <value>Cannot take the address of, get the size of, or declare a pointer to a managed type ('{0}')</value>
  </data>
  <data name="ERR_BadFixedInitType" xml:space="preserve">
    <value>The type of a local declared in a fixed statement must be a pointer type</value>
  </data>
  <data name="ERR_FixedMustInit" xml:space="preserve">
    <value>You must provide an initializer in a fixed or using statement declaration</value>
  </data>
  <data name="ERR_InvalidAddrOp" xml:space="preserve">
    <value>Cannot take the address of the given expression</value>
  </data>
  <data name="ERR_FixedNeeded" xml:space="preserve">
    <value>You can only take the address of an unfixed expression inside of a fixed statement initializer</value>
  </data>
  <data name="ERR_FixedNotNeeded" xml:space="preserve">
    <value>You cannot use the fixed statement to take the address of an already fixed expression</value>
  </data>
  <data name="ERR_ExprCannotBeFixed" xml:space="preserve">
    <value>The given expression cannot be used in a fixed statement</value>
  </data>
  <data name="ERR_UnsafeNeeded" xml:space="preserve">
    <value>Pointers and fixed size buffers may only be used in an unsafe context</value>
  </data>
  <data name="ERR_OpTFRetType" xml:space="preserve">
    <value>The return type of operator True or False must be bool</value>
  </data>
  <data name="ERR_OperatorNeedsMatch" xml:space="preserve">
    <value>The operator '{0}' requires a matching operator '{1}' to also be defined</value>
  </data>
  <data name="ERR_BadBoolOp" xml:space="preserve">
    <value>In order to be applicable as a short circuit operator a user-defined logical operator ('{0}') must have the same return type and parameter types</value>
  </data>
  <data name="ERR_MustHaveOpTF" xml:space="preserve">
    <value>In order for '{0}' to be applicable as a short circuit operator, its declaring type '{1}' must define operator true and operator false</value>
  </data>
  <data name="WRN_UnreferencedVarAssg" xml:space="preserve">
    <value>The variable '{0}' is assigned but its value is never used</value>
  </data>
  <data name="WRN_UnreferencedVarAssg_Title" xml:space="preserve">
    <value>Variable is assigned but its value is never used</value>
  </data>
  <data name="ERR_CheckedOverflow" xml:space="preserve">
    <value>The operation overflows at compile time in checked mode</value>
  </data>
  <data name="ERR_ConstOutOfRangeChecked" xml:space="preserve">
    <value>Constant value '{0}' cannot be converted to a '{1}' (use 'unchecked' syntax to override)</value>
  </data>
  <data name="ERR_BadVarargs" xml:space="preserve">
    <value>A method with vararg cannot be generic, be in a generic type, or have a params parameter</value>
  </data>
  <data name="ERR_ParamsMustBeArray" xml:space="preserve">
    <value>The params parameter must be a single dimensional array</value>
  </data>
  <data name="ERR_IllegalArglist" xml:space="preserve">
    <value>An __arglist expression may only appear inside of a call or new expression</value>
  </data>
  <data name="ERR_IllegalUnsafe" xml:space="preserve">
    <value>Unsafe code may only appear if compiling with /unsafe</value>
  </data>
  <data name="ERR_AmbigMember" xml:space="preserve">
    <value>Ambiguity between '{0}' and '{1}'</value>
  </data>
  <data name="ERR_BadForeachDecl" xml:space="preserve">
    <value>Type and identifier are both required in a foreach statement</value>
  </data>
  <data name="ERR_ParamsLast" xml:space="preserve">
    <value>A params parameter must be the last parameter in a formal parameter list</value>
  </data>
  <data name="ERR_SizeofUnsafe" xml:space="preserve">
    <value>'{0}' does not have a predefined size, therefore sizeof can only be used in an unsafe context</value>
  </data>
  <data name="ERR_DottedTypeNameNotFoundInNS" xml:space="preserve">
    <value>The type or namespace name '{0}' does not exist in the namespace '{1}' (are you missing an assembly reference?)</value>
  </data>
  <data name="ERR_FieldInitRefNonstatic" xml:space="preserve">
    <value>A field initializer cannot reference the non-static field, method, or property '{0}'</value>
  </data>
  <data name="ERR_SealedNonOverride" xml:space="preserve">
    <value>'{0}' cannot be sealed because it is not an override</value>
  </data>
  <data name="ERR_CantOverrideSealed" xml:space="preserve">
    <value>'{0}': cannot override inherited member '{1}' because it is sealed</value>
  </data>
  <data name="ERR_VoidError" xml:space="preserve">
    <value>The operation in question is undefined on void pointers</value>
  </data>
  <data name="ERR_ConditionalOnOverride" xml:space="preserve">
    <value>The Conditional attribute is not valid on '{0}' because it is an override method</value>
  </data>
  <data name="ERR_ConditionalOnLocalFunction" xml:space="preserve">
    <value>Local function '{0}' must be 'static' in order to use the Conditional attribute</value>
  </data>
  <data name="ERR_PointerInAsOrIs" xml:space="preserve">
    <value>Neither 'is' nor 'as' is valid on pointer types</value>
  </data>
  <data name="ERR_CallingFinalizeDeprecated" xml:space="preserve">
    <value>Destructors and object.Finalize cannot be called directly. Consider calling IDisposable.Dispose if available.</value>
  </data>
  <data name="ERR_SingleTypeNameNotFound" xml:space="preserve">
    <value>The type or namespace name '{0}' could not be found (are you missing a using directive or an assembly reference?)</value>
  </data>
  <data name="ERR_NegativeStackAllocSize" xml:space="preserve">
    <value>Cannot use a negative size with stackalloc</value>
  </data>
  <data name="ERR_NegativeArraySize" xml:space="preserve">
    <value>Cannot create an array with a negative size</value>
  </data>
  <data name="ERR_OverrideFinalizeDeprecated" xml:space="preserve">
    <value>Do not override object.Finalize. Instead, provide a destructor.</value>
  </data>
  <data name="ERR_CallingBaseFinalizeDeprecated" xml:space="preserve">
    <value>Do not directly call your base type Finalize method. It is called automatically from your destructor.</value>
  </data>
  <data name="WRN_NegativeArrayIndex" xml:space="preserve">
    <value>Indexing an array with a negative index (array indices always start at zero)</value>
  </data>
  <data name="WRN_NegativeArrayIndex_Title" xml:space="preserve">
    <value>Indexing an array with a negative index</value>
  </data>
  <data name="WRN_BadRefCompareLeft" xml:space="preserve">
    <value>Possible unintended reference comparison; to get a value comparison, cast the left hand side to type '{0}'</value>
  </data>
  <data name="WRN_BadRefCompareLeft_Title" xml:space="preserve">
    <value>Possible unintended reference comparison; left hand side needs cast</value>
  </data>
  <data name="WRN_BadRefCompareRight" xml:space="preserve">
    <value>Possible unintended reference comparison; to get a value comparison, cast the right hand side to type '{0}'</value>
  </data>
  <data name="WRN_BadRefCompareRight_Title" xml:space="preserve">
    <value>Possible unintended reference comparison; right hand side needs cast</value>
  </data>
  <data name="ERR_BadCastInFixed" xml:space="preserve">
    <value>The right hand side of a fixed statement assignment may not be a cast expression</value>
  </data>
  <data name="ERR_StackallocInCatchFinally" xml:space="preserve">
    <value>stackalloc may not be used in a catch or finally block</value>
  </data>
  <data name="ERR_VarargsLast" xml:space="preserve">
    <value>An __arglist parameter must be the last parameter in a formal parameter list</value>
  </data>
  <data name="ERR_MissingPartial" xml:space="preserve">
    <value>Missing partial modifier on declaration of type '{0}'; another partial declaration of this type exists</value>
  </data>
  <data name="ERR_PartialTypeKindConflict" xml:space="preserve">
    <value>Partial declarations of '{0}' must be all classes, all record classes, all structs, all record structs, or all interfaces</value>
  </data>
  <data name="ERR_PartialModifierConflict" xml:space="preserve">
    <value>Partial declarations of '{0}' have conflicting accessibility modifiers</value>
  </data>
  <data name="ERR_PartialMultipleBases" xml:space="preserve">
    <value>Partial declarations of '{0}' must not specify different base classes</value>
  </data>
  <data name="ERR_PartialWrongTypeParams" xml:space="preserve">
    <value>Partial declarations of '{0}' must have the same type parameter names in the same order</value>
  </data>
  <data name="ERR_PartialWrongConstraints" xml:space="preserve">
    <value>Partial declarations of '{0}' have inconsistent constraints for type parameter '{1}'</value>
  </data>
  <data name="ERR_NoImplicitConvCast" xml:space="preserve">
    <value>Cannot implicitly convert type '{0}' to '{1}'. An explicit conversion exists (are you missing a cast?)</value>
  </data>
  <data name="ERR_PartialMisplaced" xml:space="preserve">
    <value>The 'partial' modifier can only appear immediately before 'class', 'record', 'struct', 'interface', or a method return type.</value>
  </data>
  <data name="ERR_ImportedCircularBase" xml:space="preserve">
    <value>Imported type '{0}' is invalid. It contains a circular base type dependency.</value>
  </data>
  <data name="ERR_UseDefViolationOut" xml:space="preserve">
    <value>Use of unassigned out parameter '{0}'</value>
  </data>
  <data name="WRN_UseDefViolationOut" xml:space="preserve">
    <value>Use of unassigned out parameter '{0}'</value>
  </data>
  <data name="WRN_UseDefViolationOut_Title" xml:space="preserve">
    <value>Use of unassigned out parameter</value>
  </data>
  <data name="ERR_ArraySizeInDeclaration" xml:space="preserve">
    <value>Array size cannot be specified in a variable declaration (try initializing with a 'new' expression)</value>
  </data>
  <data name="ERR_InaccessibleGetter" xml:space="preserve">
    <value>The property or indexer '{0}' cannot be used in this context because the get accessor is inaccessible</value>
  </data>
  <data name="ERR_InaccessibleSetter" xml:space="preserve">
    <value>The property or indexer '{0}' cannot be used in this context because the set accessor is inaccessible</value>
  </data>
  <data name="ERR_InvalidPropertyAccessMod" xml:space="preserve">
    <value>The accessibility modifier of the '{0}' accessor must be more restrictive than the property or indexer '{1}'</value>
  </data>
  <data name="ERR_DuplicatePropertyAccessMods" xml:space="preserve">
    <value>Cannot specify accessibility modifiers for both accessors of the property or indexer '{0}'</value>
  </data>
  <data name="ERR_AccessModMissingAccessor" xml:space="preserve">
    <value>'{0}': accessibility modifiers on accessors may only be used if the property or indexer has both a get and a set accessor</value>
  </data>
  <data name="ERR_UnimplementedInterfaceAccessor" xml:space="preserve">
    <value>'{0}' does not implement interface member '{1}'. '{2}' is not public.</value>
  </data>
  <data name="WRN_PatternIsAmbiguous" xml:space="preserve">
    <value>'{0}' does not implement the '{1}' pattern. '{2}' is ambiguous with '{3}'.</value>
  </data>
  <data name="WRN_PatternIsAmbiguous_Title" xml:space="preserve">
    <value>Type does not implement the collection pattern; members are ambiguous</value>
  </data>
  <data name="WRN_PatternNotPublicOrNotInstance" xml:space="preserve">
    <value>'{0}' does not implement the '{1}' pattern. '{2}' is not a public instance or extension method.</value>
  </data>
  <data name="WRN_PatternNotPublicOrNotInstance_Title" xml:space="preserve">
    <value>Type does not implement the collection pattern; member is is not a public instance or extension method.</value>
  </data>
  <data name="WRN_PatternBadSignature" xml:space="preserve">
    <value>'{0}' does not implement the '{1}' pattern. '{2}' has the wrong signature.</value>
  </data>
  <data name="WRN_PatternBadSignature_Title" xml:space="preserve">
    <value>Type does not implement the collection pattern; member has the wrong signature</value>
  </data>
  <data name="ERR_FriendRefNotEqualToThis" xml:space="preserve">
    <value>Friend access was granted by '{0}', but the public key of the output assembly ('{1}') does not match that specified by the InternalsVisibleTo attribute in the granting assembly.</value>
  </data>
  <data name="ERR_FriendRefSigningMismatch" xml:space="preserve">
    <value>Friend access was granted by '{0}', but the strong name signing state of the output assembly does not match that of the granting assembly.</value>
  </data>
  <data name="WRN_SequentialOnPartialClass" xml:space="preserve">
    <value>There is no defined ordering between fields in multiple declarations of partial struct '{0}'. To specify an ordering, all instance fields must be in the same declaration.</value>
  </data>
  <data name="WRN_SequentialOnPartialClass_Title" xml:space="preserve">
    <value>There is no defined ordering between fields in multiple declarations of partial struct</value>
  </data>
  <data name="ERR_BadConstType" xml:space="preserve">
    <value>The type '{0}' cannot be declared const</value>
  </data>
  <data name="ERR_NoNewTyvar" xml:space="preserve">
    <value>Cannot create an instance of the variable type '{0}' because it does not have the new() constraint</value>
  </data>
  <data name="ERR_BadArity" xml:space="preserve">
    <value>Using the generic {1} '{0}' requires {2} type arguments</value>
  </data>
  <data name="ERR_BadTypeArgument" xml:space="preserve">
    <value>The type '{0}' may not be used as a type argument</value>
  </data>
  <data name="ERR_TypeArgsNotAllowed" xml:space="preserve">
    <value>The {1} '{0}' cannot be used with type arguments</value>
  </data>
  <data name="ERR_HasNoTypeVars" xml:space="preserve">
    <value>The non-generic {1} '{0}' cannot be used with type arguments</value>
  </data>
  <data name="ERR_NewConstraintNotSatisfied" xml:space="preserve">
    <value>'{2}' must be a non-abstract type with a public parameterless constructor in order to use it as parameter '{1}' in the generic type or method '{0}'</value>
  </data>
  <data name="ERR_GenericConstraintNotSatisfiedRefType" xml:space="preserve">
    <value>The type '{3}' cannot be used as type parameter '{2}' in the generic type or method '{0}'. There is no implicit reference conversion from '{3}' to '{1}'.</value>
  </data>
  <data name="ERR_GenericConstraintNotSatisfiedNullableEnum" xml:space="preserve">
    <value>The type '{3}' cannot be used as type parameter '{2}' in the generic type or method '{0}'. The nullable type '{3}' does not satisfy the constraint of '{1}'.</value>
  </data>
  <data name="ERR_GenericConstraintNotSatisfiedNullableInterface" xml:space="preserve">
    <value>The type '{3}' cannot be used as type parameter '{2}' in the generic type or method '{0}'. The nullable type '{3}' does not satisfy the constraint of '{1}'. Nullable types can not satisfy any interface constraints.</value>
  </data>
  <data name="ERR_GenericConstraintNotSatisfiedTyVar" xml:space="preserve">
    <value>The type '{3}' cannot be used as type parameter '{2}' in the generic type or method '{0}'. There is no boxing conversion or type parameter conversion from '{3}' to '{1}'.</value>
  </data>
  <data name="ERR_GenericConstraintNotSatisfiedValType" xml:space="preserve">
    <value>The type '{3}' cannot be used as type parameter '{2}' in the generic type or method '{0}'. There is no boxing conversion from '{3}' to '{1}'.</value>
  </data>
  <data name="ERR_DuplicateGeneratedName" xml:space="preserve">
    <value>The parameter name '{0}' conflicts with an automatically-generated parameter name</value>
  </data>
  <data name="ERR_GlobalSingleTypeNameNotFound" xml:space="preserve">
    <value>The type or namespace name '{0}' could not be found in the global namespace (are you missing an assembly reference?)</value>
  </data>
  <data name="ERR_NewBoundMustBeLast" xml:space="preserve">
    <value>The new() constraint must be the last constraint specified</value>
  </data>
  <data name="WRN_MainCantBeGeneric" xml:space="preserve">
    <value>'{0}': an entry point cannot be generic or in a generic type</value>
  </data>
  <data name="WRN_MainCantBeGeneric_Title" xml:space="preserve">
    <value>An entry point cannot be generic or in a generic type</value>
  </data>
  <data name="ERR_TypeVarCantBeNull" xml:space="preserve">
    <value>Cannot convert null to type parameter '{0}' because it could be a non-nullable value type. Consider using 'default({0})' instead.</value>
  </data>
  <data name="ERR_DuplicateBound" xml:space="preserve">
    <value>Duplicate constraint '{0}' for type parameter '{1}'</value>
  </data>
  <data name="ERR_ClassBoundNotFirst" xml:space="preserve">
    <value>The class type constraint '{0}' must come before any other constraints</value>
  </data>
  <data name="ERR_BadRetType" xml:space="preserve">
    <value>'{1} {0}' has the wrong return type</value>
  </data>
  <data name="ERR_DelegateRefMismatch" xml:space="preserve">
    <value>Ref mismatch between '{0}' and delegate '{1}'</value>
  </data>
  <data name="ERR_DuplicateConstraintClause" xml:space="preserve">
    <value>A constraint clause has already been specified for type parameter '{0}'. All of the constraints for a type parameter must be specified in a single where clause.</value>
  </data>
  <data name="ERR_CantInferMethTypeArgs" xml:space="preserve">
    <value>The type arguments for method '{0}' cannot be inferred from the usage. Try specifying the type arguments explicitly.</value>
  </data>
  <data name="ERR_LocalSameNameAsTypeParam" xml:space="preserve">
    <value>'{0}': a parameter, local variable, or local function cannot have the same name as a method type parameter</value>
  </data>
  <data name="ERR_AsWithTypeVar" xml:space="preserve">
    <value>The type parameter '{0}' cannot be used with the 'as' operator because it does not have a class type constraint nor a 'class' constraint</value>
  </data>
  <data name="WRN_UnreferencedFieldAssg" xml:space="preserve">
    <value>The field '{0}' is assigned but its value is never used</value>
  </data>
  <data name="WRN_UnreferencedFieldAssg_Title" xml:space="preserve">
    <value>Field is assigned but its value is never used</value>
  </data>
  <data name="ERR_BadIndexerNameAttr" xml:space="preserve">
    <value>The '{0}' attribute is valid only on an indexer that is not an explicit interface member declaration</value>
  </data>
  <data name="ERR_AttrArgWithTypeVars" xml:space="preserve">
    <value>'{0}': an attribute argument cannot use type parameters</value>
  </data>
  <data name="ERR_AttrTypeArgCannotBeTypeVar" xml:space="preserve">
    <value>'{0}': an attribute type argument cannot use type parameters</value>
  </data>
  <data name="WRN_AttrDependentTypeNotAllowed" xml:space="preserve">
    <value>Type '{0}' cannot be used in this context because it cannot be represented in metadata.</value>
  </data>
  <data name="WRN_AttrDependentTypeNotAllowed_Title" xml:space="preserve">
    <value>Type cannot be used in this context because it cannot be represented in metadata.</value>
  </data>
  <data name="ERR_AttrDependentTypeNotAllowed" xml:space="preserve">
    <value>Type '{0}' cannot be used in this context because it cannot be represented in metadata.</value>
  </data>
  <data name="ERR_NewTyvarWithArgs" xml:space="preserve">
    <value>'{0}': cannot provide arguments when creating an instance of a variable type</value>
  </data>
  <data name="ERR_AbstractSealedStatic" xml:space="preserve">
    <value>'{0}': an abstract type cannot be sealed or static</value>
  </data>
  <data name="WRN_AmbiguousXMLReference" xml:space="preserve">
    <value>Ambiguous reference in cref attribute: '{0}'. Assuming '{1}', but could have also matched other overloads including '{2}'.</value>
  </data>
  <data name="WRN_AmbiguousXMLReference_Title" xml:space="preserve">
    <value>Ambiguous reference in cref attribute</value>
  </data>
  <data name="WRN_VolatileByRef" xml:space="preserve">
    <value>'{0}': a reference to a volatile field will not be treated as volatile</value>
  </data>
  <data name="WRN_VolatileByRef_Title" xml:space="preserve">
    <value>A reference to a volatile field will not be treated as volatile</value>
  </data>
  <data name="WRN_VolatileByRef_Description" xml:space="preserve">
    <value>A volatile field should not normally be used as a ref or out value, since it will not be treated as volatile. There are exceptions to this, such as when calling an interlocked API.</value>
  </data>
  <data name="ERR_ComImportWithImpl" xml:space="preserve">
    <value>Since '{1}' has the ComImport attribute, '{0}' must be extern or abstract</value>
  </data>
  <data name="ERR_ComImportWithBase" xml:space="preserve">
    <value>'{0}': a class with the ComImport attribute cannot specify a base class</value>
  </data>
  <data name="ERR_ImplBadConstraints" xml:space="preserve">
    <value>The constraints for type parameter '{0}' of method '{1}' must match the constraints for type parameter '{2}' of interface method '{3}'. Consider using an explicit interface implementation instead.</value>
  </data>
  <data name="ERR_ImplBadTupleNames" xml:space="preserve">
    <value>The tuple element names in the signature of method '{0}' must match the tuple element names of interface method '{1}' (including on the return type).</value>
  </data>
  <data name="ERR_DottedTypeNameNotFoundInAgg" xml:space="preserve">
    <value>The type name '{0}' does not exist in the type '{1}'</value>
  </data>
  <data name="ERR_MethGrpToNonDel" xml:space="preserve">
    <value>Cannot convert method group '{0}' to non-delegate type '{1}'. Did you intend to invoke the method?</value>
  </data>
  <data name="WRN_MethGrpToNonDel" xml:space="preserve">
    <value>Converting method group '{0}' to non-delegate type '{1}'. Did you intend to invoke the method?</value>
  </data>
  <data name="WRN_MethGrpToNonDel_Title" xml:space="preserve">
    <value>Converting method group to non-delegate type</value>
  </data>
  <data name="ERR_BadExternAlias" xml:space="preserve">
    <value>The extern alias '{0}' was not specified in a /reference option</value>
  </data>
  <data name="ERR_ColColWithTypeAlias" xml:space="preserve">
    <value>Cannot use alias '{0}' with '::' since the alias references a type. Use '.' instead.</value>
  </data>
  <data name="ERR_AliasNotFound" xml:space="preserve">
    <value>Alias '{0}' not found</value>
  </data>
  <data name="ERR_SameFullNameAggAgg" xml:space="preserve">
    <value>The type '{1}' exists in both '{0}' and '{2}'</value>
  </data>
  <data name="ERR_SameFullNameNsAgg" xml:space="preserve">
    <value>The namespace '{1}' in '{0}' conflicts with the type '{3}' in '{2}'</value>
  </data>
  <data name="WRN_SameFullNameThisNsAgg" xml:space="preserve">
    <value>The namespace '{1}' in '{0}' conflicts with the imported type '{3}' in '{2}'. Using the namespace defined in '{0}'.</value>
  </data>
  <data name="WRN_SameFullNameThisNsAgg_Title" xml:space="preserve">
    <value>Namespace conflicts with imported type</value>
  </data>
  <data name="WRN_SameFullNameThisAggAgg" xml:space="preserve">
    <value>The type '{1}' in '{0}' conflicts with the imported type '{3}' in '{2}'. Using the type defined in '{0}'.</value>
  </data>
  <data name="WRN_SameFullNameThisAggAgg_Title" xml:space="preserve">
    <value>Type conflicts with imported type</value>
  </data>
  <data name="WRN_SameFullNameThisAggNs" xml:space="preserve">
    <value>The type '{1}' in '{0}' conflicts with the imported namespace '{3}' in '{2}'. Using the type defined in '{0}'.</value>
  </data>
  <data name="WRN_SameFullNameThisAggNs_Title" xml:space="preserve">
    <value>Type conflicts with imported namespace</value>
  </data>
  <data name="ERR_SameFullNameThisAggThisNs" xml:space="preserve">
    <value>The type '{1}' in '{0}' conflicts with the namespace '{3}' in '{2}'</value>
  </data>
  <data name="ERR_ExternAfterElements" xml:space="preserve">
    <value>An extern alias declaration must precede all other elements defined in the namespace</value>
  </data>
  <data name="WRN_GlobalAliasDefn" xml:space="preserve">
    <value>Defining an alias named 'global' is ill-advised since 'global::' always references the global namespace and not an alias</value>
  </data>
  <data name="WRN_GlobalAliasDefn_Title" xml:space="preserve">
    <value>Defining an alias named 'global' is ill-advised</value>
  </data>
  <data name="ERR_SealedStaticClass" xml:space="preserve">
    <value>'{0}': a type cannot be both static and sealed</value>
  </data>
  <data name="ERR_PrivateAbstractAccessor" xml:space="preserve">
    <value>'{0}': abstract properties cannot have private accessors</value>
  </data>
  <data name="ERR_ValueExpected" xml:space="preserve">
    <value>Syntax error; value expected</value>
  </data>
  <data name="ERR_UnboxNotLValue" xml:space="preserve">
    <value>Cannot modify the result of an unboxing conversion</value>
  </data>
  <data name="ERR_AnonMethGrpInForEach" xml:space="preserve">
    <value>Foreach cannot operate on a '{0}'. Did you intend to invoke the '{0}'?</value>
  </data>
  <data name="ERR_BadIncDecRetType" xml:space="preserve">
    <value>The return type for ++ or -- operator must match the parameter type or be derived from the parameter type</value>
  </data>
  <data name="ERR_TypeConstraintsMustBeUniqueAndFirst" xml:space="preserve">
    <value>The 'class', 'struct', 'unmanaged', 'notnull', and 'default' constraints cannot be combined or duplicated, and must be specified first in the constraints list.</value>
  </data>
  <data name="ERR_RefValBoundWithClass" xml:space="preserve">
    <value>'{0}': cannot specify both a constraint class and the 'class' or 'struct' constraint</value>
  </data>
  <data name="ERR_UnmanagedBoundWithClass" xml:space="preserve">
    <value>'{0}': cannot specify both a constraint class and the 'unmanaged' constraint</value>
  </data>
  <data name="ERR_NewBoundWithVal" xml:space="preserve">
    <value>The 'new()' constraint cannot be used with the 'struct' constraint</value>
  </data>
  <data name="ERR_RefConstraintNotSatisfied" xml:space="preserve">
    <value>The type '{2}' must be a reference type in order to use it as parameter '{1}' in the generic type or method '{0}'</value>
  </data>
  <data name="ERR_ValConstraintNotSatisfied" xml:space="preserve">
    <value>The type '{2}' must be a non-nullable value type in order to use it as parameter '{1}' in the generic type or method '{0}'</value>
  </data>
  <data name="ERR_CircularConstraint" xml:space="preserve">
    <value>Circular constraint dependency involving '{0}' and '{1}'</value>
  </data>
  <data name="ERR_BaseConstraintConflict" xml:space="preserve">
    <value>Type parameter '{0}' inherits conflicting constraints '{1}' and '{2}'</value>
  </data>
  <data name="ERR_ConWithValCon" xml:space="preserve">
    <value>Type parameter '{1}' has the 'struct' constraint so '{1}' cannot be used as a constraint for '{0}'</value>
  </data>
  <data name="ERR_AmbigUDConv" xml:space="preserve">
    <value>Ambiguous user defined conversions '{0}' and '{1}' when converting from '{2}' to '{3}'</value>
  </data>
  <data name="WRN_AlwaysNull" xml:space="preserve">
    <value>The result of the expression is always 'null' of type '{0}'</value>
  </data>
  <data name="WRN_AlwaysNull_Title" xml:space="preserve">
    <value>The result of the expression is always 'null'</value>
  </data>
  <data name="ERR_RefReturnThis" xml:space="preserve">
    <value>Cannot return 'this' by reference.</value>
  </data>
  <data name="ERR_AttributeCtorInParameter" xml:space="preserve">
    <value>Cannot use attribute constructor '{0}' because it has 'in' parameters.</value>
  </data>
  <data name="ERR_OverrideWithConstraints" xml:space="preserve">
    <value>Constraints for override and explicit interface implementation methods are inherited from the base method, so they cannot be specified directly, except for either a 'class', or a 'struct' constraint.</value>
  </data>
  <data name="ERR_AmbigOverride" xml:space="preserve">
    <value>The inherited members '{0}' and '{1}' have the same signature in type '{2}', so they cannot be overridden</value>
  </data>
  <data name="ERR_DecConstError" xml:space="preserve">
    <value>Evaluation of the decimal constant expression failed</value>
  </data>
  <data name="WRN_CmpAlwaysFalse" xml:space="preserve">
    <value>Comparing with null of type '{0}' always produces 'false'</value>
  </data>
  <data name="WRN_CmpAlwaysFalse_Title" xml:space="preserve">
    <value>Comparing with null of struct type always produces 'false'</value>
  </data>
  <data name="WRN_FinalizeMethod" xml:space="preserve">
    <value>Introducing a 'Finalize' method can interfere with destructor invocation. Did you intend to declare a destructor?</value>
  </data>
  <data name="WRN_FinalizeMethod_Title" xml:space="preserve">
    <value>Introducing a 'Finalize' method can interfere with destructor invocation</value>
  </data>
  <data name="WRN_FinalizeMethod_Description" xml:space="preserve">
    <value>This warning occurs when you create a class with a method whose signature is public virtual void Finalize.

If such a class is used as a base class and if the deriving class defines a destructor, the destructor will override the base class Finalize method, not Finalize.</value>
  </data>
  <data name="ERR_ExplicitImplParams" xml:space="preserve">
    <value>'{0}' should not have a params parameter since '{1}' does not</value>
  </data>
  <data name="WRN_GotoCaseShouldConvert" xml:space="preserve">
    <value>The 'goto case' value is not implicitly convertible to type '{0}'</value>
  </data>
  <data name="WRN_GotoCaseShouldConvert_Title" xml:space="preserve">
    <value>The 'goto case' value is not implicitly convertible to the switch type</value>
  </data>
  <data name="ERR_MethodImplementingAccessor" xml:space="preserve">
    <value>Method '{0}' cannot implement interface accessor '{1}' for type '{2}'. Use an explicit interface implementation.</value>
  </data>
  <data name="WRN_NubExprIsConstBool" xml:space="preserve">
    <value>The result of the expression is always '{0}' since a value of type '{1}' is never equal to 'null' of type '{2}'</value>
  </data>
  <data name="WRN_NubExprIsConstBool_Title" xml:space="preserve">
    <value>The result of the expression is always the same since a value of this type is never equal to 'null'</value>
  </data>
  <data name="WRN_NubExprIsConstBool2" xml:space="preserve">
    <value>The result of the expression is always '{0}' since a value of type '{1}' is never equal to 'null' of type '{2}'</value>
  </data>
  <data name="WRN_NubExprIsConstBool2_Title" xml:space="preserve">
    <value>The result of the expression is always the same since a value of this type is never equal to 'null'</value>
  </data>
  <data name="WRN_ExplicitImplCollision" xml:space="preserve">
    <value>Explicit interface implementation '{0}' matches more than one interface member. Which interface member is actually chosen is implementation-dependent. Consider using a non-explicit implementation instead.</value>
  </data>
  <data name="WRN_ExplicitImplCollision_Title" xml:space="preserve">
    <value>Explicit interface implementation matches more than one interface member</value>
  </data>
  <data name="ERR_AbstractHasBody" xml:space="preserve">
    <value>'{0}' cannot declare a body because it is marked abstract</value>
  </data>
  <data name="ERR_ConcreteMissingBody" xml:space="preserve">
    <value>'{0}' must declare a body because it is not marked abstract, extern, or partial</value>
  </data>
  <data name="ERR_AbstractAndSealed" xml:space="preserve">
    <value>'{0}' cannot be both abstract and sealed</value>
  </data>
  <data name="ERR_AbstractNotVirtual" xml:space="preserve">
    <value>The abstract {0} '{1}' cannot be marked virtual</value>
  </data>
  <data name="ERR_StaticConstant" xml:space="preserve">
    <value>The constant '{0}' cannot be marked static</value>
  </data>
  <data name="ERR_CantOverrideNonFunction" xml:space="preserve">
    <value>'{0}': cannot override because '{1}' is not a function</value>
  </data>
  <data name="ERR_CantOverrideNonVirtual" xml:space="preserve">
    <value>'{0}': cannot override inherited member '{1}' because it is not marked virtual, abstract, or override</value>
  </data>
  <data name="ERR_CantChangeAccessOnOverride" xml:space="preserve">
    <value>'{0}': cannot change access modifiers when overriding '{1}' inherited member '{2}'</value>
  </data>
  <data name="ERR_CantChangeTupleNamesOnOverride" xml:space="preserve">
    <value>'{0}': cannot change tuple element names when overriding inherited member '{1}'</value>
  </data>
  <data name="ERR_CantChangeReturnTypeOnOverride" xml:space="preserve">
    <value>'{0}': return type must be '{2}' to match overridden member '{1}'</value>
  </data>
  <data name="ERR_CantDeriveFromSealedType" xml:space="preserve">
    <value>'{0}': cannot derive from sealed type '{1}'</value>
  </data>
  <data name="ERR_AbstractInConcreteClass" xml:space="preserve">
    <value>'{0}' is abstract but it is contained in non-abstract type '{1}'</value>
  </data>
  <data name="ERR_StaticConstructorWithExplicitConstructorCall" xml:space="preserve">
    <value>'{0}': static constructor cannot have an explicit 'this' or 'base' constructor call</value>
  </data>
  <data name="ERR_StaticConstructorWithAccessModifiers" xml:space="preserve">
    <value>'{0}': access modifiers are not allowed on static constructors</value>
  </data>
  <data name="ERR_RecursiveConstructorCall" xml:space="preserve">
    <value>Constructor '{0}' cannot call itself</value>
  </data>
  <data name="ERR_IndirectRecursiveConstructorCall" xml:space="preserve">
    <value>Constructor '{0}' cannot call itself through another constructor</value>
  </data>
  <data name="ERR_ObjectCallingBaseConstructor" xml:space="preserve">
    <value>'{0}' has no base class and cannot call a base constructor</value>
  </data>
  <data name="ERR_PredefinedTypeNotFound" xml:space="preserve">
    <value>Predefined type '{0}' is not defined or imported</value>
  </data>
  <data name="ERR_PredefinedValueTupleTypeNotFound" xml:space="preserve">
    <value>Predefined type '{0}' is not defined or imported</value>
  </data>
  <data name="ERR_PredefinedValueTupleTypeAmbiguous3" xml:space="preserve">
    <value>Predefined type '{0}' is declared in multiple referenced assemblies: '{1}' and '{2}'</value>
  </data>
  <data name="ERR_StructWithBaseConstructorCall" xml:space="preserve">
    <value>'{0}': structs cannot call base class constructors</value>
  </data>
  <data name="ERR_StructLayoutCycle" xml:space="preserve">
    <value>Struct member '{0}' of type '{1}' causes a cycle in the struct layout</value>
  </data>
  <data name="ERR_InterfacesCantContainFields" xml:space="preserve">
    <value>Interfaces cannot contain instance fields</value>
  </data>
  <data name="ERR_InterfacesCantContainConstructors" xml:space="preserve">
    <value>Interfaces cannot contain instance constructors</value>
  </data>
  <data name="ERR_NonInterfaceInInterfaceList" xml:space="preserve">
    <value>Type '{0}' in interface list is not an interface</value>
  </data>
  <data name="ERR_DuplicateInterfaceInBaseList" xml:space="preserve">
    <value>'{0}' is already listed in interface list</value>
  </data>
  <data name="ERR_DuplicateInterfaceWithTupleNamesInBaseList" xml:space="preserve">
    <value>'{0}' is already listed in the interface list on type '{2}' with different tuple element names, as '{1}'.</value>
  </data>
  <data name="ERR_DuplicateInterfaceWithDifferencesInBaseList" xml:space="preserve">
    <value>'{0}' is already listed in the interface list on type '{2}' as '{1}'.</value>
  </data>
  <data name="ERR_CycleInInterfaceInheritance" xml:space="preserve">
    <value>Inherited interface '{1}' causes a cycle in the interface hierarchy of '{0}'</value>
  </data>
  <data name="ERR_HidingAbstractMethod" xml:space="preserve">
    <value>'{0}' hides inherited abstract member '{1}'</value>
  </data>
  <data name="ERR_UnimplementedAbstractMethod" xml:space="preserve">
    <value>'{0}' does not implement inherited abstract member '{1}'</value>
  </data>
  <data name="ERR_UnimplementedInterfaceMember" xml:space="preserve">
    <value>'{0}' does not implement interface member '{1}'</value>
  </data>
  <data name="ERR_ObjectCantHaveBases" xml:space="preserve">
    <value>The class System.Object cannot have a base class or implement an interface</value>
  </data>
  <data name="ERR_ExplicitInterfaceImplementationNotInterface" xml:space="preserve">
    <value>'{0}' in explicit interface declaration is not an interface</value>
  </data>
  <data name="ERR_InterfaceMemberNotFound" xml:space="preserve">
    <value>'{0}' in explicit interface declaration is not found among members of the interface that can be implemented</value>
  </data>
  <data name="ERR_ClassDoesntImplementInterface" xml:space="preserve">
    <value>'{0}': containing type does not implement interface '{1}'</value>
  </data>
  <data name="ERR_ExplicitInterfaceImplementationInNonClassOrStruct" xml:space="preserve">
    <value>'{0}': explicit interface declaration can only be declared in a class, record, struct or interface</value>
  </data>
  <data name="ERR_MemberNameSameAsType" xml:space="preserve">
    <value>'{0}': member names cannot be the same as their enclosing type</value>
  </data>
  <data name="ERR_EnumeratorOverflow" xml:space="preserve">
    <value>'{0}': the enumerator value is too large to fit in its type</value>
  </data>
  <data name="ERR_CantOverrideNonProperty" xml:space="preserve">
    <value>'{0}': cannot override because '{1}' is not a property</value>
  </data>
  <data name="ERR_NoGetToOverride" xml:space="preserve">
    <value>'{0}': cannot override because '{1}' does not have an overridable get accessor</value>
  </data>
  <data name="ERR_NoSetToOverride" xml:space="preserve">
    <value>'{0}': cannot override because '{1}' does not have an overridable set accessor</value>
  </data>
  <data name="ERR_PropertyCantHaveVoidType" xml:space="preserve">
    <value>'{0}': property or indexer cannot have void type</value>
  </data>
  <data name="ERR_PropertyWithNoAccessors" xml:space="preserve">
    <value>'{0}': property or indexer must have at least one accessor</value>
  </data>
  <data name="ERR_CantUseVoidInArglist" xml:space="preserve">
    <value>__arglist cannot have an argument of void type</value>
  </data>
  <data name="ERR_NewVirtualInSealed" xml:space="preserve">
    <value>'{0}' is a new virtual member in sealed type '{1}'</value>
  </data>
  <data name="ERR_ExplicitPropertyAddingAccessor" xml:space="preserve">
    <value>'{0}' adds an accessor not found in interface member '{1}'</value>
  </data>
  <data name="ERR_ExplicitPropertyMismatchInitOnly" xml:space="preserve">
    <value>Accessors '{0}' and '{1}' should both be init-only or neither</value>
  </data>
  <data name="ERR_ExplicitPropertyMissingAccessor" xml:space="preserve">
    <value>Explicit interface implementation '{0}' is missing accessor '{1}'</value>
  </data>
  <data name="ERR_ConversionWithInterface" xml:space="preserve">
    <value>'{0}': user-defined conversions to or from an interface are not allowed</value>
  </data>
  <data name="ERR_ConversionWithBase" xml:space="preserve">
    <value>'{0}': user-defined conversions to or from a base type are not allowed</value>
  </data>
  <data name="ERR_ConversionWithDerived" xml:space="preserve">
    <value>'{0}': user-defined conversions to or from a derived type are not allowed</value>
  </data>
  <data name="ERR_IdentityConversion" xml:space="preserve">
    <value>User-defined operator cannot convert a type to itself</value>
  </data>
  <data name="ERR_ConversionNotInvolvingContainedType" xml:space="preserve">
    <value>User-defined conversion must convert to or from the enclosing type</value>
  </data>
  <data name="ERR_DuplicateConversionInClass" xml:space="preserve">
    <value>Duplicate user-defined conversion in type '{0}'</value>
  </data>
  <data name="ERR_OperatorsMustBeStatic" xml:space="preserve">
    <value>User-defined operator '{0}' must be declared static and public</value>
  </data>
  <data name="ERR_BadIncDecSignature" xml:space="preserve">
    <value>The parameter type for ++ or -- operator must be the containing type</value>
  </data>
  <data name="ERR_BadUnaryOperatorSignature" xml:space="preserve">
    <value>The parameter of a unary operator must be the containing type</value>
  </data>
  <data name="ERR_BadBinaryOperatorSignature" xml:space="preserve">
    <value>One of the parameters of a binary operator must be the containing type</value>
  </data>
  <data name="ERR_BadShiftOperatorSignature" xml:space="preserve">
    <value>The first operand of an overloaded shift operator must have the same type as the containing type</value>
  </data>
  <data name="ERR_InterfacesCantContainConversionOrEqualityOperators" xml:space="preserve">
    <value>Conversion, equality, or inequality operators declared in interfaces must be abstract or virtual</value>
  </data>
  <data name="ERR_EnumsCantContainDefaultConstructor" xml:space="preserve">
    <value>Enums cannot contain explicit parameterless constructors</value>
  </data>
  <data name="ERR_CantOverrideBogusMethod" xml:space="preserve">
    <value>'{0}': cannot override '{1}' because it is not supported by the language</value>
  </data>
  <data name="ERR_BindToBogus" xml:space="preserve">
    <value>'{0}' is not supported by the language</value>
  </data>
  <data name="ERR_CantCallSpecialMethod" xml:space="preserve">
    <value>'{0}': cannot explicitly call operator or accessor</value>
  </data>
  <data name="ERR_BadTypeReference" xml:space="preserve">
    <value>'{0}': cannot reference a type through an expression; try '{1}' instead</value>
  </data>
  <data name="ERR_BadDestructorName" xml:space="preserve">
    <value>Name of destructor must match name of type</value>
  </data>
  <data name="ERR_OnlyClassesCanContainDestructors" xml:space="preserve">
    <value>Only class types can contain destructors</value>
  </data>
  <data name="ERR_ConflictAliasAndMember" xml:space="preserve">
    <value>Namespace '{1}' contains a definition conflicting with alias '{0}'</value>
  </data>
  <data name="ERR_ConflictingAliasAndDefinition" xml:space="preserve">
    <value>Alias '{0}' conflicts with {1} definition</value>
  </data>
  <data name="ERR_ConditionalOnSpecialMethod" xml:space="preserve">
    <value>The Conditional attribute is not valid on '{0}' because it is a constructor, destructor, operator, lambda expression, or explicit interface implementation</value>
  </data>
  <data name="ERR_ConditionalMustReturnVoid" xml:space="preserve">
    <value>The Conditional attribute is not valid on '{0}' because its return type is not void</value>
  </data>
  <data name="ERR_DuplicateAttribute" xml:space="preserve">
    <value>Duplicate '{0}' attribute</value>
  </data>
  <data name="ERR_DuplicateAttributeInNetModule" xml:space="preserve">
    <value>Duplicate '{0}' attribute in '{1}'</value>
  </data>
  <data name="ERR_ConditionalOnInterfaceMethod" xml:space="preserve">
    <value>The Conditional attribute is not valid on interface members</value>
  </data>
  <data name="ERR_OperatorCantReturnVoid" xml:space="preserve">
    <value>User-defined operators cannot return void</value>
  </data>
  <data name="ERR_BadDynamicConversion" xml:space="preserve">
    <value>'{0}': user-defined conversions to or from the dynamic type are not allowed</value>
  </data>
  <data name="ERR_InvalidAttributeArgument" xml:space="preserve">
    <value>Invalid value for argument to '{0}' attribute</value>
  </data>
  <data name="ERR_ParameterNotValidForType" xml:space="preserve">
    <value>Parameter not valid for the specified unmanaged type.</value>
  </data>
  <data name="ERR_AttributeParameterRequired1" xml:space="preserve">
    <value>Attribute parameter '{0}' must be specified.</value>
  </data>
  <data name="ERR_AttributeParameterRequired2" xml:space="preserve">
    <value>Attribute parameter '{0}' or '{1}' must be specified.</value>
  </data>
  <data name="ERR_MarshalUnmanagedTypeNotValidForFields" xml:space="preserve">
    <value>Unmanaged type '{0}' not valid for fields.</value>
  </data>
  <data name="ERR_MarshalUnmanagedTypeOnlyValidForFields" xml:space="preserve">
    <value>Unmanaged type '{0}' is only valid for fields.</value>
  </data>
  <data name="ERR_AttributeOnBadSymbolType" xml:space="preserve">
    <value>Attribute '{0}' is not valid on this declaration type. It is only valid on '{1}' declarations.</value>
  </data>
  <data name="ERR_FloatOverflow" xml:space="preserve">
    <value>Floating-point constant is outside the range of type '{0}'</value>
  </data>
  <data name="ERR_ComImportWithoutUuidAttribute" xml:space="preserve">
    <value>The Guid attribute must be specified with the ComImport attribute</value>
  </data>
  <data name="ERR_InvalidNamedArgument" xml:space="preserve">
    <value>Invalid value for named attribute argument '{0}'</value>
  </data>
  <data name="ERR_DllImportOnInvalidMethod" xml:space="preserve">
    <value>The DllImport attribute must be specified on a method marked 'static' and 'extern'</value>
  </data>
  <data name="ERR_EncUpdateFailedMissingAttribute" xml:space="preserve">
    <value>Cannot update '{0}'; attribute '{1}' is missing.</value>
  </data>
  <data name="ERR_DllImportOnGenericMethod" xml:space="preserve">
    <value>The DllImport attribute cannot be applied to a method that is generic or contained in a generic method or type.</value>
  </data>
  <data name="ERR_FieldCantBeRefAny" xml:space="preserve">
    <value>Field or property cannot be of type '{0}'</value>
  </data>
  <data name="ERR_FieldAutoPropCantBeByRefLike" xml:space="preserve">
    <value>Field or auto-implemented property cannot be of type '{0}' unless it is an instance member of a ref struct.</value>
  </data>
  <data name="ERR_ArrayElementCantBeRefAny" xml:space="preserve">
    <value>Array elements cannot be of type '{0}'</value>
  </data>
  <data name="WRN_DeprecatedSymbol" xml:space="preserve">
    <value>'{0}' is obsolete</value>
  </data>
  <data name="WRN_DeprecatedSymbol_Title" xml:space="preserve">
    <value>Type or member is obsolete</value>
  </data>
  <data name="ERR_NotAnAttributeClass" xml:space="preserve">
    <value>'{0}' is not an attribute class</value>
  </data>
  <data name="ERR_BadNamedAttributeArgument" xml:space="preserve">
    <value>'{0}' is not a valid named attribute argument. Named attribute arguments must be fields which are not readonly, static, or const, or read-write properties which are public and not static.</value>
  </data>
  <data name="WRN_DeprecatedSymbolStr" xml:space="preserve">
    <value>'{0}' is obsolete: '{1}'</value>
  </data>
  <data name="WRN_DeprecatedSymbolStr_Title" xml:space="preserve">
    <value>Type or member is obsolete</value>
  </data>
  <data name="ERR_DeprecatedSymbolStr" xml:space="preserve">
    <value>'{0}' is obsolete: '{1}'</value>
  </data>
  <data name="ERR_IndexerCantHaveVoidType" xml:space="preserve">
    <value>Indexers cannot have void type</value>
  </data>
  <data name="ERR_VirtualPrivate" xml:space="preserve">
    <value>'{0}': virtual or abstract members cannot be private</value>
  </data>
  <data name="ERR_ArrayInitToNonArrayType" xml:space="preserve">
    <value>Can only use array initializer expressions to assign to array types. Try using a new expression instead.</value>
  </data>
  <data name="ERR_ArrayInitInBadPlace" xml:space="preserve">
    <value>Array initializers can only be used in a variable or field initializer. Try using a new expression instead.</value>
  </data>
  <data name="ERR_MissingStructOffset" xml:space="preserve">
    <value>'{0}': instance field in types marked with StructLayout(LayoutKind.Explicit) must have a FieldOffset attribute</value>
  </data>
  <data name="WRN_ExternMethodNoImplementation" xml:space="preserve">
    <value>Method, operator, or accessor '{0}' is marked external and has no attributes on it. Consider adding a DllImport attribute to specify the external implementation.</value>
  </data>
  <data name="WRN_ExternMethodNoImplementation_Title" xml:space="preserve">
    <value>Method, operator, or accessor is marked external and has no attributes on it</value>
  </data>
  <data name="WRN_ProtectedInSealed" xml:space="preserve">
    <value>'{0}': new protected member declared in sealed type</value>
  </data>
  <data name="WRN_ProtectedInSealed_Title" xml:space="preserve">
    <value>New protected member declared in sealed type</value>
  </data>
  <data name="ERR_InterfaceImplementedByConditional" xml:space="preserve">
    <value>Conditional member '{0}' cannot implement interface member '{1}' in type '{2}'</value>
  </data>
  <data name="ERR_InterfaceImplementedImplicitlyByVariadic" xml:space="preserve">
    <value>'{0}' cannot implement interface member '{1}' in type '{2}' because it has an __arglist parameter</value>
  </data>
  <data name="ERR_IllegalRefParam" xml:space="preserve">
    <value>ref and out are not valid in this context</value>
  </data>
  <data name="ERR_BadArgumentToAttribute" xml:space="preserve">
    <value>The argument to the '{0}' attribute must be a valid identifier</value>
  </data>
  <data name="ERR_StructOffsetOnBadStruct" xml:space="preserve">
    <value>The FieldOffset attribute can only be placed on members of types marked with the StructLayout(LayoutKind.Explicit)</value>
  </data>
  <data name="ERR_StructOffsetOnBadField" xml:space="preserve">
    <value>The FieldOffset attribute is not allowed on static or const fields</value>
  </data>
  <data name="ERR_AttributeUsageOnNonAttributeClass" xml:space="preserve">
    <value>Attribute '{0}' is only valid on classes derived from System.Attribute</value>
  </data>
  <data name="WRN_PossibleMistakenNullStatement" xml:space="preserve">
    <value>Possible mistaken empty statement</value>
  </data>
  <data name="WRN_PossibleMistakenNullStatement_Title" xml:space="preserve">
    <value>Possible mistaken empty statement</value>
  </data>
  <data name="ERR_DuplicateNamedAttributeArgument" xml:space="preserve">
    <value>'{0}' duplicate named attribute argument</value>
  </data>
  <data name="ERR_DeriveFromEnumOrValueType" xml:space="preserve">
    <value>'{0}' cannot derive from special class '{1}'</value>
  </data>
  <data name="ERR_DefaultMemberOnIndexedType" xml:space="preserve">
    <value>Cannot specify the DefaultMember attribute on a type containing an indexer</value>
  </data>
  <data name="ERR_BogusType" xml:space="preserve">
    <value>'{0}' is a type not supported by the language</value>
  </data>
  <data name="WRN_UnassignedInternalField" xml:space="preserve">
    <value>Field '{0}' is never assigned to, and will always have its default value {1}</value>
  </data>
  <data name="WRN_UnassignedInternalField_Title" xml:space="preserve">
    <value>Field is never assigned to, and will always have its default value</value>
  </data>
  <data name="ERR_CStyleArray" xml:space="preserve">
    <value>Bad array declarator: To declare a managed array the rank specifier precedes the variable's identifier. To declare a fixed size buffer field, use the fixed keyword before the field type.</value>
  </data>
  <data name="WRN_VacuousIntegralComp" xml:space="preserve">
    <value>Comparison to integral constant is useless; the constant is outside the range of type '{0}'</value>
  </data>
  <data name="WRN_VacuousIntegralComp_Title" xml:space="preserve">
    <value>Comparison to integral constant is useless; the constant is outside the range of the type</value>
  </data>
  <data name="ERR_AbstractAttributeClass" xml:space="preserve">
    <value>Cannot apply attribute class '{0}' because it is abstract</value>
  </data>
  <data name="ERR_BadNamedAttributeArgumentType" xml:space="preserve">
    <value>'{0}' is not a valid named attribute argument because it is not a valid attribute parameter type</value>
  </data>
  <data name="ERR_MissingPredefinedMember" xml:space="preserve">
    <value>Missing compiler required member '{0}.{1}'</value>
  </data>
  <data name="WRN_AttributeLocationOnBadDeclaration" xml:space="preserve">
    <value>'{0}' is not a valid attribute location for this declaration. Valid attribute locations for this declaration are '{1}'. All attributes in this block will be ignored.</value>
  </data>
  <data name="WRN_AttributeLocationOnBadDeclaration_Title" xml:space="preserve">
    <value>Not a valid attribute location for this declaration</value>
  </data>
  <data name="WRN_InvalidAttributeLocation" xml:space="preserve">
    <value>'{0}' is not a recognized attribute location. Valid attribute locations for this declaration are '{1}'. All attributes in this block will be ignored.</value>
  </data>
  <data name="WRN_InvalidAttributeLocation_Title" xml:space="preserve">
    <value>Not a recognized attribute location</value>
  </data>
  <data name="WRN_EqualsWithoutGetHashCode" xml:space="preserve">
    <value>'{0}' overrides Object.Equals(object o) but does not override Object.GetHashCode()</value>
  </data>
  <data name="WRN_EqualsWithoutGetHashCode_Title" xml:space="preserve">
    <value>Type overrides Object.Equals(object o) but does not override Object.GetHashCode()</value>
  </data>
  <data name="WRN_EqualityOpWithoutEquals" xml:space="preserve">
    <value>'{0}' defines operator == or operator != but does not override Object.Equals(object o)</value>
  </data>
  <data name="WRN_EqualityOpWithoutEquals_Title" xml:space="preserve">
    <value>Type defines operator == or operator != but does not override Object.Equals(object o)</value>
  </data>
  <data name="WRN_EqualityOpWithoutGetHashCode" xml:space="preserve">
    <value>'{0}' defines operator == or operator != but does not override Object.GetHashCode()</value>
  </data>
  <data name="WRN_EqualityOpWithoutGetHashCode_Title" xml:space="preserve">
    <value>Type defines operator == or operator != but does not override Object.GetHashCode()</value>
  </data>
  <data name="ERR_OutAttrOnRefParam" xml:space="preserve">
    <value>Cannot specify the Out attribute on a ref parameter without also specifying the In attribute.</value>
  </data>
  <data name="ERR_OverloadRefKind" xml:space="preserve">
    <value>'{0}' cannot define an overloaded {1} that differs only on parameter modifiers '{2}' and '{3}'</value>
  </data>
  <data name="ERR_LiteralDoubleCast" xml:space="preserve">
    <value>Literal of type double cannot be implicitly converted to type '{1}'; use an '{0}' suffix to create a literal of this type</value>
  </data>
  <data name="WRN_IncorrectBooleanAssg" xml:space="preserve">
    <value>Assignment in conditional expression is always constant; did you mean to use == instead of = ?</value>
  </data>
  <data name="WRN_IncorrectBooleanAssg_Title" xml:space="preserve">
    <value>Assignment in conditional expression is always constant</value>
  </data>
  <data name="ERR_ProtectedInStruct" xml:space="preserve">
    <value>'{0}': new protected member declared in struct</value>
  </data>
  <data name="ERR_InconsistentIndexerNames" xml:space="preserve">
    <value>Two indexers have different names; the IndexerName attribute must be used with the same name on every indexer within a type</value>
  </data>
  <data name="ERR_ComImportWithUserCtor" xml:space="preserve">
    <value>A class with the ComImport attribute cannot have a user-defined constructor</value>
  </data>
  <data name="ERR_FieldCantHaveVoidType" xml:space="preserve">
    <value>Field cannot have void type</value>
  </data>
  <data name="WRN_NonObsoleteOverridingObsolete" xml:space="preserve">
    <value>Member '{0}' overrides obsolete member '{1}'. Add the Obsolete attribute to '{0}'.</value>
  </data>
  <data name="WRN_NonObsoleteOverridingObsolete_Title" xml:space="preserve">
    <value>Member overrides obsolete member</value>
  </data>
  <data name="ERR_SystemVoid" xml:space="preserve">
    <value>System.Void cannot be used from C# -- use typeof(void) to get the void type object</value>
  </data>
  <data name="ERR_ExplicitParamArray" xml:space="preserve">
    <value>Do not use 'System.ParamArrayAttribute'. Use the 'params' keyword instead.</value>
  </data>
  <data name="WRN_BitwiseOrSignExtend" xml:space="preserve">
    <value>Bitwise-or operator used on a sign-extended operand; consider casting to a smaller unsigned type first</value>
  </data>
  <data name="WRN_BitwiseOrSignExtend_Title" xml:space="preserve">
    <value>Bitwise-or operator used on a sign-extended operand</value>
  </data>
  <data name="WRN_BitwiseOrSignExtend_Description" xml:space="preserve">
    <value>The compiler implicitly widened and sign-extended a variable, and then used the resulting value in a bitwise OR operation. This can result in unexpected behavior.</value>
  </data>
  <data name="ERR_VolatileStruct" xml:space="preserve">
    <value>'{0}': a volatile field cannot be of the type '{1}'</value>
  </data>
  <data name="ERR_VolatileAndReadonly" xml:space="preserve">
    <value>'{0}': a field cannot be both volatile and readonly</value>
  </data>
  <data name="ERR_AbstractField" xml:space="preserve">
    <value>The modifier 'abstract' is not valid on fields. Try using a property instead.</value>
  </data>
  <data name="ERR_BogusExplicitImpl" xml:space="preserve">
    <value>'{0}' cannot implement '{1}' because it is not supported by the language</value>
  </data>
  <data name="ERR_ExplicitMethodImplAccessor" xml:space="preserve">
    <value>'{0}' explicit method implementation cannot implement '{1}' because it is an accessor</value>
  </data>
  <data name="WRN_CoClassWithoutComImport" xml:space="preserve">
    <value>'{0}' interface marked with 'CoClassAttribute' not marked with 'ComImportAttribute'</value>
  </data>
  <data name="WRN_CoClassWithoutComImport_Title" xml:space="preserve">
    <value>Interface marked with 'CoClassAttribute' not marked with 'ComImportAttribute'</value>
  </data>
  <data name="ERR_ConditionalWithOutParam" xml:space="preserve">
    <value>Conditional member '{0}' cannot have an out parameter</value>
  </data>
  <data name="ERR_AccessorImplementingMethod" xml:space="preserve">
    <value>Accessor '{0}' cannot implement interface member '{1}' for type '{2}'. Use an explicit interface implementation.</value>
  </data>
  <data name="ERR_AliasQualAsExpression" xml:space="preserve">
    <value>The namespace alias qualifier '::' always resolves to a type or namespace so is illegal here. Consider using '.' instead.</value>
  </data>
  <data name="ERR_DerivingFromATyVar" xml:space="preserve">
    <value>Cannot derive from '{0}' because it is a type parameter</value>
  </data>
  <data name="ERR_DuplicateTypeParameter" xml:space="preserve">
    <value>Duplicate type parameter '{0}'</value>
  </data>
  <data name="WRN_TypeParameterSameAsOuterTypeParameter" xml:space="preserve">
    <value>Type parameter '{0}' has the same name as the type parameter from outer type '{1}'</value>
  </data>
  <data name="WRN_TypeParameterSameAsOuterTypeParameter_Title" xml:space="preserve">
    <value>Type parameter has the same name as the type parameter from outer type</value>
  </data>
  <data name="WRN_TypeParameterSameAsOuterMethodTypeParameter" xml:space="preserve">
    <value>Type parameter '{0}' has the same name as the type parameter from outer method '{1}'</value>
  </data>
  <data name="WRN_TypeParameterSameAsOuterMethodTypeParameter_Title" xml:space="preserve">
    <value>Type parameter has the same type as the type parameter from outer method.</value>
  </data>
  <data name="ERR_TypeVariableSameAsParent" xml:space="preserve">
    <value>Type parameter '{0}' has the same name as the containing type, or method</value>
  </data>
  <data name="ERR_UnifyingInterfaceInstantiations" xml:space="preserve">
    <value>'{0}' cannot implement both '{1}' and '{2}' because they may unify for some type parameter substitutions</value>
  </data>
  <data name="ERR_TyVarNotFoundInConstraint" xml:space="preserve">
    <value>'{1}' does not define type parameter '{0}'</value>
  </data>
  <data name="ERR_BadBoundType" xml:space="preserve">
    <value>'{0}' is not a valid constraint. A type used as a constraint must be an interface, a non-sealed class or a type parameter.</value>
  </data>
  <data name="ERR_SpecialTypeAsBound" xml:space="preserve">
    <value>Constraint cannot be special class '{0}'</value>
  </data>
  <data name="ERR_BadVisBound" xml:space="preserve">
    <value>Inconsistent accessibility: constraint type '{1}' is less accessible than '{0}'</value>
  </data>
  <data name="ERR_LookupInTypeVariable" xml:space="preserve">
    <value>Cannot do non-virtual member lookup in '{0}' because it is a type parameter</value>
  </data>
  <data name="ERR_BadConstraintType" xml:space="preserve">
    <value>Invalid constraint type. A type used as a constraint must be an interface, a non-sealed class or a type parameter.</value>
  </data>
  <data name="ERR_InstanceMemberInStaticClass" xml:space="preserve">
    <value>'{0}': cannot declare instance members in a static class</value>
  </data>
  <data name="ERR_StaticBaseClass" xml:space="preserve">
    <value>'{1}': cannot derive from static class '{0}'</value>
  </data>
  <data name="ERR_ConstructorInStaticClass" xml:space="preserve">
    <value>Static classes cannot have instance constructors</value>
  </data>
  <data name="ERR_DestructorInStaticClass" xml:space="preserve">
    <value>Static classes cannot contain destructors</value>
  </data>
  <data name="ERR_InstantiatingStaticClass" xml:space="preserve">
    <value>Cannot create an instance of the static class '{0}'</value>
  </data>
  <data name="ERR_StaticDerivedFromNonObject" xml:space="preserve">
    <value>Static class '{0}' cannot derive from type '{1}'. Static classes must derive from object.</value>
  </data>
  <data name="ERR_StaticClassInterfaceImpl" xml:space="preserve">
    <value>'{0}': static classes cannot implement interfaces</value>
  </data>
  <data name="ERR_RefStructInterfaceImpl" xml:space="preserve">
    <value>'{0}': ref structs cannot implement interfaces</value>
  </data>
  <data name="ERR_OperatorInStaticClass" xml:space="preserve">
    <value>'{0}': static classes cannot contain user-defined operators</value>
  </data>
  <data name="ERR_ConvertToStaticClass" xml:space="preserve">
    <value>Cannot convert to static type '{0}'</value>
  </data>
  <data name="ERR_ConstraintIsStaticClass" xml:space="preserve">
    <value>'{0}': static classes cannot be used as constraints</value>
  </data>
  <data name="ERR_GenericArgIsStaticClass" xml:space="preserve">
    <value>'{0}': static types cannot be used as type arguments</value>
  </data>
  <data name="ERR_ArrayOfStaticClass" xml:space="preserve">
    <value>'{0}': array elements cannot be of static type</value>
  </data>
  <data name="ERR_IndexerInStaticClass" xml:space="preserve">
    <value>'{0}': cannot declare indexers in a static class</value>
  </data>
  <data name="ERR_ParameterIsStaticClass" xml:space="preserve">
    <value>'{0}': static types cannot be used as parameters</value>
  </data>
  <data name="WRN_ParameterIsStaticClass" xml:space="preserve">
    <value>'{0}': static types cannot be used as parameters</value>
  </data>
  <data name="WRN_ParameterIsStaticClass_Title" xml:space="preserve">
    <value>Static types cannot be used as parameters</value>
  </data>
  <data name="ERR_ReturnTypeIsStaticClass" xml:space="preserve">
    <value>'{0}': static types cannot be used as return types</value>
  </data>
  <data name="WRN_ReturnTypeIsStaticClass" xml:space="preserve">
    <value>'{0}': static types cannot be used as return types</value>
  </data>
  <data name="WRN_ReturnTypeIsStaticClass_Title" xml:space="preserve">
    <value>Static types cannot be used as return types</value>
  </data>
  <data name="ERR_VarDeclIsStaticClass" xml:space="preserve">
    <value>Cannot declare a variable of static type '{0}'</value>
  </data>
  <data name="ERR_BadEmptyThrowInFinally" xml:space="preserve">
    <value>A throw statement with no arguments is not allowed in a finally clause that is nested inside the nearest enclosing catch clause</value>
  </data>
  <data name="ERR_InvalidSpecifier" xml:space="preserve">
    <value>'{0}' is not a valid format specifier</value>
  </data>
  <data name="WRN_AssignmentToLockOrDispose" xml:space="preserve">
    <value>Possibly incorrect assignment to local '{0}' which is the argument to a using or lock statement. The Dispose call or unlocking will happen on the original value of the local.</value>
  </data>
  <data name="WRN_AssignmentToLockOrDispose_Title" xml:space="preserve">
    <value>Possibly incorrect assignment to local which is the argument to a using or lock statement</value>
  </data>
  <data name="ERR_ForwardedTypeInThisAssembly" xml:space="preserve">
    <value>Type '{0}' is defined in this assembly, but a type forwarder is specified for it</value>
  </data>
  <data name="ERR_ForwardedTypeIsNested" xml:space="preserve">
    <value>Cannot forward type '{0}' because it is a nested type of '{1}'</value>
  </data>
  <data name="ERR_CycleInTypeForwarder" xml:space="preserve">
    <value>The type forwarder for type '{0}' in assembly '{1}' causes a cycle</value>
  </data>
  <data name="ERR_AssemblyNameOnNonModule" xml:space="preserve">
    <value>The /moduleassemblyname option may only be specified when building a target type of 'module'</value>
  </data>
  <data name="ERR_InvalidAssemblyName" xml:space="preserve">
    <value>Assembly reference '{0}' is invalid and cannot be resolved</value>
  </data>
  <data name="ERR_InvalidFwdType" xml:space="preserve">
    <value>Invalid type specified as an argument for TypeForwardedTo attribute</value>
  </data>
  <data name="ERR_CloseUnimplementedInterfaceMemberStatic" xml:space="preserve">
    <value>'{0}' does not implement instance interface member '{1}'. '{2}' cannot implement the interface member because it is static.</value>
  </data>
  <data name="ERR_CloseUnimplementedInterfaceMemberNotPublic" xml:space="preserve">
    <value>'{0}' does not implement interface member '{1}'. '{2}' cannot implement an interface member because it is not public.</value>
  </data>
  <data name="ERR_CloseUnimplementedInterfaceMemberWrongReturnType" xml:space="preserve">
    <value>'{0}' does not implement interface member '{1}'. '{2}' cannot implement '{1}' because it does not have the matching return type of '{3}'.</value>
  </data>
  <data name="ERR_DuplicateTypeForwarder" xml:space="preserve">
    <value>'{0}' duplicate TypeForwardedToAttribute</value>
  </data>
  <data name="ERR_ExpectedSelectOrGroup" xml:space="preserve">
    <value>A query body must end with a select clause or a group clause</value>
  </data>
  <data name="ERR_ExpectedContextualKeywordOn" xml:space="preserve">
    <value>Expected contextual keyword 'on'</value>
  </data>
  <data name="ERR_ExpectedContextualKeywordEquals" xml:space="preserve">
    <value>Expected contextual keyword 'equals'</value>
  </data>
  <data name="ERR_ExpectedContextualKeywordBy" xml:space="preserve">
    <value>Expected contextual keyword 'by'</value>
  </data>
  <data name="ERR_InvalidAnonymousTypeMemberDeclarator" xml:space="preserve">
    <value>Invalid anonymous type member declarator. Anonymous type members must be declared with a member assignment, simple name or member access.</value>
  </data>
  <data name="ERR_InvalidInitializerElementInitializer" xml:space="preserve">
    <value>Invalid initializer member declarator</value>
  </data>
  <data name="ERR_InconsistentLambdaParameterUsage" xml:space="preserve">
    <value>Inconsistent lambda parameter usage; parameter types must be all explicit or all implicit</value>
  </data>
  <data name="ERR_PartialMethodInvalidModifier" xml:space="preserve">
    <value>A partial method cannot have the 'abstract' modifier</value>
  </data>
  <data name="ERR_PartialMethodOnlyInPartialClass" xml:space="preserve">
    <value>A partial method must be declared within a partial type</value>
  </data>
  <data name="ERR_PartialMethodNotExplicit" xml:space="preserve">
    <value>A partial method may not explicitly implement an interface method</value>
  </data>
  <data name="ERR_PartialMethodExtensionDifference" xml:space="preserve">
    <value>Both partial method declarations must be extension methods or neither may be an extension method</value>
  </data>
  <data name="ERR_PartialMethodOnlyOneLatent" xml:space="preserve">
    <value>A partial method may not have multiple defining declarations</value>
  </data>
  <data name="ERR_PartialMethodOnlyOneActual" xml:space="preserve">
    <value>A partial method may not have multiple implementing declarations</value>
  </data>
  <data name="ERR_PartialMethodParamsDifference" xml:space="preserve">
    <value>Both partial method declarations must use a params parameter or neither may use a params parameter</value>
  </data>
  <data name="ERR_PartialMethodMustHaveLatent" xml:space="preserve">
    <value>No defining declaration found for implementing declaration of partial method '{0}'</value>
  </data>
  <data name="ERR_PartialMethodInconsistentTupleNames" xml:space="preserve">
    <value>Both partial method declarations, '{0}' and '{1}', must use the same tuple element names.</value>
  </data>
  <data name="ERR_PartialMethodInconsistentConstraints" xml:space="preserve">
    <value>Partial method declarations of '{0}' have inconsistent constraints for type parameter '{1}'</value>
  </data>
  <data name="ERR_PartialMethodToDelegate" xml:space="preserve">
    <value>Cannot create delegate from method '{0}' because it is a partial method without an implementing declaration</value>
  </data>
  <data name="ERR_PartialMethodStaticDifference" xml:space="preserve">
    <value>Both partial method declarations must be static or neither may be static</value>
  </data>
  <data name="ERR_PartialMethodUnsafeDifference" xml:space="preserve">
    <value>Both partial method declarations must be unsafe or neither may be unsafe</value>
  </data>
  <data name="ERR_PartialMethodInExpressionTree" xml:space="preserve">
    <value>Partial methods with only a defining declaration or removed conditional methods cannot be used in expression trees</value>
  </data>
  <data name="WRN_ObsoleteOverridingNonObsolete" xml:space="preserve">
    <value>Obsolete member '{0}' overrides non-obsolete member '{1}'</value>
  </data>
  <data name="WRN_ObsoleteOverridingNonObsolete_Title" xml:space="preserve">
    <value>Obsolete member overrides non-obsolete member</value>
  </data>
  <data name="WRN_DebugFullNameTooLong" xml:space="preserve">
    <value>The fully qualified name for '{0}' is too long for debug information. Compile without '/debug' option.</value>
  </data>
  <data name="WRN_DebugFullNameTooLong_Title" xml:space="preserve">
    <value>Fully qualified name is too long for debug information</value>
  </data>
  <data name="ERR_ImplicitlyTypedVariableAssignedBadValue" xml:space="preserve">
    <value>Cannot assign {0} to an implicitly-typed variable</value>
  </data>
  <data name="ERR_ImplicitlyTypedVariableWithNoInitializer" xml:space="preserve">
    <value>Implicitly-typed variables must be initialized</value>
  </data>
  <data name="ERR_ImplicitlyTypedVariableMultipleDeclarator" xml:space="preserve">
    <value>Implicitly-typed variables cannot have multiple declarators</value>
  </data>
  <data name="ERR_ImplicitlyTypedVariableAssignedArrayInitializer" xml:space="preserve">
    <value>Cannot initialize an implicitly-typed variable with an array initializer</value>
  </data>
  <data name="ERR_ImplicitlyTypedLocalCannotBeFixed" xml:space="preserve">
    <value>Implicitly-typed local variables cannot be fixed</value>
  </data>
  <data name="ERR_ImplicitlyTypedVariableCannotBeConst" xml:space="preserve">
    <value>Implicitly-typed variables cannot be constant</value>
  </data>
  <data name="WRN_ExternCtorNoImplementation" xml:space="preserve">
    <value>Constructor '{0}' is marked external</value>
  </data>
  <data name="WRN_ExternCtorNoImplementation_Title" xml:space="preserve">
    <value>Constructor is marked external</value>
  </data>
  <data name="ERR_TypeVarNotFound" xml:space="preserve">
    <value>The contextual keyword 'var' may only appear within a local variable declaration or in script code</value>
  </data>
  <data name="ERR_ImplicitlyTypedArrayNoBestType" xml:space="preserve">
    <value>No best type found for implicitly-typed array</value>
  </data>
  <data name="ERR_AnonymousTypePropertyAssignedBadValue" xml:space="preserve">
    <value>Cannot assign '{0}' to anonymous type property</value>
  </data>
  <data name="ERR_ExpressionTreeContainsBaseAccess" xml:space="preserve">
    <value>An expression tree may not contain a base access</value>
  </data>
  <data name="ERR_ExpressionTreeContainsTupleBinOp" xml:space="preserve">
    <value>An expression tree may not contain a tuple == or != operator</value>
  </data>
  <data name="ERR_ExpressionTreeContainsAssignment" xml:space="preserve">
    <value>An expression tree may not contain an assignment operator</value>
  </data>
  <data name="ERR_AnonymousTypeDuplicatePropertyName" xml:space="preserve">
    <value>An anonymous type cannot have multiple properties with the same name</value>
  </data>
  <data name="ERR_StatementLambdaToExpressionTree" xml:space="preserve">
    <value>A lambda expression with a statement body cannot be converted to an expression tree</value>
  </data>
  <data name="ERR_ExpressionTreeMustHaveDelegate" xml:space="preserve">
    <value>Cannot convert lambda to an expression tree whose type argument '{0}' is not a delegate type</value>
  </data>
  <data name="ERR_AnonymousTypeNotAvailable" xml:space="preserve">
    <value>Cannot use anonymous type in a constant expression</value>
  </data>
  <data name="ERR_LambdaInIsAs" xml:space="preserve">
    <value>The first operand of an 'is' or 'as' operator may not be a lambda expression, anonymous method, or method group.</value>
  </data>
  <data name="ERR_TypelessTupleInAs" xml:space="preserve">
    <value>The first operand of an 'as' operator may not be a tuple literal without a natural type.</value>
  </data>
  <data name="ERR_ExpressionTreeContainsMultiDimensionalArrayInitializer" xml:space="preserve">
    <value>An expression tree may not contain a multidimensional array initializer</value>
  </data>
  <data name="ERR_MissingArgument" xml:space="preserve">
    <value>Argument missing</value>
  </data>
  <data name="ERR_VariableUsedBeforeDeclaration" xml:space="preserve">
    <value>Cannot use local variable '{0}' before it is declared</value>
  </data>
  <data name="ERR_RecursivelyTypedVariable" xml:space="preserve">
    <value>Type of '{0}' cannot be inferred since its initializer directly or indirectly refers to the definition.</value>
  </data>
  <data name="ERR_UnassignedThisAutoPropertyUnsupportedVersion" xml:space="preserve">
    <value>Auto-implemented property '{0}' must be fully assigned before control is returned to the caller. Consider updating to language version '{1}' to auto-default the property.</value>
  </data>
  <data name="WRN_UnassignedThisAutoPropertyUnsupportedVersion" xml:space="preserve">
    <value>Auto-implemented property '{0}' must be fully assigned before control is returned to the caller. Consider updating to language version '{1}' to auto-default the property.</value>
  </data>
  <data name="WRN_UnassignedThisAutoPropertyUnsupportedVersion_Title" xml:space="preserve">
    <value>An auto-implemented property must be fully assigned before control is returned to the caller. Consider updating the language version to auto-default the property.</value>
  </data>
  <data name="ERR_VariableUsedBeforeDeclarationAndHidesField" xml:space="preserve">
    <value>Cannot use local variable '{0}' before it is declared. The declaration of the local variable hides the field '{1}'.</value>
  </data>
  <data name="ERR_ExpressionTreeContainsBadCoalesce" xml:space="preserve">
    <value>An expression tree lambda may not contain a coalescing operator with a null or default literal left-hand side</value>
  </data>
  <data name="ERR_IdentifierExpected" xml:space="preserve">
    <value>Identifier expected</value>
  </data>
  <data name="ERR_SemicolonExpected" xml:space="preserve">
    <value>; expected</value>
  </data>
  <data name="ERR_SyntaxError" xml:space="preserve">
    <value>Syntax error, '{0}' expected</value>
  </data>
  <data name="ERR_DuplicateModifier" xml:space="preserve">
    <value>Duplicate '{0}' modifier</value>
  </data>
  <data name="ERR_DuplicateAccessor" xml:space="preserve">
    <value>Property accessor already defined</value>
  </data>
  <data name="ERR_IntegralTypeExpected" xml:space="preserve">
    <value>Type byte, sbyte, short, ushort, int, uint, long, or ulong expected</value>
  </data>
  <data name="ERR_IllegalEscape" xml:space="preserve">
    <value>Unrecognized escape sequence</value>
  </data>
  <data name="ERR_NewlineInConst" xml:space="preserve">
    <value>Newline in constant</value>
  </data>
  <data name="ERR_EmptyCharConst" xml:space="preserve">
    <value>Empty character literal</value>
  </data>
  <data name="ERR_TooManyCharsInConst" xml:space="preserve">
    <value>Too many characters in character literal</value>
  </data>
  <data name="ERR_InvalidNumber" xml:space="preserve">
    <value>Invalid number</value>
  </data>
  <data name="ERR_GetOrSetExpected" xml:space="preserve">
    <value>A get or set accessor expected</value>
  </data>
  <data name="ERR_ClassTypeExpected" xml:space="preserve">
    <value>An object, string, or class type expected</value>
  </data>
  <data name="ERR_NamedArgumentExpected" xml:space="preserve">
    <value>Named attribute argument expected</value>
  </data>
  <data name="ERR_TooManyCatches" xml:space="preserve">
    <value>Catch clauses cannot follow the general catch clause of a try statement</value>
  </data>
  <data name="ERR_ThisOrBaseExpected" xml:space="preserve">
    <value>Keyword 'this' or 'base' expected</value>
  </data>
  <data name="ERR_OvlUnaryOperatorExpected" xml:space="preserve">
    <value>Overloadable unary operator expected</value>
  </data>
  <data name="ERR_OvlBinaryOperatorExpected" xml:space="preserve">
    <value>Overloadable binary operator expected</value>
  </data>
  <data name="ERR_IntOverflow" xml:space="preserve">
    <value>Integral constant is too large</value>
  </data>
  <data name="ERR_EOFExpected" xml:space="preserve">
    <value>Type or namespace definition, or end-of-file expected</value>
  </data>
  <data name="ERR_GlobalDefinitionOrStatementExpected" xml:space="preserve">
    <value>Member definition, statement, or end-of-file expected</value>
  </data>
  <data name="ERR_BadEmbeddedStmt" xml:space="preserve">
    <value>Embedded statement cannot be a declaration or labeled statement</value>
  </data>
  <data name="ERR_PPDirectiveExpected" xml:space="preserve">
    <value>Preprocessor directive expected</value>
  </data>
  <data name="ERR_EndOfPPLineExpected" xml:space="preserve">
    <value>Single-line comment or end-of-line expected</value>
  </data>
  <data name="ERR_CloseParenExpected" xml:space="preserve">
    <value>) expected</value>
  </data>
  <data name="ERR_EndifDirectiveExpected" xml:space="preserve">
    <value>#endif directive expected</value>
  </data>
  <data name="ERR_UnexpectedDirective" xml:space="preserve">
    <value>Unexpected preprocessor directive</value>
  </data>
  <data name="ERR_ErrorDirective" xml:space="preserve">
    <value>#error: '{0}'</value>
  </data>
  <data name="WRN_WarningDirective" xml:space="preserve">
    <value>#warning: '{0}'</value>
  </data>
  <data name="WRN_WarningDirective_Title" xml:space="preserve">
    <value>#warning directive</value>
  </data>
  <data name="ERR_TypeExpected" xml:space="preserve">
    <value>Type expected</value>
  </data>
  <data name="ERR_PPDefFollowsToken" xml:space="preserve">
    <value>Cannot define/undefine preprocessor symbols after first token in file</value>
  </data>
  <data name="ERR_PPReferenceFollowsToken" xml:space="preserve">
    <value>Cannot use #r after first token in file</value>
  </data>
  <data name="ERR_OpenEndedComment" xml:space="preserve">
    <value>End-of-file found, '*/' expected</value>
  </data>
  <data name="ERR_Merge_conflict_marker_encountered" xml:space="preserve">
    <value>Merge conflict marker encountered</value>
  </data>
  <data name="ERR_NoRefOutWhenRefOnly" xml:space="preserve">
    <value>Do not use refout when using refonly.</value>
  </data>
  <data name="ERR_NoNetModuleOutputWhenRefOutOrRefOnly" xml:space="preserve">
    <value>Cannot compile net modules when using /refout or /refonly.</value>
  </data>
  <data name="ERR_OvlOperatorExpected" xml:space="preserve">
    <value>Overloadable operator expected</value>
  </data>
  <data name="ERR_EndRegionDirectiveExpected" xml:space="preserve">
    <value>#endregion directive expected</value>
  </data>
  <data name="ERR_UnterminatedStringLit" xml:space="preserve">
    <value>Unterminated string literal</value>
  </data>
  <data name="ERR_BadDirectivePlacement" xml:space="preserve">
    <value>Preprocessor directives must appear as the first non-whitespace character on a line</value>
  </data>
  <data name="ERR_IdentifierExpectedKW" xml:space="preserve">
    <value>Identifier expected; '{1}' is a keyword</value>
  </data>
  <data name="ERR_SemiOrLBraceExpected" xml:space="preserve">
    <value>{ or ; expected</value>
  </data>
  <data name="ERR_MultiTypeInDeclaration" xml:space="preserve">
    <value>Cannot use more than one type in a for, using, fixed, or declaration statement</value>
  </data>
  <data name="ERR_AddOrRemoveExpected" xml:space="preserve">
    <value>An add or remove accessor expected</value>
  </data>
  <data name="ERR_UnexpectedCharacter" xml:space="preserve">
    <value>Unexpected character '{0}'</value>
  </data>
  <data name="ERR_UnexpectedToken" xml:space="preserve">
    <value>Unexpected token '{0}'</value>
  </data>
  <data name="ERR_ProtectedInStatic" xml:space="preserve">
    <value>'{0}': static classes cannot contain protected members</value>
  </data>
  <data name="WRN_UnreachableGeneralCatch" xml:space="preserve">
    <value>A previous catch clause already catches all exceptions. All non-exceptions thrown will be wrapped in a System.Runtime.CompilerServices.RuntimeWrappedException.</value>
  </data>
  <data name="WRN_UnreachableGeneralCatch_Title" xml:space="preserve">
    <value>A previous catch clause already catches all exceptions</value>
  </data>
  <data name="WRN_UnreachableGeneralCatch_Description" xml:space="preserve">
    <value>This warning is caused when a catch() block has no specified exception type after a catch (System.Exception e) block. The warning advises that the catch() block will not catch any exceptions.

A catch() block after a catch (System.Exception e) block can catch non-CLS exceptions if the RuntimeCompatibilityAttribute is set to false in the AssemblyInfo.cs file: [assembly: RuntimeCompatibilityAttribute(WrapNonExceptionThrows = false)]. If this attribute is not set explicitly to false, all thrown non-CLS exceptions are wrapped as Exceptions and the catch (System.Exception e) block catches them.</value>
  </data>
  <data name="ERR_IncrementLvalueExpected" xml:space="preserve">
    <value>The operand of an increment or decrement operator must be a variable, property or indexer</value>
  </data>
  <data name="ERR_NoSuchMemberOrExtension" xml:space="preserve">
    <value>'{0}' does not contain a definition for '{1}' and no accessible extension method '{1}' accepting a first argument of type '{0}' could be found (are you missing a using directive or an assembly reference?)</value>
  </data>
  <data name="ERR_NoSuchMemberOrExtensionNeedUsing" xml:space="preserve">
    <value>'{0}' does not contain a definition for '{1}' and no extension method '{1}' accepting a first argument of type '{0}' could be found (are you missing a using directive for '{2}'?)</value>
  </data>
  <data name="ERR_BadThisParam" xml:space="preserve">
    <value>Method '{0}' has a parameter modifier 'this' which is not on the first parameter</value>
  </data>
  <data name="ERR_BadParameterModifiers" xml:space="preserve">
    <value> The parameter modifier '{0}' cannot be used with '{1}'</value>
  </data>
  <data name="ERR_BadParameterModifiersOrder" xml:space="preserve">
    <value> The parameter modifier '{0}' cannot follow '{1}'</value>
  </data>
  <data name="ERR_BadTypeforThis" xml:space="preserve">
    <value>The first parameter of an extension method cannot be of type '{0}'</value>
  </data>
  <data name="ERR_BadParamModThis" xml:space="preserve">
    <value>A parameter array cannot be used with 'this' modifier on an extension method</value>
  </data>
  <data name="ERR_BadExtensionMeth" xml:space="preserve">
    <value>Extension method must be static</value>
  </data>
  <data name="ERR_BadExtensionAgg" xml:space="preserve">
    <value>Extension method must be defined in a non-generic static class</value>
  </data>
  <data name="ERR_DupParamMod" xml:space="preserve">
    <value>A parameter can only have one '{0}' modifier</value>
  </data>
  <data name="ERR_ExtensionMethodsDecl" xml:space="preserve">
    <value>Extension methods must be defined in a top level static class; {0} is a nested class</value>
  </data>
  <data name="ERR_ExtensionAttrNotFound" xml:space="preserve">
    <value>Cannot define a new extension method because the compiler required type '{0}' cannot be found. Are you missing a reference to System.Core.dll?</value>
  </data>
  <data name="ERR_ExplicitExtension" xml:space="preserve">
    <value>Do not use 'System.Runtime.CompilerServices.ExtensionAttribute'. Use the 'this' keyword instead.</value>
  </data>
  <data name="ERR_ExplicitDynamicAttr" xml:space="preserve">
    <value>Do not use 'System.Runtime.CompilerServices.DynamicAttribute'. Use the 'dynamic' keyword instead.</value>
  </data>
  <data name="ERR_NoDynamicPhantomOnBaseCtor" xml:space="preserve">
    <value>The constructor call needs to be dynamically dispatched, but cannot be because it is part of a constructor initializer. Consider casting the dynamic arguments.</value>
  </data>
  <data name="ERR_ValueTypeExtDelegate" xml:space="preserve">
    <value>Extension method '{0}' defined on value type '{1}' cannot be used to create delegates</value>
  </data>
  <data name="ERR_BadArgCount" xml:space="preserve">
    <value>No overload for method '{0}' takes {1} arguments</value>
  </data>
  <data name="ERR_BadArgType" xml:space="preserve">
    <value>Argument {0}: cannot convert from '{1}' to '{2}'</value>
  </data>
  <data name="ERR_NoSourceFile" xml:space="preserve">
    <value>Source file '{0}' could not be opened -- {1}</value>
  </data>
  <data name="ERR_CantRefResource" xml:space="preserve">
    <value>Cannot link resource files when building a module</value>
  </data>
  <data name="ERR_ResourceNotUnique" xml:space="preserve">
    <value>Resource identifier '{0}' has already been used in this assembly</value>
  </data>
  <data name="ERR_ResourceFileNameNotUnique" xml:space="preserve">
    <value>Each linked resource and module must have a unique filename. Filename '{0}' is specified more than once in this assembly</value>
  </data>
  <data name="ERR_ImportNonAssembly" xml:space="preserve">
    <value>The referenced file '{0}' is not an assembly</value>
  </data>
  <data name="ERR_RefLvalueExpected" xml:space="preserve">
    <value>A ref or out value must be an assignable variable</value>
  </data>
  <data name="ERR_BaseInStaticMeth" xml:space="preserve">
    <value>Keyword 'base' is not available in a static method</value>
  </data>
  <data name="ERR_BaseInBadContext" xml:space="preserve">
    <value>Keyword 'base' is not available in the current context</value>
  </data>
  <data name="ERR_RbraceExpected" xml:space="preserve">
    <value>} expected</value>
  </data>
  <data name="ERR_LbraceExpected" xml:space="preserve">
    <value>{ expected</value>
  </data>
  <data name="ERR_InExpected" xml:space="preserve">
    <value>'in' expected</value>
  </data>
  <data name="ERR_InvalidPreprocExpr" xml:space="preserve">
    <value>Invalid preprocessor expression</value>
  </data>
  <data name="ERR_InvalidMemberDecl" xml:space="preserve">
    <value>Invalid token '{0}' in class, record, struct, or interface member declaration</value>
  </data>
  <data name="ERR_MemberNeedsType" xml:space="preserve">
    <value>Method must have a return type</value>
  </data>
  <data name="ERR_BadBaseType" xml:space="preserve">
    <value>Invalid base type</value>
  </data>
  <data name="WRN_EmptySwitch" xml:space="preserve">
    <value>Empty switch block</value>
  </data>
  <data name="WRN_EmptySwitch_Title" xml:space="preserve">
    <value>Empty switch block</value>
  </data>
  <data name="ERR_ExpectedEndTry" xml:space="preserve">
    <value>Expected catch or finally</value>
  </data>
  <data name="ERR_InvalidExprTerm" xml:space="preserve">
    <value>Invalid expression term '{0}'</value>
  </data>
  <data name="ERR_BadNewExpr" xml:space="preserve">
    <value>A new expression requires an argument list or (), [], or {} after type</value>
  </data>
  <data name="ERR_NoNamespacePrivate" xml:space="preserve">
    <value>Elements defined in a namespace cannot be explicitly declared as private, protected, protected internal, or private protected</value>
  </data>
  <data name="ERR_BadVarDecl" xml:space="preserve">
    <value>Expected ; or = (cannot specify constructor arguments in declaration)</value>
  </data>
  <data name="ERR_UsingAfterElements" xml:space="preserve">
    <value>A using clause must precede all other elements defined in the namespace except extern alias declarations</value>
  </data>
  <data name="ERR_BadBinOpArgs" xml:space="preserve">
    <value>Overloaded binary operator '{0}' takes two parameters</value>
  </data>
  <data name="ERR_BadUnOpArgs" xml:space="preserve">
    <value>Overloaded unary operator '{0}' takes one parameter</value>
  </data>
  <data name="ERR_NoVoidParameter" xml:space="preserve">
    <value>Invalid parameter type 'void'</value>
  </data>
  <data name="ERR_DuplicateAlias" xml:space="preserve">
    <value>The using alias '{0}' appeared previously in this namespace</value>
  </data>
  <data name="ERR_BadProtectedAccess" xml:space="preserve">
    <value>Cannot access protected member '{0}' via a qualifier of type '{1}'; the qualifier must be of type '{2}' (or derived from it)</value>
  </data>
  <data name="ERR_AddModuleAssembly" xml:space="preserve">
    <value>'{0}' cannot be added to this assembly because it already is an assembly</value>
  </data>
  <data name="ERR_BindToBogusProp2" xml:space="preserve">
    <value>Property, indexer, or event '{0}' is not supported by the language; try directly calling accessor methods '{1}' or '{2}'</value>
  </data>
  <data name="ERR_BindToBogusProp1" xml:space="preserve">
    <value>Property, indexer, or event '{0}' is not supported by the language; try directly calling accessor method '{1}'</value>
  </data>
  <data name="ERR_NoVoidHere" xml:space="preserve">
    <value>Keyword 'void' cannot be used in this context</value>
  </data>
  <data name="ERR_IndexerNeedsParam" xml:space="preserve">
    <value>Indexers must have at least one parameter</value>
  </data>
  <data name="ERR_BadArraySyntax" xml:space="preserve">
    <value>Array type specifier, [], must appear before parameter name</value>
  </data>
  <data name="ERR_BadOperatorSyntax" xml:space="preserve">
    <value>Declaration is not valid; use '{0} operator &lt;dest-type&gt; (...' instead</value>
  </data>
  <data name="ERR_MainClassNotFound" xml:space="preserve">
    <value>Could not find '{0}' specified for Main method</value>
  </data>
  <data name="ERR_MainClassNotClass" xml:space="preserve">
    <value>'{0}' specified for Main method must be a non-generic class, record, struct, or interface</value>
  </data>
  <data name="ERR_NoMainInClass" xml:space="preserve">
    <value>'{0}' does not have a suitable static 'Main' method</value>
  </data>
  <data name="ERR_MainClassIsImport" xml:space="preserve">
    <value>Cannot use '{0}' for Main method because it is imported</value>
  </data>
  <data name="ERR_OutputNeedsName" xml:space="preserve">
    <value>Outputs without source must have the /out option specified</value>
  </data>
  <data name="ERR_NoOutputDirectory" xml:space="preserve">
    <value>Output directory could not be determined</value>
  </data>
  <data name="ERR_CantHaveWin32ResAndManifest" xml:space="preserve">
    <value>Conflicting options specified: Win32 resource file; Win32 manifest</value>
  </data>
  <data name="ERR_CantHaveWin32ResAndIcon" xml:space="preserve">
    <value>Conflicting options specified: Win32 resource file; Win32 icon</value>
  </data>
  <data name="ERR_CantReadResource" xml:space="preserve">
    <value>Error reading resource '{0}' -- '{1}'</value>
  </data>
  <data name="ERR_DocFileGen" xml:space="preserve">
    <value>Error writing to XML documentation file: {0}</value>
  </data>
  <data name="WRN_XMLParseError" xml:space="preserve">
    <value>XML comment has badly formed XML -- '{0}'</value>
  </data>
  <data name="WRN_XMLParseError_Title" xml:space="preserve">
    <value>XML comment has badly formed XML</value>
  </data>
  <data name="WRN_DuplicateParamTag" xml:space="preserve">
    <value>XML comment has a duplicate param tag for '{0}'</value>
  </data>
  <data name="WRN_DuplicateParamTag_Title" xml:space="preserve">
    <value>XML comment has a duplicate param tag</value>
  </data>
  <data name="WRN_UnmatchedParamTag" xml:space="preserve">
    <value>XML comment has a param tag for '{0}', but there is no parameter by that name</value>
  </data>
  <data name="WRN_UnmatchedParamTag_Title" xml:space="preserve">
    <value>XML comment has a param tag, but there is no parameter by that name</value>
  </data>
  <data name="WRN_UnmatchedParamRefTag" xml:space="preserve">
    <value>XML comment on '{1}' has a paramref tag for '{0}', but there is no parameter by that name</value>
  </data>
  <data name="WRN_UnmatchedParamRefTag_Title" xml:space="preserve">
    <value>XML comment has a paramref tag, but there is no parameter by that name</value>
  </data>
  <data name="WRN_MissingParamTag" xml:space="preserve">
    <value>Parameter '{0}' has no matching param tag in the XML comment for '{1}' (but other parameters do)</value>
  </data>
  <data name="WRN_MissingParamTag_Title" xml:space="preserve">
    <value>Parameter has no matching param tag in the XML comment (but other parameters do)</value>
  </data>
  <data name="WRN_BadXMLRef" xml:space="preserve">
    <value>XML comment has cref attribute '{0}' that could not be resolved</value>
  </data>
  <data name="WRN_BadXMLRef_Title" xml:space="preserve">
    <value>XML comment has cref attribute that could not be resolved</value>
  </data>
  <data name="ERR_BadStackAllocExpr" xml:space="preserve">
    <value>A stackalloc expression requires [] after type</value>
  </data>
  <data name="ERR_InvalidLineNumber" xml:space="preserve">
    <value>The line number specified for #line directive is missing or invalid</value>
  </data>
  <data name="ERR_MissingPPFile" xml:space="preserve">
    <value>Quoted file name, single-line comment or end-of-line expected</value>
  </data>
  <data name="ERR_ExpectedPPFile" xml:space="preserve">
    <value>Quoted file name expected</value>
  </data>
  <data name="ERR_ReferenceDirectiveOnlyAllowedInScripts" xml:space="preserve">
    <value>#r is only allowed in scripts</value>
  </data>
  <data name="ERR_ForEachMissingMember" xml:space="preserve">
    <value>foreach statement cannot operate on variables of type '{0}' because '{0}' does not contain a public instance or extension definition for '{1}'</value>
  </data>
  <data name="ERR_AwaitForEachMissingMember" xml:space="preserve">
    <value>Asynchronous foreach statement cannot operate on variables of type '{0}' because '{0}' does not contain a suitable public instance or extension definition for '{1}'</value>
  </data>
  <data name="ERR_ForEachMissingMemberWrongAsync" xml:space="preserve">
    <value>foreach statement cannot operate on variables of type '{0}' because '{0}' does not contain a public instance or extension definition for '{1}'. Did you mean 'await foreach' rather than 'foreach'?</value>
  </data>
  <data name="ERR_AwaitForEachMissingMemberWrongAsync" xml:space="preserve">
    <value>Asynchronous foreach statement cannot operate on variables of type '{0}' because '{0}' does not contain a public instance or extension definition for '{1}'. Did you mean 'foreach' rather than 'await foreach'?</value>
  </data>
  <data name="ERR_PossibleAsyncIteratorWithoutYield" xml:space="preserve">
    <value>The body of an async-iterator method must contain a 'yield' statement.</value>
  </data>
  <data name="ERR_PossibleAsyncIteratorWithoutYieldOrAwait" xml:space="preserve">
    <value>The body of an async-iterator method must contain a 'yield' statement. Consider removing 'async' from the method declaration or adding a 'yield' statement.</value>
  </data>
  <data name="ERR_StaticLocalFunctionCannotCaptureVariable" xml:space="preserve">
    <value>A static local function cannot contain a reference to '{0}'.</value>
  </data>
  <data name="ERR_StaticLocalFunctionCannotCaptureThis" xml:space="preserve">
    <value>A static local function cannot contain a reference to 'this' or 'base'.</value>
  </data>
  <data name="WRN_BadXMLRefParamType" xml:space="preserve">
    <value>Invalid type for parameter {0} in XML comment cref attribute: '{1}'</value>
  </data>
  <data name="WRN_BadXMLRefParamType_Title" xml:space="preserve">
    <value>Invalid type for parameter in XML comment cref attribute</value>
  </data>
  <data name="WRN_BadXMLRefReturnType" xml:space="preserve">
    <value>Invalid return type in XML comment cref attribute</value>
  </data>
  <data name="WRN_BadXMLRefReturnType_Title" xml:space="preserve">
    <value>Invalid return type in XML comment cref attribute</value>
  </data>
  <data name="ERR_BadWin32Res" xml:space="preserve">
    <value>Error reading Win32 resources -- {0}</value>
  </data>
  <data name="WRN_BadXMLRefSyntax" xml:space="preserve">
    <value>XML comment has syntactically incorrect cref attribute '{0}'</value>
  </data>
  <data name="WRN_BadXMLRefSyntax_Title" xml:space="preserve">
    <value>XML comment has syntactically incorrect cref attribute</value>
  </data>
  <data name="ERR_BadModifierLocation" xml:space="preserve">
    <value>Member modifier '{0}' must precede the member type and name</value>
  </data>
  <data name="ERR_MissingArraySize" xml:space="preserve">
    <value>Array creation must have array size or array initializer</value>
  </data>
  <data name="WRN_UnprocessedXMLComment" xml:space="preserve">
    <value>XML comment is not placed on a valid language element</value>
  </data>
  <data name="WRN_UnprocessedXMLComment_Title" xml:space="preserve">
    <value>XML comment is not placed on a valid language element</value>
  </data>
  <data name="WRN_FailedInclude" xml:space="preserve">
    <value>Unable to include XML fragment '{1}' of file '{0}' -- {2}</value>
  </data>
  <data name="WRN_FailedInclude_Title" xml:space="preserve">
    <value>Unable to include XML fragment</value>
  </data>
  <data name="WRN_InvalidInclude" xml:space="preserve">
    <value>Invalid XML include element -- {0}</value>
  </data>
  <data name="WRN_InvalidInclude_Title" xml:space="preserve">
    <value>Invalid XML include element</value>
  </data>
  <data name="WRN_MissingXMLComment" xml:space="preserve">
    <value>Missing XML comment for publicly visible type or member '{0}'</value>
  </data>
  <data name="WRN_MissingXMLComment_Title" xml:space="preserve">
    <value>Missing XML comment for publicly visible type or member</value>
  </data>
  <data name="WRN_MissingXMLComment_Description" xml:space="preserve">
    <value>The /doc compiler option was specified, but one or more constructs did not have comments.</value>
  </data>
  <data name="WRN_XMLParseIncludeError" xml:space="preserve">
    <value>Badly formed XML in included comments file -- '{0}'</value>
  </data>
  <data name="WRN_XMLParseIncludeError_Title" xml:space="preserve">
    <value>Badly formed XML in included comments file</value>
  </data>
  <data name="ERR_BadDelArgCount" xml:space="preserve">
    <value>Delegate '{0}' does not take {1} arguments</value>
  </data>
  <data name="ERR_UnexpectedSemicolon" xml:space="preserve">
    <value>Semicolon after method or accessor block is not valid</value>
  </data>
  <data name="ERR_MethodReturnCantBeRefAny" xml:space="preserve">
    <value>The return type of a method, delegate, or function pointer cannot be '{0}'</value>
  </data>
  <data name="ERR_CompileCancelled" xml:space="preserve">
    <value>Compilation cancelled by user</value>
  </data>
  <data name="ERR_MethodArgCantBeRefAny" xml:space="preserve">
    <value>Cannot make reference to variable of type '{0}'</value>
  </data>
  <data name="ERR_AssgReadonlyLocal" xml:space="preserve">
    <value>Cannot assign to '{0}' because it is read-only</value>
  </data>
  <data name="ERR_RefReadonlyLocal" xml:space="preserve">
    <value>Cannot use '{0}' as a ref or out value because it is read-only</value>
  </data>
  <data name="ERR_CantUseRequiredAttribute" xml:space="preserve">
    <value>The RequiredAttribute attribute is not permitted on C# types</value>
  </data>
  <data name="ERR_NoModifiersOnAccessor" xml:space="preserve">
    <value>Modifiers cannot be placed on event accessor declarations</value>
  </data>
  <data name="ERR_ParamsCantBeWithModifier" xml:space="preserve">
    <value>The params parameter cannot be declared as {0}</value>
  </data>
  <data name="ERR_ReturnNotLValue" xml:space="preserve">
    <value>Cannot modify the return value of '{0}' because it is not a variable</value>
  </data>
  <data name="ERR_MissingCoClass" xml:space="preserve">
    <value>The managed coclass wrapper class '{0}' for interface '{1}' cannot be found (are you missing an assembly reference?)</value>
  </data>
  <data name="ERR_AmbiguousAttribute" xml:space="preserve">
    <value>'{0}' is ambiguous between '{1}' and '{2}'. Either use '@{0}' or explicitly include the 'Attribute' suffix.</value>
  </data>
  <data name="ERR_BadArgExtraRef" xml:space="preserve">
    <value>Argument {0} may not be passed with the '{1}' keyword</value>
  </data>
  <data name="WRN_CmdOptionConflictsSource" xml:space="preserve">
    <value>Option '{0}' overrides attribute '{1}' given in a source file or added module</value>
  </data>
  <data name="WRN_CmdOptionConflictsSource_Title" xml:space="preserve">
    <value>Option overrides attribute given in a source file or added module</value>
  </data>
  <data name="WRN_CmdOptionConflictsSource_Description" xml:space="preserve">
    <value>This warning occurs if the assembly attributes AssemblyKeyFileAttribute or AssemblyKeyNameAttribute found in source conflict with the /keyfile or /keycontainer command line option or key file name or key container specified in the Project Properties.</value>
  </data>
  <data name="ERR_BadCompatMode" xml:space="preserve">
    <value>Invalid option '{0}' for /langversion. Use '/langversion:?' to list supported values.</value>
  </data>
  <data name="ERR_DelegateOnConditional" xml:space="preserve">
    <value>Cannot create delegate with '{0}' because it or a method it overrides has a Conditional attribute</value>
  </data>
  <data name="ERR_CantMakeTempFile" xml:space="preserve">
    <value>Cannot create temporary file -- {0}</value>
  </data>
  <data name="ERR_BadArgRef" xml:space="preserve">
    <value>Argument {0} must be passed with the '{1}' keyword</value>
  </data>
  <data name="ERR_YieldInAnonMeth" xml:space="preserve">
    <value>The yield statement cannot be used inside an anonymous method or lambda expression</value>
  </data>
  <data name="ERR_ReturnInIterator" xml:space="preserve">
    <value>Cannot return a value from an iterator. Use the yield return statement to return a value, or yield break to end the iteration.</value>
  </data>
  <data name="ERR_BadIteratorArgType" xml:space="preserve">
    <value>Iterators cannot have ref, in or out parameters</value>
  </data>
  <data name="ERR_BadIteratorReturn" xml:space="preserve">
    <value>The body of '{0}' cannot be an iterator block because '{1}' is not an iterator interface type</value>
  </data>
  <data name="ERR_BadYieldInFinally" xml:space="preserve">
    <value>Cannot yield in the body of a finally clause</value>
  </data>
  <data name="ERR_IteratorMustBeAsync" xml:space="preserve">
    <value>Method '{0}' with an iterator block must be 'async' to return '{1}'</value>
  </data>
  <data name="ERR_BadYieldInTryOfCatch" xml:space="preserve">
    <value>Cannot yield a value in the body of a try block with a catch clause</value>
  </data>
  <data name="ERR_EmptyYield" xml:space="preserve">
    <value>Expression expected after yield return</value>
  </data>
  <data name="ERR_AnonDelegateCantUse" xml:space="preserve">
    <value>Cannot use ref, out, or in parameter '{0}' inside an anonymous method, lambda expression, query expression, or local function</value>
  </data>
  <data name="ERR_IllegalInnerUnsafe" xml:space="preserve">
    <value>Unsafe code may not appear in iterators</value>
  </data>
  <data name="ERR_BadYieldInCatch" xml:space="preserve">
    <value>Cannot yield a value in the body of a catch clause</value>
  </data>
  <data name="ERR_BadDelegateLeave" xml:space="preserve">
    <value>Control cannot leave the body of an anonymous method or lambda expression</value>
  </data>
  <data name="ERR_IllegalSuppression" xml:space="preserve">
    <value>The suppression operator is not allowed in this context</value>
  </data>
  <data name="WRN_IllegalPragma" xml:space="preserve">
    <value>Unrecognized #pragma directive</value>
  </data>
  <data name="WRN_IllegalPragma_Title" xml:space="preserve">
    <value>Unrecognized #pragma directive</value>
  </data>
  <data name="WRN_IllegalPPWarning" xml:space="preserve">
    <value>Expected 'disable' or 'restore'</value>
  </data>
  <data name="WRN_IllegalPPWarning_Title" xml:space="preserve">
    <value>Expected 'disable' or 'restore' after #pragma warning</value>
  </data>
  <data name="WRN_BadRestoreNumber" xml:space="preserve">
    <value>Cannot restore warning 'CS{0}' because it was disabled globally</value>
  </data>
  <data name="WRN_BadRestoreNumber_Title" xml:space="preserve">
    <value>Cannot restore warning because it was disabled globally</value>
  </data>
  <data name="ERR_VarargsIterator" xml:space="preserve">
    <value>__arglist is not allowed in the parameter list of iterators</value>
  </data>
  <data name="ERR_UnsafeIteratorArgType" xml:space="preserve">
    <value>Iterators cannot have unsafe parameters or yield types</value>
  </data>
  <data name="ERR_BadCoClassSig" xml:space="preserve">
    <value>The managed coclass wrapper class signature '{0}' for interface '{1}' is not a valid class name signature</value>
  </data>
  <data name="ERR_MultipleIEnumOfT" xml:space="preserve">
    <value>foreach statement cannot operate on variables of type '{0}' because it implements multiple instantiations of '{1}'; try casting to a specific interface instantiation</value>
  </data>
  <data name="ERR_MultipleIAsyncEnumOfT" xml:space="preserve">
    <value>Asynchronous foreach statement cannot operate on variables of type '{0}' because it implements multiple instantiations of '{1}'; try casting to a specific interface instantiation</value>
  </data>
  <data name="ERR_FixedDimsRequired" xml:space="preserve">
    <value>A fixed size buffer field must have the array size specifier after the field name</value>
  </data>
  <data name="ERR_FixedNotInStruct" xml:space="preserve">
    <value>Fixed size buffer fields may only be members of structs</value>
  </data>
  <data name="ERR_AnonymousReturnExpected" xml:space="preserve">
    <value>Not all code paths return a value in {0} of type '{1}'</value>
  </data>
  <data name="WRN_NonECMAFeature" xml:space="preserve">
    <value>Feature '{0}' is not part of the standardized ISO C# language specification, and may not be accepted by other compilers</value>
  </data>
  <data name="WRN_NonECMAFeature_Title" xml:space="preserve">
    <value>Feature is not part of the standardized ISO C# language specification, and may not be accepted by other compilers</value>
  </data>
  <data name="ERR_ExpectedVerbatimLiteral" xml:space="preserve">
    <value>Keyword, identifier, or string expected after verbatim specifier: @</value>
  </data>
  <data name="ERR_RefReadonly" xml:space="preserve">
    <value>A readonly field cannot be used as a ref or out value (except in a constructor)</value>
  </data>
  <data name="ERR_RefReadonly2" xml:space="preserve">
    <value>Members of readonly field '{0}' cannot be used as a ref or out value (except in a constructor)</value>
  </data>
  <data name="ERR_AssgReadonly" xml:space="preserve">
    <value>A readonly field cannot be assigned to (except in a constructor or init-only setter of the type in which the field is defined or a variable initializer)</value>
  </data>
  <data name="ERR_AssgReadonly2" xml:space="preserve">
    <value>Members of readonly field '{0}' cannot be modified (except in a constructor or a variable initializer)</value>
  </data>
  <data name="ERR_RefReadonlyNotField" xml:space="preserve">
    <value>Cannot use {0} '{1}' as a ref or out value because it is a readonly variable</value>
  </data>
  <data name="ERR_RefReadonlyNotField2" xml:space="preserve">
    <value>Members of {0} '{1}' cannot be used as a ref or out value because it is a readonly variable</value>
  </data>
  <data name="ERR_AssignReadonlyNotField" xml:space="preserve">
    <value>Cannot assign to {0} '{1}' because it is a readonly variable</value>
  </data>
  <data name="ERR_AssignReadonlyNotField2" xml:space="preserve">
    <value>Cannot assign to a member of {0} '{1}' because it is a readonly variable</value>
  </data>
  <data name="ERR_RefReturnReadonlyNotField" xml:space="preserve">
    <value>Cannot return {0} '{1}' by writable reference because it is a readonly variable</value>
  </data>
  <data name="ERR_RefReturnReadonlyNotField2" xml:space="preserve">
    <value>Members of {0} '{1}' cannot be returned by writable reference because it is a readonly variable</value>
  </data>
  <data name="ERR_AssgReadonlyStatic2" xml:space="preserve">
    <value>Fields of static readonly field '{0}' cannot be assigned to (except in a static constructor or a variable initializer)</value>
  </data>
  <data name="ERR_RefReadonlyStatic2" xml:space="preserve">
    <value>Fields of static readonly field '{0}' cannot be used as a ref or out value (except in a static constructor)</value>
  </data>
  <data name="ERR_AssgReadonlyLocal2Cause" xml:space="preserve">
    <value>Cannot modify members of '{0}' because it is a '{1}'</value>
  </data>
  <data name="ERR_RefReadonlyLocal2Cause" xml:space="preserve">
    <value>Cannot use fields of '{0}' as a ref or out value because it is a '{1}'</value>
  </data>
  <data name="ERR_AssgReadonlyLocalCause" xml:space="preserve">
    <value>Cannot assign to '{0}' because it is a '{1}'</value>
  </data>
  <data name="ERR_RefReadonlyLocalCause" xml:space="preserve">
    <value>Cannot use '{0}' as a ref or out value because it is a '{1}'</value>
  </data>
  <data name="WRN_ErrorOverride" xml:space="preserve">
    <value>{0}. See also error CS{1}.</value>
  </data>
  <data name="WRN_ErrorOverride_Title" xml:space="preserve">
    <value>Warning is overriding an error</value>
  </data>
  <data name="WRN_ErrorOverride_Description" xml:space="preserve">
    <value>The compiler emits this warning when it overrides an error with a warning. For information about the problem, search for the error code mentioned.</value>
  </data>
  <data name="ERR_AnonMethToNonDel" xml:space="preserve">
    <value>Cannot convert {0} to type '{1}' because it is not a delegate type</value>
  </data>
  <data name="ERR_CantConvAnonMethParams" xml:space="preserve">
    <value>Cannot convert {0} to type '{1}' because the parameter types do not match the delegate parameter types</value>
  </data>
  <data name="ERR_CantConvAnonMethReturnType" xml:space="preserve">
    <value>Cannot convert {0} to type '{1}' because the return type does not match the delegate return type</value>
  </data>
  <data name="ERR_CantConvAnonMethReturns" xml:space="preserve">
    <value>Cannot convert {0} to intended delegate type because some of the return types in the block are not implicitly convertible to the delegate return type</value>
  </data>
  <data name="ERR_BadAsyncReturnExpression" xml:space="preserve">
    <value>Since this is an async method, the return expression must be of type '{0}' rather than 'Task&lt;{0}&gt;'</value>
  </data>
  <data name="ERR_CantConvAsyncAnonFuncReturns" xml:space="preserve">
    <value>Cannot convert async {0} to delegate type '{1}'. An async {0} may return void, Task or Task&lt;T&gt;, none of which are convertible to '{1}'.</value>
  </data>
  <data name="ERR_IllegalFixedType" xml:space="preserve">
    <value>Fixed size buffer type must be one of the following: bool, byte, short, int, long, char, sbyte, ushort, uint, ulong, float or double</value>
  </data>
  <data name="ERR_FixedOverflow" xml:space="preserve">
    <value>Fixed size buffer of length {0} and type '{1}' is too big</value>
  </data>
  <data name="ERR_InvalidFixedArraySize" xml:space="preserve">
    <value>Fixed size buffers must have a length greater than zero</value>
  </data>
  <data name="ERR_FixedBufferNotFixed" xml:space="preserve">
    <value>You cannot use fixed size buffers contained in unfixed expressions. Try using the fixed statement.</value>
  </data>
  <data name="ERR_AttributeNotOnAccessor" xml:space="preserve">
    <value>Attribute '{0}' is not valid on property or event accessors. It is only valid on '{1}' declarations.</value>
  </data>
  <data name="WRN_InvalidSearchPathDir" xml:space="preserve">
    <value>Invalid search path '{0}' specified in '{1}' -- '{2}'</value>
  </data>
  <data name="WRN_InvalidSearchPathDir_Title" xml:space="preserve">
    <value>Invalid search path specified</value>
  </data>
  <data name="ERR_IllegalVarArgs" xml:space="preserve">
    <value>__arglist is not valid in this context</value>
  </data>
  <data name="ERR_IllegalParams" xml:space="preserve">
    <value>params is not valid in this context</value>
  </data>
  <data name="ERR_BadModifiersOnNamespace" xml:space="preserve">
    <value>A namespace declaration cannot have modifiers or attributes</value>
  </data>
  <data name="ERR_BadPlatformType" xml:space="preserve">
    <value>Invalid option '{0}' for /platform; must be anycpu, x86, Itanium, arm, arm64 or x64</value>
  </data>
  <data name="ERR_ThisStructNotInAnonMeth" xml:space="preserve">
    <value>Anonymous methods, lambda expressions, query expressions, and local functions inside structs cannot access instance members of 'this'. Consider copying 'this' to a local variable outside the anonymous method, lambda expression, query expression, or local function and using the local instead.</value>
  </data>
  <data name="ERR_NoConvToIDisp" xml:space="preserve">
    <value>'{0}': type used in a using statement must be implicitly convertible to 'System.IDisposable'.</value>
  </data>
  <data name="ERR_NoConvToIDispWrongAsync" xml:space="preserve">
    <value>'{0}': type used in a using statement must be implicitly convertible to 'System.IDisposable'. Did you mean 'await using' rather than 'using'?</value>
  </data>
  <data name="ERR_NoConvToIAsyncDisp" xml:space="preserve">
    <value>'{0}': type used in an asynchronous using statement must be implicitly convertible to 'System.IAsyncDisposable' or implement a suitable 'DisposeAsync' method.</value>
  </data>
  <data name="ERR_NoConvToIAsyncDispWrongAsync" xml:space="preserve">
    <value>'{0}': type used in an asynchronous using statement must be implicitly convertible to 'System.IAsyncDisposable' or implement a suitable 'DisposeAsync' method. Did you mean 'using' rather than 'await using'?</value>
  </data>
  <data name="ERR_BadParamRef" xml:space="preserve">
    <value>Parameter {0} must be declared with the '{1}' keyword</value>
  </data>
  <data name="ERR_BadParamExtraRef" xml:space="preserve">
    <value>Parameter {0} should not be declared with the '{1}' keyword</value>
  </data>
  <data name="ERR_BadParamType" xml:space="preserve">
    <value>Parameter {0} is declared as type '{1}{2}' but should be '{3}{4}'</value>
  </data>
  <data name="ERR_BadExternIdentifier" xml:space="preserve">
    <value>Invalid extern alias for '/reference'; '{0}' is not a valid identifier</value>
  </data>
  <data name="ERR_AliasMissingFile" xml:space="preserve">
    <value>Invalid reference alias option: '{0}=' -- missing filename</value>
  </data>
  <data name="ERR_GlobalExternAlias" xml:space="preserve">
    <value>You cannot redefine the global extern alias</value>
  </data>
  <data name="ERR_MissingTypeInSource" xml:space="preserve">
    <value>Reference to type '{0}' claims it is defined in this assembly, but it is not defined in source or any added modules</value>
  </data>
  <data name="ERR_MissingTypeInAssembly" xml:space="preserve">
    <value>Reference to type '{0}' claims it is defined in '{1}', but it could not be found</value>
  </data>
  <data name="WRN_MultiplePredefTypes" xml:space="preserve">
    <value>The predefined type '{0}' is defined in multiple assemblies in the global alias; using definition from '{1}'</value>
  </data>
  <data name="WRN_MultiplePredefTypes_Title" xml:space="preserve">
    <value>Predefined type is defined in multiple assemblies in the global alias</value>
  </data>
  <data name="WRN_MultiplePredefTypes_Description" xml:space="preserve">
    <value>This error occurs when a predefined system type such as System.Int32 is found in two assemblies. One way this can happen is if you are referencing mscorlib or System.Runtime.dll from two different places, such as trying to run two versions of the .NET Framework side-by-side.</value>
  </data>
  <data name="ERR_LocalCantBeFixedAndHoisted" xml:space="preserve">
    <value>Local '{0}' or its members cannot have their address taken and be used inside an anonymous method or lambda expression</value>
  </data>
  <data name="WRN_TooManyLinesForDebugger" xml:space="preserve">
    <value>Source file has exceeded the limit of 16,707,565 lines representable in the PDB; debug information will be incorrect</value>
  </data>
  <data name="WRN_TooManyLinesForDebugger_Title" xml:space="preserve">
    <value>Source file has exceeded the limit of 16,707,565 lines representable in the PDB; debug information will be incorrect</value>
  </data>
  <data name="ERR_CantConvAnonMethNoParams" xml:space="preserve">
    <value>Cannot convert anonymous method block without a parameter list to delegate type '{0}' because it has one or more out parameters</value>
  </data>
  <data name="ERR_ConditionalOnNonAttributeClass" xml:space="preserve">
    <value>Attribute '{0}' is only valid on methods or attribute classes</value>
  </data>
  <data name="WRN_CallOnNonAgileField" xml:space="preserve">
    <value>Accessing a member on '{0}' may cause a runtime exception because it is a field of a marshal-by-reference class</value>
  </data>
  <data name="WRN_CallOnNonAgileField_Title" xml:space="preserve">
    <value>Accessing a member on a field of a marshal-by-reference class may cause a runtime exception</value>
  </data>
  <data name="WRN_CallOnNonAgileField_Description" xml:space="preserve">
    <value>This warning occurs when you try to call a method, property, or indexer on a member of a class that derives from MarshalByRefObject, and the member is a value type. Objects that inherit from MarshalByRefObject are typically intended to be marshaled by reference across an application domain. If any code ever attempts to directly access the value-type member of such an object across an application domain, a runtime exception will occur. To resolve the warning, first copy the member into a local variable and call the method on that variable.</value>
  </data>
  <data name="WRN_BadWarningNumber" xml:space="preserve">
    <value>'{0}' is not a valid warning number</value>
  </data>
  <data name="WRN_BadWarningNumber_Title" xml:space="preserve">
    <value>Not a valid warning number</value>
  </data>
  <data name="WRN_BadWarningNumber_Description" xml:space="preserve">
    <value>A number that was passed to the #pragma warning preprocessor directive was not a valid warning number. Verify that the number represents a warning, not an error.</value>
  </data>
  <data name="WRN_InvalidNumber" xml:space="preserve">
    <value>Invalid number</value>
  </data>
  <data name="WRN_InvalidNumber_Title" xml:space="preserve">
    <value>Invalid number</value>
  </data>
  <data name="WRN_FileNameTooLong" xml:space="preserve">
    <value>Invalid filename specified for preprocessor directive. Filename is too long or not a valid filename.</value>
  </data>
  <data name="WRN_FileNameTooLong_Title" xml:space="preserve">
    <value>Invalid filename specified for preprocessor directive</value>
  </data>
  <data name="WRN_IllegalPPChecksum" xml:space="preserve">
    <value>Invalid #pragma checksum syntax; should be #pragma checksum "filename" "{XXXXXXXX-XXXX-XXXX-XXXX-XXXXXXXXXXXX}" "XXXX..."</value>
  </data>
  <data name="WRN_IllegalPPChecksum_Title" xml:space="preserve">
    <value>Invalid #pragma checksum syntax</value>
  </data>
  <data name="WRN_EndOfPPLineExpected" xml:space="preserve">
    <value>Single-line comment or end-of-line expected</value>
  </data>
  <data name="WRN_EndOfPPLineExpected_Title" xml:space="preserve">
    <value>Single-line comment or end-of-line expected after #pragma directive</value>
  </data>
  <data name="WRN_ConflictingChecksum" xml:space="preserve">
    <value>Different checksum values given for '{0}'</value>
  </data>
  <data name="WRN_ConflictingChecksum_Title" xml:space="preserve">
    <value>Different #pragma checksum values given</value>
  </data>
  <data name="WRN_InvalidAssemblyName" xml:space="preserve">
    <value>Assembly reference '{0}' is invalid and cannot be resolved</value>
  </data>
  <data name="WRN_InvalidAssemblyName_Title" xml:space="preserve">
    <value>Assembly reference is invalid and cannot be resolved</value>
  </data>
  <data name="WRN_InvalidAssemblyName_Description" xml:space="preserve">
    <value>This warning indicates that an attribute, such as InternalsVisibleToAttribute, was not specified correctly.</value>
  </data>
  <data name="WRN_UnifyReferenceMajMin" xml:space="preserve">
    <value>Assuming assembly reference '{0}' used by '{1}' matches identity '{2}' of '{3}', you may need to supply runtime policy</value>
  </data>
  <data name="WRN_UnifyReferenceMajMin_Title" xml:space="preserve">
    <value>Assuming assembly reference matches identity</value>
  </data>
  <data name="WRN_UnifyReferenceMajMin_Description" xml:space="preserve">
    <value>The two assemblies differ in release and/or version number. For unification to occur, you must specify directives in the application's .config file, and you must provide the correct strong name of an assembly.</value>
  </data>
  <data name="WRN_UnifyReferenceBldRev" xml:space="preserve">
    <value>Assuming assembly reference '{0}' used by '{1}' matches identity '{2}' of '{3}', you may need to supply runtime policy</value>
  </data>
  <data name="WRN_UnifyReferenceBldRev_Title" xml:space="preserve">
    <value>Assuming assembly reference matches identity</value>
  </data>
  <data name="WRN_UnifyReferenceBldRev_Description" xml:space="preserve">
    <value>The two assemblies differ in release and/or version number. For unification to occur, you must specify directives in the application's .config file, and you must provide the correct strong name of an assembly.</value>
  </data>
  <data name="ERR_DuplicateImport" xml:space="preserve">
    <value>Multiple assemblies with equivalent identity have been imported: '{0}' and '{1}'. Remove one of the duplicate references.</value>
  </data>
  <data name="ERR_DuplicateImportSimple" xml:space="preserve">
    <value>An assembly with the same simple name '{0}' has already been imported. Try removing one of the references (e.g. '{1}') or sign them to enable side-by-side.</value>
  </data>
  <data name="ERR_AssemblyMatchBadVersion" xml:space="preserve">
    <value>Assembly '{0}' with identity '{1}' uses '{2}' which has a higher version than referenced assembly '{3}' with identity '{4}'</value>
  </data>
  <data name="ERR_FixedNeedsLvalue" xml:space="preserve">
    <value>Fixed size buffers can only be accessed through locals or fields</value>
  </data>
  <data name="WRN_DuplicateTypeParamTag" xml:space="preserve">
    <value>XML comment has a duplicate typeparam tag for '{0}'</value>
  </data>
  <data name="WRN_DuplicateTypeParamTag_Title" xml:space="preserve">
    <value>XML comment has a duplicate typeparam tag</value>
  </data>
  <data name="WRN_UnmatchedTypeParamTag" xml:space="preserve">
    <value>XML comment has a typeparam tag for '{0}', but there is no type parameter by that name</value>
  </data>
  <data name="WRN_UnmatchedTypeParamTag_Title" xml:space="preserve">
    <value>XML comment has a typeparam tag, but there is no type parameter by that name</value>
  </data>
  <data name="WRN_UnmatchedTypeParamRefTag" xml:space="preserve">
    <value>XML comment on '{1}' has a typeparamref tag for '{0}', but there is no type parameter by that name</value>
  </data>
  <data name="WRN_UnmatchedTypeParamRefTag_Title" xml:space="preserve">
    <value>XML comment has a typeparamref tag, but there is no type parameter by that name</value>
  </data>
  <data name="WRN_MissingTypeParamTag" xml:space="preserve">
    <value>Type parameter '{0}' has no matching typeparam tag in the XML comment on '{1}' (but other type parameters do)</value>
  </data>
  <data name="WRN_MissingTypeParamTag_Title" xml:space="preserve">
    <value>Type parameter has no matching typeparam tag in the XML comment (but other type parameters do)</value>
  </data>
  <data name="ERR_CantChangeTypeOnOverride" xml:space="preserve">
    <value>'{0}': type must be '{2}' to match overridden member '{1}'</value>
  </data>
  <data name="ERR_DoNotUseFixedBufferAttr" xml:space="preserve">
    <value>Do not use 'System.Runtime.CompilerServices.FixedBuffer' attribute. Use the 'fixed' field modifier instead.</value>
  </data>
  <data name="ERR_DoNotUseFixedBufferAttrOnProperty" xml:space="preserve">
    <value>Do not use 'System.Runtime.CompilerServices.FixedBuffer' attribute on a property</value>
  </data>
  <data name="WRN_AssignmentToSelf" xml:space="preserve">
    <value>Assignment made to same variable; did you mean to assign something else?</value>
  </data>
  <data name="WRN_AssignmentToSelf_Title" xml:space="preserve">
    <value>Assignment made to same variable</value>
  </data>
  <data name="WRN_ComparisonToSelf" xml:space="preserve">
    <value>Comparison made to same variable; did you mean to compare something else?</value>
  </data>
  <data name="WRN_ComparisonToSelf_Title" xml:space="preserve">
    <value>Comparison made to same variable</value>
  </data>
  <data name="ERR_CantOpenWin32Res" xml:space="preserve">
    <value>Error opening Win32 resource file '{0}' -- '{1}'</value>
  </data>
  <data name="WRN_DotOnDefault" xml:space="preserve">
    <value>Expression will always cause a System.NullReferenceException because the default value of '{0}' is null</value>
  </data>
  <data name="WRN_DotOnDefault_Title" xml:space="preserve">
    <value>Expression will always cause a System.NullReferenceException because the type's default value is null</value>
  </data>
  <data name="ERR_NoMultipleInheritance" xml:space="preserve">
    <value>Class '{0}' cannot have multiple base classes: '{1}' and '{2}'</value>
  </data>
  <data name="ERR_BaseClassMustBeFirst" xml:space="preserve">
    <value>Base class '{0}' must come before any interfaces</value>
  </data>
  <data name="WRN_BadXMLRefTypeVar" xml:space="preserve">
    <value>XML comment has cref attribute '{0}' that refers to a type parameter</value>
  </data>
  <data name="WRN_BadXMLRefTypeVar_Title" xml:space="preserve">
    <value>XML comment has cref attribute that refers to a type parameter</value>
  </data>
  <data name="ERR_FriendAssemblyBadArgs" xml:space="preserve">
    <value>Friend assembly reference '{0}' is invalid. InternalsVisibleTo declarations cannot have a version, culture, public key token, or processor architecture specified.</value>
  </data>
  <data name="ERR_FriendAssemblySNReq" xml:space="preserve">
    <value>Friend assembly reference '{0}' is invalid. Strong-name signed assemblies must specify a public key in their InternalsVisibleTo declarations.</value>
  </data>
  <data name="ERR_DelegateOnNullable" xml:space="preserve">
    <value>Cannot bind delegate to '{0}' because it is a member of 'System.Nullable&lt;T&gt;'</value>
  </data>
  <data name="ERR_BadCtorArgCount" xml:space="preserve">
    <value>'{0}' does not contain a constructor that takes {1} arguments</value>
  </data>
  <data name="ERR_GlobalAttributesNotFirst" xml:space="preserve">
    <value>Assembly and module attributes must precede all other elements defined in a file except using clauses and extern alias declarations</value>
  </data>
  <data name="ERR_ExpressionExpected" xml:space="preserve">
    <value>Expected expression</value>
  </data>
  <data name="ERR_InvalidSubsystemVersion" xml:space="preserve">
    <value>Invalid version {0} for /subsystemversion. The version must be 6.02 or greater for ARM or AppContainerExe, and 4.00 or greater otherwise</value>
  </data>
  <data name="ERR_InteropMethodWithBody" xml:space="preserve">
    <value>Embedded interop method '{0}' contains a body.</value>
  </data>
  <data name="ERR_BadWarningLevel" xml:space="preserve">
    <value>Warning level must be zero or greater</value>
  </data>
  <data name="ERR_BadDebugType" xml:space="preserve">
    <value>Invalid option '{0}' for /debug; must be 'portable', 'embedded', 'full' or 'pdbonly'</value>
  </data>
  <data name="ERR_BadResourceVis" xml:space="preserve">
    <value>Invalid option '{0}'; Resource visibility must be either 'public' or 'private'</value>
  </data>
  <data name="ERR_DefaultValueTypeMustMatch" xml:space="preserve">
    <value>The type of the argument to the DefaultParameterValue attribute must match the parameter type</value>
  </data>
  <data name="ERR_DefaultValueBadValueType" xml:space="preserve">
    <value>Argument of type '{0}' is not applicable for the DefaultParameterValue attribute</value>
  </data>
  <data name="ERR_MemberAlreadyInitialized" xml:space="preserve">
    <value>Duplicate initialization of member '{0}'</value>
  </data>
  <data name="ERR_MemberCannotBeInitialized" xml:space="preserve">
    <value>Member '{0}' cannot be initialized. It is not a field or property.</value>
  </data>
  <data name="ERR_StaticMemberInObjectInitializer" xml:space="preserve">
    <value>Static field or property '{0}' cannot be assigned in an object initializer</value>
  </data>
  <data name="ERR_ReadonlyValueTypeInObjectInitializer" xml:space="preserve">
    <value>Members of readonly field '{0}' of type '{1}' cannot be assigned with an object initializer because it is of a value type</value>
  </data>
  <data name="ERR_ValueTypePropertyInObjectInitializer" xml:space="preserve">
    <value>Members of property '{0}' of type '{1}' cannot be assigned with an object initializer because it is of a value type</value>
  </data>
  <data name="ERR_UnsafeTypeInObjectCreation" xml:space="preserve">
    <value>Unsafe type '{0}' cannot be used in object creation</value>
  </data>
  <data name="ERR_EmptyElementInitializer" xml:space="preserve">
    <value>Element initializer cannot be empty</value>
  </data>
  <data name="ERR_InitializerAddHasWrongSignature" xml:space="preserve">
    <value>The best overloaded method match for '{0}' has wrong signature for the initializer element. The initializable Add must be an accessible instance method.</value>
  </data>
  <data name="ERR_CollectionInitRequiresIEnumerable" xml:space="preserve">
    <value>Cannot initialize type '{0}' with a collection initializer because it does not implement 'System.Collections.IEnumerable'</value>
  </data>
  <data name="ERR_CantSetWin32Manifest" xml:space="preserve">
    <value>Error reading Win32 manifest file '{0}' -- '{1}'</value>
  </data>
  <data name="WRN_CantHaveManifestForModule" xml:space="preserve">
    <value>Ignoring /win32manifest for module because it only applies to assemblies</value>
  </data>
  <data name="WRN_CantHaveManifestForModule_Title" xml:space="preserve">
    <value>Ignoring /win32manifest for module because it only applies to assemblies</value>
  </data>
  <data name="ERR_BadInstanceArgType" xml:space="preserve">
    <value>'{0}' does not contain a definition for '{1}' and the best extension method overload '{2}' requires a receiver of type '{3}'</value>
  </data>
  <data name="ERR_QueryDuplicateRangeVariable" xml:space="preserve">
    <value>The range variable '{0}' has already been declared</value>
  </data>
  <data name="ERR_QueryRangeVariableOverrides" xml:space="preserve">
    <value>The range variable '{0}' conflicts with a previous declaration of '{0}'</value>
  </data>
  <data name="ERR_QueryRangeVariableAssignedBadValue" xml:space="preserve">
    <value>Cannot assign {0} to a range variable</value>
  </data>
  <data name="ERR_QueryNoProviderCastable" xml:space="preserve">
    <value>Could not find an implementation of the query pattern for source type '{0}'.  '{1}' not found.  Consider explicitly specifying the type of the range variable '{2}'.</value>
  </data>
  <data name="ERR_QueryNoProviderStandard" xml:space="preserve">
    <value>Could not find an implementation of the query pattern for source type '{0}'.  '{1}' not found.  Are you missing required assembly references or a using directive for 'System.Linq'?</value>
  </data>
  <data name="ERR_QueryNoProvider" xml:space="preserve">
    <value>Could not find an implementation of the query pattern for source type '{0}'.  '{1}' not found.</value>
  </data>
  <data name="ERR_QueryOuterKey" xml:space="preserve">
    <value>The name '{0}' is not in scope on the left side of 'equals'.  Consider swapping the expressions on either side of 'equals'.</value>
  </data>
  <data name="ERR_QueryInnerKey" xml:space="preserve">
    <value>The name '{0}' is not in scope on the right side of 'equals'.  Consider swapping the expressions on either side of 'equals'.</value>
  </data>
  <data name="ERR_QueryOutRefRangeVariable" xml:space="preserve">
    <value>Cannot pass the range variable '{0}' as an out or ref parameter</value>
  </data>
  <data name="ERR_QueryMultipleProviders" xml:space="preserve">
    <value>Multiple implementations of the query pattern were found for source type '{0}'.  Ambiguous call to '{1}'.</value>
  </data>
  <data name="ERR_QueryTypeInferenceFailedMulti" xml:space="preserve">
    <value>The type of one of the expressions in the {0} clause is incorrect.  Type inference failed in the call to '{1}'.</value>
  </data>
  <data name="ERR_QueryTypeInferenceFailed" xml:space="preserve">
    <value>The type of the expression in the {0} clause is incorrect.  Type inference failed in the call to '{1}'.</value>
  </data>
  <data name="ERR_QueryTypeInferenceFailedSelectMany" xml:space="preserve">
    <value>An expression of type '{0}' is not allowed in a subsequent from clause in a query expression with source type '{1}'.  Type inference failed in the call to '{2}'.</value>
  </data>
  <data name="ERR_ExpressionTreeContainsPointerOp" xml:space="preserve">
    <value>An expression tree may not contain an unsafe pointer operation</value>
  </data>
  <data name="ERR_ExpressionTreeContainsAnonymousMethod" xml:space="preserve">
    <value>An expression tree may not contain an anonymous method expression</value>
  </data>
  <data name="ERR_AnonymousMethodToExpressionTree" xml:space="preserve">
    <value>An anonymous method expression cannot be converted to an expression tree</value>
  </data>
  <data name="ERR_QueryRangeVariableReadOnly" xml:space="preserve">
    <value>Range variable '{0}' cannot be assigned to -- it is read only</value>
  </data>
  <data name="ERR_QueryRangeVariableSameAsTypeParam" xml:space="preserve">
    <value>The range variable '{0}' cannot have the same name as a method type parameter</value>
  </data>
  <data name="ERR_TypeVarNotFoundRangeVariable" xml:space="preserve">
    <value>The contextual keyword 'var' cannot be used in a range variable declaration</value>
  </data>
  <data name="ERR_BadArgTypesForCollectionAdd" xml:space="preserve">
    <value>The best overloaded Add method '{0}' for the collection initializer has some invalid arguments</value>
  </data>
  <data name="ERR_ByRefParameterInExpressionTree" xml:space="preserve">
    <value>An expression tree lambda may not contain a ref, in or out parameter</value>
  </data>
  <data name="ERR_VarArgsInExpressionTree" xml:space="preserve">
    <value>An expression tree lambda may not contain a method with variable arguments</value>
  </data>
  <data name="ERR_MemGroupInExpressionTree" xml:space="preserve">
    <value>An expression tree lambda may not contain a method group</value>
  </data>
  <data name="ERR_InitializerAddHasParamModifiers" xml:space="preserve">
    <value>The best overloaded method match '{0}' for the collection initializer element cannot be used. Collection initializer 'Add' methods cannot have ref or out parameters.</value>
  </data>
  <data name="ERR_NonInvocableMemberCalled" xml:space="preserve">
    <value>Non-invocable member '{0}' cannot be used like a method.</value>
  </data>
  <data name="WRN_MultipleRuntimeImplementationMatches" xml:space="preserve">
    <value>Member '{0}' implements interface member '{1}' in type '{2}'. There are multiple matches for the interface member at run-time. It is implementation dependent which method will be called.</value>
  </data>
  <data name="WRN_MultipleRuntimeImplementationMatches_Title" xml:space="preserve">
    <value>Member implements interface member with multiple matches at run-time</value>
  </data>
  <data name="WRN_MultipleRuntimeImplementationMatches_Description" xml:space="preserve">
    <value>This warning can be generated when two interface methods are differentiated only by whether a particular parameter is marked with ref or with out. It is best to change your code to avoid this warning because it is not obvious or guaranteed which method is called at runtime.

Although C# distinguishes between out and ref, the CLR sees them as the same. When deciding which method implements the interface, the CLR just picks one.

Give the compiler some way to differentiate the methods. For example, you can give them different names or provide an additional parameter on one of them.</value>
  </data>
  <data name="WRN_MultipleRuntimeOverrideMatches" xml:space="preserve">
    <value>Member '{1}' overrides '{0}'. There are multiple override candidates at run-time. It is implementation dependent which method will be called. Please use a newer runtime.</value>
  </data>
  <data name="WRN_MultipleRuntimeOverrideMatches_Title" xml:space="preserve">
    <value>Member overrides base member with multiple override candidates at run-time</value>
  </data>
  <data name="ERR_ObjectOrCollectionInitializerWithDelegateCreation" xml:space="preserve">
    <value>Object and collection initializer expressions may not be applied to a delegate creation expression</value>
  </data>
  <data name="ERR_InvalidConstantDeclarationType" xml:space="preserve">
    <value>'{0}' is of type '{1}'. The type specified in a constant declaration must be sbyte, byte, short, ushort, int, uint, long, ulong, char, float, double, decimal, bool, string, an enum-type, or a reference-type.</value>
  </data>
  <data name="ERR_FileNotFound" xml:space="preserve">
    <value>Source file '{0}' could not be found.</value>
  </data>
  <data name="WRN_FileAlreadyIncluded" xml:space="preserve">
    <value>Source file '{0}' specified multiple times</value>
  </data>
  <data name="WRN_FileAlreadyIncluded_Title" xml:space="preserve">
    <value>Source file specified multiple times</value>
  </data>
  <data name="ERR_NoFileSpec" xml:space="preserve">
    <value>Missing file specification for '{0}' option</value>
  </data>
  <data name="ERR_SwitchNeedsString" xml:space="preserve">
    <value>Command-line syntax error: Missing '{0}' for '{1}' option</value>
  </data>
  <data name="ERR_BadSwitch" xml:space="preserve">
    <value>Unrecognized option: '{0}'</value>
  </data>
  <data name="WRN_NoSources" xml:space="preserve">
    <value>No source files specified.</value>
  </data>
  <data name="WRN_NoSources_Title" xml:space="preserve">
    <value>No source files specified</value>
  </data>
  <data name="ERR_ExpectedSingleScript" xml:space="preserve">
    <value>Expected a script (.csx file) but none specified</value>
  </data>
  <data name="ERR_OpenResponseFile" xml:space="preserve">
    <value>Error opening response file '{0}'</value>
  </data>
  <data name="ERR_CantOpenFileWrite" xml:space="preserve">
    <value>Cannot open '{0}' for writing -- '{1}'</value>
  </data>
  <data name="ERR_BadBaseNumber" xml:space="preserve">
    <value>Invalid image base number '{0}'</value>
  </data>
  <data name="ERR_BinaryFile" xml:space="preserve">
    <value>'{0}' is a binary file instead of a text file</value>
  </data>
  <data name="FTL_BadCodepage" xml:space="preserve">
    <value>Code page '{0}' is invalid or not installed</value>
  </data>
  <data name="FTL_BadChecksumAlgorithm" xml:space="preserve">
    <value>Algorithm '{0}' is not supported</value>
  </data>
  <data name="ERR_NoMainOnDLL" xml:space="preserve">
    <value>Cannot specify /main if building a module or library</value>
  </data>
  <data name="FTL_InvalidTarget" xml:space="preserve">
    <value>Invalid target type for /target: must specify 'exe', 'winexe', 'library', or 'module'</value>
  </data>
  <data name="FTL_InvalidInputFileName" xml:space="preserve">
    <value>File name '{0}' is empty, contains invalid characters, has a drive specification without an absolute path, or is too long</value>
  </data>
  <data name="WRN_NoConfigNotOnCommandLine" xml:space="preserve">
    <value>Ignoring /noconfig option because it was specified in a response file</value>
  </data>
  <data name="WRN_NoConfigNotOnCommandLine_Title" xml:space="preserve">
    <value>Ignoring /noconfig option because it was specified in a response file</value>
  </data>
  <data name="ERR_InvalidFileAlignment" xml:space="preserve">
    <value>Invalid file section alignment '{0}'</value>
  </data>
  <data name="ERR_InvalidOutputName" xml:space="preserve">
    <value>Invalid output name: {0}</value>
  </data>
  <data name="ERR_InvalidDebugInformationFormat" xml:space="preserve">
    <value>Invalid debug information format: {0}</value>
  </data>
  <data name="ERR_LegacyObjectIdSyntax" xml:space="preserve">
    <value>'id#' syntax is no longer supported. Use '$id' instead.</value>
  </data>
  <data name="WRN_DefineIdentifierRequired" xml:space="preserve">
    <value>Invalid name for a preprocessing symbol; '{0}' is not a valid identifier</value>
  </data>
  <data name="WRN_DefineIdentifierRequired_Title" xml:space="preserve">
    <value>Invalid name for a preprocessing symbol; not a valid identifier</value>
  </data>
  <data name="FTL_OutputFileExists" xml:space="preserve">
    <value>Cannot create short filename '{0}' when a long filename with the same short filename already exists</value>
  </data>
  <data name="ERR_OneAliasPerReference" xml:space="preserve">
    <value>A /reference option that declares an extern alias can only have one filename. To specify multiple aliases or filenames, use multiple /reference options.</value>
  </data>
  <data name="ERR_SwitchNeedsNumber" xml:space="preserve">
    <value>Command-line syntax error: Missing ':&lt;number&gt;' for '{0}' option</value>
  </data>
  <data name="ERR_MissingDebugSwitch" xml:space="preserve">
    <value>The /pdb option requires that the /debug option also be used</value>
  </data>
  <data name="ERR_ComRefCallInExpressionTree" xml:space="preserve">
    <value>An expression tree lambda may not contain a COM call with ref omitted on arguments</value>
  </data>
  <data name="ERR_InvalidFormatForGuidForOption" xml:space="preserve">
    <value>Command-line syntax error: Invalid Guid format '{0}' for option '{1}'</value>
  </data>
  <data name="ERR_MissingGuidForOption" xml:space="preserve">
    <value>Command-line syntax error: Missing Guid for option '{1}'</value>
  </data>
  <data name="WRN_CLS_NoVarArgs" xml:space="preserve">
    <value>Methods with variable arguments are not CLS-compliant</value>
  </data>
  <data name="WRN_CLS_NoVarArgs_Title" xml:space="preserve">
    <value>Methods with variable arguments are not CLS-compliant</value>
  </data>
  <data name="WRN_CLS_BadArgType" xml:space="preserve">
    <value>Argument type '{0}' is not CLS-compliant</value>
  </data>
  <data name="WRN_CLS_BadArgType_Title" xml:space="preserve">
    <value>Argument type is not CLS-compliant</value>
  </data>
  <data name="WRN_CLS_BadReturnType" xml:space="preserve">
    <value>Return type of '{0}' is not CLS-compliant</value>
  </data>
  <data name="WRN_CLS_BadReturnType_Title" xml:space="preserve">
    <value>Return type is not CLS-compliant</value>
  </data>
  <data name="WRN_CLS_BadFieldPropType" xml:space="preserve">
    <value>Type of '{0}' is not CLS-compliant</value>
  </data>
  <data name="WRN_CLS_BadFieldPropType_Title" xml:space="preserve">
    <value>Type is not CLS-compliant</value>
  </data>
  <data name="WRN_CLS_BadFieldPropType_Description" xml:space="preserve">
    <value>A public, protected, or protected internal variable must be of a type that is compliant with the Common Language Specification (CLS).</value>
  </data>
  <data name="WRN_CLS_BadIdentifierCase" xml:space="preserve">
    <value>Identifier '{0}' differing only in case is not CLS-compliant</value>
  </data>
  <data name="WRN_CLS_BadIdentifierCase_Title" xml:space="preserve">
    <value>Identifier differing only in case is not CLS-compliant</value>
  </data>
  <data name="WRN_CLS_OverloadRefOut" xml:space="preserve">
    <value>Overloaded method '{0}' differing only in ref or out, or in array rank, is not CLS-compliant</value>
  </data>
  <data name="WRN_CLS_OverloadRefOut_Title" xml:space="preserve">
    <value>Overloaded method differing only in ref or out, or in array rank, is not CLS-compliant</value>
  </data>
  <data name="WRN_CLS_OverloadUnnamed" xml:space="preserve">
    <value>Overloaded method '{0}' differing only by unnamed array types is not CLS-compliant</value>
  </data>
  <data name="WRN_CLS_OverloadUnnamed_Title" xml:space="preserve">
    <value>Overloaded method differing only by unnamed array types is not CLS-compliant</value>
  </data>
  <data name="WRN_CLS_OverloadUnnamed_Description" xml:space="preserve">
    <value>This error occurs if you have an overloaded method that takes a jagged array and the only difference between the method signatures is the element type of the array. To avoid this error, consider using a rectangular array rather than a jagged array; use an additional parameter to disambiguate the function call; rename one or more of the overloaded methods; or, if CLS Compliance is not needed, remove the CLSCompliantAttribute attribute.</value>
  </data>
  <data name="WRN_CLS_BadIdentifier" xml:space="preserve">
    <value>Identifier '{0}' is not CLS-compliant</value>
  </data>
  <data name="WRN_CLS_BadIdentifier_Title" xml:space="preserve">
    <value>Identifier is not CLS-compliant</value>
  </data>
  <data name="WRN_CLS_BadBase" xml:space="preserve">
    <value>'{0}': base type '{1}' is not CLS-compliant</value>
  </data>
  <data name="WRN_CLS_BadBase_Title" xml:space="preserve">
    <value>Base type is not CLS-compliant</value>
  </data>
  <data name="WRN_CLS_BadBase_Description" xml:space="preserve">
    <value>A base type was marked as not having to be compliant with the Common Language Specification (CLS) in an assembly that was marked as being CLS compliant. Either remove the attribute that specifies the assembly is CLS compliant or remove the attribute that indicates the type is not CLS compliant.</value>
  </data>
  <data name="WRN_CLS_BadInterfaceMember" xml:space="preserve">
    <value>'{0}': CLS-compliant interfaces must have only CLS-compliant members</value>
  </data>
  <data name="WRN_CLS_BadInterfaceMember_Title" xml:space="preserve">
    <value>CLS-compliant interfaces must have only CLS-compliant members</value>
  </data>
  <data name="WRN_CLS_NoAbstractMembers" xml:space="preserve">
    <value>'{0}': only CLS-compliant members can be abstract</value>
  </data>
  <data name="WRN_CLS_NoAbstractMembers_Title" xml:space="preserve">
    <value>Only CLS-compliant members can be abstract</value>
  </data>
  <data name="WRN_CLS_NotOnModules" xml:space="preserve">
    <value>You must specify the CLSCompliant attribute on the assembly, not the module, to enable CLS compliance checking</value>
  </data>
  <data name="WRN_CLS_NotOnModules_Title" xml:space="preserve">
    <value>You must specify the CLSCompliant attribute on the assembly, not the module, to enable CLS compliance checking</value>
  </data>
  <data name="WRN_CLS_ModuleMissingCLS" xml:space="preserve">
    <value>Added modules must be marked with the CLSCompliant attribute to match the assembly</value>
  </data>
  <data name="WRN_CLS_ModuleMissingCLS_Title" xml:space="preserve">
    <value>Added modules must be marked with the CLSCompliant attribute to match the assembly</value>
  </data>
  <data name="WRN_CLS_AssemblyNotCLS" xml:space="preserve">
    <value>'{0}' cannot be marked as CLS-compliant because the assembly does not have a CLSCompliant attribute</value>
  </data>
  <data name="WRN_CLS_AssemblyNotCLS_Title" xml:space="preserve">
    <value>Type or member cannot be marked as CLS-compliant because the assembly does not have a CLSCompliant attribute</value>
  </data>
  <data name="WRN_CLS_BadAttributeType" xml:space="preserve">
    <value>'{0}' has no accessible constructors which use only CLS-compliant types</value>
  </data>
  <data name="WRN_CLS_BadAttributeType_Title" xml:space="preserve">
    <value>Type has no accessible constructors which use only CLS-compliant types</value>
  </data>
  <data name="WRN_CLS_ArrayArgumentToAttribute" xml:space="preserve">
    <value>Arrays as attribute arguments is not CLS-compliant</value>
  </data>
  <data name="WRN_CLS_ArrayArgumentToAttribute_Title" xml:space="preserve">
    <value>Arrays as attribute arguments is not CLS-compliant</value>
  </data>
  <data name="WRN_CLS_NotOnModules2" xml:space="preserve">
    <value>You cannot specify the CLSCompliant attribute on a module that differs from the CLSCompliant attribute on the assembly</value>
  </data>
  <data name="WRN_CLS_NotOnModules2_Title" xml:space="preserve">
    <value>You cannot specify the CLSCompliant attribute on a module that differs from the CLSCompliant attribute on the assembly</value>
  </data>
  <data name="WRN_CLS_IllegalTrueInFalse" xml:space="preserve">
    <value>'{0}' cannot be marked as CLS-compliant because it is a member of non-CLS-compliant type '{1}'</value>
  </data>
  <data name="WRN_CLS_IllegalTrueInFalse_Title" xml:space="preserve">
    <value>Type cannot be marked as CLS-compliant because it is a member of non-CLS-compliant type</value>
  </data>
  <data name="WRN_CLS_MeaninglessOnPrivateType" xml:space="preserve">
    <value>CLS compliance checking will not be performed on '{0}' because it is not visible from outside this assembly</value>
  </data>
  <data name="WRN_CLS_MeaninglessOnPrivateType_Title" xml:space="preserve">
    <value>CLS compliance checking will not be performed because it is not visible from outside this assembly</value>
  </data>
  <data name="WRN_CLS_AssemblyNotCLS2" xml:space="preserve">
    <value>'{0}' does not need a CLSCompliant attribute because the assembly does not have a CLSCompliant attribute</value>
  </data>
  <data name="WRN_CLS_AssemblyNotCLS2_Title" xml:space="preserve">
    <value>Type or member does not need a CLSCompliant attribute because the assembly does not have a CLSCompliant attribute</value>
  </data>
  <data name="WRN_CLS_MeaninglessOnParam" xml:space="preserve">
    <value>CLSCompliant attribute has no meaning when applied to parameters. Try putting it on the method instead.</value>
  </data>
  <data name="WRN_CLS_MeaninglessOnParam_Title" xml:space="preserve">
    <value>CLSCompliant attribute has no meaning when applied to parameters</value>
  </data>
  <data name="WRN_CLS_MeaninglessOnReturn" xml:space="preserve">
    <value>CLSCompliant attribute has no meaning when applied to return types. Try putting it on the method instead.</value>
  </data>
  <data name="WRN_CLS_MeaninglessOnReturn_Title" xml:space="preserve">
    <value>CLSCompliant attribute has no meaning when applied to return types</value>
  </data>
  <data name="WRN_CLS_BadTypeVar" xml:space="preserve">
    <value>Constraint type '{0}' is not CLS-compliant</value>
  </data>
  <data name="WRN_CLS_BadTypeVar_Title" xml:space="preserve">
    <value>Constraint type is not CLS-compliant</value>
  </data>
  <data name="WRN_CLS_VolatileField" xml:space="preserve">
    <value>CLS-compliant field '{0}' cannot be volatile</value>
  </data>
  <data name="WRN_CLS_VolatileField_Title" xml:space="preserve">
    <value>CLS-compliant field cannot be volatile</value>
  </data>
  <data name="WRN_CLS_BadInterface" xml:space="preserve">
    <value>'{0}' is not CLS-compliant because base interface '{1}' is not CLS-compliant</value>
  </data>
  <data name="WRN_CLS_BadInterface_Title" xml:space="preserve">
    <value>Type is not CLS-compliant because base interface is not CLS-compliant</value>
  </data>
  <data name="ERR_BadAwaitArg" xml:space="preserve">
    <value>'await' requires that the type {0} have a suitable 'GetAwaiter' method</value>
  </data>
  <data name="ERR_BadAwaitArgIntrinsic" xml:space="preserve">
    <value>Cannot await '{0}'</value>
  </data>
  <data name="ERR_BadAwaiterPattern" xml:space="preserve">
    <value>'await' requires that the return type '{0}' of '{1}.GetAwaiter()' have suitable 'IsCompleted', 'OnCompleted', and 'GetResult' members, and implement 'INotifyCompletion' or 'ICriticalNotifyCompletion'</value>
  </data>
  <data name="ERR_BadAwaitArg_NeedSystem" xml:space="preserve">
    <value>'await' requires that the type '{0}' have a suitable 'GetAwaiter' method. Are you missing a using directive for 'System'?</value>
  </data>
  <data name="ERR_BadAwaitArgVoidCall" xml:space="preserve">
    <value>Cannot await 'void'</value>
  </data>
  <data name="ERR_BadAwaitAsIdentifier" xml:space="preserve">
    <value>'await' cannot be used as an identifier within an async method or lambda expression</value>
  </data>
  <data name="ERR_DoesntImplementAwaitInterface" xml:space="preserve">
    <value>'{0}' does not implement '{1}'</value>
  </data>
  <data name="ERR_TaskRetNoObjectRequired" xml:space="preserve">
    <value>Since '{0}' is an async method that returns 'Task', a return keyword must not be followed by an object expression. Did you intend to return 'Task&lt;T&gt;'?</value>
  </data>
  <data name="ERR_BadAsyncReturn" xml:space="preserve">
    <value>The return type of an async method must be void, Task, Task&lt;T&gt;, a task-like type, IAsyncEnumerable&lt;T&gt;, or IAsyncEnumerator&lt;T&gt;</value>
  </data>
  <data name="ERR_WrongArityAsyncReturn" xml:space="preserve">
    <value>A generic task-like return type was expected, but the type '{0}' found in 'AsyncMethodBuilder' attribute was not suitable. It must be an unbound generic type of arity one, and its containing type (if any) must be non-generic.</value>
  </data>
  <data name="ERR_CantReturnVoid" xml:space="preserve">
    <value>Cannot return an expression of type 'void'</value>
  </data>
  <data name="ERR_VarargsAsync" xml:space="preserve">
    <value>__arglist is not allowed in the parameter list of async methods</value>
  </data>
  <data name="ERR_ByRefTypeAndAwait" xml:space="preserve">
    <value>'await' cannot be used in an expression containing the type '{0}'</value>
  </data>
  <data name="ERR_UnsafeAsyncArgType" xml:space="preserve">
    <value>Async methods cannot have unsafe parameters or return types</value>
  </data>
  <data name="ERR_BadAsyncArgType" xml:space="preserve">
    <value>Async methods cannot have ref, in or out parameters</value>
  </data>
  <data name="ERR_BadAwaitWithoutAsync" xml:space="preserve">
    <value>The 'await' operator can only be used when contained within a method or lambda expression marked with the 'async' modifier</value>
  </data>
  <data name="ERR_BadAwaitWithoutAsyncLambda" xml:space="preserve">
    <value>The 'await' operator can only be used within an async {0}. Consider marking this {0} with the 'async' modifier.</value>
  </data>
  <data name="ERR_BadAwaitWithoutAsyncMethod" xml:space="preserve">
    <value>The 'await' operator can only be used within an async method. Consider marking this method with the 'async' modifier and changing its return type to 'Task&lt;{0}&gt;'.</value>
  </data>
  <data name="ERR_BadAwaitWithoutVoidAsyncMethod" xml:space="preserve">
    <value>The 'await' operator can only be used within an async method. Consider marking this method with the 'async' modifier and changing its return type to 'Task'.</value>
  </data>
  <data name="ERR_BadAwaitInFinally" xml:space="preserve">
    <value>Cannot await in the body of a finally clause</value>
  </data>
  <data name="ERR_BadAwaitInCatch" xml:space="preserve">
    <value>Cannot await in a catch clause</value>
  </data>
  <data name="ERR_BadAwaitInCatchFilter" xml:space="preserve">
    <value>Cannot await in the filter expression of a catch clause</value>
  </data>
  <data name="ERR_BadAwaitInLock" xml:space="preserve">
    <value>Cannot await in the body of a lock statement</value>
  </data>
  <data name="ERR_BadAwaitInStaticVariableInitializer" xml:space="preserve">
    <value>The 'await' operator cannot be used in a static script variable initializer.</value>
  </data>
  <data name="ERR_AwaitInUnsafeContext" xml:space="preserve">
    <value>Cannot await in an unsafe context</value>
  </data>
  <data name="ERR_BadAsyncLacksBody" xml:space="preserve">
    <value>The 'async' modifier can only be used in methods that have a body.</value>
  </data>
  <data name="ERR_BadSpecialByRefLocal" xml:space="preserve">
    <value>Parameters or locals of type '{0}' cannot be declared in async methods or async lambda expressions.</value>
  </data>
  <data name="ERR_BadSpecialByRefIterator" xml:space="preserve">
    <value>foreach statement cannot operate on enumerators of type '{0}' in async or iterator methods because '{0}' is a ref struct.</value>
  </data>
  <data name="ERR_SecurityCriticalOrSecuritySafeCriticalOnAsync" xml:space="preserve">
    <value>Security attribute '{0}' cannot be applied to an Async method.</value>
  </data>
  <data name="ERR_SecurityCriticalOrSecuritySafeCriticalOnAsyncInClassOrStruct" xml:space="preserve">
    <value>Async methods are not allowed in an Interface, Class, or Structure which has the 'SecurityCritical' or 'SecuritySafeCritical' attribute.</value>
  </data>
  <data name="ERR_BadAwaitInQuery" xml:space="preserve">
    <value>The 'await' operator may only be used in a query expression within the first collection expression of the initial 'from' clause or within the collection expression of a 'join' clause</value>
  </data>
  <data name="WRN_AsyncLacksAwaits" xml:space="preserve">
    <value>This async method lacks 'await' operators and will run synchronously. Consider using the 'await' operator to await non-blocking API calls, or 'await Task.Run(...)' to do CPU-bound work on a background thread.</value>
  </data>
  <data name="WRN_AsyncLacksAwaits_Title" xml:space="preserve">
    <value>Async method lacks 'await' operators and will run synchronously</value>
  </data>
  <data name="WRN_UnobservedAwaitableExpression" xml:space="preserve">
    <value>Because this call is not awaited, execution of the current method continues before the call is completed. Consider applying the 'await' operator to the result of the call.</value>
  </data>
  <data name="WRN_UnobservedAwaitableExpression_Title" xml:space="preserve">
    <value>Because this call is not awaited, execution of the current method continues before the call is completed</value>
  </data>
  <data name="WRN_UnobservedAwaitableExpression_Description" xml:space="preserve">
    <value>The current method calls an async method that returns a Task or a Task&lt;TResult&gt; and doesn't apply the await operator to the result. The call to the async method starts an asynchronous task. However, because no await operator is applied, the program continues without waiting for the task to complete. In most cases, that behavior isn't what you expect. Usually other aspects of the calling method depend on the results of the call or, minimally, the called method is expected to complete before you return from the method that contains the call.

An equally important issue is what happens to exceptions that are raised in the called async method. An exception that's raised in a method that returns a Task or Task&lt;TResult&gt; is stored in the returned task. If you don't await the task or explicitly check for exceptions, the exception is lost. If you await the task, its exception is rethrown.

As a best practice, you should always await the call.

You should consider suppressing the warning only if you're sure that you don't want to wait for the asynchronous call to complete and that the called method won't raise any exceptions. In that case, you can suppress the warning by assigning the task result of the call to a variable.</value>
  </data>
  <data name="ERR_SynchronizedAsyncMethod" xml:space="preserve">
    <value>'MethodImplOptions.Synchronized' cannot be applied to an async method</value>
  </data>
  <data name="ERR_NoConversionForCallerLineNumberParam" xml:space="preserve">
    <value>CallerLineNumberAttribute cannot be applied because there are no standard conversions from type '{0}' to type '{1}'</value>
  </data>
  <data name="ERR_NoConversionForCallerFilePathParam" xml:space="preserve">
    <value>CallerFilePathAttribute cannot be applied because there are no standard conversions from type '{0}' to type '{1}'</value>
  </data>
  <data name="ERR_NoConversionForCallerMemberNameParam" xml:space="preserve">
    <value>CallerMemberNameAttribute cannot be applied because there are no standard conversions from type '{0}' to type '{1}'</value>
  </data>
  <data name="ERR_BadCallerLineNumberParamWithoutDefaultValue" xml:space="preserve">
    <value>The CallerLineNumberAttribute may only be applied to parameters with default values</value>
  </data>
  <data name="ERR_BadCallerFilePathParamWithoutDefaultValue" xml:space="preserve">
    <value>The CallerFilePathAttribute may only be applied to parameters with default values</value>
  </data>
  <data name="ERR_BadCallerMemberNameParamWithoutDefaultValue" xml:space="preserve">
    <value>The CallerMemberNameAttribute may only be applied to parameters with default values</value>
  </data>
  <data name="WRN_CallerLineNumberParamForUnconsumedLocation" xml:space="preserve">
    <value>The CallerLineNumberAttribute applied to parameter '{0}' will have no effect because it applies to a member that is used in contexts that do not allow optional arguments</value>
  </data>
  <data name="WRN_CallerLineNumberParamForUnconsumedLocation_Title" xml:space="preserve">
    <value>The CallerLineNumberAttribute will have no effect because it applies to a member that is used in contexts that do not allow optional arguments</value>
  </data>
  <data name="WRN_CallerFilePathParamForUnconsumedLocation" xml:space="preserve">
    <value>The CallerFilePathAttribute applied to parameter '{0}' will have no effect because it applies to a member that is used in contexts that do not allow optional arguments</value>
  </data>
  <data name="WRN_CallerFilePathParamForUnconsumedLocation_Title" xml:space="preserve">
    <value>The CallerFilePathAttribute will have no effect because it applies to a member that is used in contexts that do not allow optional arguments</value>
  </data>
  <data name="WRN_CallerMemberNameParamForUnconsumedLocation" xml:space="preserve">
    <value>The CallerMemberNameAttribute applied to parameter '{0}' will have no effect because it applies to a member that is used in contexts that do not allow optional arguments</value>
  </data>
  <data name="WRN_CallerMemberNameParamForUnconsumedLocation_Title" xml:space="preserve">
    <value>The CallerMemberNameAttribute will have no effect because it applies to a member that is used in contexts that do not allow optional arguments</value>
  </data>
  <data name="ERR_NoEntryPoint" xml:space="preserve">
    <value>Program does not contain a static 'Main' method suitable for an entry point</value>
  </data>
  <data name="ERR_ArrayInitializerIncorrectLength" xml:space="preserve">
    <value>An array initializer of length '{0}' is expected</value>
  </data>
  <data name="ERR_ArrayInitializerExpected" xml:space="preserve">
    <value>A nested array initializer is expected</value>
  </data>
  <data name="ERR_IllegalVarianceSyntax" xml:space="preserve">
    <value>Invalid variance modifier. Only interface and delegate type parameters can be specified as variant.</value>
  </data>
  <data name="ERR_UnexpectedAliasedName" xml:space="preserve">
    <value>Unexpected use of an aliased name</value>
  </data>
  <data name="ERR_UnexpectedGenericName" xml:space="preserve">
    <value>Unexpected use of a generic name</value>
  </data>
  <data name="ERR_UnexpectedUnboundGenericName" xml:space="preserve">
    <value>Unexpected use of an unbound generic name</value>
  </data>
  <data name="ERR_GlobalStatement" xml:space="preserve">
    <value>Expressions and statements can only occur in a method body</value>
  </data>
  <data name="ERR_NamedArgumentForArray" xml:space="preserve">
    <value>An array access may not have a named argument specifier</value>
  </data>
  <data name="ERR_NotYetImplementedInRoslyn" xml:space="preserve">
    <value>This language feature ('{0}') is not yet implemented.</value>
  </data>
  <data name="ERR_DefaultValueNotAllowed" xml:space="preserve">
    <value>Default values are not valid in this context.</value>
  </data>
  <data name="ERR_CantOpenIcon" xml:space="preserve">
    <value>Error opening icon file {0} -- {1}</value>
  </data>
  <data name="ERR_CantOpenWin32Manifest" xml:space="preserve">
    <value>Error opening Win32 manifest file {0} -- {1}</value>
  </data>
  <data name="ERR_ErrorBuildingWin32Resources" xml:space="preserve">
    <value>Error building Win32 resources -- {0}</value>
  </data>
  <data name="ERR_DefaultValueBeforeRequiredValue" xml:space="preserve">
    <value>Optional parameters must appear after all required parameters</value>
  </data>
  <data name="ERR_ExplicitImplCollisionOnRefOut" xml:space="preserve">
    <value>Cannot inherit interface '{0}' with the specified type parameters because it causes method '{1}' to contain overloads which differ only on ref and out</value>
  </data>
  <data name="ERR_PartialWrongTypeParamsVariance" xml:space="preserve">
    <value>Partial declarations of '{0}' must have the same type parameter names and variance modifiers in the same order</value>
  </data>
  <data name="ERR_UnexpectedVariance" xml:space="preserve">
    <value>Invalid variance: The type parameter '{1}' must be {3} valid on '{0}'. '{1}' is {2}.</value>
  </data>
  <data name="ERR_UnexpectedVarianceStaticMember" xml:space="preserve">
    <value>Invalid variance: The type parameter '{1}' must be {3} valid on '{0}' unless language version '{4}' or greater is used. '{1}' is {2}.</value>
  </data>
  <data name="ERR_DeriveFromDynamic" xml:space="preserve">
    <value>'{0}': cannot derive from the dynamic type</value>
  </data>
  <data name="ERR_DeriveFromConstructedDynamic" xml:space="preserve">
    <value>'{0}': cannot implement a dynamic interface '{1}'</value>
  </data>
  <data name="ERR_DynamicTypeAsBound" xml:space="preserve">
    <value>Constraint cannot be the dynamic type</value>
  </data>
  <data name="ERR_ConstructedDynamicTypeAsBound" xml:space="preserve">
    <value>Constraint cannot be a dynamic type '{0}'</value>
  </data>
  <data name="ERR_DynamicRequiredTypesMissing" xml:space="preserve">
    <value>One or more types required to compile a dynamic expression cannot be found. Are you missing a reference?</value>
  </data>
  <data name="ERR_MetadataNameTooLong" xml:space="preserve">
    <value>Name '{0}' exceeds the maximum length allowed in metadata.</value>
  </data>
  <data name="ERR_AttributesNotAllowed" xml:space="preserve">
    <value>Attributes are not valid in this context.</value>
  </data>
  <data name="ERR_AttributesRequireParenthesizedLambdaExpression" xml:space="preserve">
    <value>Attributes on lambda expressions require a parenthesized parameter list.</value>
  </data>
  <data name="ERR_ExternAliasNotAllowed" xml:space="preserve">
    <value>'extern alias' is not valid in this context</value>
  </data>
  <data name="WRN_IsDynamicIsConfusing" xml:space="preserve">
    <value>Using '{0}' to test compatibility with '{1}' is essentially identical to testing compatibility with '{2}' and will succeed for all non-null values</value>
  </data>
  <data name="WRN_IsDynamicIsConfusing_Title" xml:space="preserve">
    <value>Using 'is' to test compatibility with 'dynamic' is essentially identical to testing compatibility with 'Object'</value>
  </data>
  <data name="ERR_YieldNotAllowedInScript" xml:space="preserve">
    <value>Cannot use 'yield' in top-level script code</value>
  </data>
  <data name="ERR_NamespaceNotAllowedInScript" xml:space="preserve">
    <value>Cannot declare namespace in script code</value>
  </data>
  <data name="ERR_GlobalAttributesNotAllowed" xml:space="preserve">
    <value>Assembly and module attributes are not allowed in this context</value>
  </data>
  <data name="ERR_InvalidDelegateType" xml:space="preserve">
    <value>Delegate '{0}' has no invoke method or an invoke method with a return type or parameter types that are not supported.</value>
  </data>
  <data name="WRN_MainIgnored" xml:space="preserve">
    <value>The entry point of the program is global code; ignoring '{0}' entry point.</value>
  </data>
  <data name="WRN_MainIgnored_Title" xml:space="preserve">
    <value>The entry point of the program is global code; ignoring entry point</value>
  </data>
  <data name="WRN_StaticInAsOrIs" xml:space="preserve">
    <value>The second operand of an 'is' or 'as' operator may not be static type '{0}'</value>
  </data>
  <data name="WRN_StaticInAsOrIs_Title" xml:space="preserve">
    <value>The second operand of an 'is' or 'as' operator may not be a static type</value>
  </data>
  <data name="ERR_BadVisEventType" xml:space="preserve">
    <value>Inconsistent accessibility: event type '{1}' is less accessible than event '{0}'</value>
  </data>
  <data name="ERR_NamedArgumentSpecificationBeforeFixedArgument" xml:space="preserve">
    <value>Named argument specifications must appear after all fixed arguments have been specified. Please use language version {0} or greater to allow non-trailing named arguments.</value>
  </data>
  <data name="ERR_NamedArgumentSpecificationBeforeFixedArgumentInDynamicInvocation" xml:space="preserve">
    <value>Named argument specifications must appear after all fixed arguments have been specified in a dynamic invocation.</value>
  </data>
  <data name="ERR_BadNamedArgument" xml:space="preserve">
    <value>The best overload for '{0}' does not have a parameter named '{1}'</value>
  </data>
  <data name="ERR_BadNamedArgumentForDelegateInvoke" xml:space="preserve">
    <value>The delegate '{0}' does not have a parameter named '{1}'</value>
  </data>
  <data name="ERR_DuplicateNamedArgument" xml:space="preserve">
    <value>Named argument '{0}' cannot be specified multiple times</value>
  </data>
  <data name="ERR_NamedArgumentUsedInPositional" xml:space="preserve">
    <value>Named argument '{0}' specifies a parameter for which a positional argument has already been given</value>
  </data>
  <data name="ERR_BadNonTrailingNamedArgument" xml:space="preserve">
    <value>Named argument '{0}' is used out-of-position but is followed by an unnamed argument</value>
  </data>
  <data name="ERR_DefaultValueUsedWithAttributes" xml:space="preserve">
    <value>Cannot specify default parameter value in conjunction with DefaultParameterAttribute or OptionalAttribute</value>
  </data>
  <data name="ERR_DefaultValueMustBeConstant" xml:space="preserve">
    <value>Default parameter value for '{0}' must be a compile-time constant</value>
  </data>
  <data name="ERR_RefOutDefaultValue" xml:space="preserve">
    <value>A ref or out parameter cannot have a default value</value>
  </data>
  <data name="ERR_DefaultValueForExtensionParameter" xml:space="preserve">
    <value>Cannot specify a default value for the 'this' parameter</value>
  </data>
  <data name="ERR_DefaultValueForParamsParameter" xml:space="preserve">
    <value>Cannot specify a default value for a parameter array</value>
  </data>
  <data name="ERR_NoConversionForDefaultParam" xml:space="preserve">
    <value>A value of type '{0}' cannot be used as a default parameter because there are no standard conversions to type '{1}'</value>
  </data>
  <data name="ERR_NoConversionForNubDefaultParam" xml:space="preserve">
    <value>A value of type '{0}' cannot be used as default parameter for nullable parameter '{1}' because '{0}' is not a simple type</value>
  </data>
  <data name="ERR_NotNullRefDefaultParameter" xml:space="preserve">
    <value>'{0}' is of type '{1}'. A default parameter value of a reference type other than string can only be initialized with null</value>
  </data>
  <data name="WRN_DefaultValueForUnconsumedLocation" xml:space="preserve">
    <value>The default value specified for parameter '{0}' will have no effect because it applies to a member that is used in contexts that do not allow optional arguments</value>
  </data>
  <data name="WRN_DefaultValueForUnconsumedLocation_Title" xml:space="preserve">
    <value>The default value specified will have no effect because it applies to a member that is used in contexts that do not allow optional arguments</value>
  </data>
  <data name="ERR_PublicKeyFileFailure" xml:space="preserve">
    <value>Error signing output with public key from file '{0}' -- {1}</value>
  </data>
  <data name="ERR_PublicKeyContainerFailure" xml:space="preserve">
    <value>Error signing output with public key from container '{0}' -- {1}</value>
  </data>
  <data name="ERR_BadDynamicTypeof" xml:space="preserve">
    <value>The typeof operator cannot be used on the dynamic type</value>
  </data>
  <data name="ERR_BadNullableTypeof" xml:space="preserve">
    <value>The typeof operator cannot be used on a nullable reference type</value>
  </data>
  <data name="ERR_ExpressionTreeContainsDynamicOperation" xml:space="preserve">
    <value>An expression tree may not contain a dynamic operation</value>
  </data>
  <data name="ERR_BadAsyncExpressionTree" xml:space="preserve">
    <value>Async lambda expressions cannot be converted to expression trees</value>
  </data>
  <data name="ERR_DynamicAttributeMissing" xml:space="preserve">
    <value>Cannot define a class or member that utilizes 'dynamic' because the compiler required type '{0}' cannot be found. Are you missing a reference?</value>
  </data>
  <data name="ERR_CannotPassNullForFriendAssembly" xml:space="preserve">
    <value>Cannot pass null for friend assembly name</value>
  </data>
  <data name="ERR_SignButNoPrivateKey" xml:space="preserve">
    <value>Key file '{0}' is missing the private key needed for signing</value>
  </data>
  <data name="ERR_PublicSignButNoKey" xml:space="preserve">
    <value>Public signing was specified and requires a public key, but no public key was specified.</value>
  </data>
  <data name="ERR_PublicSignNetModule" xml:space="preserve">
    <value>Public signing is not supported for netmodules.</value>
  </data>
  <data name="WRN_DelaySignButNoKey" xml:space="preserve">
    <value>Delay signing was specified and requires a public key, but no public key was specified</value>
  </data>
  <data name="WRN_DelaySignButNoKey_Title" xml:space="preserve">
    <value>Delay signing was specified and requires a public key, but no public key was specified</value>
  </data>
  <data name="ERR_InvalidVersionFormat" xml:space="preserve">
    <value>The specified version string does not conform to the required format - major[.minor[.build[.revision]]]</value>
  </data>
  <data name="ERR_InvalidVersionFormatDeterministic" xml:space="preserve">
    <value>The specified version string contains wildcards, which are not compatible with determinism. Either remove wildcards from the version string, or disable determinism for this compilation</value>
  </data>
  <data name="ERR_InvalidVersionFormat2" xml:space="preserve">
    <value>The specified version string does not conform to the required format - major.minor.build.revision (without wildcards)</value>
  </data>
  <data name="WRN_InvalidVersionFormat" xml:space="preserve">
    <value>The specified version string does not conform to the recommended format - major.minor.build.revision</value>
  </data>
  <data name="WRN_InvalidVersionFormat_Title" xml:space="preserve">
    <value>The specified version string does not conform to the recommended format - major.minor.build.revision</value>
  </data>
  <data name="ERR_InvalidAssemblyCultureForExe" xml:space="preserve">
    <value>Executables cannot be satellite assemblies; culture should always be empty</value>
  </data>
  <data name="ERR_NoCorrespondingArgument" xml:space="preserve">
    <value>There is no argument given that corresponds to the required formal parameter '{0}' of '{1}'</value>
  </data>
  <data name="WRN_UnimplementedCommandLineSwitch" xml:space="preserve">
    <value>The command line switch '{0}' is not yet implemented and was ignored.</value>
  </data>
  <data name="WRN_UnimplementedCommandLineSwitch_Title" xml:space="preserve">
    <value>Command line switch is not yet implemented</value>
  </data>
  <data name="ERR_ModuleEmitFailure" xml:space="preserve">
    <value>Failed to emit module '{0}': {1}</value>
  </data>
  <data name="ERR_FixedLocalInLambda" xml:space="preserve">
    <value>Cannot use fixed local '{0}' inside an anonymous method, lambda expression, or query expression</value>
  </data>
  <data name="ERR_ExpressionTreeContainsNamedArgument" xml:space="preserve">
    <value>An expression tree may not contain a named argument specification</value>
  </data>
  <data name="ERR_ExpressionTreeContainsOptionalArgument" xml:space="preserve">
    <value>An expression tree may not contain a call or invocation that uses optional arguments</value>
  </data>
  <data name="ERR_ExpressionTreeContainsIndexedProperty" xml:space="preserve">
    <value>An expression tree may not contain an indexed property</value>
  </data>
  <data name="ERR_IndexedPropertyRequiresParams" xml:space="preserve">
    <value>Indexed property '{0}' has non-optional arguments which must be provided</value>
  </data>
  <data name="ERR_IndexedPropertyMustHaveAllOptionalParams" xml:space="preserve">
    <value>Indexed property '{0}' must have all arguments optional</value>
  </data>
  <data name="ERR_SpecialByRefInLambda" xml:space="preserve">
    <value>Instance of type '{0}' cannot be used inside a nested function, query expression, iterator block or async method</value>
  </data>
  <data name="ERR_SecurityAttributeMissingAction" xml:space="preserve">
    <value>First argument to a security attribute must be a valid SecurityAction</value>
  </data>
  <data name="ERR_SecurityAttributeInvalidAction" xml:space="preserve">
    <value>Security attribute '{0}' has an invalid SecurityAction value '{1}'</value>
  </data>
  <data name="ERR_SecurityAttributeInvalidActionAssembly" xml:space="preserve">
    <value>SecurityAction value '{0}' is invalid for security attributes applied to an assembly</value>
  </data>
  <data name="ERR_SecurityAttributeInvalidActionTypeOrMethod" xml:space="preserve">
    <value>SecurityAction value '{0}' is invalid for security attributes applied to a type or a method</value>
  </data>
  <data name="ERR_PrincipalPermissionInvalidAction" xml:space="preserve">
    <value>SecurityAction value '{0}' is invalid for PrincipalPermission attribute</value>
  </data>
  <data name="ERR_FeatureNotValidInExpressionTree" xml:space="preserve">
    <value>An expression tree may not contain '{0}'</value>
  </data>
  <data name="ERR_PermissionSetAttributeInvalidFile" xml:space="preserve">
    <value>Unable to resolve file path '{0}' specified for the named argument '{1}' for PermissionSet attribute</value>
  </data>
  <data name="ERR_PermissionSetAttributeFileReadError" xml:space="preserve">
    <value>Error reading file '{0}' specified for the named argument '{1}' for PermissionSet attribute: '{2}'</value>
  </data>
  <data name="ERR_GlobalSingleTypeNameNotFoundFwd" xml:space="preserve">
    <value>The type name '{0}' could not be found in the global namespace. This type has been forwarded to assembly '{1}' Consider adding a reference to that assembly.</value>
  </data>
  <data name="ERR_DottedTypeNameNotFoundInNSFwd" xml:space="preserve">
    <value>The type name '{0}' could not be found in the namespace '{1}'. This type has been forwarded to assembly '{2}' Consider adding a reference to that assembly.</value>
  </data>
  <data name="ERR_SingleTypeNameNotFoundFwd" xml:space="preserve">
    <value>The type name '{0}' could not be found. This type has been forwarded to assembly '{1}'. Consider adding a reference to that assembly.</value>
  </data>
  <data name="ERR_AssemblySpecifiedForLinkAndRef" xml:space="preserve">
    <value>Assemblies '{0}' and '{1}' refer to the same metadata but only one is a linked reference (specified using /link option); consider removing one of the references.</value>
  </data>
  <data name="WRN_DeprecatedCollectionInitAdd" xml:space="preserve">
    <value>The best overloaded Add method '{0}' for the collection initializer element is obsolete.</value>
  </data>
  <data name="WRN_DeprecatedCollectionInitAdd_Title" xml:space="preserve">
    <value>The best overloaded Add method for the collection initializer element is obsolete</value>
  </data>
  <data name="WRN_DeprecatedCollectionInitAddStr" xml:space="preserve">
    <value>The best overloaded Add method '{0}' for the collection initializer element is obsolete. {1}</value>
  </data>
  <data name="WRN_DeprecatedCollectionInitAddStr_Title" xml:space="preserve">
    <value>The best overloaded Add method for the collection initializer element is obsolete</value>
  </data>
  <data name="ERR_DeprecatedCollectionInitAddStr" xml:space="preserve">
    <value>The best overloaded Add method '{0}' for the collection initializer element is obsolete. {1}</value>
  </data>
  <data name="ERR_SecurityAttributeInvalidTarget" xml:space="preserve">
    <value>Security attribute '{0}' is not valid on this declaration type. Security attributes are only valid on assembly, type and method declarations.</value>
  </data>
  <data name="ERR_BadDynamicMethodArg" xml:space="preserve">
    <value>Cannot use an expression of type '{0}' as an argument to a dynamically dispatched operation.</value>
  </data>
  <data name="ERR_BadDynamicMethodArgLambda" xml:space="preserve">
    <value>Cannot use a lambda expression as an argument to a dynamically dispatched operation without first casting it to a delegate or expression tree type.</value>
  </data>
  <data name="ERR_BadDynamicMethodArgMemgrp" xml:space="preserve">
    <value>Cannot use a method group as an argument to a dynamically dispatched operation. Did you intend to invoke the method?</value>
  </data>
  <data name="ERR_NoDynamicPhantomOnBase" xml:space="preserve">
    <value>The call to method '{0}' needs to be dynamically dispatched, but cannot be because it is part of a base access expression. Consider casting the dynamic arguments or eliminating the base access.</value>
  </data>
  <data name="ERR_BadDynamicQuery" xml:space="preserve">
    <value>Query expressions over source type 'dynamic' or with a join sequence of type 'dynamic' are not allowed</value>
  </data>
  <data name="ERR_NoDynamicPhantomOnBaseIndexer" xml:space="preserve">
    <value>The indexer access needs to be dynamically dispatched, but cannot be because it is part of a base access expression. Consider casting the dynamic arguments or eliminating the base access.</value>
  </data>
  <data name="WRN_DynamicDispatchToConditionalMethod" xml:space="preserve">
    <value>The dynamically dispatched call to method '{0}' may fail at runtime because one or more applicable overloads are conditional methods.</value>
  </data>
  <data name="WRN_DynamicDispatchToConditionalMethod_Title" xml:space="preserve">
    <value>Dynamically dispatched call may fail at runtime because one or more applicable overloads are conditional methods</value>
  </data>
  <data name="ERR_BadArgTypeDynamicExtension" xml:space="preserve">
    <value>'{0}' has no applicable method named '{1}' but appears to have an extension method by that name. Extension methods cannot be dynamically dispatched. Consider casting the dynamic arguments or calling the extension method without the extension method syntax.</value>
  </data>
  <data name="WRN_CallerFilePathPreferredOverCallerMemberName" xml:space="preserve">
    <value>The CallerMemberNameAttribute applied to parameter '{0}' will have no effect. It is overridden by the CallerFilePathAttribute.</value>
  </data>
  <data name="WRN_CallerFilePathPreferredOverCallerMemberName_Title" xml:space="preserve">
    <value>The CallerMemberNameAttribute will have no effect; it is overridden by the CallerFilePathAttribute</value>
  </data>
  <data name="WRN_CallerLineNumberPreferredOverCallerMemberName" xml:space="preserve">
    <value>The CallerMemberNameAttribute applied to parameter '{0}' will have no effect. It is overridden by the CallerLineNumberAttribute.</value>
  </data>
  <data name="WRN_CallerLineNumberPreferredOverCallerMemberName_Title" xml:space="preserve">
    <value>The CallerMemberNameAttribute will have no effect; it is overridden by the CallerLineNumberAttribute</value>
  </data>
  <data name="WRN_CallerLineNumberPreferredOverCallerFilePath" xml:space="preserve">
    <value>The CallerFilePathAttribute applied to parameter '{0}' will have no effect. It is overridden by the CallerLineNumberAttribute.</value>
  </data>
  <data name="WRN_CallerLineNumberPreferredOverCallerFilePath_Title" xml:space="preserve">
    <value>The CallerFilePathAttribute will have no effect; it is overridden by the CallerLineNumberAttribute</value>
  </data>
  <data name="ERR_InvalidDynamicCondition" xml:space="preserve">
    <value>Expression must be implicitly convertible to Boolean or its type '{0}' must define operator '{1}'.</value>
  </data>
  <data name="ERR_MixingWinRTEventWithRegular" xml:space="preserve">
    <value>'{0}' cannot implement '{1}' because '{2}' is a Windows Runtime event and '{3}' is a regular .NET event.</value>
  </data>
  <data name="WRN_CA2000_DisposeObjectsBeforeLosingScope1" xml:space="preserve">
    <value>Call System.IDisposable.Dispose() on allocated instance of {0} before all references to it are out of scope.</value>
  </data>
  <data name="WRN_CA2000_DisposeObjectsBeforeLosingScope1_Title" xml:space="preserve">
    <value>Call System.IDisposable.Dispose() on allocated instance before all references to it are out of scope</value>
  </data>
  <data name="WRN_CA2000_DisposeObjectsBeforeLosingScope2" xml:space="preserve">
    <value>Allocated instance of {0} is not disposed along all exception paths.  Call System.IDisposable.Dispose() before all references to it are out of scope.</value>
  </data>
  <data name="WRN_CA2000_DisposeObjectsBeforeLosingScope2_Title" xml:space="preserve">
    <value>Allocated instance is not disposed along all exception paths</value>
  </data>
  <data name="WRN_CA2202_DoNotDisposeObjectsMultipleTimes" xml:space="preserve">
    <value>Object '{0}' can be disposed more than once.</value>
  </data>
  <data name="WRN_CA2202_DoNotDisposeObjectsMultipleTimes_Title" xml:space="preserve">
    <value>Object can be disposed more than once</value>
  </data>
  <data name="ERR_NewCoClassOnLink" xml:space="preserve">
    <value>Interop type '{0}' cannot be embedded. Use the applicable interface instead.</value>
  </data>
  <data name="ERR_NoPIANestedType" xml:space="preserve">
    <value>Type '{0}' cannot be embedded because it is a nested type. Consider setting the 'Embed Interop Types' property to false.</value>
  </data>
  <data name="ERR_GenericsUsedInNoPIAType" xml:space="preserve">
    <value>Type '{0}' cannot be embedded because it has a generic argument. Consider setting the 'Embed Interop Types' property to false.</value>
  </data>
  <data name="ERR_InteropStructContainsMethods" xml:space="preserve">
    <value>Embedded interop struct '{0}' can contain only public instance fields.</value>
  </data>
  <data name="ERR_WinRtEventPassedByRef" xml:space="preserve">
    <value>A Windows Runtime event may not be passed as an out or ref parameter.</value>
  </data>
  <data name="ERR_MissingMethodOnSourceInterface" xml:space="preserve">
    <value>Source interface '{0}' is missing method '{1}' which is required to embed event '{2}'.</value>
  </data>
  <data name="ERR_MissingSourceInterface" xml:space="preserve">
    <value>Interface '{0}' has an invalid source interface which is required to embed event '{1}'.</value>
  </data>
  <data name="ERR_InteropTypeMissingAttribute" xml:space="preserve">
    <value>Interop type '{0}' cannot be embedded because it is missing the required '{1}' attribute.</value>
  </data>
  <data name="ERR_NoPIAAssemblyMissingAttribute" xml:space="preserve">
    <value>Cannot embed interop types from assembly '{0}' because it is missing the '{1}' attribute.</value>
  </data>
  <data name="ERR_NoPIAAssemblyMissingAttributes" xml:space="preserve">
    <value>Cannot embed interop types from assembly '{0}' because it is missing either the '{1}' attribute or the '{2}' attribute.</value>
  </data>
  <data name="ERR_InteropTypesWithSameNameAndGuid" xml:space="preserve">
    <value>Cannot embed interop type '{0}' found in both assembly '{1}' and '{2}'. Consider setting the 'Embed Interop Types' property to false.</value>
  </data>
  <data name="ERR_LocalTypeNameClash" xml:space="preserve">
    <value>Embedding the interop type '{0}' from assembly '{1}' causes a name clash in the current assembly. Consider setting the 'Embed Interop Types' property to false.</value>
  </data>
  <data name="WRN_ReferencedAssemblyReferencesLinkedPIA" xml:space="preserve">
    <value>A reference was created to embedded interop assembly '{0}' because of an indirect reference to that assembly created by assembly '{1}'. Consider changing the 'Embed Interop Types' property on either assembly.</value>
  </data>
  <data name="WRN_ReferencedAssemblyReferencesLinkedPIA_Title" xml:space="preserve">
    <value>A reference was created to embedded interop assembly because of an indirect assembly reference</value>
  </data>
  <data name="WRN_ReferencedAssemblyReferencesLinkedPIA_Description" xml:space="preserve">
    <value>You have added a reference to an assembly using /link (Embed Interop Types property set to True). This instructs the compiler to embed interop type information from that assembly. However, the compiler cannot embed interop type information from that assembly because another assembly that you have referenced also references that assembly using /reference (Embed Interop Types property set to False).

To embed interop type information for both assemblies, use /link for references to each assembly (set the Embed Interop Types property to True).

To remove the warning, you can use /reference instead (set the Embed Interop Types property to False). In this case, a primary interop assembly (PIA) provides interop type information.</value>
  </data>
  <data name="ERR_GenericsUsedAcrossAssemblies" xml:space="preserve">
    <value>Type '{0}' from assembly '{1}' cannot be used across assembly boundaries because it has a generic type argument that is an embedded interop type.</value>
  </data>
  <data name="ERR_NoCanonicalView" xml:space="preserve">
    <value>Cannot find the interop type that matches the embedded interop type '{0}'. Are you missing an assembly reference?</value>
  </data>
  <data name="ERR_NetModuleNameMismatch" xml:space="preserve">
    <value>Module name '{0}' stored in '{1}' must match its filename.</value>
  </data>
  <data name="ERR_BadModuleName" xml:space="preserve">
    <value>Invalid module name: {0}</value>
  </data>
  <data name="ERR_BadCompilationOptionValue" xml:space="preserve">
    <value>Invalid '{0}' value: '{1}'.</value>
  </data>
  <data name="ERR_BadAppConfigPath" xml:space="preserve">
    <value>AppConfigPath must be absolute.</value>
  </data>
  <data name="WRN_AssemblyAttributeFromModuleIsOverridden" xml:space="preserve">
    <value>Attribute '{0}' from module '{1}' will be ignored in favor of the instance appearing in source</value>
  </data>
  <data name="WRN_AssemblyAttributeFromModuleIsOverridden_Title" xml:space="preserve">
    <value>Attribute will be ignored in favor of the instance appearing in source</value>
  </data>
  <data name="ERR_CmdOptionConflictsSource" xml:space="preserve">
    <value>Attribute '{0}' given in a source file conflicts with option '{1}'.</value>
  </data>
  <data name="ERR_FixedBufferTooManyDimensions" xml:space="preserve">
    <value>A fixed buffer may only have one dimension.</value>
  </data>
  <data name="WRN_ReferencedAssemblyDoesNotHaveStrongName" xml:space="preserve">
    <value>Referenced assembly '{0}' does not have a strong name.</value>
  </data>
  <data name="WRN_ReferencedAssemblyDoesNotHaveStrongName_Title" xml:space="preserve">
    <value>Referenced assembly does not have a strong name</value>
  </data>
  <data name="ERR_InvalidSignaturePublicKey" xml:space="preserve">
    <value>Invalid signature public key specified in AssemblySignatureKeyAttribute.</value>
  </data>
  <data name="ERR_ExportedTypeConflictsWithDeclaration" xml:space="preserve">
    <value>Type '{0}' exported from module '{1}' conflicts with type declared in primary module of this assembly.</value>
  </data>
  <data name="ERR_ExportedTypesConflict" xml:space="preserve">
    <value>Type '{0}' exported from module '{1}' conflicts with type '{2}' exported from module '{3}'.</value>
  </data>
  <data name="ERR_ForwardedTypeConflictsWithDeclaration" xml:space="preserve">
    <value>Forwarded type '{0}' conflicts with type declared in primary module of this assembly.</value>
  </data>
  <data name="ERR_ForwardedTypesConflict" xml:space="preserve">
    <value>Type '{0}' forwarded to assembly '{1}' conflicts with type '{2}' forwarded to assembly '{3}'.</value>
  </data>
  <data name="ERR_ForwardedTypeConflictsWithExportedType" xml:space="preserve">
    <value>Type '{0}' forwarded to assembly '{1}' conflicts with type '{2}' exported from module '{3}'.</value>
  </data>
  <data name="WRN_RefCultureMismatch" xml:space="preserve">
    <value>Referenced assembly '{0}' has different culture setting of '{1}'.</value>
  </data>
  <data name="WRN_RefCultureMismatch_Title" xml:space="preserve">
    <value>Referenced assembly has different culture setting</value>
  </data>
  <data name="ERR_AgnosticToMachineModule" xml:space="preserve">
    <value>Agnostic assembly cannot have a processor specific module '{0}'.</value>
  </data>
  <data name="ERR_ConflictingMachineModule" xml:space="preserve">
    <value>Assembly and module '{0}' cannot target different processors.</value>
  </data>
  <data name="WRN_ConflictingMachineAssembly" xml:space="preserve">
    <value>Referenced assembly '{0}' targets a different processor.</value>
  </data>
  <data name="WRN_ConflictingMachineAssembly_Title" xml:space="preserve">
    <value>Referenced assembly targets a different processor</value>
  </data>
  <data name="ERR_CryptoHashFailed" xml:space="preserve">
    <value>Cryptographic failure while creating hashes.</value>
  </data>
  <data name="ERR_MissingNetModuleReference" xml:space="preserve">
    <value>Reference to '{0}' netmodule missing.</value>
  </data>
  <data name="ERR_NetModuleNameMustBeUnique" xml:space="preserve">
    <value>Module '{0}' is already defined in this assembly. Each module must have a unique filename.</value>
  </data>
  <data name="ERR_CantReadConfigFile" xml:space="preserve">
    <value>Cannot read config file '{0}' -- '{1}'</value>
  </data>
  <data name="ERR_EncNoPIAReference" xml:space="preserve">
    <value>Cannot continue since the edit includes a reference to an embedded type: '{0}'.</value>
  </data>
  <data name="ERR_EncReferenceToAddedMember" xml:space="preserve">
    <value>Member '{0}' added during the current debug session can only be accessed from within its declaring assembly '{1}'.</value>
  </data>
  <data name="ERR_MutuallyExclusiveOptions" xml:space="preserve">
    <value>Compilation options '{0}' and '{1}' can't both be specified at the same time.</value>
  </data>
  <data name="ERR_LinkedNetmoduleMetadataMustProvideFullPEImage" xml:space="preserve">
    <value>Linked netmodule metadata must provide a full PE image: '{0}'.</value>
  </data>
  <data name="ERR_BadPrefer32OnLib" xml:space="preserve">
    <value>/platform:anycpu32bitpreferred can only be used with /t:exe, /t:winexe and /t:appcontainerexe</value>
  </data>
  <data name="IDS_PathList" xml:space="preserve">
    <value>&lt;path list&gt;</value>
  </data>
  <data name="IDS_Text" xml:space="preserve">
    <value>&lt;text&gt;</value>
  </data>
  <data name="IDS_FeatureNullPropagatingOperator" xml:space="preserve">
    <value>null propagating operator</value>
  </data>
  <data name="IDS_FeatureExpressionBodiedMethod" xml:space="preserve">
    <value>expression-bodied method</value>
  </data>
  <data name="IDS_FeatureExpressionBodiedProperty" xml:space="preserve">
    <value>expression-bodied property</value>
  </data>
  <data name="IDS_FeatureExpressionBodiedIndexer" xml:space="preserve">
    <value>expression-bodied indexer</value>
  </data>
  <data name="IDS_FeatureAutoPropertyInitializer" xml:space="preserve">
    <value>auto property initializer</value>
  </data>
  <data name="IDS_Namespace1" xml:space="preserve">
    <value>&lt;namespace&gt;</value>
  </data>
  <data name="IDS_FeatureRefLocalsReturns" xml:space="preserve">
    <value>byref locals and returns</value>
  </data>
  <data name="IDS_FeatureReadOnlyReferences" xml:space="preserve">
    <value>readonly references</value>
  </data>
  <data name="IDS_FeatureRefStructs" xml:space="preserve">
    <value>ref structs</value>
  </data>
  <data name="IDS_FeatureRefConditional" xml:space="preserve">
    <value>ref conditional expression</value>
  </data>
  <data name="IDS_FeatureRefReassignment" xml:space="preserve">
    <value>ref reassignment</value>
  </data>
  <data name="IDS_FeatureRefFor" xml:space="preserve">
    <value>ref for-loop variables</value>
  </data>
  <data name="IDS_FeatureRefForEach" xml:space="preserve">
    <value>ref foreach iteration variables</value>
  </data>
  <data name="IDS_FeatureExtensibleFixedStatement" xml:space="preserve">
    <value>extensible fixed statement</value>
  </data>
  <data name="CompilationC" xml:space="preserve">
    <value>Compilation (C#): </value>
  </data>
  <data name="SyntaxNodeIsNotWithinSynt" xml:space="preserve">
    <value>Syntax node is not within syntax tree</value>
  </data>
  <data name="LocationMustBeProvided" xml:space="preserve">
    <value>Location must be provided in order to provide minimal type qualification.</value>
  </data>
  <data name="SyntaxTreeSemanticModelMust" xml:space="preserve">
    <value>SyntaxTreeSemanticModel must be provided in order to provide minimal type qualification.</value>
  </data>
  <data name="CantReferenceCompilationOf" xml:space="preserve">
    <value>Can't reference compilation of type '{0}' from {1} compilation.</value>
  </data>
  <data name="SyntaxTreeAlreadyPresent" xml:space="preserve">
    <value>Syntax tree already present</value>
  </data>
  <data name="SubmissionCanOnlyInclude" xml:space="preserve">
    <value>Submission can only include script code.</value>
  </data>
  <data name="SubmissionCanHaveAtMostOne" xml:space="preserve">
    <value>Submission can have at most one syntax tree.</value>
  </data>
  <data name="SyntaxTreeNotFoundToRemove" xml:space="preserve">
    <value>SyntaxTree is not part of the compilation, so it cannot be removed</value>
  </data>
  <data name="TreeMustHaveARootNodeWith" xml:space="preserve">
    <value>tree must have a root node with SyntaxKind.CompilationUnit</value>
  </data>
  <data name="TypeArgumentCannotBeNull" xml:space="preserve">
    <value>Type argument cannot be null</value>
  </data>
  <data name="WrongNumberOfTypeArguments" xml:space="preserve">
    <value>Wrong number of type arguments</value>
  </data>
  <data name="NameConflictForName" xml:space="preserve">
    <value>Name conflict for name {0}</value>
  </data>
  <data name="LookupOptionsHasInvalidCombo" xml:space="preserve">
    <value>LookupOptions has an invalid combination of options</value>
  </data>
  <data name="ItemsMustBeNonEmpty" xml:space="preserve">
    <value>items: must be non-empty</value>
  </data>
  <data name="UseVerbatimIdentifier" xml:space="preserve">
    <value>Use Microsoft.CodeAnalysis.CSharp.SyntaxFactory.Identifier or Microsoft.CodeAnalysis.CSharp.SyntaxFactory.VerbatimIdentifier to create identifier tokens.</value>
  </data>
  <data name="UseLiteralForTokens" xml:space="preserve">
    <value>Use Microsoft.CodeAnalysis.CSharp.SyntaxFactory.Literal to create character literal tokens.</value>
  </data>
  <data name="UseLiteralForNumeric" xml:space="preserve">
    <value>Use Microsoft.CodeAnalysis.CSharp.SyntaxFactory.Literal to create numeric literal tokens.</value>
  </data>
  <data name="ThisMethodCanOnlyBeUsedToCreateTokens" xml:space="preserve">
    <value>This method can only be used to create tokens - {0} is not a token kind.</value>
  </data>
  <data name="GenericParameterDefinition" xml:space="preserve">
    <value>Generic parameter is definition when expected to be reference {0}</value>
  </data>
  <data name="InvalidGetDeclarationNameMultipleDeclarators" xml:space="preserve">
    <value>Called GetDeclarationName for a declaration node that can possibly contain multiple variable declarators.</value>
  </data>
  <data name="PositionIsNotWithinSyntax" xml:space="preserve">
    <value>Position is not within syntax tree with full span {0}</value>
  </data>
  <data name="WRN_BadUILang" xml:space="preserve">
    <value>The language name '{0}' is invalid.</value>
  </data>
  <data name="WRN_BadUILang_Title" xml:space="preserve">
    <value>The language name is invalid</value>
  </data>
  <data name="ERR_UnsupportedTransparentIdentifierAccess" xml:space="preserve">
    <value>Transparent identifier member access failed for field '{0}' of '{1}'.  Does the data being queried implement the query pattern?</value>
  </data>
  <data name="ERR_ParamDefaultValueDiffersFromAttribute" xml:space="preserve">
    <value>The parameter has multiple distinct default values.</value>
  </data>
  <data name="ERR_FieldHasMultipleDistinctConstantValues" xml:space="preserve">
    <value>The field has multiple distinct constant values.</value>
  </data>
  <data name="WRN_UnqualifiedNestedTypeInCref" xml:space="preserve">
    <value>Within cref attributes, nested types of generic types should be qualified.</value>
  </data>
  <data name="WRN_UnqualifiedNestedTypeInCref_Title" xml:space="preserve">
    <value>Within cref attributes, nested types of generic types should be qualified</value>
  </data>
  <data name="NotACSharpSymbol" xml:space="preserve">
    <value>Not a C# symbol.</value>
  </data>
  <data name="HDN_UnusedUsingDirective" xml:space="preserve">
    <value>Unnecessary using directive.</value>
  </data>
  <data name="HDN_UnusedExternAlias" xml:space="preserve">
    <value>Unused extern alias.</value>
  </data>
  <data name="ElementsCannotBeNull" xml:space="preserve">
    <value>Elements cannot be null.</value>
  </data>
  <data name="IDS_LIB_ENV" xml:space="preserve">
    <value>LIB environment variable</value>
  </data>
  <data name="IDS_LIB_OPTION" xml:space="preserve">
    <value>/LIB option</value>
  </data>
  <data name="IDS_REFERENCEPATH_OPTION" xml:space="preserve">
    <value>/REFERENCEPATH option</value>
  </data>
  <data name="IDS_DirectoryDoesNotExist" xml:space="preserve">
    <value>directory does not exist</value>
  </data>
  <data name="IDS_DirectoryHasInvalidPath" xml:space="preserve">
    <value>path is too long or invalid</value>
  </data>
  <data name="WRN_NoRuntimeMetadataVersion" xml:space="preserve">
    <value>No value for RuntimeMetadataVersion found. No assembly containing System.Object was found nor was a value for RuntimeMetadataVersion specified through options.</value>
  </data>
  <data name="WRN_NoRuntimeMetadataVersion_Title" xml:space="preserve">
    <value>No value for RuntimeMetadataVersion found</value>
  </data>
  <data name="WrongSemanticModelType" xml:space="preserve">
    <value>Expected a {0} SemanticModel.</value>
  </data>
  <data name="IDS_FeatureLambda" xml:space="preserve">
    <value>lambda expression</value>
  </data>
  <data name="ERR_FeatureNotAvailableInVersion1" xml:space="preserve">
    <value>Feature '{0}' is not available in C# 1. Please use language version {1} or greater.</value>
  </data>
  <data name="ERR_FeatureNotAvailableInVersion2" xml:space="preserve">
    <value>Feature '{0}' is not available in C# 2. Please use language version {1} or greater.</value>
  </data>
  <data name="ERR_FeatureNotAvailableInVersion3" xml:space="preserve">
    <value>Feature '{0}' is not available in C# 3. Please use language version {1} or greater.</value>
  </data>
  <data name="ERR_FeatureNotAvailableInVersion4" xml:space="preserve">
    <value>Feature '{0}' is not available in C# 4. Please use language version {1} or greater.</value>
  </data>
  <data name="ERR_FeatureNotAvailableInVersion5" xml:space="preserve">
    <value>Feature '{0}' is not available in C# 5. Please use language version {1} or greater.</value>
  </data>
  <data name="ERR_FeatureNotAvailableInVersion6" xml:space="preserve">
    <value>Feature '{0}' is not available in C# 6. Please use language version {1} or greater.</value>
  </data>
  <data name="ERR_FeatureNotAvailableInVersion7" xml:space="preserve">
    <value>Feature '{0}' is not available in C# 7.0. Please use language version {1} or greater.</value>
  </data>
  <data name="ERR_FeatureIsExperimental" xml:space="preserve">
    <value>Feature '{0}' is experimental and unsupported; use '/features:{1}' to enable.</value>
  </data>
  <data name="IDS_VersionExperimental" xml:space="preserve">
    <value>'experimental'</value>
  </data>
  <data name="PositionNotWithinTree" xml:space="preserve">
    <value>Position must be within span of the syntax tree.</value>
  </data>
  <data name="SpeculatedSyntaxNodeCannotBelongToCurrentCompilation" xml:space="preserve">
    <value>Syntax node to be speculated cannot belong to a syntax tree from the current compilation.</value>
  </data>
  <data name="ChainingSpeculativeModelIsNotSupported" xml:space="preserve">
    <value>Chaining speculative semantic model is not supported. You should create a speculative model from the non-speculative ParentModel.</value>
  </data>
  <data name="IDS_ToolName" xml:space="preserve">
    <value>Microsoft (R) Visual C# Compiler</value>
  </data>
  <data name="IDS_LogoLine1" xml:space="preserve">
    <value>{0} version {1}</value>
  </data>
  <data name="IDS_LogoLine2" xml:space="preserve">
    <value>Copyright (C) Microsoft Corporation. All rights reserved.</value>
  </data>
  <data name="IDS_LangVersions" xml:space="preserve">
    <value>Supported language versions:</value>
  </data>
  <data name="IDS_CSCHelp" xml:space="preserve">
    <value>
                             Visual C# Compiler Options

                       - OUTPUT FILES -
-out:&lt;file&gt;                   Specify output file name (default: base name of
                              file with main class or first file)
-target:exe                   Build a console executable (default) (Short
                              form: -t:exe)
-target:winexe                Build a Windows executable (Short form:
                              -t:winexe)
-target:library               Build a library (Short form: -t:library)
-target:module                Build a module that can be added to another
                              assembly (Short form: -t:module)
-target:appcontainerexe       Build an Appcontainer executable (Short form:
                              -t:appcontainerexe)
-target:winmdobj              Build a Windows Runtime intermediate file that
                              is consumed by WinMDExp (Short form: -t:winmdobj)
-doc:&lt;file&gt;                   XML Documentation file to generate
-refout:&lt;file&gt;                Reference assembly output to generate
-platform:&lt;string&gt;            Limit which platforms this code can run on: x86,
                              Itanium, x64, arm, arm64, anycpu32bitpreferred, or
                              anycpu. The default is anycpu.

                       - INPUT FILES -
-recurse:&lt;wildcard&gt;           Include all files in the current directory and
                              subdirectories according to the wildcard
                              specifications
-reference:&lt;alias&gt;=&lt;file&gt;     Reference metadata from the specified assembly
                              file using the given alias (Short form: -r)
-reference:&lt;file list&gt;        Reference metadata from the specified assembly
                              files (Short form: -r)
-addmodule:&lt;file list&gt;        Link the specified modules into this assembly
-link:&lt;file list&gt;             Embed metadata from the specified interop
                              assembly files (Short form: -l)
-analyzer:&lt;file list&gt;         Run the analyzers from this assembly
                              (Short form: -a)
-additionalfile:&lt;file list&gt;   Additional files that don't directly affect code
                              generation but may be used by analyzers for producing
                              errors or warnings.
-embed                        Embed all source files in the PDB.
-embed:&lt;file list&gt;            Embed specific files in the PDB.

                       - RESOURCES -
-win32res:&lt;file&gt;              Specify a Win32 resource file (.res)
-win32icon:&lt;file&gt;             Use this icon for the output
-win32manifest:&lt;file&gt;         Specify a Win32 manifest file (.xml)
-nowin32manifest              Do not include the default Win32 manifest
-resource:&lt;resinfo&gt;           Embed the specified resource (Short form: -res)
-linkresource:&lt;resinfo&gt;       Link the specified resource to this assembly
                              (Short form: -linkres) Where the resinfo format
                              is &lt;file&gt;[,&lt;string name&gt;[,public|private]]

                       - CODE GENERATION -
-debug[+|-]                   Emit debugging information
-debug:{full|pdbonly|portable|embedded}
                              Specify debugging type ('full' is default,
                              'portable' is a cross-platform format,
                              'embedded' is a cross-platform format embedded into
                              the target .dll or .exe)
-optimize[+|-]                Enable optimizations (Short form: -o)
-deterministic                Produce a deterministic assembly
                              (including module version GUID and timestamp)
-refonly                      Produce a reference assembly in place of the main output
-instrument:TestCoverage      Produce an assembly instrumented to collect
                              coverage information
-sourcelink:&lt;file&gt;            Source link info to embed into PDB.

                       - ERRORS AND WARNINGS -
-warnaserror[+|-]             Report all warnings as errors
-warnaserror[+|-]:&lt;warn list&gt; Report specific warnings as errors
                              (use "nullable" for all nullability warnings)
-warn:&lt;n&gt;                     Set warning level (0 or higher) (Short form: -w)
-nowarn:&lt;warn list&gt;           Disable specific warning messages
                              (use "nullable" for all nullability warnings)
-ruleset:&lt;file&gt;               Specify a ruleset file that disables specific
                              diagnostics.
-errorlog:&lt;file&gt;[,version=&lt;sarif_version&gt;]
                              Specify a file to log all compiler and analyzer
                              diagnostics.
                              sarif_version:{1|2|2.1} Default is 1. 2 and 2.1
                              both mean SARIF version 2.1.0.
-reportanalyzer               Report additional analyzer information, such as
                              execution time.
-skipanalyzers[+|-]           Skip execution of diagnostic analyzers.

                       - LANGUAGE -
-checked[+|-]                 Generate overflow checks
-unsafe[+|-]                  Allow 'unsafe' code
-define:&lt;symbol list&gt;         Define conditional compilation symbol(s) (Short
                              form: -d)
-langversion:?                Display the allowed values for language version
-langversion:&lt;string&gt;         Specify language version such as
                              `latest` (latest version, including minor versions),
                              `default` (same as `latest`),
                              `latestmajor` (latest version, excluding minor versions),
                              `preview` (latest version, including features in unsupported preview),
                              or specific versions like `6` or `7.1`
-nullable[+|-]                Specify nullable context option enable|disable.
-nullable:{enable|disable|warnings|annotations}
                              Specify nullable context option enable|disable|warnings|annotations.

                       - SECURITY -
-delaysign[+|-]               Delay-sign the assembly using only the public
                              portion of the strong name key
-publicsign[+|-]              Public-sign the assembly using only the public
                              portion of the strong name key
-keyfile:&lt;file&gt;               Specify a strong name key file
-keycontainer:&lt;string&gt;        Specify a strong name key container
-highentropyva[+|-]           Enable high-entropy ASLR

                       - MISCELLANEOUS -
@&lt;file&gt;                       Read response file for more options
-help                         Display this usage message (Short form: -?)
-nologo                       Suppress compiler copyright message
-noconfig                     Do not auto include CSC.RSP file
-parallel[+|-]                Concurrent build.
-version                      Display the compiler version number and exit.

                       - ADVANCED -
-baseaddress:&lt;address&gt;        Base address for the library to be built
-checksumalgorithm:&lt;alg&gt;      Specify algorithm for calculating source file
                              checksum stored in PDB. Supported values are:
                              SHA1 or SHA256 (default).
-codepage:&lt;n&gt;                 Specify the codepage to use when opening source
                              files
-utf8output                   Output compiler messages in UTF-8 encoding
-main:&lt;type&gt;                  Specify the type that contains the entry point
                              (ignore all other possible entry points) (Short
                              form: -m)
-fullpaths                    Compiler generates fully qualified paths
-filealign:&lt;n&gt;                Specify the alignment used for output file
                              sections
-pathmap:&lt;K1&gt;=&lt;V1&gt;,&lt;K2&gt;=&lt;V2&gt;,...
                              Specify a mapping for source path names output by
                              the compiler.
-pdb:&lt;file&gt;                   Specify debug information file name (default:
                              output file name with .pdb extension)
-errorendlocation             Output line and column of the end location of
                              each error
-preferreduilang              Specify the preferred output language name.
-nosdkpath                    Disable searching the default SDK path for standard library assemblies.
-nostdlib[+|-]                Do not reference standard library (mscorlib.dll)
-subsystemversion:&lt;string&gt;    Specify subsystem version of this assembly
-lib:&lt;file list&gt;              Specify additional directories to search in for
                              references
-errorreport:&lt;string&gt;         Specify how to handle internal compiler errors:
                              prompt, send, queue, or none. The default is
                              queue.
-appconfig:&lt;file&gt;             Specify an application configuration file
                              containing assembly binding settings
-moduleassemblyname:&lt;string&gt;  Name of the assembly which this module will be
                              a part of
-modulename:&lt;string&gt;          Specify the name of the source module
-generatedfilesout:&lt;dir&gt;      Place files generated during compilation in the
                              specified directory.
</value>
    <comment>Visual C# Compiler Options</comment>
  </data>
  <data name="ERR_ComImportWithInitializers" xml:space="preserve">
    <value>'{0}': a class with the ComImport attribute cannot specify field initializers.</value>
  </data>
  <data name="WRN_PdbLocalNameTooLong" xml:space="preserve">
    <value>Local name '{0}' is too long for PDB.  Consider shortening or compiling without /debug.</value>
  </data>
  <data name="WRN_PdbLocalNameTooLong_Title" xml:space="preserve">
    <value>Local name is too long for PDB</value>
  </data>
  <data name="ERR_RetNoObjectRequiredLambda" xml:space="preserve">
    <value>Anonymous function converted to a void returning delegate cannot return a value</value>
  </data>
  <data name="ERR_TaskRetNoObjectRequiredLambda" xml:space="preserve">
    <value>Async lambda expression converted to a 'Task' returning delegate cannot return a value. Did you intend to return 'Task&lt;T&gt;'?</value>
  </data>
  <data name="WRN_AnalyzerCannotBeCreated" xml:space="preserve">
    <value>An instance of analyzer {0} cannot be created from {1} : {2}.</value>
  </data>
  <data name="WRN_AnalyzerCannotBeCreated_Title" xml:space="preserve">
    <value>An analyzer instance cannot be created</value>
  </data>
  <data name="WRN_NoAnalyzerInAssembly" xml:space="preserve">
    <value>The assembly {0} does not contain any analyzers.</value>
  </data>
  <data name="WRN_NoAnalyzerInAssembly_Title" xml:space="preserve">
    <value>Assembly does not contain any analyzers</value>
  </data>
  <data name="WRN_UnableToLoadAnalyzer" xml:space="preserve">
    <value>Unable to load Analyzer assembly {0} : {1}</value>
  </data>
  <data name="WRN_UnableToLoadAnalyzer_Title" xml:space="preserve">
    <value>Unable to load Analyzer assembly</value>
  </data>
  <data name="INF_UnableToLoadSomeTypesInAnalyzer" xml:space="preserve">
    <value>Skipping some types in analyzer assembly {0} due to a ReflectionTypeLoadException : {1}.</value>
  </data>
  <data name="ERR_CantReadRulesetFile" xml:space="preserve">
    <value>Error reading ruleset file {0} - {1}</value>
  </data>
  <data name="ERR_BadPdbData" xml:space="preserve">
    <value>Error reading debug information for '{0}'</value>
  </data>
  <data name="IDS_OperationCausedStackOverflow" xml:space="preserve">
    <value>Operation caused a stack overflow.</value>
  </data>
  <data name="WRN_IdentifierOrNumericLiteralExpected" xml:space="preserve">
    <value>Expected identifier or numeric literal.</value>
  </data>
  <data name="WRN_IdentifierOrNumericLiteralExpected_Title" xml:space="preserve">
    <value>Expected identifier or numeric literal</value>
  </data>
  <data name="ERR_InitializerOnNonAutoProperty" xml:space="preserve">
    <value>Only auto-implemented properties can have initializers.</value>
  </data>
  <data name="ERR_InstancePropertyInitializerInInterface" xml:space="preserve">
    <value>Instance properties in interfaces cannot have initializers.</value>
  </data>
  <data name="ERR_AutoPropertyMustHaveGetAccessor" xml:space="preserve">
    <value>Auto-implemented properties must have get accessors.</value>
  </data>
  <data name="ERR_AutoPropertyMustOverrideSet" xml:space="preserve">
    <value>Auto-implemented properties must override all accessors of the overridden property.</value>
  </data>
  <data name="ERR_InitializerInStructWithoutExplicitConstructor" xml:space="preserve">
    <value>Structs without explicit constructors cannot contain members with initializers.</value>
  </data>
  <data name="ERR_EncodinglessSyntaxTree" xml:space="preserve">
    <value>Cannot emit debug information for a source text without encoding.</value>
  </data>
  <data name="ERR_BlockBodyAndExpressionBody" xml:space="preserve">
    <value>Block bodies and expression bodies cannot both be provided.</value>
  </data>
  <data name="ERR_SwitchFallOut" xml:space="preserve">
    <value>Control cannot fall out of switch from final case label ('{0}')</value>
  </data>
  <data name="ERR_UnexpectedBoundGenericName" xml:space="preserve">
    <value>Type arguments are not allowed in the nameof operator.</value>
  </data>
  <data name="ERR_NullPropagatingOpInExpressionTree" xml:space="preserve">
    <value>An expression tree lambda may not contain a null propagating operator.</value>
  </data>
  <data name="ERR_DictionaryInitializerInExpressionTree" xml:space="preserve">
    <value>An expression tree lambda may not contain a dictionary initializer.</value>
  </data>
  <data name="ERR_ExtensionCollectionElementInitializerInExpressionTree" xml:space="preserve">
    <value>An extension Add method is not supported for a collection initializer in an expression lambda.</value>
  </data>
  <data name="IDS_FeatureNameof" xml:space="preserve">
    <value>nameof operator</value>
  </data>
  <data name="IDS_FeatureDictionaryInitializer" xml:space="preserve">
    <value>dictionary initializer</value>
  </data>
  <data name="ERR_UnclosedExpressionHole" xml:space="preserve">
    <value>Missing close delimiter '}' for interpolated expression started with '{'.</value>
  </data>
  <data name="ERR_SingleLineCommentInExpressionHole" xml:space="preserve">
    <value>A single-line comment may not be used in an interpolated string.</value>
  </data>
  <data name="ERR_InsufficientStack" xml:space="preserve">
    <value>An expression is too long or complex to compile</value>
  </data>
  <data name="ERR_ExpressionHasNoName" xml:space="preserve">
    <value>Expression does not have a name.</value>
  </data>
  <data name="ERR_SubexpressionNotInNameof" xml:space="preserve">
    <value>Sub-expression cannot be used in an argument to nameof.</value>
  </data>
  <data name="ERR_AliasQualifiedNameNotAnExpression" xml:space="preserve">
    <value>An alias-qualified name is not an expression.</value>
  </data>
  <data name="ERR_NameofMethodGroupWithTypeParameters" xml:space="preserve">
    <value>Type parameters are not allowed on a method group as an argument to 'nameof'.</value>
  </data>
  <data name="NoNoneSearchCriteria" xml:space="preserve">
    <value>SearchCriteria is expected.</value>
  </data>
  <data name="ERR_InvalidAssemblyCulture" xml:space="preserve">
    <value>Assembly culture strings may not contain embedded NUL characters.</value>
  </data>
  <data name="IDS_FeatureUsingStatic" xml:space="preserve">
    <value>using static</value>
  </data>
  <data name="IDS_FeatureInterpolatedStrings" xml:space="preserve">
    <value>interpolated strings</value>
  </data>
  <data name="IDS_FeatureAltInterpolatedVerbatimStrings" xml:space="preserve">
    <value>alternative interpolated verbatim strings</value>
  </data>
  <data name="IDS_AwaitInCatchAndFinally" xml:space="preserve">
    <value>await in catch blocks and finally blocks</value>
  </data>
  <data name="IDS_FeatureBinaryLiteral" xml:space="preserve">
    <value>binary literals</value>
  </data>
  <data name="IDS_FeatureDigitSeparator" xml:space="preserve">
    <value>digit separators</value>
  </data>
  <data name="IDS_FeatureLocalFunctions" xml:space="preserve">
    <value>local functions</value>
  </data>
  <data name="ERR_UnescapedCurly" xml:space="preserve">
    <value>A '{0}' character must be escaped (by doubling) in an interpolated string.</value>
  </data>
  <data name="ERR_EscapedCurly" xml:space="preserve">
    <value>A '{0}' character may only be escaped by doubling '{0}{0}' in an interpolated string.</value>
  </data>
  <data name="ERR_TrailingWhitespaceInFormatSpecifier" xml:space="preserve">
    <value>A format specifier may not contain trailing whitespace.</value>
  </data>
  <data name="ERR_EmptyFormatSpecifier" xml:space="preserve">
    <value>Empty format specifier.</value>
  </data>
  <data name="ERR_ErrorInReferencedAssembly" xml:space="preserve">
    <value>There is an error in a referenced assembly '{0}'.</value>
  </data>
  <data name="ERR_ExpressionOrDeclarationExpected" xml:space="preserve">
    <value>Expression or declaration statement expected.</value>
  </data>
  <data name="ERR_NameofExtensionMethod" xml:space="preserve">
    <value>Extension method groups are not allowed as an argument to 'nameof'.</value>
  </data>
  <data name="WRN_AlignmentMagnitude" xml:space="preserve">
    <value>Alignment value {0} has a magnitude greater than {1} and may result in a large formatted string.</value>
  </data>
  <data name="HDN_UnusedExternAlias_Title" xml:space="preserve">
    <value>Unused extern alias</value>
  </data>
  <data name="HDN_UnusedUsingDirective_Title" xml:space="preserve">
    <value>Unnecessary using directive</value>
  </data>
  <data name="INF_UnableToLoadSomeTypesInAnalyzer_Title" xml:space="preserve">
    <value>Skip loading types in analyzer assembly that fail due to a ReflectionTypeLoadException</value>
  </data>
  <data name="WRN_AlignmentMagnitude_Title" xml:space="preserve">
    <value>Alignment value has a magnitude that may result in a large formatted string</value>
  </data>
  <data name="ERR_ConstantStringTooLong" xml:space="preserve">
    <value>Length of String constant resulting from concatenation exceeds System.Int32.MaxValue.  Try splitting the string into multiple constants.</value>
  </data>
  <data name="ERR_TupleTooFewElements" xml:space="preserve">
    <value>Tuple must contain at least two elements.</value>
  </data>
  <data name="ERR_DebugEntryPointNotSourceMethodDefinition" xml:space="preserve">
    <value>Debug entry point must be a definition of a method declared in the current compilation.</value>
  </data>
  <data name="ERR_LoadDirectiveOnlyAllowedInScripts" xml:space="preserve">
    <value>#load is only allowed in scripts</value>
  </data>
  <data name="ERR_PPLoadFollowsToken" xml:space="preserve">
    <value>Cannot use #load after first token in file</value>
  </data>
  <data name="CouldNotFindFile" xml:space="preserve">
    <value>Could not find file.</value>
    <comment>File path referenced in source (#load) could not be resolved.</comment>
  </data>
  <data name="SyntaxTreeFromLoadNoRemoveReplace" xml:space="preserve">
    <value>SyntaxTree resulted from a #load directive and cannot be removed or replaced directly.</value>
  </data>
  <data name="ERR_SourceFileReferencesNotSupported" xml:space="preserve">
    <value>Source file references are not supported.</value>
  </data>
  <data name="ERR_InvalidPathMap" xml:space="preserve">
    <value>The pathmap option was incorrectly formatted.</value>
  </data>
  <data name="ERR_InvalidReal" xml:space="preserve">
    <value>Invalid real literal.</value>
  </data>
  <data name="ERR_AutoPropertyCannotBeRefReturning" xml:space="preserve">
    <value>Auto-implemented properties cannot return by reference</value>
  </data>
  <data name="ERR_RefPropertyMustHaveGetAccessor" xml:space="preserve">
    <value>Properties which return by reference must have a get accessor</value>
  </data>
  <data name="ERR_RefPropertyCannotHaveSetAccessor" xml:space="preserve">
    <value>Properties which return by reference cannot have set accessors</value>
  </data>
  <data name="ERR_CantChangeRefReturnOnOverride" xml:space="preserve">
    <value>'{0}' must match by reference return of overridden member '{1}'</value>
  </data>
  <data name="ERR_CantChangeInitOnlyOnOverride" xml:space="preserve">
    <value>'{0}' must match by init-only of overridden member '{1}'</value>
  </data>
  <data name="ERR_MustNotHaveRefReturn" xml:space="preserve">
    <value>By-reference returns may only be used in methods that return by reference</value>
  </data>
  <data name="ERR_MustHaveRefReturn" xml:space="preserve">
    <value>By-value returns may only be used in methods that return by value</value>
  </data>
  <data name="ERR_RefReturnMustHaveIdentityConversion" xml:space="preserve">
    <value>The return expression must be of type '{0}' because this method returns by reference</value>
  </data>
  <data name="ERR_CloseUnimplementedInterfaceMemberWrongRefReturn" xml:space="preserve">
    <value>'{0}' does not implement interface member '{1}'. '{2}' cannot implement '{1}' because it does not have matching return by reference.</value>
  </data>
  <data name="ERR_CloseUnimplementedInterfaceMemberWrongInitOnly" xml:space="preserve">
    <value>'{0}' does not implement interface member '{1}'. '{2}' cannot implement '{1}'.</value>
  </data>
  <data name="ERR_BadIteratorReturnRef" xml:space="preserve">
    <value>The body of '{0}' cannot be an iterator block because '{0}' returns by reference</value>
  </data>
  <data name="ERR_BadRefReturnExpressionTree" xml:space="preserve">
    <value>Lambda expressions that return by reference cannot be converted to expression trees</value>
  </data>
  <data name="ERR_RefReturningCallInExpressionTree" xml:space="preserve">
    <value>An expression tree lambda may not contain a call to a method, property, or indexer that returns by reference</value>
  </data>
  <data name="ERR_RefReturnLvalueExpected" xml:space="preserve">
    <value>An expression cannot be used in this context because it may not be passed or returned by reference</value>
  </data>
  <data name="ERR_RefReturnNonreturnableLocal" xml:space="preserve">
    <value>Cannot return '{0}' by reference because it was initialized to a value that cannot be returned by reference</value>
  </data>
  <data name="ERR_RefReturnNonreturnableLocal2" xml:space="preserve">
    <value>Cannot return by reference a member of '{0}' because it was initialized to a value that cannot be returned by reference</value>
  </data>
  <data name="ERR_RefReturnReadonlyLocal" xml:space="preserve">
    <value>Cannot return '{0}' by reference because it is read-only</value>
  </data>
  <data name="ERR_RefReturnRangeVariable" xml:space="preserve">
    <value>Cannot return the range variable '{0}' by reference</value>
  </data>
  <data name="ERR_RefReturnReadonlyLocalCause" xml:space="preserve">
    <value>Cannot return '{0}' by reference because it is a '{1}'</value>
  </data>
  <data name="ERR_RefReturnReadonlyLocal2Cause" xml:space="preserve">
    <value>Cannot return fields of '{0}' by reference because it is a '{1}'</value>
  </data>
  <data name="ERR_RefReturnReadonly" xml:space="preserve">
    <value>A readonly field cannot be returned by writable reference</value>
  </data>
  <data name="ERR_RefReturnReadonlyStatic" xml:space="preserve">
    <value>A static readonly field cannot be returned by writable reference</value>
  </data>
  <data name="ERR_RefReturnReadonly2" xml:space="preserve">
    <value>Members of readonly field '{0}' cannot be returned by writable reference</value>
  </data>
  <data name="ERR_RefReturnReadonlyStatic2" xml:space="preserve">
    <value>Fields of static readonly field '{0}' cannot be returned by writable reference</value>
  </data>
  <data name="ERR_RefReturnParameter" xml:space="preserve">
    <value>Cannot return a parameter by reference '{0}' because it is not a ref parameter</value>
  </data>
  <data name="ERR_RefReturnParameter2" xml:space="preserve">
    <value>Cannot return by reference a member of parameter '{0}' because it is not a ref or out parameter</value>
  </data>
  <data name="ERR_RefReturnLocal" xml:space="preserve">
    <value>Cannot return local '{0}' by reference because it is not a ref local</value>
  </data>
  <data name="ERR_RefReturnLocal2" xml:space="preserve">
    <value>Cannot return a member of local '{0}' by reference because it is not a ref local</value>
  </data>
  <data name="ERR_RefReturnStructThis" xml:space="preserve">
    <value>Struct members cannot return 'this' or other instance members by reference</value>
  </data>
  <data name="ERR_EscapeOther" xml:space="preserve">
    <value>Expression cannot be used in this context because it may indirectly expose variables outside of their declaration scope</value>
  </data>
  <data name="ERR_EscapeVariable" xml:space="preserve">
    <value>Cannot use variable '{0}' in this context because it may expose referenced variables outside of their declaration scope</value>
  </data>
  <data name="ERR_EscapeCall" xml:space="preserve">
    <value>Cannot use a result of '{0}' in this context because it may expose variables referenced by parameter '{1}' outside of their declaration scope</value>
  </data>
  <data name="ERR_EscapeCall2" xml:space="preserve">
    <value>Cannot use a member of result of '{0}' in this context because it may expose variables referenced by parameter '{1}' outside of their declaration scope</value>
  </data>
  <data name="ERR_CallArgMixing" xml:space="preserve">
    <value>This combination of arguments to '{0}' is disallowed because it may expose variables referenced by parameter '{1}' outside of their declaration scope</value>
  </data>
  <data name="ERR_MismatchedRefEscapeInTernary" xml:space="preserve">
    <value>Branches of a ref conditional operator cannot refer to variables with incompatible declaration scopes</value>
  </data>
  <data name="ERR_EscapeStackAlloc" xml:space="preserve">
    <value>A result of a stackalloc expression of type '{0}' cannot be used in this context because it may be exposed outside of the containing method</value>
  </data>
  <data name="ERR_InitializeByValueVariableWithReference" xml:space="preserve">
    <value>Cannot initialize a by-value variable with a reference</value>
  </data>
  <data name="ERR_InitializeByReferenceVariableWithValue" xml:space="preserve">
    <value>Cannot initialize a by-reference variable with a value</value>
  </data>
  <data name="ERR_RefAssignmentMustHaveIdentityConversion" xml:space="preserve">
    <value>The expression must be of type '{0}' because it is being assigned by reference</value>
  </data>
  <data name="ERR_ByReferenceVariableMustBeInitialized" xml:space="preserve">
    <value>A declaration of a by-reference variable must have an initializer</value>
  </data>
  <data name="ERR_AnonDelegateCantUseLocal" xml:space="preserve">
    <value>Cannot use ref local '{0}' inside an anonymous method, lambda expression, or query expression</value>
  </data>
  <data name="ERR_BadIteratorLocalType" xml:space="preserve">
    <value>Iterators cannot have by-reference locals</value>
  </data>
  <data name="ERR_BadAsyncLocalType" xml:space="preserve">
    <value>Async methods cannot have by-reference locals</value>
  </data>
  <data name="ERR_RefReturningCallAndAwait" xml:space="preserve">
    <value>'await' cannot be used in an expression containing a call to '{0}' because it returns by reference</value>
  </data>
  <data name="ERR_RefConditionalAndAwait" xml:space="preserve">
    <value>'await' cannot be used in an expression containing a ref conditional operator</value>
  </data>
  <data name="ERR_RefConditionalNeedsTwoRefs" xml:space="preserve">
    <value>Both conditional operator values must be ref values or neither may be a ref value</value>
  </data>
  <data name="ERR_RefConditionalDifferentTypes" xml:space="preserve">
    <value>The expression must be of type '{0}' to match the alternative ref value</value>
  </data>
  <data name="ERR_ExpressionTreeContainsLocalFunction" xml:space="preserve">
    <value>An expression tree may not contain a reference to a local function</value>
  </data>
  <data name="ERR_DynamicLocalFunctionParamsParameter" xml:space="preserve">
    <value>Cannot pass argument with dynamic type to params parameter '{0}' of local function '{1}'.</value>
  </data>
  <data name="SyntaxTreeIsNotASubmission" xml:space="preserve">
    <value>Syntax tree should be created from a submission.</value>
  </data>
  <data name="ERR_TooManyUserStrings" xml:space="preserve">
    <value>Combined length of user strings used by the program exceeds allowed limit. Try to decrease use of string literals.</value>
  </data>
  <data name="ERR_PatternNullableType" xml:space="preserve">
    <value>It is not legal to use nullable type '{0}?' in a pattern; use the underlying type '{0}' instead.</value>
  </data>
  <data name="ERR_IsNullableType" xml:space="preserve">
    <value>It is not legal to use nullable reference type '{0}?' in an is-type expression; use the underlying type '{0}' instead.</value>
  </data>
  <data name="ERR_AsNullableType" xml:space="preserve">
    <value>It is not legal to use nullable reference type '{0}?' in an as expression; use the underlying type '{0}' instead.</value>
  </data>
  <data name="ERR_BadPatternExpression" xml:space="preserve">
    <value>Invalid operand for pattern match; value required, but found '{0}'.</value>
  </data>
  <data name="ERR_PeWritingFailure" xml:space="preserve">
    <value>An error occurred while writing the output file: {0}.</value>
  </data>
  <data name="ERR_TupleDuplicateElementName" xml:space="preserve">
    <value>Tuple element names must be unique.</value>
  </data>
  <data name="ERR_TupleReservedElementName" xml:space="preserve">
    <value>Tuple element name '{0}' is only allowed at position {1}.</value>
  </data>
  <data name="ERR_TupleReservedElementNameAnyPosition" xml:space="preserve">
    <value>Tuple element name '{0}' is disallowed at any position.</value>
  </data>
  <data name="ERR_PredefinedTypeMemberNotFoundInAssembly" xml:space="preserve">
    <value>Member '{0}' was not found on type '{1}' from assembly '{2}'.</value>
  </data>
  <data name="IDS_FeatureTuples" xml:space="preserve">
    <value>tuples</value>
  </data>
  <data name="ERR_MissingDeconstruct" xml:space="preserve">
    <value>No suitable 'Deconstruct' instance or extension method was found for type '{0}', with {1} out parameters and a void return type.</value>
  </data>
  <data name="ERR_DeconstructRequiresExpression" xml:space="preserve">
    <value>Deconstruct assignment requires an expression with a type on the right-hand-side.</value>
  </data>
  <data name="ERR_SwitchExpressionValueExpected" xml:space="preserve">
    <value>The switch expression must be a value; found '{0}'.</value>
  </data>
  <data name="ERR_SwitchCaseSubsumed" xml:space="preserve">
    <value>The switch case is unreachable. It has already been handled by a previous case or it is impossible to match.</value>
  </data>
  <data name="ERR_StdInOptionProvidedButConsoleInputIsNotRedirected" xml:space="preserve">
    <value>stdin argument '-' is specified, but input has not been redirected from the standard input stream.</value>
  </data>
  <data name="ERR_SwitchArmSubsumed" xml:space="preserve">
    <value>The pattern is unreachable. It has already been handled by a previous arm of the switch expression or it is impossible to match.</value>
  </data>
  <data name="ERR_PatternWrongType" xml:space="preserve">
    <value>An expression of type '{0}' cannot be handled by a pattern of type '{1}'.</value>
  </data>
  <data name="ERR_ConstantPatternVsOpenType" xml:space="preserve">
    <value>An expression of type '{0}' cannot be handled by a pattern of type '{1}'. Please use language version '{2}' or greater to match an open type with a constant pattern.</value>
  </data>
  <data name="WRN_AttributeIgnoredWhenPublicSigning" xml:space="preserve">
    <value>Attribute '{0}' is ignored when public signing is specified.</value>
  </data>
  <data name="WRN_AttributeIgnoredWhenPublicSigning_Title" xml:space="preserve">
    <value>Attribute is ignored when public signing is specified.</value>
  </data>
  <data name="ERR_OptionMustBeAbsolutePath" xml:space="preserve">
    <value>Option '{0}' must be an absolute path.</value>
  </data>
  <data name="ERR_ConversionNotTupleCompatible" xml:space="preserve">
    <value>Tuple with {0} elements cannot be converted to type '{1}'.</value>
  </data>
  <data name="IDS_FeatureOutVar" xml:space="preserve">
    <value>out variable declaration</value>
  </data>
  <data name="ERR_ImplicitlyTypedOutVariableUsedInTheSameArgumentList" xml:space="preserve">
    <value>Reference to an implicitly-typed out variable '{0}' is not permitted in the same argument list.</value>
  </data>
  <data name="ERR_TypeInferenceFailedForImplicitlyTypedOutVariable" xml:space="preserve">
    <value>Cannot infer the type of implicitly-typed out variable '{0}'.</value>
  </data>
  <data name="ERR_TypeInferenceFailedForImplicitlyTypedDeconstructionVariable" xml:space="preserve">
    <value>Cannot infer the type of implicitly-typed deconstruction variable '{0}'.</value>
  </data>
  <data name="ERR_DiscardTypeInferenceFailed" xml:space="preserve">
    <value>Cannot infer the type of implicitly-typed discard.</value>
  </data>
  <data name="ERR_DeconstructWrongCardinality" xml:space="preserve">
    <value>Cannot deconstruct a tuple of '{0}' elements into '{1}' variables.</value>
  </data>
  <data name="ERR_CannotDeconstructDynamic" xml:space="preserve">
    <value>Cannot deconstruct dynamic objects.</value>
  </data>
  <data name="ERR_DeconstructTooFewElements" xml:space="preserve">
    <value>Deconstruction must contain at least two variables.</value>
  </data>
  <data name="WRN_TupleLiteralNameMismatch" xml:space="preserve">
    <value>The tuple element name '{0}' is ignored because a different name or no name is specified by the target type '{1}'.</value>
  </data>
  <data name="WRN_TupleLiteralNameMismatch_Title" xml:space="preserve">
    <value>The tuple element name is ignored because a different name or no name is specified by the assignment target.</value>
  </data>
  <data name="WRN_TupleBinopLiteralNameMismatch" xml:space="preserve">
    <value>The tuple element name '{0}' is ignored because a different name or no name is specified on the other side of the tuple == or != operator.</value>
  </data>
  <data name="WRN_TupleBinopLiteralNameMismatch_Title" xml:space="preserve">
    <value>The tuple element name is ignored because a different name or no name is specified on the other side of the tuple == or != operator.</value>
  </data>
  <data name="ERR_PredefinedValueTupleTypeMustBeStruct" xml:space="preserve">
    <value>Predefined type '{0}' must be a struct.</value>
  </data>
  <data name="ERR_NewWithTupleTypeSyntax" xml:space="preserve">
    <value>'new' cannot be used with tuple type. Use a tuple literal expression instead.</value>
  </data>
  <data name="ERR_DeconstructionVarFormDisallowsSpecificType" xml:space="preserve">
    <value>Deconstruction 'var (...)' form disallows a specific type for 'var'.</value>
  </data>
  <data name="ERR_TupleElementNamesAttributeMissing" xml:space="preserve">
    <value>Cannot define a class or member that utilizes tuples because the compiler required type '{0}' cannot be found. Are you missing a reference?</value>
  </data>
  <data name="ERR_ExplicitTupleElementNamesAttribute" xml:space="preserve">
    <value>Cannot reference 'System.Runtime.CompilerServices.TupleElementNamesAttribute' explicitly. Use the tuple syntax to define tuple names.</value>
  </data>
  <data name="ERR_ExpressionTreeContainsOutVariable" xml:space="preserve">
    <value>An expression tree may not contain an out argument variable declaration.</value>
  </data>
  <data name="ERR_ExpressionTreeContainsDiscard" xml:space="preserve">
    <value>An expression tree may not contain a discard.</value>
  </data>
  <data name="ERR_ExpressionTreeContainsIsMatch" xml:space="preserve">
    <value>An expression tree may not contain an 'is' pattern-matching operator.</value>
  </data>
  <data name="ERR_ExpressionTreeContainsTupleLiteral" xml:space="preserve">
    <value>An expression tree may not contain a tuple literal.</value>
  </data>
  <data name="ERR_ExpressionTreeContainsTupleConversion" xml:space="preserve">
    <value>An expression tree may not contain a tuple conversion.</value>
  </data>
  <data name="ERR_SourceLinkRequiresPdb" xml:space="preserve">
    <value>/sourcelink switch is only supported when emitting PDB.</value>
  </data>
  <data name="ERR_CannotEmbedWithoutPdb" xml:space="preserve">
    <value>/embed switch is only supported when emitting a PDB.</value>
  </data>
  <data name="ERR_InvalidInstrumentationKind" xml:space="preserve">
    <value>Invalid instrumentation kind: {0}</value>
  </data>
  <data name="ERR_InvalidHashAlgorithmName" xml:space="preserve">
    <value>Invalid hash algorithm name: '{0}'</value>
  </data>
  <data name="ERR_VarInvocationLvalueReserved" xml:space="preserve">
    <value>The syntax 'var (...)' as an lvalue is reserved.</value>
  </data>
  <data name="ERR_SemiOrLBraceOrArrowExpected" xml:space="preserve">
    <value>{ or ; or =&gt; expected</value>
  </data>
  <data name="ERR_ThrowMisplaced" xml:space="preserve">
    <value>A throw expression is not allowed in this context.</value>
  </data>
  <data name="ERR_DeclarationExpressionNotPermitted" xml:space="preserve">
    <value>A declaration is not allowed in this context.</value>
  </data>
  <data name="ERR_MustDeclareForeachIteration" xml:space="preserve">
    <value>A foreach loop must declare its iteration variables.</value>
  </data>
  <data name="ERR_TupleElementNamesInDeconstruction" xml:space="preserve">
    <value>Tuple element names are not permitted on the left of a deconstruction.</value>
  </data>
  <data name="ERR_PossibleBadNegCast" xml:space="preserve">
    <value>To cast a negative value, you must enclose the value in parentheses.</value>
  </data>
  <data name="ERR_ExpressionTreeContainsThrowExpression" xml:space="preserve">
    <value>An expression tree may not contain a throw-expression.</value>
  </data>
  <data name="ERR_ExpressionTreeContainsWithExpression" xml:space="preserve">
    <value>An expression tree may not contain a with-expression.</value>
  </data>
  <data name="ERR_BadAssemblyName" xml:space="preserve">
    <value>Invalid assembly name: {0}</value>
  </data>
  <data name="ERR_BadAsyncMethodBuilderTaskProperty" xml:space="preserve">
    <value>For type '{0}' to be used as an AsyncMethodBuilder for type '{1}', its Task property should return type '{1}' instead of type '{2}'.</value>
  </data>
  <data name="ERR_TypeForwardedToMultipleAssemblies" xml:space="preserve">
    <value>Module '{0}' in assembly '{1}' is forwarding the type '{2}' to multiple assemblies: '{3}' and '{4}'.</value>
  </data>
  <data name="ERR_PatternDynamicType" xml:space="preserve">
    <value>It is not legal to use the type 'dynamic' in a pattern.</value>
  </data>
  <data name="ERR_BadDocumentationMode" xml:space="preserve">
    <value>Provided documentation mode is unsupported or invalid: '{0}'.</value>
  </data>
  <data name="ERR_BadSourceCodeKind" xml:space="preserve">
    <value>Provided source code kind is unsupported or invalid: '{0}'</value>
  </data>
  <data name="ERR_BadLanguageVersion" xml:space="preserve">
    <value>Provided language version is unsupported or invalid: '{0}'.</value>
  </data>
  <data name="ERR_InvalidPreprocessingSymbol" xml:space="preserve">
    <value>Invalid name for a preprocessing symbol; '{0}' is not a valid identifier</value>
  </data>
  <data name="ERR_FeatureNotAvailableInVersion7_1" xml:space="preserve">
    <value>Feature '{0}' is not available in C# 7.1. Please use language version {1} or greater.</value>
  </data>
  <data name="ERR_FeatureNotAvailableInVersion7_2" xml:space="preserve">
    <value>Feature '{0}' is not available in C# 7.2. Please use language version {1} or greater.</value>
  </data>
  <data name="ERR_FeatureNotAvailableInVersion7_3" xml:space="preserve">
    <value>Feature '{0}' is not available in C# 7.3. Please use language version {1} or greater.</value>
  </data>
  <data name="ERR_FeatureNotAvailableInVersion8" xml:space="preserve">
    <value>Feature '{0}' is not available in C# 8.0. Please use language version {1} or greater.</value>
  </data>
  <data name="ERR_LanguageVersionCannotHaveLeadingZeroes" xml:space="preserve">
    <value>Specified language version '{0}' cannot have leading zeroes</value>
  </data>
  <data name="ERR_VoidAssignment" xml:space="preserve">
    <value>A value of type 'void' may not be assigned.</value>
  </data>
  <data name="WRN_Experimental" xml:space="preserve">
    <value>'{0}' is for evaluation purposes only and is subject to change or removal in future updates.</value>
  </data>
  <data name="WRN_Experimental_Title" xml:space="preserve">
    <value>Type is for evaluation purposes only and is subject to change or removal in future updates.</value>
  </data>
  <data name="ERR_CompilerAndLanguageVersion" xml:space="preserve">
    <value>Compiler version: '{0}'. Language version: {1}.</value>
  </data>
  <data name="IDS_FeatureAsyncMain" xml:space="preserve">
    <value>async main</value>
  </data>
  <data name="ERR_TupleInferredNamesNotAvailable" xml:space="preserve">
    <value>Tuple element name '{0}' is inferred. Please use language version {1} or greater to access an element by its inferred name.</value>
  </data>
  <data name="ERR_AltInterpolatedVerbatimStringsNotAvailable" xml:space="preserve">
    <value>To use '@$' instead of '$@' for an interpolated verbatim string, please use language version '{0}' or greater.</value>
  </data>
  <data name="WRN_AttributesOnBackingFieldsNotAvailable" xml:space="preserve">
    <value>Field-targeted attributes on auto-properties are not supported in language version {0}. Please use language version {1} or greater.</value>
  </data>
  <data name="WRN_AttributesOnBackingFieldsNotAvailable_Title" xml:space="preserve">
    <value>Field-targeted attributes on auto-properties are not supported in this version of the language.</value>
  </data>
  <data name="ERR_VoidInTuple" xml:space="preserve">
    <value>A tuple may not contain a value of type 'void'.</value>
  </data>
  <data name="IDS_FeatureNullableReferenceTypes" xml:space="preserve">
    <value>nullable reference types</value>
  </data>
  <data name="IDS_FeaturePragmaWarningEnable" xml:space="preserve">
    <value>warning action enable</value>
  </data>
  <data name="WRN_ConvertingNullableToNonNullable" xml:space="preserve">
    <value>Converting null literal or possible null value to non-nullable type.</value>
  </data>
  <data name="WRN_ConvertingNullableToNonNullable_Title" xml:space="preserve">
    <value>Converting null literal or possible null value to non-nullable type.</value>
  </data>
  <data name="WRN_NullReferenceAssignment" xml:space="preserve">
    <value>Possible null reference assignment.</value>
  </data>
  <data name="WRN_NullReferenceAssignment_Title" xml:space="preserve">
    <value>Possible null reference assignment.</value>
  </data>
  <data name="WRN_NullReferenceReceiver" xml:space="preserve">
    <value>Dereference of a possibly null reference.</value>
  </data>
  <data name="WRN_NullReferenceReceiver_Title" xml:space="preserve">
    <value>Dereference of a possibly null reference.</value>
  </data>
  <data name="WRN_NullReferenceReturn" xml:space="preserve">
    <value>Possible null reference return.</value>
  </data>
  <data name="WRN_NullReferenceReturn_Title" xml:space="preserve">
    <value>Possible null reference return.</value>
  </data>
  <data name="WRN_NullReferenceArgument" xml:space="preserve">
    <value>Possible null reference argument for parameter '{0}' in '{1}'.</value>
  </data>
  <data name="WRN_NullReferenceArgument_Title" xml:space="preserve">
    <value>Possible null reference argument.</value>
  </data>
  <data name="WRN_ThrowPossibleNull" xml:space="preserve">
    <value>Thrown value may be null.</value>
  </data>
  <data name="WRN_ThrowPossibleNull_Title" xml:space="preserve">
    <value>Thrown value may be null.</value>
  </data>
  <data name="WRN_UnboxPossibleNull" xml:space="preserve">
    <value>Unboxing a possibly null value.</value>
  </data>
  <data name="WRN_UnboxPossibleNull_Title" xml:space="preserve">
    <value>Unboxing a possibly null value.</value>
  </data>
  <data name="WRN_NullabilityMismatchInTypeOnOverride" xml:space="preserve">
    <value>Nullability of reference types in type doesn't match overridden member.</value>
  </data>
  <data name="WRN_NullabilityMismatchInTypeOnOverride_Title" xml:space="preserve">
    <value>Nullability of reference types in type doesn't match overridden member.</value>
  </data>
  <data name="WRN_NullabilityMismatchInReturnTypeOnOverride" xml:space="preserve">
    <value>Nullability of reference types in return type doesn't match overridden member.</value>
  </data>
  <data name="WRN_NullabilityMismatchInReturnTypeOnOverride_Title" xml:space="preserve">
    <value>Nullability of reference types in return type doesn't match overridden member.</value>
  </data>
  <data name="WRN_TopLevelNullabilityMismatchInReturnTypeOnOverride" xml:space="preserve">
    <value>Nullability of return type doesn't match overridden member (possibly because of nullability attributes).</value>
  </data>
  <data name="WRN_TopLevelNullabilityMismatchInReturnTypeOnOverride_Title" xml:space="preserve">
    <value>Nullability of return type doesn't match overridden member (possibly because of nullability attributes).</value>
  </data>
  <data name="WRN_NullabilityMismatchInParameterTypeOnOverride" xml:space="preserve">
    <value>Nullability of reference types in type of parameter '{0}' doesn't match overridden member.</value>
  </data>
  <data name="WRN_NullabilityMismatchInParameterTypeOnOverride_Title" xml:space="preserve">
    <value>Nullability of reference types in type of parameter doesn't match overridden member.</value>
  </data>
  <data name="WRN_TopLevelNullabilityMismatchInParameterTypeOnOverride" xml:space="preserve">
    <value>Nullability of type of parameter '{0}' doesn't match overridden member (possibly because of nullability attributes).</value>
  </data>
  <data name="WRN_TopLevelNullabilityMismatchInParameterTypeOnOverride_Title" xml:space="preserve">
    <value>Nullability of type of parameter doesn't match overridden member (possibly because of nullability attributes).</value>
  </data>
  <data name="WRN_NullabilityMismatchInParameterTypeOnPartial" xml:space="preserve">
    <value>Nullability of reference types in type of parameter '{0}' doesn't match partial method declaration.</value>
  </data>
  <data name="WRN_NullabilityMismatchInParameterTypeOnPartial_Title" xml:space="preserve">
    <value>Nullability of reference types in type of parameter doesn't match partial method declaration.</value>
  </data>
  <data name="WRN_NullabilityMismatchInReturnTypeOnPartial" xml:space="preserve">
    <value>Nullability of reference types in return type doesn't match partial method declaration.</value>
  </data>
  <data name="WRN_NullabilityMismatchInReturnTypeOnPartial_Title" xml:space="preserve">
    <value>Nullability of reference types in return type doesn't match partial method declaration.</value>
  </data>
  <data name="WRN_NullabilityMismatchInTypeOnImplicitImplementation" xml:space="preserve">
    <value>Nullability of reference types in type of '{0}' doesn't match implicitly implemented member '{1}'.</value>
  </data>
  <data name="WRN_NullabilityMismatchInTypeOnImplicitImplementation_Title" xml:space="preserve">
    <value>Nullability of reference types in type doesn't match implicitly implemented member.</value>
  </data>
  <data name="WRN_NullabilityMismatchInReturnTypeOnImplicitImplementation" xml:space="preserve">
    <value>Nullability of reference types in return type of '{0}' doesn't match implicitly implemented member '{1}'.</value>
  </data>
  <data name="WRN_NullabilityMismatchInReturnTypeOnImplicitImplementation_Title" xml:space="preserve">
    <value>Nullability of reference types in return type doesn't match implicitly implemented member.</value>
  </data>
  <data name="WRN_NullabilityMismatchInParameterTypeOnImplicitImplementation" xml:space="preserve">
    <value>Nullability of reference types in type of parameter '{0}' of '{1}' doesn't match implicitly implemented member '{2}'.</value>
  </data>
  <data name="WRN_NullabilityMismatchInParameterTypeOnImplicitImplementation_Title" xml:space="preserve">
    <value>Nullability of reference types in type of parameter doesn't match implicitly implemented member.</value>
  </data>
  <data name="WRN_TopLevelNullabilityMismatchInReturnTypeOnImplicitImplementation" xml:space="preserve">
    <value>Nullability of reference types in return type of '{0}' doesn't match implicitly implemented member '{1}' (possibly because of nullability attributes).</value>
  </data>
  <data name="WRN_TopLevelNullabilityMismatchInReturnTypeOnImplicitImplementation_Title" xml:space="preserve">
    <value>Nullability of reference types in return type doesn't match implicitly implemented member (possibly because of nullability attributes).</value>
  </data>
  <data name="WRN_TopLevelNullabilityMismatchInParameterTypeOnImplicitImplementation" xml:space="preserve">
    <value>Nullability of reference types in type of parameter '{0}' of '{1}' doesn't match implicitly implemented member '{2}' (possibly because of nullability attributes).</value>
  </data>
  <data name="WRN_TopLevelNullabilityMismatchInParameterTypeOnImplicitImplementation_Title" xml:space="preserve">
    <value>Nullability of reference types in type of parameter doesn't match implicitly implemented member (possibly because of nullability attributes).</value>
  </data>
  <data name="WRN_NullabilityMismatchInTypeOnExplicitImplementation" xml:space="preserve">
    <value>Nullability of reference types in type doesn't match implemented member '{0}'.</value>
  </data>
  <data name="WRN_NullabilityMismatchInTypeOnExplicitImplementation_Title" xml:space="preserve">
    <value>Nullability of reference types in type doesn't match implemented member.</value>
  </data>
  <data name="WRN_NullabilityMismatchInReturnTypeOnExplicitImplementation" xml:space="preserve">
    <value>Nullability of reference types in return type doesn't match implemented member '{0}'.</value>
  </data>
  <data name="WRN_NullabilityMismatchInReturnTypeOnExplicitImplementation_Title" xml:space="preserve">
    <value>Nullability of reference types in return type doesn't match implemented member.</value>
  </data>
  <data name="WRN_NullabilityMismatchInParameterTypeOnExplicitImplementation" xml:space="preserve">
    <value>Nullability of reference types in type of parameter '{0}' doesn't match implemented member '{1}'.</value>
  </data>
  <data name="WRN_NullabilityMismatchInParameterTypeOnExplicitImplementation_Title" xml:space="preserve">
    <value>Nullability of reference types in type of parameter doesn't match implemented member.</value>
  </data>
  <data name="WRN_TopLevelNullabilityMismatchInReturnTypeOnExplicitImplementation" xml:space="preserve">
    <value>Nullability of reference types in return type doesn't match implemented member '{0}' (possibly because of nullability attributes).</value>
  </data>
  <data name="WRN_TopLevelNullabilityMismatchInReturnTypeOnExplicitImplementation_Title" xml:space="preserve">
    <value>Nullability of reference types in return type doesn't match implemented member (possibly because of nullability attributes).</value>
  </data>
  <data name="WRN_TopLevelNullabilityMismatchInParameterTypeOnExplicitImplementation" xml:space="preserve">
    <value>Nullability of reference types in type of parameter '{0}' doesn't match implemented member '{1}' (possibly because of nullability attributes).</value>
  </data>
  <data name="WRN_TopLevelNullabilityMismatchInParameterTypeOnExplicitImplementation_Title" xml:space="preserve">
    <value>Nullability of reference types in type of parameter doesn't match implemented member (possibly because of nullability attributes).</value>
  </data>
  <data name="WRN_UninitializedNonNullableField" xml:space="preserve">
    <value>Non-nullable {0} '{1}' must contain a non-null value when exiting constructor. Consider declaring the {0} as nullable.</value>
  </data>
  <data name="WRN_UninitializedNonNullableField_Title" xml:space="preserve">
    <value>Non-nullable field must contain a non-null value when exiting constructor. Consider declaring as nullable.</value>
  </data>
  <data name="WRN_NullabilityMismatchInAssignment" xml:space="preserve">
    <value>Nullability of reference types in value of type '{0}' doesn't match target type '{1}'.</value>
  </data>
  <data name="WRN_NullabilityMismatchInAssignment_Title" xml:space="preserve">
    <value>Nullability of reference types in value doesn't match target type.</value>
  </data>
  <data name="WRN_ImplicitCopyInReadOnlyMember" xml:space="preserve">
    <value>Call to non-readonly member '{0}' from a 'readonly' member results in an implicit copy of '{1}'.</value>
  </data>
  <data name="WRN_ImplicitCopyInReadOnlyMember_Title" xml:space="preserve">
    <value>Call to non-readonly member from a 'readonly' member results in an implicit copy.</value>
  </data>
  <data name="ERR_StaticMemberCantBeReadOnly" xml:space="preserve">
    <value>Static member '{0}' cannot be marked 'readonly'.</value>
  </data>
  <data name="ERR_AutoSetterCantBeReadOnly" xml:space="preserve">
    <value>Auto-implemented 'set' accessor '{0}' cannot be marked 'readonly'.</value>
  </data>
  <data name="ERR_AutoPropertyWithSetterCantBeReadOnly" xml:space="preserve">
    <value>Auto-implemented property '{0}' cannot be marked 'readonly' because it has a 'set' accessor.</value>
  </data>
  <data name="ERR_InvalidPropertyReadOnlyMods" xml:space="preserve">
    <value>Cannot specify 'readonly' modifiers on both property or indexer '{0}' and its accessor. Remove one of them.</value>
  </data>
  <data name="ERR_DuplicatePropertyReadOnlyMods" xml:space="preserve">
    <value>Cannot specify 'readonly' modifiers on both accessors of property or indexer '{0}'. Instead, put a 'readonly' modifier on the property itself.</value>
  </data>
  <data name="ERR_FieldLikeEventCantBeReadOnly" xml:space="preserve">
    <value>Field-like event '{0}' cannot be 'readonly'.</value>
  </data>
  <data name="ERR_PartialMethodReadOnlyDifference" xml:space="preserve">
    <value>Both partial method declarations must be readonly or neither may be readonly</value>
  </data>
  <data name="ERR_ReadOnlyModMissingAccessor" xml:space="preserve">
    <value>'{0}': 'readonly' can only be used on accessors if the property or indexer has both a get and a set accessor</value>
  </data>
  <data name="WRN_NullabilityMismatchInArgument" xml:space="preserve">
    <value>Argument of type '{0}' cannot be used for parameter '{2}' of type '{1}' in '{3}' due to differences in the nullability of reference types.</value>
  </data>
  <data name="WRN_NullabilityMismatchInArgument_Title" xml:space="preserve">
    <value>Argument cannot be used for parameter due to differences in the nullability of reference types.</value>
  </data>
  <data name="WRN_NullabilityMismatchInArgumentForOutput" xml:space="preserve">
    <value>Argument of type '{0}' cannot be used as an output of type '{1}' for parameter '{2}' in '{3}' due to differences in the nullability of reference types.</value>
  </data>
  <data name="WRN_NullabilityMismatchInArgumentForOutput_Title" xml:space="preserve">
    <value>Argument cannot be used as an output for parameter due to differences in the nullability of reference types.</value>
  </data>
  <data name="WRN_DisallowNullAttributeForbidsMaybeNullAssignment" xml:space="preserve">
    <value>A possible null value may not be used for a type marked with [NotNull] or [DisallowNull]</value>
  </data>
  <data name="WRN_DisallowNullAttributeForbidsMaybeNullAssignment_Title" xml:space="preserve">
    <value>A possible null value may not be used for a type marked with [NotNull] or [DisallowNull]</value>
  </data>
  <data name="WRN_ParameterConditionallyDisallowsNull" xml:space="preserve">
    <value>Parameter '{0}' must have a non-null value when exiting with '{1}'.</value>
  </data>
  <data name="WRN_ParameterConditionallyDisallowsNull_Title" xml:space="preserve">
    <value>Parameter must have a non-null value when exiting in some condition.</value>
  </data>
  <data name="WRN_ParameterDisallowsNull" xml:space="preserve">
    <value>Parameter '{0}' must have a non-null value when exiting.</value>
  </data>
  <data name="WRN_ParameterDisallowsNull_Title" xml:space="preserve">
    <value>Parameter must have a non-null value when exiting.</value>
  </data>
  <data name="WRN_ParameterNotNullIfNotNull" xml:space="preserve">
    <value>Parameter '{0}' must have a non-null value when exiting because parameter '{1}' is non-null.</value>
  </data>
  <data name="WRN_ParameterNotNullIfNotNull_Title" xml:space="preserve">
    <value>Parameter must have a non-null value when exiting because parameter referenced by NotNullIfNotNull is non-null.</value>
  </data>
  <data name="WRN_ReturnNotNullIfNotNull" xml:space="preserve">
    <value>Return value must be non-null because parameter '{0}' is non-null.</value>
  </data>
  <data name="WRN_ReturnNotNullIfNotNull_Title" xml:space="preserve">
    <value>Return value must be non-null because parameter is non-null.</value>
  </data>
  <data name="WRN_MemberNotNull" xml:space="preserve">
    <value>Member '{0}' must have a non-null value when exiting.</value>
  </data>
  <data name="WRN_MemberNotNull_Title" xml:space="preserve">
    <value>Member must have a non-null value when exiting.</value>
  </data>
  <data name="WRN_MemberNotNullBadMember" xml:space="preserve">
    <value>Member '{0}' cannot be used in this attribute.</value>
  </data>
  <data name="WRN_MemberNotNullBadMember_Title" xml:space="preserve">
    <value>Member cannot be used in this attribute.</value>
  </data>
  <data name="WRN_MemberNotNullWhen" xml:space="preserve">
    <value>Member '{0}' must have a non-null value when exiting with '{1}'.</value>
  </data>
  <data name="WRN_MemberNotNullWhen_Title" xml:space="preserve">
    <value>Member must have a non-null value when exiting in some condition.</value>
  </data>
  <data name="WRN_ShouldNotReturn" xml:space="preserve">
    <value>A method marked [DoesNotReturn] should not return.</value>
  </data>
  <data name="WRN_ShouldNotReturn_Title" xml:space="preserve">
    <value>A method marked [DoesNotReturn] should not return.</value>
  </data>
  <data name="WRN_DoesNotReturnMismatch" xml:space="preserve">
    <value>Method '{0}' lacks `[DoesNotReturn]` annotation to match implemented or overridden member.</value>
  </data>
  <data name="WRN_DoesNotReturnMismatch_Title" xml:space="preserve">
    <value>Method lacks `[DoesNotReturn]` annotation to match implemented or overridden member.</value>
  </data>
  <data name="WRN_NullabilityMismatchInReturnTypeOfTargetDelegate" xml:space="preserve">
    <value>Nullability of reference types in return type of '{0}' doesn't match the target delegate '{1}' (possibly because of nullability attributes).</value>
  </data>
  <data name="WRN_NullabilityMismatchInReturnTypeOfTargetDelegate_Title" xml:space="preserve">
    <value>Nullability of reference types in return type doesn't match the target delegate (possibly because of nullability attributes).</value>
  </data>
  <data name="WRN_NullabilityMismatchInParameterTypeOfTargetDelegate" xml:space="preserve">
    <value>Nullability of reference types in type of parameter '{0}' of '{1}' doesn't match the target delegate '{2}' (possibly because of nullability attributes).</value>
  </data>
  <data name="WRN_NullabilityMismatchInParameterTypeOfTargetDelegate_Title" xml:space="preserve">
    <value>Nullability of reference types in type of parameter doesn't match the target delegate (possibly because of nullability attributes).</value>
  </data>
  <data name="WRN_NullAsNonNullable" xml:space="preserve">
    <value>Cannot convert null literal to non-nullable reference type.</value>
  </data>
  <data name="WRN_NullAsNonNullable_Title" xml:space="preserve">
    <value>Cannot convert null literal to non-nullable reference type.</value>
  </data>
  <data name="ERR_AnnotationDisallowedInObjectCreation" xml:space="preserve">
    <value>Cannot use a nullable reference type in object creation.</value>
  </data>
  <data name="WRN_NullableValueTypeMayBeNull" xml:space="preserve">
    <value>Nullable value type may be null.</value>
  </data>
  <data name="WRN_NullableValueTypeMayBeNull_Title" xml:space="preserve">
    <value>Nullable value type may be null.</value>
  </data>
  <data name="WRN_NullabilityMismatchInTypeParameterConstraint" xml:space="preserve">
    <value>The type '{3}' cannot be used as type parameter '{2}' in the generic type or method '{0}'. Nullability of type argument '{3}' doesn't match constraint type '{1}'.</value>
  </data>
  <data name="WRN_NullabilityMismatchInTypeParameterConstraint_Title" xml:space="preserve">
    <value>The type cannot be used as type parameter in the generic type or method. Nullability of type argument doesn't match constraint type.</value>
  </data>
  <data name="WRN_MissingNonNullTypesContextForAnnotation" xml:space="preserve">
    <value>The annotation for nullable reference types should only be used in code within a '#nullable' annotations context.</value>
  </data>
  <data name="WRN_MissingNonNullTypesContextForAnnotation_Title" xml:space="preserve">
    <value>The annotation for nullable reference types should only be used in code within a '#nullable' annotations context.</value>
  </data>
  <data name="ERR_ExplicitNullableAttribute" xml:space="preserve">
    <value>Explicit application of 'System.Runtime.CompilerServices.NullableAttribute' is not allowed.</value>
  </data>
  <data name="ERR_NullableUnconstrainedTypeParameter" xml:space="preserve">
    <value>A nullable type parameter must be known to be a value type or non-nullable reference type unless language version '{0}' or greater is used. Consider changing the language version or adding a 'class', 'struct', or type constraint.</value>
  </data>
  <data name="ERR_NullableOptionNotAvailable" xml:space="preserve">
    <value>Invalid '{0}' value: '{1}' for C# {2}. Please use language version '{3}' or greater.</value>
  </data>
  <data name="ERR_NonTaskMainCantBeAsync" xml:space="preserve">
    <value>A void or int returning entry point cannot be async</value>
  </data>
  <data name="ERR_PatternWrongGenericTypeInVersion" xml:space="preserve">
    <value>An expression of type '{0}' cannot be handled by a pattern of type '{1}' in C# {2}. Please use language version {3} or greater.</value>
  </data>
  <data name="WRN_UnreferencedLocalFunction" xml:space="preserve">
    <value>The local function '{0}' is declared but never used</value>
  </data>
  <data name="WRN_UnreferencedLocalFunction_Title" xml:space="preserve">
    <value>Local function is declared but never used</value>
  </data>
  <data name="ERR_LocalFunctionMissingBody" xml:space="preserve">
    <value>Local function '{0}' must declare a body because it is not marked 'static extern'.</value>
  </data>
  <data name="ERR_InvalidDebugInfo" xml:space="preserve">
    <value>Unable to read debug information of method '{0}' (token 0x{1:X8}) from assembly '{2}'</value>
  </data>
  <data name="IConversionExpressionIsNotCSharpConversion" xml:space="preserve">
    <value>{0} is not a valid C# conversion expression</value>
  </data>
  <data name="ERR_DynamicLocalFunctionTypeParameter" xml:space="preserve">
    <value>Cannot pass argument with dynamic type to generic local function '{0}' with inferred type arguments.</value>
  </data>
  <data name="IDS_FeatureLeadingDigitSeparator" xml:space="preserve">
    <value>leading digit separator</value>
  </data>
  <data name="ERR_ExplicitReservedAttr" xml:space="preserve">
    <value>Do not use '{0}'. This is reserved for compiler usage.</value>
  </data>
  <data name="ERR_TypeReserved" xml:space="preserve">
    <value>The type name '{0}' is reserved to be used by the compiler.</value>
  </data>
  <data name="ERR_InExtensionMustBeValueType" xml:space="preserve">
    <value>The first parameter of the 'in' extension method '{0}' must be a concrete (non-generic) value type.</value>
  </data>
  <data name="ERR_FieldsInRoStruct" xml:space="preserve">
    <value>Instance fields of readonly structs must be readonly.</value>
  </data>
  <data name="ERR_AutoPropsInRoStruct" xml:space="preserve">
    <value>Auto-implemented instance properties in readonly structs must be readonly.</value>
  </data>
  <data name="ERR_FieldlikeEventsInRoStruct" xml:space="preserve">
    <value>Field-like events are not allowed in readonly structs.</value>
  </data>
  <data name="IDS_FeatureRefExtensionMethods" xml:space="preserve">
    <value>ref extension methods</value>
  </data>
  <data name="ERR_StackAllocConversionNotPossible" xml:space="preserve">
    <value>Conversion of a stackalloc expression of type '{0}' to type '{1}' is not possible.</value>
  </data>
  <data name="ERR_RefExtensionMustBeValueTypeOrConstrainedToOne" xml:space="preserve">
    <value>The first parameter of a 'ref' extension method '{0}' must be a value type or a generic type constrained to struct.</value>
  </data>
  <data name="ERR_OutAttrOnInParam" xml:space="preserve">
    <value>An in parameter cannot have the Out attribute.</value>
  </data>
  <data name="ICompoundAssignmentOperationIsNotCSharpCompoundAssignment" xml:space="preserve">
    <value>{0} is not a valid C# compound assignment operation</value>
  </data>
  <data name="WRN_FilterIsConstantFalse" xml:space="preserve">
    <value>Filter expression is a constant 'false', consider removing the catch clause</value>
  </data>
  <data name="WRN_FilterIsConstantFalse_Title" xml:space="preserve">
    <value>Filter expression is a constant 'false'</value>
  </data>
  <data name="WRN_FilterIsConstantFalseRedundantTryCatch" xml:space="preserve">
    <value>Filter expression is a constant 'false', consider removing the try-catch block</value>
  </data>
  <data name="WRN_FilterIsConstantFalseRedundantTryCatch_Title" xml:space="preserve">
    <value>Filter expression is a constant 'false'. </value>
  </data>
  <data name="ERR_ConditionalInInterpolation" xml:space="preserve">
    <value>A conditional expression cannot be used directly in a string interpolation because the ':' ends the interpolation. Parenthesize the conditional expression.</value>
  </data>
  <data name="ERR_InDynamicMethodArg" xml:space="preserve">
    <value>Arguments with 'in' modifier cannot be used in dynamically dispatched expressions.</value>
  </data>
  <data name="ERR_TupleSizesMismatchForBinOps" xml:space="preserve">
    <value>Tuple types used as operands of an == or != operator must have matching cardinalities. But this operator has tuple types of cardinality {0} on the left and {1} on the right.</value>
  </data>
  <data name="ERR_RefLocalOrParamExpected" xml:space="preserve">
    <value>The left-hand side of a ref assignment must be a ref variable.</value>
  </data>
  <data name="ERR_RefAssignNarrower" xml:space="preserve">
    <value>Cannot ref-assign '{1}' to '{0}' because '{1}' has a narrower escape scope than '{0}'.</value>
  </data>
  <data name="IDS_FeatureEnumGenericTypeConstraint" xml:space="preserve">
    <value>enum generic type constraints</value>
  </data>
  <data name="IDS_FeatureDelegateGenericTypeConstraint" xml:space="preserve">
    <value>delegate generic type constraints</value>
  </data>
  <data name="IDS_FeatureUnmanagedGenericTypeConstraint" xml:space="preserve">
    <value>unmanaged generic type constraints</value>
  </data>
  <data name="ERR_NewBoundWithUnmanaged" xml:space="preserve">
    <value>The 'new()' constraint cannot be used with the 'unmanaged' constraint</value>
  </data>
  <data name="ERR_UnmanagedConstraintNotSatisfied" xml:space="preserve">
    <value>The type '{2}' must be a non-nullable value type, along with all fields at any level of nesting, in order to use it as parameter '{1}' in the generic type or method '{0}'</value>
  </data>
  <data name="ERR_ConWithUnmanagedCon" xml:space="preserve">
    <value>Type parameter '{1}' has the 'unmanaged' constraint so '{1}' cannot be used as a constraint for '{0}'</value>
  </data>
  <data name="IDS_FeatureStackAllocInitializer" xml:space="preserve">
    <value>stackalloc initializer</value>
  </data>
  <data name="ERR_InvalidStackAllocArray" xml:space="preserve">
    <value>"Invalid rank specifier: expected ']'</value>
  </data>
  <data name="IDS_FeatureExpressionVariablesInQueriesAndInitializers" xml:space="preserve">
    <value>declaration of expression variables in member initializers and queries</value>
  </data>
  <data name="ERR_MissingPattern" xml:space="preserve">
    <value>Pattern missing</value>
  </data>
  <data name="IDS_FeatureRecursivePatterns" xml:space="preserve">
    <value>recursive patterns</value>
  </data>
  <data name="IDS_FeatureNullPointerConstantPattern" xml:space="preserve">
    <value>null pointer constant pattern</value>
  </data>
  <data name="IDS_FeatureDefaultTypeParameterConstraint" xml:space="preserve">
    <value>default type parameter constraints</value>
  </data>
  <data name="ERR_WrongNumberOfSubpatterns" xml:space="preserve">
    <value>Matching the tuple type '{0}' requires '{1}' subpatterns, but '{2}' subpatterns are present.</value>
  </data>
  <data name="ERR_PropertyPatternNameMissing" xml:space="preserve">
    <value>A property subpattern requires a reference to the property or field to be matched, e.g. '{{ Name: {0} }}'</value>
  </data>
  <data name="ERR_DefaultPattern" xml:space="preserve">
    <value>A default literal 'default' is not valid as a pattern. Use another literal (e.g. '0' or 'null') as appropriate. To match everything, use a discard pattern '_'.</value>
  </data>
  <data name="ERR_SwitchExpressionNoBestType" xml:space="preserve">
    <value>No best type was found for the switch expression.</value>
  </data>
  <data name="ERR_DefaultLiteralNoTargetType" xml:space="preserve">
    <value>There is no target type for the default literal.</value>
  </data>
  <data name="ERR_CannotInferDelegateType" xml:space="preserve">
    <value>The delegate type could not be inferred.</value>
  </data>
  <data name="ERR_LambdaExplicitReturnTypeVar" xml:space="preserve">
    <value>The contextual keyword 'var' cannot be used as an explicit lambda return type</value>
  </data>
  <data name="ERR_SingleElementPositionalPatternRequiresDisambiguation" xml:space="preserve">
    <value>A single-element deconstruct pattern requires some other syntax for disambiguation. It is recommended to add a discard designator '_' after the close paren ')'.</value>
  </data>
  <data name="ERR_VarMayNotBindToType" xml:space="preserve">
    <value>The syntax 'var' for a pattern is not permitted to refer to a type, but '{0}' is in scope here.</value>
  </data>
  <data name="WRN_SwitchExpressionNotExhaustive" xml:space="preserve">
    <value>The switch expression does not handle all possible values of its input type (it is not exhaustive). For example, the pattern '{0}' is not covered.</value>
  </data>
  <data name="WRN_SwitchExpressionNotExhaustive_Title" xml:space="preserve">
    <value>The switch expression does not handle all possible values of its input type (it is not exhaustive).</value>
  </data>
  <data name="WRN_SwitchExpressionNotExhaustiveWithWhen" xml:space="preserve">
    <value>The switch expression does not handle all possible values of its input type (it is not exhaustive). For example, the pattern '{0}' is not covered. However, a pattern with a 'when' clause might successfully match this value.</value>
  </data>
  <data name="WRN_SwitchExpressionNotExhaustiveWithWhen_Title" xml:space="preserve">
    <value>The switch expression does not handle all possible values of its input type (it is not exhaustive).</value>
  </data>
  <data name="WRN_SwitchExpressionNotExhaustiveWithUnnamedEnumValue" xml:space="preserve">
    <value>The switch expression does not handle some values of its input type (it is not exhaustive) involving an unnamed enum value. For example, the pattern '{0}' is not covered.</value>
  </data>
  <data name="WRN_SwitchExpressionNotExhaustiveWithUnnamedEnumValue_Title" xml:space="preserve">
    <value>The switch expression does not handle some values of its input type (it is not exhaustive) involving an unnamed enum value.</value>
  </data>
  <data name="WRN_CaseConstantNamedUnderscore" xml:space="preserve">
    <value>The name '_' refers to the constant, not the discard pattern. Use 'var _' to discard the value, or '@_' to refer to a constant by that name.</value>
  </data>
  <data name="WRN_CaseConstantNamedUnderscore_Title" xml:space="preserve">
    <value>Do not use '_' for a case constant.</value>
  </data>
  <data name="WRN_IsTypeNamedUnderscore" xml:space="preserve">
    <value>The name '_' refers to the type '{0}', not the discard pattern. Use '@_' for the type, or 'var _' to discard.</value>
  </data>
  <data name="WRN_IsTypeNamedUnderscore_Title" xml:space="preserve">
    <value>Do not use '_' to refer to the type in an is-type expression.</value>
  </data>
  <data name="ERR_ExpressionTreeContainsSwitchExpression" xml:space="preserve">
    <value>An expression tree may not contain a switch expression.</value>
  </data>
  <data name="ERR_InvalidObjectCreation" xml:space="preserve">
    <value>Invalid object creation</value>
  </data>
  <data name="IDS_FeatureIndexingMovableFixedBuffers" xml:space="preserve">
    <value>indexing movable fixed buffers</value>
  </data>
  <data name="ERR_CantUseInOrOutInArglist" xml:space="preserve">
    <value>__arglist cannot have an argument passed by 'in' or 'out'</value>
  </data>
  <data name="SyntaxTreeNotFound" xml:space="preserve">
    <value>SyntaxTree is not part of the compilation</value>
  </data>
  <data name="ERR_OutVariableCannotBeByRef" xml:space="preserve">
    <value>An out variable cannot be declared as a ref local</value>
  </data>
  <data name="ERR_MultipleAnalyzerConfigsInSameDir" xml:space="preserve">
    <value>Multiple analyzer config files cannot be in the same directory ('{0}').</value>
  </data>
  <data name="IDS_FeatureCoalesceAssignmentExpression" xml:space="preserve">
    <value>coalescing assignment</value>
  </data>
  <data name="CannotCreateConstructedFromConstructed" xml:space="preserve">
    <value>Cannot create constructed generic type from another constructed generic type.</value>
  </data>
  <data name="CannotCreateConstructedFromNongeneric" xml:space="preserve">
    <value>Cannot create constructed generic type from non-generic type.</value>
  </data>
  <data name="IDS_FeatureUnconstrainedTypeParameterInNullCoalescingOperator" xml:space="preserve">
    <value>unconstrained type parameters in null coalescing operator</value>
  </data>
  <data name="WRN_NullabilityMismatchInConstraintsOnImplicitImplementation" xml:space="preserve">
    <value>Nullability in constraints for type parameter '{0}' of method '{1}' doesn't match the constraints for type parameter '{2}' of interface method '{3}'. Consider using an explicit interface implementation instead.</value>
  </data>
  <data name="WRN_NullabilityMismatchInConstraintsOnImplicitImplementation_Title" xml:space="preserve">
    <value>Nullability in constraints for type parameter doesn't match the constraints for type parameter in implicitly implemented interface method'.</value>
  </data>
  <data name="WRN_NullabilityMismatchInTypeParameterReferenceTypeConstraint" xml:space="preserve">
    <value>The type '{2}' cannot be used as type parameter '{1}' in the generic type or method '{0}'. Nullability of type argument '{2}' doesn't match 'class' constraint.</value>
  </data>
  <data name="WRN_NullabilityMismatchInTypeParameterReferenceTypeConstraint_Title" xml:space="preserve">
    <value>The type cannot be used as type parameter in the generic type or method. Nullability of type argument doesn't match 'class' constraint.</value>
  </data>
  <data name="ERR_TripleDotNotAllowed" xml:space="preserve">
    <value>Unexpected character sequence '...'</value>
  </data>
  <data name="IDS_FeatureIndexOperator" xml:space="preserve">
    <value>index operator</value>
  </data>
  <data name="IDS_FeatureRangeOperator" xml:space="preserve">
    <value>range operator</value>
  </data>
  <data name="IDS_FeatureStaticLocalFunctions" xml:space="preserve">
    <value>static local functions</value>
  </data>
  <data name="IDS_FeatureNameShadowingInNestedFunctions" xml:space="preserve">
    <value>name shadowing in nested functions</value>
  </data>
  <data name="IDS_FeatureLambdaDiscardParameters" xml:space="preserve">
    <value>lambda discard parameters</value>
  </data>
  <data name="IDS_FeatureMemberNotNull" xml:space="preserve">
    <value>MemberNotNull attribute</value>
  </data>
  <data name="IDS_FeatureNativeInt" xml:space="preserve">
    <value>native-sized integers</value>
  </data>
  <data name="ERR_BadDynamicAwaitForEach" xml:space="preserve">
    <value>Cannot use a collection of dynamic type in an asynchronous foreach</value>
  </data>
  <data name="ERR_NullableDirectiveQualifierExpected" xml:space="preserve">
    <value>Expected 'enable', 'disable', or 'restore'</value>
  </data>
  <data name="ERR_NullableDirectiveTargetExpected" xml:space="preserve">
    <value>Expected 'warnings', 'annotations', or end of directive</value>
  </data>
  <data name="WRN_MissingNonNullTypesContextForAnnotationInGeneratedCode" xml:space="preserve">
    <value>The annotation for nullable reference types should only be used in code within a '#nullable' annotations context. Auto-generated code requires an explicit '#nullable' directive in source.</value>
  </data>
  <data name="WRN_MissingNonNullTypesContextForAnnotationInGeneratedCode_Title" xml:space="preserve">
    <value>The annotation for nullable reference types should only be used in code within a '#nullable' annotations context. Auto-generated code requires an explicit '#nullable' directive in source.</value>
  </data>
  <data name="WRN_NullReferenceInitializer" xml:space="preserve">
    <value>Object or collection initializer implicitly dereferences possibly null member '{0}'.</value>
  </data>
  <data name="WRN_NullReferenceInitializer_Title" xml:space="preserve">
    <value>Object or collection initializer implicitly dereferences possibly null member.</value>
  </data>
  <data name="ERR_ExpressionTreeCantContainRefStruct" xml:space="preserve">
    <value>Expression tree cannot contain value of ref struct or restricted type '{0}'.</value>
  </data>
  <data name="ERR_ElseCannotStartStatement" xml:space="preserve">
    <value>'else' cannot start a statement.</value>
  </data>
  <data name="ERR_ExpressionTreeCantContainNullCoalescingAssignment" xml:space="preserve">
    <value>An expression tree may not contain a null coalescing assignment</value>
  </data>
  <data name="ERR_BadNullableContextOption" xml:space="preserve">
    <value>Invalid option '{0}' for /nullable; must be 'disable', 'enable', 'warnings' or 'annotations'</value>
  </data>
  <data name="ERR_SwitchGoverningExpressionRequiresParens" xml:space="preserve">
    <value>Parentheses are required around the switch governing expression.</value>
  </data>
  <data name="ERR_TupleElementNameMismatch" xml:space="preserve">
    <value>The name '{0}' does not identify tuple element '{1}'.</value>
  </data>
  <data name="ERR_DeconstructParameterNameMismatch" xml:space="preserve">
    <value>The name '{0}' does not match the corresponding 'Deconstruct' parameter '{1}'.</value>
  </data>
  <data name="ERR_IsPatternImpossible" xml:space="preserve">
    <value>An expression of type '{0}' can never match the provided pattern.</value>
  </data>
  <data name="WRN_IsPatternAlways" xml:space="preserve">
    <value>An expression of type '{0}' always matches the provided pattern.</value>
  </data>
  <data name="WRN_IsPatternAlways_Title" xml:space="preserve">
    <value>The input always matches the provided pattern.</value>
  </data>
  <data name="WRN_GivenExpressionNeverMatchesPattern" xml:space="preserve">
    <value>The given expression never matches the provided pattern.</value>
  </data>
  <data name="WRN_GivenExpressionNeverMatchesPattern_Title" xml:space="preserve">
    <value>The given expression never matches the provided pattern.</value>
  </data>
  <data name="WRN_GivenExpressionAlwaysMatchesConstant" xml:space="preserve">
    <value>The given expression always matches the provided constant.</value>
  </data>
  <data name="WRN_GivenExpressionAlwaysMatchesConstant_Title" xml:space="preserve">
    <value>The given expression always matches the provided constant.</value>
  </data>
  <data name="WRN_GivenExpressionAlwaysMatchesPattern" xml:space="preserve">
    <value>The given expression always matches the provided pattern.</value>
  </data>
  <data name="WRN_GivenExpressionAlwaysMatchesPattern_Title" xml:space="preserve">
    <value>The given expression always matches the provided pattern.</value>
  </data>
  <data name="ERR_FeatureNotAvailableInVersion8_0" xml:space="preserve">
    <value>Feature '{0}' is not available in C# 8.0. Please use language version {1} or greater.</value>
  </data>
  <data name="ERR_PointerTypeInPatternMatching" xml:space="preserve">
    <value>Pattern-matching is not permitted for pointer types.</value>
  </data>
  <data name="ERR_ArgumentNameInITuplePattern" xml:space="preserve">
    <value>Element names are not permitted when pattern-matching via 'System.Runtime.CompilerServices.ITuple'.</value>
  </data>
  <data name="ERR_DiscardPatternInSwitchStatement" xml:space="preserve">
    <value>The discard pattern is not permitted as a case label in a switch statement. Use 'case var _:' for a discard pattern, or 'case @_:' for a constant named '_'.</value>
  </data>
  <data name="WRN_NullabilityMismatchInExplicitlyImplementedInterface" xml:space="preserve">
    <value>Nullability of reference types in explicit interface specifier doesn't match interface implemented by the type.</value>
  </data>
  <data name="WRN_NullabilityMismatchInExplicitlyImplementedInterface_Title" xml:space="preserve">
    <value>Nullability of reference types in explicit interface specifier doesn't match interface implemented by the type.</value>
  </data>
  <data name="WRN_NullabilityMismatchInInterfaceImplementedByBase" xml:space="preserve">
    <value>'{0}' does not implement interface member '{1}'. Nullability of reference types in interface implemented by the base type doesn't match.</value>
  </data>
  <data name="WRN_NullabilityMismatchInInterfaceImplementedByBase_Title" xml:space="preserve">
    <value>Type does not implement interface member. Nullability of reference types in interface implemented by the base type doesn't match.</value>
  </data>
  <data name="WRN_DuplicateInterfaceWithNullabilityMismatchInBaseList" xml:space="preserve">
    <value>'{0}' is already listed in the interface list on type '{1}' with different nullability of reference types.</value>
  </data>
  <data name="WRN_DuplicateInterfaceWithNullabilityMismatchInBaseList_Title" xml:space="preserve">
    <value>Interface is already listed in the interface list with different nullability of reference types.</value>
  </data>
  <data name="ERR_DuplicateExplicitImpl" xml:space="preserve">
    <value>'{0}' is explicitly implemented more than once.</value>
  </data>
  <data name="ERR_UsingVarInSwitchCase" xml:space="preserve">
    <value>A using variable cannot be used directly within a switch section (consider using braces). </value>
  </data>
  <data name="ERR_GoToForwardJumpOverUsingVar" xml:space="preserve">
    <value>A goto cannot jump to a location after a using declaration.</value>
  </data>
  <data name="ERR_GoToBackwardJumpOverUsingVar" xml:space="preserve">
    <value>A goto cannot jump to a location before a using declaration within the same block.</value>
  </data>
  <data name="IDS_FeatureUsingDeclarations" xml:space="preserve">
    <value>using declarations</value>
  </data>
  <data name="IDS_FeatureDisposalPattern" xml:space="preserve">
    <value>pattern-based disposal</value>
  </data>
  <data name="ERR_FeatureInPreview" xml:space="preserve">
    <value>The feature '{0}' is currently in Preview and *unsupported*. To use Preview features, use the 'preview' language version.</value>
  </data>
  <data name="IDS_DefaultInterfaceImplementation" xml:space="preserve">
    <value>default interface implementation</value>
  </data>
  <data name="ERR_RuntimeDoesNotSupportDefaultInterfaceImplementation" xml:space="preserve">
    <value>Target runtime doesn't support default interface implementation.</value>
  </data>
  <data name="ERR_RuntimeDoesNotSupportDefaultInterfaceImplementationForMember" xml:space="preserve">
    <value>'{0}' cannot implement interface member '{1}' in type '{2}' because the target runtime doesn't support default interface implementation.</value>
  </data>
  <data name="ERR_InvalidModifierForLanguageVersion" xml:space="preserve">
    <value>The modifier '{0}' is not valid for this item in C# {1}. Please use language version '{2}' or greater.</value>
  </data>
  <data name="ERR_ImplicitImplementationOfNonPublicInterfaceMember" xml:space="preserve">
    <value>'{0}' does not implement interface member '{1}'. '{2}' cannot implicitly implement a non-public member in C# {3}. Please use language version '{4}' or greater.</value>
  </data>
  <data name="ERR_MostSpecificImplementationIsNotFound" xml:space="preserve">
    <value>Interface member '{0}' does not have a most specific implementation. Neither '{1}', nor '{2}' are most specific.</value>
  </data>
  <data name="ERR_LanguageVersionDoesNotSupportInterfaceImplementationForMember" xml:space="preserve">
    <value>'{0}' cannot implement interface member '{1}' in type '{2}' because feature '{3}' is not available in C# {4}. Please use language version '{5}' or greater.</value>
  </data>
  <data name="ERR_RuntimeDoesNotSupportProtectedAccessForInterfaceMember" xml:space="preserve">
    <value>Target runtime doesn't support 'protected', 'protected internal', or 'private protected' accessibility for a member of an interface.</value>
  </data>
  <data name="ERR_DefaultInterfaceImplementationInNoPIAType" xml:space="preserve">
    <value>Type '{0}' cannot be embedded because it has a non-abstract member. Consider setting the 'Embed Interop Types' property to false.</value>
  </data>
  <data name="WRN_SwitchExpressionNotExhaustiveForNull" xml:space="preserve">
    <value>The switch expression does not handle some null inputs (it is not exhaustive). For example, the pattern '{0}' is not covered.</value>
  </data>
  <data name="WRN_SwitchExpressionNotExhaustiveForNull_Title" xml:space="preserve">
    <value>The switch expression does not handle some null inputs.</value>
  </data>
  <data name="WRN_SwitchExpressionNotExhaustiveForNullWithWhen" xml:space="preserve">
    <value>The switch expression does not handle some null inputs (it is not exhaustive). For example, the pattern '{0}' is not covered. However, a pattern with a 'when' clause might successfully match this value.</value>
  </data>
  <data name="WRN_SwitchExpressionNotExhaustiveForNullWithWhen_Title" xml:space="preserve">
    <value>The switch expression does not handle some null inputs.</value>
  </data>
  <data name="ERR_AttributeNotOnEventAccessor" xml:space="preserve">
    <value>Attribute '{0}' is not valid on event accessors. It is only valid on '{1}' declarations.</value>
  </data>
  <data name="IDS_FeatureObsoleteOnPropertyAccessor" xml:space="preserve">
    <value>obsolete on property accessor</value>
  </data>
  <data name="WRN_UnconsumedEnumeratorCancellationAttributeUsage" xml:space="preserve">
    <value>The EnumeratorCancellationAttribute applied to parameter '{0}' will have no effect. The attribute is only effective on a parameter of type CancellationToken in an async-iterator method returning IAsyncEnumerable</value>
  </data>
  <data name="WRN_UnconsumedEnumeratorCancellationAttributeUsage_Title" xml:space="preserve">
    <value>The EnumeratorCancellationAttribute will have no effect. The attribute is only effective on a parameter of type CancellationToken in an async-iterator method returning IAsyncEnumerable</value>
  </data>
  <data name="WRN_UndecoratedCancellationTokenParameter" xml:space="preserve">
    <value>Async-iterator '{0}' has one or more parameters of type 'CancellationToken' but none of them is decorated with the 'EnumeratorCancellation' attribute, so the cancellation token parameter from the generated 'IAsyncEnumerable&lt;&gt;.GetAsyncEnumerator' will be unconsumed</value>
  </data>
  <data name="WRN_UndecoratedCancellationTokenParameter_Title" xml:space="preserve">
    <value>Async-iterator member has one or more parameters of type 'CancellationToken' but none of them is decorated with the 'EnumeratorCancellation' attribute, so the cancellation token parameter from the generated 'IAsyncEnumerable&lt;&gt;.GetAsyncEnumerator' will be unconsumed</value>
  </data>
  <data name="ERR_MultipleEnumeratorCancellationAttributes" xml:space="preserve">
    <value>The attribute [EnumeratorCancellation] cannot be used on multiple parameters</value>
  </data>
  <data name="ERR_OverrideRefConstraintNotSatisfied" xml:space="preserve">
    <value>Method '{0}' specifies a 'class' constraint for type parameter '{1}', but corresponding type parameter '{2}' of overridden or explicitly implemented method '{3}' is not a reference type.</value>
  </data>
  <data name="ERR_OverrideValConstraintNotSatisfied" xml:space="preserve">
    <value>Method '{0}' specifies a 'struct' constraint for type parameter '{1}', but corresponding type parameter '{2}' of overridden or explicitly implemented method '{3}' is not a non-nullable value type.</value>
  </data>
  <data name="ERR_OverrideDefaultConstraintNotSatisfied" xml:space="preserve">
    <value>Method '{0}' specifies a 'default' constraint for type parameter '{1}', but corresponding type parameter '{2}' of overridden or explicitly implemented method '{3}' is constrained to a reference type or a value type.</value>
  </data>
  <data name="ERR_DefaultConstraintOverrideOnly" xml:space="preserve">
    <value>The 'default' constraint is valid on override and explicit interface implementation methods only.</value>
  </data>
  <data name="IDS_OverrideWithConstraints" xml:space="preserve">
    <value>constraints for override and explicit interface implementation methods</value>
  </data>
  <data name="WRN_NullabilityMismatchInConstraintsOnPartialImplementation" xml:space="preserve">
    <value>Partial method declarations of '{0}' have inconsistent nullability in constraints for type parameter '{1}'</value>
  </data>
  <data name="WRN_NullabilityMismatchInConstraintsOnPartialImplementation_Title" xml:space="preserve">
    <value>Partial method declarations have inconsistent nullability in constraints for type parameter</value>
  </data>
  <data name="IDS_FeatureNestedStackalloc" xml:space="preserve">
    <value>stackalloc in nested expressions</value>
  </data>
  <data name="WRN_NullabilityMismatchInTypeParameterNotNullConstraint" xml:space="preserve">
    <value>The type '{2}' cannot be used as type parameter '{1}' in the generic type or method '{0}'. Nullability of type argument '{2}' doesn't match 'notnull' constraint.</value>
  </data>
  <data name="WRN_NullabilityMismatchInTypeParameterNotNullConstraint_Title" xml:space="preserve">
    <value>The type cannot be used as type parameter in the generic type or method. Nullability of type argument doesn't match 'notnull' constraint.</value>
  </data>
  <data name="IDS_FeatureNotNullGenericTypeConstraint" xml:space="preserve">
    <value>notnull generic type constraint</value>
  </data>
  <data name="ERR_DuplicateNullSuppression" xml:space="preserve">
    <value>Duplicate null suppression operator ('!')</value>
  </data>
  <data name="ERR_ParameterNullCheckingNotSupported" xml:space="preserve">
    <value>The 'parameter null-checking' feature is not supported.</value>
  </data>
  <data name="ERR_ReAbstractionInNoPIAType" xml:space="preserve">
    <value>Type '{0}' cannot be embedded because it has a re-abstraction of a member from base interface. Consider setting the 'Embed Interop Types' property to false.</value>
  </data>
  <data name="ERR_BadSwitchValue" xml:space="preserve">
    <value>Command-line syntax error: '{0}' is not a valid value for the '{1}' option. The value must be of the form '{2}'.</value>
  </data>
  <data name="IDS_FeatureFunctionPointers" xml:space="preserve">
    <value>function pointers</value>
  </data>
  <data name="IDS_AddressOfMethodGroup" xml:space="preserve">
    <value>&amp;method group</value>
  </data>
  <data name="ERR_InvalidFunctionPointerCallingConvention" xml:space="preserve">
    <value>'{0}' is not a valid calling convention specifier for a function pointer.</value>
  </data>
  <data name="ERR_TypeNotFound" xml:space="preserve">
    <value>Type '{0}' is not defined.</value>
  </data>
  <data name="ERR_TypeMustBePublic" xml:space="preserve">
    <value>Type '{0}' must be public to be used as a calling convention.</value>
  </data>
  <data name="WRN_SyncAndAsyncEntryPoints" xml:space="preserve">
    <value>Method '{0}' will not be used as an entry point because a synchronous entry point '{1}' was found.</value>
  </data>
  <data name="ERR_InternalError" xml:space="preserve">
    <value>Internal error in the C# compiler.</value>
  </data>
  <data name="IDS_FeatureStaticAnonymousFunction" xml:space="preserve">
    <value>static anonymous function</value>
  </data>
  <data name="ERR_StaticAnonymousFunctionCannotCaptureThis" xml:space="preserve">
    <value>A static anonymous function cannot contain a reference to 'this' or 'base'.</value>
  </data>
  <data name="ERR_StaticAnonymousFunctionCannotCaptureVariable" xml:space="preserve">
    <value>A static anonymous function cannot contain a reference to '{0}'.</value>
  </data>
  <data name="IDS_FeatureAsyncUsing" xml:space="preserve">
    <value>asynchronous using</value>
  </data>
  <data name="IDS_FeatureParenthesizedPattern" xml:space="preserve">
    <value>parenthesized pattern</value>
  </data>
  <data name="IDS_FeatureOrPattern" xml:space="preserve">
    <value>or pattern</value>
  </data>
  <data name="IDS_FeatureAndPattern" xml:space="preserve">
    <value>and pattern</value>
  </data>
  <data name="IDS_FeatureNotPattern" xml:space="preserve">
    <value>not pattern</value>
  </data>
  <data name="IDS_FeatureTypePattern" xml:space="preserve">
    <value>type pattern</value>
  </data>
  <data name="IDS_FeatureRelationalPattern" xml:space="preserve">
    <value>relational pattern</value>
  </data>
  <data name="ERR_VarianceInterfaceNesting" xml:space="preserve">
    <value>Enums, classes, and structures cannot be declared in an interface that has an 'in' or 'out' type parameter.</value>
  </data>
  <data name="ERR_ExternEventInitializer" xml:space="preserve">
    <value>'{0}': extern event cannot have initializer</value>
  </data>
  <data name="ERR_ImplicitIndexIndexerWithName" xml:space="preserve">
    <value>Invocation of implicit Index Indexer cannot name the argument.</value>
  </data>
  <data name="ERR_ImplicitRangeIndexerWithName" xml:space="preserve">
    <value>Invocation of implicit Range Indexer cannot name the argument.</value>
  </data>
  <data name="ERR_ImplicitObjectCreationIllegalTargetType" xml:space="preserve">
    <value>The type '{0}' may not be used as the target type of new()</value>
  </data>
  <data name="ERR_ImplicitObjectCreationNotValid" xml:space="preserve">
    <value>Use of new() is not valid in this context</value>
  </data>
  <data name="ERR_ImplicitObjectCreationNoTargetType" xml:space="preserve">
    <value>There is no target type for '{0}'</value>
  </data>
  <data name="IDS_FeatureImplicitObjectCreation" xml:space="preserve">
    <value>target-typed object creation</value>
  </data>
  <data name="ERR_ExpressionTreeContainsPatternImplicitIndexer" xml:space="preserve">
    <value>An expression tree may not contain a pattern System.Index or System.Range indexer access</value>
  </data>
  <data name="ERR_ExpressionTreeContainsFromEndIndexExpression" xml:space="preserve">
    <value>An expression tree may not contain a from-end index ('^') expression.</value>
  </data>
  <data name="ERR_ExpressionTreeContainsRangeExpression" xml:space="preserve">
    <value>An expression tree may not contain a range ('..') expression.</value>
  </data>
  <data name="WRN_GeneratorFailedDuringGeneration" xml:space="preserve">
    <value>Generator '{0}' failed to generate source. It will not contribute to the output and compilation errors may occur as a result. Exception was of type '{1}' with message '{2}'</value>
    <comment>{0} is the name of the generator that failed. {1} is the type of exception that was thrown {2} is the message in the exception</comment>
  </data>
  <data name="WRN_GeneratorFailedDuringInitialization" xml:space="preserve">
    <value>Generator '{0}' failed to initialize. It will not contribute to the output and compilation errors may occur as a result. Exception was of type '{1}' with message '{2}'</value>
    <comment>{0} is the name of the generator that failed. {1} is the type of exception that was thrown {2} is the message in the exception</comment>
  </data>
  <data name="WRN_GeneratorFailedDuringGeneration_Title" xml:space="preserve">
    <value>Generator failed to generate source.</value>
  </data>
  <data name="WRN_GeneratorFailedDuringInitialization_Title" xml:space="preserve">
    <value>Generator failed to initialize.</value>
  </data>
  <data name="WRN_GeneratorFailedDuringGeneration_Description" xml:space="preserve">
    <value>Generator threw the following exception:
'{0}'.</value>
    <comment>{0} is the string representation of the exception that was thrown.</comment>
  </data>
  <data name="WRN_GeneratorFailedDuringInitialization_Description" xml:space="preserve">
    <value>Generator threw the following exception:
'{0}'.</value>
    <comment>{0} is the string representation of the exception that was thrown.</comment>
  </data>
  <data name="IDS_FeatureRecords" xml:space="preserve">
    <value>records</value>
  </data>
  <data name="IDS_FeatureInitOnlySetters" xml:space="preserve">
    <value>init-only setters</value>
  </data>
  <data name="ERR_InvalidWithReceiverType" xml:space="preserve">
    <value>The receiver of a `with` expression must have a non-void type.</value>
  </data>
  <data name="ERR_CannotClone" xml:space="preserve">
    <value>The receiver type '{0}' is not a valid record type and is not a struct type.</value>
  </data>
  <data name="ERR_AssignmentInitOnly" xml:space="preserve">
    <value>Init-only property or indexer '{0}' can only be assigned in an object initializer, or on 'this' or 'base' in an instance constructor or an 'init' accessor.</value>
  </data>
  <data name="ERR_DesignatorBeneathPatternCombinator" xml:space="preserve">
    <value>A variable may not be declared within a 'not' or 'or' pattern.</value>
  </data>
  <data name="ERR_UnsupportedTypeForRelationalPattern" xml:space="preserve">
    <value>Relational patterns may not be used for a value of type '{0}'.</value>
  </data>
  <data name="ERR_RelationalPatternWithNaN" xml:space="preserve">
    <value>Relational patterns may not be used for a floating-point NaN.</value>
  </data>
  <data name="IDS_FeatureSpanCharConstantPattern" xml:space="preserve">
    <value>pattern matching ReadOnly/Span&lt;char&gt; on constant string</value>
  </data>
  <data name="IDS_FeatureExtendedPartialMethods" xml:space="preserve">
    <value>extended partial methods</value>
  </data>
  <data name="IDS_FeatureConstantInterpolatedStrings" xml:space="preserve">
    <value>constant interpolated strings</value>
  </data>
  <data name="ERR_PartialMethodWithNonVoidReturnMustHaveAccessMods" xml:space="preserve">
    <value>Partial method '{0}' must have accessibility modifiers because it has a non-void return type.</value>
  </data>
  <data name="ERR_PartialMethodWithOutParamMustHaveAccessMods" xml:space="preserve">
    <value>Partial method '{0}' must have accessibility modifiers because it has 'out' parameters.</value>
  </data>
  <data name="ERR_PartialMethodWithAccessibilityModsMustHaveImplementation" xml:space="preserve">
    <value>Partial method '{0}' must have an implementation part because it has accessibility modifiers.</value>
  </data>
  <data name="ERR_PartialMethodWithExtendedModMustHaveAccessMods" xml:space="preserve">
    <value>Partial method '{0}' must have accessibility modifiers because it has a 'virtual', 'override', 'sealed', 'new', or 'extern' modifier.</value>
  </data>
  <data name="ERR_PartialMethodAccessibilityDifference" xml:space="preserve">
    <value>Both partial method declarations must have identical accessibility modifiers.</value>
  </data>
  <data name="ERR_PartialMethodExtendedModDifference" xml:space="preserve">
    <value>Both partial method declarations must have identical combinations of 'virtual', 'override', 'sealed', and 'new' modifiers.</value>
  </data>
  <data name="ERR_PartialMethodReturnTypeDifference" xml:space="preserve">
    <value>Both partial method declarations must have the same return type.</value>
  </data>
  <data name="ERR_PartialMethodRefReturnDifference" xml:space="preserve">
    <value>Partial method declarations must have matching ref return values.</value>
  </data>
  <data name="WRN_PartialMethodTypeDifference" xml:space="preserve">
    <value>Partial method declarations '{0}' and '{1}' have signature differences.</value>
  </data>
  <data name="WRN_PartialMethodTypeDifference_Title" xml:space="preserve">
    <value>Partial method declarations have signature differences.</value>
  </data>
  <data name="IDS_TopLevelStatements" xml:space="preserve">
    <value>top-level statements</value>
  </data>
  <data name="ERR_SimpleProgramLocalIsReferencedOutsideOfTopLevelStatement" xml:space="preserve">
    <value>Cannot use local variable or local function '{0}' declared in a top-level statement in this context.</value>
  </data>
  <data name="ERR_SimpleProgramMultipleUnitsWithTopLevelStatements" xml:space="preserve">
    <value>Only one compilation unit can have top-level statements.</value>
  </data>
  <data name="ERR_TopLevelStatementAfterNamespaceOrType" xml:space="preserve">
    <value>Top-level statements must precede namespace and type declarations.</value>
  </data>
  <data name="ERR_SimpleProgramDisallowsMainType" xml:space="preserve">
    <value>Cannot specify /main if there is a compilation unit with top-level statements.</value>
  </data>
  <data name="ERR_SimpleProgramNotAnExecutable" xml:space="preserve">
    <value>Program using top-level statements must be an executable.</value>
  </data>
  <data name="ERR_InvalidFuncPointerReturnTypeModifier" xml:space="preserve">
    <value>'{0}' is not a valid function pointer return type modifier. Valid modifiers are 'ref' and 'ref readonly'.</value>
  </data>
  <data name="ERR_DupReturnTypeMod" xml:space="preserve">
    <value>A return type can only have one '{0}' modifier.</value>
  </data>
  <data name="ERR_BadFuncPointerParamModifier" xml:space="preserve">
    <value>'{0}' cannot be used as a modifier on a function pointer parameter.</value>
  </data>
  <data name="ERR_BadFuncPointerArgCount" xml:space="preserve">
    <value>Function pointer '{0}' does not take {1} arguments</value>
  </data>
  <data name="ERR_MethFuncPtrMismatch" xml:space="preserve">
    <value>No overload for '{0}' matches function pointer '{1}'</value>
  </data>
  <data name="ERR_FuncPtrRefMismatch" xml:space="preserve">
    <value>Ref mismatch between '{0}' and function pointer '{1}'</value>
  </data>
  <data name="ERR_FuncPtrMethMustBeStatic" xml:space="preserve">
    <value>Cannot create a function pointer for '{0}' because it is not a static method</value>
  </data>
  <data name="ERR_AddressOfMethodGroupInExpressionTree" xml:space="preserve">
    <value>'&amp;' on method groups cannot be used in expression trees</value>
  </data>
  <data name="ERR_WrongFuncPtrCallingConvention" xml:space="preserve">
    <value>Calling convention of '{0}' is not compatible with '{1}'.</value>
  </data>
  <data name="ERR_MissingAddressOf" xml:space="preserve">
    <value>Cannot convert method group to function pointer (Are you missing a '&amp;'?)</value>
  </data>
  <data name="ERR_CannotUseReducedExtensionMethodInAddressOf" xml:space="preserve">
    <value>Cannot use an extension method with a receiver as the target of a '&amp;' operator.</value>
  </data>
  <data name="ERR_CannotUseFunctionPointerAsFixedLocal" xml:space="preserve">
    <value>The type of a local declared in a fixed statement cannot be a function pointer type.</value>
  </data>
  <data name="ERR_UnsupportedCallingConvention" xml:space="preserve">
    <value>The calling convention of '{0}' is not supported by the language.</value>
  </data>
  <data name="ERR_RuntimeDoesNotSupportUnmanagedDefaultCallConv" xml:space="preserve">
    <value>The target runtime doesn't support extensible or runtime-environment default calling conventions.</value>
  </data>
  <data name="NotSameNumberParameterTypesAndRefKinds" xml:space="preserve">
    <value>Given {0} parameter types and {1} parameter ref kinds. These arrays must have the same length.</value>
  </data>
  <data name="OutIsNotValidForReturn" xml:space="preserve">
    <value>'RefKind.Out' is not a valid ref kind for a return type.</value>
  </data>
  <data name="CallingConventionTypesRequireUnmanaged" xml:space="preserve">
    <value>Passing '{0}' is not valid unless '{1}' is 'SignatureCallingConvention.Unmanaged'.</value>
  </data>
  <data name="CallingConventionTypeIsInvalid" xml:space="preserve">
    <value>Cannot use '{0}' as a calling convention modifier.</value>
  </data>
  <data name="ERR_CannotConvertAddressOfToDelegate" xml:space="preserve">
    <value>Cannot convert &amp;method group '{0}' to delegate type '{1}'.</value>
  </data>
  <data name="ERR_AddressOfToNonFunctionPointer" xml:space="preserve">
    <value>Cannot convert &amp;method group '{0}' to non-function pointer type '{1}'.</value>
  </data>
  <data name="ERR_CannotSpecifyManagedWithUnmanagedSpecifiers" xml:space="preserve">
    <value>'managed' calling convention cannot be combined with unmanaged calling convention specifiers.</value>
  </data>
  <data name="ERR_FeatureNotAvailableInVersion9" xml:space="preserve">
    <value>Feature '{0}' is not available in C# 9.0. Please use language version {1} or greater.</value>
  </data>
  <data name="ERR_FeatureNotAvailableInVersion10" xml:space="preserve">
    <value>Feature '{0}' is not available in C# 10.0. Please use language version {1} or greater.</value>
  </data>
  <data name="ERR_FeatureNotAvailableInVersion11" xml:space="preserve">
    <value>Feature '{0}' is not available in C# 11.0. Please use language version {1} or greater.</value>
  </data>
  <data name="ERR_UnexpectedArgumentList" xml:space="preserve">
    <value>Unexpected argument list.</value>
  </data>
  <data name="ERR_UnexpectedOrMissingConstructorInitializerInRecord" xml:space="preserve">
    <value>A constructor declared in a record with parameter list must have 'this' constructor initializer.</value>
  </data>
  <data name="ERR_MultipleRecordParameterLists" xml:space="preserve">
    <value>Only a single record partial declaration may have a parameter list</value>
  </data>
  <data name="ERR_BadRecordBase" xml:space="preserve">
    <value>Records may only inherit from object or another record</value>
  </data>
  <data name="ERR_BadInheritanceFromRecord" xml:space="preserve">
    <value>Only records may inherit from records.</value>
  </data>
  <data name="ERR_BadRecordMemberForPositionalParameter" xml:space="preserve">
    <value>Record member '{0}' must be a readable instance property or field of type '{1}' to match positional parameter '{2}'.</value>
  </data>
  <data name="ERR_NoCopyConstructorInBaseType" xml:space="preserve">
    <value>No accessible copy constructor found in base type '{0}'.</value>
  </data>
  <data name="ERR_CopyConstructorMustInvokeBaseCopyConstructor" xml:space="preserve">
    <value>A copy constructor in a record must call a copy constructor of the base, or a parameterless object constructor if the record inherits from object.</value>
  </data>
  <data name="IDS_FeatureTargetTypedConditional" xml:space="preserve">
    <value>target-typed conditional expression</value>
  </data>
  <data name="ERR_NoImplicitConvTargetTypedConditional" xml:space="preserve">
    <value>Conditional expression is not valid in language version {0} because a common type was not found between '{1}' and '{2}'. To use a target-typed conversion, upgrade to language version {3} or greater.</value>
  </data>
  <data name="ERR_DoesNotOverrideMethodFromObject" xml:space="preserve">
    <value>'{0}' does not override expected method from 'object'.</value>
  </data>
  <data name="IDS_FeatureCovariantReturnsForOverrides" xml:space="preserve">
    <value>covariant returns</value>
  </data>
  <data name="ERR_RuntimeDoesNotSupportCovariantReturnsOfClasses" xml:space="preserve">
    <value>'{0}': Target runtime doesn't support covariant return types in overrides. Return type must be '{2}' to match overridden member '{1}'</value>
  </data>
  <data name="ERR_RuntimeDoesNotSupportCovariantPropertiesOfClasses" xml:space="preserve">
    <value>'{0}': Target runtime doesn't support covariant types in overrides. Type must be '{2}' to match overridden member '{1}'</value>
  </data>
  <data name="ERR_SealedAPIInRecord" xml:space="preserve">
    <value>'{0}' cannot be sealed because containing record is not sealed.</value>
  </data>
  <data name="ERR_DoesNotOverrideBaseMethod" xml:space="preserve">
    <value>'{0}' does not override expected method from '{1}'.</value>
  </data>
  <data name="WRN_ConstOutOfRangeChecked" xml:space="preserve">
    <value>Constant value '{0}' may overflow '{1}' at runtime (use 'unchecked' syntax to override)</value>
  </data>
  <data name="WRN_ConstOutOfRangeChecked_Title" xml:space="preserve">
    <value>Constant value may overflow at runtime (use 'unchecked' syntax to override)</value>
  </data>
  <data name="ERR_CloneDisallowedInRecord" xml:space="preserve">
    <value>Members named 'Clone' are disallowed in records.</value>
  </data>
  <data name="WRN_RecordNamedDisallowed" xml:space="preserve">
    <value>Types and aliases should not be named 'record'.</value>
  </data>
  <data name="WRN_RecordNamedDisallowed_Title" xml:space="preserve">
    <value>Types and aliases should not be named 'record'.</value>
  </data>
  <data name="ERR_NotOverridableAPIInRecord" xml:space="preserve">
    <value>'{0}' must allow overriding because the containing record is not sealed.</value>
  </data>
  <data name="ERR_NonPublicAPIInRecord" xml:space="preserve">
    <value>Record member '{0}' must be public.</value>
  </data>
  <data name="ERR_SignatureMismatchInRecord" xml:space="preserve">
    <value>Record member '{0}' must return '{1}'.</value>
  </data>
  <data name="ERR_NonProtectedAPIInRecord" xml:space="preserve">
    <value>Record member '{0}' must be protected.</value>
  </data>
  <data name="ERR_DoesNotOverrideBaseEqualityContract" xml:space="preserve">
    <value>'{0}' does not override expected property from '{1}'.</value>
  </data>
  <data name="ERR_StaticAPIInRecord" xml:space="preserve">
    <value>Record member '{0}' may not be static.</value>
  </data>
  <data name="ERR_CopyConstructorWrongAccessibility" xml:space="preserve">
    <value>A copy constructor '{0}' must be public or protected because the record is not sealed.</value>
  </data>
  <data name="ERR_NonPrivateAPIInRecord" xml:space="preserve">
    <value>Record member '{0}' must be private.</value>
  </data>
  <data name="WRN_PrecedenceInversion" xml:space="preserve">
    <value>Operator '{0}' cannot be used here due to precedence. Use parentheses to disambiguate.</value>
  </data>
  <data name="WRN_PrecedenceInversion_Title" xml:space="preserve">
    <value>Operator cannot be used here due to precedence.</value>
  </data>
  <data name="IDS_FeatureModuleInitializers" xml:space="preserve">
    <value>module initializers</value>
  </data>
  <data name="ERR_ModuleInitializerMethodMustBeAccessibleOutsideTopLevelType" xml:space="preserve">
    <value>Module initializer method '{0}' must be accessible at the module level</value>
  </data>
  <data name="ERR_ModuleInitializerMethodMustBeStaticParameterlessVoid" xml:space="preserve">
    <value>Module initializer method '{0}' must be static, must have no parameters, and must return 'void'</value>
  </data>
  <data name="ERR_ModuleInitializerMethodAndContainingTypesMustNotBeGeneric" xml:space="preserve">
    <value>Module initializer method '{0}' must not be generic and must not be contained in a generic type</value>
  </data>
  <data name="ERR_ModuleInitializerMethodMustBeOrdinary" xml:space="preserve">
    <value>A module initializer must be an ordinary member method</value>
  </data>
  <data name="IDS_FeatureExtensionGetAsyncEnumerator" xml:space="preserve">
    <value>extension GetAsyncEnumerator</value>
  </data>
  <data name="IDS_FeatureExtensionGetEnumerator" xml:space="preserve">
    <value>extension GetEnumerator</value>
  </data>
  <data name="ERR_UnmanagedCallersOnlyRequiresStatic" xml:space="preserve">
    <value>'UnmanagedCallersOnly' can only be applied to ordinary static non-abstract, non-virtual methods or static local functions.</value>
    <comment>UnmanagedCallersOnly is not localizable.</comment>
  </data>
  <data name="ERR_InvalidUnmanagedCallersOnlyCallConv" xml:space="preserve">
    <value>'{0}' is not a valid calling convention type for 'UnmanagedCallersOnly'.</value>
    <comment>UnmanagedCallersOnly is not localizable.</comment>
  </data>
  <data name="ERR_CannotUseManagedTypeInUnmanagedCallersOnly" xml:space="preserve">
    <value>Cannot use '{0}' as a {1} type on a method attributed with 'UnmanagedCallersOnly'.</value>
    <comment>1 is the localized word for 'parameter' or 'return'. UnmanagedCallersOnly is not localizable.</comment>
  </data>
  <data name="ERR_UnmanagedCallersOnlyMethodOrTypeCannotBeGeneric" xml:space="preserve">
    <value>Methods attributed with 'UnmanagedCallersOnly' cannot have generic type parameters and cannot be declared in a generic type.</value>
    <comment>UnmanagedCallersOnly is not localizable.</comment>
  </data>
  <data name="ERR_UnmanagedCallersOnlyMethodsCannotBeCalledDirectly" xml:space="preserve">
    <value>'{0}' is attributed with 'UnmanagedCallersOnly' and cannot be called directly. Obtain a function pointer to this method.</value>
    <comment>UnmanagedCallersOnly is not localizable.</comment>
  </data>
  <data name="ERR_UnmanagedCallersOnlyMethodsCannotBeConvertedToDelegate" xml:space="preserve">
    <value>'{0}' is attributed with 'UnmanagedCallersOnly' and cannot be converted to a delegate type. Obtain a function pointer to this method.</value>
    <comment>UnmanagedCallersOnly is not localizable.</comment>
  </data>
  <data name="ERR_EntryPointCannotBeUnmanagedCallersOnly" xml:space="preserve">
    <value>Application entry points cannot be attributed with 'UnmanagedCallersOnly'.</value>
    <comment>UnmanagedCallersOnly is not localizable.</comment>
  </data>
  <data name="ERR_ModuleInitializerCannotBeUnmanagedCallersOnly" xml:space="preserve">
    <value>Module initializer cannot be attributed with 'UnmanagedCallersOnly'.</value>
    <comment>UnmanagedCallersOnly is not localizable.</comment>
  </data>
  <data name="WRN_RecordEqualsWithoutGetHashCode" xml:space="preserve">
    <value>'{0}' defines 'Equals' but not 'GetHashCode'</value>
    <comment>'GetHashCode' and 'Equals' are not localizable.</comment>
  </data>
  <data name="WRN_RecordEqualsWithoutGetHashCode_Title" xml:space="preserve">
    <value>Record defines 'Equals' but not 'GetHashCode'.</value>
    <comment>'GetHashCode' and 'Equals' are not localizable.</comment>
  </data>
  <data name="ERR_InitCannotBeReadonly" xml:space="preserve">
    <value>'init' accessors cannot be marked 'readonly'. Mark '{0}' readonly instead.</value>
  </data>
  <data name="IDS_FeatureDiscards" xml:space="preserve">
    <value>discards</value>
  </data>
  <data name="IDS_FeatureMixedDeclarationsAndExpressionsInDeconstruction" xml:space="preserve">
    <value>Mixed declarations and expressions in deconstruction</value>
  </data>
  <data name="IDS_FeatureRecordStructs" xml:space="preserve">
    <value>record structs</value>
    <comment>'record structs' is not localizable.</comment>
  </data>
  <data name="IDS_FeatureWithOnStructs" xml:space="preserve">
    <value>with on structs</value>
  </data>
  <data name="IDS_FeatureWithOnAnonymousTypes" xml:space="preserve">
    <value>with on anonymous types</value>
  </data>
  <data name="IDS_AsyncMethodBuilderOverride" xml:space="preserve">
    <value>async method builder override</value>
  </data>
  <data name="IDS_FeaturePositionalFieldsInRecords" xml:space="preserve">
    <value>positional fields in records</value>
  </data>
  <data name="IDS_FeatureParameterlessStructConstructors" xml:space="preserve">
    <value>parameterless struct constructors</value>
  </data>
  <data name="IDS_FeatureStructFieldInitializers" xml:space="preserve">
    <value>struct field initializers</value>
  </data>
  <data name="IDS_FeatureRefFields" xml:space="preserve">
    <value>ref fields</value>
  </data>
  <data name="IDS_FeatureVarianceSafetyForStaticInterfaceMembers" xml:space="preserve">
    <value>variance safety for static interface members</value>
  </data>
  <data name="ERR_EqualityContractRequiresGetter" xml:space="preserve">
    <value>Record equality contract property '{0}' must have a get accessor.</value>
  </data>
  <data name="WRN_AnalyzerReferencesFramework" xml:space="preserve">
    <value>The assembly '{0}' containing type '{1}' references .NET Framework, which is not supported.</value>
    <comment>{1} is the type that was loaded, {0} is the containing assembly.</comment>
  </data>
  <data name="WRN_AnalyzerReferencesFramework_Title" xml:space="preserve">
    <value>The loaded assembly references .NET Framework, which is not supported.</value>
  </data>
  <data name="WRN_AnalyzerReferencesNewerCompiler" xml:space="preserve">
    <value>The analyzer assembly '{0}' references version '{1}' of the compiler, which is newer than the currently running version '{2}'.</value>
  </data>
  <data name="WRN_AnalyzerReferencesNewerCompiler_Title" xml:space="preserve">
    <value>The analyzer assembly references a newer version of the compiler than the currently running version.</value>
  </data>
  <data name="ERR_BadFieldTypeInRecord" xml:space="preserve">
    <value>The type '{0}' may not be used for a field of a record.</value>
  </data>
  <data name="ERR_FunctionPointersCannotBeCalledWithNamedArguments" xml:space="preserve">
    <value>A function pointer cannot be called with named arguments.</value>
  </data>
  <data name="IDS_FeatureFileScopedNamespace" xml:space="preserve">
    <value>file-scoped namespace</value>
  </data>
  <data name="ERR_MultipleFileScopedNamespace" xml:space="preserve">
    <value>Source file can only contain one file-scoped namespace declaration.</value>
  </data>
  <data name="ERR_FileScopedAndNormalNamespace" xml:space="preserve">
    <value>Source file can not contain both file-scoped and normal namespace declarations.</value>
  </data>
  <data name="ERR_FileScopedNamespaceNotBeforeAllMembers" xml:space="preserve">
    <value>File-scoped namespace must precede all other members in a file.</value>
  </data>
  <data name="WRN_UnreadRecordParameter" xml:space="preserve">
    <value>Parameter '{0}' is unread. Did you forget to use it to initialize the property with that name?</value>
  </data>
  <data name="WRN_UnreadRecordParameter_Title" xml:space="preserve">
    <value>Parameter is unread. Did you forget to use it to initialize the property with that name?</value>
  </data>
  <data name="ERR_RecordAmbigCtor" xml:space="preserve">
    <value>The primary constructor conflicts with the synthesized copy constructor.</value>
  </data>
  <data name="IDS_FeatureLambdaAttributes" xml:space="preserve">
    <value>lambda attributes</value>
  </data>
  <data name="IDS_FeatureLambdaReturnType" xml:space="preserve">
    <value>lambda return type</value>
  </data>
  <data name="IDS_FeatureInferredDelegateType" xml:space="preserve">
    <value>inferred delegate type</value>
  </data>
  <data name="IDS_FeatureAutoDefaultStructs" xml:space="preserve">
    <value>auto default struct fields</value>
  </data>
  <data name="ERR_LineSpanDirectiveInvalidValue" xml:space="preserve">
    <value>The #line directive value is missing or out of range</value>
  </data>
  <data name="ERR_LineSpanDirectiveEndLessThanStart" xml:space="preserve">
    <value>The #line directive end position must be greater than or equal to the start position</value>
  </data>
  <data name="ERR_LineSpanDirectiveRequiresSpace" xml:space="preserve">
    <value>The #line span directive requires space before the first parenthesis, before the character offset, and before the file name</value>
  </data>
  <data name="WRN_DoNotCompareFunctionPointers" xml:space="preserve">
    <value>Comparison of function pointers might yield an unexpected result, since pointers to the same function may be distinct.</value>
  </data>
  <data name="WRN_DoNotCompareFunctionPointers_Title" xml:space="preserve">
    <value>Do not compare function pointer values</value>
  </data>
  <data name="ERR_FunctionPointerTypesInAttributeNotSupported" xml:space="preserve">
    <value>Using a function pointer type in a 'typeof' in an attribute is not supported.</value>
  </data>
  <data name="ERR_BadCallerArgumentExpressionParamWithoutDefaultValue" xml:space="preserve">
    <value>The CallerArgumentExpressionAttribute may only be applied to parameters with default values</value>
  </data>
  <data name="ERR_NoConversionForCallerArgumentExpressionParam" xml:space="preserve">
    <value>CallerArgumentExpressionAttribute cannot be applied because there are no standard conversions from type '{0}' to type '{1}'</value>
  </data>
  <data name="WRN_CallerArgumentExpressionParamForUnconsumedLocation" xml:space="preserve">
    <value>The CallerArgumentExpressionAttribute applied to parameter '{0}' will have no effect because it applies to a member that is used in contexts that do not allow optional arguments</value>
  </data>
  <data name="WRN_CallerArgumentExpressionParamForUnconsumedLocation_Title" xml:space="preserve">
    <value>The CallerArgumentExpressionAttribute will have no effect because it applies to a member that is used in contexts that do not allow optional arguments</value>
  </data>
  <data name="WRN_CallerFilePathPreferredOverCallerArgumentExpression" xml:space="preserve">
    <value>The CallerArgumentExpressionAttribute applied to parameter '{0}' will have no effect. It is overridden by the CallerFilePathAttribute.</value>
  </data>
  <data name="WRN_CallerFilePathPreferredOverCallerArgumentExpression_Title" xml:space="preserve">
    <value>The CallerArgumentExpressionAttribute will have no effect; it is overridden by the CallerFilePathAttribute</value>
  </data>
  <data name="WRN_CallerLineNumberPreferredOverCallerArgumentExpression" xml:space="preserve">
    <value>The CallerArgumentExpressionAttribute applied to parameter '{0}' will have no effect. It is overridden by the CallerLineNumberAttribute.</value>
  </data>
  <data name="WRN_CallerLineNumberPreferredOverCallerArgumentExpression_Title" xml:space="preserve">
    <value>The CallerArgumentExpressionAttribute will have no effect; it is overridden by the CallerLineNumberAttribute</value>
  </data>
  <data name="WRN_CallerMemberNamePreferredOverCallerArgumentExpression" xml:space="preserve">
    <value>The CallerArgumentExpressionAttribute applied to parameter '{0}' will have no effect. It is overridden by the CallerMemberNameAttribute.</value>
  </data>
  <data name="WRN_CallerMemberNamePreferredOverCallerArgumentExpression_Title" xml:space="preserve">
    <value>The CallerArgumentExpressionAttribute will have no effect; it is overridden by the CallerMemberNameAttribute</value>
  </data>
  <data name="WRN_CallerArgumentExpressionAttributeHasInvalidParameterName" xml:space="preserve">
    <value>The CallerArgumentExpressionAttribute applied to parameter '{0}' will have no effect. It is applied with an invalid parameter name.</value>
  </data>
  <data name="WRN_CallerArgumentExpressionAttributeHasInvalidParameterName_Title" xml:space="preserve">
    <value>The CallerArgumentExpressionAttribute is applied with an invalid parameter name.</value>
  </data>
  <data name="WRN_CallerArgumentExpressionAttributeSelfReferential" xml:space="preserve">
    <value>The CallerArgumentExpressionAttribute applied to parameter '{0}' will have no effect because it's self-referential.</value>
  </data>
  <data name="WRN_CallerArgumentExpressionAttributeSelfReferential_Title" xml:space="preserve">
    <value>The CallerArgumentExpressionAttribute applied to parameter will have no effect because it's self-refential.</value>
  </data>
  <data name="IDS_FeatureSealedToStringInRecord" xml:space="preserve">
    <value>sealed ToString in record</value>
  </data>
  <data name="ERR_InheritingFromRecordWithSealedToString" xml:space="preserve">
    <value>Inheriting from a record with a sealed 'Object.ToString' is not supported in C# {0}. Please use language version '{1}' or greater.</value>
  </data>
  <data name="IDS_FeatureListPattern" xml:space="preserve">
    <value>list pattern</value>
  </data>
  <data name="ERR_UnsupportedTypeForListPattern" xml:space="preserve">
    <value>List patterns may not be used for a value of type '{0}'.</value>
  </data>
  <data name="ERR_ListPatternRequiresLength" xml:space="preserve">
    <value>List patterns may not be used for a value of type '{0}'. No suitable 'Length' or 'Count' property was found.</value>
  </data>
  <data name="ERR_ScopedRefAndRefStructOnly" xml:space="preserve">
    <value>The 'scoped' modifier can be used for refs and ref struct values only.</value>
  </data>
  <data name="ERR_ScopedMismatchInParameterOfOverrideOrImplementation" xml:space="preserve">
    <value>The 'scoped' modifier of parameter '{0}' doesn't match overridden or implemented member.</value>
  </data>
  <data name="ERR_ScopedMismatchInParameterOfTarget" xml:space="preserve">
    <value>The 'scoped' modifier of parameter '{0}' doesn't match target '{1}'.</value>
  </data>
  <data name="ERR_ScopedMismatchInParameterOfPartial" xml:space="preserve">
    <value>The 'scoped' modifier of parameter '{0}' doesn't match partial method declaration.</value>
  </data>
  <data name="ERR_FixedFieldMustNotBeRef" xml:space="preserve">
    <value>A fixed field must not be a ref field.</value>
  </data>
  <data name="ERR_RefFieldCannotReferToRefStruct" xml:space="preserve">
    <value>A ref field cannot refer to a ref struct.</value>
  </data>
  <data name="ERR_RefFieldInNonRefStruct" xml:space="preserve">
    <value>A ref field can only be declared in a ref struct.</value>
  </data>

  <data name="WRN_UseDefViolationPropertySupportedVersion" xml:space="preserve">
    <value>Auto-implemented property '{0}' is read before being explicitly assigned, causing a preceding implicit assignment of 'default'.</value>
  </data>
  <data name="WRN_UseDefViolationPropertySupportedVersion_Title" xml:space="preserve">
    <value>Auto-implemented property is read before being explicitly assigned, causing a preceding implicit assignment of 'default'.</value>
  </data>

  <data name="WRN_UseDefViolationFieldSupportedVersion" xml:space="preserve">
    <value>Field '{0}' is read before being explicitly assigned, causing a preceding implicit assignment of 'default'.</value>
  </data>
  <data name="WRN_UseDefViolationFieldSupportedVersion_Title" xml:space="preserve">
    <value>Field is read before being explicitly assigned, causing a preceding implicit assignment of 'default'.</value>
  </data>

  <data name="WRN_UseDefViolationThisSupportedVersion" xml:space="preserve">
    <value>The 'this' object is read before all of its fields have been assigned, causing preceding implicit assignments of 'default' to non-explicitly assigned fields.</value>
  </data>
  <data name="WRN_UseDefViolationThisSupportedVersion_Title" xml:space="preserve">
    <value>The 'this' object is read before all of its fields have been assigned, causing preceding implicit assignments of 'default' to non-explicitly assigned fields.</value>
  </data>

  <data name="WRN_UnassignedThisAutoPropertySupportedVersion" xml:space="preserve">
    <value>Control is returned to caller before auto-implemented property '{0}' is explicitly assigned, causing a preceding implicit assignment of 'default'.</value>
  </data>
  <data name="WRN_UnassignedThisAutoPropertySupportedVersion_Title" xml:space="preserve">
    <value>Control is returned to caller before auto-implemented property is explicitly assigned, causing a preceding implicit assignment of 'default'.</value>
  </data>

  <data name="WRN_UnassignedThisSupportedVersion" xml:space="preserve">
    <value>Control is returned to caller before field '{0}' is explicitly assigned, causing a preceding implicit assignment of 'default'.</value>
  </data>
  <data name="WRN_UnassignedThisSupportedVersion_Title" xml:space="preserve">
    <value>Control is returned to caller before field is explicitly assigned, causing a preceding implicit assignment of 'default'.</value>
  </data>

  <data name="ERR_UseDefViolationFieldUnsupportedVersion" xml:space="preserve">
    <value>Use of possibly unassigned field '{0}'. Consider updating to language version '{1}' to auto-default the field.</value>
  </data>
  <data name="ERR_UseDefViolationPropertyUnsupportedVersion" xml:space="preserve">
    <value>Use of possibly unassigned auto-implemented property '{0}'. Consider updating to language version '{1}' to auto-default the property.</value>
  </data>

  <data name="WRN_UseDefViolationFieldUnsupportedVersion" xml:space="preserve">
    <value>Use of possibly unassigned field '{0}'. Consider updating to language version '{1}' to auto-default the field.</value>
  </data>
  <data name="WRN_UseDefViolationFieldUnsupportedVersion_Title" xml:space="preserve">
    <value>Use of possibly unassigned field. Consider updating the language version to auto-default the field.</value>
  </data>

  <data name="WRN_UseDefViolationPropertyUnsupportedVersion" xml:space="preserve">
    <value>Use of possibly unassigned auto-implemented property '{0}'. Consider updating to language version '{1}' to auto-default the property.</value>
  </data>
  <data name="WRN_UseDefViolationPropertyUnsupportedVersion_Title" xml:space="preserve">
    <value>Use of possibly unassigned auto-implemented property. Consider updating the language version to auto-default the property.</value>
  </data>

  <data name="ERR_UnsupportedTypeForSlicePattern" xml:space="preserve">
    <value>Slice patterns may not be used for a value of type '{0}'.</value>
  </data>
  <data name="ERR_MisplacedSlicePattern" xml:space="preserve">
    <value>Slice patterns may only be used once and directly inside a list pattern.</value>
  </data>
  <data name="ERR_HiddenPositionalMember" xml:space="preserve">
    <value>The positional member '{0}' found corresponding to this parameter is hidden.</value>
  </data>
  <data name="IDS_FeatureImprovedInterpolatedStrings" xml:space="preserve">
    <value>interpolated string handlers</value>
  </data>
  <data name="ERR_InterpolatedStringHandlerMethodReturnMalformed" xml:space="preserve">
    <value>Interpolated string handler method '{0}' is malformed. It does not return 'void' or 'bool'.</value>
    <comment>void and bool are keywords</comment>
  </data>
  <data name="ERR_InterpolatedStringHandlerMethodReturnInconsistent" xml:space="preserve">
    <value>Interpolated string handler method '{0}' has inconsistent return type. Expected to return '{1}'.</value>
  </data>
  <data name="ERR_InvalidNameInSubpattern" xml:space="preserve">
    <value>Identifier or a simple member access expected.</value>
  </data>
  <data name="IDS_FeatureExtendedPropertyPatterns" xml:space="preserve">
    <value>extended property patterns</value>
  </data>
  <data name="IDS_FeatureGlobalUsing" xml:space="preserve">
    <value>global using directive</value>
  </data>
  <data name="ERR_GlobalUsingInNamespace" xml:space="preserve">
    <value>A global using directive cannot be used in a namespace declaration.</value>
  </data>
  <data name="ERR_GlobalUsingOutOfOrder" xml:space="preserve">
    <value>A global using directive must precede all non-global using directives.</value>
  </data>
  <data name="ERR_NullInvalidInterpolatedStringHandlerArgumentName" xml:space="preserve">
    <value>null is not a valid parameter name. To get access to the receiver of an instance method, use the empty string as the parameter name.</value>
  </data>
  <data name="ERR_NotInstanceInvalidInterpolatedStringHandlerArgumentName" xml:space="preserve">
    <value>'{0}' is not an instance method, the receiver cannot be an interpolated string handler argument.</value>
  </data>
  <data name="ERR_InvalidInterpolatedStringHandlerArgumentName" xml:space="preserve">
    <value>'{0}' is not a valid parameter name from '{1}'.</value>
  </data>
  <data name="ERR_TypeIsNotAnInterpolatedStringHandlerType" xml:space="preserve">
    <value>'{0}' is not an interpolated string handler type.</value>
  </data>
  <data name="WRN_ParameterOccursAfterInterpolatedStringHandlerParameter" xml:space="preserve">
    <value>Parameter '{0}' occurs after '{1}' in the parameter list, but is used as an argument for interpolated string handler conversions. This will require the caller to reorder parameters with named arguments at the call site. Consider putting the interpolated string handler parameter after all arguments involved.</value>
  </data>
  <data name="WRN_ParameterOccursAfterInterpolatedStringHandlerParameter_Title" xml:space="preserve">
    <value>Parameter to interpolated string handler conversion occurs after handler parameter</value>
  </data>
  <data name="ERR_CannotUseSelfAsInterpolatedStringHandlerArgument" xml:space="preserve">
    <value>InterpolatedStringHandlerArgumentAttribute arguments cannot refer to the parameter the attribute is used on.</value>
    <comment>InterpolatedStringHandlerArgumentAttribute is a type name and should not be translated.</comment>
  </data>
  <data name="ERR_InterpolatedStringHandlerArgumentAttributeMalformed" xml:space="preserve">
    <value>The InterpolatedStringHandlerArgumentAttribute applied to parameter '{0}' is malformed and cannot be interpreted. Construct an instance of '{1}' manually.</value>
    <comment>InterpolatedStringHandlerArgumentAttribute is a type name and should not be translated.</comment>
  </data>
  <data name="ERR_InterpolatedStringHandlerArgumentLocatedAfterInterpolatedString" xml:space="preserve">
    <value>Parameter '{0}' is an argument to the interpolated string handler conversion on parameter '{1}', but the corresponding argument is specified after the interpolated string expression. Reorder the arguments to move '{0}' before '{1}'.</value>
  </data>
  <data name="ERR_InterpolatedStringHandlerArgumentOptionalNotSpecified" xml:space="preserve">
    <value>Parameter '{0}' is not explicitly provided, but is used as an argument to the interpolated string handler conversion on parameter '{1}'. Specify the value of '{0}' before '{1}'.</value>
  </data>
  <data name="ERR_ExpressionTreeContainsInterpolatedStringHandlerConversion" xml:space="preserve">
    <value>An expression tree may not contain an interpolated string handler conversion.</value>
  </data>
  <data name="ERR_InterpolatedStringHandlerCreationCannotUseDynamic" xml:space="preserve">
    <value>An interpolated string handler construction cannot use dynamic. Manually construct an instance of '{0}'.</value>
  </data>
  <data name="ERR_NonPublicParameterlessStructConstructor" xml:space="preserve">
    <value>The parameterless struct constructor must be 'public'.</value>
  </data>
  <data name="IDS_FeatureStaticAbstractMembersInInterfaces" xml:space="preserve">
    <value>static abstract members in interfaces</value>
  </data>
  <data name="ERR_RuntimeDoesNotSupportStaticAbstractMembersInInterfaces" xml:space="preserve">
    <value>Target runtime doesn't support static abstract members in interfaces.</value>
  </data>
  <data name="ERR_GenericConstraintNotSatisfiedInterfaceWithStaticAbstractMembers" xml:space="preserve">
    <value>The interface '{0}' cannot be used as type argument. Static member '{1}' does not have a most specific implementation in the interface.</value>
  </data>
  <data name="ERR_BadAbstractUnaryOperatorSignature" xml:space="preserve">
    <value>The parameter of a unary operator must be the containing type, or its type parameter constrained to it.</value>
  </data>
  <data name="ERR_BadAbstractIncDecSignature" xml:space="preserve">
    <value>The parameter type for ++ or -- operator must be the containing type, or its type parameter constrained to it.</value>
  </data>
  <data name="ERR_BadAbstractIncDecRetType" xml:space="preserve">
    <value>The return type for ++ or -- operator must either match the parameter type, or be derived from the parameter type, or be the containing type's type parameter constrained to it unless the parameter type is a different type parameter.</value>
  </data>
  <data name="ERR_BadAbstractBinaryOperatorSignature" xml:space="preserve">
    <value>One of the parameters of a binary operator must be the containing type, or its type parameter constrained to it.</value>
  </data>
  <data name="ERR_BadAbstractShiftOperatorSignature" xml:space="preserve">
    <value>The first operand of an overloaded shift operator must have the same type as the containing type or its type parameter constrained to it</value>
  </data>
  <data name="ERR_BadAbstractStaticMemberAccess" xml:space="preserve">
    <value>A static virtual or abstract interface member can be accessed only on a type parameter.</value>
  </data>
  <data name="ERR_ExpressionTreeContainsAbstractStaticMemberAccess" xml:space="preserve">
    <value>An expression tree may not contain an access of static virtual or abstract interface member</value>
  </data>
  <data name="ERR_CloseUnimplementedInterfaceMemberNotStatic" xml:space="preserve">
    <value>'{0}' does not implement static interface member '{1}'. '{2}' cannot implement the interface member because it is not static.</value>
  </data>
  <data name="ERR_RuntimeDoesNotSupportStaticAbstractMembersInInterfacesForMember" xml:space="preserve">
    <value>'{0}' cannot implement interface member '{1}' in type '{2}' because the target runtime doesn't support static abstract members in interfaces.</value>
  </data>
  <data name="ERR_ExplicitImplementationOfOperatorsMustBeStatic" xml:space="preserve">
    <value>Explicit implementation of a user-defined operator '{0}' must be declared static</value>
  </data>
  <data name="ERR_AbstractConversionNotInvolvingContainedType" xml:space="preserve">
    <value>User-defined conversion in an interface must convert to or from a type parameter on the enclosing type constrained to the enclosing type</value>
  </data>
  <data name="ERR_InterfaceImplementedByUnmanagedCallersOnlyMethod" xml:space="preserve">
    <value>'UnmanagedCallersOnly' method '{0}' cannot implement interface member '{1}' in type '{2}'</value>
    <comment>UnmanagedCallersOnly is not localizable.</comment>
  </data>
  <data name="HDN_DuplicateWithGlobalUsing" xml:space="preserve">
    <value>The using directive for '{0}' appeared previously as global using</value>
  </data>
  <data name="HDN_DuplicateWithGlobalUsing_Title" xml:space="preserve">
    <value>The using directive appeared previously as global using</value>
  </data>
  <data name="ERR_BuilderAttributeDisallowed" xml:space="preserve">
    <value>The AsyncMethodBuilder attribute is disallowed on anonymous methods without an explicit return type.</value>
  </data>
  <data name="ERR_SimpleProgramIsEmpty" xml:space="preserve">
    <value>At least one top-level statement must be non-empty.</value>
  </data>
  <data name="ERR_LineDoesNotStartWithSameWhitespace" xml:space="preserve">
    <value>Line does not start with the same whitespace as the closing line of the raw string literal.</value>
  </data>
  <data name="ERR_RawStringNotInDirectives" xml:space="preserve">
    <value>Raw string literals are not allowed in preprocessor directives.</value>
  </data>
  <data name="ERR_RawStringDelimiterOnOwnLine" xml:space="preserve">
    <value>Raw string literal delimiter must be on its own line.</value>
  </data>
  <data name="ERR_TooManyQuotesForRawString" xml:space="preserve">
    <value>The raw string literal does not start with enough quote characters to allow this many consecutive quote characters as content.</value>
  </data>
  <data name="ERR_TooManyOpenBracesForRawString" xml:space="preserve">
    <value>The interpolated raw string literal does not start with enough '$' characters to allow this many consecutive opening braces as content.</value>
  </data>
  <data name="ERR_TooManyCloseBracesForRawString" xml:space="preserve">
    <value>The interpolated raw string literal does not start with enough '$' characters to allow this many consecutive closing braces as content.</value>
  </data>
  <data name="ERR_NotEnoughQuotesForRawString" xml:space="preserve">
    <value>Not enough quotes for raw string literal.</value>
  </data>
  <data name="ERR_NotEnoughCloseBracesForRawString" xml:space="preserve">
    <value>The interpolation must end with the same number of closing braces as the number of '$' characters that the raw string literal started with.</value>
  </data>
  <data name="ERR_IllegalAtSequence" xml:space="preserve">
    <value>Sequence of '@' characters is not allowed. A verbatim string or identifier can only have one '@' character and a raw string cannot have any.</value>
  </data>
  <data name="ERR_StringMustStartWithQuoteCharacter" xml:space="preserve">
    <value>String must start with quote character: "</value>
  </data>
  <data name="ERR_UnterminatedRawString" xml:space="preserve">
    <value>Unterminated raw string literal.</value>
  </data>
  <data name="IDS_FeatureRawStringLiterals" xml:space="preserve">
    <value>raw string literals</value>
  </data>
  <data name="ERR_RawStringInVerbatimInterpolatedStrings" xml:space="preserve">
    <value>Multi-line raw string literals are only allowed in verbatim interpolated strings.</value>
  </data>
  <data name="ERR_RawStringMustContainContent" xml:space="preserve">
    <value>Multi-line raw string literals must contain at least one line of content.</value>
  </data>
  <data name="ERR_NewlinesAreNotAllowedInsideANonVerbatimInterpolatedString" xml:space="preserve">
    <value>Newlines inside a non-verbatim interpolated string are not supported in C# {0}. Please use language version {1} or greater.</value>
  </data>
  <data name="IDS_FeatureGenericAttributes" xml:space="preserve">
    <value>generic attributes</value>
  </data>
  <data name="WRN_InterpolatedStringHandlerArgumentAttributeIgnoredOnLambdaParameters" xml:space="preserve">
    <value>InterpolatedStringHandlerArgument has no effect when applied to lambda parameters and will be ignored at the call site.</value>
  </data>
  <data name="WRN_InterpolatedStringHandlerArgumentAttributeIgnoredOnLambdaParameters_Title" xml:space="preserve">
    <value>InterpolatedStringHandlerArgument has no effect when applied to lambda parameters and will be ignored at the call site.</value>
  </data>
  <data name="ERR_LambdaWithAttributesToExpressionTree" xml:space="preserve">
    <value>A lambda expression with attributes cannot be converted to an expression tree</value>
  </data>
  <data name="ERR_RecordStructConstructorCallsDefaultConstructor" xml:space="preserve">
    <value>A constructor declared in a 'record struct' with parameter list must have a 'this' initializer that calls the primary constructor or an explicitly declared constructor.</value>
  </data>
  <data name="ERR_StructHasInitializersAndNoDeclaredConstructor" xml:space="preserve">
    <value>A 'struct' with field initializers must include an explicitly declared constructor.</value>
  </data>
  <data name="ERR_PatternSpanCharCannotBeStringNull" xml:space="preserve">
    <value>A string 'null' constant is not supported as a pattern for '{0}'. Use an empty string instead.</value>
  </data>
  <data name="ERR_EncUpdateFailedDelegateTypeChanged" xml:space="preserve">
    <value>Cannot update because an inferred delegate type has changed.</value>
  </data>
  <data name="WRN_CompileTimeCheckedOverflow" xml:space="preserve">
    <value>The operation may overflow '{0}' at runtime (use 'unchecked' syntax to override)</value>
  </data>
  <data name="WRN_CompileTimeCheckedOverflow_Title" xml:space="preserve">
    <value>The operation may overflow at runtime (use 'unchecked' syntax to override)</value>
  </data>
  <data name="ERR_CannotUseRefInUnmanagedCallersOnly" xml:space="preserve">
    <value>Cannot use 'ref', 'in', or 'out' in the signature of a method attributed with 'UnmanagedCallersOnly'.</value>
  </data>
  <data name="IDS_FeatureNewLinesInInterpolations" xml:space="preserve">
    <value>newlines in interpolations</value>
  </data>
  <data name="ERR_InterpolatedStringsReferencingInstanceCannotBeInObjectInitializers" xml:space="preserve">
    <value>Interpolated string handler conversions that reference the instance being indexed cannot be used in indexer member initializers.</value>
  </data>
  <data name="ERR_CannotBeMadeNullable" xml:space="preserve">
    <value>'{0}' cannot be made nullable.</value>
  </data>
  <data name="WRN_LowerCaseTypeName" xml:space="preserve">
    <value>The type name '{0}' only contains lower-cased ascii characters. Such names may become reserved for the language.</value>
  </data>
  <data name="WRN_LowerCaseTypeName_Title" xml:space="preserve">
    <value>The type name only contains lower-cased ascii characters. Such names may become reserved for the language.</value>
  </data>
  <data name="ERR_RequiredNameDisallowed" xml:space="preserve">
    <value>Types and aliases cannot be named 'required'.</value>
  </data>
  <data name="IDS_FeatureRequiredMembers" xml:space="preserve">
    <value>required members</value>
  </data>
  <data name="ERR_OverrideMustHaveRequired" xml:space="preserve">
    <value>'{0}' must be required because it overrides required member '{1}'</value>
  </data>
  <data name="ERR_RequiredMemberCannotBeHidden" xml:space="preserve">
    <value>Required member '{0}' cannot be hidden by '{1}'.</value>
  </data>
  <data name="ERR_RequiredMemberCannotBeLessVisibleThanContainingType" xml:space="preserve">
    <value>Required member '{0}' cannot be less visible or have a setter less visible than the containing type '{1}'.</value>
  </data>
  <data name="ERR_ExplicitRequiredMember" xml:space="preserve">
    <value>Do not use 'System.Runtime.CompilerServices.RequiredMemberAttribute'. Use the 'required' keyword on required fields and properties instead.</value>
  </data>
  <data name="ERR_RequiredMemberMustBeSettable" xml:space="preserve">
    <value>Required member '{0}' must be settable.</value>
  </data>
  <data name="ERR_RequiredMemberMustBeSet" xml:space="preserve">
    <value>Required member '{0}' must be set in the object initializer or attribute constructor.</value>
  </data>
  <data name="ERR_RequiredMembersMustBeAssignedValue" xml:space="preserve">
    <value>Required member '{0}' must be assigned a value, it cannot use a nested member or collection initializer.</value>
  </data>
  <data name="ERR_RequiredMembersInvalid" xml:space="preserve">
    <value>The required members list for '{0}' is malformed and cannot be interpreted.</value>
  </data>
  <data name="ERR_RequiredMembersBaseTypeInvalid" xml:space="preserve">
    <value>The required members list for the base type '{0}' is malformed and cannot be interpreted. To use this constructor, apply the 'SetsRequiredMembers' attribute.</value>
  </data>
  <data name="ERR_LineContainsDifferentWhitespace" xml:space="preserve">
    <value>Line contains different whitespace than the closing line of the raw string literal: '{0}' versus '{1}'</value>
  </data>
  <data name="ERR_NoEnumConstraint" xml:space="preserve">
    <value>Keyword 'enum' cannot be used as a constraint. Did you mean 'struct, System.Enum'?</value>
  </data>
  <data name="ERR_NoDelegateConstraint" xml:space="preserve">
    <value>Keyword 'delegate' cannot be used as a constraint. Did you mean 'System.Delegate'?</value>
  </data>
  <data name="ERR_MisplacedRecord" xml:space="preserve">
    <value>Unexpected keyword 'record'. Did you mean 'record struct' or 'record class'?</value>
  </data>
  <data name="IDS_FeatureCheckedUserDefinedOperators" xml:space="preserve">
    <value>checked user-defined operators</value>
  </data>
  <data name="ERR_OperatorCantBeChecked" xml:space="preserve">
    <value>User-defined operator '{0}' cannot be declared checked</value>
  </data>
  <data name="ERR_ImplicitConversionOperatorCantBeChecked" xml:space="preserve">
    <value>An 'implicit' user-defined conversion operator cannot be declared checked</value>
  </data>
  <data name="ERR_CheckedOperatorNeedsMatch" xml:space="preserve">
    <value>The operator '{0}' requires a matching non-checked version of the operator to also be defined</value>
  </data>
  <data name="ERR_CannotBeConvertedToUtf8" xml:space="preserve">
    <value>The input string cannot be converted into the equivalent UTF-8 byte representation. {0}</value>
  </data>
  <data name="IDS_FeatureUtf8StringLiterals" xml:space="preserve">
    <value>UTF-8 string literals</value>
  </data>
  <data name="ERR_ExpressionTreeContainsUtf8StringLiterals" xml:space="preserve">
    <value>An expression tree may not contain UTF-8 string conversion or literal.</value>
  </data>
  <data name="ERR_ChainingToSetsRequiredMembersRequiresSetsRequiredMembers" xml:space="preserve">
    <value>This constructor must add 'SetsRequiredMembers' because it chains to a constructor that has that attribute.</value>
  </data>
  <data name="ERR_NewConstraintCannotHaveRequiredMembers" xml:space="preserve">
    <value>'{2}' cannot satisfy the 'new()' constraint on parameter '{1}' in the generic type or or method '{0}' because '{2}' has required members.</value>
  </data>
  <data name="ERR_FileTypeDisallowedInSignature" xml:space="preserve">
    <value>File-local type '{0}' cannot be used in a member signature in non-file-local type '{1}'.</value>
  </data>
  <data name="ERR_FileTypeNoExplicitAccessibility" xml:space="preserve">
    <value>File-local type '{0}' cannot use accessibility modifiers.</value>
  </data>
  <data name="ERR_FileTypeBase" xml:space="preserve">
    <value>File-local type '{0}' cannot be used as a base type of non-file-local type '{1}'.</value>
  </data>
  <data name="ERR_FileTypeNested" xml:space="preserve">
    <value>File-local type '{0}' must be defined in a top level type; '{0}' is a nested type.</value>
  </data>
  <data name="ERR_GlobalUsingStaticFileType" xml:space="preserve">
    <value>File-local type '{0}' cannot be used in a 'global using static' directive.</value>
  </data>
  <data name="ERR_FileTypeNameDisallowed" xml:space="preserve">
    <value>Types and aliases cannot be named 'file'.</value>
  </data>
  <data name="IDS_FeatureUnsignedRightShift" xml:space="preserve">
    <value>unsigned right shift</value>
  </data>
  <data name="IDS_FeatureRelaxedShiftOperator" xml:space="preserve">
    <value>relaxed shift operator</value>
  </data>
  <data name="ERR_UnsupportedCompilerFeature" xml:space="preserve">
    <value>'{0}' requires compiler feature '{1}', which is not supported by this version of the C# compiler.</value>
  </data>
  <data name="WRN_ObsoleteMembersShouldNotBeRequired" xml:space="preserve">
    <value>Required member '{0}' should not be attributed with 'ObsoleteAttribute' unless the containing type is obsolete or all constructors are obsolete.</value>
  </data>
  <data name="WRN_ObsoleteMembersShouldNotBeRequired_Title" xml:space="preserve">
    <value>Members attributed with 'ObsoleteAttribute' should not be required unless the containing type is obsolete or all constructors are obsolete.</value>
  </data>
  <data name="ERR_RefReturningPropertiesCannotBeRequired" xml:space="preserve">
    <value>Ref returning properties cannot be required.</value>
  </data>
  <data name="ERR_MisplacedUnchecked" xml:space="preserve">
    <value>Unexpected keyword 'unchecked'</value>
  </data>
  <data name="ERR_ImplicitImplementationOfInaccessibleInterfaceMember" xml:space="preserve">
    <value>'{0}' does not implement interface member '{1}'. '{2}' cannot implicitly implement an inaccessible member.</value>
  </data>
  <data name="ERR_ScriptsAndSubmissionsCannotHaveRequiredMembers" xml:space="preserve">
    <value>Required members are not allowed on the top level of a script or submission.</value>
  </data>
  <data name="ERR_BadAbstractEqualityOperatorSignature" xml:space="preserve">
    <value>One of the parameters of an equality, or inequality operator declared in interface '{0}' must be a type parameter on '{0}' constrained to '{0}'</value>
  </data>
  <data name="ERR_BadBinaryReadOnlySpanConcatenation" xml:space="preserve">
    <value>Operator '{0}' cannot be applied to operands of type '{1}' and '{2}' that are not UTF-8 byte representations</value>
  </data>
  <data name="IDS_FeatureFileTypes" xml:space="preserve">
    <value>file types</value>
  </data>
  <data name="ERR_CannotMatchOnINumberBase" xml:space="preserve">
    <value>Cannot use a numeric constant or relational pattern on '{0}' because it inherits from or extends 'INumberBase&lt;T&gt;'. Consider using a type pattern to narrow to a specifc numeric type.</value>
  </data>
  <data name="IDS_ArrayAccess" xml:space="preserve">
    <value>array access</value>
  </data>
  <data name="IDS_PointerElementAccess" xml:space="preserve">
    <value>pointer element access</value>
  </data>
  <data name="ERR_MisplacedScoped" xml:space="preserve">
    <value>Unexpected contextual keyword 'scoped'. Did you mean 'scoped ref' or '@scoped'?</value>
  </data>
  <data name="ERR_ScopedTypeNameDisallowed" xml:space="preserve">
    <value>Types and aliases cannot be named 'scoped'.</value>
  </data>
<<<<<<< HEAD
  <data name="ERR_RuntimeDoesNotSupportRefFields" xml:space="preserve">
    <value>Target runtime doesn't support ref fields.</value>
=======
  <data name="ERR_UnscopedRefAttributeUnsupportedTarget" xml:space="preserve">
    <value>UnscopedRefAttribute can only be applied to 'out' parameters, 'ref' parameters that refer to 'ref struct' types, and instance methods and properties on 'struct' types other than constructors and 'init' accessors.</value>
>>>>>>> 7ab83bb2
  </data>
</root><|MERGE_RESOLUTION|>--- conflicted
+++ resolved
@@ -7205,12 +7205,10 @@
   <data name="ERR_ScopedTypeNameDisallowed" xml:space="preserve">
     <value>Types and aliases cannot be named 'scoped'.</value>
   </data>
-<<<<<<< HEAD
+  <data name="ERR_UnscopedRefAttributeUnsupportedTarget" xml:space="preserve">
+    <value>UnscopedRefAttribute can only be applied to 'out' parameters, 'ref' parameters that refer to 'ref struct' types, and instance methods and properties on 'struct' types other than constructors and 'init' accessors.</value>
+  </data>
   <data name="ERR_RuntimeDoesNotSupportRefFields" xml:space="preserve">
     <value>Target runtime doesn't support ref fields.</value>
-=======
-  <data name="ERR_UnscopedRefAttributeUnsupportedTarget" xml:space="preserve">
-    <value>UnscopedRefAttribute can only be applied to 'out' parameters, 'ref' parameters that refer to 'ref struct' types, and instance methods and properties on 'struct' types other than constructors and 'init' accessors.</value>
->>>>>>> 7ab83bb2
   </data>
 </root>