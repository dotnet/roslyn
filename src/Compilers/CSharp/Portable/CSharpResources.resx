--- conflicted
+++ resolved
@@ -5951,7 +5951,6 @@
   <data name="IDS_FeatureAsyncUsing" xml:space="preserve">
     <value>asynchronous using</value>
   </data>
-<<<<<<< HEAD
   <data name="IDS_FeatureParenthesizedPattern" xml:space="preserve">
     <value>parenthesized pattern</value>
   </data>
@@ -5969,9 +5968,8 @@
   </data>
   <data name="IDS_FeatureRelationalPattern" xml:space="preserve">
     <value>relational pattern</value>
-=======
+  </data>
   <data name="ERR_VarianceInterfaceNesting" xml:space="preserve">
     <value>Enums, classes, and structures cannot be declared in an interface that has an 'in' or 'out' type parameter.</value>
->>>>>>> 2e5de1bf
   </data>
 </root>