--- conflicted
+++ resolved
@@ -7202,15 +7202,13 @@
   <data name="ERR_RuntimeDoesNotSupportRefFields" xml:space="preserve">
     <value>Target runtime doesn't support ref fields.</value>
   </data>
-<<<<<<< HEAD
+  <data name="ERR_ExplicitScopedRef" xml:space="preserve">
+    <value>Do not use 'System.Runtime.CompilerServices.ScopedRefAttribute'. Use the 'scoped' keyword instead.</value>
+  </data>
   <data name="WRN_DuplicateAnalyzerReference" xml:space="preserve">
     <value>Analyzer reference '{0}' specified multiple times</value>
   </data>
   <data name="WRN_DuplicateAnalyzerReference_Title" xml:space="preserve">
     <value>Analyzer reference specified multiple times</value>
-=======
-  <data name="ERR_ExplicitScopedRef" xml:space="preserve">
-    <value>Do not use 'System.Runtime.CompilerServices.ScopedRefAttribute'. Use the 'scoped' keyword instead.</value>
->>>>>>> 6e8c948c
   </data>
 </root>