--- conflicted
+++ resolved
@@ -5342,7 +5342,6 @@
   <data name="ERR_OutVariableCannotBeByRef" xml:space="preserve">
     <value>An out variable cannot be declared as a ref local</value>
   </data>
-<<<<<<< HEAD
   <data name="ERR_TypelessNewInAs" xml:space="preserve">
     <value>The first operand of an 'as' operator may not be a target-typed 'new'.</value>
   </data>
@@ -5354,12 +5353,11 @@
   </data>
   <data name="IDS_FeatureTargetTypedNew" xml:space="preserve">
     <value>target-typed new</value>
-=======
+  </data>
   <data name="CannotCreateConstructedFromConstructed" xml:space="preserve">
     <value>Cannot create constructed generic type from another constructed generic type.</value>
   </data>
   <data name="CannotCreateConstructedFromNongeneric" xml:space="preserve">
     <value>Cannot create constructed generic type from non-generic type.</value>
->>>>>>> b64907a2
   </data>
 </root>