﻿<?xml version="1.0" encoding="utf-8"?>
<root>
  <!-- 
    Microsoft ResX Schema 
    
    Version 2.0
    
    The primary goals of this format is to allow a simple XML format 
    that is mostly human readable. The generation and parsing of the 
    various data types are done through the TypeConverter classes 
    associated with the data types.
    
    Example:
    
    ... ado.net/XML headers & schema ...
    <resheader name="resmimetype">text/microsoft-resx</resheader>
    <resheader name="version">2.0</resheader>
    <resheader name="reader">System.Resources.ResXResourceReader, System.Windows.Forms, ...</resheader>
    <resheader name="writer">System.Resources.ResXResourceWriter, System.Windows.Forms, ...</resheader>
    <data name="Name1"><value>this is my long string</value><comment>this is a comment</comment></data>
    <data name="Color1" type="System.Drawing.Color, System.Drawing">Blue</data>
    <data name="Bitmap1" mimetype="application/x-microsoft.net.object.binary.base64">
        <value>[base64 mime encoded serialized .NET Framework object]</value>
    </data>
    <data name="Icon1" type="System.Drawing.Icon, System.Drawing" mimetype="application/x-microsoft.net.object.bytearray.base64">
        <value>[base64 mime encoded string representing a byte array form of the .NET Framework object]</value>
        <comment>This is a comment</comment>
    </data>
                
    There are any number of "resheader" rows that contain simple 
    name/value pairs.
    
    Each data row contains a name, and value. The row also contains a 
    type or mimetype. Type corresponds to a .NET class that support 
    text/value conversion through the TypeConverter architecture. 
    Classes that don't support this are serialized and stored with the 
    mimetype set.
    
    The mimetype is used for serialized objects, and tells the 
    ResXResourceReader how to depersist the object. This is currently not 
    extensible. For a given mimetype the value must be set accordingly:
    
    Note - application/x-microsoft.net.object.binary.base64 is the format 
    that the ResXResourceWriter will generate, however the reader can 
    read any of the formats listed below.
    
    mimetype: application/x-microsoft.net.object.binary.base64
    value   : The object must be serialized with 
            : System.Runtime.Serialization.Formatters.Binary.BinaryFormatter
            : and then encoded with base64 encoding.
    
    mimetype: application/x-microsoft.net.object.soap.base64
    value   : The object must be serialized with 
            : System.Runtime.Serialization.Formatters.Soap.SoapFormatter
            : and then encoded with base64 encoding.

    mimetype: application/x-microsoft.net.object.bytearray.base64
    value   : The object must be serialized into a byte array 
            : using a System.ComponentModel.TypeConverter
            : and then encoded with base64 encoding.
    -->
  <xsd:schema id="root" xmlns="" xmlns:xsd="http://www.w3.org/2001/XMLSchema" xmlns:msdata="urn:schemas-microsoft-com:xml-msdata">
    <xsd:import namespace="http://www.w3.org/XML/1998/namespace" />
    <xsd:element name="root" msdata:IsDataSet="true">
      <xsd:complexType>
        <xsd:choice maxOccurs="unbounded">
          <xsd:element name="metadata">
            <xsd:complexType>
              <xsd:sequence>
                <xsd:element name="value" type="xsd:string" minOccurs="0" />
              </xsd:sequence>
              <xsd:attribute name="name" use="required" type="xsd:string" />
              <xsd:attribute name="type" type="xsd:string" />
              <xsd:attribute name="mimetype" type="xsd:string" />
              <xsd:attribute ref="xml:space" />
            </xsd:complexType>
          </xsd:element>
          <xsd:element name="assembly">
            <xsd:complexType>
              <xsd:attribute name="alias" type="xsd:string" />
              <xsd:attribute name="name" type="xsd:string" />
            </xsd:complexType>
          </xsd:element>
          <xsd:element name="data">
            <xsd:complexType>
              <xsd:sequence>
                <xsd:element name="value" type="xsd:string" minOccurs="0" msdata:Ordinal="1" />
                <xsd:element name="comment" type="xsd:string" minOccurs="0" msdata:Ordinal="2" />
              </xsd:sequence>
              <xsd:attribute name="name" type="xsd:string" use="required" msdata:Ordinal="1" />
              <xsd:attribute name="type" type="xsd:string" msdata:Ordinal="3" />
              <xsd:attribute name="mimetype" type="xsd:string" msdata:Ordinal="4" />
              <xsd:attribute ref="xml:space" />
            </xsd:complexType>
          </xsd:element>
          <xsd:element name="resheader">
            <xsd:complexType>
              <xsd:sequence>
                <xsd:element name="value" type="xsd:string" minOccurs="0" msdata:Ordinal="1" />
              </xsd:sequence>
              <xsd:attribute name="name" type="xsd:string" use="required" />
            </xsd:complexType>
          </xsd:element>
        </xsd:choice>
      </xsd:complexType>
    </xsd:element>
  </xsd:schema>
  <resheader name="resmimetype">
    <value>text/microsoft-resx</value>
  </resheader>
  <resheader name="version">
    <value>2.0</value>
  </resheader>
  <resheader name="reader">
    <value>System.Resources.ResXResourceReader, System.Windows.Forms, Version=4.0.0.0, Culture=neutral, PublicKeyToken=b77a5c561934e089</value>
  </resheader>
  <resheader name="writer">
    <value>System.Resources.ResXResourceWriter, System.Windows.Forms, Version=4.0.0.0, Culture=neutral, PublicKeyToken=b77a5c561934e089</value>
  </resheader>
  <data name="IDS_NULL" xml:space="preserve">
    <value>&lt;null&gt;</value>
  </data>
  <data name="IDS_ThrowExpression" xml:space="preserve">
    <value>&lt;throw expression&gt;</value>
  </data>
  <data name="IDS_FeatureSwitchExpression" xml:space="preserve">
    <value>&lt;switch expression&gt;</value>
  </data>
  <data name="IDS_FeatureLocalFunctionAttributes" xml:space="preserve">
    <value>local function attributes</value>
  </data>
  <data name="IDS_FeatureExternLocalFunctions" xml:space="preserve">
    <value>extern local functions</value>
  </data>
  <data name="IDS_RELATEDERROR" xml:space="preserve">
    <value>(Location of symbol related to previous error)</value>
  </data>
  <data name="IDS_RELATEDWARNING" xml:space="preserve">
    <value>(Location of symbol related to previous warning)</value>
  </data>
  <data name="IDS_XMLIGNORED" xml:space="preserve">
    <value>&lt;!-- Badly formed XML comment ignored for member "{0}" --&gt;</value>
  </data>
  <data name="IDS_XMLIGNORED2" xml:space="preserve">
    <value> Badly formed XML file "{0}" cannot be included </value>
  </data>
  <data name="IDS_XMLFAILEDINCLUDE" xml:space="preserve">
    <value> Failed to insert some or all of included XML </value>
  </data>
  <data name="IDS_XMLBADINCLUDE" xml:space="preserve">
    <value> Include tag is invalid </value>
  </data>
  <data name="IDS_XMLNOINCLUDE" xml:space="preserve">
    <value> No matching elements were found for the following include tag </value>
  </data>
  <data name="IDS_XMLMISSINGINCLUDEFILE" xml:space="preserve">
    <value>Missing file attribute</value>
  </data>
  <data name="IDS_XMLMISSINGINCLUDEPATH" xml:space="preserve">
    <value>Missing path attribute</value>
  </data>
  <data name="IDS_Missing" xml:space="preserve">
    <value>&lt;missing&gt;</value>
  </data>
  <data name="IDS_GlobalNamespace" xml:space="preserve">
    <value>&lt;global namespace&gt;</value>
  </data>
  <data name="IDS_FeatureGenerics" xml:space="preserve">
    <value>generics</value>
  </data>
  <data name="IDS_FeatureAnonDelegates" xml:space="preserve">
    <value>anonymous methods</value>
  </data>
  <data name="IDS_FeatureModuleAttrLoc" xml:space="preserve">
    <value>module as an attribute target specifier</value>
  </data>
  <data name="IDS_FeatureGlobalNamespace" xml:space="preserve">
    <value>namespace alias qualifier</value>
  </data>
  <data name="IDS_FeatureFixedBuffer" xml:space="preserve">
    <value>fixed size buffers</value>
  </data>
  <data name="IDS_FeaturePragma" xml:space="preserve">
    <value>#pragma</value>
  </data>
  <data name="IDS_FeatureStaticClasses" xml:space="preserve">
    <value>static classes</value>
  </data>
  <data name="IDS_FeatureReadOnlyStructs" xml:space="preserve">
    <value>readonly structs</value>
  </data>
  <data name="IDS_FeaturePartialTypes" xml:space="preserve">
    <value>partial types</value>
  </data>
  <data name="IDS_FeatureAsync" xml:space="preserve">
    <value>async function</value>
  </data>
  <data name="IDS_FeatureSwitchOnBool" xml:space="preserve">
    <value>switch on boolean type</value>
  </data>
  <data name="IDS_MethodGroup" xml:space="preserve">
    <value>method group</value>
  </data>
  <data name="IDS_AnonMethod" xml:space="preserve">
    <value>anonymous method</value>
  </data>
  <data name="IDS_Lambda" xml:space="preserve">
    <value>lambda expression</value>
  </data>
  <data name="IDS_Collection" xml:space="preserve">
    <value>collection</value>
  </data>
  <data name="IDS_Disposable" xml:space="preserve">
    <value>disposable</value>
  </data>
  <data name="IDS_FeaturePropertyAccessorMods" xml:space="preserve">
    <value>access modifiers on properties</value>
  </data>
  <data name="IDS_FeatureExternAlias" xml:space="preserve">
    <value>extern alias</value>
  </data>
  <data name="IDS_FeatureIterators" xml:space="preserve">
    <value>iterators</value>
  </data>
  <data name="IDS_FeatureDefault" xml:space="preserve">
    <value>default operator</value>
  </data>
  <data name="IDS_FeatureAsyncStreams" xml:space="preserve">
    <value>async streams</value>
  </data>
  <data name="IDS_FeatureUnmanagedConstructedTypes" xml:space="preserve">
    <value>unmanaged constructed types</value>
  </data>
  <data name="IDS_FeatureReadOnlyMembers" xml:space="preserve">
    <value>readonly members</value>
  </data>
  <data name="IDS_FeatureDefaultLiteral" xml:space="preserve">
    <value>default literal</value>
  </data>
  <data name="IDS_FeaturePrivateProtected" xml:space="preserve">
    <value>private protected</value>
  </data>
  <data name="IDS_FeatureTupleEquality" xml:space="preserve">
    <value>tuple equality</value>
  </data>
  <data name="IDS_FeatureNullable" xml:space="preserve">
    <value>nullable types</value>
  </data>
  <data name="IDS_FeaturePatternMatching" xml:space="preserve">
    <value>pattern matching</value>
  </data>
  <data name="IDS_FeatureExpressionBodiedAccessor" xml:space="preserve">
    <value>expression body property accessor</value>
  </data>
  <data name="IDS_FeatureExpressionBodiedDeOrConstructor" xml:space="preserve">
    <value>expression body constructor and destructor</value>
  </data>
  <data name="IDS_FeatureThrowExpression" xml:space="preserve">
    <value>throw expression</value>
  </data>
  <data name="IDS_FeatureImplicitArray" xml:space="preserve">
    <value>implicitly typed array</value>
  </data>
  <data name="IDS_FeatureImplicitLocal" xml:space="preserve">
    <value>implicitly typed local variable</value>
  </data>
  <data name="IDS_FeatureAnonymousTypes" xml:space="preserve">
    <value>anonymous types</value>
  </data>
  <data name="IDS_FeatureAutoImplementedProperties" xml:space="preserve">
    <value>automatically implemented properties</value>
  </data>
  <data name="IDS_FeatureReadonlyAutoImplementedProperties" xml:space="preserve">
    <value>readonly automatically implemented properties</value>
  </data>
  <data name="IDS_FeatureObjectInitializer" xml:space="preserve">
    <value>object initializer</value>
  </data>
  <data name="IDS_FeatureCollectionInitializer" xml:space="preserve">
    <value>collection initializer</value>
  </data>
  <data name="IDS_FeatureQueryExpression" xml:space="preserve">
    <value>query expression</value>
  </data>
  <data name="IDS_FeatureExtensionMethod" xml:space="preserve">
    <value>extension method</value>
  </data>
  <data name="IDS_FeaturePartialMethod" xml:space="preserve">
    <value>partial method</value>
  </data>
  <data name="IDS_SK_METHOD" xml:space="preserve">
    <value>method</value>
  </data>
  <data name="IDS_SK_TYPE" xml:space="preserve">
    <value>type</value>
  </data>
  <data name="IDS_SK_NAMESPACE" xml:space="preserve">
    <value>namespace</value>
  </data>
  <data name="IDS_SK_FIELD" xml:space="preserve">
    <value>field</value>
  </data>
  <data name="IDS_SK_PROPERTY" xml:space="preserve">
    <value>property</value>
  </data>
  <data name="IDS_SK_UNKNOWN" xml:space="preserve">
    <value>element</value>
  </data>
  <data name="IDS_SK_VARIABLE" xml:space="preserve">
    <value>variable</value>
  </data>
  <data name="IDS_SK_LABEL" xml:space="preserve">
    <value>label</value>
  </data>
  <data name="IDS_SK_EVENT" xml:space="preserve">
    <value>event</value>
  </data>
  <data name="IDS_SK_TYVAR" xml:space="preserve">
    <value>type parameter</value>
  </data>
  <data name="IDS_SK_ARRAY" xml:space="preserve">
    <value>array</value>
  </data>
  <data name="IDS_SK_POINTER" xml:space="preserve">
    <value>pointer</value>
  </data>
  <data name="IDS_SK_FUNCTION_POINTER" xml:space="preserve">
    <value>function pointer</value>
  </data>
  <data name="IDS_SK_DYNAMIC" xml:space="preserve">
    <value>dynamic</value>
  </data>
  <data name="IDS_SK_ALIAS" xml:space="preserve">
    <value>using alias</value>
  </data>
  <data name="IDS_SK_EXTERNALIAS" xml:space="preserve">
    <value>extern alias</value>
  </data>
  <data name="IDS_SK_CONSTRUCTOR" xml:space="preserve">
    <value>constructor</value>
  </data>
  <data name="IDS_FOREACHLOCAL" xml:space="preserve">
    <value>foreach iteration variable</value>
  </data>
  <data name="IDS_FIXEDLOCAL" xml:space="preserve">
    <value>fixed variable</value>
  </data>
  <data name="IDS_USINGLOCAL" xml:space="preserve">
    <value>using variable</value>
  </data>
  <data name="IDS_Contravariant" xml:space="preserve">
    <value>contravariant</value>
  </data>
  <data name="IDS_Contravariantly" xml:space="preserve">
    <value>contravariantly</value>
  </data>
  <data name="IDS_Covariant" xml:space="preserve">
    <value>covariant</value>
  </data>
  <data name="IDS_Covariantly" xml:space="preserve">
    <value>covariantly</value>
  </data>
  <data name="IDS_Invariantly" xml:space="preserve">
    <value>invariantly</value>
  </data>
  <data name="IDS_FeatureDynamic" xml:space="preserve">
    <value>dynamic</value>
  </data>
  <data name="IDS_FeatureNamedArgument" xml:space="preserve">
    <value>named argument</value>
  </data>
  <data name="IDS_FeatureOptionalParameter" xml:space="preserve">
    <value>optional parameter</value>
  </data>
  <data name="IDS_FeatureExceptionFilter" xml:space="preserve">
    <value>exception filter</value>
  </data>
  <data name="IDS_FeatureTypeVariance" xml:space="preserve">
    <value>type variance</value>
  </data>
  <data name="IDS_Parameter" xml:space="preserve">
    <value>parameter</value>
  </data>
  <data name="IDS_Return" xml:space="preserve">
    <value>return</value>
  </data>
  <data name="XML_InvalidToken" xml:space="preserve">
    <value>The character(s) '{0}' cannot be used at this location.</value>
  </data>
  <data name="XML_IncorrectComment" xml:space="preserve">
    <value>Incorrect syntax was used in a comment.</value>
  </data>
  <data name="XML_InvalidCharEntity" xml:space="preserve">
    <value>An invalid character was found inside an entity reference.</value>
  </data>
  <data name="XML_ExpectedEndOfTag" xml:space="preserve">
    <value>Expected '&gt;' or '/&gt;' to close tag '{0}'.</value>
  </data>
  <data name="XML_ExpectedIdentifier" xml:space="preserve">
    <value>An identifier was expected.</value>
  </data>
  <data name="XML_InvalidUnicodeChar" xml:space="preserve">
    <value>Invalid unicode character.</value>
  </data>
  <data name="XML_InvalidWhitespace" xml:space="preserve">
    <value>Whitespace is not allowed at this location.</value>
  </data>
  <data name="XML_LessThanInAttributeValue" xml:space="preserve">
    <value>The character '&lt;' cannot be used in an attribute value.</value>
  </data>
  <data name="XML_MissingEqualsAttribute" xml:space="preserve">
    <value>Missing equals sign between attribute and attribute value.</value>
  </data>
  <data name="XML_RefUndefinedEntity_1" xml:space="preserve">
    <value>Reference to undefined entity '{0}'.</value>
  </data>
  <data name="XML_StringLiteralNoStartQuote" xml:space="preserve">
    <value>A string literal was expected, but no opening quotation mark was found.</value>
  </data>
  <data name="XML_StringLiteralNoEndQuote" xml:space="preserve">
    <value>Missing closing quotation mark for string literal.</value>
  </data>
  <data name="XML_StringLiteralNonAsciiQuote" xml:space="preserve">
    <value>Non-ASCII quotations marks may not be used around string literals.</value>
  </data>
  <data name="XML_EndTagNotExpected" xml:space="preserve">
    <value>End tag was not expected at this location.</value>
  </data>
  <data name="XML_ElementTypeMatch" xml:space="preserve">
    <value>End tag '{0}' does not match the start tag '{1}'.</value>
  </data>
  <data name="XML_EndTagExpected" xml:space="preserve">
    <value>Expected an end tag for element '{0}'.</value>
  </data>
  <data name="XML_WhitespaceMissing" xml:space="preserve">
    <value>Required white space was missing.</value>
  </data>
  <data name="XML_ExpectedEndOfXml" xml:space="preserve">
    <value>Unexpected character at this location.</value>
  </data>
  <data name="XML_CDataEndTagNotAllowed" xml:space="preserve">
    <value>The literal string ']]&gt;' is not allowed in element content.</value>
  </data>
  <data name="XML_DuplicateAttribute" xml:space="preserve">
    <value>Duplicate '{0}' attribute</value>
  </data>
  <data name="ERR_NoMetadataFile" xml:space="preserve">
    <value>Metadata file '{0}' could not be found</value>
  </data>
  <data name="ERR_MetadataReferencesNotSupported" xml:space="preserve">
    <value>Metadata references are not supported.</value>
  </data>
  <data name="FTL_MetadataCantOpenFile" xml:space="preserve">
    <value>Metadata file '{0}' could not be opened -- {1}</value>
  </data>
  <data name="ERR_NoTypeDef" xml:space="preserve">
    <value>The type '{0}' is defined in an assembly that is not referenced. You must add a reference to assembly '{1}'.</value>
  </data>
  <data name="ERR_NoTypeDefFromModule" xml:space="preserve">
    <value>The type '{0}' is defined in a module that has not been added. You must add the module '{1}'.</value>
  </data>
  <data name="ERR_OutputWriteFailed" xml:space="preserve">
    <value>Could not write to output file '{0}' -- '{1}'</value>
  </data>
  <data name="ERR_MultipleEntryPoints" xml:space="preserve">
    <value>Program has more than one entry point defined. Compile with /main to specify the type that contains the entry point.</value>
  </data>
  <data name="ERR_BadBinaryOps" xml:space="preserve">
    <value>Operator '{0}' cannot be applied to operands of type '{1}' and '{2}'</value>
  </data>
  <data name="ERR_AmbigBinaryOpsOnUnconstrainedDefault" xml:space="preserve">
    <value>Operator '{0}' cannot be applied to 'default' and operand of type '{1}' because it is a type parameter that is not known to be a reference type</value>
  </data>
  <data name="ERR_IntDivByZero" xml:space="preserve">
    <value>Division by constant zero</value>
  </data>
  <data name="ERR_BadIndexLHS" xml:space="preserve">
    <value>Cannot apply indexing with [] to an expression of type '{0}'</value>
  </data>
  <data name="ERR_BadIndexCount" xml:space="preserve">
    <value>Wrong number of indices inside []; expected {0}</value>
  </data>
  <data name="ERR_BadUnaryOp" xml:space="preserve">
    <value>Operator '{0}' cannot be applied to operand of type '{1}'</value>
  </data>
  <data name="ERR_BadOpOnNullOrDefaultOrNew" xml:space="preserve">
    <value>Operator '{0}' cannot be applied to operand '{1}'</value>
  </data>
  <data name="ERR_ThisInStaticMeth" xml:space="preserve">
    <value>Keyword 'this' is not valid in a static property, static method, or static field initializer</value>
  </data>
  <data name="ERR_ThisInBadContext" xml:space="preserve">
    <value>Keyword 'this' is not available in the current context</value>
  </data>
  <data name="ERR_OmittedTypeArgument" xml:space="preserve">
    <value>Omitting the type argument is not allowed in the current context</value>
  </data>
  <data name="WRN_InvalidMainSig" xml:space="preserve">
    <value>'{0}' has the wrong signature to be an entry point</value>
  </data>
  <data name="WRN_InvalidMainSig_Title" xml:space="preserve">
    <value>Method has the wrong signature to be an entry point</value>
  </data>
  <data name="ERR_NoImplicitConv" xml:space="preserve">
    <value>Cannot implicitly convert type '{0}' to '{1}'</value>
  </data>
  <data name="ERR_NoExplicitConv" xml:space="preserve">
    <value>Cannot convert type '{0}' to '{1}'</value>
  </data>
  <data name="ERR_ConstOutOfRange" xml:space="preserve">
    <value>Constant value '{0}' cannot be converted to a '{1}'</value>
  </data>
  <data name="ERR_AmbigBinaryOps" xml:space="preserve">
    <value>Operator '{0}' is ambiguous on operands of type '{1}' and '{2}'</value>
  </data>
  <data name="ERR_AmbigBinaryOpsOnDefault" xml:space="preserve">
    <value>Operator '{0}' is ambiguous on operands '{1}' and '{2}'</value>
  </data>
  <data name="ERR_AmbigUnaryOp" xml:space="preserve">
    <value>Operator '{0}' is ambiguous on an operand of type '{1}'</value>
  </data>
  <data name="ERR_InAttrOnOutParam" xml:space="preserve">
    <value>An out parameter cannot have the In attribute</value>
  </data>
  <data name="ERR_ValueCantBeNull" xml:space="preserve">
    <value>Cannot convert null to '{0}' because it is a non-nullable value type</value>
  </data>
  <data name="ERR_NoExplicitBuiltinConv" xml:space="preserve">
    <value>Cannot convert type '{0}' to '{1}' via a reference conversion, boxing conversion, unboxing conversion, wrapping conversion, or null type conversion</value>
  </data>
  <data name="FTL_DebugEmitFailure" xml:space="preserve">
    <value>Unexpected error writing debug information -- '{0}'</value>
  </data>
  <data name="ERR_BadVisReturnType" xml:space="preserve">
    <value>Inconsistent accessibility: return type '{1}' is less accessible than method '{0}'</value>
  </data>
  <data name="ERR_BadVisParamType" xml:space="preserve">
    <value>Inconsistent accessibility: parameter type '{1}' is less accessible than method '{0}'</value>
  </data>
  <data name="ERR_BadVisFieldType" xml:space="preserve">
    <value>Inconsistent accessibility: field type '{1}' is less accessible than field '{0}'</value>
  </data>
  <data name="ERR_BadVisPropertyType" xml:space="preserve">
    <value>Inconsistent accessibility: property type '{1}' is less accessible than property '{0}'</value>
  </data>
  <data name="ERR_BadVisIndexerReturn" xml:space="preserve">
    <value>Inconsistent accessibility: indexer return type '{1}' is less accessible than indexer '{0}'</value>
  </data>
  <data name="ERR_BadVisIndexerParam" xml:space="preserve">
    <value>Inconsistent accessibility: parameter type '{1}' is less accessible than indexer '{0}'</value>
  </data>
  <data name="ERR_BadVisOpReturn" xml:space="preserve">
    <value>Inconsistent accessibility: return type '{1}' is less accessible than operator '{0}'</value>
  </data>
  <data name="ERR_BadVisOpParam" xml:space="preserve">
    <value>Inconsistent accessibility: parameter type '{1}' is less accessible than operator '{0}'</value>
  </data>
  <data name="ERR_BadVisDelegateReturn" xml:space="preserve">
    <value>Inconsistent accessibility: return type '{1}' is less accessible than delegate '{0}'</value>
  </data>
  <data name="ERR_BadVisDelegateParam" xml:space="preserve">
    <value>Inconsistent accessibility: parameter type '{1}' is less accessible than delegate '{0}'</value>
  </data>
  <data name="ERR_BadVisBaseClass" xml:space="preserve">
    <value>Inconsistent accessibility: base class '{1}' is less accessible than class '{0}'</value>
  </data>
  <data name="ERR_BadVisBaseInterface" xml:space="preserve">
    <value>Inconsistent accessibility: base interface '{1}' is less accessible than interface '{0}'</value>
  </data>
  <data name="ERR_EventNeedsBothAccessors" xml:space="preserve">
    <value>'{0}': event property must have both add and remove accessors</value>
  </data>
  <data name="ERR_AbstractEventHasAccessors" xml:space="preserve">
    <value>'{0}': abstract event cannot use event accessor syntax</value>
  </data>
  <data name="ERR_EventNotDelegate" xml:space="preserve">
    <value>'{0}': event must be of a delegate type</value>
  </data>
  <data name="WRN_UnreferencedEvent" xml:space="preserve">
    <value>The event '{0}' is never used</value>
  </data>
  <data name="WRN_UnreferencedEvent_Title" xml:space="preserve">
    <value>Event is never used</value>
  </data>
  <data name="ERR_InterfaceEventInitializer" xml:space="preserve">
    <value>'{0}': instance event in interface cannot have initializer</value>
  </data>
  <data name="ERR_BadEventUsage" xml:space="preserve">
    <value>The event '{0}' can only appear on the left hand side of += or -= (except when used from within the type '{1}')</value>
  </data>
  <data name="ERR_ExplicitEventFieldImpl" xml:space="preserve">
    <value>An explicit interface implementation of an event must use event accessor syntax</value>
  </data>
  <data name="ERR_CantOverrideNonEvent" xml:space="preserve">
    <value>'{0}': cannot override; '{1}' is not an event</value>
  </data>
  <data name="ERR_AddRemoveMustHaveBody" xml:space="preserve">
    <value>An add or remove accessor must have a body</value>
  </data>
  <data name="ERR_AbstractEventInitializer" xml:space="preserve">
    <value>'{0}': abstract event cannot have initializer</value>
  </data>
  <data name="ERR_ReservedAssemblyName" xml:space="preserve">
    <value>The assembly name '{0}' is reserved and cannot be used as a reference in an interactive session</value>
  </data>
  <data name="ERR_ReservedEnumerator" xml:space="preserve">
    <value>The enumerator name '{0}' is reserved and cannot be used</value>
  </data>
  <data name="ERR_AsMustHaveReferenceType" xml:space="preserve">
    <value>The as operator must be used with a reference type or nullable type ('{0}' is a non-nullable value type)</value>
  </data>
  <data name="WRN_LowercaseEllSuffix" xml:space="preserve">
    <value>The 'l' suffix is easily confused with the digit '1' -- use 'L' for clarity</value>
  </data>
  <data name="WRN_LowercaseEllSuffix_Title" xml:space="preserve">
    <value>The 'l' suffix is easily confused with the digit '1'</value>
  </data>
  <data name="ERR_BadEventUsageNoField" xml:space="preserve">
    <value>The event '{0}' can only appear on the left hand side of += or -=</value>
  </data>
  <data name="ERR_ConstraintOnlyAllowedOnGenericDecl" xml:space="preserve">
    <value>Constraints are not allowed on non-generic declarations</value>
  </data>
  <data name="ERR_TypeParamMustBeIdentifier" xml:space="preserve">
    <value>Type parameter declaration must be an identifier not a type</value>
  </data>
  <data name="ERR_MemberReserved" xml:space="preserve">
    <value>Type '{1}' already reserves a member called '{0}' with the same parameter types</value>
  </data>
  <data name="ERR_DuplicateParamName" xml:space="preserve">
    <value>The parameter name '{0}' is a duplicate</value>
  </data>
  <data name="ERR_DuplicateNameInNS" xml:space="preserve">
    <value>The namespace '{1}' already contains a definition for '{0}'</value>
  </data>
  <data name="ERR_DuplicateNameInClass" xml:space="preserve">
    <value>The type '{0}' already contains a definition for '{1}'</value>
  </data>
  <data name="ERR_NameNotInContext" xml:space="preserve">
    <value>The name '{0}' does not exist in the current context</value>
  </data>
  <data name="ERR_NameNotInContextPossibleMissingReference" xml:space="preserve">
    <value>The name '{0}' does not exist in the current context (are you missing a reference to assembly '{1}'?)</value>
  </data>
  <data name="ERR_AmbigContext" xml:space="preserve">
    <value>'{0}' is an ambiguous reference between '{1}' and '{2}'</value>
  </data>
  <data name="WRN_DuplicateUsing" xml:space="preserve">
    <value>The using directive for '{0}' appeared previously in this namespace</value>
  </data>
  <data name="WRN_DuplicateUsing_Title" xml:space="preserve">
    <value>Using directive appeared previously in this namespace</value>
  </data>
  <data name="ERR_BadMemberFlag" xml:space="preserve">
    <value>The modifier '{0}' is not valid for this item</value>
  </data>
  <data name="ERR_BadInitAccessor" xml:space="preserve">
    <value>The 'init' accessor is not valid on static members</value>
  </data>
  <data name="ERR_BadMemberProtection" xml:space="preserve">
    <value>More than one protection modifier</value>
  </data>
  <data name="WRN_NewRequired" xml:space="preserve">
    <value>'{0}' hides inherited member '{1}'. Use the new keyword if hiding was intended.</value>
  </data>
  <data name="WRN_NewRequired_Title" xml:space="preserve">
    <value>Member hides inherited member; missing new keyword</value>
  </data>
  <data name="WRN_NewRequired_Description" xml:space="preserve">
    <value>A variable was declared with the same name as a variable in a base type. However, the new keyword was not used. This warning informs you that you should use new; the variable is declared as if new had been used in the declaration.</value>
  </data>
  <data name="WRN_NewNotRequired" xml:space="preserve">
    <value>The member '{0}' does not hide an accessible member. The new keyword is not required.</value>
  </data>
  <data name="WRN_NewNotRequired_Title" xml:space="preserve">
    <value>Member does not hide an inherited member; new keyword is not required</value>
  </data>
  <data name="ERR_CircConstValue" xml:space="preserve">
    <value>The evaluation of the constant value for '{0}' involves a circular definition</value>
  </data>
  <data name="ERR_MemberAlreadyExists" xml:space="preserve">
    <value>Type '{1}' already defines a member called '{0}' with the same parameter types</value>
  </data>
  <data name="ERR_StaticNotVirtual" xml:space="preserve">
    <value>A static member cannot be marked as '{0}'</value>
  </data>
  <data name="ERR_OverrideNotNew" xml:space="preserve">
    <value>A member '{0}' marked as override cannot be marked as new or virtual</value>
  </data>
  <data name="WRN_NewOrOverrideExpected" xml:space="preserve">
    <value>'{0}' hides inherited member '{1}'. To make the current member override that implementation, add the override keyword. Otherwise add the new keyword.</value>
  </data>
  <data name="WRN_NewOrOverrideExpected_Title" xml:space="preserve">
    <value>Member hides inherited member; missing override keyword</value>
  </data>
  <data name="ERR_OverrideNotExpected" xml:space="preserve">
    <value>'{0}': no suitable method found to override</value>
  </data>
  <data name="ERR_NamespaceUnexpected" xml:space="preserve">
    <value>A namespace cannot directly contain members such as fields, methods or statements</value>
  </data>
  <data name="ERR_NoSuchMember" xml:space="preserve">
    <value>'{0}' does not contain a definition for '{1}'</value>
  </data>
  <data name="ERR_BadSKknown" xml:space="preserve">
    <value>'{0}' is a {1} but is used like a {2}</value>
  </data>
  <data name="ERR_BadSKunknown" xml:space="preserve">
    <value>'{0}' is a {1}, which is not valid in the given context</value>
  </data>
  <data name="ERR_ObjectRequired" xml:space="preserve">
    <value>An object reference is required for the non-static field, method, or property '{0}'</value>
  </data>
  <data name="ERR_AmbigCall" xml:space="preserve">
    <value>The call is ambiguous between the following methods or properties: '{0}' and '{1}'</value>
  </data>
  <data name="ERR_BadAccess" xml:space="preserve">
    <value>'{0}' is inaccessible due to its protection level</value>
  </data>
  <data name="ERR_MethDelegateMismatch" xml:space="preserve">
    <value>No overload for '{0}' matches delegate '{1}'</value>
  </data>
  <data name="ERR_RetObjectRequired" xml:space="preserve">
    <value>An object of a type convertible to '{0}' is required</value>
  </data>
  <data name="ERR_RetNoObjectRequired" xml:space="preserve">
    <value>Since '{0}' returns void, a return keyword must not be followed by an object expression</value>
  </data>
  <data name="ERR_LocalDuplicate" xml:space="preserve">
    <value>A local variable or function named '{0}' is already defined in this scope</value>
  </data>
  <data name="ERR_AssgLvalueExpected" xml:space="preserve">
    <value>The left-hand side of an assignment must be a variable, property or indexer</value>
  </data>
  <data name="ERR_StaticConstParam" xml:space="preserve">
    <value>'{0}': a static constructor must be parameterless</value>
  </data>
  <data name="ERR_NotConstantExpression" xml:space="preserve">
    <value>The expression being assigned to '{0}' must be constant</value>
  </data>
  <data name="ERR_NotNullConstRefField" xml:space="preserve">
    <value>'{0}' is of type '{1}'. A const field of a reference type other than string can only be initialized with null.</value>
  </data>
  <data name="ERR_LocalIllegallyOverrides" xml:space="preserve">
    <value>A local or parameter named '{0}' cannot be declared in this scope because that name is used in an enclosing local scope to define a local or parameter</value>
  </data>
  <data name="ERR_BadUsingNamespace" xml:space="preserve">
    <value>A 'using namespace' directive can only be applied to namespaces; '{0}' is a type not a namespace. Consider a 'using static' directive instead</value>
  </data>
  <data name="ERR_BadUsingType" xml:space="preserve">
    <value>A 'using static' directive can only be applied to types; '{0}' is a namespace not a type. Consider a 'using namespace' directive instead</value>
  </data>
  <data name="ERR_NoAliasHere" xml:space="preserve">
    <value>A 'using static' directive cannot be used to declare an alias</value>
  </data>
  <data name="ERR_NoBreakOrCont" xml:space="preserve">
    <value>No enclosing loop out of which to break or continue</value>
  </data>
  <data name="ERR_DuplicateLabel" xml:space="preserve">
    <value>The label '{0}' is a duplicate</value>
  </data>
  <data name="ERR_NoConstructors" xml:space="preserve">
    <value>The type '{0}' has no constructors defined</value>
  </data>
  <data name="ERR_NoNewAbstract" xml:space="preserve">
    <value>Cannot create an instance of the abstract type or interface '{0}'</value>
  </data>
  <data name="ERR_ConstValueRequired" xml:space="preserve">
    <value>A const field requires a value to be provided</value>
  </data>
  <data name="ERR_CircularBase" xml:space="preserve">
    <value>Circular base type dependency involving '{0}' and '{1}'</value>
  </data>
  <data name="ERR_BadDelegateConstructor" xml:space="preserve">
    <value>The delegate '{0}' does not have a valid constructor</value>
  </data>
  <data name="ERR_MethodNameExpected" xml:space="preserve">
    <value>Method name expected</value>
  </data>
  <data name="ERR_ConstantExpected" xml:space="preserve">
    <value>A constant value is expected</value>
  </data>
  <data name="ERR_V6SwitchGoverningTypeValueExpected" xml:space="preserve">
    <value>A switch expression or case label must be a bool, char, string, integral, enum, or corresponding nullable type in C# 6 and earlier.</value>
  </data>
  <data name="ERR_IntegralTypeValueExpected" xml:space="preserve">
    <value>A value of an integral type expected</value>
  </data>
  <data name="ERR_DuplicateCaseLabel" xml:space="preserve">
    <value>The switch statement contains multiple cases with the label value '{0}'</value>
  </data>
  <data name="ERR_InvalidGotoCase" xml:space="preserve">
    <value>A goto case is only valid inside a switch statement</value>
  </data>
  <data name="ERR_PropertyLacksGet" xml:space="preserve">
    <value>The property or indexer '{0}' cannot be used in this context because it lacks the get accessor</value>
  </data>
  <data name="ERR_BadExceptionType" xml:space="preserve">
    <value>The type caught or thrown must be derived from System.Exception</value>
  </data>
  <data name="ERR_BadEmptyThrow" xml:space="preserve">
    <value>A throw statement with no arguments is not allowed outside of a catch clause</value>
  </data>
  <data name="ERR_BadFinallyLeave" xml:space="preserve">
    <value>Control cannot leave the body of a finally clause</value>
  </data>
  <data name="ERR_LabelShadow" xml:space="preserve">
    <value>The label '{0}' shadows another label by the same name in a contained scope</value>
  </data>
  <data name="ERR_LabelNotFound" xml:space="preserve">
    <value>No such label '{0}' within the scope of the goto statement</value>
  </data>
  <data name="ERR_UnreachableCatch" xml:space="preserve">
    <value>A previous catch clause already catches all exceptions of this or of a super type ('{0}')</value>
  </data>
  <data name="WRN_FilterIsConstantTrue" xml:space="preserve">
    <value>Filter expression is a constant 'true', consider removing the filter</value>
  </data>
  <data name="WRN_FilterIsConstantTrue_Title" xml:space="preserve">
    <value>Filter expression is a constant 'true'</value>
  </data>
  <data name="ERR_ReturnExpected" xml:space="preserve">
    <value>'{0}': not all code paths return a value</value>
  </data>
  <data name="WRN_UnreachableCode" xml:space="preserve">
    <value>Unreachable code detected</value>
  </data>
  <data name="WRN_UnreachableCode_Title" xml:space="preserve">
    <value>Unreachable code detected</value>
  </data>
  <data name="ERR_SwitchFallThrough" xml:space="preserve">
    <value>Control cannot fall through from one case label ('{0}') to another</value>
  </data>
  <data name="WRN_UnreferencedLabel" xml:space="preserve">
    <value>This label has not been referenced</value>
  </data>
  <data name="WRN_UnreferencedLabel_Title" xml:space="preserve">
    <value>This label has not been referenced</value>
  </data>
  <data name="ERR_UseDefViolation" xml:space="preserve">
    <value>Use of unassigned local variable '{0}'</value>
  </data>
  <data name="WRN_UseDefViolation" xml:space="preserve">
    <value>Use of unassigned local variable '{0}'</value>
  </data>
  <data name="WRN_UseDefViolation_Title" xml:space="preserve">
    <value>Use of unassigned local variable</value>
  </data>
  <data name="WRN_UnreferencedVar" xml:space="preserve">
    <value>The variable '{0}' is declared but never used</value>
  </data>
  <data name="WRN_UnreferencedVar_Title" xml:space="preserve">
    <value>Variable is declared but never used</value>
  </data>
  <data name="WRN_UnreferencedField" xml:space="preserve">
    <value>The field '{0}' is never used</value>
  </data>
  <data name="WRN_UnreferencedField_Title" xml:space="preserve">
    <value>Field is never used</value>
  </data>
  <data name="ERR_UseDefViolationField" xml:space="preserve">
    <value>Use of possibly unassigned field '{0}'</value>
  </data>
  <data name="WRN_UseDefViolationField" xml:space="preserve">
    <value>Use of possibly unassigned field '{0}'</value>
  </data>
  <data name="WRN_UseDefViolationField_Title" xml:space="preserve">
    <value>Use of possibly unassigned field</value>
  </data>
  <data name="ERR_UseDefViolationProperty" xml:space="preserve">
    <value>Use of possibly unassigned auto-implemented property '{0}'</value>
  </data>
  <data name="WRN_UseDefViolationProperty" xml:space="preserve">
    <value>Use of possibly unassigned auto-implemented property '{0}'</value>
  </data>
  <data name="WRN_UseDefViolationProperty_Title" xml:space="preserve">
    <value>Use of possibly unassigned auto-implemented property</value>
  </data>
  <data name="ERR_UnassignedThisUnsupportedVersion" xml:space="preserve">
    <value>Field '{0}' must be fully assigned before control is returned to the caller. Consider updating to language version '{1}' to auto-default the field.</value>
  </data>
  <data name="WRN_UnassignedThisUnsupportedVersion" xml:space="preserve">
    <value>Field '{0}' must be fully assigned before control is returned to the caller. Consider updating to language version '{1}' to auto-default the field.</value>
  </data>
  <data name="WRN_UnassignedThisUnsupportedVersion_Title" xml:space="preserve">
    <value>Fields of a struct must be fully assigned in a constructor before control is returned to the caller. Consider updating the language version to auto-default the field.</value>
  </data>
  <data name="ERR_AmbigQM" xml:space="preserve">
    <value>Type of conditional expression cannot be determined because '{0}' and '{1}' implicitly convert to one another</value>
  </data>
  <data name="ERR_InvalidQM" xml:space="preserve">
    <value>Type of conditional expression cannot be determined because there is no implicit conversion between '{0}' and '{1}'</value>
  </data>
  <data name="ERR_NoBaseClass" xml:space="preserve">
    <value>A base class is required for a 'base' reference</value>
  </data>
  <data name="ERR_BaseIllegal" xml:space="preserve">
    <value>Use of keyword 'base' is not valid in this context</value>
  </data>
  <data name="ERR_ObjectProhibited" xml:space="preserve">
    <value>Member '{0}' cannot be accessed with an instance reference; qualify it with a type name instead</value>
  </data>
  <data name="ERR_ParamUnassigned" xml:space="preserve">
    <value>The out parameter '{0}' must be assigned to before control leaves the current method</value>
  </data>
  <data name="WRN_ParamUnassigned" xml:space="preserve">
    <value>The out parameter '{0}' must be assigned to before control leaves the current method</value>
  </data>
  <data name="WRN_ParamUnassigned_Title" xml:space="preserve">
    <value>An out parameter must be assigned to before control leaves the method</value>
  </data>
  <data name="ERR_InvalidArray" xml:space="preserve">
    <value>Invalid rank specifier: expected ',' or ']'</value>
  </data>
  <data name="ERR_ExternHasBody" xml:space="preserve">
    <value>'{0}' cannot be extern and declare a body</value>
  </data>
  <data name="ERR_ExternHasConstructorInitializer" xml:space="preserve">
    <value>'{0}' cannot be extern and have a constructor initializer</value>
  </data>
  <data name="ERR_AbstractAndExtern" xml:space="preserve">
    <value>'{0}' cannot be both extern and abstract</value>
  </data>
  <data name="ERR_BadAttributeParamType" xml:space="preserve">
    <value>Attribute constructor parameter '{0}' has type '{1}', which is not a valid attribute parameter type</value>
  </data>
  <data name="ERR_BadAttributeArgument" xml:space="preserve">
    <value>An attribute argument must be a constant expression, typeof expression or array creation expression of an attribute parameter type</value>
  </data>
  <data name="ERR_BadAttributeParamDefaultArgument" xml:space="preserve">
    <value>Attribute constructor parameter '{0}' is optional, but no default parameter value was specified.</value>
  </data>
  <data name="WRN_IsAlwaysTrue" xml:space="preserve">
    <value>The given expression is always of the provided ('{0}') type</value>
  </data>
  <data name="WRN_IsAlwaysTrue_Title" xml:space="preserve">
    <value>'is' expression's given expression is always of the provided type</value>
  </data>
  <data name="WRN_IsAlwaysFalse" xml:space="preserve">
    <value>The given expression is never of the provided ('{0}') type</value>
  </data>
  <data name="WRN_IsAlwaysFalse_Title" xml:space="preserve">
    <value>'is' expression's given expression is never of the provided type</value>
  </data>
  <data name="ERR_LockNeedsReference" xml:space="preserve">
    <value>'{0}' is not a reference type as required by the lock statement</value>
  </data>
  <data name="ERR_NullNotValid" xml:space="preserve">
    <value>Use of null is not valid in this context</value>
  </data>
  <data name="ERR_DefaultLiteralNotValid" xml:space="preserve">
    <value>Use of default literal is not valid in this context</value>
  </data>
  <data name="ERR_UseDefViolationThisUnsupportedVersion" xml:space="preserve">
    <value>The 'this' object cannot be used before all of its fields have been assigned. Consider updating to language version '{0}' to auto-default the unassigned fields.</value>
  </data>
  <data name="WRN_UseDefViolationThisUnsupportedVersion" xml:space="preserve">
    <value>The 'this' object cannot be used before all of its fields have been assigned. Consider updating to language version '{0}' to auto-default the unassigned fields.</value>
  </data>
  <data name="WRN_UseDefViolationThisUnsupportedVersion_Title" xml:space="preserve">
    <value>The 'this' object cannot be used in a constructor before all of its fields have been assigned. Consider updating the language version to auto-default the unassigned fields.</value>
  </data>
  <data name="ERR_ArgsInvalid" xml:space="preserve">
    <value>The __arglist construct is valid only within a variable argument method</value>
  </data>
  <data name="ERR_PtrExpected" xml:space="preserve">
    <value>The * or -&gt; operator must be applied to a pointer</value>
  </data>
  <data name="ERR_PtrIndexSingle" xml:space="preserve">
    <value>A pointer must be indexed by only one value</value>
  </data>
  <data name="WRN_ByRefNonAgileField" xml:space="preserve">
    <value>Using '{0}' as a ref or out value or taking its address may cause a runtime exception because it is a field of a marshal-by-reference class</value>
  </data>
  <data name="WRN_ByRefNonAgileField_Title" xml:space="preserve">
    <value>Using a field of a marshal-by-reference class as a ref or out value or taking its address may cause a runtime exception</value>
  </data>
  <data name="ERR_AssgReadonlyStatic" xml:space="preserve">
    <value>A static readonly field cannot be assigned to (except in a static constructor or a variable initializer)</value>
  </data>
  <data name="ERR_RefReadonlyStatic" xml:space="preserve">
    <value>A static readonly field cannot be used as a ref or out value (except in a static constructor)</value>
  </data>
  <data name="ERR_AssgReadonlyProp" xml:space="preserve">
    <value>Property or indexer '{0}' cannot be assigned to -- it is read only</value>
  </data>
  <data name="ERR_IllegalStatement" xml:space="preserve">
    <value>Only assignment, call, increment, decrement, await, and new object expressions can be used as a statement</value>
  </data>
  <data name="ERR_BadGetEnumerator" xml:space="preserve">
    <value>foreach requires that the return type '{0}' of '{1}' must have a suitable public 'MoveNext' method and public 'Current' property</value>
  </data>
  <data name="ERR_BadGetAsyncEnumerator" xml:space="preserve">
    <value>Asynchronous foreach requires that the return type '{0}' of '{1}' must have a suitable public 'MoveNextAsync' method and public 'Current' property</value>
  </data>
  <data name="ERR_TooManyLocals" xml:space="preserve">
    <value>Only 65534 locals, including those generated by the compiler, are allowed</value>
  </data>
  <data name="ERR_AbstractBaseCall" xml:space="preserve">
    <value>Cannot call an abstract base member: '{0}'</value>
  </data>
  <data name="ERR_RefProperty" xml:space="preserve">
    <value>A non ref-returning property or indexer may not be used as an out or ref value</value>
  </data>
  <data name="ERR_ManagedAddr" xml:space="preserve">
    <value>Cannot take the address of, get the size of, or declare a pointer to a managed type ('{0}')</value>
  </data>
  <data name="WRN_ManagedAddr" xml:space="preserve">
    <value>This takes the address of, gets the size of, or declares a pointer to a managed type ('{0}')</value>
  </data>
  <data name="WRN_ManagedAddr_Title" xml:space="preserve">
    <value>This takes the address of, gets the size of, or declares a pointer to a managed type</value>
  </data>
  <data name="ERR_BadFixedInitType" xml:space="preserve">
    <value>The type of a local declared in a fixed statement must be a pointer type</value>
  </data>
  <data name="ERR_FixedMustInit" xml:space="preserve">
    <value>You must provide an initializer in a fixed or using statement declaration</value>
  </data>
  <data name="ERR_InvalidAddrOp" xml:space="preserve">
    <value>Cannot take the address of the given expression</value>
  </data>
  <data name="ERR_FixedNeeded" xml:space="preserve">
    <value>You can only take the address of an unfixed expression inside of a fixed statement initializer</value>
  </data>
  <data name="ERR_FixedNotNeeded" xml:space="preserve">
    <value>You cannot use the fixed statement to take the address of an already fixed expression</value>
  </data>
  <data name="ERR_ExprCannotBeFixed" xml:space="preserve">
    <value>The given expression cannot be used in a fixed statement</value>
  </data>
  <data name="ERR_UnsafeNeeded" xml:space="preserve">
    <value>Pointers and fixed size buffers may only be used in an unsafe context</value>
  </data>
  <data name="ERR_OpTFRetType" xml:space="preserve">
    <value>The return type of operator True or False must be bool</value>
  </data>
  <data name="ERR_OperatorNeedsMatch" xml:space="preserve">
    <value>The operator '{0}' requires a matching operator '{1}' to also be defined</value>
  </data>
  <data name="ERR_BadBoolOp" xml:space="preserve">
    <value>In order to be applicable as a short circuit operator a user-defined logical operator ('{0}') must have the same return type and parameter types</value>
  </data>
  <data name="ERR_MustHaveOpTF" xml:space="preserve">
    <value>In order for '{0}' to be applicable as a short circuit operator, its declaring type '{1}' must define operator true and operator false</value>
  </data>
  <data name="WRN_UnreferencedVarAssg" xml:space="preserve">
    <value>The variable '{0}' is assigned but its value is never used</value>
  </data>
  <data name="WRN_UnreferencedVarAssg_Title" xml:space="preserve">
    <value>Variable is assigned but its value is never used</value>
  </data>
  <data name="ERR_CheckedOverflow" xml:space="preserve">
    <value>The operation overflows at compile time in checked mode</value>
  </data>
  <data name="ERR_ConstOutOfRangeChecked" xml:space="preserve">
    <value>Constant value '{0}' cannot be converted to a '{1}' (use 'unchecked' syntax to override)</value>
  </data>
  <data name="ERR_BadVarargs" xml:space="preserve">
    <value>A method with vararg cannot be generic, be in a generic type, or have a params parameter</value>
  </data>
  <data name="ERR_ParamsMustBeCollection" xml:space="preserve">
    <value>The params parameter must have a valid collection type</value>
  </data>
  <data name="ERR_IllegalArglist" xml:space="preserve">
    <value>An __arglist expression may only appear inside of a call or new expression</value>
  </data>
  <data name="ERR_IllegalUnsafe" xml:space="preserve">
    <value>Unsafe code may only appear if compiling with /unsafe</value>
  </data>
  <data name="ERR_AmbigMember" xml:space="preserve">
    <value>Ambiguity between '{0}' and '{1}'</value>
  </data>
  <data name="ERR_BadForeachDecl" xml:space="preserve">
    <value>Type and identifier are both required in a foreach statement</value>
  </data>
  <data name="ERR_ParamsLast" xml:space="preserve">
    <value>A params parameter must be the last parameter in a parameter list</value>
  </data>
  <data name="ERR_SizeofUnsafe" xml:space="preserve">
    <value>'{0}' does not have a predefined size, therefore sizeof can only be used in an unsafe context</value>
  </data>
  <data name="ERR_DottedTypeNameNotFoundInNS" xml:space="preserve">
    <value>The type or namespace name '{0}' does not exist in the namespace '{1}' (are you missing an assembly reference?)</value>
  </data>
  <data name="ERR_FieldInitRefNonstatic" xml:space="preserve">
    <value>A field initializer cannot reference the non-static field, method, or property '{0}'</value>
  </data>
  <data name="ERR_SealedNonOverride" xml:space="preserve">
    <value>'{0}' cannot be sealed because it is not an override</value>
  </data>
  <data name="ERR_CantOverrideSealed" xml:space="preserve">
    <value>'{0}': cannot override inherited member '{1}' because it is sealed</value>
  </data>
  <data name="ERR_VoidError" xml:space="preserve">
    <value>The operation in question is undefined on void pointers</value>
  </data>
  <data name="ERR_ConditionalOnOverride" xml:space="preserve">
    <value>The Conditional attribute is not valid on '{0}' because it is an override method</value>
  </data>
  <data name="ERR_ConditionalOnLocalFunction" xml:space="preserve">
    <value>Local function '{0}' must be 'static' in order to use the Conditional attribute</value>
  </data>
  <data name="ERR_PointerInAsOrIs" xml:space="preserve">
    <value>Neither 'is' nor 'as' is valid on pointer types</value>
  </data>
  <data name="ERR_CallingFinalizeDeprecated" xml:space="preserve">
    <value>Destructors and object.Finalize cannot be called directly. Consider calling IDisposable.Dispose if available.</value>
  </data>
  <data name="ERR_SingleTypeNameNotFound" xml:space="preserve">
    <value>The type or namespace name '{0}' could not be found (are you missing a using directive or an assembly reference?)</value>
  </data>
  <data name="ERR_NegativeStackAllocSize" xml:space="preserve">
    <value>Cannot use a negative size with stackalloc</value>
  </data>
  <data name="ERR_NegativeArraySize" xml:space="preserve">
    <value>Cannot create an array with a negative size</value>
  </data>
  <data name="ERR_OverrideFinalizeDeprecated" xml:space="preserve">
    <value>Do not override object.Finalize. Instead, provide a destructor.</value>
  </data>
  <data name="ERR_CallingBaseFinalizeDeprecated" xml:space="preserve">
    <value>Do not directly call your base type Finalize method. It is called automatically from your destructor.</value>
  </data>
  <data name="WRN_NegativeArrayIndex" xml:space="preserve">
    <value>Indexing an array with a negative index (array indices always start at zero)</value>
  </data>
  <data name="WRN_NegativeArrayIndex_Title" xml:space="preserve">
    <value>Indexing an array with a negative index</value>
  </data>
  <data name="WRN_BadRefCompareLeft" xml:space="preserve">
    <value>Possible unintended reference comparison; to get a value comparison, cast the left hand side to type '{0}'</value>
  </data>
  <data name="WRN_BadRefCompareLeft_Title" xml:space="preserve">
    <value>Possible unintended reference comparison; left hand side needs cast</value>
  </data>
  <data name="WRN_BadRefCompareRight" xml:space="preserve">
    <value>Possible unintended reference comparison; to get a value comparison, cast the right hand side to type '{0}'</value>
  </data>
  <data name="WRN_BadRefCompareRight_Title" xml:space="preserve">
    <value>Possible unintended reference comparison; right hand side needs cast</value>
  </data>
  <data name="ERR_BadCastInFixed" xml:space="preserve">
    <value>The right hand side of a fixed statement assignment may not be a cast expression</value>
  </data>
  <data name="ERR_StackallocInCatchFinally" xml:space="preserve">
    <value>stackalloc may not be used in a catch or finally block</value>
  </data>
  <data name="ERR_VarargsLast" xml:space="preserve">
    <value>An __arglist parameter must be the last parameter in a parameter list</value>
  </data>
  <data name="ERR_MissingPartial" xml:space="preserve">
    <value>Missing partial modifier on declaration of type '{0}'; another partial declaration of this type exists</value>
  </data>
  <data name="ERR_PartialTypeKindConflict" xml:space="preserve">
    <value>Partial declarations of '{0}' must be all classes, all record classes, all structs, all record structs, or all interfaces</value>
  </data>
  <data name="ERR_PartialModifierConflict" xml:space="preserve">
    <value>Partial declarations of '{0}' have conflicting accessibility modifiers</value>
  </data>
  <data name="ERR_PartialMultipleBases" xml:space="preserve">
    <value>Partial declarations of '{0}' must not specify different base classes</value>
  </data>
  <data name="ERR_PartialWrongTypeParams" xml:space="preserve">
    <value>Partial declarations of '{0}' must have the same type parameter names in the same order</value>
  </data>
  <data name="ERR_PartialWrongConstraints" xml:space="preserve">
    <value>Partial declarations of '{0}' have inconsistent constraints for type parameter '{1}'</value>
  </data>
  <data name="ERR_NoImplicitConvCast" xml:space="preserve">
    <value>Cannot implicitly convert type '{0}' to '{1}'. An explicit conversion exists (are you missing a cast?)</value>
  </data>
  <data name="ERR_PartialMisplaced" xml:space="preserve">
    <value>The 'partial' modifier can only appear immediately before 'class', 'record', 'struct', 'interface', 'event', an instance constructor name, or a method or property return type.</value>
  </data>
  <data name="ERR_ImportedCircularBase" xml:space="preserve">
    <value>Imported type '{0}' is invalid. It contains a circular base type dependency.</value>
  </data>
  <data name="ERR_UseDefViolationOut" xml:space="preserve">
    <value>Use of unassigned out parameter '{0}'</value>
  </data>
  <data name="WRN_UseDefViolationOut" xml:space="preserve">
    <value>Use of unassigned out parameter '{0}'</value>
  </data>
  <data name="WRN_UseDefViolationOut_Title" xml:space="preserve">
    <value>Use of unassigned out parameter</value>
  </data>
  <data name="ERR_ArraySizeInDeclaration" xml:space="preserve">
    <value>Array size cannot be specified in a variable declaration (try initializing with a 'new' expression)</value>
  </data>
  <data name="ERR_InaccessibleGetter" xml:space="preserve">
    <value>The property or indexer '{0}' cannot be used in this context because the get accessor is inaccessible</value>
  </data>
  <data name="ERR_InaccessibleSetter" xml:space="preserve">
    <value>The property or indexer '{0}' cannot be used in this context because the set accessor is inaccessible</value>
  </data>
  <data name="ERR_InvalidPropertyAccessMod" xml:space="preserve">
    <value>The accessibility modifier of the '{0}' accessor must be more restrictive than the property or indexer '{1}'</value>
  </data>
  <data name="ERR_DuplicatePropertyAccessMods" xml:space="preserve">
    <value>Cannot specify accessibility modifiers for both accessors of the property or indexer '{0}'</value>
  </data>
  <data name="ERR_AccessModMissingAccessor" xml:space="preserve">
    <value>'{0}': accessibility modifiers on accessors may only be used if the property or indexer has both a get and a set accessor</value>
  </data>
  <data name="ERR_UnimplementedInterfaceAccessor" xml:space="preserve">
    <value>'{0}' does not implement interface member '{1}'. '{2}' is not public.</value>
  </data>
  <data name="WRN_PatternIsAmbiguous" xml:space="preserve">
    <value>'{0}' does not implement the '{1}' pattern. '{2}' is ambiguous with '{3}'.</value>
  </data>
  <data name="WRN_PatternIsAmbiguous_Title" xml:space="preserve">
    <value>Type does not implement the collection pattern; members are ambiguous</value>
  </data>
  <data name="WRN_PatternNotPublicOrNotInstance" xml:space="preserve">
    <value>'{0}' does not implement the '{1}' pattern. '{2}' is not a public instance or extension method.</value>
  </data>
  <data name="WRN_PatternNotPublicOrNotInstance_Title" xml:space="preserve">
    <value>Type does not implement the collection pattern; member is is not a public instance or extension method.</value>
  </data>
  <data name="WRN_PatternBadSignature" xml:space="preserve">
    <value>'{0}' does not implement the '{1}' pattern. '{2}' has the wrong signature.</value>
  </data>
  <data name="WRN_PatternBadSignature_Title" xml:space="preserve">
    <value>Type does not implement the collection pattern; member has the wrong signature</value>
  </data>
  <data name="ERR_FriendRefNotEqualToThis" xml:space="preserve">
    <value>Friend access was granted by '{0}', but the public key of the output assembly ('{1}') does not match that specified by the InternalsVisibleTo attribute in the granting assembly.</value>
  </data>
  <data name="ERR_FriendRefSigningMismatch" xml:space="preserve">
    <value>Friend access was granted by '{0}', but the strong name signing state of the output assembly does not match that of the granting assembly.</value>
  </data>
  <data name="WRN_SequentialOnPartialClass" xml:space="preserve">
    <value>There is no defined ordering between fields in multiple declarations of partial struct '{0}'. To specify an ordering, all instance fields must be in the same declaration.</value>
  </data>
  <data name="WRN_SequentialOnPartialClass_Title" xml:space="preserve">
    <value>There is no defined ordering between fields in multiple declarations of partial struct</value>
  </data>
  <data name="ERR_BadConstType" xml:space="preserve">
    <value>The type '{0}' cannot be declared const</value>
  </data>
  <data name="ERR_NoNewTyvar" xml:space="preserve">
    <value>Cannot create an instance of the variable type '{0}' because it does not have the new() constraint</value>
  </data>
  <data name="ERR_BadArity" xml:space="preserve">
    <value>Using the generic {1} '{0}' requires {2} type arguments</value>
  </data>
  <data name="ERR_BadTypeArgument" xml:space="preserve">
    <value>The type '{0}' may not be used as a type argument</value>
  </data>
  <data name="ERR_TypeArgsNotAllowed" xml:space="preserve">
    <value>The {1} '{0}' cannot be used with type arguments</value>
  </data>
  <data name="ERR_HasNoTypeVars" xml:space="preserve">
    <value>The non-generic {1} '{0}' cannot be used with type arguments</value>
  </data>
  <data name="ERR_NewConstraintNotSatisfied" xml:space="preserve">
    <value>'{2}' must be a non-abstract type with a public parameterless constructor in order to use it as parameter '{1}' in the generic type or method '{0}'</value>
  </data>
  <data name="ERR_GenericConstraintNotSatisfiedRefType" xml:space="preserve">
    <value>The type '{3}' cannot be used as type parameter '{2}' in the generic type or method '{0}'. There is no implicit reference conversion from '{3}' to '{1}'.</value>
  </data>
  <data name="ERR_GenericConstraintNotSatisfiedNullableEnum" xml:space="preserve">
    <value>The type '{3}' cannot be used as type parameter '{2}' in the generic type or method '{0}'. The nullable type '{3}' does not satisfy the constraint of '{1}'.</value>
  </data>
  <data name="ERR_GenericConstraintNotSatisfiedNullableInterface" xml:space="preserve">
    <value>The type '{3}' cannot be used as type parameter '{2}' in the generic type or method '{0}'. The nullable type '{3}' does not satisfy the constraint of '{1}'. Nullable types can not satisfy any interface constraints.</value>
  </data>
  <data name="ERR_GenericConstraintNotSatisfiedTyVar" xml:space="preserve">
    <value>The type '{3}' cannot be used as type parameter '{2}' in the generic type or method '{0}'. There is no boxing conversion or type parameter conversion from '{3}' to '{1}'.</value>
  </data>
  <data name="ERR_GenericConstraintNotSatisfiedValType" xml:space="preserve">
    <value>The type '{3}' cannot be used as type parameter '{2}' in the generic type or method '{0}'. There is no boxing conversion from '{3}' to '{1}'.</value>
  </data>
  <data name="ERR_DuplicateGeneratedName" xml:space="preserve">
    <value>The parameter name '{0}' conflicts with an automatically-generated parameter name</value>
  </data>
  <data name="ERR_GlobalSingleTypeNameNotFound" xml:space="preserve">
    <value>The type or namespace name '{0}' could not be found in the global namespace (are you missing an assembly reference?)</value>
  </data>
  <data name="ERR_NewBoundMustBeLast" xml:space="preserve">
    <value>The new() constraint must be the last restrictive constraint specified</value>
  </data>
  <data name="WRN_MainCantBeGeneric" xml:space="preserve">
    <value>'{0}': an entry point cannot be generic or in a generic type</value>
  </data>
  <data name="WRN_MainCantBeGeneric_Title" xml:space="preserve">
    <value>An entry point cannot be generic or in a generic type</value>
  </data>
  <data name="ERR_TypeVarCantBeNull" xml:space="preserve">
    <value>Cannot convert null to type parameter '{0}' because it could be a non-nullable value type. Consider using 'default({0})' instead.</value>
  </data>
  <data name="ERR_DuplicateBound" xml:space="preserve">
    <value>Duplicate constraint '{0}' for type parameter '{1}'</value>
  </data>
  <data name="ERR_ClassBoundNotFirst" xml:space="preserve">
    <value>The class type constraint '{0}' must come before any other constraints</value>
  </data>
  <data name="ERR_BadRetType" xml:space="preserve">
    <value>'{1} {0}' has the wrong return type</value>
  </data>
  <data name="ERR_DelegateRefMismatch" xml:space="preserve">
    <value>Ref mismatch between '{0}' and delegate '{1}'</value>
  </data>
  <data name="ERR_DuplicateConstraintClause" xml:space="preserve">
    <value>A constraint clause has already been specified for type parameter '{0}'. All of the constraints for a type parameter must be specified in a single where clause.</value>
  </data>
  <data name="ERR_CantInferMethTypeArgs" xml:space="preserve">
    <value>The type arguments for method '{0}' cannot be inferred from the usage. Try specifying the type arguments explicitly.</value>
  </data>
  <data name="ERR_LocalSameNameAsTypeParam" xml:space="preserve">
    <value>'{0}': a parameter, local variable, or local function cannot have the same name as a method type parameter</value>
  </data>
  <data name="ERR_AsWithTypeVar" xml:space="preserve">
    <value>The type parameter '{0}' cannot be used with the 'as' operator because it does not have a class type constraint nor a 'class' constraint</value>
  </data>
  <data name="WRN_UnreferencedFieldAssg" xml:space="preserve">
    <value>The field '{0}' is assigned but its value is never used</value>
  </data>
  <data name="WRN_UnreferencedFieldAssg_Title" xml:space="preserve">
    <value>Field is assigned but its value is never used</value>
  </data>
  <data name="ERR_BadIndexerNameAttr" xml:space="preserve">
    <value>The '{0}' attribute is valid only on an indexer that is not an explicit interface member declaration</value>
  </data>
  <data name="ERR_AttrArgWithTypeVars" xml:space="preserve">
    <value>'{0}': an attribute argument cannot use type parameters</value>
  </data>
  <data name="ERR_AttrTypeArgCannotBeTypeVar" xml:space="preserve">
    <value>'{0}': an attribute type argument cannot use type parameters</value>
  </data>
  <data name="WRN_AttrDependentTypeNotAllowed" xml:space="preserve">
    <value>Type '{0}' cannot be used in this context because it cannot be represented in metadata.</value>
  </data>
  <data name="WRN_AttrDependentTypeNotAllowed_Title" xml:space="preserve">
    <value>Type cannot be used in this context because it cannot be represented in metadata.</value>
  </data>
  <data name="ERR_AttrDependentTypeNotAllowed" xml:space="preserve">
    <value>Type '{0}' cannot be used in this context because it cannot be represented in metadata.</value>
  </data>
  <data name="ERR_NewTyvarWithArgs" xml:space="preserve">
    <value>'{0}': cannot provide arguments when creating an instance of a variable type</value>
  </data>
  <data name="ERR_AbstractSealedStatic" xml:space="preserve">
    <value>'{0}': an abstract type cannot be sealed or static</value>
  </data>
  <data name="WRN_AmbiguousXMLReference" xml:space="preserve">
    <value>Ambiguous reference in cref attribute: '{0}'. Assuming '{1}', but could have also matched other overloads including '{2}'.</value>
  </data>
  <data name="WRN_AmbiguousXMLReference_Title" xml:space="preserve">
    <value>Ambiguous reference in cref attribute</value>
  </data>
  <data name="WRN_VolatileByRef" xml:space="preserve">
    <value>'{0}': a reference to a volatile field will not be treated as volatile</value>
  </data>
  <data name="WRN_VolatileByRef_Title" xml:space="preserve">
    <value>A reference to a volatile field will not be treated as volatile</value>
  </data>
  <data name="WRN_VolatileByRef_Description" xml:space="preserve">
    <value>A volatile field should not normally be used as a ref or out value, since it will not be treated as volatile. There are exceptions to this, such as when calling an interlocked API.</value>
  </data>
  <data name="ERR_ComImportWithImpl" xml:space="preserve">
    <value>Since '{1}' has the ComImport attribute, '{0}' must be extern or abstract</value>
  </data>
  <data name="ERR_ComImportWithBase" xml:space="preserve">
    <value>'{0}': a class with the ComImport attribute cannot specify a base class</value>
  </data>
  <data name="ERR_ImplBadConstraints" xml:space="preserve">
    <value>The constraints for type parameter '{0}' of method '{1}' must match the constraints for type parameter '{2}' of interface method '{3}'. Consider using an explicit interface implementation instead.</value>
  </data>
  <data name="ERR_ImplBadTupleNames" xml:space="preserve">
    <value>The tuple element names in the signature of method '{0}' must match the tuple element names of interface method '{1}' (including on the return type).</value>
  </data>
  <data name="ERR_DottedTypeNameNotFoundInAgg" xml:space="preserve">
    <value>The type name '{0}' does not exist in the type '{1}'</value>
  </data>
  <data name="ERR_MethGrpToNonDel" xml:space="preserve">
    <value>Cannot convert method group '{0}' to non-delegate type '{1}'. Did you intend to invoke the method?</value>
  </data>
  <data name="WRN_MethGrpToNonDel" xml:space="preserve">
    <value>Converting method group '{0}' to non-delegate type '{1}'. Did you intend to invoke the method?</value>
  </data>
  <data name="WRN_MethGrpToNonDel_Title" xml:space="preserve">
    <value>Converting method group to non-delegate type</value>
  </data>
  <data name="ERR_BadExternAlias" xml:space="preserve">
    <value>The extern alias '{0}' was not specified in a /reference option</value>
  </data>
  <data name="ERR_ColColWithTypeAlias" xml:space="preserve">
    <value>Cannot use alias '{0}' with '::' since the alias references a type. Use '.' instead.</value>
  </data>
  <data name="ERR_AliasNotFound" xml:space="preserve">
    <value>Alias '{0}' not found</value>
  </data>
  <data name="ERR_SameFullNameAggAgg" xml:space="preserve">
    <value>The type '{1}' exists in both '{0}' and '{2}'</value>
  </data>
  <data name="ERR_SameFullNameNsAgg" xml:space="preserve">
    <value>The namespace '{1}' in '{0}' conflicts with the type '{3}' in '{2}'</value>
  </data>
  <data name="WRN_SameFullNameThisNsAgg" xml:space="preserve">
    <value>The namespace '{1}' in '{0}' conflicts with the imported type '{3}' in '{2}'. Using the namespace defined in '{0}'.</value>
  </data>
  <data name="WRN_SameFullNameThisNsAgg_Title" xml:space="preserve">
    <value>Namespace conflicts with imported type</value>
  </data>
  <data name="WRN_SameFullNameThisAggAgg" xml:space="preserve">
    <value>The type '{1}' in '{0}' conflicts with the imported type '{3}' in '{2}'. Using the type defined in '{0}'.</value>
  </data>
  <data name="WRN_SameFullNameThisAggAgg_Title" xml:space="preserve">
    <value>Type conflicts with imported type</value>
  </data>
  <data name="WRN_SameFullNameThisAggNs" xml:space="preserve">
    <value>The type '{1}' in '{0}' conflicts with the imported namespace '{3}' in '{2}'. Using the type defined in '{0}'.</value>
  </data>
  <data name="WRN_SameFullNameThisAggNs_Title" xml:space="preserve">
    <value>Type conflicts with imported namespace</value>
  </data>
  <data name="ERR_SameFullNameThisAggThisNs" xml:space="preserve">
    <value>The type '{1}' in '{0}' conflicts with the namespace '{3}' in '{2}'</value>
  </data>
  <data name="ERR_ExternAfterElements" xml:space="preserve">
    <value>An extern alias declaration must precede all other elements defined in the namespace</value>
  </data>
  <data name="WRN_GlobalAliasDefn" xml:space="preserve">
    <value>Defining an alias named 'global' is ill-advised since 'global::' always references the global namespace and not an alias</value>
  </data>
  <data name="WRN_GlobalAliasDefn_Title" xml:space="preserve">
    <value>Defining an alias named 'global' is ill-advised</value>
  </data>
  <data name="ERR_SealedStaticClass" xml:space="preserve">
    <value>'{0}': a type cannot be both static and sealed</value>
  </data>
  <data name="ERR_PrivateAbstractAccessor" xml:space="preserve">
    <value>'{0}': abstract properties cannot have private accessors</value>
  </data>
  <data name="ERR_ValueExpected" xml:space="preserve">
    <value>Syntax error; value expected</value>
  </data>
  <data name="ERR_UnboxNotLValue" xml:space="preserve">
    <value>Cannot modify the result of an unboxing conversion</value>
  </data>
  <data name="ERR_AnonMethGrpInForEach" xml:space="preserve">
    <value>Foreach cannot operate on a '{0}'. Did you intend to invoke the '{0}'?</value>
  </data>
  <data name="ERR_BadIncDecRetType" xml:space="preserve">
    <value>The return type for ++ or -- operator must match the parameter type or be derived from the parameter type</value>
  </data>
  <data name="ERR_TypeConstraintsMustBeUniqueAndFirst" xml:space="preserve">
    <value>The 'class', 'struct', 'unmanaged', 'notnull', and 'default' constraints cannot be combined or duplicated, and must be specified first in the constraints list.</value>
  </data>
  <data name="ERR_RefValBoundWithClass" xml:space="preserve">
    <value>'{0}': cannot specify both a constraint class and the 'class' or 'struct' constraint</value>
  </data>
  <data name="ERR_UnmanagedBoundWithClass" xml:space="preserve">
    <value>'{0}': cannot specify both a constraint class and the 'unmanaged' constraint</value>
  </data>
  <data name="ERR_NewBoundWithVal" xml:space="preserve">
    <value>The 'new()' constraint cannot be used with the 'struct' constraint</value>
  </data>
  <data name="ERR_RefConstraintNotSatisfied" xml:space="preserve">
    <value>The type '{2}' must be a reference type in order to use it as parameter '{1}' in the generic type or method '{0}'</value>
  </data>
  <data name="ERR_ValConstraintNotSatisfied" xml:space="preserve">
    <value>The type '{2}' must be a non-nullable value type in order to use it as parameter '{1}' in the generic type or method '{0}'</value>
  </data>
  <data name="ERR_CircularConstraint" xml:space="preserve">
    <value>Circular constraint dependency involving '{0}' and '{1}'</value>
  </data>
  <data name="ERR_BaseConstraintConflict" xml:space="preserve">
    <value>Type parameter '{0}' inherits conflicting constraints '{1}' and '{2}'</value>
  </data>
  <data name="ERR_ConWithValCon" xml:space="preserve">
    <value>Type parameter '{1}' has the 'struct' constraint so '{1}' cannot be used as a constraint for '{0}'</value>
  </data>
  <data name="ERR_AmbigUDConv" xml:space="preserve">
    <value>Ambiguous user defined conversions '{0}' and '{1}' when converting from '{2}' to '{3}'</value>
  </data>
  <data name="WRN_AlwaysNull" xml:space="preserve">
    <value>The result of the expression is always 'null' of type '{0}'</value>
  </data>
  <data name="WRN_AlwaysNull_Title" xml:space="preserve">
    <value>The result of the expression is always 'null'</value>
  </data>
  <data name="ERR_RefReturnThis" xml:space="preserve">
    <value>Cannot return 'this' by reference.</value>
  </data>
  <data name="ERR_AttributeCtorInParameter" xml:space="preserve">
    <value>Cannot use attribute constructor '{0}' because it has 'in' or 'ref readonly' parameters.</value>
  </data>
  <data name="ERR_OverrideWithConstraints" xml:space="preserve">
    <value>Constraints for override and explicit interface implementation methods are inherited from the base method, so they cannot be specified directly, except for either a 'class', or a 'struct' constraint.</value>
  </data>
  <data name="ERR_AmbigOverride" xml:space="preserve">
    <value>The inherited members '{0}' and '{1}' have the same signature in type '{2}', so they cannot be overridden</value>
  </data>
  <data name="ERR_DecConstError" xml:space="preserve">
    <value>Evaluation of the decimal constant expression failed</value>
  </data>
  <data name="WRN_CmpAlwaysFalse" xml:space="preserve">
    <value>Comparing with null of type '{0}' always produces 'false'</value>
  </data>
  <data name="WRN_CmpAlwaysFalse_Title" xml:space="preserve">
    <value>Comparing with null of struct type always produces 'false'</value>
  </data>
  <data name="WRN_FinalizeMethod" xml:space="preserve">
    <value>Introducing a 'Finalize' method can interfere with destructor invocation. Did you intend to declare a destructor?</value>
  </data>
  <data name="WRN_FinalizeMethod_Title" xml:space="preserve">
    <value>Introducing a 'Finalize' method can interfere with destructor invocation</value>
  </data>
  <data name="WRN_FinalizeMethod_Description" xml:space="preserve">
    <value>This warning occurs when you create a class with a method whose signature is public virtual void Finalize.

If such a class is used as a base class and if the deriving class defines a destructor, the destructor will override the base class Finalize method, not Finalize.</value>
  </data>
  <data name="ERR_ExplicitImplParams" xml:space="preserve">
    <value>'{0}' should not have a params parameter since '{1}' does not</value>
  </data>
  <data name="WRN_GotoCaseShouldConvert" xml:space="preserve">
    <value>The 'goto case' value is not implicitly convertible to type '{0}'</value>
  </data>
  <data name="WRN_GotoCaseShouldConvert_Title" xml:space="preserve">
    <value>The 'goto case' value is not implicitly convertible to the switch type</value>
  </data>
  <data name="ERR_MethodImplementingAccessor" xml:space="preserve">
    <value>Method '{0}' cannot implement interface accessor '{1}' for type '{2}'. Use an explicit interface implementation.</value>
  </data>
  <data name="WRN_NubExprIsConstBool" xml:space="preserve">
    <value>The result of the expression is always '{0}' since a value of type '{1}' is never equal to 'null' of type '{2}'</value>
  </data>
  <data name="WRN_NubExprIsConstBool_Title" xml:space="preserve">
    <value>The result of the expression is always the same since a value of this type is never equal to 'null'</value>
  </data>
  <data name="WRN_NubExprIsConstBool2" xml:space="preserve">
    <value>The result of the expression is always '{0}' since a value of type '{1}' is never equal to 'null' of type '{2}'</value>
  </data>
  <data name="WRN_NubExprIsConstBool2_Title" xml:space="preserve">
    <value>The result of the expression is always the same since a value of this type is never equal to 'null'</value>
  </data>
  <data name="WRN_ExplicitImplCollision" xml:space="preserve">
    <value>Explicit interface implementation '{0}' matches more than one interface member. Which interface member is actually chosen is implementation-dependent. Consider using a non-explicit implementation instead.</value>
  </data>
  <data name="WRN_ExplicitImplCollision_Title" xml:space="preserve">
    <value>Explicit interface implementation matches more than one interface member</value>
  </data>
  <data name="ERR_AbstractHasBody" xml:space="preserve">
    <value>'{0}' cannot declare a body because it is marked abstract</value>
  </data>
  <data name="ERR_ConcreteMissingBody" xml:space="preserve">
    <value>'{0}' must declare a body because it is not marked abstract, extern, or partial</value>
  </data>
  <data name="ERR_AbstractAndSealed" xml:space="preserve">
    <value>'{0}' cannot be both abstract and sealed</value>
  </data>
  <data name="ERR_AbstractNotVirtual" xml:space="preserve">
    <value>The abstract {0} '{1}' cannot be marked virtual</value>
  </data>
  <data name="ERR_StaticConstant" xml:space="preserve">
    <value>The constant '{0}' cannot be marked static</value>
  </data>
  <data name="ERR_CantOverrideNonFunction" xml:space="preserve">
    <value>'{0}': cannot override because '{1}' is not a function</value>
  </data>
  <data name="ERR_CantOverrideNonVirtual" xml:space="preserve">
    <value>'{0}': cannot override inherited member '{1}' because it is not marked virtual, abstract, or override</value>
  </data>
  <data name="ERR_CantChangeAccessOnOverride" xml:space="preserve">
    <value>'{0}': cannot change access modifiers when overriding '{1}' inherited member '{2}'</value>
  </data>
  <data name="ERR_CantChangeTupleNamesOnOverride" xml:space="preserve">
    <value>'{0}': cannot change tuple element names when overriding inherited member '{1}'</value>
  </data>
  <data name="ERR_CantChangeReturnTypeOnOverride" xml:space="preserve">
    <value>'{0}': return type must be '{2}' to match overridden member '{1}'</value>
  </data>
  <data name="ERR_CantDeriveFromSealedType" xml:space="preserve">
    <value>'{0}': cannot derive from sealed type '{1}'</value>
  </data>
  <data name="ERR_AbstractInConcreteClass" xml:space="preserve">
    <value>'{0}' is abstract but it is contained in non-abstract type '{1}'</value>
  </data>
  <data name="ERR_StaticConstructorWithExplicitConstructorCall" xml:space="preserve">
    <value>'{0}': static constructor cannot have an explicit 'this' or 'base' constructor call</value>
  </data>
  <data name="ERR_StaticConstructorWithAccessModifiers" xml:space="preserve">
    <value>'{0}': access modifiers are not allowed on static constructors</value>
  </data>
  <data name="ERR_RecursiveConstructorCall" xml:space="preserve">
    <value>Constructor '{0}' cannot call itself</value>
  </data>
  <data name="ERR_IndirectRecursiveConstructorCall" xml:space="preserve">
    <value>Constructor '{0}' cannot call itself through another constructor</value>
  </data>
  <data name="ERR_ObjectCallingBaseConstructor" xml:space="preserve">
    <value>'{0}' has no base class and cannot call a base constructor</value>
  </data>
  <data name="ERR_PredefinedTypeNotFound" xml:space="preserve">
    <value>Predefined type '{0}' is not defined or imported</value>
  </data>
  <data name="ERR_PredefinedValueTupleTypeNotFound" xml:space="preserve">
    <value>Predefined type '{0}' is not defined or imported</value>
  </data>
  <data name="ERR_PredefinedValueTupleTypeAmbiguous3" xml:space="preserve">
    <value>Predefined type '{0}' is declared in multiple referenced assemblies: '{1}' and '{2}'</value>
  </data>
  <data name="ERR_StructWithBaseConstructorCall" xml:space="preserve">
    <value>'{0}': structs cannot call base class constructors</value>
  </data>
  <data name="ERR_StructLayoutCycle" xml:space="preserve">
    <value>Struct member '{0}' of type '{1}' causes a cycle in the struct layout</value>
  </data>
  <data name="ERR_InterfacesCantContainFields" xml:space="preserve">
    <value>Interfaces cannot contain instance fields</value>
  </data>
  <data name="ERR_InterfacesCantContainConstructors" xml:space="preserve">
    <value>Interfaces cannot contain instance constructors</value>
  </data>
  <data name="ERR_NonInterfaceInInterfaceList" xml:space="preserve">
    <value>Type '{0}' in interface list is not an interface</value>
  </data>
  <data name="ERR_DuplicateInterfaceInBaseList" xml:space="preserve">
    <value>'{0}' is already listed in interface list</value>
  </data>
  <data name="ERR_DuplicateInterfaceWithTupleNamesInBaseList" xml:space="preserve">
    <value>'{0}' is already listed in the interface list on type '{2}' with different tuple element names, as '{1}'.</value>
  </data>
  <data name="ERR_DuplicateInterfaceWithDifferencesInBaseList" xml:space="preserve">
    <value>'{0}' is already listed in the interface list on type '{2}' as '{1}'.</value>
  </data>
  <data name="ERR_CycleInInterfaceInheritance" xml:space="preserve">
    <value>Inherited interface '{1}' causes a cycle in the interface hierarchy of '{0}'</value>
  </data>
  <data name="ERR_HidingAbstractMethod" xml:space="preserve">
    <value>'{0}' hides inherited abstract member '{1}'</value>
  </data>
  <data name="ERR_UnimplementedAbstractMethod" xml:space="preserve">
    <value>'{0}' does not implement inherited abstract member '{1}'</value>
  </data>
  <data name="ERR_UnimplementedInterfaceMember" xml:space="preserve">
    <value>'{0}' does not implement interface member '{1}'</value>
  </data>
  <data name="ERR_ObjectCantHaveBases" xml:space="preserve">
    <value>The class System.Object cannot have a base class or implement an interface</value>
  </data>
  <data name="ERR_ExplicitInterfaceImplementationNotInterface" xml:space="preserve">
    <value>'{0}' in explicit interface declaration is not an interface</value>
  </data>
  <data name="ERR_InterfaceMemberNotFound" xml:space="preserve">
    <value>'{0}' in explicit interface declaration is not found among members of the interface that can be implemented</value>
  </data>
  <data name="ERR_ClassDoesntImplementInterface" xml:space="preserve">
    <value>'{0}': containing type does not implement interface '{1}'</value>
  </data>
  <data name="ERR_ExplicitInterfaceImplementationInNonClassOrStruct" xml:space="preserve">
    <value>'{0}': explicit interface declaration can only be declared in a class, record, struct or interface</value>
  </data>
  <data name="ERR_MemberNameSameAsType" xml:space="preserve">
    <value>'{0}': member names cannot be the same as their enclosing type</value>
  </data>
  <data name="ERR_EnumeratorOverflow" xml:space="preserve">
    <value>'{0}': the enumerator value is too large to fit in its type</value>
  </data>
  <data name="ERR_CantOverrideNonProperty" xml:space="preserve">
    <value>'{0}': cannot override because '{1}' is not a property</value>
  </data>
  <data name="ERR_NoGetToOverride" xml:space="preserve">
    <value>'{0}': cannot override because '{1}' does not have an overridable get accessor</value>
  </data>
  <data name="ERR_NoSetToOverride" xml:space="preserve">
    <value>'{0}': cannot override because '{1}' does not have an overridable set accessor</value>
  </data>
  <data name="ERR_PropertyCantHaveVoidType" xml:space="preserve">
    <value>'{0}': property or indexer cannot have void type</value>
  </data>
  <data name="ERR_PropertyWithNoAccessors" xml:space="preserve">
    <value>'{0}': property or indexer must have at least one accessor</value>
  </data>
  <data name="ERR_CantUseVoidInArglist" xml:space="preserve">
    <value>__arglist cannot have an argument of void type</value>
  </data>
  <data name="ERR_NewVirtualInSealed" xml:space="preserve">
    <value>'{0}' is a new virtual member in sealed type '{1}'</value>
  </data>
  <data name="ERR_ExplicitPropertyAddingAccessor" xml:space="preserve">
    <value>'{0}' adds an accessor not found in interface member '{1}'</value>
  </data>
  <data name="ERR_ExplicitPropertyMismatchInitOnly" xml:space="preserve">
    <value>Accessors '{0}' and '{1}' should both be init-only or neither</value>
  </data>
  <data name="ERR_ExplicitPropertyMissingAccessor" xml:space="preserve">
    <value>Explicit interface implementation '{0}' is missing accessor '{1}'</value>
  </data>
  <data name="ERR_ConversionWithInterface" xml:space="preserve">
    <value>'{0}': user-defined conversions to or from an interface are not allowed</value>
  </data>
  <data name="ERR_ConversionWithBase" xml:space="preserve">
    <value>'{0}': user-defined conversions to or from a base type are not allowed</value>
  </data>
  <data name="ERR_ConversionWithDerived" xml:space="preserve">
    <value>'{0}': user-defined conversions to or from a derived type are not allowed</value>
  </data>
  <data name="ERR_IdentityConversion" xml:space="preserve">
    <value>User-defined operator cannot convert a type to itself</value>
  </data>
  <data name="ERR_ConversionNotInvolvingContainedType" xml:space="preserve">
    <value>User-defined conversion must convert to or from the enclosing type</value>
  </data>
  <data name="ERR_DuplicateConversionInClass" xml:space="preserve">
    <value>Duplicate user-defined conversion in type '{0}'</value>
  </data>
  <data name="ERR_OperatorsMustBeStatic" xml:space="preserve">
    <value>User-defined operator '{0}' must be declared static and public</value>
  </data>
  <data name="ERR_BadIncDecSignature" xml:space="preserve">
    <value>The parameter type for ++ or -- operator must be the containing type</value>
  </data>
  <data name="ERR_BadUnaryOperatorSignature" xml:space="preserve">
    <value>The parameter of a unary operator must be the containing type</value>
  </data>
  <data name="ERR_BadBinaryOperatorSignature" xml:space="preserve">
    <value>One of the parameters of a binary operator must be the containing type</value>
  </data>
  <data name="ERR_BadShiftOperatorSignature" xml:space="preserve">
    <value>The first operand of an overloaded shift operator must have the same type as the containing type</value>
  </data>
  <data name="ERR_InterfacesCantContainConversionOrEqualityOperators" xml:space="preserve">
    <value>Conversion, equality, or inequality operators declared in interfaces must be abstract or virtual</value>
  </data>
  <data name="ERR_EnumsCantContainDefaultConstructor" xml:space="preserve">
    <value>Enums cannot contain explicit parameterless constructors</value>
  </data>
  <data name="ERR_CantOverrideBogusMethod" xml:space="preserve">
    <value>'{0}': cannot override '{1}' because it is not supported by the language</value>
  </data>
  <data name="ERR_BindToBogus" xml:space="preserve">
    <value>'{0}' is not supported by the language</value>
  </data>
  <data name="ERR_CantCallSpecialMethod" xml:space="preserve">
    <value>'{0}': cannot explicitly call operator or accessor</value>
  </data>
  <data name="ERR_BadTypeReference" xml:space="preserve">
    <value>'{0}': cannot reference a type through an expression; try '{1}' instead</value>
  </data>
  <data name="ERR_BadDestructorName" xml:space="preserve">
    <value>Name of destructor must match name of type</value>
  </data>
  <data name="ERR_OnlyClassesCanContainDestructors" xml:space="preserve">
    <value>Only class types can contain destructors</value>
  </data>
  <data name="ERR_ConflictAliasAndMember" xml:space="preserve">
    <value>Namespace '{1}' contains a definition conflicting with alias '{0}'</value>
  </data>
  <data name="ERR_ConflictingAliasAndDefinition" xml:space="preserve">
    <value>Alias '{0}' conflicts with {1} definition</value>
  </data>
  <data name="ERR_ConditionalOnSpecialMethod" xml:space="preserve">
    <value>The Conditional attribute is not valid on '{0}' because it is a constructor, destructor, operator, lambda expression, or explicit interface implementation</value>
  </data>
  <data name="ERR_ConditionalMustReturnVoid" xml:space="preserve">
    <value>The Conditional attribute is not valid on '{0}' because its return type is not void</value>
  </data>
  <data name="ERR_DuplicateAttribute" xml:space="preserve">
    <value>Duplicate '{0}' attribute</value>
  </data>
  <data name="ERR_DuplicateAttributeInNetModule" xml:space="preserve">
    <value>Duplicate '{0}' attribute in '{1}'</value>
  </data>
  <data name="ERR_ConditionalOnInterfaceMethod" xml:space="preserve">
    <value>The Conditional attribute is not valid on interface members</value>
  </data>
  <data name="ERR_OperatorCantReturnVoid" xml:space="preserve">
    <value>User-defined operators cannot return void</value>
  </data>
  <data name="ERR_BadDynamicConversion" xml:space="preserve">
    <value>'{0}': user-defined conversions to or from the dynamic type are not allowed</value>
  </data>
  <data name="ERR_InvalidAttributeArgument" xml:space="preserve">
    <value>Invalid value for argument to '{0}' attribute</value>
  </data>
  <data name="ERR_ParameterNotValidForType" xml:space="preserve">
    <value>Parameter not valid for the specified unmanaged type.</value>
  </data>
  <data name="ERR_AttributeParameterRequired1" xml:space="preserve">
    <value>Attribute parameter '{0}' must be specified.</value>
  </data>
  <data name="ERR_AttributeParameterRequired2" xml:space="preserve">
    <value>Attribute parameter '{0}' or '{1}' must be specified.</value>
  </data>
  <data name="ERR_MarshalUnmanagedTypeNotValidForFields" xml:space="preserve">
    <value>Unmanaged type '{0}' not valid for fields.</value>
  </data>
  <data name="ERR_MarshalUnmanagedTypeOnlyValidForFields" xml:space="preserve">
    <value>Unmanaged type '{0}' is only valid for fields.</value>
  </data>
  <data name="ERR_AttributeOnBadSymbolType" xml:space="preserve">
    <value>Attribute '{0}' is not valid on this declaration type. It is only valid on '{1}' declarations.</value>
  </data>
  <data name="ERR_FloatOverflow" xml:space="preserve">
    <value>Floating-point constant is outside the range of type '{0}'</value>
  </data>
  <data name="ERR_ComImportWithoutUuidAttribute" xml:space="preserve">
    <value>The Guid attribute must be specified with the ComImport attribute</value>
  </data>
  <data name="ERR_InvalidNamedArgument" xml:space="preserve">
    <value>Invalid value for named attribute argument '{0}'</value>
  </data>
  <data name="ERR_DllImportOnInvalidMethod" xml:space="preserve">
    <value>The DllImport attribute must be specified on a method marked 'static' and 'extern'</value>
  </data>
  <data name="ERR_EncUpdateFailedMissingSymbol" xml:space="preserve">
    <value>Cannot emit update; {0} '{1}' is missing.</value>
  </data>
  <data name="ERR_DllImportOnGenericMethod" xml:space="preserve">
    <value>The DllImport attribute cannot be applied to a method that is generic or contained in a generic method or type.</value>
  </data>
  <data name="ERR_FieldCantBeRefAny" xml:space="preserve">
    <value>Field or property cannot be of type '{0}'</value>
  </data>
  <data name="ERR_FieldAutoPropCantBeByRefLike" xml:space="preserve">
    <value>Field or auto-implemented property cannot be of type '{0}' unless it is an instance member of a ref struct.</value>
  </data>
  <data name="ERR_ArrayElementCantBeRefAny" xml:space="preserve">
    <value>Array elements cannot be of type '{0}'</value>
  </data>
  <data name="WRN_DeprecatedSymbol" xml:space="preserve">
    <value>'{0}' is obsolete</value>
  </data>
  <data name="WRN_DeprecatedSymbol_Title" xml:space="preserve">
    <value>Type or member is obsolete</value>
  </data>
  <data name="ERR_NotAnAttributeClass" xml:space="preserve">
    <value>'{0}' is not an attribute class</value>
  </data>
  <data name="ERR_BadNamedAttributeArgument" xml:space="preserve">
    <value>'{0}' is not a valid named attribute argument. Named attribute arguments must be fields which are not readonly, static, or const, or read-write properties which are public and not static.</value>
  </data>
  <data name="WRN_DeprecatedSymbolStr" xml:space="preserve">
    <value>'{0}' is obsolete: '{1}'</value>
  </data>
  <data name="WRN_DeprecatedSymbolStr_Title" xml:space="preserve">
    <value>Type or member is obsolete</value>
  </data>
  <data name="ERR_DeprecatedSymbolStr" xml:space="preserve">
    <value>'{0}' is obsolete: '{1}'</value>
  </data>
  <data name="ERR_IndexerCantHaveVoidType" xml:space="preserve">
    <value>Indexers cannot have void type</value>
  </data>
  <data name="ERR_VirtualPrivate" xml:space="preserve">
    <value>'{0}': virtual or abstract members cannot be private</value>
  </data>
  <data name="ERR_ArrayInitToNonArrayType" xml:space="preserve">
    <value>Can only use array initializer expressions to assign to array types. Try using a new expression instead.</value>
  </data>
  <data name="ERR_ArrayInitInBadPlace" xml:space="preserve">
    <value>Array initializers can only be used in a variable or field initializer. Try using a new expression instead.</value>
  </data>
  <data name="ERR_MissingStructOffset" xml:space="preserve">
    <value>'{0}': instance field in types marked with StructLayout(LayoutKind.Explicit) must have a FieldOffset attribute</value>
  </data>
  <data name="WRN_ExternMethodNoImplementation" xml:space="preserve">
    <value>Method, operator, or accessor '{0}' is marked external and has no attributes on it. Consider adding a DllImport attribute to specify the external implementation.</value>
  </data>
  <data name="WRN_ExternMethodNoImplementation_Title" xml:space="preserve">
    <value>Method, operator, or accessor is marked external and has no attributes on it</value>
  </data>
  <data name="WRN_ProtectedInSealed" xml:space="preserve">
    <value>'{0}': new protected member declared in sealed type</value>
  </data>
  <data name="WRN_ProtectedInSealed_Title" xml:space="preserve">
    <value>New protected member declared in sealed type</value>
  </data>
  <data name="ERR_InterfaceImplementedByConditional" xml:space="preserve">
    <value>Conditional member '{0}' cannot implement interface member '{1}' in type '{2}'</value>
  </data>
  <data name="ERR_InterfaceImplementedImplicitlyByVariadic" xml:space="preserve">
    <value>'{0}' cannot implement interface member '{1}' in type '{2}' because it has an __arglist parameter</value>
  </data>
  <data name="ERR_IllegalRefParam" xml:space="preserve">
    <value>ref and out are not valid in this context</value>
  </data>
  <data name="ERR_BadArgumentToAttribute" xml:space="preserve">
    <value>The argument to the '{0}' attribute must be a valid identifier</value>
  </data>
  <data name="ERR_StructOffsetOnBadStruct" xml:space="preserve">
    <value>The FieldOffset attribute can only be placed on members of types marked with the StructLayout(LayoutKind.Explicit)</value>
  </data>
  <data name="ERR_StructOffsetOnBadField" xml:space="preserve">
    <value>The FieldOffset attribute is not allowed on static or const fields</value>
  </data>
  <data name="ERR_AttributeUsageOnNonAttributeClass" xml:space="preserve">
    <value>Attribute '{0}' is only valid on classes derived from System.Attribute</value>
  </data>
  <data name="WRN_PossibleMistakenNullStatement" xml:space="preserve">
    <value>Possible mistaken empty statement</value>
  </data>
  <data name="WRN_PossibleMistakenNullStatement_Title" xml:space="preserve">
    <value>Possible mistaken empty statement</value>
  </data>
  <data name="ERR_DuplicateNamedAttributeArgument" xml:space="preserve">
    <value>'{0}' duplicate named attribute argument</value>
  </data>
  <data name="ERR_DeriveFromEnumOrValueType" xml:space="preserve">
    <value>'{0}' cannot derive from special class '{1}'</value>
  </data>
  <data name="ERR_DefaultMemberOnIndexedType" xml:space="preserve">
    <value>Cannot specify the DefaultMember attribute on a type containing an indexer</value>
  </data>
  <data name="ERR_BogusType" xml:space="preserve">
    <value>'{0}' is a type not supported by the language</value>
  </data>
  <data name="WRN_UnassignedInternalField" xml:space="preserve">
    <value>Field '{0}' is never assigned to, and will always have its default value {1}</value>
  </data>
  <data name="WRN_UnassignedInternalField_Title" xml:space="preserve">
    <value>Field is never assigned to, and will always have its default value</value>
  </data>
  <data name="WRN_UnassignedInternalRefField" xml:space="preserve">
    <value>Field '{0}' is never ref-assigned to, and will always have its default value (null reference)</value>
  </data>
  <data name="WRN_UnassignedInternalRefField_Title" xml:space="preserve">
    <value>Field is never ref-assigned to, and will always have its default value (null reference)</value>
  </data>
  <data name="ERR_CStyleArray" xml:space="preserve">
    <value>Bad array declarator: To declare a managed array the rank specifier precedes the variable's identifier. To declare a fixed size buffer field, use the fixed keyword before the field type.</value>
  </data>
  <data name="WRN_VacuousIntegralComp" xml:space="preserve">
    <value>Comparison to integral constant is useless; the constant is outside the range of type '{0}'</value>
  </data>
  <data name="WRN_VacuousIntegralComp_Title" xml:space="preserve">
    <value>Comparison to integral constant is useless; the constant is outside the range of the type</value>
  </data>
  <data name="ERR_AbstractAttributeClass" xml:space="preserve">
    <value>Cannot apply attribute class '{0}' because it is abstract</value>
  </data>
  <data name="ERR_BadNamedAttributeArgumentType" xml:space="preserve">
    <value>'{0}' is not a valid named attribute argument because it is not a valid attribute parameter type</value>
  </data>
  <data name="ERR_MissingPredefinedMember" xml:space="preserve">
    <value>Missing compiler required member '{0}.{1}'</value>
  </data>
  <data name="WRN_AttributeLocationOnBadDeclaration" xml:space="preserve">
    <value>'{0}' is not a valid attribute location for this declaration. Valid attribute locations for this declaration are '{1}'. All attributes in this block will be ignored.</value>
  </data>
  <data name="WRN_AttributeLocationOnBadDeclaration_Title" xml:space="preserve">
    <value>Not a valid attribute location for this declaration</value>
  </data>
  <data name="WRN_InvalidAttributeLocation" xml:space="preserve">
    <value>'{0}' is not a recognized attribute location. Valid attribute locations for this declaration are '{1}'. All attributes in this block will be ignored.</value>
  </data>
  <data name="WRN_InvalidAttributeLocation_Title" xml:space="preserve">
    <value>Not a recognized attribute location</value>
  </data>
  <data name="WRN_EqualsWithoutGetHashCode" xml:space="preserve">
    <value>'{0}' overrides Object.Equals(object o) but does not override Object.GetHashCode()</value>
  </data>
  <data name="WRN_EqualsWithoutGetHashCode_Title" xml:space="preserve">
    <value>Type overrides Object.Equals(object o) but does not override Object.GetHashCode()</value>
  </data>
  <data name="WRN_EqualityOpWithoutEquals" xml:space="preserve">
    <value>'{0}' defines operator == or operator != but does not override Object.Equals(object o)</value>
  </data>
  <data name="WRN_EqualityOpWithoutEquals_Title" xml:space="preserve">
    <value>Type defines operator == or operator != but does not override Object.Equals(object o)</value>
  </data>
  <data name="WRN_EqualityOpWithoutGetHashCode" xml:space="preserve">
    <value>'{0}' defines operator == or operator != but does not override Object.GetHashCode()</value>
  </data>
  <data name="WRN_EqualityOpWithoutGetHashCode_Title" xml:space="preserve">
    <value>Type defines operator == or operator != but does not override Object.GetHashCode()</value>
  </data>
  <data name="ERR_OutAttrOnRefParam" xml:space="preserve">
    <value>Cannot specify the Out attribute on a ref parameter without also specifying the In attribute.</value>
  </data>
  <data name="ERR_OverloadRefKind" xml:space="preserve">
    <value>'{0}' cannot define an overloaded {1} that differs only on parameter modifiers '{2}' and '{3}'</value>
  </data>
  <data name="ERR_LiteralDoubleCast" xml:space="preserve">
    <value>Literal of type double cannot be implicitly converted to type '{1}'; use an '{0}' suffix to create a literal of this type</value>
  </data>
  <data name="WRN_IncorrectBooleanAssg" xml:space="preserve">
    <value>Assignment in conditional expression is always constant; did you mean to use == instead of = ?</value>
  </data>
  <data name="WRN_IncorrectBooleanAssg_Title" xml:space="preserve">
    <value>Assignment in conditional expression is always constant</value>
  </data>
  <data name="ERR_ProtectedInStruct" xml:space="preserve">
    <value>'{0}': new protected member declared in struct</value>
  </data>
  <data name="ERR_InconsistentIndexerNames" xml:space="preserve">
    <value>Two indexers have different names; the IndexerName attribute must be used with the same name on every indexer within a type</value>
  </data>
  <data name="ERR_ComImportWithUserCtor" xml:space="preserve">
    <value>A class with the ComImport attribute cannot have a user-defined constructor</value>
  </data>
  <data name="ERR_FieldCantHaveVoidType" xml:space="preserve">
    <value>Field cannot have void type</value>
  </data>
  <data name="WRN_NonObsoleteOverridingObsolete" xml:space="preserve">
    <value>Member '{0}' overrides obsolete member '{1}'. Add the Obsolete attribute to '{0}'.</value>
  </data>
  <data name="WRN_NonObsoleteOverridingObsolete_Title" xml:space="preserve">
    <value>Member overrides obsolete member</value>
  </data>
  <data name="ERR_SystemVoid" xml:space="preserve">
    <value>System.Void cannot be used from C# -- use typeof(void) to get the void type object</value>
  </data>
  <data name="ERR_ExplicitParamArrayOrCollection" xml:space="preserve">
    <value>Do not use 'System.ParamArrayAttribute'/'System.Runtime.CompilerServices.ParamCollectionAttribute'. Use the 'params' keyword instead.</value>
  </data>
  <data name="WRN_BitwiseOrSignExtend" xml:space="preserve">
    <value>Bitwise-or operator used on a sign-extended operand; consider casting to a smaller unsigned type first</value>
  </data>
  <data name="WRN_BitwiseOrSignExtend_Title" xml:space="preserve">
    <value>Bitwise-or operator used on a sign-extended operand</value>
  </data>
  <data name="WRN_BitwiseOrSignExtend_Description" xml:space="preserve">
    <value>The compiler implicitly widened and sign-extended a variable, and then used the resulting value in a bitwise OR operation. This can result in unexpected behavior.</value>
  </data>
  <data name="ERR_VolatileStruct" xml:space="preserve">
    <value>'{0}': a volatile field cannot be of the type '{1}'</value>
  </data>
  <data name="ERR_VolatileAndReadonly" xml:space="preserve">
    <value>'{0}': a field cannot be both volatile and readonly</value>
  </data>
  <data name="ERR_AbstractField" xml:space="preserve">
    <value>The modifier 'abstract' is not valid on fields. Try using a property instead.</value>
  </data>
  <data name="ERR_BogusExplicitImpl" xml:space="preserve">
    <value>'{0}' cannot implement '{1}' because it is not supported by the language</value>
  </data>
  <data name="ERR_ExplicitMethodImplAccessor" xml:space="preserve">
    <value>'{0}' explicit method implementation cannot implement '{1}' because it is an accessor</value>
  </data>
  <data name="WRN_CoClassWithoutComImport" xml:space="preserve">
    <value>'{0}' interface marked with 'CoClassAttribute' not marked with 'ComImportAttribute'</value>
  </data>
  <data name="WRN_CoClassWithoutComImport_Title" xml:space="preserve">
    <value>Interface marked with 'CoClassAttribute' not marked with 'ComImportAttribute'</value>
  </data>
  <data name="ERR_ConditionalWithOutParam" xml:space="preserve">
    <value>Conditional member '{0}' cannot have an out parameter</value>
  </data>
  <data name="ERR_AccessorImplementingMethod" xml:space="preserve">
    <value>Accessor '{0}' cannot implement interface member '{1}' for type '{2}'. Use an explicit interface implementation.</value>
  </data>
  <data name="ERR_AliasQualAsExpression" xml:space="preserve">
    <value>The namespace alias qualifier '::' always resolves to a type or namespace so is illegal here. Consider using '.' instead.</value>
  </data>
  <data name="ERR_DerivingFromATyVar" xml:space="preserve">
    <value>Cannot derive from '{0}' because it is a type parameter</value>
  </data>
  <data name="ERR_DuplicateTypeParameter" xml:space="preserve">
    <value>Duplicate type parameter '{0}'</value>
  </data>
  <data name="WRN_TypeParameterSameAsOuterTypeParameter" xml:space="preserve">
    <value>Type parameter '{0}' has the same name as the type parameter from outer type '{1}'</value>
  </data>
  <data name="WRN_TypeParameterSameAsOuterTypeParameter_Title" xml:space="preserve">
    <value>Type parameter has the same name as the type parameter from outer type</value>
  </data>
  <data name="WRN_TypeParameterSameAsOuterMethodTypeParameter" xml:space="preserve">
    <value>Type parameter '{0}' has the same name as the type parameter from outer method '{1}'</value>
  </data>
  <data name="WRN_TypeParameterSameAsOuterMethodTypeParameter_Title" xml:space="preserve">
    <value>Type parameter has the same type as the type parameter from outer method.</value>
  </data>
  <data name="ERR_TypeVariableSameAsParent" xml:space="preserve">
    <value>Type parameter '{0}' has the same name as the containing type, or method</value>
  </data>
  <data name="ERR_UnifyingInterfaceInstantiations" xml:space="preserve">
    <value>'{0}' cannot implement both '{1}' and '{2}' because they may unify for some type parameter substitutions</value>
  </data>
  <data name="ERR_TyVarNotFoundInConstraint" xml:space="preserve">
    <value>'{1}' does not define type parameter '{0}'</value>
  </data>
  <data name="ERR_BadBoundType" xml:space="preserve">
    <value>'{0}' is not a valid constraint. A type used as a constraint must be an interface, a non-sealed class or a type parameter.</value>
  </data>
  <data name="ERR_SpecialTypeAsBound" xml:space="preserve">
    <value>Constraint cannot be special class '{0}'</value>
  </data>
  <data name="ERR_BadVisBound" xml:space="preserve">
    <value>Inconsistent accessibility: constraint type '{1}' is less accessible than '{0}'</value>
  </data>
  <data name="ERR_LookupInTypeVariable" xml:space="preserve">
    <value>Cannot do non-virtual member lookup in '{0}' because it is a type parameter</value>
  </data>
  <data name="ERR_BadConstraintType" xml:space="preserve">
    <value>Invalid constraint type. A type used as a constraint must be an interface, a non-sealed class or a type parameter.</value>
  </data>
  <data name="ERR_InstanceMemberInStaticClass" xml:space="preserve">
    <value>'{0}': cannot declare instance members in a static class</value>
  </data>
  <data name="ERR_StaticBaseClass" xml:space="preserve">
    <value>'{1}': cannot derive from static class '{0}'</value>
  </data>
  <data name="ERR_ConstructorInStaticClass" xml:space="preserve">
    <value>Static classes cannot have instance constructors</value>
  </data>
  <data name="ERR_DestructorInStaticClass" xml:space="preserve">
    <value>Static classes cannot contain destructors</value>
  </data>
  <data name="ERR_InstantiatingStaticClass" xml:space="preserve">
    <value>Cannot create an instance of the static class '{0}'</value>
  </data>
  <data name="ERR_StaticDerivedFromNonObject" xml:space="preserve">
    <value>Static class '{0}' cannot derive from type '{1}'. Static classes must derive from object.</value>
  </data>
  <data name="ERR_StaticClassInterfaceImpl" xml:space="preserve">
    <value>'{0}': static classes cannot implement interfaces</value>
  </data>
  <data name="ERR_OperatorInStaticClass" xml:space="preserve">
    <value>'{0}': static classes cannot contain user-defined operators</value>
  </data>
  <data name="ERR_ConvertToStaticClass" xml:space="preserve">
    <value>Cannot convert to static type '{0}'</value>
  </data>
  <data name="ERR_ConstraintIsStaticClass" xml:space="preserve">
    <value>'{0}': static classes cannot be used as constraints</value>
  </data>
  <data name="ERR_GenericArgIsStaticClass" xml:space="preserve">
    <value>'{0}': static types cannot be used as type arguments</value>
  </data>
  <data name="ERR_ArrayOfStaticClass" xml:space="preserve">
    <value>'{0}': array elements cannot be of static type</value>
  </data>
  <data name="ERR_IndexerInStaticClass" xml:space="preserve">
    <value>'{0}': cannot declare indexers in a static class</value>
  </data>
  <data name="ERR_ParameterIsStaticClass" xml:space="preserve">
    <value>'{0}': static types cannot be used as parameters</value>
  </data>
  <data name="WRN_ParameterIsStaticClass" xml:space="preserve">
    <value>'{0}': static types cannot be used as parameters</value>
  </data>
  <data name="WRN_ParameterIsStaticClass_Title" xml:space="preserve">
    <value>Static types cannot be used as parameters</value>
  </data>
  <data name="ERR_ReturnTypeIsStaticClass" xml:space="preserve">
    <value>'{0}': static types cannot be used as return types</value>
  </data>
  <data name="WRN_ReturnTypeIsStaticClass" xml:space="preserve">
    <value>'{0}': static types cannot be used as return types</value>
  </data>
  <data name="WRN_ReturnTypeIsStaticClass_Title" xml:space="preserve">
    <value>Static types cannot be used as return types</value>
  </data>
  <data name="ERR_VarDeclIsStaticClass" xml:space="preserve">
    <value>Cannot declare a variable of static type '{0}'</value>
  </data>
  <data name="ERR_BadEmptyThrowInFinally" xml:space="preserve">
    <value>A throw statement with no arguments is not allowed in a finally clause that is nested inside the nearest enclosing catch clause</value>
  </data>
  <data name="ERR_InvalidSpecifier" xml:space="preserve">
    <value>'{0}' is not a valid format specifier</value>
  </data>
  <data name="WRN_AssignmentToLockOrDispose" xml:space="preserve">
    <value>Possibly incorrect assignment to local '{0}' which is the argument to a using or lock statement. The Dispose call or unlocking will happen on the original value of the local.</value>
  </data>
  <data name="WRN_AssignmentToLockOrDispose_Title" xml:space="preserve">
    <value>Possibly incorrect assignment to local which is the argument to a using or lock statement</value>
  </data>
  <data name="ERR_ForwardedTypeInThisAssembly" xml:space="preserve">
    <value>Type '{0}' is defined in this assembly, but a type forwarder is specified for it</value>
  </data>
  <data name="ERR_ForwardedTypeIsNested" xml:space="preserve">
    <value>Cannot forward type '{0}' because it is a nested type of '{1}'</value>
  </data>
  <data name="ERR_CycleInTypeForwarder" xml:space="preserve">
    <value>The type forwarder for type '{0}' in assembly '{1}' causes a cycle</value>
  </data>
  <data name="ERR_AssemblyNameOnNonModule" xml:space="preserve">
    <value>The /moduleassemblyname option may only be specified when building a target type of 'module'</value>
  </data>
  <data name="ERR_InvalidAssemblyName" xml:space="preserve">
    <value>Assembly reference '{0}' is invalid and cannot be resolved</value>
  </data>
  <data name="ERR_InvalidFwdType" xml:space="preserve">
    <value>Invalid type specified as an argument for TypeForwardedTo attribute</value>
  </data>
  <data name="ERR_CloseUnimplementedInterfaceMemberStatic" xml:space="preserve">
    <value>'{0}' does not implement instance interface member '{1}'. '{2}' cannot implement the interface member because it is static.</value>
  </data>
  <data name="ERR_CloseUnimplementedInterfaceMemberNotPublic" xml:space="preserve">
    <value>'{0}' does not implement interface member '{1}'. '{2}' cannot implement an interface member because it is not public.</value>
  </data>
  <data name="ERR_CloseUnimplementedInterfaceMemberWrongReturnType" xml:space="preserve">
    <value>'{0}' does not implement interface member '{1}'. '{2}' cannot implement '{1}' because it does not have the matching return type of '{3}'.</value>
  </data>
  <data name="ERR_DuplicateTypeForwarder" xml:space="preserve">
    <value>'{0}' duplicate TypeForwardedToAttribute</value>
  </data>
  <data name="ERR_ExpectedSelectOrGroup" xml:space="preserve">
    <value>A query body must end with a select clause or a group clause</value>
  </data>
  <data name="ERR_ExpectedContextualKeywordOn" xml:space="preserve">
    <value>Expected contextual keyword 'on'</value>
  </data>
  <data name="ERR_ExpectedContextualKeywordEquals" xml:space="preserve">
    <value>Expected contextual keyword 'equals'</value>
  </data>
  <data name="ERR_ExpectedContextualKeywordBy" xml:space="preserve">
    <value>Expected contextual keyword 'by'</value>
  </data>
  <data name="ERR_InvalidAnonymousTypeMemberDeclarator" xml:space="preserve">
    <value>Invalid anonymous type member declarator. Anonymous type members must be declared with a member assignment, simple name or member access.</value>
  </data>
  <data name="ERR_InvalidInitializerElementInitializer" xml:space="preserve">
    <value>Invalid initializer member declarator</value>
  </data>
  <data name="ERR_InconsistentLambdaParameterUsage" xml:space="preserve">
    <value>Inconsistent lambda parameter usage; parameter types must be all explicit or all implicit</value>
  </data>
  <data name="ERR_PartialMemberCannotBeAbstract" xml:space="preserve">
    <value>A partial member cannot have the 'abstract' modifier</value>
  </data>
  <data name="ERR_PartialMemberOnlyInPartialClass" xml:space="preserve">
    <value>A partial member must be declared within a partial type</value>
  </data>
  <data name="ERR_PartialMemberNotExplicit" xml:space="preserve">
    <value>A partial member may not explicitly implement an interface member</value>
  </data>
  <data name="ERR_PartialMethodExtensionDifference" xml:space="preserve">
    <value>Both partial method declarations must be extension methods or neither may be an extension method</value>
  </data>
  <data name="ERR_PartialMethodOnlyOneLatent" xml:space="preserve">
    <value>A partial method may not have multiple defining declarations</value>
  </data>
  <data name="ERR_PartialMethodOnlyOneActual" xml:space="preserve">
    <value>A partial method may not have multiple implementing declarations</value>
  </data>
  <data name="ERR_PartialMemberParamsDifference" xml:space="preserve">
    <value>Both partial member declarations must use a params parameter or neither may use a params parameter</value>
  </data>
  <data name="ERR_PartialMethodMustHaveLatent" xml:space="preserve">
    <value>No defining declaration found for implementing declaration of partial method '{0}'</value>
  </data>
  <data name="ERR_PartialMemberInconsistentTupleNames" xml:space="preserve">
    <value>Both partial member declarations, '{0}' and '{1}', must use the same tuple element names.</value>
  </data>
  <data name="ERR_PartialMethodInconsistentConstraints" xml:space="preserve">
    <value>Partial method declarations of '{0}' have inconsistent constraints for type parameter '{1}'</value>
  </data>
  <data name="ERR_PartialMethodToDelegate" xml:space="preserve">
    <value>Cannot create delegate from method '{0}' because it is a partial method without an implementing declaration</value>
  </data>
  <data name="ERR_PartialMemberStaticDifference" xml:space="preserve">
    <value>Both partial member declarations must be static or neither may be static</value>
  </data>
  <data name="ERR_PartialMemberUnsafeDifference" xml:space="preserve">
    <value>Both partial member declarations must be unsafe or neither may be unsafe</value>
  </data>
  <data name="ERR_PartialMethodInExpressionTree" xml:space="preserve">
    <value>Partial methods with only a defining declaration or removed conditional methods cannot be used in expression trees</value>
  </data>
  <data name="WRN_ObsoleteOverridingNonObsolete" xml:space="preserve">
    <value>Obsolete member '{0}' overrides non-obsolete member '{1}'</value>
  </data>
  <data name="WRN_ObsoleteOverridingNonObsolete_Title" xml:space="preserve">
    <value>Obsolete member overrides non-obsolete member</value>
  </data>
  <data name="WRN_DebugFullNameTooLong" xml:space="preserve">
    <value>The fully qualified name for '{0}' is too long for debug information. Compile without '/debug' option.</value>
  </data>
  <data name="WRN_DebugFullNameTooLong_Title" xml:space="preserve">
    <value>Fully qualified name is too long for debug information</value>
  </data>
  <data name="ERR_ImplicitlyTypedVariableAssignedBadValue" xml:space="preserve">
    <value>Cannot assign {0} to an implicitly-typed variable</value>
  </data>
  <data name="ERR_ImplicitlyTypedVariableWithNoInitializer" xml:space="preserve">
    <value>Implicitly-typed variables must be initialized</value>
  </data>
  <data name="ERR_ImplicitlyTypedVariableMultipleDeclarator" xml:space="preserve">
    <value>Implicitly-typed variables cannot have multiple declarators</value>
  </data>
  <data name="ERR_ImplicitlyTypedVariableAssignedArrayInitializer" xml:space="preserve">
    <value>Cannot initialize an implicitly-typed variable with an array initializer</value>
  </data>
  <data name="ERR_ImplicitlyTypedLocalCannotBeFixed" xml:space="preserve">
    <value>Implicitly-typed local variables cannot be fixed</value>
  </data>
  <data name="ERR_ImplicitlyTypedVariableCannotBeConst" xml:space="preserve">
    <value>Implicitly-typed variables cannot be constant</value>
  </data>
  <data name="WRN_ExternCtorNoImplementation" xml:space="preserve">
    <value>Constructor '{0}' is marked external</value>
  </data>
  <data name="WRN_ExternCtorNoImplementation_Title" xml:space="preserve">
    <value>Constructor is marked external</value>
  </data>
  <data name="ERR_TypeVarNotFound" xml:space="preserve">
    <value>The contextual keyword 'var' may only appear within a local variable declaration or in script code</value>
  </data>
  <data name="ERR_ImplicitlyTypedArrayNoBestType" xml:space="preserve">
    <value>No best type found for implicitly-typed array</value>
  </data>
  <data name="ERR_AnonymousTypePropertyAssignedBadValue" xml:space="preserve">
    <value>Cannot assign '{0}' to anonymous type property</value>
  </data>
  <data name="ERR_ExpressionTreeContainsBaseAccess" xml:space="preserve">
    <value>An expression tree may not contain a base access</value>
  </data>
  <data name="ERR_ExpressionTreeContainsTupleBinOp" xml:space="preserve">
    <value>An expression tree may not contain a tuple == or != operator</value>
  </data>
  <data name="ERR_ExpressionTreeContainsAssignment" xml:space="preserve">
    <value>An expression tree may not contain an assignment operator</value>
  </data>
  <data name="ERR_AnonymousTypeDuplicatePropertyName" xml:space="preserve">
    <value>An anonymous type cannot have multiple properties with the same name</value>
  </data>
  <data name="ERR_StatementLambdaToExpressionTree" xml:space="preserve">
    <value>A lambda expression with a statement body cannot be converted to an expression tree</value>
  </data>
  <data name="ERR_ExpressionTreeMustHaveDelegate" xml:space="preserve">
    <value>Cannot convert lambda to an expression tree whose type argument '{0}' is not a delegate type</value>
  </data>
  <data name="ERR_AnonymousTypeNotAvailable" xml:space="preserve">
    <value>Cannot use anonymous type in a constant expression</value>
  </data>
  <data name="ERR_LambdaInIsAs" xml:space="preserve">
    <value>The first operand of an 'is' or 'as' operator may not be a lambda expression, anonymous method, or method group.</value>
  </data>
  <data name="ERR_TypelessTupleInAs" xml:space="preserve">
    <value>The first operand of an 'as' operator may not be a tuple literal without a natural type.</value>
  </data>
  <data name="ERR_ExpressionTreeContainsMultiDimensionalArrayInitializer" xml:space="preserve">
    <value>An expression tree may not contain a multidimensional array initializer</value>
  </data>
  <data name="ERR_MissingArgument" xml:space="preserve">
    <value>Argument missing</value>
  </data>
  <data name="ERR_VariableUsedBeforeDeclaration" xml:space="preserve">
    <value>Cannot use local variable '{0}' before it is declared</value>
  </data>
  <data name="ERR_RecursivelyTypedVariable" xml:space="preserve">
    <value>Type of '{0}' cannot be inferred since its initializer directly or indirectly refers to the definition.</value>
  </data>
  <data name="ERR_UnassignedThisAutoPropertyUnsupportedVersion" xml:space="preserve">
    <value>Auto-implemented property '{0}' must be fully assigned before control is returned to the caller. Consider updating to language version '{1}' to auto-default the property.</value>
  </data>
  <data name="WRN_UnassignedThisAutoPropertyUnsupportedVersion" xml:space="preserve">
    <value>Auto-implemented property '{0}' must be fully assigned before control is returned to the caller. Consider updating to language version '{1}' to auto-default the property.</value>
  </data>
  <data name="WRN_UnassignedThisAutoPropertyUnsupportedVersion_Title" xml:space="preserve">
    <value>An auto-implemented property must be fully assigned before control is returned to the caller. Consider updating the language version to auto-default the property.</value>
  </data>
  <data name="ERR_VariableUsedBeforeDeclarationAndHidesField" xml:space="preserve">
    <value>Cannot use local variable '{0}' before it is declared. The declaration of the local variable hides the field '{1}'.</value>
  </data>
  <data name="ERR_ExpressionTreeContainsBadCoalesce" xml:space="preserve">
    <value>An expression tree lambda may not contain a coalescing operator with a null or default literal left-hand side</value>
  </data>
  <data name="ERR_IdentifierExpected" xml:space="preserve">
    <value>Identifier expected</value>
  </data>
  <data name="ERR_SemicolonExpected" xml:space="preserve">
    <value>; expected</value>
  </data>
  <data name="ERR_SyntaxError" xml:space="preserve">
    <value>Syntax error, '{0}' expected</value>
  </data>
  <data name="ERR_DuplicateModifier" xml:space="preserve">
    <value>Duplicate '{0}' modifier</value>
  </data>
  <data name="ERR_DuplicateAccessor" xml:space="preserve">
    <value>Property accessor already defined</value>
  </data>
  <data name="ERR_IntegralTypeExpected" xml:space="preserve">
    <value>Type byte, sbyte, short, ushort, int, uint, long, or ulong expected</value>
  </data>
  <data name="ERR_IllegalEscape" xml:space="preserve">
    <value>Unrecognized escape sequence</value>
  </data>
  <data name="ERR_NewlineInConst" xml:space="preserve">
    <value>Newline in constant</value>
  </data>
  <data name="ERR_EmptyCharConst" xml:space="preserve">
    <value>Empty character literal</value>
  </data>
  <data name="ERR_TooManyCharsInConst" xml:space="preserve">
    <value>Too many characters in character literal</value>
  </data>
  <data name="ERR_InvalidNumber" xml:space="preserve">
    <value>Invalid number</value>
  </data>
  <data name="ERR_GetOrSetExpected" xml:space="preserve">
    <value>A get or set accessor expected</value>
  </data>
  <data name="ERR_ClassTypeExpected" xml:space="preserve">
    <value>An object, string, or class type expected</value>
  </data>
  <data name="ERR_NamedArgumentExpected" xml:space="preserve">
    <value>Named attribute argument expected</value>
  </data>
  <data name="ERR_TooManyCatches" xml:space="preserve">
    <value>Catch clauses cannot follow the general catch clause of a try statement</value>
  </data>
  <data name="ERR_ThisOrBaseExpected" xml:space="preserve">
    <value>Keyword 'this' or 'base' expected</value>
  </data>
  <data name="ERR_OvlUnaryOperatorExpected" xml:space="preserve">
    <value>Overloadable unary operator expected</value>
  </data>
  <data name="ERR_OvlBinaryOperatorExpected" xml:space="preserve">
    <value>Overloadable binary operator expected</value>
  </data>
  <data name="ERR_IntOverflow" xml:space="preserve">
    <value>Integral constant is too large</value>
  </data>
  <data name="ERR_EOFExpected" xml:space="preserve">
    <value>Type or namespace definition, or end-of-file expected</value>
  </data>
  <data name="ERR_GlobalDefinitionOrStatementExpected" xml:space="preserve">
    <value>Member definition, statement, or end-of-file expected</value>
  </data>
  <data name="ERR_BadEmbeddedStmt" xml:space="preserve">
    <value>Embedded statement cannot be a declaration or labeled statement</value>
  </data>
  <data name="ERR_PPDirectiveExpected" xml:space="preserve">
    <value>Preprocessor directive expected</value>
  </data>
  <data name="ERR_EndOfPPLineExpected" xml:space="preserve">
    <value>Single-line comment or end-of-line expected</value>
  </data>
  <data name="ERR_CloseParenExpected" xml:space="preserve">
    <value>) expected</value>
  </data>
  <data name="ERR_EndifDirectiveExpected" xml:space="preserve">
    <value>#endif directive expected</value>
  </data>
  <data name="ERR_UnexpectedDirective" xml:space="preserve">
    <value>Unexpected preprocessor directive</value>
  </data>
  <data name="ERR_ErrorDirective" xml:space="preserve">
    <value>#error: '{0}'</value>
  </data>
  <data name="WRN_WarningDirective" xml:space="preserve">
    <value>#warning: '{0}'</value>
  </data>
  <data name="WRN_WarningDirective_Title" xml:space="preserve">
    <value>#warning directive</value>
  </data>
  <data name="ERR_TypeExpected" xml:space="preserve">
    <value>Type expected</value>
  </data>
  <data name="ERR_PPDefFollowsToken" xml:space="preserve">
    <value>Cannot define/undefine preprocessor symbols after first token in file</value>
  </data>
  <data name="ERR_PPReferenceFollowsToken" xml:space="preserve">
    <value>Cannot use #r after first token in file</value>
  </data>
  <data name="ERR_OpenEndedComment" xml:space="preserve">
    <value>End-of-file found, '*/' expected</value>
  </data>
  <data name="ERR_Merge_conflict_marker_encountered" xml:space="preserve">
    <value>Merge conflict marker encountered</value>
  </data>
  <data name="ERR_NoRefOutWhenRefOnly" xml:space="preserve">
    <value>Do not use refout when using refonly.</value>
  </data>
  <data name="ERR_NoNetModuleOutputWhenRefOutOrRefOnly" xml:space="preserve">
    <value>Cannot compile net modules when using /refout or /refonly.</value>
  </data>
  <data name="ERR_OvlOperatorExpected" xml:space="preserve">
    <value>Overloadable operator expected</value>
  </data>
  <data name="ERR_EndRegionDirectiveExpected" xml:space="preserve">
    <value>#endregion directive expected</value>
  </data>
  <data name="ERR_UnterminatedStringLit" xml:space="preserve">
    <value>Unterminated string literal</value>
  </data>
  <data name="ERR_BadDirectivePlacement" xml:space="preserve">
    <value>Preprocessor directives must appear as the first non-whitespace character on a line</value>
  </data>
  <data name="ERR_IdentifierExpectedKW" xml:space="preserve">
    <value>Identifier expected; '{1}' is a keyword</value>
  </data>
  <data name="ERR_SemiOrLBraceExpected" xml:space="preserve">
    <value>{ or ; expected</value>
  </data>
  <data name="ERR_MultiTypeInDeclaration" xml:space="preserve">
    <value>Cannot use more than one type in a for, using, fixed, or declaration statement</value>
  </data>
  <data name="ERR_AddOrRemoveExpected" xml:space="preserve">
    <value>An add or remove accessor expected</value>
  </data>
  <data name="ERR_UnexpectedCharacter" xml:space="preserve">
    <value>Unexpected character '{0}'</value>
  </data>
  <data name="ERR_UnexpectedToken" xml:space="preserve">
    <value>Unexpected token '{0}'</value>
  </data>
  <data name="ERR_ProtectedInStatic" xml:space="preserve">
    <value>'{0}': static classes cannot contain protected members</value>
  </data>
  <data name="WRN_UnreachableGeneralCatch" xml:space="preserve">
    <value>A previous catch clause already catches all exceptions. All non-exceptions thrown will be wrapped in a System.Runtime.CompilerServices.RuntimeWrappedException.</value>
  </data>
  <data name="WRN_UnreachableGeneralCatch_Title" xml:space="preserve">
    <value>A previous catch clause already catches all exceptions</value>
  </data>
  <data name="WRN_UnreachableGeneralCatch_Description" xml:space="preserve">
    <value>This warning is caused when a catch() block has no specified exception type after a catch (System.Exception e) block. The warning advises that the catch() block will not catch any exceptions.

A catch() block after a catch (System.Exception e) block can catch non-CLS exceptions if the RuntimeCompatibilityAttribute is set to false in the AssemblyInfo.cs file: [assembly: RuntimeCompatibilityAttribute(WrapNonExceptionThrows = false)]. If this attribute is not set explicitly to false, all thrown non-CLS exceptions are wrapped as Exceptions and the catch (System.Exception e) block catches them.</value>
  </data>
  <data name="ERR_IncrementLvalueExpected" xml:space="preserve">
    <value>The operand of an increment or decrement operator must be a variable, property or indexer</value>
  </data>
  <data name="ERR_NoSuchMemberOrExtension" xml:space="preserve">
    <value>'{0}' does not contain a definition for '{1}' and no accessible extension method '{1}' accepting a first argument of type '{0}' could be found (are you missing a using directive or an assembly reference?)</value>
  </data>
  <data name="ERR_NoSuchMemberOrExtensionNeedUsing" xml:space="preserve">
    <value>'{0}' does not contain a definition for '{1}' and no extension method '{1}' accepting a first argument of type '{0}' could be found (are you missing a using directive for '{2}'?)</value>
  </data>
  <data name="ERR_BadThisParam" xml:space="preserve">
    <value>Method '{0}' has a parameter modifier 'this' which is not on the first parameter</value>
  </data>
  <data name="ERR_BadParameterModifiers" xml:space="preserve">
    <value> The parameter modifier '{0}' cannot be used with '{1}'</value>
  </data>
  <data name="ERR_BadTypeforThis" xml:space="preserve">
    <value>The first parameter of an extension method cannot be of type '{0}'</value>
  </data>
  <data name="ERR_BadParamModThis" xml:space="preserve">
    <value>A parameter array cannot be used with 'this' modifier on an extension method</value>
  </data>
  <data name="ERR_BadExtensionMeth" xml:space="preserve">
    <value>Extension method must be static</value>
  </data>
  <data name="ERR_BadExtensionAgg" xml:space="preserve">
    <value>Extension method must be defined in a non-generic static class</value>
  </data>
  <data name="ERR_DupParamMod" xml:space="preserve">
    <value>A parameter can only have one '{0}' modifier</value>
  </data>
  <data name="ERR_ExtensionMethodsDecl" xml:space="preserve">
    <value>Extension methods must be defined in a top level static class; {0} is a nested class</value>
  </data>
  <data name="ERR_ExtensionAttrNotFound" xml:space="preserve">
    <value>Cannot define a new extension method because the compiler required type '{0}' cannot be found. Are you missing a reference to System.Core.dll?</value>
  </data>
  <data name="ERR_ExplicitExtension" xml:space="preserve">
    <value>Do not use 'System.Runtime.CompilerServices.ExtensionAttribute'. Use the 'this' keyword instead.</value>
  </data>
  <data name="ERR_ExplicitDynamicAttr" xml:space="preserve">
    <value>Do not use 'System.Runtime.CompilerServices.DynamicAttribute'. Use the 'dynamic' keyword instead.</value>
  </data>
  <data name="ERR_NoDynamicPhantomOnBaseCtor" xml:space="preserve">
    <value>The constructor call needs to be dynamically dispatched, but cannot be because it is part of a constructor initializer. Consider casting the dynamic arguments.</value>
  </data>
  <data name="ERR_ValueTypeExtDelegate" xml:space="preserve">
    <value>Extension method '{0}' defined on value type '{1}' cannot be used to create delegates</value>
  </data>
  <data name="ERR_BadArgCount" xml:space="preserve">
    <value>No overload for method '{0}' takes {1} arguments</value>
  </data>
  <data name="ERR_BadArgType" xml:space="preserve">
    <value>Argument {0}: cannot convert from '{1}' to '{2}'</value>
  </data>
  <data name="ERR_NoSourceFile" xml:space="preserve">
    <value>Source file '{0}' could not be opened -- {1}</value>
  </data>
  <data name="ERR_CantRefResource" xml:space="preserve">
    <value>Cannot link resource files when building a module</value>
  </data>
  <data name="ERR_ResourceNotUnique" xml:space="preserve">
    <value>Resource identifier '{0}' has already been used in this assembly</value>
  </data>
  <data name="ERR_ResourceFileNameNotUnique" xml:space="preserve">
    <value>Each linked resource and module must have a unique filename. Filename '{0}' is specified more than once in this assembly</value>
  </data>
  <data name="ERR_ImportNonAssembly" xml:space="preserve">
    <value>The referenced file '{0}' is not an assembly</value>
  </data>
  <data name="ERR_RefLvalueExpected" xml:space="preserve">
    <value>A ref or out value must be an assignable variable</value>
  </data>
  <data name="ERR_BaseInStaticMeth" xml:space="preserve">
    <value>Keyword 'base' is not available in a static method</value>
  </data>
  <data name="ERR_BaseInBadContext" xml:space="preserve">
    <value>Keyword 'base' is not available in the current context</value>
  </data>
  <data name="ERR_RbraceExpected" xml:space="preserve">
    <value>} expected</value>
  </data>
  <data name="ERR_LbraceExpected" xml:space="preserve">
    <value>{ expected</value>
  </data>
  <data name="ERR_InExpected" xml:space="preserve">
    <value>'in' expected</value>
  </data>
  <data name="ERR_InvalidPreprocExpr" xml:space="preserve">
    <value>Invalid preprocessor expression</value>
  </data>
  <data name="ERR_InvalidMemberDecl" xml:space="preserve">
    <value>Invalid token '{0}' in class, record, struct, or interface member declaration</value>
  </data>
  <data name="ERR_MemberNeedsType" xml:space="preserve">
    <value>Method must have a return type</value>
  </data>
  <data name="ERR_BadBaseType" xml:space="preserve">
    <value>Invalid base type</value>
  </data>
  <data name="WRN_EmptySwitch" xml:space="preserve">
    <value>Empty switch block</value>
  </data>
  <data name="WRN_EmptySwitch_Title" xml:space="preserve">
    <value>Empty switch block</value>
  </data>
  <data name="ERR_ExpectedEndTry" xml:space="preserve">
    <value>Expected catch or finally</value>
  </data>
  <data name="ERR_InvalidExprTerm" xml:space="preserve">
    <value>Invalid expression term '{0}'</value>
  </data>
  <data name="ERR_BadNewExpr" xml:space="preserve">
    <value>A new expression requires an argument list or (), [], or {} after type</value>
  </data>
  <data name="ERR_NoNamespacePrivate" xml:space="preserve">
    <value>Elements defined in a namespace cannot be explicitly declared as private, protected, protected internal, or private protected</value>
  </data>
  <data name="ERR_BadVarDecl" xml:space="preserve">
    <value>Expected ; or = (cannot specify constructor arguments in declaration)</value>
  </data>
  <data name="ERR_UsingAfterElements" xml:space="preserve">
    <value>A using clause must precede all other elements defined in the namespace except extern alias declarations</value>
  </data>
  <data name="ERR_BadBinOpArgs" xml:space="preserve">
    <value>Overloaded binary operator '{0}' takes two parameters</value>
  </data>
  <data name="ERR_BadUnOpArgs" xml:space="preserve">
    <value>Overloaded unary operator '{0}' takes one parameter</value>
  </data>
  <data name="ERR_NoVoidParameter" xml:space="preserve">
    <value>Invalid parameter type 'void'</value>
  </data>
  <data name="ERR_DuplicateAlias" xml:space="preserve">
    <value>The using alias '{0}' appeared previously in this namespace</value>
  </data>
  <data name="ERR_BadProtectedAccess" xml:space="preserve">
    <value>Cannot access protected member '{0}' via a qualifier of type '{1}'; the qualifier must be of type '{2}' (or derived from it)</value>
  </data>
  <data name="ERR_AddModuleAssembly" xml:space="preserve">
    <value>'{0}' cannot be added to this assembly because it already is an assembly</value>
  </data>
  <data name="ERR_BindToBogusProp2" xml:space="preserve">
    <value>Property, indexer, or event '{0}' is not supported by the language; try directly calling accessor methods '{1}' or '{2}'</value>
  </data>
  <data name="ERR_BindToBogusProp1" xml:space="preserve">
    <value>Property, indexer, or event '{0}' is not supported by the language; try directly calling accessor method '{1}'</value>
  </data>
  <data name="ERR_NoVoidHere" xml:space="preserve">
    <value>Keyword 'void' cannot be used in this context</value>
  </data>
  <data name="ERR_IndexerNeedsParam" xml:space="preserve">
    <value>Indexers must have at least one parameter</value>
  </data>
  <data name="ERR_BadArraySyntax" xml:space="preserve">
    <value>Array type specifier, [], must appear before parameter name</value>
  </data>
  <data name="ERR_BadOperatorSyntax" xml:space="preserve">
    <value>Declaration is not valid; use '{0} operator &lt;dest-type&gt; (...' instead</value>
  </data>
  <data name="ERR_MainClassNotFound" xml:space="preserve">
    <value>Could not find '{0}' specified for Main method</value>
  </data>
  <data name="ERR_MainClassNotClass" xml:space="preserve">
    <value>'{0}' specified for Main method must be a non-generic class, record, struct, or interface</value>
  </data>
  <data name="ERR_NoMainInClass" xml:space="preserve">
    <value>'{0}' does not have a suitable static 'Main' method</value>
  </data>
  <data name="ERR_MainClassIsImport" xml:space="preserve">
    <value>Cannot use '{0}' for Main method because it is imported</value>
  </data>
  <data name="ERR_OutputNeedsName" xml:space="preserve">
    <value>Outputs without source must have the /out option specified</value>
  </data>
  <data name="ERR_NoOutputDirectory" xml:space="preserve">
    <value>Output directory could not be determined</value>
  </data>
  <data name="ERR_CantHaveWin32ResAndManifest" xml:space="preserve">
    <value>Conflicting options specified: Win32 resource file; Win32 manifest</value>
  </data>
  <data name="ERR_CantHaveWin32ResAndIcon" xml:space="preserve">
    <value>Conflicting options specified: Win32 resource file; Win32 icon</value>
  </data>
  <data name="ERR_CantReadResource" xml:space="preserve">
    <value>Error reading resource '{0}' -- '{1}'</value>
  </data>
  <data name="ERR_DocFileGen" xml:space="preserve">
    <value>Error writing to XML documentation file: {0}</value>
  </data>
  <data name="WRN_XMLParseError" xml:space="preserve">
    <value>XML comment has badly formed XML -- '{0}'</value>
  </data>
  <data name="WRN_XMLParseError_Title" xml:space="preserve">
    <value>XML comment has badly formed XML</value>
  </data>
  <data name="WRN_DuplicateParamTag" xml:space="preserve">
    <value>XML comment has a duplicate param tag for '{0}'</value>
  </data>
  <data name="WRN_DuplicateParamTag_Title" xml:space="preserve">
    <value>XML comment has a duplicate param tag</value>
  </data>
  <data name="WRN_UnmatchedParamTag" xml:space="preserve">
    <value>XML comment has a param tag for '{0}', but there is no parameter by that name</value>
  </data>
  <data name="WRN_UnmatchedParamTag_Title" xml:space="preserve">
    <value>XML comment has a param tag, but there is no parameter by that name</value>
  </data>
  <data name="WRN_UnmatchedParamRefTag" xml:space="preserve">
    <value>XML comment on '{1}' has a paramref tag for '{0}', but there is no parameter by that name</value>
  </data>
  <data name="WRN_UnmatchedParamRefTag_Title" xml:space="preserve">
    <value>XML comment has a paramref tag, but there is no parameter by that name</value>
  </data>
  <data name="WRN_MissingParamTag" xml:space="preserve">
    <value>Parameter '{0}' has no matching param tag in the XML comment for '{1}' (but other parameters do)</value>
  </data>
  <data name="WRN_MissingParamTag_Title" xml:space="preserve">
    <value>Parameter has no matching param tag in the XML comment (but other parameters do)</value>
  </data>
  <data name="WRN_BadXMLRef" xml:space="preserve">
    <value>XML comment has cref attribute '{0}' that could not be resolved</value>
  </data>
  <data name="WRN_BadXMLRef_Title" xml:space="preserve">
    <value>XML comment has cref attribute that could not be resolved</value>
  </data>
  <data name="ERR_BadStackAllocExpr" xml:space="preserve">
    <value>A stackalloc expression requires [] after type</value>
  </data>
  <data name="ERR_InvalidLineNumber" xml:space="preserve">
    <value>The line number specified for #line directive is missing or invalid</value>
  </data>
  <data name="ERR_MissingPPFile" xml:space="preserve">
    <value>Quoted file name, single-line comment or end-of-line expected</value>
  </data>
  <data name="ERR_ExpectedPPFile" xml:space="preserve">
    <value>Quoted file name expected</value>
  </data>
  <data name="ERR_ReferenceDirectiveOnlyAllowedInScripts" xml:space="preserve">
    <value>#r is only allowed in scripts</value>
  </data>
  <data name="ERR_ForEachMissingMember" xml:space="preserve">
    <value>foreach statement cannot operate on variables of type '{0}' because '{0}' does not contain a public instance or extension definition for '{1}'</value>
  </data>
  <data name="ERR_AwaitForEachMissingMember" xml:space="preserve">
    <value>Asynchronous foreach statement cannot operate on variables of type '{0}' because '{0}' does not contain a suitable public instance or extension definition for '{1}'</value>
  </data>
  <data name="ERR_ForEachMissingMemberWrongAsync" xml:space="preserve">
    <value>foreach statement cannot operate on variables of type '{0}' because '{0}' does not contain a public instance or extension definition for '{1}'. Did you mean 'await foreach' rather than 'foreach'?</value>
  </data>
  <data name="ERR_AwaitForEachMissingMemberWrongAsync" xml:space="preserve">
    <value>Asynchronous foreach statement cannot operate on variables of type '{0}' because '{0}' does not contain a public instance or extension definition for '{1}'. Did you mean 'foreach' rather than 'await foreach'?</value>
  </data>
  <data name="ERR_SpreadMissingMember" xml:space="preserve">
    <value>Spread operator '..' cannot operate on variables of type '{0}' because '{0}' does not contain a public instance or extension definition for '{1}'</value>
  </data>
  <data name="ERR_PossibleAsyncIteratorWithoutYield" xml:space="preserve">
    <value>The body of an async-iterator method must contain a 'yield' statement.</value>
  </data>
  <data name="ERR_PossibleAsyncIteratorWithoutYieldOrAwait" xml:space="preserve">
    <value>The body of an async-iterator method must contain a 'yield' statement. Consider removing 'async' from the method declaration or adding a 'yield' statement.</value>
  </data>
  <data name="ERR_StaticLocalFunctionCannotCaptureVariable" xml:space="preserve">
    <value>A static local function cannot contain a reference to '{0}'.</value>
  </data>
  <data name="ERR_StaticLocalFunctionCannotCaptureThis" xml:space="preserve">
    <value>A static local function cannot contain a reference to 'this' or 'base'.</value>
  </data>
  <data name="WRN_BadXMLRefParamType" xml:space="preserve">
    <value>Invalid type for parameter {0} in XML comment cref attribute: '{1}'</value>
  </data>
  <data name="WRN_BadXMLRefParamType_Title" xml:space="preserve">
    <value>Invalid type for parameter in XML comment cref attribute</value>
  </data>
  <data name="WRN_BadXMLRefReturnType" xml:space="preserve">
    <value>Invalid return type in XML comment cref attribute</value>
  </data>
  <data name="WRN_BadXMLRefReturnType_Title" xml:space="preserve">
    <value>Invalid return type in XML comment cref attribute</value>
  </data>
  <data name="ERR_BadWin32Res" xml:space="preserve">
    <value>Error reading Win32 resources -- {0}</value>
  </data>
  <data name="WRN_BadXMLRefSyntax" xml:space="preserve">
    <value>XML comment has syntactically incorrect cref attribute '{0}'</value>
  </data>
  <data name="WRN_BadXMLRefSyntax_Title" xml:space="preserve">
    <value>XML comment has syntactically incorrect cref attribute</value>
  </data>
  <data name="ERR_BadModifierLocation" xml:space="preserve">
    <value>Member modifier '{0}' must precede the member type and name</value>
  </data>
  <data name="ERR_MissingArraySize" xml:space="preserve">
    <value>Array creation must have array size or array initializer</value>
  </data>
  <data name="WRN_UnprocessedXMLComment" xml:space="preserve">
    <value>XML comment is not placed on a valid language element</value>
  </data>
  <data name="WRN_UnprocessedXMLComment_Title" xml:space="preserve">
    <value>XML comment is not placed on a valid language element</value>
  </data>
  <data name="WRN_FailedInclude" xml:space="preserve">
    <value>Unable to include XML fragment '{1}' of file '{0}' -- {2}</value>
  </data>
  <data name="WRN_FailedInclude_Title" xml:space="preserve">
    <value>Unable to include XML fragment</value>
  </data>
  <data name="WRN_InvalidInclude" xml:space="preserve">
    <value>Invalid XML include element -- {0}</value>
  </data>
  <data name="WRN_InvalidInclude_Title" xml:space="preserve">
    <value>Invalid XML include element</value>
  </data>
  <data name="WRN_MissingXMLComment" xml:space="preserve">
    <value>Missing XML comment for publicly visible type or member '{0}'</value>
  </data>
  <data name="WRN_MissingXMLComment_Title" xml:space="preserve">
    <value>Missing XML comment for publicly visible type or member</value>
  </data>
  <data name="WRN_MissingXMLComment_Description" xml:space="preserve">
    <value>The /doc compiler option was specified, but one or more constructs did not have comments.</value>
  </data>
  <data name="WRN_XMLParseIncludeError" xml:space="preserve">
    <value>Badly formed XML in included comments file -- '{0}'</value>
  </data>
  <data name="WRN_XMLParseIncludeError_Title" xml:space="preserve">
    <value>Badly formed XML in included comments file</value>
  </data>
  <data name="ERR_BadDelArgCount" xml:space="preserve">
    <value>Delegate '{0}' does not take {1} arguments</value>
  </data>
  <data name="ERR_UnexpectedSemicolon" xml:space="preserve">
    <value>Semicolon after method or accessor block is not valid</value>
  </data>
  <data name="ERR_MethodReturnCantBeRefAny" xml:space="preserve">
    <value>The return type of a method, delegate, or function pointer cannot be '{0}'</value>
  </data>
  <data name="ERR_CompileCancelled" xml:space="preserve">
    <value>Compilation cancelled by user</value>
  </data>
  <data name="ERR_MethodArgCantBeRefAny" xml:space="preserve">
    <value>Cannot make reference to variable of type '{0}'</value>
  </data>
  <data name="ERR_AssgReadonlyLocal" xml:space="preserve">
    <value>Cannot assign to '{0}' because it is read-only</value>
  </data>
  <data name="ERR_RefReadonlyLocal" xml:space="preserve">
    <value>Cannot use '{0}' as a ref or out value because it is read-only</value>
  </data>
  <data name="ERR_CantUseRequiredAttribute" xml:space="preserve">
    <value>The RequiredAttribute attribute is not permitted on C# types</value>
  </data>
  <data name="ERR_NoModifiersOnAccessor" xml:space="preserve">
    <value>Modifiers cannot be placed on event accessor declarations</value>
  </data>
  <data name="ERR_ParamsCantBeWithModifier" xml:space="preserve">
    <value>The params parameter cannot be declared as {0}</value>
  </data>
  <data name="ERR_ReturnNotLValue" xml:space="preserve">
    <value>Cannot modify the return value of '{0}' because it is not a variable</value>
  </data>
  <data name="ERR_MissingCoClass" xml:space="preserve">
    <value>The managed coclass wrapper class '{0}' for interface '{1}' cannot be found (are you missing an assembly reference?)</value>
  </data>
  <data name="ERR_AmbiguousAttribute" xml:space="preserve">
    <value>'{0}' is ambiguous between '{1}' and '{2}'. Either use '@{0}' or explicitly include the 'Attribute' suffix.</value>
  </data>
  <data name="ERR_BadArgExtraRef" xml:space="preserve">
    <value>Argument {0} may not be passed with the '{1}' keyword</value>
  </data>
  <data name="ERR_BadArgExtraRefLangVersion" xml:space="preserve">
    <value>Argument {0} may not be passed with the 'ref' keyword in language version {1}. To pass 'ref' arguments to 'in' parameters, upgrade to language version {2} or greater.</value>
  </data>
  <data name="WRN_CmdOptionConflictsSource" xml:space="preserve">
    <value>Option '{0}' overrides attribute '{1}' given in a source file or added module</value>
  </data>
  <data name="WRN_CmdOptionConflictsSource_Title" xml:space="preserve">
    <value>Option overrides attribute given in a source file or added module</value>
  </data>
  <data name="WRN_CmdOptionConflictsSource_Description" xml:space="preserve">
    <value>This warning occurs if the assembly attributes AssemblyKeyFileAttribute or AssemblyKeyNameAttribute found in source conflict with the /keyfile or /keycontainer command line option or key file name or key container specified in the Project Properties.</value>
  </data>
  <data name="ERR_BadCompatMode" xml:space="preserve">
    <value>Invalid option '{0}' for /langversion. Use '/langversion:?' to list supported values.</value>
  </data>
  <data name="ERR_DelegateOnConditional" xml:space="preserve">
    <value>Cannot create delegate with '{0}' because it or a method it overrides has a Conditional attribute</value>
  </data>
  <data name="ERR_CantMakeTempFile" xml:space="preserve">
    <value>Cannot create temporary file -- {0}</value>
  </data>
  <data name="ERR_BadArgRef" xml:space="preserve">
    <value>Argument {0} must be passed with the '{1}' keyword</value>
  </data>
  <data name="WRN_BadArgRef" xml:space="preserve">
    <value>The 'ref' modifier for argument {0} corresponding to 'in' parameter is equivalent to 'in'. Consider using 'in' instead.</value>
  </data>
  <data name="WRN_BadArgRef_Title" xml:space="preserve">
    <value>The 'ref' modifier for an argument corresponding to 'in' parameter is equivalent to 'in'. Consider using 'in' instead.</value>
  </data>
  <data name="WRN_ArgExpectedRefOrIn" xml:space="preserve">
    <value>Argument {0} should be passed with 'ref' or 'in' keyword</value>
  </data>
  <data name="WRN_ArgExpectedRefOrIn_Title" xml:space="preserve">
    <value>Argument should be passed with 'ref' or 'in' keyword</value>
  </data>
  <data name="WRN_ArgExpectedIn" xml:space="preserve">
    <value>Argument {0} should be passed with the 'in' keyword</value>
  </data>
  <data name="WRN_ArgExpectedIn_Title" xml:space="preserve">
    <value>Argument should be passed with the 'in' keyword</value>
  </data>
  <data name="WRN_RefReadonlyNotVariable" xml:space="preserve">
    <value>Argument {0} should be a variable because it is passed to a 'ref readonly' parameter</value>
  </data>
  <data name="WRN_RefReadonlyNotVariable_Title" xml:space="preserve">
    <value>Argument should be a variable because it is passed to a 'ref readonly' parameter</value>
  </data>
  <data name="ERR_YieldInAnonMeth" xml:space="preserve">
    <value>The yield statement cannot be used inside an anonymous method or lambda expression</value>
  </data>
  <data name="ERR_ReturnInIterator" xml:space="preserve">
    <value>Cannot return a value from an iterator. Use the yield return statement to return a value, or yield break to end the iteration.</value>
  </data>
  <data name="ERR_BadIteratorArgType" xml:space="preserve">
    <value>Iterators cannot have ref, in or out parameters</value>
  </data>
  <data name="ERR_BadIteratorReturn" xml:space="preserve">
    <value>The body of '{0}' cannot be an iterator block because '{1}' is not an iterator interface type</value>
  </data>
  <data name="ERR_BadYieldInFinally" xml:space="preserve">
    <value>Cannot yield in the body of a finally clause</value>
  </data>
  <data name="ERR_IteratorMustBeAsync" xml:space="preserve">
    <value>Method '{0}' with an iterator block must be 'async' to return '{1}'</value>
  </data>
  <data name="ERR_BadYieldInTryOfCatch" xml:space="preserve">
    <value>Cannot yield a value in the body of a try block with a catch clause</value>
  </data>
  <data name="ERR_EmptyYield" xml:space="preserve">
    <value>Expression expected after yield return</value>
  </data>
  <data name="ERR_AnonDelegateCantUse" xml:space="preserve">
    <value>Cannot use ref, out, or in parameter '{0}' inside an anonymous method, lambda expression, query expression, or local function</value>
  </data>
  <data name="ERR_BadYieldInCatch" xml:space="preserve">
    <value>Cannot yield a value in the body of a catch clause</value>
  </data>
  <data name="ERR_BadDelegateLeave" xml:space="preserve">
    <value>Control cannot leave the body of an anonymous method or lambda expression</value>
  </data>
  <data name="ERR_IllegalSuppression" xml:space="preserve">
    <value>The suppression operator is not allowed in this context</value>
  </data>
  <data name="WRN_IllegalPragma" xml:space="preserve">
    <value>Unrecognized #pragma directive</value>
  </data>
  <data name="WRN_IllegalPragma_Title" xml:space="preserve">
    <value>Unrecognized #pragma directive</value>
  </data>
  <data name="WRN_IllegalPPWarning" xml:space="preserve">
    <value>Expected 'disable' or 'restore'</value>
  </data>
  <data name="WRN_IllegalPPWarning_Title" xml:space="preserve">
    <value>Expected 'disable' or 'restore' after #pragma warning</value>
  </data>
  <data name="WRN_BadRestoreNumber" xml:space="preserve">
    <value>Cannot restore warning 'CS{0}' because it was disabled globally</value>
  </data>
  <data name="WRN_BadRestoreNumber_Title" xml:space="preserve">
    <value>Cannot restore warning because it was disabled globally</value>
  </data>
  <data name="ERR_VarargsIterator" xml:space="preserve">
    <value>__arglist is not allowed in the parameter list of iterators</value>
  </data>
  <data name="ERR_UnsafeIteratorArgType" xml:space="preserve">
    <value>Iterators cannot have pointer type parameters</value>
  </data>
  <data name="ERR_BadCoClassSig" xml:space="preserve">
    <value>The managed coclass wrapper class signature '{0}' for interface '{1}' is not a valid class name signature</value>
  </data>
  <data name="ERR_MultipleIEnumOfT" xml:space="preserve">
    <value>foreach statement cannot operate on variables of type '{0}' because it implements multiple instantiations of '{1}'; try casting to a specific interface instantiation</value>
  </data>
  <data name="ERR_MultipleIAsyncEnumOfT" xml:space="preserve">
    <value>Asynchronous foreach statement cannot operate on variables of type '{0}' because it implements multiple instantiations of '{1}'; try casting to a specific interface instantiation</value>
  </data>
  <data name="ERR_FixedDimsRequired" xml:space="preserve">
    <value>A fixed size buffer field must have the array size specifier after the field name</value>
  </data>
  <data name="ERR_FixedNotInStruct" xml:space="preserve">
    <value>Fixed size buffer fields may only be members of structs</value>
  </data>
  <data name="ERR_AnonymousReturnExpected" xml:space="preserve">
    <value>Not all code paths return a value in {0} of type '{1}'</value>
  </data>
  <data name="WRN_NonECMAFeature" xml:space="preserve">
    <value>Feature '{0}' is not part of the standardized ISO C# language specification, and may not be accepted by other compilers</value>
  </data>
  <data name="WRN_NonECMAFeature_Title" xml:space="preserve">
    <value>Feature is not part of the standardized ISO C# language specification, and may not be accepted by other compilers</value>
  </data>
  <data name="ERR_ExpectedVerbatimLiteral" xml:space="preserve">
    <value>Keyword, identifier, or string expected after verbatim specifier: @</value>
  </data>
  <data name="ERR_RefReadonly" xml:space="preserve">
    <value>A readonly field cannot be used as a ref or out value (except in a constructor)</value>
  </data>
  <data name="ERR_RefReadonly2" xml:space="preserve">
    <value>Members of readonly field '{0}' cannot be used as a ref or out value (except in a constructor)</value>
  </data>
  <data name="ERR_AssgReadonly" xml:space="preserve">
    <value>A readonly field cannot be assigned to (except in a constructor or init-only setter of the type in which the field is defined or a variable initializer)</value>
  </data>
  <data name="ERR_AssgReadonly2" xml:space="preserve">
    <value>Members of readonly field '{0}' cannot be modified (except in a constructor or a variable initializer)</value>
  </data>
  <data name="ERR_RefReadonlyNotField" xml:space="preserve">
    <value>Cannot use {0} '{1}' as a ref or out value because it is a readonly variable</value>
  </data>
  <data name="ERR_RefReadonlyNotField2" xml:space="preserve">
    <value>Members of {0} '{1}' cannot be used as a ref or out value because it is a readonly variable</value>
  </data>
  <data name="ERR_AssignReadonlyNotField" xml:space="preserve">
    <value>Cannot assign to {0} '{1}' or use it as the right hand side of a ref assignment because it is a readonly variable</value>
  </data>
  <data name="ERR_AssignReadonlyNotField2" xml:space="preserve">
    <value>Cannot assign to a member of {0} '{1}' or use it as the right hand side of a ref assignment because it is a readonly variable</value>
  </data>
  <data name="ERR_RefReturnReadonlyNotField" xml:space="preserve">
    <value>Cannot return {0} '{1}' by writable reference because it is a readonly variable</value>
  </data>
  <data name="ERR_RefReturnReadonlyNotField2" xml:space="preserve">
    <value>Members of {0} '{1}' cannot be returned by writable reference because it is a readonly variable</value>
  </data>
  <data name="ERR_AssgReadonlyStatic2" xml:space="preserve">
    <value>Fields of static readonly field '{0}' cannot be assigned to (except in a static constructor or a variable initializer)</value>
  </data>
  <data name="ERR_RefReadonlyStatic2" xml:space="preserve">
    <value>Fields of static readonly field '{0}' cannot be used as a ref or out value (except in a static constructor)</value>
  </data>
  <data name="ERR_AssgReadonlyLocal2Cause" xml:space="preserve">
    <value>Cannot modify members of '{0}' because it is a '{1}'</value>
  </data>
  <data name="ERR_RefReadonlyLocal2Cause" xml:space="preserve">
    <value>Cannot use fields of '{0}' as a ref or out value because it is a '{1}'</value>
  </data>
  <data name="ERR_AssgReadonlyLocalCause" xml:space="preserve">
    <value>Cannot assign to '{0}' because it is a '{1}'</value>
  </data>
  <data name="ERR_RefReadonlyLocalCause" xml:space="preserve">
    <value>Cannot use '{0}' as a ref or out value because it is a '{1}'</value>
  </data>
  <data name="WRN_ErrorOverride" xml:space="preserve">
    <value>{0}. See also error CS{1}.</value>
  </data>
  <data name="WRN_ErrorOverride_Title" xml:space="preserve">
    <value>Warning is overriding an error</value>
  </data>
  <data name="WRN_ErrorOverride_Description" xml:space="preserve">
    <value>The compiler emits this warning when it overrides an error with a warning. For information about the problem, search for the error code mentioned.</value>
  </data>
  <data name="ERR_AnonMethToNonDel" xml:space="preserve">
    <value>Cannot convert {0} to type '{1}' because it is not a delegate type</value>
  </data>
  <data name="ERR_CantConvAnonMethParams" xml:space="preserve">
    <value>Cannot convert {0} to type '{1}' because the parameter types do not match the delegate parameter types</value>
  </data>
  <data name="ERR_CantConvAnonMethReturnType" xml:space="preserve">
    <value>Cannot convert {0} to type '{1}' because the return type does not match the delegate return type</value>
  </data>
  <data name="ERR_CantConvAnonMethReturns" xml:space="preserve">
    <value>Cannot convert {0} to intended delegate type because some of the return types in the block are not implicitly convertible to the delegate return type</value>
  </data>
  <data name="ERR_BadAsyncReturnExpression" xml:space="preserve">
    <value>Since this is an async method, the return expression must be of type '{0}' rather than '{1}'</value>
  </data>
  <data name="ERR_CantConvAsyncAnonFuncReturns" xml:space="preserve">
    <value>Cannot convert async {0} to delegate type '{1}'. An async {0} may return void, Task or Task&lt;T&gt;, none of which are convertible to '{1}'.</value>
  </data>
  <data name="ERR_IllegalFixedType" xml:space="preserve">
    <value>Fixed size buffer type must be one of the following: bool, byte, short, int, long, char, sbyte, ushort, uint, ulong, float or double</value>
  </data>
  <data name="ERR_FixedOverflow" xml:space="preserve">
    <value>Fixed size buffer of length {0} and type '{1}' is too big</value>
  </data>
  <data name="ERR_InvalidFixedArraySize" xml:space="preserve">
    <value>Fixed size buffers must have a length greater than zero</value>
  </data>
  <data name="ERR_FixedBufferNotFixed" xml:space="preserve">
    <value>You cannot use fixed size buffers contained in unfixed expressions. Try using the fixed statement.</value>
  </data>
  <data name="ERR_AttributeNotOnAccessor" xml:space="preserve">
    <value>Attribute '{0}' is not valid on property or event accessors. It is only valid on '{1}' declarations.</value>
  </data>
  <data name="WRN_InvalidSearchPathDir" xml:space="preserve">
    <value>Invalid search path '{0}' specified in '{1}' -- '{2}'</value>
  </data>
  <data name="WRN_InvalidSearchPathDir_Title" xml:space="preserve">
    <value>Invalid search path specified</value>
  </data>
  <data name="ERR_IllegalVarArgs" xml:space="preserve">
    <value>__arglist is not valid in this context</value>
  </data>
  <data name="ERR_IllegalParams" xml:space="preserve">
    <value>params is not valid in this context</value>
  </data>
  <data name="ERR_BadModifiersOnNamespace" xml:space="preserve">
    <value>A namespace declaration cannot have modifiers or attributes</value>
  </data>
  <data name="ERR_BadPlatformType" xml:space="preserve">
    <value>Invalid option '{0}' for /platform; must be anycpu, x86, Itanium, arm, arm64 or x64</value>
  </data>
  <data name="ERR_ThisStructNotInAnonMeth" xml:space="preserve">
    <value>Anonymous methods, lambda expressions, query expressions, and local functions inside structs cannot access instance members of 'this'. Consider copying 'this' to a local variable outside the anonymous method, lambda expression, query expression, or local function and using the local instead.</value>
  </data>
  <data name="ERR_NoConvToIDisp" xml:space="preserve">
    <value>'{0}': type used in a using statement must implement 'System.IDisposable'.</value>
  </data>
  <data name="ERR_NoConvToIDispWrongAsync" xml:space="preserve">
    <value>'{0}': type used in a using statement must implement 'System.IDisposable'. Did you mean 'await using' rather than 'using'?</value>
  </data>
  <data name="ERR_NoConvToIAsyncDisp" xml:space="preserve">
    <value>'{0}': type used in an asynchronous using statement must implement 'System.IAsyncDisposable' or implement a suitable 'DisposeAsync' method.</value>
  </data>
  <data name="ERR_NoConvToIAsyncDispWrongAsync" xml:space="preserve">
    <value>'{0}': type used in an asynchronous using statement must implement 'System.IAsyncDisposable' or implement a suitable 'DisposeAsync' method. Did you mean 'using' rather than 'await using'?</value>
  </data>
  <data name="ERR_BadParamRef" xml:space="preserve">
    <value>Parameter {0} must be declared with the '{1}' keyword</value>
  </data>
  <data name="ERR_BadParamExtraRef" xml:space="preserve">
    <value>Parameter {0} should not be declared with the '{1}' keyword</value>
  </data>
  <data name="ERR_BadParamType" xml:space="preserve">
    <value>Parameter {0} is declared as type '{1}{2}' but should be '{3}{4}'</value>
  </data>
  <data name="ERR_BadExternIdentifier" xml:space="preserve">
    <value>Invalid extern alias for '/reference'; '{0}' is not a valid identifier</value>
  </data>
  <data name="ERR_AliasMissingFile" xml:space="preserve">
    <value>Invalid reference alias option: '{0}=' -- missing filename</value>
  </data>
  <data name="ERR_GlobalExternAlias" xml:space="preserve">
    <value>You cannot redefine the global extern alias</value>
  </data>
  <data name="ERR_MissingTypeInSource" xml:space="preserve">
    <value>Reference to type '{0}' claims it is defined in this assembly, but it is not defined in source or any added modules</value>
  </data>
  <data name="ERR_MissingTypeInAssembly" xml:space="preserve">
    <value>Reference to type '{0}' claims it is defined in '{1}', but it could not be found</value>
  </data>
  <data name="WRN_MultiplePredefTypes" xml:space="preserve">
    <value>The predefined type '{0}' is defined in multiple assemblies in the global alias; using definition from '{1}'</value>
  </data>
  <data name="WRN_MultiplePredefTypes_Title" xml:space="preserve">
    <value>Predefined type is defined in multiple assemblies in the global alias</value>
  </data>
  <data name="WRN_MultiplePredefTypes_Description" xml:space="preserve">
    <value>This error occurs when a predefined system type such as System.Int32 is found in two assemblies. One way this can happen is if you are referencing mscorlib or System.Runtime.dll from two different places, such as trying to run two versions of the .NET Framework side-by-side.</value>
  </data>
  <data name="ERR_LocalCantBeFixedAndHoisted" xml:space="preserve">
    <value>Local '{0}' or its members cannot have their address taken and be used inside an anonymous method or lambda expression</value>
  </data>
  <data name="WRN_TooManyLinesForDebugger" xml:space="preserve">
    <value>Source file has exceeded the limit of 16,707,565 lines representable in the PDB; debug information will be incorrect</value>
  </data>
  <data name="WRN_TooManyLinesForDebugger_Title" xml:space="preserve">
    <value>Source file has exceeded the limit of 16,707,565 lines representable in the PDB; debug information will be incorrect</value>
  </data>
  <data name="ERR_CantConvAnonMethNoParams" xml:space="preserve">
    <value>Cannot convert anonymous method block without a parameter list to delegate type '{0}' because it has one or more out parameters</value>
  </data>
  <data name="ERR_ConditionalOnNonAttributeClass" xml:space="preserve">
    <value>Attribute '{0}' is only valid on methods or attribute classes</value>
  </data>
  <data name="WRN_CallOnNonAgileField" xml:space="preserve">
    <value>Accessing a member on '{0}' may cause a runtime exception because it is a field of a marshal-by-reference class</value>
  </data>
  <data name="WRN_CallOnNonAgileField_Title" xml:space="preserve">
    <value>Accessing a member on a field of a marshal-by-reference class may cause a runtime exception</value>
  </data>
  <data name="WRN_CallOnNonAgileField_Description" xml:space="preserve">
    <value>This warning occurs when you try to call a method, property, or indexer on a member of a class that derives from MarshalByRefObject, and the member is a value type. Objects that inherit from MarshalByRefObject are typically intended to be marshaled by reference across an application domain. If any code ever attempts to directly access the value-type member of such an object across an application domain, a runtime exception will occur. To resolve the warning, first copy the member into a local variable and call the method on that variable.</value>
  </data>
  <data name="WRN_BadWarningNumber" xml:space="preserve">
    <value>'{0}' is not a valid warning number</value>
  </data>
  <data name="WRN_BadWarningNumber_Title" xml:space="preserve">
    <value>Not a valid warning number</value>
  </data>
  <data name="WRN_BadWarningNumber_Description" xml:space="preserve">
    <value>A number that was passed to the #pragma warning preprocessor directive was not a valid warning number. Verify that the number represents a warning, not an error.</value>
  </data>
  <data name="WRN_InvalidNumber" xml:space="preserve">
    <value>Invalid number</value>
  </data>
  <data name="WRN_InvalidNumber_Title" xml:space="preserve">
    <value>Invalid number</value>
  </data>
  <data name="WRN_FileNameTooLong" xml:space="preserve">
    <value>Invalid filename specified for preprocessor directive. Filename is too long or not a valid filename.</value>
  </data>
  <data name="WRN_FileNameTooLong_Title" xml:space="preserve">
    <value>Invalid filename specified for preprocessor directive</value>
  </data>
  <data name="WRN_IllegalPPChecksum" xml:space="preserve">
    <value>Invalid #pragma checksum syntax; should be #pragma checksum "filename" "{XXXXXXXX-XXXX-XXXX-XXXX-XXXXXXXXXXXX}" "XXXX..."</value>
  </data>
  <data name="WRN_IllegalPPChecksum_Title" xml:space="preserve">
    <value>Invalid #pragma checksum syntax</value>
  </data>
  <data name="WRN_EndOfPPLineExpected" xml:space="preserve">
    <value>Single-line comment or end-of-line expected</value>
  </data>
  <data name="WRN_EndOfPPLineExpected_Title" xml:space="preserve">
    <value>Single-line comment or end-of-line expected after #pragma directive</value>
  </data>
  <data name="WRN_ConflictingChecksum" xml:space="preserve">
    <value>Different checksum values given for '{0}'</value>
  </data>
  <data name="WRN_ConflictingChecksum_Title" xml:space="preserve">
    <value>Different #pragma checksum values given</value>
  </data>
  <data name="WRN_InvalidAssemblyName" xml:space="preserve">
    <value>Assembly reference '{0}' is invalid and cannot be resolved</value>
  </data>
  <data name="WRN_InvalidAssemblyName_Title" xml:space="preserve">
    <value>Assembly reference is invalid and cannot be resolved</value>
  </data>
  <data name="WRN_InvalidAssemblyName_Description" xml:space="preserve">
    <value>This warning indicates that an attribute, such as InternalsVisibleToAttribute, was not specified correctly.</value>
  </data>
  <data name="WRN_UnifyReferenceMajMin" xml:space="preserve">
    <value>Assuming assembly reference '{0}' used by '{1}' matches identity '{2}' of '{3}', you may need to supply runtime policy</value>
  </data>
  <data name="WRN_UnifyReferenceMajMin_Title" xml:space="preserve">
    <value>Assuming assembly reference matches identity</value>
  </data>
  <data name="WRN_UnifyReferenceMajMin_Description" xml:space="preserve">
    <value>The two assemblies differ in release and/or version number. For unification to occur, you must specify directives in the application's .config file, and you must provide the correct strong name of an assembly.</value>
  </data>
  <data name="WRN_UnifyReferenceBldRev" xml:space="preserve">
    <value>Assuming assembly reference '{0}' used by '{1}' matches identity '{2}' of '{3}', you may need to supply runtime policy</value>
  </data>
  <data name="WRN_UnifyReferenceBldRev_Title" xml:space="preserve">
    <value>Assuming assembly reference matches identity</value>
  </data>
  <data name="WRN_UnifyReferenceBldRev_Description" xml:space="preserve">
    <value>The two assemblies differ in release and/or version number. For unification to occur, you must specify directives in the application's .config file, and you must provide the correct strong name of an assembly.</value>
  </data>
  <data name="ERR_DuplicateImport" xml:space="preserve">
    <value>Multiple assemblies with equivalent identity have been imported: '{0}' and '{1}'. Remove one of the duplicate references.</value>
  </data>
  <data name="ERR_DuplicateImportSimple" xml:space="preserve">
    <value>An assembly with the same simple name '{0}' has already been imported. Try removing one of the references (e.g. '{1}') or sign them to enable side-by-side.</value>
  </data>
  <data name="ERR_AssemblyMatchBadVersion" xml:space="preserve">
    <value>Assembly '{0}' with identity '{1}' uses '{2}' which has a higher version than referenced assembly '{3}' with identity '{4}'</value>
  </data>
  <data name="ERR_FixedNeedsLvalue" xml:space="preserve">
    <value>Fixed size buffers can only be accessed through locals or fields</value>
  </data>
  <data name="WRN_DuplicateTypeParamTag" xml:space="preserve">
    <value>XML comment has a duplicate typeparam tag for '{0}'</value>
  </data>
  <data name="WRN_DuplicateTypeParamTag_Title" xml:space="preserve">
    <value>XML comment has a duplicate typeparam tag</value>
  </data>
  <data name="WRN_UnmatchedTypeParamTag" xml:space="preserve">
    <value>XML comment has a typeparam tag for '{0}', but there is no type parameter by that name</value>
  </data>
  <data name="WRN_UnmatchedTypeParamTag_Title" xml:space="preserve">
    <value>XML comment has a typeparam tag, but there is no type parameter by that name</value>
  </data>
  <data name="WRN_UnmatchedTypeParamRefTag" xml:space="preserve">
    <value>XML comment on '{1}' has a typeparamref tag for '{0}', but there is no type parameter by that name</value>
  </data>
  <data name="WRN_UnmatchedTypeParamRefTag_Title" xml:space="preserve">
    <value>XML comment has a typeparamref tag, but there is no type parameter by that name</value>
  </data>
  <data name="WRN_MissingTypeParamTag" xml:space="preserve">
    <value>Type parameter '{0}' has no matching typeparam tag in the XML comment on '{1}' (but other type parameters do)</value>
  </data>
  <data name="WRN_MissingTypeParamTag_Title" xml:space="preserve">
    <value>Type parameter has no matching typeparam tag in the XML comment (but other type parameters do)</value>
  </data>
  <data name="ERR_CantChangeTypeOnOverride" xml:space="preserve">
    <value>'{0}': type must be '{2}' to match overridden member '{1}'</value>
  </data>
  <data name="ERR_DoNotUseFixedBufferAttr" xml:space="preserve">
    <value>Do not use 'System.Runtime.CompilerServices.FixedBuffer' attribute. Use the 'fixed' field modifier instead.</value>
  </data>
  <data name="ERR_DoNotUseFixedBufferAttrOnProperty" xml:space="preserve">
    <value>Do not use 'System.Runtime.CompilerServices.FixedBuffer' attribute on a property</value>
  </data>
  <data name="WRN_AssignmentToSelf" xml:space="preserve">
    <value>Assignment made to same variable; did you mean to assign something else?</value>
  </data>
  <data name="WRN_AssignmentToSelf_Title" xml:space="preserve">
    <value>Assignment made to same variable</value>
  </data>
  <data name="WRN_ComparisonToSelf" xml:space="preserve">
    <value>Comparison made to same variable; did you mean to compare something else?</value>
  </data>
  <data name="WRN_ComparisonToSelf_Title" xml:space="preserve">
    <value>Comparison made to same variable</value>
  </data>
  <data name="ERR_CantOpenWin32Res" xml:space="preserve">
    <value>Error opening Win32 resource file '{0}' -- '{1}'</value>
  </data>
  <data name="WRN_DotOnDefault" xml:space="preserve">
    <value>Expression will always cause a System.NullReferenceException because the default value of '{0}' is null</value>
  </data>
  <data name="WRN_DotOnDefault_Title" xml:space="preserve">
    <value>Expression will always cause a System.NullReferenceException because the type's default value is null</value>
  </data>
  <data name="ERR_NoMultipleInheritance" xml:space="preserve">
    <value>Class '{0}' cannot have multiple base classes: '{1}' and '{2}'</value>
  </data>
  <data name="ERR_BaseClassMustBeFirst" xml:space="preserve">
    <value>Base class '{0}' must come before any interfaces</value>
  </data>
  <data name="WRN_BadXMLRefTypeVar" xml:space="preserve">
    <value>XML comment has cref attribute '{0}' that refers to a type parameter</value>
  </data>
  <data name="WRN_BadXMLRefTypeVar_Title" xml:space="preserve">
    <value>XML comment has cref attribute that refers to a type parameter</value>
  </data>
  <data name="ERR_FriendAssemblyBadArgs" xml:space="preserve">
    <value>Friend assembly reference '{0}' is invalid. InternalsVisibleTo declarations cannot have a version, culture, public key token, or processor architecture specified.</value>
  </data>
  <data name="ERR_FriendAssemblySNReq" xml:space="preserve">
    <value>Friend assembly reference '{0}' is invalid. Strong-name signed assemblies must specify a public key in their InternalsVisibleTo declarations.</value>
  </data>
  <data name="ERR_DelegateOnNullable" xml:space="preserve">
    <value>Cannot bind delegate to '{0}' because it is a member of 'System.Nullable&lt;T&gt;'</value>
  </data>
  <data name="ERR_BadCtorArgCount" xml:space="preserve">
    <value>'{0}' does not contain a constructor that takes {1} arguments</value>
  </data>
  <data name="ERR_GlobalAttributesNotFirst" xml:space="preserve">
    <value>Assembly and module attributes must precede all other elements defined in a file except using clauses and extern alias declarations</value>
  </data>
  <data name="ERR_ExpressionExpected" xml:space="preserve">
    <value>Expected expression</value>
  </data>
  <data name="ERR_InvalidSubsystemVersion" xml:space="preserve">
    <value>Invalid version {0} for /subsystemversion. The version must be 6.02 or greater for ARM or AppContainerExe, and 4.00 or greater otherwise</value>
  </data>
  <data name="ERR_InteropMethodWithBody" xml:space="preserve">
    <value>Embedded interop method '{0}' contains a body.</value>
  </data>
  <data name="ERR_BadWarningLevel" xml:space="preserve">
    <value>Warning level must be zero or greater</value>
  </data>
  <data name="ERR_BadDebugType" xml:space="preserve">
    <value>Invalid option '{0}' for /debug; must be 'portable', 'embedded', 'full' or 'pdbonly'</value>
  </data>
  <data name="ERR_BadResourceVis" xml:space="preserve">
    <value>Invalid option '{0}'; Resource visibility must be either 'public' or 'private'</value>
  </data>
  <data name="ERR_DefaultValueTypeMustMatch" xml:space="preserve">
    <value>The type of the argument to the DefaultParameterValue attribute must match the parameter type</value>
  </data>
  <data name="ERR_DefaultValueBadValueType" xml:space="preserve">
    <value>Argument of type '{0}' is not applicable for the DefaultParameterValue attribute</value>
  </data>
  <data name="ERR_MemberAlreadyInitialized" xml:space="preserve">
    <value>Duplicate initialization of member '{0}'</value>
  </data>
  <data name="ERR_MemberCannotBeInitialized" xml:space="preserve">
    <value>Member '{0}' cannot be initialized. It is not a field or property.</value>
  </data>
  <data name="ERR_StaticMemberInObjectInitializer" xml:space="preserve">
    <value>Static field or property '{0}' cannot be assigned in an object initializer</value>
  </data>
  <data name="ERR_ReadonlyValueTypeInObjectInitializer" xml:space="preserve">
    <value>Members of readonly field '{0}' of type '{1}' cannot be assigned with an object initializer because it is of a value type</value>
  </data>
  <data name="ERR_ValueTypePropertyInObjectInitializer" xml:space="preserve">
    <value>Members of property '{0}' of type '{1}' cannot be assigned with an object initializer because it is of a value type</value>
  </data>
  <data name="ERR_UnsafeTypeInObjectCreation" xml:space="preserve">
    <value>Unsafe type '{0}' cannot be used in object creation</value>
  </data>
  <data name="ERR_EmptyElementInitializer" xml:space="preserve">
    <value>Element initializer cannot be empty</value>
  </data>
  <data name="ERR_InitializerAddHasWrongSignature" xml:space="preserve">
    <value>The best overloaded method match for '{0}' has wrong signature for the initializer element. The initializable Add must be an accessible instance method.</value>
  </data>
  <data name="ERR_CollectionInitRequiresIEnumerable" xml:space="preserve">
    <value>Cannot initialize type '{0}' with a collection initializer because it does not implement 'System.Collections.IEnumerable'</value>
  </data>
  <data name="ERR_CantSetWin32Manifest" xml:space="preserve">
    <value>Error reading Win32 manifest file '{0}' -- '{1}'</value>
  </data>
  <data name="WRN_CantHaveManifestForModule" xml:space="preserve">
    <value>Ignoring /win32manifest for module because it only applies to assemblies</value>
  </data>
  <data name="WRN_CantHaveManifestForModule_Title" xml:space="preserve">
    <value>Ignoring /win32manifest for module because it only applies to assemblies</value>
  </data>
  <data name="ERR_BadInstanceArgType" xml:space="preserve">
    <value>'{0}' does not contain a definition for '{1}' and the best extension method overload '{2}' requires a receiver of type '{3}'</value>
  </data>
  <data name="ERR_QueryDuplicateRangeVariable" xml:space="preserve">
    <value>The range variable '{0}' has already been declared</value>
  </data>
  <data name="ERR_QueryRangeVariableOverrides" xml:space="preserve">
    <value>The range variable '{0}' conflicts with a previous declaration of '{0}'</value>
  </data>
  <data name="ERR_QueryRangeVariableAssignedBadValue" xml:space="preserve">
    <value>Cannot assign {0} to a range variable</value>
  </data>
  <data name="ERR_QueryNoProviderCastable" xml:space="preserve">
    <value>Could not find an implementation of the query pattern for source type '{0}'.  '{1}' not found.  Consider explicitly specifying the type of the range variable '{2}'.</value>
  </data>
  <data name="ERR_QueryNoProviderStandard" xml:space="preserve">
    <value>Could not find an implementation of the query pattern for source type '{0}'.  '{1}' not found.  Are you missing required assembly references or a using directive for 'System.Linq'?</value>
  </data>
  <data name="ERR_QueryNoProvider" xml:space="preserve">
    <value>Could not find an implementation of the query pattern for source type '{0}'.  '{1}' not found.</value>
  </data>
  <data name="ERR_QueryOuterKey" xml:space="preserve">
    <value>The name '{0}' is not in scope on the left side of 'equals'.  Consider swapping the expressions on either side of 'equals'.</value>
  </data>
  <data name="ERR_QueryInnerKey" xml:space="preserve">
    <value>The name '{0}' is not in scope on the right side of 'equals'.  Consider swapping the expressions on either side of 'equals'.</value>
  </data>
  <data name="ERR_QueryOutRefRangeVariable" xml:space="preserve">
    <value>Cannot pass the range variable '{0}' as an out or ref parameter</value>
  </data>
  <data name="ERR_QueryMultipleProviders" xml:space="preserve">
    <value>Multiple implementations of the query pattern were found for source type '{0}'.  Ambiguous call to '{1}'.</value>
  </data>
  <data name="ERR_QueryTypeInferenceFailedMulti" xml:space="preserve">
    <value>The type of one of the expressions in the {0} clause is incorrect.  Type inference failed in the call to '{1}'.</value>
  </data>
  <data name="ERR_QueryTypeInferenceFailed" xml:space="preserve">
    <value>The type of the expression in the {0} clause is incorrect.  Type inference failed in the call to '{1}'.</value>
  </data>
  <data name="ERR_QueryTypeInferenceFailedSelectMany" xml:space="preserve">
    <value>An expression of type '{0}' is not allowed in a subsequent from clause in a query expression with source type '{1}'.  Type inference failed in the call to '{2}'.</value>
  </data>
  <data name="ERR_ExpressionTreeContainsPointerOp" xml:space="preserve">
    <value>An expression tree may not contain an unsafe pointer operation</value>
  </data>
  <data name="ERR_ExpressionTreeContainsAnonymousMethod" xml:space="preserve">
    <value>An expression tree may not contain an anonymous method expression</value>
  </data>
  <data name="ERR_AnonymousMethodToExpressionTree" xml:space="preserve">
    <value>An anonymous method expression cannot be converted to an expression tree</value>
  </data>
  <data name="ERR_QueryRangeVariableReadOnly" xml:space="preserve">
    <value>Range variable '{0}' cannot be assigned to -- it is read only</value>
  </data>
  <data name="ERR_QueryRangeVariableSameAsTypeParam" xml:space="preserve">
    <value>The range variable '{0}' cannot have the same name as a method type parameter</value>
  </data>
  <data name="ERR_TypeVarNotFoundRangeVariable" xml:space="preserve">
    <value>The contextual keyword 'var' cannot be used in a range variable declaration</value>
  </data>
  <data name="ERR_BadArgTypesForCollectionAdd" xml:space="preserve">
    <value>The best overloaded Add method '{0}' for the collection initializer has some invalid arguments</value>
  </data>
  <data name="ERR_ByRefParameterInExpressionTree" xml:space="preserve">
    <value>An expression tree lambda may not contain a ref, in or out parameter</value>
  </data>
  <data name="ERR_VarArgsInExpressionTree" xml:space="preserve">
    <value>An expression tree lambda may not contain a method with variable arguments</value>
  </data>
  <data name="ERR_MemGroupInExpressionTree" xml:space="preserve">
    <value>An expression tree lambda may not contain a method group</value>
  </data>
  <data name="ERR_InitializerAddHasParamModifiers" xml:space="preserve">
    <value>The best overloaded method match '{0}' for the collection initializer element cannot be used. Collection initializer 'Add' methods cannot have ref or out parameters.</value>
  </data>
  <data name="ERR_NonInvocableMemberCalled" xml:space="preserve">
    <value>Non-invocable member '{0}' cannot be used like a method.</value>
  </data>
  <data name="WRN_MultipleRuntimeImplementationMatches" xml:space="preserve">
    <value>Member '{0}' implements interface member '{1}' in type '{2}'. There are multiple matches for the interface member at run-time. It is implementation dependent which method will be called.</value>
  </data>
  <data name="WRN_MultipleRuntimeImplementationMatches_Title" xml:space="preserve">
    <value>Member implements interface member with multiple matches at run-time</value>
  </data>
  <data name="WRN_MultipleRuntimeImplementationMatches_Description" xml:space="preserve">
    <value>This warning can be generated when two interface methods are differentiated only by whether a particular parameter is marked with ref or with out. It is best to change your code to avoid this warning because it is not obvious or guaranteed which method is called at runtime.

Although C# distinguishes between out and ref, the CLR sees them as the same. When deciding which method implements the interface, the CLR just picks one.

Give the compiler some way to differentiate the methods. For example, you can give them different names or provide an additional parameter on one of them.</value>
  </data>
  <data name="WRN_MultipleRuntimeOverrideMatches" xml:space="preserve">
    <value>Member '{1}' overrides '{0}'. There are multiple override candidates at run-time. It is implementation dependent which method will be called. Please use a newer runtime.</value>
  </data>
  <data name="WRN_MultipleRuntimeOverrideMatches_Title" xml:space="preserve">
    <value>Member overrides base member with multiple override candidates at run-time</value>
  </data>
  <data name="ERR_ObjectOrCollectionInitializerWithDelegateCreation" xml:space="preserve">
    <value>Object and collection initializer expressions may not be applied to a delegate creation expression</value>
  </data>
  <data name="ERR_InvalidConstantDeclarationType" xml:space="preserve">
    <value>'{0}' is of type '{1}'. The type specified in a constant declaration must be sbyte, byte, short, ushort, int, uint, long, ulong, char, float, double, decimal, bool, string, an enum-type, or a reference-type.</value>
  </data>
  <data name="ERR_FileNotFound" xml:space="preserve">
    <value>Source file '{0}' could not be found.</value>
  </data>
  <data name="WRN_FileAlreadyIncluded" xml:space="preserve">
    <value>Source file '{0}' specified multiple times</value>
  </data>
  <data name="WRN_FileAlreadyIncluded_Title" xml:space="preserve">
    <value>Source file specified multiple times</value>
  </data>
  <data name="ERR_NoFileSpec" xml:space="preserve">
    <value>Missing file specification for '{0}' option</value>
  </data>
  <data name="ERR_SwitchNeedsString" xml:space="preserve">
    <value>Command-line syntax error: Missing '{0}' for '{1}' option</value>
  </data>
  <data name="ERR_BadSwitch" xml:space="preserve">
    <value>Unrecognized option: '{0}'</value>
  </data>
  <data name="WRN_NoSources" xml:space="preserve">
    <value>No source files specified.</value>
  </data>
  <data name="WRN_NoSources_Title" xml:space="preserve">
    <value>No source files specified</value>
  </data>
  <data name="ERR_ExpectedSingleScript" xml:space="preserve">
    <value>Expected a script (.csx file) but none specified</value>
  </data>
  <data name="ERR_OpenResponseFile" xml:space="preserve">
    <value>Error opening response file '{0}'</value>
  </data>
  <data name="ERR_CantOpenFileWrite" xml:space="preserve">
    <value>Cannot open '{0}' for writing -- {1}</value>
  </data>
  <data name="ERR_BadBaseNumber" xml:space="preserve">
    <value>Invalid image base number '{0}'</value>
  </data>
  <data name="ERR_BinaryFile" xml:space="preserve">
    <value>'{0}' is a binary file instead of a text file</value>
  </data>
  <data name="FTL_BadCodepage" xml:space="preserve">
    <value>Code page '{0}' is invalid or not installed</value>
  </data>
  <data name="FTL_BadChecksumAlgorithm" xml:space="preserve">
    <value>Algorithm '{0}' is not supported</value>
  </data>
  <data name="ERR_NoMainOnDLL" xml:space="preserve">
    <value>Cannot specify /main if building a module or library</value>
  </data>
  <data name="FTL_InvalidTarget" xml:space="preserve">
    <value>Invalid target type for /target: must specify 'exe', 'winexe', 'library', or 'module'</value>
  </data>
  <data name="FTL_InvalidInputFileName" xml:space="preserve">
    <value>File name '{0}' is empty, contains invalid characters, has a drive specification without an absolute path, or is too long</value>
  </data>
  <data name="WRN_NoConfigNotOnCommandLine" xml:space="preserve">
    <value>Ignoring /noconfig option because it was specified in a response file</value>
  </data>
  <data name="WRN_NoConfigNotOnCommandLine_Title" xml:space="preserve">
    <value>Ignoring /noconfig option because it was specified in a response file</value>
  </data>
  <data name="ERR_InvalidFileAlignment" xml:space="preserve">
    <value>Invalid file section alignment '{0}'</value>
  </data>
  <data name="ERR_InvalidOutputName" xml:space="preserve">
    <value>Invalid output name: {0}</value>
  </data>
  <data name="ERR_InvalidDebugInformationFormat" xml:space="preserve">
    <value>Invalid debug information format: {0}</value>
  </data>
  <data name="ERR_LegacyObjectIdSyntax" xml:space="preserve">
    <value>'id#' syntax is no longer supported. Use '$id' instead.</value>
  </data>
  <data name="WRN_DefineIdentifierRequired" xml:space="preserve">
    <value>Invalid name for a preprocessing symbol; '{0}' is not a valid identifier</value>
  </data>
  <data name="WRN_DefineIdentifierRequired_Title" xml:space="preserve">
    <value>Invalid name for a preprocessing symbol; not a valid identifier</value>
  </data>
  <data name="FTL_OutputFileExists" xml:space="preserve">
    <value>Cannot create short filename '{0}' when a long filename with the same short filename already exists</value>
  </data>
  <data name="ERR_OneAliasPerReference" xml:space="preserve">
    <value>A /reference option that declares an extern alias can only have one filename. To specify multiple aliases or filenames, use multiple /reference options.</value>
  </data>
  <data name="ERR_SwitchNeedsNumber" xml:space="preserve">
    <value>Command-line syntax error: Missing ':&lt;number&gt;' for '{0}' option</value>
  </data>
  <data name="ERR_MissingDebugSwitch" xml:space="preserve">
    <value>The /pdb option requires that the /debug option also be used</value>
  </data>
  <data name="ERR_ComRefCallInExpressionTree" xml:space="preserve">
    <value>An expression tree lambda may not contain a COM call with ref omitted on arguments</value>
  </data>
  <data name="ERR_InvalidFormatForGuidForOption" xml:space="preserve">
    <value>Command-line syntax error: Invalid Guid format '{0}' for option '{1}'</value>
  </data>
  <data name="ERR_MissingGuidForOption" xml:space="preserve">
    <value>Command-line syntax error: Missing Guid for option '{1}'</value>
  </data>
  <data name="WRN_CLS_NoVarArgs" xml:space="preserve">
    <value>Methods with variable arguments are not CLS-compliant</value>
  </data>
  <data name="WRN_CLS_NoVarArgs_Title" xml:space="preserve">
    <value>Methods with variable arguments are not CLS-compliant</value>
  </data>
  <data name="WRN_CLS_BadArgType" xml:space="preserve">
    <value>Argument type '{0}' is not CLS-compliant</value>
  </data>
  <data name="WRN_CLS_BadArgType_Title" xml:space="preserve">
    <value>Argument type is not CLS-compliant</value>
  </data>
  <data name="WRN_CLS_BadReturnType" xml:space="preserve">
    <value>Return type of '{0}' is not CLS-compliant</value>
  </data>
  <data name="WRN_CLS_BadReturnType_Title" xml:space="preserve">
    <value>Return type is not CLS-compliant</value>
  </data>
  <data name="WRN_CLS_BadFieldPropType" xml:space="preserve">
    <value>Type of '{0}' is not CLS-compliant</value>
  </data>
  <data name="WRN_CLS_BadFieldPropType_Title" xml:space="preserve">
    <value>Type is not CLS-compliant</value>
  </data>
  <data name="WRN_CLS_BadFieldPropType_Description" xml:space="preserve">
    <value>A public, protected, or protected internal variable must be of a type that is compliant with the Common Language Specification (CLS).</value>
  </data>
  <data name="WRN_CLS_BadIdentifierCase" xml:space="preserve">
    <value>Identifier '{0}' differing only in case is not CLS-compliant</value>
  </data>
  <data name="WRN_CLS_BadIdentifierCase_Title" xml:space="preserve">
    <value>Identifier differing only in case is not CLS-compliant</value>
  </data>
  <data name="WRN_CLS_OverloadRefOut" xml:space="preserve">
    <value>Overloaded method '{0}' differing only in ref or out, or in array rank, is not CLS-compliant</value>
  </data>
  <data name="WRN_CLS_OverloadRefOut_Title" xml:space="preserve">
    <value>Overloaded method differing only in ref or out, or in array rank, is not CLS-compliant</value>
  </data>
  <data name="WRN_CLS_OverloadUnnamed" xml:space="preserve">
    <value>Overloaded method '{0}' differing only by unnamed array types is not CLS-compliant</value>
  </data>
  <data name="WRN_CLS_OverloadUnnamed_Title" xml:space="preserve">
    <value>Overloaded method differing only by unnamed array types is not CLS-compliant</value>
  </data>
  <data name="WRN_CLS_OverloadUnnamed_Description" xml:space="preserve">
    <value>This error occurs if you have an overloaded method that takes a jagged array and the only difference between the method signatures is the element type of the array. To avoid this error, consider using a rectangular array rather than a jagged array; use an additional parameter to disambiguate the function call; rename one or more of the overloaded methods; or, if CLS Compliance is not needed, remove the CLSCompliantAttribute attribute.</value>
  </data>
  <data name="WRN_CLS_BadIdentifier" xml:space="preserve">
    <value>Identifier '{0}' is not CLS-compliant</value>
  </data>
  <data name="WRN_CLS_BadIdentifier_Title" xml:space="preserve">
    <value>Identifier is not CLS-compliant</value>
  </data>
  <data name="WRN_CLS_BadBase" xml:space="preserve">
    <value>'{0}': base type '{1}' is not CLS-compliant</value>
  </data>
  <data name="WRN_CLS_BadBase_Title" xml:space="preserve">
    <value>Base type is not CLS-compliant</value>
  </data>
  <data name="WRN_CLS_BadBase_Description" xml:space="preserve">
    <value>A base type was marked as not having to be compliant with the Common Language Specification (CLS) in an assembly that was marked as being CLS compliant. Either remove the attribute that specifies the assembly is CLS compliant or remove the attribute that indicates the type is not CLS compliant.</value>
  </data>
  <data name="WRN_CLS_BadInterfaceMember" xml:space="preserve">
    <value>'{0}': CLS-compliant interfaces must have only CLS-compliant members</value>
  </data>
  <data name="WRN_CLS_BadInterfaceMember_Title" xml:space="preserve">
    <value>CLS-compliant interfaces must have only CLS-compliant members</value>
  </data>
  <data name="WRN_CLS_NoAbstractMembers" xml:space="preserve">
    <value>'{0}': only CLS-compliant members can be abstract</value>
  </data>
  <data name="WRN_CLS_NoAbstractMembers_Title" xml:space="preserve">
    <value>Only CLS-compliant members can be abstract</value>
  </data>
  <data name="WRN_CLS_NotOnModules" xml:space="preserve">
    <value>You must specify the CLSCompliant attribute on the assembly, not the module, to enable CLS compliance checking</value>
  </data>
  <data name="WRN_CLS_NotOnModules_Title" xml:space="preserve">
    <value>You must specify the CLSCompliant attribute on the assembly, not the module, to enable CLS compliance checking</value>
  </data>
  <data name="WRN_CLS_ModuleMissingCLS" xml:space="preserve">
    <value>Added modules must be marked with the CLSCompliant attribute to match the assembly</value>
  </data>
  <data name="WRN_CLS_ModuleMissingCLS_Title" xml:space="preserve">
    <value>Added modules must be marked with the CLSCompliant attribute to match the assembly</value>
  </data>
  <data name="WRN_CLS_AssemblyNotCLS" xml:space="preserve">
    <value>'{0}' cannot be marked as CLS-compliant because the assembly does not have a CLSCompliant attribute</value>
  </data>
  <data name="WRN_CLS_AssemblyNotCLS_Title" xml:space="preserve">
    <value>Type or member cannot be marked as CLS-compliant because the assembly does not have a CLSCompliant attribute</value>
  </data>
  <data name="WRN_CLS_BadAttributeType" xml:space="preserve">
    <value>'{0}' has no accessible constructors which use only CLS-compliant types</value>
  </data>
  <data name="WRN_CLS_BadAttributeType_Title" xml:space="preserve">
    <value>Type has no accessible constructors which use only CLS-compliant types</value>
  </data>
  <data name="WRN_CLS_ArrayArgumentToAttribute" xml:space="preserve">
    <value>Arrays as attribute arguments is not CLS-compliant</value>
  </data>
  <data name="WRN_CLS_ArrayArgumentToAttribute_Title" xml:space="preserve">
    <value>Arrays as attribute arguments is not CLS-compliant</value>
  </data>
  <data name="WRN_CLS_NotOnModules2" xml:space="preserve">
    <value>You cannot specify the CLSCompliant attribute on a module that differs from the CLSCompliant attribute on the assembly</value>
  </data>
  <data name="WRN_CLS_NotOnModules2_Title" xml:space="preserve">
    <value>You cannot specify the CLSCompliant attribute on a module that differs from the CLSCompliant attribute on the assembly</value>
  </data>
  <data name="WRN_CLS_IllegalTrueInFalse" xml:space="preserve">
    <value>'{0}' cannot be marked as CLS-compliant because it is a member of non-CLS-compliant type '{1}'</value>
  </data>
  <data name="WRN_CLS_IllegalTrueInFalse_Title" xml:space="preserve">
    <value>Type cannot be marked as CLS-compliant because it is a member of non-CLS-compliant type</value>
  </data>
  <data name="WRN_CLS_MeaninglessOnPrivateType" xml:space="preserve">
    <value>CLS compliance checking will not be performed on '{0}' because it is not visible from outside this assembly</value>
  </data>
  <data name="WRN_CLS_MeaninglessOnPrivateType_Title" xml:space="preserve">
    <value>CLS compliance checking will not be performed because it is not visible from outside this assembly</value>
  </data>
  <data name="WRN_CLS_AssemblyNotCLS2" xml:space="preserve">
    <value>'{0}' does not need a CLSCompliant attribute because the assembly does not have a CLSCompliant attribute</value>
  </data>
  <data name="WRN_CLS_AssemblyNotCLS2_Title" xml:space="preserve">
    <value>Type or member does not need a CLSCompliant attribute because the assembly does not have a CLSCompliant attribute</value>
  </data>
  <data name="WRN_CLS_MeaninglessOnParam" xml:space="preserve">
    <value>CLSCompliant attribute has no meaning when applied to parameters. Try putting it on the method instead.</value>
  </data>
  <data name="WRN_CLS_MeaninglessOnParam_Title" xml:space="preserve">
    <value>CLSCompliant attribute has no meaning when applied to parameters</value>
  </data>
  <data name="WRN_CLS_MeaninglessOnReturn" xml:space="preserve">
    <value>CLSCompliant attribute has no meaning when applied to return types. Try putting it on the method instead.</value>
  </data>
  <data name="WRN_CLS_MeaninglessOnReturn_Title" xml:space="preserve">
    <value>CLSCompliant attribute has no meaning when applied to return types</value>
  </data>
  <data name="WRN_CLS_BadTypeVar" xml:space="preserve">
    <value>Constraint type '{0}' is not CLS-compliant</value>
  </data>
  <data name="WRN_CLS_BadTypeVar_Title" xml:space="preserve">
    <value>Constraint type is not CLS-compliant</value>
  </data>
  <data name="WRN_CLS_VolatileField" xml:space="preserve">
    <value>CLS-compliant field '{0}' cannot be volatile</value>
  </data>
  <data name="WRN_CLS_VolatileField_Title" xml:space="preserve">
    <value>CLS-compliant field cannot be volatile</value>
  </data>
  <data name="WRN_CLS_BadInterface" xml:space="preserve">
    <value>'{0}' is not CLS-compliant because base interface '{1}' is not CLS-compliant</value>
  </data>
  <data name="WRN_CLS_BadInterface_Title" xml:space="preserve">
    <value>Type is not CLS-compliant because base interface is not CLS-compliant</value>
  </data>
  <data name="ERR_BadAwaitArg" xml:space="preserve">
    <value>'await' requires that the type {0} have a suitable 'GetAwaiter' method</value>
  </data>
  <data name="ERR_BadAwaitArgIntrinsic" xml:space="preserve">
    <value>Cannot await '{0}'</value>
  </data>
  <data name="ERR_BadAwaiterPattern" xml:space="preserve">
    <value>'await' requires that the return type '{0}' of '{1}.GetAwaiter()' have suitable 'IsCompleted', 'OnCompleted', and 'GetResult' members, and implement 'INotifyCompletion' or 'ICriticalNotifyCompletion'</value>
  </data>
  <data name="ERR_BadAwaitArg_NeedSystem" xml:space="preserve">
    <value>'await' requires that the type '{0}' have a suitable 'GetAwaiter' method. Are you missing a using directive for 'System'?</value>
  </data>
  <data name="ERR_BadAwaitArgVoidCall" xml:space="preserve">
    <value>Cannot await 'void'</value>
  </data>
  <data name="ERR_BadAwaitAsIdentifier" xml:space="preserve">
    <value>'await' cannot be used as an identifier within an async method or lambda expression</value>
  </data>
  <data name="ERR_DoesntImplementAwaitInterface" xml:space="preserve">
    <value>'{0}' does not implement '{1}'</value>
  </data>
  <data name="ERR_TaskRetNoObjectRequired" xml:space="preserve">
    <value>Since '{0}' is an async method that returns '{1}', a return keyword must not be followed by an object expression</value>
  </data>
  <data name="ERR_BadAsyncReturn" xml:space="preserve">
    <value>The return type of an async method must be void, Task, Task&lt;T&gt;, a task-like type, IAsyncEnumerable&lt;T&gt;, or IAsyncEnumerator&lt;T&gt;</value>
  </data>
  <data name="ERR_WrongArityAsyncReturn" xml:space="preserve">
    <value>A generic task-like return type was expected, but the type '{0}' found in 'AsyncMethodBuilder' attribute was not suitable. It must be an unbound generic type of arity one, and its containing type (if any) must be non-generic.</value>
  </data>
  <data name="ERR_CantReturnVoid" xml:space="preserve">
    <value>Cannot return an expression of type 'void'</value>
  </data>
  <data name="ERR_VarargsAsync" xml:space="preserve">
    <value>__arglist is not allowed in the parameter list of async methods</value>
  </data>
  <data name="ERR_ByRefTypeAndAwait" xml:space="preserve">
    <value>Instance of type '{0}' cannot be preserved across 'await' or 'yield' boundary.</value>
  </data>
  <data name="ERR_UnsafeAsyncArgType" xml:space="preserve">
    <value>Async methods cannot have pointer type parameters</value>
  </data>
  <data name="ERR_BadAsyncArgType" xml:space="preserve">
    <value>Async methods cannot have ref, in or out parameters</value>
  </data>
  <data name="ERR_BadAwaitWithoutAsync" xml:space="preserve">
    <value>The 'await' operator can only be used when contained within a method or lambda expression marked with the 'async' modifier</value>
  </data>
  <data name="ERR_BadAwaitWithoutAsyncLambda" xml:space="preserve">
    <value>The 'await' operator can only be used within an async {0}. Consider marking this {0} with the 'async' modifier.</value>
  </data>
  <data name="ERR_BadAwaitWithoutAsyncMethod" xml:space="preserve">
    <value>The 'await' operator can only be used within an async method. Consider marking this method with the 'async' modifier and changing its return type to 'Task&lt;{0}&gt;'.</value>
  </data>
  <data name="ERR_BadAwaitWithoutVoidAsyncMethod" xml:space="preserve">
    <value>The 'await' operator can only be used within an async method. Consider marking this method with the 'async' modifier and changing its return type to 'Task'.</value>
  </data>
  <data name="ERR_BadAwaitInFinally" xml:space="preserve">
    <value>Cannot await in the body of a finally clause</value>
  </data>
  <data name="ERR_BadAwaitInCatch" xml:space="preserve">
    <value>Cannot await in a catch clause</value>
  </data>
  <data name="ERR_BadAwaitInCatchFilter" xml:space="preserve">
    <value>Cannot await in the filter expression of a catch clause</value>
  </data>
  <data name="ERR_BadAwaitInLock" xml:space="preserve">
    <value>Cannot await in the body of a lock statement</value>
  </data>
  <data name="ERR_BadAwaitInStaticVariableInitializer" xml:space="preserve">
    <value>The 'await' operator cannot be used in a static script variable initializer.</value>
  </data>
  <data name="ERR_AwaitInUnsafeContext" xml:space="preserve">
    <value>Cannot await in an unsafe context</value>
  </data>
  <data name="ERR_BadAsyncLacksBody" xml:space="preserve">
    <value>The 'async' modifier can only be used in methods that have a body.</value>
  </data>
  <data name="ERR_BadSpecialByRefParameter" xml:space="preserve">
    <value>Parameters of type '{0}' cannot be declared in async methods or async lambda expressions.</value>
  </data>
  <data name="ERR_SecurityCriticalOrSecuritySafeCriticalOnAsync" xml:space="preserve">
    <value>Security attribute '{0}' cannot be applied to an Async method.</value>
  </data>
  <data name="ERR_SecurityCriticalOrSecuritySafeCriticalOnAsyncInClassOrStruct" xml:space="preserve">
    <value>Async methods are not allowed in an Interface, Class, or Structure which has the 'SecurityCritical' or 'SecuritySafeCritical' attribute.</value>
  </data>
  <data name="ERR_BadAwaitInQuery" xml:space="preserve">
    <value>The 'await' operator may only be used in a query expression within the first collection expression of the initial 'from' clause or within the collection expression of a 'join' clause</value>
  </data>
  <data name="WRN_AsyncLacksAwaits" xml:space="preserve">
    <value>This async method lacks 'await' operators and will run synchronously. Consider using the 'await' operator to await non-blocking API calls, or 'await Task.Run(...)' to do CPU-bound work on a background thread.</value>
  </data>
  <data name="WRN_AsyncLacksAwaits_Title" xml:space="preserve">
    <value>Async method lacks 'await' operators and will run synchronously</value>
  </data>
  <data name="WRN_UnobservedAwaitableExpression" xml:space="preserve">
    <value>Because this call is not awaited, execution of the current method continues before the call is completed. Consider applying the 'await' operator to the result of the call.</value>
  </data>
  <data name="WRN_UnobservedAwaitableExpression_Title" xml:space="preserve">
    <value>Because this call is not awaited, execution of the current method continues before the call is completed</value>
  </data>
  <data name="WRN_UnobservedAwaitableExpression_Description" xml:space="preserve">
    <value>The current method calls an async method that returns a Task or a Task&lt;TResult&gt; and doesn't apply the await operator to the result. The call to the async method starts an asynchronous task. However, because no await operator is applied, the program continues without waiting for the task to complete. In most cases, that behavior isn't what you expect. Usually other aspects of the calling method depend on the results of the call or, minimally, the called method is expected to complete before you return from the method that contains the call.

An equally important issue is what happens to exceptions that are raised in the called async method. An exception that's raised in a method that returns a Task or Task&lt;TResult&gt; is stored in the returned task. If you don't await the task or explicitly check for exceptions, the exception is lost. If you await the task, its exception is rethrown.

As a best practice, you should always await the call.

You should consider suppressing the warning only if you're sure that you don't want to wait for the asynchronous call to complete and that the called method won't raise any exceptions. In that case, you can suppress the warning by assigning the task result of the call to a variable.</value>
  </data>
  <data name="ERR_SynchronizedAsyncMethod" xml:space="preserve">
    <value>'MethodImplOptions.Synchronized' cannot be applied to an async method</value>
  </data>
  <data name="ERR_NoConversionForCallerLineNumberParam" xml:space="preserve">
    <value>CallerLineNumberAttribute cannot be applied because there are no standard conversions from type '{0}' to type '{1}'</value>
  </data>
  <data name="ERR_NoConversionForCallerFilePathParam" xml:space="preserve">
    <value>CallerFilePathAttribute cannot be applied because there are no standard conversions from type '{0}' to type '{1}'</value>
  </data>
  <data name="ERR_NoConversionForCallerMemberNameParam" xml:space="preserve">
    <value>CallerMemberNameAttribute cannot be applied because there are no standard conversions from type '{0}' to type '{1}'</value>
  </data>
  <data name="ERR_BadCallerLineNumberParamWithoutDefaultValue" xml:space="preserve">
    <value>The CallerLineNumberAttribute may only be applied to parameters with default values</value>
  </data>
  <data name="ERR_BadCallerFilePathParamWithoutDefaultValue" xml:space="preserve">
    <value>The CallerFilePathAttribute may only be applied to parameters with default values</value>
  </data>
  <data name="ERR_BadCallerMemberNameParamWithoutDefaultValue" xml:space="preserve">
    <value>The CallerMemberNameAttribute may only be applied to parameters with default values</value>
  </data>
  <data name="WRN_CallerLineNumberParamForUnconsumedLocation" xml:space="preserve">
    <value>The CallerLineNumberAttribute applied to parameter '{0}' will have no effect because it applies to a member that is used in contexts that do not allow optional arguments</value>
  </data>
  <data name="WRN_CallerLineNumberParamForUnconsumedLocation_Title" xml:space="preserve">
    <value>The CallerLineNumberAttribute will have no effect because it applies to a member that is used in contexts that do not allow optional arguments</value>
  </data>
  <data name="WRN_CallerFilePathParamForUnconsumedLocation" xml:space="preserve">
    <value>The CallerFilePathAttribute applied to parameter '{0}' will have no effect because it applies to a member that is used in contexts that do not allow optional arguments</value>
  </data>
  <data name="WRN_CallerFilePathParamForUnconsumedLocation_Title" xml:space="preserve">
    <value>The CallerFilePathAttribute will have no effect because it applies to a member that is used in contexts that do not allow optional arguments</value>
  </data>
  <data name="WRN_CallerMemberNameParamForUnconsumedLocation" xml:space="preserve">
    <value>The CallerMemberNameAttribute applied to parameter '{0}' will have no effect because it applies to a member that is used in contexts that do not allow optional arguments</value>
  </data>
  <data name="WRN_CallerMemberNameParamForUnconsumedLocation_Title" xml:space="preserve">
    <value>The CallerMemberNameAttribute will have no effect because it applies to a member that is used in contexts that do not allow optional arguments</value>
  </data>
  <data name="ERR_NoEntryPoint" xml:space="preserve">
    <value>Program does not contain a static 'Main' method suitable for an entry point</value>
  </data>
  <data name="ERR_ArrayInitializerIncorrectLength" xml:space="preserve">
    <value>An array initializer of length '{0}' is expected</value>
  </data>
  <data name="ERR_ArrayInitializerExpected" xml:space="preserve">
    <value>A nested array initializer is expected</value>
  </data>
  <data name="ERR_IllegalVarianceSyntax" xml:space="preserve">
    <value>Invalid variance modifier. Only interface and delegate type parameters can be specified as variant.</value>
  </data>
  <data name="ERR_UnexpectedAliasedName" xml:space="preserve">
    <value>Unexpected use of an aliased name</value>
  </data>
  <data name="ERR_UnexpectedGenericName" xml:space="preserve">
    <value>Unexpected use of a generic name</value>
  </data>
  <data name="ERR_UnexpectedUnboundGenericName" xml:space="preserve">
    <value>Unexpected use of an unbound generic name</value>
  </data>
  <data name="ERR_GlobalStatement" xml:space="preserve">
    <value>Expressions and statements can only occur in a method body</value>
  </data>
  <data name="ERR_NamedArgumentForArray" xml:space="preserve">
    <value>An array access may not have a named argument specifier</value>
  </data>
  <data name="ERR_NotYetImplementedInRoslyn" xml:space="preserve">
    <value>This language feature ('{0}') is not yet implemented.</value>
  </data>
  <data name="ERR_DefaultValueNotAllowed" xml:space="preserve">
    <value>Default values are not valid in this context.</value>
  </data>
  <data name="ERR_CantOpenIcon" xml:space="preserve">
    <value>Error opening icon file {0} -- {1}</value>
  </data>
  <data name="ERR_CantOpenWin32Manifest" xml:space="preserve">
    <value>Error opening Win32 manifest file {0} -- {1}</value>
  </data>
  <data name="ERR_ErrorBuildingWin32Resources" xml:space="preserve">
    <value>Error building Win32 resources -- {0}</value>
  </data>
  <data name="ERR_DefaultValueBeforeRequiredValue" xml:space="preserve">
    <value>Optional parameters must appear after all required parameters</value>
  </data>
  <data name="ERR_ExplicitImplCollisionOnRefOut" xml:space="preserve">
    <value>Cannot inherit interface '{0}' with the specified type parameters because it causes method '{1}' to contain overloads which differ only on ref and out</value>
  </data>
  <data name="ERR_PartialWrongTypeParamsVariance" xml:space="preserve">
    <value>Partial declarations of '{0}' must have the same type parameter names and variance modifiers in the same order</value>
  </data>
  <data name="ERR_UnexpectedVariance" xml:space="preserve">
    <value>Invalid variance: The type parameter '{1}' must be {3} valid on '{0}'. '{1}' is {2}.</value>
  </data>
  <data name="ERR_UnexpectedVarianceStaticMember" xml:space="preserve">
    <value>Invalid variance: The type parameter '{1}' must be {3} valid on '{0}' unless language version '{4}' or greater is used. '{1}' is {2}.</value>
  </data>
  <data name="ERR_DeriveFromDynamic" xml:space="preserve">
    <value>'{0}': cannot derive from the dynamic type</value>
  </data>
  <data name="ERR_DeriveFromConstructedDynamic" xml:space="preserve">
    <value>'{0}': cannot implement a dynamic interface '{1}'</value>
  </data>
  <data name="ERR_DynamicTypeAsBound" xml:space="preserve">
    <value>Constraint cannot be the dynamic type</value>
  </data>
  <data name="ERR_ConstructedDynamicTypeAsBound" xml:space="preserve">
    <value>Constraint cannot be a dynamic type '{0}'</value>
  </data>
  <data name="ERR_DynamicRequiredTypesMissing" xml:space="preserve">
    <value>One or more types required to compile a dynamic expression cannot be found. Are you missing a reference?</value>
  </data>
  <data name="ERR_MetadataNameTooLong" xml:space="preserve">
    <value>Name '{0}' exceeds the maximum length allowed in metadata.</value>
  </data>
  <data name="ERR_AttributesNotAllowed" xml:space="preserve">
    <value>Attributes are not valid in this context.</value>
  </data>
  <data name="ERR_AttributesRequireParenthesizedLambdaExpression" xml:space="preserve">
    <value>Attributes on lambda expressions require a parenthesized parameter list.</value>
  </data>
  <data name="ERR_ExternAliasNotAllowed" xml:space="preserve">
    <value>'extern alias' is not valid in this context</value>
  </data>
  <data name="WRN_IsDynamicIsConfusing" xml:space="preserve">
    <value>Using '{0}' to test compatibility with '{1}' is essentially identical to testing compatibility with '{2}' and will succeed for all non-null values</value>
  </data>
  <data name="WRN_IsDynamicIsConfusing_Title" xml:space="preserve">
    <value>Using 'is' to test compatibility with 'dynamic' is essentially identical to testing compatibility with 'Object'</value>
  </data>
  <data name="ERR_YieldNotAllowedInScript" xml:space="preserve">
    <value>Cannot use 'yield' in top-level script code</value>
  </data>
  <data name="ERR_NamespaceNotAllowedInScript" xml:space="preserve">
    <value>Cannot declare namespace in script code</value>
  </data>
  <data name="ERR_GlobalAttributesNotAllowed" xml:space="preserve">
    <value>Assembly and module attributes are not allowed in this context</value>
  </data>
  <data name="ERR_InvalidDelegateType" xml:space="preserve">
    <value>Delegate '{0}' has no invoke method or an invoke method with a return type or parameter types that are not supported.</value>
  </data>
  <data name="WRN_MainIgnored" xml:space="preserve">
    <value>The entry point of the program is global code; ignoring '{0}' entry point.</value>
  </data>
  <data name="WRN_MainIgnored_Title" xml:space="preserve">
    <value>The entry point of the program is global code; ignoring entry point</value>
  </data>
  <data name="WRN_StaticInAsOrIs" xml:space="preserve">
    <value>The second operand of an 'is' or 'as' operator may not be static type '{0}'</value>
  </data>
  <data name="WRN_StaticInAsOrIs_Title" xml:space="preserve">
    <value>The second operand of an 'is' or 'as' operator may not be a static type</value>
  </data>
  <data name="ERR_BadVisEventType" xml:space="preserve">
    <value>Inconsistent accessibility: event type '{1}' is less accessible than event '{0}'</value>
  </data>
  <data name="ERR_NamedArgumentSpecificationBeforeFixedArgument" xml:space="preserve">
    <value>Named argument specifications must appear after all fixed arguments have been specified. Please use language version {0} or greater to allow non-trailing named arguments.</value>
  </data>
  <data name="ERR_NamedArgumentSpecificationBeforeFixedArgumentInDynamicInvocation" xml:space="preserve">
    <value>Named argument specifications must appear after all fixed arguments have been specified in a dynamic invocation.</value>
  </data>
  <data name="ERR_BadNamedArgument" xml:space="preserve">
    <value>The best overload for '{0}' does not have a parameter named '{1}'</value>
  </data>
  <data name="ERR_BadNamedArgumentForDelegateInvoke" xml:space="preserve">
    <value>The delegate '{0}' does not have a parameter named '{1}'</value>
  </data>
  <data name="ERR_DuplicateNamedArgument" xml:space="preserve">
    <value>Named argument '{0}' cannot be specified multiple times</value>
  </data>
  <data name="ERR_NamedArgumentUsedInPositional" xml:space="preserve">
    <value>Named argument '{0}' specifies a parameter for which a positional argument has already been given</value>
  </data>
  <data name="ERR_BadNonTrailingNamedArgument" xml:space="preserve">
    <value>Named argument '{0}' is used out-of-position but is followed by an unnamed argument</value>
  </data>
  <data name="ERR_DefaultValueUsedWithAttributes" xml:space="preserve">
    <value>Cannot specify default parameter value in conjunction with DefaultParameterAttribute or OptionalAttribute</value>
  </data>
  <data name="ERR_DefaultValueMustBeConstant" xml:space="preserve">
    <value>Default parameter value for '{0}' must be a compile-time constant</value>
  </data>
  <data name="ERR_RefOutDefaultValue" xml:space="preserve">
    <value>A ref or out parameter cannot have a default value</value>
  </data>
  <data name="ERR_DefaultValueForExtensionParameter" xml:space="preserve">
    <value>Cannot specify a default value for the 'this' parameter</value>
  </data>
  <data name="ERR_DefaultValueForParamsParameter" xml:space="preserve">
    <value>Cannot specify a default value for a parameter collection</value>
  </data>
  <data name="ERR_NoConversionForDefaultParam" xml:space="preserve">
    <value>A value of type '{0}' cannot be used as a default parameter because there are no standard conversions to type '{1}'</value>
  </data>
  <data name="ERR_NoConversionForNubDefaultParam" xml:space="preserve">
    <value>A value of type '{0}' cannot be used as default parameter for nullable parameter '{1}' because '{0}' is not a simple type</value>
  </data>
  <data name="ERR_NotNullRefDefaultParameter" xml:space="preserve">
    <value>'{0}' is of type '{1}'. A default parameter value of a reference type other than string can only be initialized with null</value>
  </data>
  <data name="WRN_DefaultValueForUnconsumedLocation" xml:space="preserve">
    <value>The default value specified for parameter '{0}' will have no effect because it applies to a member that is used in contexts that do not allow optional arguments</value>
  </data>
  <data name="WRN_DefaultValueForUnconsumedLocation_Title" xml:space="preserve">
    <value>The default value specified will have no effect because it applies to a member that is used in contexts that do not allow optional arguments</value>
  </data>
  <data name="WRN_RefReadonlyParameterDefaultValue" xml:space="preserve">
    <value>A default value is specified for 'ref readonly' parameter '{0}', but 'ref readonly' should be used only for references. Consider declaring the parameter as 'in'.</value>
  </data>
  <data name="WRN_RefReadonlyParameterDefaultValue_Title" xml:space="preserve">
    <value>A default value is specified for 'ref readonly' parameter, but 'ref readonly' should be used only for references. Consider declaring the parameter as 'in'.</value>
  </data>
  <data name="ERR_PublicKeyFileFailure" xml:space="preserve">
    <value>Error signing output with public key from file '{0}' -- {1}</value>
  </data>
  <data name="ERR_PublicKeyContainerFailure" xml:space="preserve">
    <value>Error signing output with public key from container '{0}' -- {1}</value>
  </data>
  <data name="ERR_BadDynamicTypeof" xml:space="preserve">
    <value>The typeof operator cannot be used on the dynamic type</value>
  </data>
  <data name="ERR_BadNullableTypeof" xml:space="preserve">
    <value>The typeof operator cannot be used on a nullable reference type</value>
  </data>
  <data name="ERR_ExpressionTreeContainsDynamicOperation" xml:space="preserve">
    <value>An expression tree may not contain a dynamic operation</value>
  </data>
  <data name="ERR_BadAsyncExpressionTree" xml:space="preserve">
    <value>Async lambda expressions cannot be converted to expression trees</value>
  </data>
  <data name="ERR_DynamicAttributeMissing" xml:space="preserve">
    <value>Cannot define a class or member that utilizes 'dynamic' because the compiler required type '{0}' cannot be found. Are you missing a reference?</value>
  </data>
  <data name="ERR_CannotPassNullForFriendAssembly" xml:space="preserve">
    <value>Cannot pass null for friend assembly name</value>
  </data>
  <data name="ERR_SignButNoPrivateKey" xml:space="preserve">
    <value>Key file '{0}' is missing the private key needed for signing</value>
  </data>
  <data name="ERR_PublicSignButNoKey" xml:space="preserve">
    <value>Public signing was specified and requires a public key, but no public key was specified.</value>
  </data>
  <data name="ERR_PublicSignNetModule" xml:space="preserve">
    <value>Public signing is not supported for netmodules.</value>
  </data>
  <data name="WRN_DelaySignButNoKey" xml:space="preserve">
    <value>Delay signing was specified and requires a public key, but no public key was specified</value>
  </data>
  <data name="WRN_DelaySignButNoKey_Title" xml:space="preserve">
    <value>Delay signing was specified and requires a public key, but no public key was specified</value>
  </data>
  <data name="ERR_InvalidVersionFormat" xml:space="preserve">
    <value>The specified version string '{0}' does not conform to the required format - major[.minor[.build[.revision]]]</value>
  </data>
  <data name="ERR_InvalidVersionFormatDeterministic" xml:space="preserve">
    <value>The specified version string '{0}' contains wildcards, which are not compatible with determinism. Either remove wildcards from the version string, or disable determinism for this compilation</value>
  </data>
  <data name="ERR_InvalidVersionFormat2" xml:space="preserve">
    <value>The specified version string '{0}' does not conform to the required format - major.minor.build.revision (without wildcards)</value>
  </data>
  <data name="WRN_InvalidVersionFormat" xml:space="preserve">
    <value>The specified version string '{0}' does not conform to the recommended format - major.minor.build.revision</value>
  </data>
  <data name="WRN_InvalidVersionFormat_Title" xml:space="preserve">
    <value>The specified version string does not conform to the recommended format - major.minor.build.revision</value>
  </data>
  <data name="ERR_InvalidAssemblyCultureForExe" xml:space="preserve">
    <value>Executables cannot be satellite assemblies; culture should always be empty</value>
  </data>
  <data name="ERR_NoCorrespondingArgument" xml:space="preserve">
    <value>There is no argument given that corresponds to the required parameter '{0}' of '{1}'</value>
  </data>
  <data name="WRN_UnimplementedCommandLineSwitch" xml:space="preserve">
    <value>The command line switch '{0}' is not yet implemented and was ignored.</value>
  </data>
  <data name="WRN_UnimplementedCommandLineSwitch_Title" xml:space="preserve">
    <value>Command line switch is not yet implemented</value>
  </data>
  <data name="ERR_ModuleEmitFailure" xml:space="preserve">
    <value>Failed to emit module '{0}': {1}</value>
  </data>
  <data name="ERR_FixedLocalInLambda" xml:space="preserve">
    <value>Cannot use fixed local '{0}' inside an anonymous method, lambda expression, or query expression</value>
  </data>
  <data name="ERR_ExpressionTreeContainsNamedArgument" xml:space="preserve">
    <value>An expression tree may not contain a named argument specification</value>
  </data>
  <data name="ERR_ExpressionTreeContainsOptionalArgument" xml:space="preserve">
    <value>An expression tree may not contain a call or invocation that uses optional arguments</value>
  </data>
  <data name="ERR_ExpressionTreeContainsIndexedProperty" xml:space="preserve">
    <value>An expression tree may not contain an indexed property</value>
  </data>
  <data name="ERR_IndexedPropertyRequiresParams" xml:space="preserve">
    <value>Indexed property '{0}' has non-optional arguments which must be provided</value>
  </data>
  <data name="ERR_IndexedPropertyMustHaveAllOptionalParams" xml:space="preserve">
    <value>Indexed property '{0}' must have all arguments optional</value>
  </data>
  <data name="ERR_SpecialByRefInLambda" xml:space="preserve">
    <value>Instance of type '{0}' cannot be used inside a nested function, query expression, iterator block or async method</value>
  </data>
  <data name="ERR_SecurityAttributeMissingAction" xml:space="preserve">
    <value>First argument to a security attribute must be a valid SecurityAction</value>
  </data>
  <data name="ERR_SecurityAttributeInvalidAction" xml:space="preserve">
    <value>Security attribute '{0}' has an invalid SecurityAction value '{1}'</value>
  </data>
  <data name="ERR_SecurityAttributeInvalidActionAssembly" xml:space="preserve">
    <value>SecurityAction value '{0}' is invalid for security attributes applied to an assembly</value>
  </data>
  <data name="ERR_SecurityAttributeInvalidActionTypeOrMethod" xml:space="preserve">
    <value>SecurityAction value '{0}' is invalid for security attributes applied to a type or a method</value>
  </data>
  <data name="ERR_PrincipalPermissionInvalidAction" xml:space="preserve">
    <value>SecurityAction value '{0}' is invalid for PrincipalPermission attribute</value>
  </data>
  <data name="ERR_FeatureNotValidInExpressionTree" xml:space="preserve">
    <value>An expression tree may not contain '{0}'</value>
  </data>
  <data name="ERR_PermissionSetAttributeInvalidFile" xml:space="preserve">
    <value>Unable to resolve file path '{0}' specified for the named argument '{1}' for PermissionSet attribute</value>
  </data>
  <data name="ERR_PermissionSetAttributeFileReadError" xml:space="preserve">
    <value>Error reading file '{0}' specified for the named argument '{1}' for PermissionSet attribute: '{2}'</value>
  </data>
  <data name="ERR_GlobalSingleTypeNameNotFoundFwd" xml:space="preserve">
    <value>The type name '{0}' could not be found in the global namespace. This type has been forwarded to assembly '{1}' Consider adding a reference to that assembly.</value>
  </data>
  <data name="ERR_DottedTypeNameNotFoundInNSFwd" xml:space="preserve">
    <value>The type name '{0}' could not be found in the namespace '{1}'. This type has been forwarded to assembly '{2}' Consider adding a reference to that assembly.</value>
  </data>
  <data name="ERR_SingleTypeNameNotFoundFwd" xml:space="preserve">
    <value>The type name '{0}' could not be found. This type has been forwarded to assembly '{1}'. Consider adding a reference to that assembly.</value>
  </data>
  <data name="ERR_AssemblySpecifiedForLinkAndRef" xml:space="preserve">
    <value>Assemblies '{0}' and '{1}' refer to the same metadata but only one is a linked reference (specified using /link option); consider removing one of the references.</value>
  </data>
  <data name="WRN_DeprecatedCollectionInitAdd" xml:space="preserve">
    <value>The best overloaded Add method '{0}' for the collection initializer element is obsolete.</value>
  </data>
  <data name="WRN_DeprecatedCollectionInitAdd_Title" xml:space="preserve">
    <value>The best overloaded Add method for the collection initializer element is obsolete</value>
  </data>
  <data name="WRN_DeprecatedCollectionInitAddStr" xml:space="preserve">
    <value>The best overloaded Add method '{0}' for the collection initializer element is obsolete. {1}</value>
  </data>
  <data name="WRN_DeprecatedCollectionInitAddStr_Title" xml:space="preserve">
    <value>The best overloaded Add method for the collection initializer element is obsolete</value>
  </data>
  <data name="ERR_DeprecatedCollectionInitAddStr" xml:space="preserve">
    <value>The best overloaded Add method '{0}' for the collection initializer element is obsolete. {1}</value>
  </data>
  <data name="ERR_SecurityAttributeInvalidTarget" xml:space="preserve">
    <value>Security attribute '{0}' is not valid on this declaration type. Security attributes are only valid on assembly, type and method declarations.</value>
  </data>
  <data name="ERR_BadDynamicMethodArg" xml:space="preserve">
    <value>Cannot use an expression of type '{0}' as an argument to a dynamically dispatched operation.</value>
  </data>
  <data name="ERR_BadDynamicMethodArgLambda" xml:space="preserve">
    <value>Cannot use a lambda expression as an argument to a dynamically dispatched operation without first casting it to a delegate or expression tree type.</value>
  </data>
  <data name="ERR_BadDynamicMethodArgMemgrp" xml:space="preserve">
    <value>Cannot use a method group as an argument to a dynamically dispatched operation. Did you intend to invoke the method?</value>
  </data>
  <data name="ERR_NoDynamicPhantomOnBase" xml:space="preserve">
    <value>The call to method '{0}' needs to be dynamically dispatched, but cannot be because it is part of a base access expression. Consider casting the dynamic arguments or eliminating the base access.</value>
  </data>
  <data name="ERR_BadDynamicQuery" xml:space="preserve">
    <value>Query expressions over source type 'dynamic' or with a join sequence of type 'dynamic' are not allowed</value>
  </data>
  <data name="ERR_NoDynamicPhantomOnBaseIndexer" xml:space="preserve">
    <value>The indexer access needs to be dynamically dispatched, but cannot be because it is part of a base access expression. Consider casting the dynamic arguments or eliminating the base access.</value>
  </data>
  <data name="WRN_DynamicDispatchToConditionalMethod" xml:space="preserve">
    <value>The dynamically dispatched call to method '{0}' may fail at runtime because one or more applicable overloads are conditional methods.</value>
  </data>
  <data name="WRN_DynamicDispatchToConditionalMethod_Title" xml:space="preserve">
    <value>Dynamically dispatched call may fail at runtime because one or more applicable overloads are conditional methods</value>
  </data>
  <data name="ERR_BadArgTypeDynamicExtension" xml:space="preserve">
    <value>'{0}' has no applicable method named '{1}' but appears to have an extension method by that name. Extension methods cannot be dynamically dispatched. Consider casting the dynamic arguments or calling the extension method without the extension method syntax.</value>
  </data>
  <data name="WRN_CallerFilePathPreferredOverCallerMemberName" xml:space="preserve">
    <value>The CallerMemberNameAttribute applied to parameter '{0}' will have no effect. It is overridden by the CallerFilePathAttribute.</value>
  </data>
  <data name="WRN_CallerFilePathPreferredOverCallerMemberName_Title" xml:space="preserve">
    <value>The CallerMemberNameAttribute will have no effect; it is overridden by the CallerFilePathAttribute</value>
  </data>
  <data name="WRN_CallerLineNumberPreferredOverCallerMemberName" xml:space="preserve">
    <value>The CallerMemberNameAttribute applied to parameter '{0}' will have no effect. It is overridden by the CallerLineNumberAttribute.</value>
  </data>
  <data name="WRN_CallerLineNumberPreferredOverCallerMemberName_Title" xml:space="preserve">
    <value>The CallerMemberNameAttribute will have no effect; it is overridden by the CallerLineNumberAttribute</value>
  </data>
  <data name="WRN_CallerLineNumberPreferredOverCallerFilePath" xml:space="preserve">
    <value>The CallerFilePathAttribute applied to parameter '{0}' will have no effect. It is overridden by the CallerLineNumberAttribute.</value>
  </data>
  <data name="WRN_CallerLineNumberPreferredOverCallerFilePath_Title" xml:space="preserve">
    <value>The CallerFilePathAttribute will have no effect; it is overridden by the CallerLineNumberAttribute</value>
  </data>
  <data name="ERR_InvalidDynamicCondition" xml:space="preserve">
    <value>Expression must be implicitly convertible to Boolean or its type '{0}' must define operator '{1}'.</value>
  </data>
  <data name="ERR_MixingWinRTEventWithRegular" xml:space="preserve">
    <value>'{0}' cannot implement '{1}' because '{2}' is a Windows Runtime event and '{3}' is a regular .NET event.</value>
  </data>
  <data name="WRN_CA2000_DisposeObjectsBeforeLosingScope1" xml:space="preserve">
    <value>Call System.IDisposable.Dispose() on allocated instance of {0} before all references to it are out of scope.</value>
  </data>
  <data name="WRN_CA2000_DisposeObjectsBeforeLosingScope1_Title" xml:space="preserve">
    <value>Call System.IDisposable.Dispose() on allocated instance before all references to it are out of scope</value>
  </data>
  <data name="WRN_CA2000_DisposeObjectsBeforeLosingScope2" xml:space="preserve">
    <value>Allocated instance of {0} is not disposed along all exception paths.  Call System.IDisposable.Dispose() before all references to it are out of scope.</value>
  </data>
  <data name="WRN_CA2000_DisposeObjectsBeforeLosingScope2_Title" xml:space="preserve">
    <value>Allocated instance is not disposed along all exception paths</value>
  </data>
  <data name="WRN_CA2202_DoNotDisposeObjectsMultipleTimes" xml:space="preserve">
    <value>Object '{0}' can be disposed more than once.</value>
  </data>
  <data name="WRN_CA2202_DoNotDisposeObjectsMultipleTimes_Title" xml:space="preserve">
    <value>Object can be disposed more than once</value>
  </data>
  <data name="ERR_NewCoClassOnLink" xml:space="preserve">
    <value>Interop type '{0}' cannot be embedded. Use the applicable interface instead.</value>
  </data>
  <data name="ERR_NoPIANestedType" xml:space="preserve">
    <value>Type '{0}' cannot be embedded because it is a nested type. Consider setting the 'Embed Interop Types' property to false.</value>
  </data>
  <data name="ERR_GenericsUsedInNoPIAType" xml:space="preserve">
    <value>Type '{0}' cannot be embedded because it has a generic argument. Consider setting the 'Embed Interop Types' property to false.</value>
  </data>
  <data name="ERR_InteropStructContainsMethods" xml:space="preserve">
    <value>Embedded interop struct '{0}' can contain only public instance fields.</value>
  </data>
  <data name="ERR_WinRtEventPassedByRef" xml:space="preserve">
    <value>A Windows Runtime event may not be passed as an out or ref parameter.</value>
  </data>
  <data name="ERR_MissingMethodOnSourceInterface" xml:space="preserve">
    <value>Source interface '{0}' is missing method '{1}' which is required to embed event '{2}'.</value>
  </data>
  <data name="ERR_MissingSourceInterface" xml:space="preserve">
    <value>Interface '{0}' has an invalid source interface which is required to embed event '{1}'.</value>
  </data>
  <data name="ERR_InteropTypeMissingAttribute" xml:space="preserve">
    <value>Interop type '{0}' cannot be embedded because it is missing the required '{1}' attribute.</value>
  </data>
  <data name="ERR_NoPIAAssemblyMissingAttribute" xml:space="preserve">
    <value>Cannot embed interop types from assembly '{0}' because it is missing the '{1}' attribute.</value>
  </data>
  <data name="ERR_NoPIAAssemblyMissingAttributes" xml:space="preserve">
    <value>Cannot embed interop types from assembly '{0}' because it is missing either the '{1}' attribute or the '{2}' attribute.</value>
  </data>
  <data name="ERR_InteropTypesWithSameNameAndGuid" xml:space="preserve">
    <value>Cannot embed interop type '{0}' found in both assembly '{1}' and '{2}'. Consider setting the 'Embed Interop Types' property to false.</value>
  </data>
  <data name="ERR_LocalTypeNameClash" xml:space="preserve">
    <value>Embedding the interop type '{0}' from assembly '{1}' causes a name clash in the current assembly. Consider setting the 'Embed Interop Types' property to false.</value>
  </data>
  <data name="WRN_ReferencedAssemblyReferencesLinkedPIA" xml:space="preserve">
    <value>A reference was created to embedded interop assembly '{0}' because of an indirect reference to that assembly created by assembly '{1}'. Consider changing the 'Embed Interop Types' property on either assembly.</value>
  </data>
  <data name="WRN_ReferencedAssemblyReferencesLinkedPIA_Title" xml:space="preserve">
    <value>A reference was created to embedded interop assembly because of an indirect assembly reference</value>
  </data>
  <data name="WRN_ReferencedAssemblyReferencesLinkedPIA_Description" xml:space="preserve">
    <value>You have added a reference to an assembly using /link (Embed Interop Types property set to True). This instructs the compiler to embed interop type information from that assembly. However, the compiler cannot embed interop type information from that assembly because another assembly that you have referenced also references that assembly using /reference (Embed Interop Types property set to False).

To embed interop type information for both assemblies, use /link for references to each assembly (set the Embed Interop Types property to True).

To remove the warning, you can use /reference instead (set the Embed Interop Types property to False). In this case, a primary interop assembly (PIA) provides interop type information.</value>
  </data>
  <data name="ERR_GenericsUsedAcrossAssemblies" xml:space="preserve">
    <value>Type '{0}' from assembly '{1}' cannot be used across assembly boundaries because it has a generic type argument that is an embedded interop type.</value>
  </data>
  <data name="ERR_NoCanonicalView" xml:space="preserve">
    <value>Cannot find the interop type that matches the embedded interop type '{0}'. Are you missing an assembly reference?</value>
  </data>
  <data name="ERR_NetModuleNameMismatch" xml:space="preserve">
    <value>Module name '{0}' stored in '{1}' must match its filename.</value>
  </data>
  <data name="ERR_BadModuleName" xml:space="preserve">
    <value>Invalid module name: {0}</value>
  </data>
  <data name="ERR_BadCompilationOptionValue" xml:space="preserve">
    <value>Invalid '{0}' value: '{1}'.</value>
  </data>
  <data name="ERR_BadAppConfigPath" xml:space="preserve">
    <value>AppConfigPath must be absolute.</value>
  </data>
  <data name="WRN_AssemblyAttributeFromModuleIsOverridden" xml:space="preserve">
    <value>Attribute '{0}' from module '{1}' will be ignored in favor of the instance appearing in source</value>
  </data>
  <data name="WRN_AssemblyAttributeFromModuleIsOverridden_Title" xml:space="preserve">
    <value>Attribute will be ignored in favor of the instance appearing in source</value>
  </data>
  <data name="ERR_CmdOptionConflictsSource" xml:space="preserve">
    <value>Attribute '{0}' given in a source file conflicts with option '{1}'.</value>
  </data>
  <data name="ERR_FixedBufferTooManyDimensions" xml:space="preserve">
    <value>A fixed buffer may only have one dimension.</value>
  </data>
  <data name="WRN_ReferencedAssemblyDoesNotHaveStrongName" xml:space="preserve">
    <value>Referenced assembly '{0}' does not have a strong name.</value>
  </data>
  <data name="WRN_ReferencedAssemblyDoesNotHaveStrongName_Title" xml:space="preserve">
    <value>Referenced assembly does not have a strong name</value>
  </data>
  <data name="ERR_InvalidSignaturePublicKey" xml:space="preserve">
    <value>Invalid signature public key specified in AssemblySignatureKeyAttribute.</value>
  </data>
  <data name="ERR_ExportedTypeConflictsWithDeclaration" xml:space="preserve">
    <value>Type '{0}' exported from module '{1}' conflicts with type declared in primary module of this assembly.</value>
  </data>
  <data name="ERR_ExportedTypesConflict" xml:space="preserve">
    <value>Type '{0}' exported from module '{1}' conflicts with type '{2}' exported from module '{3}'.</value>
  </data>
  <data name="ERR_ForwardedTypeConflictsWithDeclaration" xml:space="preserve">
    <value>Forwarded type '{0}' conflicts with type declared in primary module of this assembly.</value>
  </data>
  <data name="ERR_ForwardedTypesConflict" xml:space="preserve">
    <value>Type '{0}' forwarded to assembly '{1}' conflicts with type '{2}' forwarded to assembly '{3}'.</value>
  </data>
  <data name="ERR_ForwardedTypeConflictsWithExportedType" xml:space="preserve">
    <value>Type '{0}' forwarded to assembly '{1}' conflicts with type '{2}' exported from module '{3}'.</value>
  </data>
  <data name="WRN_RefCultureMismatch" xml:space="preserve">
    <value>Referenced assembly '{0}' has different culture setting of '{1}'.</value>
  </data>
  <data name="WRN_RefCultureMismatch_Title" xml:space="preserve">
    <value>Referenced assembly has different culture setting</value>
  </data>
  <data name="ERR_AgnosticToMachineModule" xml:space="preserve">
    <value>Agnostic assembly cannot have a processor specific module '{0}'.</value>
  </data>
  <data name="ERR_ConflictingMachineModule" xml:space="preserve">
    <value>Assembly and module '{0}' cannot target different processors.</value>
  </data>
  <data name="WRN_ConflictingMachineAssembly" xml:space="preserve">
    <value>Referenced assembly '{0}' targets a different processor.</value>
  </data>
  <data name="WRN_ConflictingMachineAssembly_Title" xml:space="preserve">
    <value>Referenced assembly targets a different processor</value>
  </data>
  <data name="ERR_CryptoHashFailed" xml:space="preserve">
    <value>Cryptographic failure while creating hashes.</value>
  </data>
  <data name="ERR_MissingNetModuleReference" xml:space="preserve">
    <value>Reference to '{0}' netmodule missing.</value>
  </data>
  <data name="ERR_NetModuleNameMustBeUnique" xml:space="preserve">
    <value>Module '{0}' is already defined in this assembly. Each module must have a unique filename.</value>
  </data>
  <data name="ERR_CantReadConfigFile" xml:space="preserve">
    <value>Cannot read config file '{0}' -- '{1}'</value>
  </data>
  <data name="ERR_EncNoPIAReference" xml:space="preserve">
    <value>Cannot continue since the edit includes a reference to an embedded type: '{0}'.</value>
  </data>
  <data name="ERR_EncReferenceToAddedMember" xml:space="preserve">
    <value>Member '{0}' added during the current debug session can only be accessed from within its declaring assembly '{1}'.</value>
  </data>
  <data name="ERR_MutuallyExclusiveOptions" xml:space="preserve">
    <value>Compilation options '{0}' and '{1}' can't both be specified at the same time.</value>
  </data>
  <data name="ERR_LinkedNetmoduleMetadataMustProvideFullPEImage" xml:space="preserve">
    <value>Linked netmodule metadata must provide a full PE image: '{0}'.</value>
  </data>
  <data name="ERR_BadPrefer32OnLib" xml:space="preserve">
    <value>/platform:anycpu32bitpreferred can only be used with /t:exe, /t:winexe and /t:appcontainerexe</value>
  </data>
  <data name="IDS_PathList" xml:space="preserve">
    <value>&lt;path list&gt;</value>
  </data>
  <data name="IDS_Text" xml:space="preserve">
    <value>&lt;text&gt;</value>
  </data>
  <data name="IDS_FeatureNullPropagatingOperator" xml:space="preserve">
    <value>null propagating operator</value>
  </data>
  <data name="IDS_FeatureExpressionBodiedMethod" xml:space="preserve">
    <value>expression-bodied method</value>
  </data>
  <data name="IDS_FeatureExpressionBodiedProperty" xml:space="preserve">
    <value>expression-bodied property</value>
  </data>
  <data name="IDS_FeatureExpressionBodiedIndexer" xml:space="preserve">
    <value>expression-bodied indexer</value>
  </data>
  <data name="IDS_FeatureAutoPropertyInitializer" xml:space="preserve">
    <value>auto property initializer</value>
  </data>
  <data name="IDS_Namespace1" xml:space="preserve">
    <value>&lt;namespace&gt;</value>
  </data>
  <data name="IDS_FeatureRefLocalsReturns" xml:space="preserve">
    <value>byref locals and returns</value>
  </data>
  <data name="IDS_FeatureReadOnlyReferences" xml:space="preserve">
    <value>readonly references</value>
  </data>
  <data name="IDS_FeatureRefStructs" xml:space="preserve">
    <value>ref structs</value>
  </data>
  <data name="IDS_FeatureRefConditional" xml:space="preserve">
    <value>ref conditional expression</value>
  </data>
  <data name="IDS_FeatureRefReassignment" xml:space="preserve">
    <value>ref reassignment</value>
  </data>
  <data name="IDS_FeatureRefFor" xml:space="preserve">
    <value>ref for-loop variables</value>
  </data>
  <data name="IDS_FeatureRefForEach" xml:space="preserve">
    <value>ref foreach iteration variables</value>
  </data>
  <data name="IDS_FeatureExtensibleFixedStatement" xml:space="preserve">
    <value>extensible fixed statement</value>
  </data>
  <data name="CompilationC" xml:space="preserve">
    <value>Compilation (C#): </value>
  </data>
  <data name="SyntaxNodeIsNotWithinSynt" xml:space="preserve">
    <value>Syntax node is not within syntax tree</value>
  </data>
  <data name="LocationMustBeProvided" xml:space="preserve">
    <value>Location must be provided in order to provide minimal type qualification.</value>
  </data>
  <data name="SyntaxTreeSemanticModelMust" xml:space="preserve">
    <value>SyntaxTreeSemanticModel must be provided in order to provide minimal type qualification.</value>
  </data>
  <data name="CantReferenceCompilationOf" xml:space="preserve">
    <value>Can't reference compilation of type '{0}' from {1} compilation.</value>
  </data>
  <data name="SyntaxTreeAlreadyPresent" xml:space="preserve">
    <value>Syntax tree already present</value>
  </data>
  <data name="SubmissionCanOnlyInclude" xml:space="preserve">
    <value>Submission can only include script code.</value>
  </data>
  <data name="SubmissionCanHaveAtMostOne" xml:space="preserve">
    <value>Submission can have at most one syntax tree.</value>
  </data>
  <data name="SyntaxTreeNotFoundToRemove" xml:space="preserve">
    <value>SyntaxTree is not part of the compilation, so it cannot be removed</value>
  </data>
  <data name="TreeMustHaveARootNodeWith" xml:space="preserve">
    <value>tree must have a root node with SyntaxKind.CompilationUnit</value>
  </data>
  <data name="TypeArgumentCannotBeNull" xml:space="preserve">
    <value>Type argument cannot be null</value>
  </data>
  <data name="WrongNumberOfTypeArguments" xml:space="preserve">
    <value>Wrong number of type arguments</value>
  </data>
  <data name="NameConflictForName" xml:space="preserve">
    <value>Name conflict for name {0}</value>
  </data>
  <data name="LookupOptionsHasInvalidCombo" xml:space="preserve">
    <value>LookupOptions has an invalid combination of options</value>
  </data>
  <data name="ItemsMustBeNonEmpty" xml:space="preserve">
    <value>items: must be non-empty</value>
  </data>
  <data name="UseVerbatimIdentifier" xml:space="preserve">
    <value>Use Microsoft.CodeAnalysis.CSharp.SyntaxFactory.Identifier or Microsoft.CodeAnalysis.CSharp.SyntaxFactory.VerbatimIdentifier to create identifier tokens.</value>
  </data>
  <data name="UseLiteralForTokens" xml:space="preserve">
    <value>Use Microsoft.CodeAnalysis.CSharp.SyntaxFactory.Literal to create character literal tokens.</value>
  </data>
  <data name="UseLiteralForNumeric" xml:space="preserve">
    <value>Use Microsoft.CodeAnalysis.CSharp.SyntaxFactory.Literal to create numeric literal tokens.</value>
  </data>
  <data name="ThisMethodCanOnlyBeUsedToCreateTokens" xml:space="preserve">
    <value>This method can only be used to create tokens - {0} is not a token kind.</value>
  </data>
  <data name="GenericParameterDefinition" xml:space="preserve">
    <value>Generic parameter is definition when expected to be reference {0}</value>
  </data>
  <data name="InvalidGetDeclarationNameMultipleDeclarators" xml:space="preserve">
    <value>Called GetDeclarationName for a declaration node that can possibly contain multiple variable declarators.</value>
  </data>
  <data name="PositionIsNotWithinSyntax" xml:space="preserve">
    <value>Position is not within syntax tree with full span {0}</value>
  </data>
  <data name="WRN_BadUILang" xml:space="preserve">
    <value>The language name '{0}' is invalid.</value>
  </data>
  <data name="WRN_BadUILang_Title" xml:space="preserve">
    <value>The language name is invalid</value>
  </data>
  <data name="ERR_UnsupportedTransparentIdentifierAccess" xml:space="preserve">
    <value>Transparent identifier member access failed for field '{0}' of '{1}'.  Does the data being queried implement the query pattern?</value>
  </data>
  <data name="ERR_ParamDefaultValueDiffersFromAttribute" xml:space="preserve">
    <value>The parameter has multiple distinct default values.</value>
  </data>
  <data name="ERR_FieldHasMultipleDistinctConstantValues" xml:space="preserve">
    <value>The field has multiple distinct constant values.</value>
  </data>
  <data name="WRN_UnqualifiedNestedTypeInCref" xml:space="preserve">
    <value>Within cref attributes, nested types of generic types should be qualified.</value>
  </data>
  <data name="WRN_UnqualifiedNestedTypeInCref_Title" xml:space="preserve">
    <value>Within cref attributes, nested types of generic types should be qualified</value>
  </data>
  <data name="NotACSharpSymbol" xml:space="preserve">
    <value>Not a C# symbol.</value>
  </data>
  <data name="HDN_UnusedUsingDirective" xml:space="preserve">
    <value>Unnecessary using directive.</value>
  </data>
  <data name="HDN_UnusedExternAlias" xml:space="preserve">
    <value>Unused extern alias.</value>
  </data>
  <data name="ElementsCannotBeNull" xml:space="preserve">
    <value>Elements cannot be null.</value>
  </data>
  <data name="IDS_LIB_ENV" xml:space="preserve">
    <value>LIB environment variable</value>
  </data>
  <data name="IDS_LIB_OPTION" xml:space="preserve">
    <value>/LIB option</value>
  </data>
  <data name="IDS_REFERENCEPATH_OPTION" xml:space="preserve">
    <value>/REFERENCEPATH option</value>
  </data>
  <data name="IDS_DirectoryDoesNotExist" xml:space="preserve">
    <value>directory does not exist</value>
  </data>
  <data name="IDS_DirectoryHasInvalidPath" xml:space="preserve">
    <value>path is too long or invalid</value>
  </data>
  <data name="WRN_NoRuntimeMetadataVersion" xml:space="preserve">
    <value>No value for RuntimeMetadataVersion found. No assembly containing System.Object was found nor was a value for RuntimeMetadataVersion specified through options.</value>
  </data>
  <data name="WRN_NoRuntimeMetadataVersion_Title" xml:space="preserve">
    <value>No value for RuntimeMetadataVersion found</value>
  </data>
  <data name="WrongSemanticModelType" xml:space="preserve">
    <value>Expected a {0} SemanticModel.</value>
  </data>
  <data name="IDS_FeatureLambda" xml:space="preserve">
    <value>lambda expression</value>
  </data>
  <data name="ERR_FeatureNotAvailableInVersion1" xml:space="preserve">
    <value>Feature '{0}' is not available in C# 1. Please use language version {1} or greater.</value>
  </data>
  <data name="ERR_FeatureNotAvailableInVersion2" xml:space="preserve">
    <value>Feature '{0}' is not available in C# 2. Please use language version {1} or greater.</value>
  </data>
  <data name="ERR_FeatureNotAvailableInVersion3" xml:space="preserve">
    <value>Feature '{0}' is not available in C# 3. Please use language version {1} or greater.</value>
  </data>
  <data name="ERR_FeatureNotAvailableInVersion4" xml:space="preserve">
    <value>Feature '{0}' is not available in C# 4. Please use language version {1} or greater.</value>
  </data>
  <data name="ERR_FeatureNotAvailableInVersion5" xml:space="preserve">
    <value>Feature '{0}' is not available in C# 5. Please use language version {1} or greater.</value>
  </data>
  <data name="ERR_FeatureNotAvailableInVersion6" xml:space="preserve">
    <value>Feature '{0}' is not available in C# 6. Please use language version {1} or greater.</value>
  </data>
  <data name="ERR_FeatureNotAvailableInVersion7" xml:space="preserve">
    <value>Feature '{0}' is not available in C# 7.0. Please use language version {1} or greater.</value>
  </data>
  <data name="ERR_FeatureIsExperimental" xml:space="preserve">
    <value>Feature '{0}' is experimental and unsupported; use '/features:{1}' to enable.</value>
  </data>
  <data name="IDS_VersionExperimental" xml:space="preserve">
    <value>'experimental'</value>
  </data>
  <data name="PositionNotWithinTree" xml:space="preserve">
    <value>Position must be within span of the syntax tree.</value>
  </data>
  <data name="SpeculatedSyntaxNodeCannotBelongToCurrentCompilation" xml:space="preserve">
    <value>Syntax node to be speculated cannot belong to a syntax tree from the current compilation.</value>
  </data>
  <data name="ChainingSpeculativeModelIsNotSupported" xml:space="preserve">
    <value>Chaining speculative semantic model is not supported. You should create a speculative model from the non-speculative ParentModel.</value>
  </data>
  <data name="IDS_ToolName" xml:space="preserve">
    <value>Microsoft (R) Visual C# Compiler</value>
  </data>
  <data name="IDS_LogoLine1" xml:space="preserve">
    <value>{0} version {1}</value>
  </data>
  <data name="IDS_LogoLine2" xml:space="preserve">
    <value>Copyright (C) Microsoft Corporation. All rights reserved.</value>
  </data>
  <data name="IDS_LangVersions" xml:space="preserve">
    <value>Supported language versions:</value>
  </data>
  <data name="IDS_CSCHelp" xml:space="preserve">
    <value>
                             Visual C# Compiler Options

                       - OUTPUT FILES -
-out:&lt;file&gt;                   Specify output file name (default: base name of
                              file with main class or first file)
-target:exe                   Build a console executable (default) (Short
                              form: -t:exe)
-target:winexe                Build a Windows executable (Short form:
                              -t:winexe)
-target:library               Build a library (Short form: -t:library)
-target:module                Build a module that can be added to another
                              assembly (Short form: -t:module)
-target:appcontainerexe       Build an Appcontainer executable (Short form:
                              -t:appcontainerexe)
-target:winmdobj              Build a Windows Runtime intermediate file that
                              is consumed by WinMDExp (Short form: -t:winmdobj)
-doc:&lt;file&gt;                   XML Documentation file to generate
-refout:&lt;file&gt;                Reference assembly output to generate
-platform:&lt;string&gt;            Limit which platforms this code can run on: x86,
                              Itanium, x64, arm, arm64, anycpu32bitpreferred, or
                              anycpu. The default is anycpu.

                       - INPUT FILES -
-recurse:&lt;wildcard&gt;           Include all files in the current directory and
                              subdirectories according to the wildcard
                              specifications
-reference:&lt;alias&gt;=&lt;file&gt;     Reference metadata from the specified assembly
                              file using the given alias (Short form: -r)
-reference:&lt;file list&gt;        Reference metadata from the specified assembly
                              files (Short form: -r)
-addmodule:&lt;file list&gt;        Link the specified modules into this assembly
-link:&lt;file list&gt;             Embed metadata from the specified interop
                              assembly files (Short form: -l)
-analyzer:&lt;file list&gt;         Run the analyzers from this assembly
                              (Short form: -a)
-additionalfile:&lt;file list&gt;   Additional files that don't directly affect code
                              generation but may be used by analyzers for producing
                              errors or warnings.
-embed                        Embed all source files in the PDB.
-embed:&lt;file list&gt;            Embed specific files in the PDB.

                       - RESOURCES -
-win32res:&lt;file&gt;              Specify a Win32 resource file (.res)
-win32icon:&lt;file&gt;             Use this icon for the output
-win32manifest:&lt;file&gt;         Specify a Win32 manifest file (.xml)
-nowin32manifest              Do not include the default Win32 manifest
-resource:&lt;resinfo&gt;           Embed the specified resource (Short form: -res)
-linkresource:&lt;resinfo&gt;       Link the specified resource to this assembly
                              (Short form: -linkres) Where the resinfo format
                              is &lt;file&gt;[,&lt;string name&gt;[,public|private]]

                       - CODE GENERATION -
-debug[+|-]                   Emit debugging information
-debug:{full|pdbonly|portable|embedded}
                              Specify debugging type ('full' is default,
                              'portable' is a cross-platform format,
                              'embedded' is a cross-platform format embedded into
                              the target .dll or .exe)
-optimize[+|-]                Enable optimizations (Short form: -o)
-deterministic                Produce a deterministic assembly
                              (including module version GUID and timestamp)
-refonly                      Produce a reference assembly in place of the main output
-instrument:TestCoverage      Produce an assembly instrumented to collect
                              coverage information
-sourcelink:&lt;file&gt;            Source link info to embed into PDB.

                       - ERRORS AND WARNINGS -
-warnaserror[+|-]             Report all warnings as errors
-warnaserror[+|-]:&lt;warn list&gt; Report specific warnings as errors
                              (use "nullable" for all nullability warnings)
-warn:&lt;n&gt;                     Set warning level (0 or higher) (Short form: -w)
-nowarn:&lt;warn list&gt;           Disable specific warning messages
                              (use "nullable" for all nullability warnings)
-ruleset:&lt;file&gt;               Specify a ruleset file that disables specific
                              diagnostics.
-errorlog:&lt;file&gt;[,version=&lt;sarif_version&gt;]
                              Specify a file to log all compiler and analyzer
                              diagnostics.
                              sarif_version:{1|2|2.1} Default is 1. 2 and 2.1
                              both mean SARIF version 2.1.0.
-reportanalyzer               Report additional analyzer information, such as
                              execution time.
-skipanalyzers[+|-]           Skip execution of diagnostic analyzers.

                       - LANGUAGE -
-checked[+|-]                 Generate overflow checks
-unsafe[+|-]                  Allow 'unsafe' code
-define:&lt;symbol list&gt;         Define conditional compilation symbol(s) (Short
                              form: -d)
-langversion:?                Display the allowed values for language version
-langversion:&lt;string&gt;         Specify language version such as
                              `latest` (latest version, including minor versions),
                              `default` (same as `latest`),
                              `latestmajor` (latest version, excluding minor versions),
                              `preview` (latest version, including features in unsupported preview),
                              or specific versions like `6` or `7.1`
-nullable[+|-]                Specify nullable context option enable|disable.
-nullable:{enable|disable|warnings|annotations}
                              Specify nullable context option enable|disable|warnings|annotations.

                       - SECURITY -
-delaysign[+|-]               Delay-sign the assembly using only the public
                              portion of the strong name key
-publicsign[+|-]              Public-sign the assembly using only the public
                              portion of the strong name key
-keyfile:&lt;file&gt;               Specify a strong name key file
-keycontainer:&lt;string&gt;        Specify a strong name key container
-highentropyva[+|-]           Enable high-entropy ASLR

                       - MISCELLANEOUS -
@&lt;file&gt;                       Read response file for more options
-help                         Display this usage message (Short form: -?)
-nologo                       Suppress compiler copyright message
-noconfig                     Do not auto include CSC.RSP file
-parallel[+|-]                Concurrent build.
-version                      Display the compiler version number and exit.

                       - ADVANCED -
-baseaddress:&lt;address&gt;        Base address for the library to be built
-checksumalgorithm:&lt;alg&gt;      Specify algorithm for calculating source file
                              checksum stored in PDB. Supported values are:
                              SHA1 or SHA256 (default).
-codepage:&lt;n&gt;                 Specify the codepage to use when opening source
                              files
-utf8output                   Output compiler messages in UTF-8 encoding
-main:&lt;type&gt;                  Specify the type that contains the entry point
                              (ignore all other possible entry points) (Short
                              form: -m)
-fullpaths                    Compiler generates fully qualified paths
-filealign:&lt;n&gt;                Specify the alignment used for output file
                              sections
-pathmap:&lt;K1&gt;=&lt;V1&gt;,&lt;K2&gt;=&lt;V2&gt;,...
                              Specify a mapping for source path names output by
                              the compiler.
-pdb:&lt;file&gt;                   Specify debug information file name (default:
                              output file name with .pdb extension)
-errorendlocation             Output line and column of the end location of
                              each error
-preferreduilang              Specify the preferred output language name.
-nosdkpath                    Disable searching the default SDK path for standard library assemblies.
-nostdlib[+|-]                Do not reference standard library (mscorlib.dll)
-subsystemversion:&lt;string&gt;    Specify subsystem version of this assembly
-lib:&lt;file list&gt;              Specify additional directories to search in for
                              references
-errorreport:&lt;string&gt;         Specify how to handle internal compiler errors:
                              prompt, send, queue, or none. The default is
                              queue.
-appconfig:&lt;file&gt;             Specify an application configuration file
                              containing assembly binding settings
-moduleassemblyname:&lt;string&gt;  Name of the assembly which this module will be
                              a part of
-modulename:&lt;string&gt;          Specify the name of the source module
-generatedfilesout:&lt;dir&gt;      Place files generated during compilation in the
                              specified directory.
-reportivts[+|-]                    Output information on all IVTs granted to this
                              assembly by all dependencies, and annotate foreign assembly
                              accessibility errors with what assembly they came from.
</value>
    <comment>Visual C# Compiler Options</comment>
  </data>
  <data name="ERR_ComImportWithInitializers" xml:space="preserve">
    <value>'{0}': a class with the ComImport attribute cannot specify field initializers.</value>
  </data>
  <data name="WRN_PdbLocalNameTooLong" xml:space="preserve">
    <value>Local name '{0}' is too long for PDB.  Consider shortening or compiling without /debug.</value>
  </data>
  <data name="WRN_PdbLocalNameTooLong_Title" xml:space="preserve">
    <value>Local name is too long for PDB</value>
  </data>
  <data name="ERR_RetNoObjectRequiredLambda" xml:space="preserve">
    <value>Anonymous function converted to a void returning delegate cannot return a value</value>
  </data>
  <data name="ERR_TaskRetNoObjectRequiredLambda" xml:space="preserve">
    <value>Async lambda expression converted to a '{0}' returning delegate cannot return a value</value>
  </data>
  <data name="WRN_AnalyzerCannotBeCreated" xml:space="preserve">
    <value>An instance of analyzer {0} cannot be created from {1} : {2}.</value>
  </data>
  <data name="WRN_AnalyzerCannotBeCreated_Title" xml:space="preserve">
    <value>An analyzer instance cannot be created</value>
  </data>
  <data name="WRN_NoAnalyzerInAssembly" xml:space="preserve">
    <value>The assembly {0} does not contain any analyzers.</value>
  </data>
  <data name="WRN_NoAnalyzerInAssembly_Title" xml:space="preserve">
    <value>Assembly does not contain any analyzers</value>
  </data>
  <data name="WRN_UnableToLoadAnalyzer" xml:space="preserve">
    <value>Unable to load Analyzer assembly {0} : {1}</value>
  </data>
  <data name="WRN_UnableToLoadAnalyzer_Title" xml:space="preserve">
    <value>Unable to load Analyzer assembly</value>
  </data>
  <data name="INF_UnableToLoadSomeTypesInAnalyzer" xml:space="preserve">
    <value>Skipping some types in analyzer assembly {0} due to a ReflectionTypeLoadException : {1}.</value>
  </data>
  <data name="ERR_CantReadRulesetFile" xml:space="preserve">
    <value>Error reading ruleset file {0} - {1}</value>
  </data>
  <data name="ERR_BadPdbData" xml:space="preserve">
    <value>Error reading debug information for '{0}'</value>
  </data>
  <data name="IDS_OperationCausedStackOverflow" xml:space="preserve">
    <value>Operation caused a stack overflow.</value>
  </data>
  <data name="WRN_IdentifierOrNumericLiteralExpected" xml:space="preserve">
    <value>Expected identifier or numeric literal.</value>
  </data>
  <data name="WRN_IdentifierOrNumericLiteralExpected_Title" xml:space="preserve">
    <value>Expected identifier or numeric literal</value>
  </data>
  <data name="ERR_InitializerOnNonAutoProperty" xml:space="preserve">
    <value>Only auto-implemented properties, or properties that use the 'field' keyword, can have initializers.</value>
  </data>
  <data name="ERR_InstancePropertyInitializerInInterface" xml:space="preserve">
    <value>Instance properties in interfaces cannot have initializers.</value>
  </data>
  <data name="ERR_AutoPropertyMustHaveGetAccessor" xml:space="preserve">
    <value>Auto-implemented properties must have get accessors.</value>
  </data>
  <data name="ERR_AutoPropertyMustOverrideSet" xml:space="preserve">
    <value>Auto-implemented properties must override all accessors of the overridden property.</value>
  </data>
  <data name="ERR_InitializerInStructWithoutExplicitConstructor" xml:space="preserve">
    <value>Structs without explicit constructors cannot contain members with initializers.</value>
  </data>
  <data name="ERR_EncodinglessSyntaxTree" xml:space="preserve">
    <value>Cannot emit debug information for a source text without encoding.</value>
  </data>
  <data name="ERR_BlockBodyAndExpressionBody" xml:space="preserve">
    <value>Block bodies and expression bodies cannot both be provided.</value>
  </data>
  <data name="ERR_SwitchFallOut" xml:space="preserve">
    <value>Control cannot fall out of switch from final case label ('{0}')</value>
  </data>
  <data name="ERR_UnexpectedBoundGenericName" xml:space="preserve">
    <value>Type arguments are not allowed in the nameof operator.</value>
  </data>
  <data name="ERR_NullPropagatingOpInExpressionTree" xml:space="preserve">
    <value>An expression tree lambda may not contain a null propagating operator.</value>
  </data>
  <data name="ERR_DictionaryInitializerInExpressionTree" xml:space="preserve">
    <value>An expression tree lambda may not contain a dictionary initializer.</value>
  </data>
  <data name="ERR_ExtensionCollectionElementInitializerInExpressionTree" xml:space="preserve">
    <value>An extension Add method is not supported for a collection initializer in an expression lambda.</value>
  </data>
  <data name="IDS_FeatureNameof" xml:space="preserve">
    <value>nameof operator</value>
  </data>
  <data name="IDS_FeatureUnboundGenericTypesInNameof" xml:space="preserve">
    <value>unbound generic types in nameof operator</value>
  </data>
  <data name="IDS_FeatureDictionaryInitializer" xml:space="preserve">
    <value>dictionary initializer</value>
  </data>
  <data name="ERR_UnclosedExpressionHole" xml:space="preserve">
    <value>Missing close delimiter '}' for interpolated expression started with '{'.</value>
  </data>
  <data name="ERR_SingleLineCommentInExpressionHole" xml:space="preserve">
    <value>A single-line comment may not be used in an interpolated string.</value>
  </data>
  <data name="ERR_InsufficientStack" xml:space="preserve">
    <value>An expression is too long or complex to compile</value>
  </data>
  <data name="ERR_ExpressionHasNoName" xml:space="preserve">
    <value>Expression does not have a name.</value>
  </data>
  <data name="ERR_SubexpressionNotInNameof" xml:space="preserve">
    <value>Sub-expression cannot be used in an argument to nameof.</value>
  </data>
  <data name="ERR_AliasQualifiedNameNotAnExpression" xml:space="preserve">
    <value>An alias-qualified name is not an expression.</value>
  </data>
  <data name="ERR_NameofMethodGroupWithTypeParameters" xml:space="preserve">
    <value>Type parameters are not allowed on a method group as an argument to 'nameof'.</value>
  </data>
  <data name="NoNoneSearchCriteria" xml:space="preserve">
    <value>SearchCriteria is expected.</value>
  </data>
  <data name="ERR_InvalidAssemblyCulture" xml:space="preserve">
    <value>Assembly culture strings may not contain embedded NUL characters.</value>
  </data>
  <data name="IDS_FeatureUsingStatic" xml:space="preserve">
    <value>using static</value>
  </data>
  <data name="IDS_FeatureInterpolatedStrings" xml:space="preserve">
    <value>interpolated strings</value>
  </data>
  <data name="IDS_FeatureAltInterpolatedVerbatimStrings" xml:space="preserve">
    <value>alternative interpolated verbatim strings</value>
  </data>
  <data name="IDS_AwaitInCatchAndFinally" xml:space="preserve">
    <value>await in catch blocks and finally blocks</value>
  </data>
  <data name="IDS_FeatureBinaryLiteral" xml:space="preserve">
    <value>binary literals</value>
  </data>
  <data name="IDS_FeatureDigitSeparator" xml:space="preserve">
    <value>digit separators</value>
  </data>
  <data name="IDS_FeatureLocalFunctions" xml:space="preserve">
    <value>local functions</value>
  </data>
  <data name="ERR_UnescapedCurly" xml:space="preserve">
    <value>A '{0}' character must be escaped (by doubling) in an interpolated string.</value>
  </data>
  <data name="ERR_EscapedCurly" xml:space="preserve">
    <value>A '{0}' character may only be escaped by doubling '{0}{0}' in an interpolated string.</value>
  </data>
  <data name="ERR_TrailingWhitespaceInFormatSpecifier" xml:space="preserve">
    <value>A format specifier may not contain trailing whitespace.</value>
  </data>
  <data name="ERR_EmptyFormatSpecifier" xml:space="preserve">
    <value>Empty format specifier.</value>
  </data>
  <data name="ERR_ErrorInReferencedAssembly" xml:space="preserve">
    <value>There is an error in a referenced assembly '{0}'.</value>
  </data>
  <data name="ERR_ExpressionOrDeclarationExpected" xml:space="preserve">
    <value>Expression or declaration statement expected.</value>
  </data>
  <data name="ERR_NameofExtensionMethod" xml:space="preserve">
    <value>Extension method groups are not allowed as an argument to 'nameof'.</value>
  </data>
  <data name="WRN_AlignmentMagnitude" xml:space="preserve">
    <value>Alignment value {0} has a magnitude greater than {1} and may result in a large formatted string.</value>
  </data>
  <data name="HDN_UnusedExternAlias_Title" xml:space="preserve">
    <value>Unused extern alias</value>
  </data>
  <data name="HDN_UnusedUsingDirective_Title" xml:space="preserve">
    <value>Unnecessary using directive</value>
  </data>
  <data name="INF_UnableToLoadSomeTypesInAnalyzer_Title" xml:space="preserve">
    <value>Skip loading types in analyzer assembly that fail due to a ReflectionTypeLoadException</value>
  </data>
  <data name="WRN_AlignmentMagnitude_Title" xml:space="preserve">
    <value>Alignment value has a magnitude that may result in a large formatted string</value>
  </data>
  <data name="ERR_ConstantStringTooLong" xml:space="preserve">
    <value>Length of String constant resulting from concatenation exceeds System.Int32.MaxValue.  Try splitting the string into multiple constants.</value>
  </data>
  <data name="ERR_TupleTooFewElements" xml:space="preserve">
    <value>Tuple must contain at least two elements.</value>
  </data>
  <data name="ERR_DebugEntryPointNotSourceMethodDefinition" xml:space="preserve">
    <value>Debug entry point must be a definition of a method declared in the current compilation.</value>
  </data>
  <data name="ERR_LoadDirectiveOnlyAllowedInScripts" xml:space="preserve">
    <value>#load is only allowed in scripts</value>
  </data>
  <data name="ERR_PPLoadFollowsToken" xml:space="preserve">
    <value>Cannot use #load after first token in file</value>
  </data>
  <data name="CouldNotFindFile" xml:space="preserve">
    <value>Could not find file.</value>
    <comment>File path referenced in source (#load) could not be resolved.</comment>
  </data>
  <data name="SyntaxTreeFromLoadNoRemoveReplace" xml:space="preserve">
    <value>SyntaxTree resulted from a #load directive and cannot be removed or replaced directly.</value>
  </data>
  <data name="ERR_SourceFileReferencesNotSupported" xml:space="preserve">
    <value>Source file references are not supported.</value>
  </data>
  <data name="ERR_InvalidPathMap" xml:space="preserve">
    <value>The pathmap option was incorrectly formatted.</value>
  </data>
  <data name="ERR_InvalidReal" xml:space="preserve">
    <value>Invalid real literal.</value>
  </data>
  <data name="ERR_AutoPropertyCannotBeRefReturning" xml:space="preserve">
    <value>Auto-implemented properties cannot return by reference</value>
  </data>
  <data name="ERR_RefPropertyMustHaveGetAccessor" xml:space="preserve">
    <value>Properties which return by reference must have a get accessor</value>
  </data>
  <data name="ERR_RefPropertyCannotHaveSetAccessor" xml:space="preserve">
    <value>Properties which return by reference cannot have set accessors</value>
  </data>
  <data name="ERR_CantChangeRefReturnOnOverride" xml:space="preserve">
    <value>'{0}' must match by reference return of overridden member '{1}'</value>
  </data>
  <data name="ERR_CantChangeInitOnlyOnOverride" xml:space="preserve">
    <value>'{0}' must match by init-only of overridden member '{1}'</value>
  </data>
  <data name="ERR_MustNotHaveRefReturn" xml:space="preserve">
    <value>By-reference returns may only be used in methods that return by reference</value>
  </data>
  <data name="ERR_MustHaveRefReturn" xml:space="preserve">
    <value>By-value returns may only be used in methods that return by value</value>
  </data>
  <data name="ERR_RefReturnMustHaveIdentityConversion" xml:space="preserve">
    <value>The return expression must be of type '{0}' because this method returns by reference</value>
  </data>
  <data name="ERR_CloseUnimplementedInterfaceMemberWrongRefReturn" xml:space="preserve">
    <value>'{0}' does not implement interface member '{1}'. '{2}' cannot implement '{1}' because it does not have matching return by reference.</value>
  </data>
  <data name="ERR_CloseUnimplementedInterfaceMemberWrongInitOnly" xml:space="preserve">
    <value>'{0}' does not implement interface member '{1}'. '{2}' cannot implement '{1}'.</value>
  </data>
  <data name="ERR_BadIteratorReturnRef" xml:space="preserve">
    <value>The body of '{0}' cannot be an iterator block because '{0}' returns by reference</value>
  </data>
  <data name="ERR_BadRefReturnExpressionTree" xml:space="preserve">
    <value>Lambda expressions that return by reference cannot be converted to expression trees</value>
  </data>
  <data name="ERR_RefReturningCallInExpressionTree" xml:space="preserve">
    <value>An expression tree lambda may not contain a call to a method, property, or indexer that returns by reference</value>
  </data>
  <data name="ERR_RefReturnLvalueExpected" xml:space="preserve">
    <value>An expression cannot be used in this context because it may not be passed or returned by reference</value>
  </data>
  <data name="ERR_RefReturnNonreturnableLocal" xml:space="preserve">
    <value>Cannot return '{0}' by reference because it was initialized to a value that cannot be returned by reference</value>
  </data>
  <data name="ERR_RefReturnNonreturnableLocal2" xml:space="preserve">
    <value>Cannot return by reference a member of '{0}' because it was initialized to a value that cannot be returned by reference</value>
  </data>
  <data name="WRN_RefReturnNonreturnableLocal" xml:space="preserve">
    <value>Local '{0}' is returned by reference but was initialized to a value that cannot be returned by reference</value>
  </data>
  <data name="WRN_RefReturnNonreturnableLocal_Title" xml:space="preserve">
    <value>Local is returned by reference but was initialized to a value that cannot be returned by reference</value>
  </data>
  <data name="WRN_RefReturnNonreturnableLocal2" xml:space="preserve">
    <value>A member of '{0}' is returned by reference but was initialized to a value that cannot be returned by reference</value>
  </data>
  <data name="WRN_RefReturnNonreturnableLocal2_Title" xml:space="preserve">
    <value>A member is returned by reference but was initialized to a value that cannot be returned by reference</value>
  </data>
  <data name="ERR_RefReturnReadonlyLocal" xml:space="preserve">
    <value>Cannot return '{0}' by reference because it is read-only</value>
  </data>
  <data name="ERR_RefReturnRangeVariable" xml:space="preserve">
    <value>Cannot return the range variable '{0}' by reference</value>
  </data>
  <data name="ERR_RefReturnReadonlyLocalCause" xml:space="preserve">
    <value>Cannot return '{0}' by reference because it is a '{1}'</value>
  </data>
  <data name="ERR_RefReturnReadonly" xml:space="preserve">
    <value>A readonly field cannot be returned by writable reference</value>
  </data>
  <data name="ERR_RefReturnReadonlyStatic" xml:space="preserve">
    <value>A static readonly field cannot be returned by writable reference</value>
  </data>
  <data name="ERR_RefReturnReadonly2" xml:space="preserve">
    <value>Members of readonly field '{0}' cannot be returned by writable reference</value>
  </data>
  <data name="ERR_RefReturnReadonlyStatic2" xml:space="preserve">
    <value>Fields of static readonly field '{0}' cannot be returned by writable reference</value>
  </data>
  <data name="ERR_RefReturnParameter" xml:space="preserve">
    <value>Cannot return a parameter by reference '{0}' because it is not a ref parameter</value>
  </data>
  <data name="ERR_RefReturnParameter2" xml:space="preserve">
    <value>Cannot return by reference a member of parameter '{0}' because it is not a ref or out parameter</value>
  </data>
  <data name="ERR_RefReturnScopedParameter" xml:space="preserve">
    <value>Cannot return a parameter by reference '{0}' because it is scoped to the current method</value>
  </data>
  <data name="ERR_RefReturnScopedParameter2" xml:space="preserve">
    <value>Cannot return by reference a member of parameter '{0}' because it is scoped to the current method</value>
  </data>
  <data name="ERR_RefReturnOnlyParameter" xml:space="preserve">
    <value>Cannot return a parameter by reference '{0}' through a ref parameter; it can only be returned in a return statement</value>
  </data>
  <data name="ERR_RefReturnOnlyParameter2" xml:space="preserve">
    <value>Cannot return by reference a member of parameter '{0}' through a ref parameter; it can only be returned in a return statement</value>
  </data>
  <data name="WRN_RefReturnOnlyParameter" xml:space="preserve">
    <value>This returns a parameter by reference '{0}' through a ref parameter; but it can only safely be returned in a return statement</value>
  </data>
  <data name="WRN_RefReturnOnlyParameter_Title" xml:space="preserve">
    <value>This returns a parameter by reference through a ref parameter; but it can only safely be returned in a return statement</value>
  </data>
  <data name="WRN_RefReturnOnlyParameter2" xml:space="preserve">
    <value>This returns by reference a member of parameter '{0}' through a ref parameter; but it can only safely be returned in a return statement</value>
  </data>
  <data name="WRN_RefReturnOnlyParameter2_Title" xml:space="preserve">
    <value>This returns by reference a member of parameter through a ref parameter; but it can only safely be returned in a return statement</value>
  </data>
  <data name="WRN_RefReturnParameter" xml:space="preserve">
    <value>This returns a parameter by reference '{0}' but it is not a ref parameter</value>
  </data>
  <data name="WRN_RefReturnParameter_Title" xml:space="preserve">
    <value>This returns a parameter by reference but it is not a ref parameter</value>
  </data>
  <data name="WRN_RefReturnScopedParameter" xml:space="preserve">
    <value>This returns a parameter by reference '{0}' but it is scoped to the current method</value>
  </data>
  <data name="WRN_RefReturnScopedParameter_Title" xml:space="preserve">
    <value>This returns a parameter by reference but it is scoped to the current method</value>
  </data>
  <data name="WRN_RefReturnParameter2" xml:space="preserve">
    <value>This returns by reference a member of parameter '{0}' that is not a ref or out parameter</value>
  </data>
  <data name="WRN_RefReturnParameter2_Title" xml:space="preserve">
    <value>This returns by reference a member of parameter that is not a ref or out parameter</value>
  </data>
  <data name="WRN_RefReturnScopedParameter2" xml:space="preserve">
    <value>This returns by reference a member of parameter '{0}' that is scoped to the current method</value>
  </data>
  <data name="WRN_RefReturnScopedParameter2_Title" xml:space="preserve">
    <value>This returns by reference a member of parameter that is scoped to the current method</value>
  </data>
  <data name="ERR_RefReturnLocal" xml:space="preserve">
    <value>Cannot return local '{0}' by reference because it is not a ref local</value>
  </data>
  <data name="ERR_RefReturnLocal2" xml:space="preserve">
    <value>Cannot return a member of local '{0}' by reference because it is not a ref local</value>
  </data>
  <data name="WRN_RefReturnLocal" xml:space="preserve">
    <value>This returns local '{0}' by reference but it is not a ref local</value>
  </data>
  <data name="WRN_RefReturnLocal_Title" xml:space="preserve">
    <value>This returns local by reference but it is not a ref local</value>
  </data>
  <data name="WRN_RefReturnLocal2" xml:space="preserve">
    <value>This returns a member of local '{0}' by reference but it is not a ref local</value>
  </data>
  <data name="WRN_RefReturnLocal2_Title" xml:space="preserve">
    <value>This returns a member of local by reference but it is not a ref local</value>
  </data>
  <data name="ERR_RefReturnStructThis" xml:space="preserve">
    <value>Struct members cannot return 'this' or other instance members by reference</value>
  </data>
  <data name="WRN_RefReturnStructThis" xml:space="preserve">
    <value>Struct member returns 'this' or other instance members by reference</value>
  </data>
  <data name="WRN_RefReturnStructThis_Title" xml:space="preserve">
    <value>Struct member returns 'this' or other instance members by reference</value>
  </data>
  <data name="ERR_EscapeOther" xml:space="preserve">
    <value>Expression cannot be used in this context because it may indirectly expose variables outside of their declaration scope</value>
  </data>
  <data name="ERR_EscapeVariable" xml:space="preserve">
    <value>Cannot use variable '{0}' in this context because it may expose referenced variables outside of their declaration scope</value>
  </data>
  <data name="WRN_EscapeVariable" xml:space="preserve">
    <value>Use of variable '{0}' in this context may expose referenced variables outside of their declaration scope</value>
  </data>
  <data name="WRN_EscapeVariable_Title" xml:space="preserve">
    <value>Use of variable in this context may expose referenced variables outside of their declaration scope</value>
  </data>
  <data name="ERR_EscapeCall" xml:space="preserve">
    <value>Cannot use a result of '{0}' in this context because it may expose variables referenced by parameter '{1}' outside of their declaration scope</value>
  </data>
  <data name="ERR_EscapeCall2" xml:space="preserve">
    <value>Cannot use a member of result of '{0}' in this context because it may expose variables referenced by parameter '{1}' outside of their declaration scope</value>
  </data>
  <data name="WRN_EscapeCall" xml:space="preserve">
    <value>Use of result of '{0}' in this context may expose variables referenced by parameter '{1}' outside of their declaration scope</value>
  </data>
  <data name="WRN_EscapeCall_Title" xml:space="preserve">
    <value>Use of result in this context may expose variables referenced by parameter outside of their declaration scope</value>
  </data>
  <data name="WRN_EscapeCall2" xml:space="preserve">
    <value>Use of member of result of '{0}' in this context may expose variables referenced by parameter '{1}' outside of their declaration scope</value>
  </data>
  <data name="WRN_EscapeCall2_Title" xml:space="preserve">
    <value>Use of member of result in this context may expose variables referenced by parameter outside of their declaration scope</value>
  </data>
  <data name="ERR_CallArgMixing" xml:space="preserve">
    <value>This combination of arguments to '{0}' is disallowed because it may expose variables referenced by parameter '{1}' outside of their declaration scope</value>
  </data>
  <data name="WRN_CallArgMixing" xml:space="preserve">
    <value>This combination of arguments to '{0}' may expose variables referenced by parameter '{1}' outside of their declaration scope</value>
  </data>
  <data name="WRN_CallArgMixing_Title" xml:space="preserve">
    <value>This combination of arguments may expose variables referenced by parameter outside of their declaration scope</value>
  </data>
  <data name="ERR_MismatchedRefEscapeInTernary" xml:space="preserve">
    <value>Branches of a ref conditional operator cannot refer to variables with incompatible declaration scopes</value>
  </data>
  <data name="WRN_MismatchedRefEscapeInTernary" xml:space="preserve">
    <value>The branches of the ref conditional operator refer to variables with incompatible declaration scopes</value>
  </data>
  <data name="WRN_MismatchedRefEscapeInTernary_Title" xml:space="preserve">
    <value>The branches of the ref conditional operator refer to variables with incompatible declaration scopes</value>
  </data>
  <data name="ERR_EscapeStackAlloc" xml:space="preserve">
    <value>A result of a stackalloc expression of type '{0}' cannot be used in this context because it may be exposed outside of the containing method</value>
  </data>
  <data name="WRN_EscapeStackAlloc" xml:space="preserve">
    <value>A result of a stackalloc expression of type '{0}' in this context may be exposed outside of the containing method</value>
  </data>
  <data name="WRN_EscapeStackAlloc_Title" xml:space="preserve">
    <value>A result of a stackalloc expression of this type in this context may be exposed outside of the containing method</value>
  </data>
  <data name="ERR_InitializeByValueVariableWithReference" xml:space="preserve">
    <value>Cannot initialize a by-value variable with a reference</value>
  </data>
  <data name="ERR_InitializeByReferenceVariableWithValue" xml:space="preserve">
    <value>Cannot initialize a by-reference variable with a value</value>
  </data>
  <data name="ERR_RefAssignmentMustHaveIdentityConversion" xml:space="preserve">
    <value>The expression must be of type '{0}' because it is being assigned by reference</value>
  </data>
  <data name="ERR_ByReferenceVariableMustBeInitialized" xml:space="preserve">
    <value>A declaration of a by-reference variable must have an initializer</value>
  </data>
  <data name="ERR_AnonDelegateCantUseLocal" xml:space="preserve">
    <value>Cannot use ref local '{0}' inside an anonymous method, lambda expression, or query expression</value>
  </data>
  <data name="ERR_RefReturningCallAndAwait" xml:space="preserve">
    <value>A reference returned by a call to '{0}' cannot be preserved across 'await' or 'yield' boundary.</value>
  </data>
  <data name="ERR_RefConditionalAndAwait" xml:space="preserve">
    <value>'await' cannot be used in an expression containing a ref conditional operator</value>
  </data>
  <data name="ERR_RefConditionalNeedsTwoRefs" xml:space="preserve">
    <value>Both conditional operator values must be ref values or neither may be a ref value</value>
  </data>
  <data name="ERR_RefConditionalDifferentTypes" xml:space="preserve">
    <value>The expression must be of type '{0}' to match the alternative ref value</value>
  </data>
  <data name="ERR_ExpressionTreeContainsLocalFunction" xml:space="preserve">
    <value>An expression tree may not contain a reference to a local function</value>
  </data>
  <data name="ERR_DynamicLocalFunctionParamsParameter" xml:space="preserve">
    <value>Cannot pass argument with dynamic type to params parameter '{0}' of local function '{1}'.</value>
  </data>
  <data name="SyntaxTreeIsNotASubmission" xml:space="preserve">
    <value>Syntax tree should be created from a submission.</value>
  </data>
  <data name="ERR_TooManyUserStrings" xml:space="preserve">
    <value>Combined length of user strings used by the program exceeds allowed limit. Try to decrease use of string literals or try the EXPERIMENTAL feature flag 'experimental-data-section-string-literals'.</value>
  </data>
  <data name="ERR_PatternNullableType" xml:space="preserve">
    <value>It is not legal to use nullable type '{0}?' in a pattern; use the underlying type '{0}' instead.</value>
  </data>
  <data name="ERR_IsNullableType" xml:space="preserve">
    <value>It is not legal to use nullable reference type '{0}?' in an is-type expression; use the underlying type '{0}' instead.</value>
  </data>
  <data name="ERR_AsNullableType" xml:space="preserve">
    <value>It is not legal to use nullable reference type '{0}?' in an as expression; use the underlying type '{0}' instead.</value>
  </data>
  <data name="ERR_BadPatternExpression" xml:space="preserve">
    <value>Invalid operand for pattern match; value required, but found '{0}'.</value>
  </data>
  <data name="ERR_PeWritingFailure" xml:space="preserve">
    <value>An error occurred while writing the output file: {0}.</value>
  </data>
  <data name="ERR_TupleDuplicateElementName" xml:space="preserve">
    <value>Tuple element names must be unique.</value>
  </data>
  <data name="ERR_TupleReservedElementName" xml:space="preserve">
    <value>Tuple element name '{0}' is only allowed at position {1}.</value>
  </data>
  <data name="ERR_TupleReservedElementNameAnyPosition" xml:space="preserve">
    <value>Tuple element name '{0}' is disallowed at any position.</value>
  </data>
  <data name="ERR_PredefinedTypeMemberNotFoundInAssembly" xml:space="preserve">
    <value>Member '{0}' was not found on type '{1}' from assembly '{2}'.</value>
  </data>
  <data name="IDS_FeatureTuples" xml:space="preserve">
    <value>tuples</value>
  </data>
  <data name="ERR_MissingDeconstruct" xml:space="preserve">
    <value>No suitable 'Deconstruct' instance or extension method was found for type '{0}', with {1} out parameters and a void return type.</value>
  </data>
  <data name="ERR_DeconstructRequiresExpression" xml:space="preserve">
    <value>Deconstruct assignment requires an expression with a type on the right-hand-side.</value>
  </data>
  <data name="ERR_SwitchExpressionValueExpected" xml:space="preserve">
    <value>The switch expression must be a value; found '{0}'.</value>
  </data>
  <data name="ERR_SwitchCaseSubsumed" xml:space="preserve">
    <value>The switch case is unreachable. It has already been handled by a previous case or it is impossible to match.</value>
  </data>
  <data name="ERR_StdInOptionProvidedButConsoleInputIsNotRedirected" xml:space="preserve">
    <value>stdin argument '-' is specified, but input has not been redirected from the standard input stream.</value>
  </data>
  <data name="ERR_SwitchArmSubsumed" xml:space="preserve">
    <value>The pattern is unreachable. It has already been handled by a previous arm of the switch expression or it is impossible to match.</value>
  </data>
  <data name="ERR_PatternWrongType" xml:space="preserve">
    <value>An expression of type '{0}' cannot be handled by a pattern of type '{1}'.</value>
  </data>
  <data name="ERR_ConstantPatternVsOpenType" xml:space="preserve">
    <value>An expression of type '{0}' cannot be handled by a pattern of type '{1}'. Please use language version '{2}' or greater to match an open type with a constant pattern.</value>
  </data>
  <data name="WRN_AttributeIgnoredWhenPublicSigning" xml:space="preserve">
    <value>Attribute '{0}' is ignored when public signing is specified.</value>
  </data>
  <data name="WRN_AttributeIgnoredWhenPublicSigning_Title" xml:space="preserve">
    <value>Attribute is ignored when public signing is specified.</value>
  </data>
  <data name="ERR_OptionMustBeAbsolutePath" xml:space="preserve">
    <value>Option '{0}' must be an absolute path.</value>
  </data>
  <data name="ERR_ConversionNotTupleCompatible" xml:space="preserve">
    <value>Tuple with {0} elements cannot be converted to type '{1}'.</value>
  </data>
  <data name="IDS_FeatureOutVar" xml:space="preserve">
    <value>out variable declaration</value>
  </data>
  <data name="ERR_ImplicitlyTypedOutVariableUsedInTheSameArgumentList" xml:space="preserve">
    <value>Reference to an implicitly-typed out variable '{0}' is not permitted in the same argument list.</value>
  </data>
  <data name="ERR_TypeInferenceFailedForImplicitlyTypedOutVariable" xml:space="preserve">
    <value>Cannot infer the type of implicitly-typed out variable '{0}'.</value>
  </data>
  <data name="ERR_TypeInferenceFailedForImplicitlyTypedDeconstructionVariable" xml:space="preserve">
    <value>Cannot infer the type of implicitly-typed deconstruction variable '{0}'.</value>
  </data>
  <data name="ERR_DiscardTypeInferenceFailed" xml:space="preserve">
    <value>Cannot infer the type of implicitly-typed discard.</value>
  </data>
  <data name="ERR_DeconstructWrongCardinality" xml:space="preserve">
    <value>Cannot deconstruct a tuple of '{0}' elements into '{1}' variables.</value>
  </data>
  <data name="ERR_CannotDeconstructDynamic" xml:space="preserve">
    <value>Cannot deconstruct dynamic objects.</value>
  </data>
  <data name="ERR_DeconstructTooFewElements" xml:space="preserve">
    <value>Deconstruction must contain at least two variables.</value>
  </data>
  <data name="WRN_TupleLiteralNameMismatch" xml:space="preserve">
    <value>The tuple element name '{0}' is ignored because a different name or no name is specified by the target type '{1}'.</value>
  </data>
  <data name="WRN_TupleLiteralNameMismatch_Title" xml:space="preserve">
    <value>The tuple element name is ignored because a different name or no name is specified by the assignment target.</value>
  </data>
  <data name="WRN_TupleBinopLiteralNameMismatch" xml:space="preserve">
    <value>The tuple element name '{0}' is ignored because a different name or no name is specified on the other side of the tuple == or != operator.</value>
  </data>
  <data name="WRN_TupleBinopLiteralNameMismatch_Title" xml:space="preserve">
    <value>The tuple element name is ignored because a different name or no name is specified on the other side of the tuple == or != operator.</value>
  </data>
  <data name="ERR_PredefinedValueTupleTypeMustBeStruct" xml:space="preserve">
    <value>Predefined type '{0}' must be a struct.</value>
  </data>
  <data name="ERR_NewWithTupleTypeSyntax" xml:space="preserve">
    <value>'new' cannot be used with tuple type. Use a tuple literal expression instead.</value>
  </data>
  <data name="ERR_DeconstructionVarFormDisallowsSpecificType" xml:space="preserve">
    <value>Deconstruction 'var (...)' form disallows a specific type for 'var'.</value>
  </data>
  <data name="ERR_TupleElementNamesAttributeMissing" xml:space="preserve">
    <value>Cannot define a class or member that utilizes tuples because the compiler required type '{0}' cannot be found. Are you missing a reference?</value>
  </data>
  <data name="ERR_ExplicitTupleElementNamesAttribute" xml:space="preserve">
    <value>Cannot reference 'System.Runtime.CompilerServices.TupleElementNamesAttribute' explicitly. Use the tuple syntax to define tuple names.</value>
  </data>
  <data name="ERR_ExpressionTreeContainsOutVariable" xml:space="preserve">
    <value>An expression tree may not contain an out argument variable declaration.</value>
  </data>
  <data name="ERR_ExpressionTreeContainsDiscard" xml:space="preserve">
    <value>An expression tree may not contain a discard.</value>
  </data>
  <data name="ERR_ExpressionTreeContainsIsMatch" xml:space="preserve">
    <value>An expression tree may not contain an 'is' pattern-matching operator.</value>
  </data>
  <data name="ERR_ExpressionTreeContainsTupleLiteral" xml:space="preserve">
    <value>An expression tree may not contain a tuple literal.</value>
  </data>
  <data name="ERR_ExpressionTreeContainsTupleConversion" xml:space="preserve">
    <value>An expression tree may not contain a tuple conversion.</value>
  </data>
  <data name="ERR_SourceLinkRequiresPdb" xml:space="preserve">
    <value>/sourcelink switch is only supported when emitting PDB.</value>
  </data>
  <data name="ERR_CannotEmbedWithoutPdb" xml:space="preserve">
    <value>/embed switch is only supported when emitting a PDB.</value>
  </data>
  <data name="ERR_InvalidInstrumentationKind" xml:space="preserve">
    <value>Invalid instrumentation kind: {0}</value>
  </data>
  <data name="ERR_InvalidHashAlgorithmName" xml:space="preserve">
    <value>Invalid hash algorithm name: '{0}'</value>
  </data>
  <data name="ERR_VarInvocationLvalueReserved" xml:space="preserve">
    <value>The syntax 'var (...)' as an lvalue is reserved.</value>
  </data>
  <data name="ERR_SemiOrLBraceOrArrowExpected" xml:space="preserve">
    <value>{ or ; or =&gt; expected</value>
  </data>
  <data name="ERR_ThrowMisplaced" xml:space="preserve">
    <value>A throw expression is not allowed in this context.</value>
  </data>
  <data name="ERR_DeclarationExpressionNotPermitted" xml:space="preserve">
    <value>A declaration is not allowed in this context.</value>
  </data>
  <data name="ERR_MustDeclareForeachIteration" xml:space="preserve">
    <value>A foreach loop must declare its iteration variables.</value>
  </data>
  <data name="ERR_TupleElementNamesInDeconstruction" xml:space="preserve">
    <value>Tuple element names are not permitted on the left of a deconstruction.</value>
  </data>
  <data name="ERR_PossibleBadNegCast" xml:space="preserve">
    <value>To cast a negative value, you must enclose the value in parentheses.</value>
  </data>
  <data name="ERR_ExpressionTreeContainsThrowExpression" xml:space="preserve">
    <value>An expression tree may not contain a throw-expression.</value>
  </data>
  <data name="ERR_ExpressionTreeContainsWithExpression" xml:space="preserve">
    <value>An expression tree may not contain a with-expression.</value>
  </data>
  <data name="ERR_BadAssemblyName" xml:space="preserve">
    <value>Invalid assembly name: {0}</value>
  </data>
  <data name="ERR_BadAsyncMethodBuilderTaskProperty" xml:space="preserve">
    <value>For type '{0}' to be used as an AsyncMethodBuilder for type '{1}', its Task property should return type '{1}' instead of type '{2}'.</value>
  </data>
  <data name="ERR_TypeForwardedToMultipleAssemblies" xml:space="preserve">
    <value>Module '{0}' in assembly '{1}' is forwarding the type '{2}' to multiple assemblies: '{3}' and '{4}'.</value>
  </data>
  <data name="ERR_PatternDynamicType" xml:space="preserve">
    <value>It is not legal to use the type 'dynamic' in a pattern.</value>
  </data>
  <data name="ERR_BadDocumentationMode" xml:space="preserve">
    <value>Provided documentation mode is unsupported or invalid: '{0}'.</value>
  </data>
  <data name="ERR_BadSourceCodeKind" xml:space="preserve">
    <value>Provided source code kind is unsupported or invalid: '{0}'</value>
  </data>
  <data name="ERR_BadLanguageVersion" xml:space="preserve">
    <value>Provided language version is unsupported or invalid: '{0}'.</value>
  </data>
  <data name="ERR_InvalidPreprocessingSymbol" xml:space="preserve">
    <value>Invalid name for a preprocessing symbol; '{0}' is not a valid identifier</value>
  </data>
  <data name="ERR_FeatureNotAvailableInVersion7_1" xml:space="preserve">
    <value>Feature '{0}' is not available in C# 7.1. Please use language version {1} or greater.</value>
  </data>
  <data name="ERR_FeatureNotAvailableInVersion7_2" xml:space="preserve">
    <value>Feature '{0}' is not available in C# 7.2. Please use language version {1} or greater.</value>
  </data>
  <data name="ERR_FeatureNotAvailableInVersion7_3" xml:space="preserve">
    <value>Feature '{0}' is not available in C# 7.3. Please use language version {1} or greater.</value>
  </data>
  <data name="ERR_FeatureNotAvailableInVersion8" xml:space="preserve">
    <value>Feature '{0}' is not available in C# 8.0. Please use language version {1} or greater.</value>
  </data>
  <data name="ERR_LanguageVersionCannotHaveLeadingZeroes" xml:space="preserve">
    <value>Specified language version '{0}' cannot have leading zeroes</value>
  </data>
  <data name="ERR_VoidAssignment" xml:space="preserve">
    <value>A value of type 'void' may not be assigned.</value>
  </data>
  <data name="WRN_WindowsExperimental" xml:space="preserve">
    <value>'{0}' is for evaluation purposes only and is subject to change or removal in future updates.</value>
  </data>
  <data name="WRN_WindowsExperimental_Title" xml:space="preserve">
    <value>Type is for evaluation purposes only and is subject to change or removal in future updates.</value>
  </data>
  <data name="WRN_Experimental" xml:space="preserve">
    <value>'{0}' is for evaluation purposes only and is subject to change or removal in future updates. Suppress this diagnostic to proceed.</value>
  </data>
  <data name="WRN_Experimental_Title" xml:space="preserve">
    <value>Type is for evaluation purposes only and is subject to change or removal in future updates. Suppress this diagnostic to proceed.</value>
  </data>
  <data name="WRN_ExperimentalWithMessage" xml:space="preserve">
    <value>'{0}' is for evaluation purposes only and is subject to change or removal in future updates: '{1}'. Suppress this diagnostic to proceed.</value>
  </data>
  <data name="WRN_ExperimentalWithMessage_Title" xml:space="preserve">
    <value>Type is for evaluation purposes only and is subject to change or removal in future updates. Suppress this diagnostic to proceed.</value>
  </data>
  <data name="ERR_CompilerAndLanguageVersion" xml:space="preserve">
    <value>Compiler version: '{0}'. Language version: {1}.</value>
  </data>
  <data name="IDS_FeatureAsyncMain" xml:space="preserve">
    <value>async main</value>
  </data>
  <data name="ERR_TupleInferredNamesNotAvailable" xml:space="preserve">
    <value>Tuple element name '{0}' is inferred. Please use language version {1} or greater to access an element by its inferred name.</value>
  </data>
  <data name="ERR_AltInterpolatedVerbatimStringsNotAvailable" xml:space="preserve">
    <value>To use '@$' instead of '$@' for an interpolated verbatim string, please use language version '{0}' or greater.</value>
  </data>
  <data name="WRN_AttributesOnBackingFieldsNotAvailable" xml:space="preserve">
    <value>Field-targeted attributes on auto-properties are not supported in language version {0}. Please use language version {1} or greater.</value>
  </data>
  <data name="WRN_AttributesOnBackingFieldsNotAvailable_Title" xml:space="preserve">
    <value>Field-targeted attributes on auto-properties are not supported in this version of the language.</value>
  </data>
  <data name="ERR_VoidInTuple" xml:space="preserve">
    <value>A tuple may not contain a value of type 'void'.</value>
  </data>
  <data name="IDS_FeatureNullableReferenceTypes" xml:space="preserve">
    <value>nullable reference types</value>
  </data>
  <data name="IDS_FeaturePragmaWarningEnable" xml:space="preserve">
    <value>warning action enable</value>
  </data>
  <data name="WRN_ConvertingNullableToNonNullable" xml:space="preserve">
    <value>Converting null literal or possible null value to non-nullable type.</value>
  </data>
  <data name="WRN_ConvertingNullableToNonNullable_Title" xml:space="preserve">
    <value>Converting null literal or possible null value to non-nullable type.</value>
  </data>
  <data name="WRN_NullReferenceAssignment" xml:space="preserve">
    <value>Possible null reference assignment.</value>
  </data>
  <data name="WRN_NullReferenceAssignment_Title" xml:space="preserve">
    <value>Possible null reference assignment.</value>
  </data>
  <data name="WRN_NullReferenceReceiver" xml:space="preserve">
    <value>Dereference of a possibly null reference.</value>
  </data>
  <data name="WRN_NullReferenceReceiver_Title" xml:space="preserve">
    <value>Dereference of a possibly null reference.</value>
  </data>
  <data name="WRN_NullReferenceReturn" xml:space="preserve">
    <value>Possible null reference return.</value>
  </data>
  <data name="WRN_NullReferenceReturn_Title" xml:space="preserve">
    <value>Possible null reference return.</value>
  </data>
  <data name="WRN_NullReferenceArgument" xml:space="preserve">
    <value>Possible null reference argument for parameter '{0}' in '{1}'.</value>
  </data>
  <data name="WRN_NullReferenceArgument_Title" xml:space="preserve">
    <value>Possible null reference argument.</value>
  </data>
  <data name="WRN_ThrowPossibleNull" xml:space="preserve">
    <value>Thrown value may be null.</value>
  </data>
  <data name="WRN_ThrowPossibleNull_Title" xml:space="preserve">
    <value>Thrown value may be null.</value>
  </data>
  <data name="WRN_UnboxPossibleNull" xml:space="preserve">
    <value>Unboxing a possibly null value.</value>
  </data>
  <data name="WRN_UnboxPossibleNull_Title" xml:space="preserve">
    <value>Unboxing a possibly null value.</value>
  </data>
  <data name="WRN_NullabilityMismatchInTypeOnOverride" xml:space="preserve">
    <value>Nullability of reference types in type doesn't match overridden member.</value>
  </data>
  <data name="WRN_NullabilityMismatchInTypeOnOverride_Title" xml:space="preserve">
    <value>Nullability of reference types in type doesn't match overridden member.</value>
  </data>
  <data name="WRN_NullabilityMismatchInReturnTypeOnOverride" xml:space="preserve">
    <value>Nullability of reference types in return type doesn't match overridden member.</value>
  </data>
  <data name="WRN_NullabilityMismatchInReturnTypeOnOverride_Title" xml:space="preserve">
    <value>Nullability of reference types in return type doesn't match overridden member.</value>
  </data>
  <data name="WRN_TopLevelNullabilityMismatchInReturnTypeOnOverride" xml:space="preserve">
    <value>Nullability of return type doesn't match overridden member (possibly because of nullability attributes).</value>
  </data>
  <data name="WRN_TopLevelNullabilityMismatchInReturnTypeOnOverride_Title" xml:space="preserve">
    <value>Nullability of return type doesn't match overridden member (possibly because of nullability attributes).</value>
  </data>
  <data name="WRN_NullabilityMismatchInParameterTypeOnOverride" xml:space="preserve">
    <value>Nullability of reference types in type of parameter '{0}' doesn't match overridden member.</value>
  </data>
  <data name="WRN_NullabilityMismatchInParameterTypeOnOverride_Title" xml:space="preserve">
    <value>Nullability of reference types in type of parameter doesn't match overridden member.</value>
  </data>
  <data name="WRN_TopLevelNullabilityMismatchInParameterTypeOnOverride" xml:space="preserve">
    <value>Nullability of type of parameter '{0}' doesn't match overridden member (possibly because of nullability attributes).</value>
  </data>
  <data name="WRN_TopLevelNullabilityMismatchInParameterTypeOnOverride_Title" xml:space="preserve">
    <value>Nullability of type of parameter doesn't match overridden member (possibly because of nullability attributes).</value>
  </data>
  <data name="WRN_NullabilityMismatchInParameterTypeOnPartial" xml:space="preserve">
    <value>Nullability of reference types in type of parameter '{0}' doesn't match partial method declaration.</value>
  </data>
  <data name="WRN_NullabilityMismatchInParameterTypeOnPartial_Title" xml:space="preserve">
    <value>Nullability of reference types in type of parameter doesn't match partial method declaration.</value>
  </data>
  <data name="WRN_NullabilityMismatchInReturnTypeOnPartial" xml:space="preserve">
    <value>Nullability of reference types in return type doesn't match partial method declaration.</value>
  </data>
  <data name="WRN_NullabilityMismatchInReturnTypeOnPartial_Title" xml:space="preserve">
    <value>Nullability of reference types in return type doesn't match partial method declaration.</value>
  </data>
  <data name="WRN_NullabilityMismatchInTypeOnImplicitImplementation" xml:space="preserve">
    <value>Nullability of reference types in type of '{0}' doesn't match implicitly implemented member '{1}'.</value>
  </data>
  <data name="WRN_NullabilityMismatchInTypeOnImplicitImplementation_Title" xml:space="preserve">
    <value>Nullability of reference types in type doesn't match implicitly implemented member.</value>
  </data>
  <data name="WRN_NullabilityMismatchInReturnTypeOnImplicitImplementation" xml:space="preserve">
    <value>Nullability of reference types in return type of '{0}' doesn't match implicitly implemented member '{1}'.</value>
  </data>
  <data name="WRN_NullabilityMismatchInReturnTypeOnImplicitImplementation_Title" xml:space="preserve">
    <value>Nullability of reference types in return type doesn't match implicitly implemented member.</value>
  </data>
  <data name="WRN_NullabilityMismatchInParameterTypeOnImplicitImplementation" xml:space="preserve">
    <value>Nullability of reference types in type of parameter '{0}' of '{1}' doesn't match implicitly implemented member '{2}'.</value>
  </data>
  <data name="WRN_NullabilityMismatchInParameterTypeOnImplicitImplementation_Title" xml:space="preserve">
    <value>Nullability of reference types in type of parameter doesn't match implicitly implemented member.</value>
  </data>
  <data name="WRN_TopLevelNullabilityMismatchInReturnTypeOnImplicitImplementation" xml:space="preserve">
    <value>Nullability of reference types in return type of '{0}' doesn't match implicitly implemented member '{1}' (possibly because of nullability attributes).</value>
  </data>
  <data name="WRN_TopLevelNullabilityMismatchInReturnTypeOnImplicitImplementation_Title" xml:space="preserve">
    <value>Nullability of reference types in return type doesn't match implicitly implemented member (possibly because of nullability attributes).</value>
  </data>
  <data name="WRN_TopLevelNullabilityMismatchInParameterTypeOnImplicitImplementation" xml:space="preserve">
    <value>Nullability of reference types in type of parameter '{0}' of '{1}' doesn't match implicitly implemented member '{2}' (possibly because of nullability attributes).</value>
  </data>
  <data name="WRN_TopLevelNullabilityMismatchInParameterTypeOnImplicitImplementation_Title" xml:space="preserve">
    <value>Nullability of reference types in type of parameter doesn't match implicitly implemented member (possibly because of nullability attributes).</value>
  </data>
  <data name="WRN_NullabilityMismatchInTypeOnExplicitImplementation" xml:space="preserve">
    <value>Nullability of reference types in type doesn't match implemented member '{0}'.</value>
  </data>
  <data name="WRN_NullabilityMismatchInTypeOnExplicitImplementation_Title" xml:space="preserve">
    <value>Nullability of reference types in type doesn't match implemented member.</value>
  </data>
  <data name="WRN_NullabilityMismatchInReturnTypeOnExplicitImplementation" xml:space="preserve">
    <value>Nullability of reference types in return type doesn't match implemented member '{0}'.</value>
  </data>
  <data name="WRN_NullabilityMismatchInReturnTypeOnExplicitImplementation_Title" xml:space="preserve">
    <value>Nullability of reference types in return type doesn't match implemented member.</value>
  </data>
  <data name="WRN_NullabilityMismatchInParameterTypeOnExplicitImplementation" xml:space="preserve">
    <value>Nullability of reference types in type of parameter '{0}' doesn't match implemented member '{1}'.</value>
  </data>
  <data name="WRN_NullabilityMismatchInParameterTypeOnExplicitImplementation_Title" xml:space="preserve">
    <value>Nullability of reference types in type of parameter doesn't match implemented member.</value>
  </data>
  <data name="WRN_TopLevelNullabilityMismatchInReturnTypeOnExplicitImplementation" xml:space="preserve">
    <value>Nullability of reference types in return type doesn't match implemented member '{0}' (possibly because of nullability attributes).</value>
  </data>
  <data name="WRN_TopLevelNullabilityMismatchInReturnTypeOnExplicitImplementation_Title" xml:space="preserve">
    <value>Nullability of reference types in return type doesn't match implemented member (possibly because of nullability attributes).</value>
  </data>
  <data name="WRN_TopLevelNullabilityMismatchInParameterTypeOnExplicitImplementation" xml:space="preserve">
    <value>Nullability of reference types in type of parameter '{0}' doesn't match implemented member '{1}' (possibly because of nullability attributes).</value>
  </data>
  <data name="WRN_TopLevelNullabilityMismatchInParameterTypeOnExplicitImplementation_Title" xml:space="preserve">
    <value>Nullability of reference types in type of parameter doesn't match implemented member (possibly because of nullability attributes).</value>
  </data>
  <data name="WRN_UninitializedNonNullableField" xml:space="preserve">
    <value>Non-nullable {0} '{1}' must contain a non-null value when exiting constructor. Consider adding the 'required' modifier or declaring the {0} as nullable.</value>
  </data>
  <data name="WRN_UninitializedNonNullableField_Title" xml:space="preserve">
    <value>Non-nullable field must contain a non-null value when exiting constructor. Consider adding the 'required' modifier or declaring as nullable.</value>
  </data>
  <data name="WRN_NullabilityMismatchInAssignment" xml:space="preserve">
    <value>Nullability of reference types in value of type '{0}' doesn't match target type '{1}'.</value>
  </data>
  <data name="WRN_NullabilityMismatchInAssignment_Title" xml:space="preserve">
    <value>Nullability of reference types in value doesn't match target type.</value>
  </data>
  <data name="WRN_ImplicitCopyInReadOnlyMember" xml:space="preserve">
    <value>Call to non-readonly member '{0}' from a 'readonly' member results in an implicit copy of '{1}'.</value>
  </data>
  <data name="WRN_ImplicitCopyInReadOnlyMember_Title" xml:space="preserve">
    <value>Call to non-readonly member from a 'readonly' member results in an implicit copy.</value>
  </data>
  <data name="ERR_StaticMemberCantBeReadOnly" xml:space="preserve">
    <value>Static member '{0}' cannot be marked 'readonly'.</value>
  </data>
  <data name="ERR_AutoSetterCantBeReadOnly" xml:space="preserve">
    <value>Auto-implemented 'set' accessor '{0}' cannot be marked 'readonly'.</value>
  </data>
  <data name="ERR_AutoPropertyWithSetterCantBeReadOnly" xml:space="preserve">
    <value>Auto-implemented property '{0}' cannot be marked 'readonly' because it has a 'set' accessor.</value>
  </data>
  <data name="ERR_InvalidPropertyReadOnlyMods" xml:space="preserve">
    <value>Cannot specify 'readonly' modifiers on both property or indexer '{0}' and its accessor. Remove one of them.</value>
  </data>
  <data name="ERR_DuplicatePropertyReadOnlyMods" xml:space="preserve">
    <value>Cannot specify 'readonly' modifiers on both accessors of property or indexer '{0}'. Instead, put a 'readonly' modifier on the property itself.</value>
  </data>
  <data name="ERR_FieldLikeEventCantBeReadOnly" xml:space="preserve">
    <value>Field-like event '{0}' cannot be 'readonly'.</value>
  </data>
  <data name="ERR_PartialMemberReadOnlyDifference" xml:space="preserve">
    <value>Both partial member declarations must be readonly or neither may be readonly</value>
  </data>
  <data name="ERR_ReadOnlyModMissingAccessor" xml:space="preserve">
    <value>'{0}': 'readonly' can only be used on accessors if the property or indexer has both a get and a set accessor</value>
  </data>
  <data name="WRN_NullabilityMismatchInArgument" xml:space="preserve">
    <value>Argument of type '{0}' cannot be used for parameter '{2}' of type '{1}' in '{3}' due to differences in the nullability of reference types.</value>
  </data>
  <data name="WRN_NullabilityMismatchInArgument_Title" xml:space="preserve">
    <value>Argument cannot be used for parameter due to differences in the nullability of reference types.</value>
  </data>
  <data name="WRN_NullabilityMismatchInArgumentForOutput" xml:space="preserve">
    <value>Argument of type '{0}' cannot be used as an output of type '{1}' for parameter '{2}' in '{3}' due to differences in the nullability of reference types.</value>
  </data>
  <data name="WRN_NullabilityMismatchInArgumentForOutput_Title" xml:space="preserve">
    <value>Argument cannot be used as an output for parameter due to differences in the nullability of reference types.</value>
  </data>
  <data name="WRN_DisallowNullAttributeForbidsMaybeNullAssignment" xml:space="preserve">
    <value>A possible null value may not be used for a type marked with [NotNull] or [DisallowNull]</value>
  </data>
  <data name="WRN_DisallowNullAttributeForbidsMaybeNullAssignment_Title" xml:space="preserve">
    <value>A possible null value may not be used for a type marked with [NotNull] or [DisallowNull]</value>
  </data>
  <data name="WRN_ParameterConditionallyDisallowsNull" xml:space="preserve">
    <value>Parameter '{0}' must have a non-null value when exiting with '{1}'.</value>
  </data>
  <data name="WRN_ParameterConditionallyDisallowsNull_Title" xml:space="preserve">
    <value>Parameter must have a non-null value when exiting in some condition.</value>
  </data>
  <data name="WRN_ParameterDisallowsNull" xml:space="preserve">
    <value>Parameter '{0}' must have a non-null value when exiting.</value>
  </data>
  <data name="WRN_ParameterDisallowsNull_Title" xml:space="preserve">
    <value>Parameter must have a non-null value when exiting.</value>
  </data>
  <data name="WRN_ParameterNotNullIfNotNull" xml:space="preserve">
    <value>Parameter '{0}' must have a non-null value when exiting because parameter '{1}' is non-null.</value>
  </data>
  <data name="WRN_ParameterNotNullIfNotNull_Title" xml:space="preserve">
    <value>Parameter must have a non-null value when exiting because parameter referenced by NotNullIfNotNull is non-null.</value>
  </data>
  <data name="WRN_ReturnNotNullIfNotNull" xml:space="preserve">
    <value>Return value must be non-null because parameter '{0}' is non-null.</value>
  </data>
  <data name="WRN_ReturnNotNullIfNotNull_Title" xml:space="preserve">
    <value>Return value must be non-null because parameter is non-null.</value>
  </data>
  <data name="WRN_MemberNotNull" xml:space="preserve">
    <value>Member '{0}' must have a non-null value when exiting.</value>
  </data>
  <data name="WRN_MemberNotNull_Title" xml:space="preserve">
    <value>Member must have a non-null value when exiting.</value>
  </data>
  <data name="WRN_MemberNotNullBadMember" xml:space="preserve">
    <value>Member '{0}' cannot be used in this attribute.</value>
  </data>
  <data name="WRN_MemberNotNullBadMember_Title" xml:space="preserve">
    <value>Member cannot be used in this attribute.</value>
  </data>
  <data name="WRN_MemberNotNullWhen" xml:space="preserve">
    <value>Member '{0}' must have a non-null value when exiting with '{1}'.</value>
  </data>
  <data name="WRN_MemberNotNullWhen_Title" xml:space="preserve">
    <value>Member must have a non-null value when exiting in some condition.</value>
  </data>
  <data name="WRN_ShouldNotReturn" xml:space="preserve">
    <value>A method marked [DoesNotReturn] should not return.</value>
  </data>
  <data name="WRN_ShouldNotReturn_Title" xml:space="preserve">
    <value>A method marked [DoesNotReturn] should not return.</value>
  </data>
  <data name="WRN_DoesNotReturnMismatch" xml:space="preserve">
    <value>Method '{0}' lacks `[DoesNotReturn]` annotation to match implemented or overridden member.</value>
  </data>
  <data name="WRN_DoesNotReturnMismatch_Title" xml:space="preserve">
    <value>Method lacks `[DoesNotReturn]` annotation to match implemented or overridden member.</value>
  </data>
  <data name="WRN_NullabilityMismatchInReturnTypeOfTargetDelegate" xml:space="preserve">
    <value>Nullability of reference types in return type of '{0}' doesn't match the target delegate '{1}' (possibly because of nullability attributes).</value>
  </data>
  <data name="WRN_NullabilityMismatchInReturnTypeOfTargetDelegate_Title" xml:space="preserve">
    <value>Nullability of reference types in return type doesn't match the target delegate (possibly because of nullability attributes).</value>
  </data>
  <data name="WRN_NullabilityMismatchInParameterTypeOfTargetDelegate" xml:space="preserve">
    <value>Nullability of reference types in type of parameter '{0}' of '{1}' doesn't match the target delegate '{2}' (possibly because of nullability attributes).</value>
  </data>
  <data name="WRN_NullabilityMismatchInParameterTypeOfTargetDelegate_Title" xml:space="preserve">
    <value>Nullability of reference types in type of parameter doesn't match the target delegate (possibly because of nullability attributes).</value>
  </data>
  <data name="WRN_NullAsNonNullable" xml:space="preserve">
    <value>Cannot convert null literal to non-nullable reference type.</value>
  </data>
  <data name="WRN_NullAsNonNullable_Title" xml:space="preserve">
    <value>Cannot convert null literal to non-nullable reference type.</value>
  </data>
  <data name="ERR_AnnotationDisallowedInObjectCreation" xml:space="preserve">
    <value>Cannot use a nullable reference type in object creation.</value>
  </data>
  <data name="WRN_NullableValueTypeMayBeNull" xml:space="preserve">
    <value>Nullable value type may be null.</value>
  </data>
  <data name="WRN_NullableValueTypeMayBeNull_Title" xml:space="preserve">
    <value>Nullable value type may be null.</value>
  </data>
  <data name="WRN_NullabilityMismatchInTypeParameterConstraint" xml:space="preserve">
    <value>The type '{3}' cannot be used as type parameter '{2}' in the generic type or method '{0}'. Nullability of type argument '{3}' doesn't match constraint type '{1}'.</value>
  </data>
  <data name="WRN_NullabilityMismatchInTypeParameterConstraint_Title" xml:space="preserve">
    <value>The type cannot be used as type parameter in the generic type or method. Nullability of type argument doesn't match constraint type.</value>
  </data>
  <data name="WRN_MissingNonNullTypesContextForAnnotation" xml:space="preserve">
    <value>The annotation for nullable reference types should only be used in code within a '#nullable' annotations context.</value>
  </data>
  <data name="WRN_MissingNonNullTypesContextForAnnotation_Title" xml:space="preserve">
    <value>The annotation for nullable reference types should only be used in code within a '#nullable' annotations context.</value>
  </data>
  <data name="ERR_ExplicitNullableAttribute" xml:space="preserve">
    <value>Explicit application of 'System.Runtime.CompilerServices.NullableAttribute' is not allowed.</value>
  </data>
  <data name="ERR_NullableUnconstrainedTypeParameter" xml:space="preserve">
    <value>A nullable type parameter must be known to be a value type or non-nullable reference type unless language version '{0}' or greater is used. Consider changing the language version or adding a 'class', 'struct', or type constraint.</value>
  </data>
  <data name="ERR_NullableOptionNotAvailable" xml:space="preserve">
    <value>Invalid '{0}' value: '{1}' for C# {2}. Please use language version '{3}' or greater.</value>
  </data>
  <data name="ERR_NonTaskMainCantBeAsync" xml:space="preserve">
    <value>A void or int returning entry point cannot be async</value>
  </data>
  <data name="ERR_PatternWrongGenericTypeInVersion" xml:space="preserve">
    <value>An expression of type '{0}' cannot be handled by a pattern of type '{1}' in C# {2}. Please use language version {3} or greater.</value>
  </data>
  <data name="WRN_UnreferencedLocalFunction" xml:space="preserve">
    <value>The local function '{0}' is declared but never used</value>
  </data>
  <data name="WRN_UnreferencedLocalFunction_Title" xml:space="preserve">
    <value>Local function is declared but never used</value>
  </data>
  <data name="ERR_LocalFunctionMissingBody" xml:space="preserve">
    <value>Local function '{0}' must declare a body because it is not marked 'static extern'.</value>
  </data>
  <data name="ERR_InvalidDebugInfo" xml:space="preserve">
    <value>Unable to read debug information of method '{0}' (token 0x{1:X8}) from assembly '{2}': {3}</value>
  </data>
  <data name="IConversionExpressionIsNotCSharpConversion" xml:space="preserve">
    <value>{0} is not a valid C# conversion expression</value>
  </data>
  <data name="ERR_DynamicLocalFunctionTypeParameter" xml:space="preserve">
    <value>Cannot pass argument with dynamic type to generic local function '{0}' with inferred type arguments.</value>
  </data>
  <data name="IDS_FeatureLeadingDigitSeparator" xml:space="preserve">
    <value>leading digit separator</value>
  </data>
  <data name="ERR_ExplicitReservedAttr" xml:space="preserve">
    <value>Do not use '{0}'. This is reserved for compiler usage.</value>
  </data>
  <data name="ERR_TypeReserved" xml:space="preserve">
    <value>The type name '{0}' is reserved to be used by the compiler.</value>
  </data>
  <data name="ERR_EmbeddedAttributeMustFollowPattern" xml:space="preserve">
    <value>The type 'Microsoft.CodeAnalysis.EmbeddedAttribute' must be non-generic, internal, sealed, non-static, have a parameterless constructor, inherit from System.Attribute, and be able to be applied to any type.</value>
  </data>
  <data name="ERR_InExtensionMustBeValueType" xml:space="preserve">
    <value>The first 'in' or 'ref readonly' parameter of the extension method '{0}' must be a concrete (non-generic) value type.</value>
  </data>
  <data name="ERR_FieldsInRoStruct" xml:space="preserve">
    <value>Instance fields of readonly structs must be readonly.</value>
  </data>
  <data name="ERR_AutoPropsInRoStruct" xml:space="preserve">
    <value>Auto-implemented instance properties in readonly structs must be readonly.</value>
  </data>
  <data name="ERR_FieldlikeEventsInRoStruct" xml:space="preserve">
    <value>Field-like events are not allowed in readonly structs.</value>
  </data>
  <data name="IDS_FeatureRefExtensionMethods" xml:space="preserve">
    <value>ref extension methods</value>
  </data>
  <data name="ERR_StackAllocConversionNotPossible" xml:space="preserve">
    <value>Conversion of a stackalloc expression of type '{0}' to type '{1}' is not possible.</value>
  </data>
  <data name="ERR_RefExtensionMustBeValueTypeOrConstrainedToOne" xml:space="preserve">
    <value>The first parameter of a 'ref' extension method '{0}' must be a value type or a generic type constrained to struct.</value>
  </data>
  <data name="ERR_OutAttrOnInParam" xml:space="preserve">
    <value>An in parameter cannot have the Out attribute.</value>
  </data>
  <data name="ERR_OutAttrOnRefReadonlyParam" xml:space="preserve">
    <value>A ref readonly parameter cannot have the Out attribute.</value>
  </data>
  <data name="ICompoundAssignmentOperationIsNotCSharpCompoundAssignment" xml:space="preserve">
    <value>{0} is not a valid C# compound assignment operation</value>
  </data>
  <data name="ISpreadOperationIsNotCSharpSpread" xml:space="preserve">
    <value>{0} is not a valid C# spread operation</value>
  </data>
  <data name="WRN_FilterIsConstantFalse" xml:space="preserve">
    <value>Filter expression is a constant 'false', consider removing the catch clause</value>
  </data>
  <data name="WRN_FilterIsConstantFalse_Title" xml:space="preserve">
    <value>Filter expression is a constant 'false'</value>
  </data>
  <data name="WRN_FilterIsConstantFalseRedundantTryCatch" xml:space="preserve">
    <value>Filter expression is a constant 'false', consider removing the try-catch block</value>
  </data>
  <data name="WRN_FilterIsConstantFalseRedundantTryCatch_Title" xml:space="preserve">
    <value>Filter expression is a constant 'false'. </value>
  </data>
  <data name="ERR_ConditionalInInterpolation" xml:space="preserve">
    <value>A conditional expression cannot be used directly in a string interpolation because the ':' ends the interpolation. Parenthesize the conditional expression.</value>
  </data>
  <data name="ERR_InDynamicMethodArg" xml:space="preserve">
    <value>Arguments with 'in' modifier cannot be used in dynamically dispatched expressions.</value>
  </data>
  <data name="ERR_TupleSizesMismatchForBinOps" xml:space="preserve">
    <value>Tuple types used as operands of an == or != operator must have matching cardinalities. But this operator has tuple types of cardinality {0} on the left and {1} on the right.</value>
  </data>
  <data name="ERR_RefLocalOrParamExpected" xml:space="preserve">
    <value>The left-hand side of a ref assignment must be a ref variable.</value>
  </data>
  <data name="ERR_RefAssignNarrower" xml:space="preserve">
    <value>Cannot ref-assign '{1}' to '{0}' because '{1}' has a narrower escape scope than '{0}'.</value>
  </data>
  <data name="ERR_RefAssignReturnOnly" xml:space="preserve">
    <value>Cannot ref-assign '{1}' to '{0}' because '{1}' can only escape the current method through a return statement.</value>
  </data>
  <data name="WRN_RefAssignReturnOnly" xml:space="preserve">
    <value>This ref-assigns '{1}' to '{0}' but '{1}' can only escape the current method through a return statement.</value>
  </data>
  <data name="WRN_RefAssignReturnOnly_Title" xml:space="preserve">
    <value>This ref-assigns a value that can only escape the current method through a return statement.</value>
  </data>
  <data name="WRN_RefAssignNarrower" xml:space="preserve">
    <value>This ref-assigns '{1}' to '{0}' but '{1}' has a narrower escape scope than '{0}'.</value>
  </data>
  <data name="WRN_RefAssignNarrower_Title" xml:space="preserve">
    <value>This ref-assigns a value that has a narrower escape scope than the target.</value>
  </data>
  <data name="ERR_RefAssignValEscapeWider" xml:space="preserve">
    <value>Cannot ref-assign '{1}' to '{0}' because '{1}' has a wider value escape scope than '{0}' allowing assignment through '{0}' of values with narrower escape scopes than '{1}'.</value>
  </data>
  <data name="WRN_RefAssignValEscapeWider" xml:space="preserve">
    <value>This ref-assigns '{1}' to '{0}' but '{1}' has a wider value escape scope than '{0}' allowing assignment through '{0}' of values with narrower escape scopes than '{1}'.</value>
  </data>
  <data name="WRN_RefAssignValEscapeWider_Title" xml:space="preserve">
    <value>This ref-assigns a value that has a wider value escape scope than the target allowing assignment through the target of values with narrower escapes scopes.</value>
  </data>
  <data name="IDS_FeatureEnumGenericTypeConstraint" xml:space="preserve">
    <value>enum generic type constraints</value>
  </data>
  <data name="IDS_FeatureDelegateGenericTypeConstraint" xml:space="preserve">
    <value>delegate generic type constraints</value>
  </data>
  <data name="IDS_FeatureUnmanagedGenericTypeConstraint" xml:space="preserve">
    <value>unmanaged generic type constraints</value>
  </data>
  <data name="ERR_NewBoundWithUnmanaged" xml:space="preserve">
    <value>The 'new()' constraint cannot be used with the 'unmanaged' constraint</value>
  </data>
  <data name="ERR_UnmanagedConstraintNotSatisfied" xml:space="preserve">
    <value>The type '{2}' must be a non-nullable value type, along with all fields at any level of nesting, in order to use it as parameter '{1}' in the generic type or method '{0}'</value>
  </data>
  <data name="ERR_ConWithUnmanagedCon" xml:space="preserve">
    <value>Type parameter '{1}' has the 'unmanaged' constraint so '{1}' cannot be used as a constraint for '{0}'</value>
  </data>
  <data name="IDS_FeatureStackAllocInitializer" xml:space="preserve">
    <value>stackalloc initializer</value>
  </data>
  <data name="ERR_InvalidStackAllocArray" xml:space="preserve">
    <value>"Invalid rank specifier: expected ']'</value>
  </data>
  <data name="IDS_FeatureExpressionVariablesInQueriesAndInitializers" xml:space="preserve">
    <value>declaration of expression variables in member initializers and queries</value>
  </data>
  <data name="ERR_MissingPattern" xml:space="preserve">
    <value>Pattern missing</value>
  </data>
  <data name="IDS_FeatureRecursivePatterns" xml:space="preserve">
    <value>recursive patterns</value>
  </data>
  <data name="IDS_FeatureNullPointerConstantPattern" xml:space="preserve">
    <value>null pointer constant pattern</value>
  </data>
  <data name="IDS_FeatureDefaultTypeParameterConstraint" xml:space="preserve">
    <value>default type parameter constraints</value>
  </data>
  <data name="ERR_WrongNumberOfSubpatterns" xml:space="preserve">
    <value>Matching the tuple type '{0}' requires '{1}' subpatterns, but '{2}' subpatterns are present.</value>
  </data>
  <data name="ERR_PropertyPatternNameMissing" xml:space="preserve">
    <value>A property subpattern requires a reference to the property or field to be matched, e.g. '{{ Name: {0} }}'</value>
  </data>
  <data name="ERR_DefaultPattern" xml:space="preserve">
    <value>A default literal 'default' is not valid as a pattern. Use another literal (e.g. '0' or 'null') as appropriate. To match everything, use a discard pattern '_'.</value>
  </data>
  <data name="ERR_SwitchExpressionNoBestType" xml:space="preserve">
    <value>No best type was found for the switch expression.</value>
  </data>
  <data name="ERR_DefaultLiteralNoTargetType" xml:space="preserve">
    <value>There is no target type for the default literal.</value>
  </data>
  <data name="ERR_CannotInferDelegateType" xml:space="preserve">
    <value>The delegate type could not be inferred.</value>
  </data>
  <data name="ERR_LambdaExplicitReturnTypeVar" xml:space="preserve">
    <value>The contextual keyword 'var' cannot be used as an explicit lambda return type</value>
  </data>
  <data name="ERR_SingleElementPositionalPatternRequiresDisambiguation" xml:space="preserve">
    <value>A single-element deconstruct pattern requires some other syntax for disambiguation. It is recommended to add a discard designator '_' after the close paren ')'.</value>
  </data>
  <data name="ERR_VarMayNotBindToType" xml:space="preserve">
    <value>The syntax 'var' for a pattern is not permitted to refer to a type, but '{0}' is in scope here.</value>
  </data>
  <data name="WRN_SwitchExpressionNotExhaustive" xml:space="preserve">
    <value>The switch expression does not handle all possible values of its input type (it is not exhaustive). For example, the pattern '{0}' is not covered.</value>
  </data>
  <data name="WRN_SwitchExpressionNotExhaustive_Title" xml:space="preserve">
    <value>The switch expression does not handle all possible values of its input type (it is not exhaustive).</value>
  </data>
  <data name="WRN_SwitchExpressionNotExhaustiveWithWhen" xml:space="preserve">
    <value>The switch expression does not handle all possible values of its input type (it is not exhaustive). For example, the pattern '{0}' is not covered. However, a pattern with a 'when' clause might successfully match this value.</value>
  </data>
  <data name="WRN_SwitchExpressionNotExhaustiveWithWhen_Title" xml:space="preserve">
    <value>The switch expression does not handle all possible values of its input type (it is not exhaustive).</value>
  </data>
  <data name="WRN_SwitchExpressionNotExhaustiveWithUnnamedEnumValue" xml:space="preserve">
    <value>The switch expression does not handle some values of its input type (it is not exhaustive) involving an unnamed enum value. For example, the pattern '{0}' is not covered.</value>
  </data>
  <data name="WRN_SwitchExpressionNotExhaustiveWithUnnamedEnumValue_Title" xml:space="preserve">
    <value>The switch expression does not handle some values of its input type (it is not exhaustive) involving an unnamed enum value.</value>
  </data>
  <data name="WRN_CaseConstantNamedUnderscore" xml:space="preserve">
    <value>The name '_' refers to the constant, not the discard pattern. Use 'var _' to discard the value, or '@_' to refer to a constant by that name.</value>
  </data>
  <data name="WRN_CaseConstantNamedUnderscore_Title" xml:space="preserve">
    <value>Do not use '_' for a case constant.</value>
  </data>
  <data name="WRN_IsTypeNamedUnderscore" xml:space="preserve">
    <value>The name '_' refers to the type '{0}', not the discard pattern. Use '@_' for the type, or 'var _' to discard.</value>
  </data>
  <data name="WRN_IsTypeNamedUnderscore_Title" xml:space="preserve">
    <value>Do not use '_' to refer to the type in an is-type expression.</value>
  </data>
  <data name="ERR_ExpressionTreeContainsSwitchExpression" xml:space="preserve">
    <value>An expression tree may not contain a switch expression.</value>
  </data>
  <data name="ERR_InvalidObjectCreation" xml:space="preserve">
    <value>Invalid object creation</value>
  </data>
  <data name="IDS_FeatureIndexingMovableFixedBuffers" xml:space="preserve">
    <value>indexing movable fixed buffers</value>
  </data>
  <data name="ERR_CantUseInOrOutInArglist" xml:space="preserve">
    <value>__arglist cannot have an argument passed by 'in' or 'out'</value>
  </data>
  <data name="SyntaxTreeNotFound" xml:space="preserve">
    <value>SyntaxTree is not part of the compilation</value>
  </data>
  <data name="ERR_OutVariableCannotBeByRef" xml:space="preserve">
    <value>An out variable cannot be declared as a ref local</value>
  </data>
  <data name="ERR_MultipleAnalyzerConfigsInSameDir" xml:space="preserve">
    <value>Multiple analyzer config files cannot be in the same directory ('{0}').</value>
  </data>
  <data name="IDS_FeatureCoalesceAssignmentExpression" xml:space="preserve">
    <value>coalescing assignment</value>
  </data>
  <data name="CannotCreateConstructedFromConstructed" xml:space="preserve">
    <value>Cannot create constructed generic type from another constructed generic type.</value>
  </data>
  <data name="CannotCreateConstructedFromNongeneric" xml:space="preserve">
    <value>Cannot create constructed generic type from non-generic type.</value>
  </data>
  <data name="IDS_FeatureUnconstrainedTypeParameterInNullCoalescingOperator" xml:space="preserve">
    <value>unconstrained type parameters in null coalescing operator</value>
  </data>
  <data name="WRN_NullabilityMismatchInConstraintsOnImplicitImplementation" xml:space="preserve">
    <value>Nullability in constraints for type parameter '{0}' of method '{1}' doesn't match the constraints for type parameter '{2}' of interface method '{3}'. Consider using an explicit interface implementation instead.</value>
  </data>
  <data name="WRN_NullabilityMismatchInConstraintsOnImplicitImplementation_Title" xml:space="preserve">
    <value>Nullability in constraints for type parameter doesn't match the constraints for type parameter in implicitly implemented interface method'.</value>
  </data>
  <data name="WRN_NullabilityMismatchInTypeParameterReferenceTypeConstraint" xml:space="preserve">
    <value>The type '{2}' cannot be used as type parameter '{1}' in the generic type or method '{0}'. Nullability of type argument '{2}' doesn't match 'class' constraint.</value>
  </data>
  <data name="WRN_NullabilityMismatchInTypeParameterReferenceTypeConstraint_Title" xml:space="preserve">
    <value>The type cannot be used as type parameter in the generic type or method. Nullability of type argument doesn't match 'class' constraint.</value>
  </data>
  <data name="ERR_TripleDotNotAllowed" xml:space="preserve">
    <value>Unexpected character sequence '...'</value>
  </data>
  <data name="IDS_FeatureIndexOperator" xml:space="preserve">
    <value>index operator</value>
  </data>
  <data name="IDS_FeatureRangeOperator" xml:space="preserve">
    <value>range operator</value>
  </data>
  <data name="IDS_FeatureStaticLocalFunctions" xml:space="preserve">
    <value>static local functions</value>
  </data>
  <data name="IDS_FeatureNameShadowingInNestedFunctions" xml:space="preserve">
    <value>name shadowing in nested functions</value>
  </data>
  <data name="IDS_FeatureLambdaDiscardParameters" xml:space="preserve">
    <value>lambda discard parameters</value>
  </data>
  <data name="IDS_FeatureMemberNotNull" xml:space="preserve">
    <value>MemberNotNull attribute</value>
  </data>
  <data name="IDS_FeatureNativeInt" xml:space="preserve">
    <value>native-sized integers</value>
  </data>
  <data name="ERR_BadDynamicAwaitForEach" xml:space="preserve">
    <value>Cannot use a collection of dynamic type in an asynchronous foreach</value>
  </data>
  <data name="ERR_NullableDirectiveQualifierExpected" xml:space="preserve">
    <value>Expected 'enable', 'disable', or 'restore'</value>
  </data>
  <data name="ERR_NullableDirectiveTargetExpected" xml:space="preserve">
    <value>Expected 'warnings', 'annotations', or end of directive</value>
  </data>
  <data name="WRN_MissingNonNullTypesContextForAnnotationInGeneratedCode" xml:space="preserve">
    <value>The annotation for nullable reference types should only be used in code within a '#nullable' annotations context. Auto-generated code requires an explicit '#nullable' directive in source.</value>
  </data>
  <data name="WRN_MissingNonNullTypesContextForAnnotationInGeneratedCode_Title" xml:space="preserve">
    <value>The annotation for nullable reference types should only be used in code within a '#nullable' annotations context. Auto-generated code requires an explicit '#nullable' directive in source.</value>
  </data>
  <data name="WRN_NullReferenceInitializer" xml:space="preserve">
    <value>Object or collection initializer implicitly dereferences possibly null member '{0}'.</value>
  </data>
  <data name="WRN_NullReferenceInitializer_Title" xml:space="preserve">
    <value>Object or collection initializer implicitly dereferences possibly null member.</value>
  </data>
  <data name="ERR_ExpressionTreeCantContainRefStruct" xml:space="preserve">
    <value>Expression tree cannot contain value of ref struct or restricted type '{0}'.</value>
  </data>
  <data name="ERR_ElseCannotStartStatement" xml:space="preserve">
    <value>'else' cannot start a statement.</value>
  </data>
  <data name="ERR_ExpressionTreeCantContainNullCoalescingAssignment" xml:space="preserve">
    <value>An expression tree may not contain a null coalescing assignment</value>
  </data>
  <data name="ERR_BadNullableContextOption" xml:space="preserve">
    <value>Invalid option '{0}' for /nullable; must be 'disable', 'enable', 'warnings' or 'annotations'</value>
  </data>
  <data name="ERR_SwitchGoverningExpressionRequiresParens" xml:space="preserve">
    <value>Parentheses are required around the switch governing expression.</value>
  </data>
  <data name="ERR_TupleElementNameMismatch" xml:space="preserve">
    <value>The name '{0}' does not identify tuple element '{1}'.</value>
  </data>
  <data name="ERR_DeconstructParameterNameMismatch" xml:space="preserve">
    <value>The name '{0}' does not match the corresponding 'Deconstruct' parameter '{1}'.</value>
  </data>
  <data name="ERR_IsPatternImpossible" xml:space="preserve">
    <value>An expression of type '{0}' can never match the provided pattern.</value>
  </data>
  <data name="WRN_IsPatternAlways" xml:space="preserve">
    <value>An expression of type '{0}' always matches the provided pattern.</value>
  </data>
  <data name="WRN_IsPatternAlways_Title" xml:space="preserve">
    <value>The input always matches the provided pattern.</value>
  </data>
  <data name="WRN_GivenExpressionNeverMatchesPattern" xml:space="preserve">
    <value>The given expression never matches the provided pattern.</value>
  </data>
  <data name="WRN_GivenExpressionNeverMatchesPattern_Title" xml:space="preserve">
    <value>The given expression never matches the provided pattern.</value>
  </data>
  <data name="WRN_GivenExpressionAlwaysMatchesConstant" xml:space="preserve">
    <value>The given expression always matches the provided constant.</value>
  </data>
  <data name="WRN_GivenExpressionAlwaysMatchesConstant_Title" xml:space="preserve">
    <value>The given expression always matches the provided constant.</value>
  </data>
  <data name="WRN_GivenExpressionAlwaysMatchesPattern" xml:space="preserve">
    <value>The given expression always matches the provided pattern.</value>
  </data>
  <data name="WRN_GivenExpressionAlwaysMatchesPattern_Title" xml:space="preserve">
    <value>The given expression always matches the provided pattern.</value>
  </data>
  <data name="ERR_FeatureNotAvailableInVersion8_0" xml:space="preserve">
    <value>Feature '{0}' is not available in C# 8.0. Please use language version {1} or greater.</value>
  </data>
  <data name="ERR_PointerTypeInPatternMatching" xml:space="preserve">
    <value>Pattern-matching is not permitted for pointer types.</value>
  </data>
  <data name="ERR_ArgumentNameInITuplePattern" xml:space="preserve">
    <value>Element names are not permitted when pattern-matching via 'System.Runtime.CompilerServices.ITuple'.</value>
  </data>
  <data name="ERR_DiscardPatternInSwitchStatement" xml:space="preserve">
    <value>The discard pattern is not permitted as a case label in a switch statement. Use 'case var _:' for a discard pattern, or 'case @_:' for a constant named '_'.</value>
  </data>
  <data name="WRN_NullabilityMismatchInExplicitlyImplementedInterface" xml:space="preserve">
    <value>Nullability of reference types in explicit interface specifier doesn't match interface implemented by the type.</value>
  </data>
  <data name="WRN_NullabilityMismatchInExplicitlyImplementedInterface_Title" xml:space="preserve">
    <value>Nullability of reference types in explicit interface specifier doesn't match interface implemented by the type.</value>
  </data>
  <data name="WRN_NullabilityMismatchInInterfaceImplementedByBase" xml:space="preserve">
    <value>'{0}' does not implement interface member '{1}'. Nullability of reference types in interface implemented by the base type doesn't match.</value>
  </data>
  <data name="WRN_NullabilityMismatchInInterfaceImplementedByBase_Title" xml:space="preserve">
    <value>Type does not implement interface member. Nullability of reference types in interface implemented by the base type doesn't match.</value>
  </data>
  <data name="WRN_DuplicateInterfaceWithNullabilityMismatchInBaseList" xml:space="preserve">
    <value>'{0}' is already listed in the interface list on type '{1}' with different nullability of reference types.</value>
  </data>
  <data name="WRN_DuplicateInterfaceWithNullabilityMismatchInBaseList_Title" xml:space="preserve">
    <value>Interface is already listed in the interface list with different nullability of reference types.</value>
  </data>
  <data name="ERR_DuplicateExplicitImpl" xml:space="preserve">
    <value>'{0}' is explicitly implemented more than once.</value>
  </data>
  <data name="ERR_UsingVarInSwitchCase" xml:space="preserve">
    <value>A using variable cannot be used directly within a switch section (consider using braces). </value>
  </data>
  <data name="ERR_GoToForwardJumpOverUsingVar" xml:space="preserve">
    <value>A goto cannot jump to a location after a using declaration.</value>
  </data>
  <data name="ERR_GoToBackwardJumpOverUsingVar" xml:space="preserve">
    <value>A goto cannot jump to a location before a using declaration within the same block.</value>
  </data>
  <data name="IDS_FeatureUsingDeclarations" xml:space="preserve">
    <value>using declarations</value>
  </data>
  <data name="IDS_FeatureDisposalPattern" xml:space="preserve">
    <value>pattern-based disposal</value>
  </data>
  <data name="ERR_FeatureInPreview" xml:space="preserve">
    <value>The feature '{0}' is currently in Preview and *unsupported*. To use Preview features, use the 'preview' language version.</value>
  </data>
  <data name="IDS_DefaultInterfaceImplementation" xml:space="preserve">
    <value>default interface implementation</value>
  </data>
  <data name="ERR_RuntimeDoesNotSupportDefaultInterfaceImplementation" xml:space="preserve">
    <value>Target runtime doesn't support default interface implementation.</value>
  </data>
  <data name="ERR_RuntimeDoesNotSupportDefaultInterfaceImplementationForMember" xml:space="preserve">
    <value>'{0}' cannot implement interface member '{1}' in type '{2}' because the target runtime doesn't support default interface implementation.</value>
  </data>
  <data name="ERR_InvalidModifierForLanguageVersion" xml:space="preserve">
    <value>The modifier '{0}' is not valid for this item in C# {1}. Please use language version '{2}' or greater.</value>
  </data>
  <data name="ERR_ImplicitImplementationOfNonPublicInterfaceMember" xml:space="preserve">
    <value>'{0}' does not implement interface member '{1}'. '{2}' cannot implicitly implement a non-public member in C# {3}. Please use language version '{4}' or greater.</value>
  </data>
  <data name="ERR_MostSpecificImplementationIsNotFound" xml:space="preserve">
    <value>Interface member '{0}' does not have a most specific implementation. Neither '{1}', nor '{2}' are most specific.</value>
  </data>
  <data name="ERR_LanguageVersionDoesNotSupportInterfaceImplementationForMember" xml:space="preserve">
    <value>'{0}' cannot implement interface member '{1}' in type '{2}' because feature '{3}' is not available in C# {4}. Please use language version '{5}' or greater.</value>
  </data>
  <data name="ERR_RuntimeDoesNotSupportProtectedAccessForInterfaceMember" xml:space="preserve">
    <value>Target runtime doesn't support 'protected', 'protected internal', or 'private protected' accessibility for a member of an interface.</value>
  </data>
  <data name="ERR_DefaultInterfaceImplementationInNoPIAType" xml:space="preserve">
    <value>Type '{0}' cannot be embedded because it has a non-abstract member. Consider setting the 'Embed Interop Types' property to false.</value>
  </data>
  <data name="WRN_SwitchExpressionNotExhaustiveForNull" xml:space="preserve">
    <value>The switch expression does not handle some null inputs (it is not exhaustive). For example, the pattern '{0}' is not covered.</value>
  </data>
  <data name="WRN_SwitchExpressionNotExhaustiveForNull_Title" xml:space="preserve">
    <value>The switch expression does not handle some null inputs.</value>
  </data>
  <data name="WRN_SwitchExpressionNotExhaustiveForNullWithWhen" xml:space="preserve">
    <value>The switch expression does not handle some null inputs (it is not exhaustive). For example, the pattern '{0}' is not covered. However, a pattern with a 'when' clause might successfully match this value.</value>
  </data>
  <data name="WRN_SwitchExpressionNotExhaustiveForNullWithWhen_Title" xml:space="preserve">
    <value>The switch expression does not handle some null inputs.</value>
  </data>
  <data name="ERR_AttributeNotOnEventAccessor" xml:space="preserve">
    <value>Attribute '{0}' is not valid on event accessors. It is only valid on '{1}' declarations.</value>
  </data>
  <data name="IDS_FeatureObsoleteOnPropertyAccessor" xml:space="preserve">
    <value>obsolete on property accessor</value>
  </data>
  <data name="WRN_UnconsumedEnumeratorCancellationAttributeUsage" xml:space="preserve">
    <value>The EnumeratorCancellationAttribute applied to parameter '{0}' will have no effect. The attribute is only effective on a parameter of type CancellationToken in an async-iterator method returning IAsyncEnumerable</value>
  </data>
  <data name="WRN_UnconsumedEnumeratorCancellationAttributeUsage_Title" xml:space="preserve">
    <value>The EnumeratorCancellationAttribute will have no effect. The attribute is only effective on a parameter of type CancellationToken in an async-iterator method returning IAsyncEnumerable</value>
  </data>
  <data name="WRN_UndecoratedCancellationTokenParameter" xml:space="preserve">
    <value>Async-iterator '{0}' has one or more parameters of type 'CancellationToken' but none of them is decorated with the 'EnumeratorCancellation' attribute, so the cancellation token parameter from the generated 'IAsyncEnumerable&lt;&gt;.GetAsyncEnumerator' will be unconsumed</value>
  </data>
  <data name="WRN_UndecoratedCancellationTokenParameter_Title" xml:space="preserve">
    <value>Async-iterator member has one or more parameters of type 'CancellationToken' but none of them is decorated with the 'EnumeratorCancellation' attribute, so the cancellation token parameter from the generated 'IAsyncEnumerable&lt;&gt;.GetAsyncEnumerator' will be unconsumed</value>
  </data>
  <data name="ERR_MultipleEnumeratorCancellationAttributes" xml:space="preserve">
    <value>The attribute [EnumeratorCancellation] cannot be used on multiple parameters</value>
  </data>
  <data name="ERR_OverrideRefConstraintNotSatisfied" xml:space="preserve">
    <value>Method '{0}' specifies a 'class' constraint for type parameter '{1}', but corresponding type parameter '{2}' of overridden or explicitly implemented method '{3}' is not a reference type.</value>
  </data>
  <data name="ERR_OverrideValConstraintNotSatisfied" xml:space="preserve">
    <value>Method '{0}' specifies a 'struct' constraint for type parameter '{1}', but corresponding type parameter '{2}' of overridden or explicitly implemented method '{3}' is not a non-nullable value type.</value>
  </data>
  <data name="ERR_OverrideDefaultConstraintNotSatisfied" xml:space="preserve">
    <value>Method '{0}' specifies a 'default' constraint for type parameter '{1}', but corresponding type parameter '{2}' of overridden or explicitly implemented method '{3}' is constrained to a reference type or a value type.</value>
  </data>
  <data name="ERR_DefaultConstraintOverrideOnly" xml:space="preserve">
    <value>The 'default' constraint is valid on override and explicit interface implementation methods only.</value>
  </data>
  <data name="IDS_OverrideWithConstraints" xml:space="preserve">
    <value>constraints for override and explicit interface implementation methods</value>
  </data>
  <data name="WRN_NullabilityMismatchInConstraintsOnPartialImplementation" xml:space="preserve">
    <value>Partial method declarations of '{0}' have inconsistent nullability in constraints for type parameter '{1}'</value>
  </data>
  <data name="WRN_NullabilityMismatchInConstraintsOnPartialImplementation_Title" xml:space="preserve">
    <value>Partial method declarations have inconsistent nullability in constraints for type parameter</value>
  </data>
  <data name="IDS_FeatureNestedStackalloc" xml:space="preserve">
    <value>stackalloc in nested expressions</value>
  </data>
  <data name="WRN_NullabilityMismatchInTypeParameterNotNullConstraint" xml:space="preserve">
    <value>The type '{2}' cannot be used as type parameter '{1}' in the generic type or method '{0}'. Nullability of type argument '{2}' doesn't match 'notnull' constraint.</value>
  </data>
  <data name="WRN_NullabilityMismatchInTypeParameterNotNullConstraint_Title" xml:space="preserve">
    <value>The type cannot be used as type parameter in the generic type or method. Nullability of type argument doesn't match 'notnull' constraint.</value>
  </data>
  <data name="IDS_FeatureNotNullGenericTypeConstraint" xml:space="preserve">
    <value>notnull generic type constraint</value>
  </data>
  <data name="ERR_DuplicateNullSuppression" xml:space="preserve">
    <value>Duplicate null suppression operator ('!')</value>
  </data>
  <data name="ERR_ReAbstractionInNoPIAType" xml:space="preserve">
    <value>Type '{0}' cannot be embedded because it has a re-abstraction of a member from base interface. Consider setting the 'Embed Interop Types' property to false.</value>
  </data>
  <data name="ERR_BadSwitchValue" xml:space="preserve">
    <value>Command-line syntax error: '{0}' is not a valid value for the '{1}' option. The value must be of the form '{2}'.</value>
  </data>
  <data name="IDS_FeatureFunctionPointers" xml:space="preserve">
    <value>function pointers</value>
  </data>
  <data name="IDS_AddressOfMethodGroup" xml:space="preserve">
    <value>&amp;method group</value>
  </data>
  <data name="ERR_InvalidFunctionPointerCallingConvention" xml:space="preserve">
    <value>'{0}' is not a valid calling convention specifier for a function pointer.</value>
  </data>
  <data name="ERR_TypeNotFound" xml:space="preserve">
    <value>Type '{0}' is not defined.</value>
  </data>
  <data name="ERR_TypeMustBePublic" xml:space="preserve">
    <value>Type '{0}' must be public to be used as a calling convention.</value>
  </data>
  <data name="WRN_SyncAndAsyncEntryPoints" xml:space="preserve">
    <value>Method '{0}' will not be used as an entry point because a synchronous entry point '{1}' was found.</value>
  </data>
  <data name="ERR_InternalError" xml:space="preserve">
    <value>Internal error in the C# compiler.</value>
  </data>
  <data name="IDS_FeatureStaticAnonymousFunction" xml:space="preserve">
    <value>static anonymous function</value>
  </data>
  <data name="ERR_StaticAnonymousFunctionCannotCaptureThis" xml:space="preserve">
    <value>A static anonymous function cannot contain a reference to 'this' or 'base'.</value>
  </data>
  <data name="ERR_StaticAnonymousFunctionCannotCaptureVariable" xml:space="preserve">
    <value>A static anonymous function cannot contain a reference to '{0}'.</value>
  </data>
  <data name="IDS_FeatureAsyncUsing" xml:space="preserve">
    <value>asynchronous using</value>
  </data>
  <data name="IDS_FeatureParenthesizedPattern" xml:space="preserve">
    <value>parenthesized pattern</value>
  </data>
  <data name="IDS_FeatureOrPattern" xml:space="preserve">
    <value>or pattern</value>
  </data>
  <data name="IDS_FeatureAndPattern" xml:space="preserve">
    <value>and pattern</value>
  </data>
  <data name="IDS_FeatureNotPattern" xml:space="preserve">
    <value>not pattern</value>
  </data>
  <data name="IDS_FeatureTypePattern" xml:space="preserve">
    <value>type pattern</value>
  </data>
  <data name="IDS_FeatureRelationalPattern" xml:space="preserve">
    <value>relational pattern</value>
  </data>
  <data name="ERR_VarianceInterfaceNesting" xml:space="preserve">
    <value>Enums, classes, and structures cannot be declared in an interface that has an 'in' or 'out' type parameter.</value>
  </data>
  <data name="ERR_ExternEventInitializer" xml:space="preserve">
    <value>'{0}': extern event cannot have initializer</value>
  </data>
  <data name="ERR_ImplicitIndexIndexerWithName" xml:space="preserve">
    <value>Invocation of implicit Index Indexer cannot name the argument.</value>
  </data>
  <data name="ERR_ImplicitRangeIndexerWithName" xml:space="preserve">
    <value>Invocation of implicit Range Indexer cannot name the argument.</value>
  </data>
  <data name="ERR_ImplicitObjectCreationIllegalTargetType" xml:space="preserve">
    <value>The type '{0}' may not be used as the target type of new()</value>
  </data>
  <data name="ERR_ImplicitObjectCreationNotValid" xml:space="preserve">
    <value>Use of new() is not valid in this context</value>
  </data>
  <data name="ERR_ImplicitObjectCreationNoTargetType" xml:space="preserve">
    <value>There is no target type for '{0}'</value>
  </data>
  <data name="IDS_FeatureImplicitObjectCreation" xml:space="preserve">
    <value>target-typed object creation</value>
  </data>
  <data name="ERR_ExpressionTreeContainsPatternImplicitIndexer" xml:space="preserve">
    <value>An expression tree may not contain a pattern System.Index or System.Range indexer access</value>
  </data>
  <data name="ERR_ExpressionTreeContainsFromEndIndexExpression" xml:space="preserve">
    <value>An expression tree may not contain a from-end index ('^') expression.</value>
  </data>
  <data name="ERR_ExpressionTreeContainsRangeExpression" xml:space="preserve">
    <value>An expression tree may not contain a range ('..') expression.</value>
  </data>
  <data name="WRN_GeneratorFailedDuringGeneration" xml:space="preserve">
    <value>Generator '{0}' failed to generate source. It will not contribute to the output and compilation errors may occur as a result. Exception was of type '{1}' with message '{2}'.
{3}</value>
    <comment>{0} is the name of the generator that failed.
{1} is the type of exception that was thrown.
{2} is the message in the exception.
{3} is the string representation of the exception that was thrown.</comment>
  </data>
  <data name="WRN_GeneratorFailedDuringInitialization" xml:space="preserve">
    <value>Generator '{0}' failed to initialize. It will not contribute to the output and compilation errors may occur as a result. Exception was of type '{1}' with message '{2}'.
{3}</value>
    <comment>{0} is the name of the generator that failed.
{1} is the type of exception that was thrown.
{2} is the message in the exception.
{3} is the string representation of the exception that was thrown.</comment>
  </data>
  <data name="WRN_GeneratorFailedDuringGeneration_Title" xml:space="preserve">
    <value>Generator failed to generate source.</value>
  </data>
  <data name="WRN_GeneratorFailedDuringInitialization_Title" xml:space="preserve">
    <value>Generator failed to initialize.</value>
  </data>
  <data name="IDS_FeatureRecords" xml:space="preserve">
    <value>records</value>
  </data>
  <data name="IDS_FeatureInitOnlySetters" xml:space="preserve">
    <value>init-only setters</value>
  </data>
  <data name="ERR_InvalidWithReceiverType" xml:space="preserve">
    <value>The receiver of a `with` expression must have a non-void type.</value>
  </data>
  <data name="ERR_CannotClone" xml:space="preserve">
    <value>The receiver type '{0}' is not a valid record type and is not a struct type.</value>
  </data>
  <data name="ERR_AssignmentInitOnly" xml:space="preserve">
    <value>Init-only property or indexer '{0}' can only be assigned in an object initializer, or on 'this' or 'base' in an instance constructor or an 'init' accessor.</value>
  </data>
  <data name="ERR_DesignatorBeneathPatternCombinator" xml:space="preserve">
    <value>A variable may not be declared within a 'not' or 'or' pattern.</value>
  </data>
  <data name="ERR_UnsupportedTypeForRelationalPattern" xml:space="preserve">
    <value>Relational patterns may not be used for a value of type '{0}'.</value>
  </data>
  <data name="ERR_RelationalPatternWithNaN" xml:space="preserve">
    <value>Relational patterns may not be used for a floating-point NaN.</value>
  </data>
  <data name="IDS_FeatureSpanCharConstantPattern" xml:space="preserve">
    <value>pattern matching ReadOnly/Span&lt;char&gt; on constant string</value>
  </data>
  <data name="IDS_FeatureExtendedPartialMethods" xml:space="preserve">
    <value>extended partial methods</value>
  </data>
  <data name="IDS_FeatureConstantInterpolatedStrings" xml:space="preserve">
    <value>constant interpolated strings</value>
  </data>
  <data name="ERR_PartialMethodWithNonVoidReturnMustHaveAccessMods" xml:space="preserve">
    <value>Partial method '{0}' must have accessibility modifiers because it has a non-void return type.</value>
  </data>
  <data name="ERR_PartialMethodWithOutParamMustHaveAccessMods" xml:space="preserve">
    <value>Partial method '{0}' must have accessibility modifiers because it has 'out' parameters.</value>
  </data>
  <data name="ERR_PartialMethodWithAccessibilityModsMustHaveImplementation" xml:space="preserve">
    <value>Partial method '{0}' must have an implementation part because it has accessibility modifiers.</value>
  </data>
  <data name="ERR_PartialMethodWithExtendedModMustHaveAccessMods" xml:space="preserve">
    <value>Partial method '{0}' must have accessibility modifiers because it has a 'virtual', 'override', 'sealed', 'new', or 'extern' modifier.</value>
  </data>
  <data name="ERR_PartialMemberAccessibilityDifference" xml:space="preserve">
    <value>Both partial member declarations must have identical accessibility modifiers.</value>
  </data>
  <data name="ERR_PartialMemberExtendedModDifference" xml:space="preserve">
    <value>Both partial member declarations must have identical combinations of 'virtual', 'override', 'sealed', and 'new' modifiers.</value>
  </data>
  <data name="ERR_PartialMethodReturnTypeDifference" xml:space="preserve">
    <value>Both partial method declarations must have the same return type.</value>
  </data>
  <data name="ERR_PartialMemberRefReturnDifference" xml:space="preserve">
    <value>Partial member declarations must have matching ref return values.</value>
  </data>
  <data name="WRN_PartialMethodTypeDifference" xml:space="preserve">
    <value>Partial method declarations '{0}' and '{1}' have signature differences.</value>
  </data>
  <data name="WRN_PartialMethodTypeDifference_Title" xml:space="preserve">
    <value>Partial method declarations have signature differences.</value>
  </data>
  <data name="IDS_TopLevelStatements" xml:space="preserve">
    <value>top-level statements</value>
  </data>
  <data name="ERR_SimpleProgramLocalIsReferencedOutsideOfTopLevelStatement" xml:space="preserve">
    <value>Cannot use local variable or local function '{0}' declared in a top-level statement in this context.</value>
  </data>
  <data name="ERR_SimpleProgramMultipleUnitsWithTopLevelStatements" xml:space="preserve">
    <value>Only one compilation unit can have top-level statements.</value>
  </data>
  <data name="ERR_TopLevelStatementAfterNamespaceOrType" xml:space="preserve">
    <value>Top-level statements must precede namespace and type declarations.</value>
  </data>
  <data name="ERR_SimpleProgramDisallowsMainType" xml:space="preserve">
    <value>Cannot specify /main if there is a compilation unit with top-level statements.</value>
  </data>
  <data name="ERR_SimpleProgramNotAnExecutable" xml:space="preserve">
    <value>Program using top-level statements must be an executable.</value>
  </data>
  <data name="ERR_InvalidFuncPointerReturnTypeModifier" xml:space="preserve">
    <value>'{0}' is not a valid function pointer return type modifier. Valid modifiers are 'ref' and 'ref readonly'.</value>
  </data>
  <data name="ERR_DupReturnTypeMod" xml:space="preserve">
    <value>A return type can only have one '{0}' modifier.</value>
  </data>
  <data name="ERR_BadFuncPointerParamModifier" xml:space="preserve">
    <value>'{0}' cannot be used as a modifier on a function pointer parameter.</value>
  </data>
  <data name="ERR_BadFuncPointerArgCount" xml:space="preserve">
    <value>Function pointer '{0}' does not take {1} arguments</value>
  </data>
  <data name="ERR_MethFuncPtrMismatch" xml:space="preserve">
    <value>No overload for '{0}' matches function pointer '{1}'</value>
  </data>
  <data name="ERR_FuncPtrRefMismatch" xml:space="preserve">
    <value>Ref mismatch between '{0}' and function pointer '{1}'</value>
  </data>
  <data name="ERR_FuncPtrMethMustBeStatic" xml:space="preserve">
    <value>Cannot create a function pointer for '{0}' because it is not a static method</value>
  </data>
  <data name="ERR_AddressOfMethodGroupInExpressionTree" xml:space="preserve">
    <value>'&amp;' on method groups cannot be used in expression trees</value>
  </data>
  <data name="ERR_WrongFuncPtrCallingConvention" xml:space="preserve">
    <value>Calling convention of '{0}' is not compatible with '{1}'.</value>
  </data>
  <data name="ERR_MissingAddressOf" xml:space="preserve">
    <value>Cannot convert method group to function pointer (Are you missing a '&amp;'?)</value>
  </data>
  <data name="ERR_CannotUseReducedExtensionMethodInAddressOf" xml:space="preserve">
    <value>Cannot use an extension method with a receiver as the target of a '&amp;' operator.</value>
  </data>
  <data name="ERR_CannotUseFunctionPointerAsFixedLocal" xml:space="preserve">
    <value>The type of a local declared in a fixed statement cannot be a function pointer type.</value>
  </data>
  <data name="ERR_UnsupportedCallingConvention" xml:space="preserve">
    <value>The calling convention of '{0}' is not supported by the language.</value>
  </data>
  <data name="ERR_RuntimeDoesNotSupportUnmanagedDefaultCallConv" xml:space="preserve">
    <value>The target runtime doesn't support extensible or runtime-environment default calling conventions.</value>
  </data>
  <data name="NotSameNumberParameterTypesAndRefKinds" xml:space="preserve">
    <value>Given {0} parameter types and {1} parameter ref kinds. These arrays must have the same length.</value>
  </data>
  <data name="OutIsNotValidForReturn" xml:space="preserve">
    <value>'RefKind.Out' is not a valid ref kind for a return type.</value>
  </data>
  <data name="CallingConventionTypesRequireUnmanaged" xml:space="preserve">
    <value>Passing '{0}' is not valid unless '{1}' is 'SignatureCallingConvention.Unmanaged'.</value>
  </data>
  <data name="CallingConventionTypeIsInvalid" xml:space="preserve">
    <value>Cannot use '{0}' as a calling convention modifier.</value>
  </data>
  <data name="ERR_CannotConvertAddressOfToDelegate" xml:space="preserve">
    <value>Cannot convert &amp;method group '{0}' to delegate type '{1}'.</value>
  </data>
  <data name="ERR_AddressOfToNonFunctionPointer" xml:space="preserve">
    <value>Cannot convert &amp;method group '{0}' to non-function pointer type '{1}'.</value>
  </data>
  <data name="ERR_CannotSpecifyManagedWithUnmanagedSpecifiers" xml:space="preserve">
    <value>'managed' calling convention cannot be combined with unmanaged calling convention specifiers.</value>
  </data>
  <data name="ERR_FeatureNotAvailableInVersion9" xml:space="preserve">
    <value>Feature '{0}' is not available in C# 9.0. Please use language version {1} or greater.</value>
  </data>
  <data name="ERR_FeatureNotAvailableInVersion10" xml:space="preserve">
    <value>Feature '{0}' is not available in C# 10.0. Please use language version {1} or greater.</value>
  </data>
  <data name="ERR_FeatureNotAvailableInVersion11" xml:space="preserve">
    <value>Feature '{0}' is not available in C# 11.0. Please use language version {1} or greater.</value>
  </data>
  <data name="ERR_FeatureNotAvailableInVersion12" xml:space="preserve">
    <value>Feature '{0}' is not available in C# 12.0. Please use language version {1} or greater.</value>
  </data>
  <data name="ERR_FeatureNotAvailableInVersion13" xml:space="preserve">
    <value>Feature '{0}' is not available in C# 13.0. Please use language version {1} or greater.</value>
  </data>
  <data name="ERR_UnexpectedArgumentList" xml:space="preserve">
    <value>Unexpected argument list.</value>
  </data>
  <data name="ERR_UnexpectedOrMissingConstructorInitializerInRecord" xml:space="preserve">
    <value>A constructor declared in a type with parameter list must have 'this' constructor initializer.</value>
  </data>
  <data name="ERR_MultipleRecordParameterLists" xml:space="preserve">
    <value>Only a single partial type declaration may have a parameter list</value>
  </data>
  <data name="ERR_BadRecordBase" xml:space="preserve">
    <value>Records may only inherit from object or another record</value>
  </data>
  <data name="ERR_BadInheritanceFromRecord" xml:space="preserve">
    <value>Only records may inherit from records.</value>
  </data>
  <data name="ERR_BadRecordMemberForPositionalParameter" xml:space="preserve">
    <value>Record member '{0}' must be a readable instance property or field of type '{1}' to match positional parameter '{2}'.</value>
  </data>
  <data name="ERR_NoCopyConstructorInBaseType" xml:space="preserve">
    <value>No accessible copy constructor found in base type '{0}'.</value>
  </data>
  <data name="ERR_CopyConstructorMustInvokeBaseCopyConstructor" xml:space="preserve">
    <value>A copy constructor in a record must call a copy constructor of the base, or a parameterless object constructor if the record inherits from object.</value>
  </data>
  <data name="IDS_FeatureTargetTypedConditional" xml:space="preserve">
    <value>target-typed conditional expression</value>
  </data>
  <data name="ERR_NoImplicitConvTargetTypedConditional" xml:space="preserve">
    <value>Conditional expression is not valid in language version {0} because a common type was not found between '{1}' and '{2}'. To use a target-typed conversion, upgrade to language version {3} or greater.</value>
  </data>
  <data name="ERR_DoesNotOverrideMethodFromObject" xml:space="preserve">
    <value>'{0}' does not override expected method from 'object'.</value>
  </data>
  <data name="IDS_FeatureCovariantReturnsForOverrides" xml:space="preserve">
    <value>covariant returns</value>
  </data>
  <data name="ERR_RuntimeDoesNotSupportCovariantReturnsOfClasses" xml:space="preserve">
    <value>'{0}': Target runtime doesn't support covariant return types in overrides. Return type must be '{2}' to match overridden member '{1}'</value>
  </data>
  <data name="ERR_RuntimeDoesNotSupportCovariantPropertiesOfClasses" xml:space="preserve">
    <value>'{0}': Target runtime doesn't support covariant types in overrides. Type must be '{2}' to match overridden member '{1}'</value>
  </data>
  <data name="ERR_SealedAPIInRecord" xml:space="preserve">
    <value>'{0}' cannot be sealed because containing record is not sealed.</value>
  </data>
  <data name="ERR_DoesNotOverrideBaseMethod" xml:space="preserve">
    <value>'{0}' does not override expected method from '{1}'.</value>
  </data>
  <data name="WRN_ConstOutOfRangeChecked" xml:space="preserve">
    <value>Constant value '{0}' may overflow '{1}' at runtime (use 'unchecked' syntax to override)</value>
  </data>
  <data name="WRN_ConstOutOfRangeChecked_Title" xml:space="preserve">
    <value>Constant value may overflow at runtime (use 'unchecked' syntax to override)</value>
  </data>
  <data name="ERR_CloneDisallowedInRecord" xml:space="preserve">
    <value>Members named 'Clone' are disallowed in records.</value>
  </data>
  <data name="WRN_RecordNamedDisallowed" xml:space="preserve">
    <value>Types and aliases should not be named 'record'.</value>
  </data>
  <data name="WRN_RecordNamedDisallowed_Title" xml:space="preserve">
    <value>Types and aliases should not be named 'record'.</value>
  </data>
  <data name="ERR_NotOverridableAPIInRecord" xml:space="preserve">
    <value>'{0}' must allow overriding because the containing record is not sealed.</value>
  </data>
  <data name="ERR_NonPublicAPIInRecord" xml:space="preserve">
    <value>Record member '{0}' must be public.</value>
  </data>
  <data name="ERR_SignatureMismatchInRecord" xml:space="preserve">
    <value>Record member '{0}' must return '{1}'.</value>
  </data>
  <data name="ERR_NonProtectedAPIInRecord" xml:space="preserve">
    <value>Record member '{0}' must be protected.</value>
  </data>
  <data name="ERR_DoesNotOverrideBaseEqualityContract" xml:space="preserve">
    <value>'{0}' does not override expected property from '{1}'.</value>
  </data>
  <data name="ERR_StaticAPIInRecord" xml:space="preserve">
    <value>Record member '{0}' may not be static.</value>
  </data>
  <data name="ERR_CopyConstructorWrongAccessibility" xml:space="preserve">
    <value>A copy constructor '{0}' must be public or protected because the record is not sealed.</value>
  </data>
  <data name="ERR_NonPrivateAPIInRecord" xml:space="preserve">
    <value>Record member '{0}' must be private.</value>
  </data>
  <data name="WRN_PrecedenceInversion" xml:space="preserve">
    <value>Operator '{0}' cannot be used here due to precedence. Use parentheses to disambiguate.</value>
  </data>
  <data name="WRN_PrecedenceInversion_Title" xml:space="preserve">
    <value>Operator cannot be used here due to precedence.</value>
  </data>
  <data name="IDS_FeatureModuleInitializers" xml:space="preserve">
    <value>module initializers</value>
  </data>
  <data name="ERR_ModuleInitializerMethodMustBeAccessibleOutsideTopLevelType" xml:space="preserve">
    <value>Module initializer method '{0}' must be accessible at the module level</value>
  </data>
  <data name="ERR_ModuleInitializerMethodMustBeStaticParameterlessVoid" xml:space="preserve">
    <value>Module initializer method '{0}' must be static, and non-virtual, must have no parameters, and must return 'void'</value>
  </data>
  <data name="ERR_ModuleInitializerMethodAndContainingTypesMustNotBeGeneric" xml:space="preserve">
    <value>Module initializer method '{0}' must not be generic and must not be contained in a generic type</value>
  </data>
  <data name="ERR_ModuleInitializerMethodMustBeOrdinary" xml:space="preserve">
    <value>A module initializer must be an ordinary member method</value>
  </data>
  <data name="IDS_FeatureExtensionGetAsyncEnumerator" xml:space="preserve">
    <value>extension GetAsyncEnumerator</value>
  </data>
  <data name="IDS_FeatureExtensionGetEnumerator" xml:space="preserve">
    <value>extension GetEnumerator</value>
  </data>
  <data name="ERR_UnmanagedCallersOnlyRequiresStatic" xml:space="preserve">
    <value>'UnmanagedCallersOnly' can only be applied to ordinary static non-abstract, non-virtual methods or static local functions.</value>
    <comment>UnmanagedCallersOnly is not localizable.</comment>
  </data>
  <data name="ERR_InvalidUnmanagedCallersOnlyCallConv" xml:space="preserve">
    <value>'{0}' is not a valid calling convention type for 'UnmanagedCallersOnly'.</value>
    <comment>UnmanagedCallersOnly is not localizable.</comment>
  </data>
  <data name="ERR_CannotUseManagedTypeInUnmanagedCallersOnly" xml:space="preserve">
    <value>Cannot use '{0}' as a {1} type on a method attributed with 'UnmanagedCallersOnly'.</value>
    <comment>1 is the localized word for 'parameter' or 'return'. UnmanagedCallersOnly is not localizable.</comment>
  </data>
  <data name="ERR_UnmanagedCallersOnlyMethodOrTypeCannotBeGeneric" xml:space="preserve">
    <value>Methods attributed with 'UnmanagedCallersOnly' cannot have generic type parameters and cannot be declared in a generic type.</value>
    <comment>UnmanagedCallersOnly is not localizable.</comment>
  </data>
  <data name="ERR_UnmanagedCallersOnlyMethodsCannotBeCalledDirectly" xml:space="preserve">
    <value>'{0}' is attributed with 'UnmanagedCallersOnly' and cannot be called directly. Obtain a function pointer to this method.</value>
    <comment>UnmanagedCallersOnly is not localizable.</comment>
  </data>
  <data name="ERR_UnmanagedCallersOnlyMethodsCannotBeConvertedToDelegate" xml:space="preserve">
    <value>'{0}' is attributed with 'UnmanagedCallersOnly' and cannot be converted to a delegate type. Obtain a function pointer to this method.</value>
    <comment>UnmanagedCallersOnly is not localizable.</comment>
  </data>
  <data name="ERR_EntryPointCannotBeUnmanagedCallersOnly" xml:space="preserve">
    <value>Application entry points cannot be attributed with 'UnmanagedCallersOnly'.</value>
    <comment>UnmanagedCallersOnly is not localizable.</comment>
  </data>
  <data name="ERR_ModuleInitializerCannotBeUnmanagedCallersOnly" xml:space="preserve">
    <value>Module initializer cannot be attributed with 'UnmanagedCallersOnly'.</value>
    <comment>UnmanagedCallersOnly is not localizable.</comment>
  </data>
  <data name="WRN_RecordEqualsWithoutGetHashCode" xml:space="preserve">
    <value>'{0}' defines 'Equals' but not 'GetHashCode'</value>
    <comment>'GetHashCode' and 'Equals' are not localizable.</comment>
  </data>
  <data name="WRN_RecordEqualsWithoutGetHashCode_Title" xml:space="preserve">
    <value>Record defines 'Equals' but not 'GetHashCode'.</value>
    <comment>'GetHashCode' and 'Equals' are not localizable.</comment>
  </data>
  <data name="ERR_InitCannotBeReadonly" xml:space="preserve">
    <value>'init' accessors cannot be marked 'readonly'. Mark '{0}' readonly instead.</value>
  </data>
  <data name="IDS_FeatureDiscards" xml:space="preserve">
    <value>discards</value>
  </data>
  <data name="IDS_FeatureMixedDeclarationsAndExpressionsInDeconstruction" xml:space="preserve">
    <value>Mixed declarations and expressions in deconstruction</value>
  </data>
  <data name="IDS_FeatureRecordStructs" xml:space="preserve">
    <value>record structs</value>
    <comment>'record structs' is not localizable.</comment>
  </data>
  <data name="IDS_FeatureWithOnStructs" xml:space="preserve">
    <value>with on structs</value>
  </data>
  <data name="IDS_FeatureWithOnAnonymousTypes" xml:space="preserve">
    <value>with on anonymous types</value>
  </data>
  <data name="IDS_AsyncMethodBuilderOverride" xml:space="preserve">
    <value>async method builder override</value>
  </data>
  <data name="IDS_FeaturePositionalFieldsInRecords" xml:space="preserve">
    <value>positional fields in records</value>
  </data>
  <data name="IDS_FeatureParameterlessStructConstructors" xml:space="preserve">
    <value>parameterless struct constructors</value>
  </data>
  <data name="IDS_FeatureStructFieldInitializers" xml:space="preserve">
    <value>struct field initializers</value>
  </data>
  <data name="IDS_FeatureRefFields" xml:space="preserve">
    <value>ref fields</value>
  </data>
  <data name="IDS_FeatureVarianceSafetyForStaticInterfaceMembers" xml:space="preserve">
    <value>variance safety for static interface members</value>
  </data>
  <data name="IDS_FeatureCollectionExpressions" xml:space="preserve">
    <value>collection expressions</value>
  </data>
  <data name="ERR_CollectionExpressionTargetTypeNotConstructible" xml:space="preserve">
    <value>Cannot initialize type '{0}' with a collection expression because the type is not constructible.</value>
  </data>
  <data name="ERR_ExpressionTreeContainsCollectionExpression" xml:space="preserve">
    <value>An expression tree may not contain a collection expression.</value>
  </data>
  <data name="ERR_CollectionExpressionNoTargetType" xml:space="preserve">
    <value>There is no target type for the collection expression.</value>
  </data>
  <data name="ERR_CollectionBuilderAttributeMethodNotFound" xml:space="preserve">
    <value>Could not find an accessible '{0}' method with the expected signature: a static method with a single parameter of type 'ReadOnlySpan&lt;{1}&gt;' and return type '{2}'.</value>
  </data>
  <data name="ERR_CollectionBuilderNoElementType" xml:space="preserve">
    <value>'{0}' has a CollectionBuilderAttribute but no element type.</value>
  </data>
  <data name="ERR_CollectionExpressionTargetNoElementType" xml:space="preserve">
    <value>Collection expression target '{0}' has no element type.</value>
  </data>
  <data name="ERR_CollectionExpressionMissingConstructor" xml:space="preserve">
    <value>Collection expression type must have an applicable constructor that can be called with no arguments.</value>
  </data>
  <data name="ERR_CollectionExpressionMissingAdd" xml:space="preserve">
    <value>Collection expression type '{0}' must have an instance or extension method 'Add' that can be called with a single argument.</value>
  </data>
  <data name="ERR_CollectionBuilderAttributeInvalidType" xml:space="preserve">
    <value>The CollectionBuilderAttribute builder type must be a non-generic class or struct.</value>
  </data>
  <data name="ERR_CollectionBuilderAttributeInvalidMethodName" xml:space="preserve">
    <value>The CollectionBuilderAttribute method name is invalid.</value>
  </data>
  <data name="ERR_CollectionExpressionEscape" xml:space="preserve">
    <value>A collection expression of type '{0}' cannot be used in this context because it may be exposed outside of the current scope.</value>
  </data>
  <data name="INF_TooManyBoundLambdas" xml:space="preserve">
    <value>Compiling requires binding the lambda expression at least {0} times. Consider declaring the lambda expression with explicit parameter types, or if the containing method call is generic, consider using explicit type arguments.</value>
  </data>
  <data name="INF_TooManyBoundLambdas_Title" xml:space="preserve">
    <value>Compiling requires binding the lambda expression many times. Consider declaring the lambda expression with explicit parameter types, or if the containing method call is generic, consider using explicit type arguments.</value>
  </data>
  <data name="WRN_FieldIsAmbiguous" xml:space="preserve">
    <value>In language version {0}, the 'field' keyword binds to a synthesized backing field for the property. To avoid generating a synthesized backing field, and to refer to the existing member, use 'this.field' or '@field' instead.</value>
  </data>
  <data name="WRN_FieldIsAmbiguous_Title" xml:space="preserve">
    <value>The 'field' keyword binds to a synthesized backing field for the property.</value>
  </data>
  <data name="ERR_VariableDeclarationNamedField" xml:space="preserve">
    <value>In language version {0}, 'field' is a keyword within a property accessor. Rename the variable or use the identifier '@field' instead.</value>
  </data>
  <data name="ERR_EqualityContractRequiresGetter" xml:space="preserve">
    <value>Record equality contract property '{0}' must have a get accessor.</value>
  </data>
  <data name="WRN_AnalyzerReferencesFramework" xml:space="preserve">
    <value>The assembly '{0}' containing type '{1}' references .NET Framework, which is not supported.</value>
    <comment>{1} is the type that was loaded, {0} is the containing assembly.</comment>
  </data>
  <data name="WRN_AnalyzerReferencesFramework_Title" xml:space="preserve">
    <value>The loaded assembly references .NET Framework, which is not supported.</value>
  </data>
  <data name="WRN_AnalyzerReferencesNewerCompiler" xml:space="preserve">
    <value>The analyzer assembly '{0}' references version '{1}' of the compiler, which is newer than the currently running version '{2}'.</value>
  </data>
  <data name="WRN_AnalyzerReferencesNewerCompiler_Title" xml:space="preserve">
    <value>The analyzer assembly references a newer version of the compiler than the currently running version.</value>
  </data>
  <data name="ERR_BadFieldTypeInRecord" xml:space="preserve">
    <value>The type '{0}' may not be used for a field of a record.</value>
  </data>
  <data name="ERR_FunctionPointersCannotBeCalledWithNamedArguments" xml:space="preserve">
    <value>A function pointer cannot be called with named arguments.</value>
  </data>
  <data name="IDS_FeatureFileScopedNamespace" xml:space="preserve">
    <value>file-scoped namespace</value>
  </data>
  <data name="ERR_MultipleFileScopedNamespace" xml:space="preserve">
    <value>Source file can only contain one file-scoped namespace declaration.</value>
  </data>
  <data name="ERR_FileScopedAndNormalNamespace" xml:space="preserve">
    <value>Source file can not contain both file-scoped and normal namespace declarations.</value>
  </data>
  <data name="ERR_FileScopedNamespaceNotBeforeAllMembers" xml:space="preserve">
    <value>File-scoped namespace must precede all other members in a file.</value>
  </data>
  <data name="WRN_UnreadRecordParameter" xml:space="preserve">
    <value>Parameter '{0}' is unread. Did you forget to use it to initialize the property with that name?</value>
  </data>
  <data name="WRN_UnreadRecordParameter_Title" xml:space="preserve">
    <value>Parameter is unread. Did you forget to use it to initialize the property with that name?</value>
  </data>
  <data name="IDS_FeatureInstanceMemberInNameof" xml:space="preserve">
    <value>instance member in 'nameof'</value>
  </data>
  <data name="ERR_RecordAmbigCtor" xml:space="preserve">
    <value>The primary constructor conflicts with the synthesized copy constructor.</value>
  </data>
  <data name="IDS_FeatureLambdaAttributes" xml:space="preserve">
    <value>lambda attributes</value>
  </data>
  <data name="IDS_FeatureLambdaReturnType" xml:space="preserve">
    <value>lambda return type</value>
  </data>
  <data name="IDS_FeatureInferredDelegateType" xml:space="preserve">
    <value>inferred delegate type</value>
  </data>
  <data name="IDS_FeatureAutoDefaultStructs" xml:space="preserve">
    <value>auto default struct fields</value>
  </data>
  <data name="ERR_LineSpanDirectiveInvalidValue" xml:space="preserve">
    <value>The #line directive value is missing or out of range</value>
  </data>
  <data name="ERR_LineSpanDirectiveEndLessThanStart" xml:space="preserve">
    <value>The #line directive end position must be greater than or equal to the start position</value>
  </data>
  <data name="ERR_LineSpanDirectiveRequiresSpace" xml:space="preserve">
    <value>The #line span directive requires space before the first parenthesis, before the character offset, and before the file name</value>
  </data>
  <data name="WRN_DoNotCompareFunctionPointers" xml:space="preserve">
    <value>Comparison of function pointers might yield an unexpected result, since pointers to the same function may be distinct.</value>
  </data>
  <data name="WRN_DoNotCompareFunctionPointers_Title" xml:space="preserve">
    <value>Do not compare function pointer values</value>
  </data>
  <data name="IDS_FeatureUsingTypeAlias" xml:space="preserve">
    <value>using type alias</value>
  </data>
  <data name="ERR_BadRefInUsingAlias" xml:space="preserve">
    <value>Using alias cannot be a 'ref' type.</value>
  </data>
  <data name="ERR_BadUnsafeInUsingDirective" xml:space="preserve">
    <value>Only a 'using static' or 'using alias' can be 'unsafe'.</value>
  </data>
  <data name="ERR_BadNullableReferenceTypeInUsingAlias" xml:space="preserve">
    <value>Using alias cannot be a nullable reference type.</value>
  </data>
  <data name="ERR_FunctionPointerTypesInAttributeNotSupported" xml:space="preserve">
    <value>Using a function pointer type in this context is not supported.</value>
  </data>
  <data name="ERR_BadCallerArgumentExpressionParamWithoutDefaultValue" xml:space="preserve">
    <value>The CallerArgumentExpressionAttribute may only be applied to parameters with default values</value>
  </data>
  <data name="ERR_NoConversionForCallerArgumentExpressionParam" xml:space="preserve">
    <value>CallerArgumentExpressionAttribute cannot be applied because there are no standard conversions from type '{0}' to type '{1}'</value>
  </data>
  <data name="WRN_CallerArgumentExpressionParamForUnconsumedLocation" xml:space="preserve">
    <value>The CallerArgumentExpressionAttribute applied to parameter '{0}' will have no effect because it applies to a member that is used in contexts that do not allow optional arguments</value>
  </data>
  <data name="WRN_CallerArgumentExpressionParamForUnconsumedLocation_Title" xml:space="preserve">
    <value>The CallerArgumentExpressionAttribute will have no effect because it applies to a member that is used in contexts that do not allow optional arguments</value>
  </data>
  <data name="WRN_CallerFilePathPreferredOverCallerArgumentExpression" xml:space="preserve">
    <value>The CallerArgumentExpressionAttribute applied to parameter '{0}' will have no effect. It is overridden by the CallerFilePathAttribute.</value>
  </data>
  <data name="WRN_CallerFilePathPreferredOverCallerArgumentExpression_Title" xml:space="preserve">
    <value>The CallerArgumentExpressionAttribute will have no effect; it is overridden by the CallerFilePathAttribute</value>
  </data>
  <data name="WRN_CallerLineNumberPreferredOverCallerArgumentExpression" xml:space="preserve">
    <value>The CallerArgumentExpressionAttribute applied to parameter '{0}' will have no effect. It is overridden by the CallerLineNumberAttribute.</value>
  </data>
  <data name="WRN_CallerLineNumberPreferredOverCallerArgumentExpression_Title" xml:space="preserve">
    <value>The CallerArgumentExpressionAttribute will have no effect; it is overridden by the CallerLineNumberAttribute</value>
  </data>
  <data name="WRN_CallerMemberNamePreferredOverCallerArgumentExpression" xml:space="preserve">
    <value>The CallerArgumentExpressionAttribute applied to parameter '{0}' will have no effect. It is overridden by the CallerMemberNameAttribute.</value>
  </data>
  <data name="WRN_CallerMemberNamePreferredOverCallerArgumentExpression_Title" xml:space="preserve">
    <value>The CallerArgumentExpressionAttribute will have no effect; it is overridden by the CallerMemberNameAttribute</value>
  </data>
  <data name="WRN_CallerArgumentExpressionAttributeHasInvalidParameterName" xml:space="preserve">
    <value>The CallerArgumentExpressionAttribute applied to parameter '{0}' will have no effect. It is applied with an invalid parameter name.</value>
  </data>
  <data name="WRN_CallerArgumentExpressionAttributeHasInvalidParameterName_Title" xml:space="preserve">
    <value>The CallerArgumentExpressionAttribute is applied with an invalid parameter name.</value>
  </data>
  <data name="WRN_CallerArgumentExpressionAttributeSelfReferential" xml:space="preserve">
    <value>The CallerArgumentExpressionAttribute applied to parameter '{0}' will have no effect because it's self-referential.</value>
  </data>
  <data name="WRN_CallerArgumentExpressionAttributeSelfReferential_Title" xml:space="preserve">
    <value>The CallerArgumentExpressionAttribute applied to parameter will have no effect because it's self-refential.</value>
  </data>
  <data name="IDS_FeatureSealedToStringInRecord" xml:space="preserve">
    <value>sealed ToString in record</value>
  </data>
  <data name="ERR_InheritingFromRecordWithSealedToString" xml:space="preserve">
    <value>Inheriting from a record with a sealed 'Object.ToString' is not supported in C# {0}. Please use language version '{1}' or greater.</value>
  </data>
  <data name="IDS_FeatureListPattern" xml:space="preserve">
    <value>list pattern</value>
  </data>
  <data name="ERR_UnsupportedTypeForListPattern" xml:space="preserve">
    <value>List patterns may not be used for a value of type '{0}'.</value>
  </data>
  <data name="ERR_ListPatternRequiresLength" xml:space="preserve">
    <value>List patterns may not be used for a value of type '{0}'. No suitable 'Length' or 'Count' property was found.</value>
  </data>
  <data name="ERR_ScopedRefAndRefStructOnly" xml:space="preserve">
    <value>The 'scoped' modifier can be used for refs and ref struct values only.</value>
  </data>
  <data name="ERR_ScopedMismatchInParameterOfOverrideOrImplementation" xml:space="preserve">
    <value>The 'scoped' modifier of parameter '{0}' doesn't match overridden or implemented member.</value>
  </data>
  <data name="WRN_ScopedMismatchInParameterOfOverrideOrImplementation" xml:space="preserve">
    <value>The 'scoped' modifier of parameter '{0}' doesn't match overridden or implemented member.</value>
  </data>
  <data name="WRN_ScopedMismatchInParameterOfOverrideOrImplementation_Title" xml:space="preserve">
    <value>The 'scoped' modifier of parameter doesn't match overridden or implemented member.</value>
  </data>
  <data name="ERR_ScopedMismatchInParameterOfTarget" xml:space="preserve">
    <value>The 'scoped' modifier of parameter '{0}' doesn't match target '{1}'.</value>
  </data>
  <data name="WRN_ScopedMismatchInParameterOfTarget" xml:space="preserve">
    <value>The 'scoped' modifier of parameter '{0}' doesn't match target '{1}'.</value>
  </data>
  <data name="WRN_ScopedMismatchInParameterOfTarget_Title" xml:space="preserve">
    <value>The 'scoped' modifier of parameter doesn't match target.</value>
  </data>
  <data name="ERR_ScopedMismatchInParameterOfPartial" xml:space="preserve">
    <value>The 'scoped' modifier of parameter '{0}' doesn't match partial definition.</value>
  </data>
  <data name="ERR_FixedFieldMustNotBeRef" xml:space="preserve">
    <value>A fixed field must not be a ref field.</value>
  </data>
  <data name="ERR_RefFieldCannotReferToRefStruct" xml:space="preserve">
    <value>A ref field cannot refer to a ref struct.</value>
  </data>
  <data name="ERR_RefFieldInNonRefStruct" xml:space="preserve">
    <value>A ref field can only be declared in a ref struct.</value>
  </data>
  <data name="WRN_UseDefViolationPropertySupportedVersion" xml:space="preserve">
    <value>Auto-implemented property '{0}' is read before being explicitly assigned, causing a preceding implicit assignment of 'default'.</value>
  </data>
  <data name="WRN_UseDefViolationPropertySupportedVersion_Title" xml:space="preserve">
    <value>Auto-implemented property is read before being explicitly assigned, causing a preceding implicit assignment of 'default'.</value>
  </data>
  <data name="WRN_UseDefViolationFieldSupportedVersion" xml:space="preserve">
    <value>Field '{0}' is read before being explicitly assigned, causing a preceding implicit assignment of 'default'.</value>
  </data>
  <data name="WRN_UseDefViolationFieldSupportedVersion_Title" xml:space="preserve">
    <value>Field is read before being explicitly assigned, causing a preceding implicit assignment of 'default'.</value>
  </data>
  <data name="WRN_UseDefViolationThisSupportedVersion" xml:space="preserve">
    <value>The 'this' object is read before all of its fields have been assigned, causing preceding implicit assignments of 'default' to non-explicitly assigned fields.</value>
  </data>
  <data name="WRN_UseDefViolationThisSupportedVersion_Title" xml:space="preserve">
    <value>The 'this' object is read before all of its fields have been assigned, causing preceding implicit assignments of 'default' to non-explicitly assigned fields.</value>
  </data>
  <data name="WRN_UnassignedThisAutoPropertySupportedVersion" xml:space="preserve">
    <value>Control is returned to caller before auto-implemented property '{0}' is explicitly assigned, causing a preceding implicit assignment of 'default'.</value>
  </data>
  <data name="WRN_UnassignedThisAutoPropertySupportedVersion_Title" xml:space="preserve">
    <value>Control is returned to caller before auto-implemented property is explicitly assigned, causing a preceding implicit assignment of 'default'.</value>
  </data>
  <data name="WRN_UnassignedThisSupportedVersion" xml:space="preserve">
    <value>Control is returned to caller before field '{0}' is explicitly assigned, causing a preceding implicit assignment of 'default'.</value>
  </data>
  <data name="WRN_UnassignedThisSupportedVersion_Title" xml:space="preserve">
    <value>Control is returned to caller before field is explicitly assigned, causing a preceding implicit assignment of 'default'.</value>
  </data>
  <data name="ERR_UseDefViolationFieldUnsupportedVersion" xml:space="preserve">
    <value>Use of possibly unassigned field '{0}'. Consider updating to language version '{1}' to auto-default the field.</value>
  </data>
  <data name="ERR_UseDefViolationPropertyUnsupportedVersion" xml:space="preserve">
    <value>Use of possibly unassigned auto-implemented property '{0}'. Consider updating to language version '{1}' to auto-default the property.</value>
  </data>
  <data name="WRN_UseDefViolationFieldUnsupportedVersion" xml:space="preserve">
    <value>Use of possibly unassigned field '{0}'. Consider updating to language version '{1}' to auto-default the field.</value>
  </data>
  <data name="WRN_UseDefViolationFieldUnsupportedVersion_Title" xml:space="preserve">
    <value>Use of possibly unassigned field. Consider updating the language version to auto-default the field.</value>
  </data>
  <data name="WRN_UseDefViolationPropertyUnsupportedVersion" xml:space="preserve">
    <value>Use of possibly unassigned auto-implemented property '{0}'. Consider updating to language version '{1}' to auto-default the property.</value>
  </data>
  <data name="WRN_UseDefViolationPropertyUnsupportedVersion_Title" xml:space="preserve">
    <value>Use of possibly unassigned auto-implemented property. Consider updating the language version to auto-default the property.</value>
  </data>
  <data name="ERR_UnsupportedTypeForSlicePattern" xml:space="preserve">
    <value>Slice patterns may not be used for a value of type '{0}'.</value>
  </data>
  <data name="ERR_MisplacedSlicePattern" xml:space="preserve">
    <value>Slice patterns may only be used once and directly inside a list pattern.</value>
  </data>
  <data name="ERR_HiddenPositionalMember" xml:space="preserve">
    <value>The positional member '{0}' found corresponding to this parameter is hidden.</value>
  </data>
  <data name="IDS_FeatureImprovedInterpolatedStrings" xml:space="preserve">
    <value>interpolated string handlers</value>
  </data>
  <data name="ERR_InterpolatedStringHandlerMethodReturnMalformed" xml:space="preserve">
    <value>Interpolated string handler method '{0}' is malformed. It does not return 'void' or 'bool'.</value>
    <comment>void and bool are keywords</comment>
  </data>
  <data name="ERR_InterpolatedStringHandlerMethodReturnInconsistent" xml:space="preserve">
    <value>Interpolated string handler method '{0}' has inconsistent return type. Expected to return '{1}'.</value>
  </data>
  <data name="ERR_InvalidNameInSubpattern" xml:space="preserve">
    <value>Identifier or a simple member access expected.</value>
  </data>
  <data name="IDS_FeatureExtendedPropertyPatterns" xml:space="preserve">
    <value>extended property patterns</value>
  </data>
  <data name="IDS_FeatureGlobalUsing" xml:space="preserve">
    <value>global using directive</value>
  </data>
  <data name="ERR_GlobalUsingInNamespace" xml:space="preserve">
    <value>A global using directive cannot be used in a namespace declaration.</value>
  </data>
  <data name="ERR_GlobalUsingOutOfOrder" xml:space="preserve">
    <value>A global using directive must precede all non-global using directives.</value>
  </data>
  <data name="ERR_NullInvalidInterpolatedStringHandlerArgumentName" xml:space="preserve">
    <value>null is not a valid parameter name. To get access to the receiver of an instance method, use the empty string as the parameter name.</value>
  </data>
  <data name="ERR_NotInstanceInvalidInterpolatedStringHandlerArgumentName" xml:space="preserve">
    <value>'{0}' is not an instance method, the receiver cannot be an interpolated string handler argument.</value>
  </data>
  <data name="ERR_InvalidInterpolatedStringHandlerArgumentName" xml:space="preserve">
    <value>'{0}' is not a valid parameter name from '{1}'.</value>
  </data>
  <data name="ERR_TypeIsNotAnInterpolatedStringHandlerType" xml:space="preserve">
    <value>'{0}' is not an interpolated string handler type.</value>
  </data>
  <data name="WRN_ParameterOccursAfterInterpolatedStringHandlerParameter" xml:space="preserve">
    <value>Parameter '{0}' occurs after '{1}' in the parameter list, but is used as an argument for interpolated string handler conversions. This will require the caller to reorder parameters with named arguments at the call site. Consider putting the interpolated string handler parameter after all arguments involved.</value>
  </data>
  <data name="WRN_ParameterOccursAfterInterpolatedStringHandlerParameter_Title" xml:space="preserve">
    <value>Parameter to interpolated string handler conversion occurs after handler parameter</value>
  </data>
  <data name="ERR_CannotUseSelfAsInterpolatedStringHandlerArgument" xml:space="preserve">
    <value>InterpolatedStringHandlerArgumentAttribute arguments cannot refer to the parameter the attribute is used on.</value>
    <comment>InterpolatedStringHandlerArgumentAttribute is a type name and should not be translated.</comment>
  </data>
  <data name="ERR_InterpolatedStringHandlerArgumentAttributeMalformed" xml:space="preserve">
    <value>The InterpolatedStringHandlerArgumentAttribute applied to parameter '{0}' is malformed and cannot be interpreted. Construct an instance of '{1}' manually.</value>
    <comment>InterpolatedStringHandlerArgumentAttribute is a type name and should not be translated.</comment>
  </data>
  <data name="ERR_InterpolatedStringHandlerArgumentLocatedAfterInterpolatedString" xml:space="preserve">
    <value>Parameter '{0}' is an argument to the interpolated string handler conversion on parameter '{1}', but the corresponding argument is specified after the interpolated string expression. Reorder the arguments to move '{0}' before '{1}'.</value>
  </data>
  <data name="ERR_InterpolatedStringHandlerArgumentOptionalNotSpecified" xml:space="preserve">
    <value>Parameter '{0}' is not explicitly provided, but is used as an argument to the interpolated string handler conversion on parameter '{1}'. Specify the value of '{0}' before '{1}'.</value>
  </data>
  <data name="ERR_ExpressionTreeContainsInterpolatedStringHandlerConversion" xml:space="preserve">
    <value>An expression tree may not contain an interpolated string handler conversion.</value>
  </data>
  <data name="ERR_InterpolatedStringHandlerCreationCannotUseDynamic" xml:space="preserve">
    <value>An interpolated string handler construction cannot use dynamic. Manually construct an instance of '{0}'.</value>
  </data>
  <data name="ERR_NonPublicParameterlessStructConstructor" xml:space="preserve">
    <value>The parameterless struct constructor must be 'public'.</value>
  </data>
  <data name="IDS_FeatureStaticAbstractMembersInInterfaces" xml:space="preserve">
    <value>static abstract members in interfaces</value>
  </data>
  <data name="ERR_RuntimeDoesNotSupportStaticAbstractMembersInInterfaces" xml:space="preserve">
    <value>Target runtime doesn't support static abstract members in interfaces.</value>
  </data>
  <data name="ERR_GenericConstraintNotSatisfiedInterfaceWithStaticAbstractMembers" xml:space="preserve">
    <value>The interface '{0}' cannot be used as type argument. Static member '{1}' does not have a most specific implementation in the interface.</value>
  </data>
  <data name="ERR_BadAbstractUnaryOperatorSignature" xml:space="preserve">
    <value>The parameter of a unary operator must be the containing type, or its type parameter constrained to it.</value>
  </data>
  <data name="ERR_BadAbstractIncDecSignature" xml:space="preserve">
    <value>The parameter type for ++ or -- operator must be the containing type, or its type parameter constrained to it.</value>
  </data>
  <data name="ERR_BadAbstractIncDecRetType" xml:space="preserve">
    <value>The return type for ++ or -- operator must either match the parameter type, or be derived from the parameter type, or be the containing type's type parameter constrained to it unless the parameter type is a different type parameter.</value>
  </data>
  <data name="ERR_BadAbstractBinaryOperatorSignature" xml:space="preserve">
    <value>One of the parameters of a binary operator must be the containing type, or its type parameter constrained to it.</value>
  </data>
  <data name="ERR_BadAbstractShiftOperatorSignature" xml:space="preserve">
    <value>The first operand of an overloaded shift operator must have the same type as the containing type or its type parameter constrained to it</value>
  </data>
  <data name="ERR_BadAbstractStaticMemberAccess" xml:space="preserve">
    <value>A static virtual or abstract interface member can be accessed only on a type parameter.</value>
  </data>
  <data name="ERR_ExpressionTreeContainsAbstractStaticMemberAccess" xml:space="preserve">
    <value>An expression tree may not contain an access of static virtual or abstract interface member</value>
  </data>
  <data name="ERR_CloseUnimplementedInterfaceMemberNotStatic" xml:space="preserve">
    <value>'{0}' does not implement static interface member '{1}'. '{2}' cannot implement the interface member because it is not static.</value>
  </data>
  <data name="ERR_RuntimeDoesNotSupportStaticAbstractMembersInInterfacesForMember" xml:space="preserve">
    <value>'{0}' cannot implement interface member '{1}' in type '{2}' because the target runtime doesn't support static abstract members in interfaces.</value>
  </data>
  <data name="ERR_ExplicitImplementationOfOperatorsMustBeStatic" xml:space="preserve">
    <value>Explicit implementation of a user-defined operator '{0}' must be declared static</value>
  </data>
  <data name="ERR_AbstractConversionNotInvolvingContainedType" xml:space="preserve">
    <value>User-defined conversion in an interface must convert to or from a type parameter on the enclosing type constrained to the enclosing type</value>
  </data>
  <data name="ERR_InterfaceImplementedByUnmanagedCallersOnlyMethod" xml:space="preserve">
    <value>'UnmanagedCallersOnly' method '{0}' cannot implement interface member '{1}' in type '{2}'</value>
    <comment>UnmanagedCallersOnly is not localizable.</comment>
  </data>
  <data name="HDN_DuplicateWithGlobalUsing" xml:space="preserve">
    <value>The using directive for '{0}' appeared previously as global using</value>
  </data>
  <data name="HDN_DuplicateWithGlobalUsing_Title" xml:space="preserve">
    <value>The using directive appeared previously as global using</value>
  </data>
  <data name="ERR_BuilderAttributeDisallowed" xml:space="preserve">
    <value>The AsyncMethodBuilder attribute is disallowed on anonymous methods without an explicit return type.</value>
  </data>
  <data name="ERR_SimpleProgramIsEmpty" xml:space="preserve">
    <value>At least one top-level statement must be non-empty.</value>
  </data>
  <data name="ERR_LineDoesNotStartWithSameWhitespace" xml:space="preserve">
    <value>Line does not start with the same whitespace as the closing line of the raw string literal.</value>
  </data>
  <data name="ERR_RawStringNotInDirectives" xml:space="preserve">
    <value>Raw string literals are not allowed in preprocessor directives.</value>
  </data>
  <data name="ERR_RawStringDelimiterOnOwnLine" xml:space="preserve">
    <value>Raw string literal delimiter must be on its own line.</value>
  </data>
  <data name="ERR_TooManyQuotesForRawString" xml:space="preserve">
    <value>The raw string literal does not start with enough quote characters to allow this many consecutive quote characters as content.</value>
  </data>
  <data name="ERR_TooManyOpenBracesForRawString" xml:space="preserve">
    <value>The interpolated raw string literal does not start with enough '$' characters to allow this many consecutive opening braces as content.</value>
  </data>
  <data name="ERR_TooManyCloseBracesForRawString" xml:space="preserve">
    <value>The interpolated raw string literal does not start with enough '$' characters to allow this many consecutive closing braces as content.</value>
  </data>
  <data name="ERR_NotEnoughQuotesForRawString" xml:space="preserve">
    <value>Not enough quotes for raw string literal.</value>
  </data>
  <data name="ERR_NotEnoughCloseBracesForRawString" xml:space="preserve">
    <value>The interpolation must end with the same number of closing braces as the number of '$' characters that the raw string literal started with.</value>
  </data>
  <data name="ERR_IllegalAtSequence" xml:space="preserve">
    <value>Sequence of '@' characters is not allowed. A verbatim string or identifier can only have one '@' character and a raw string cannot have any.</value>
  </data>
  <data name="ERR_StringMustStartWithQuoteCharacter" xml:space="preserve">
    <value>String must start with quote character: "</value>
  </data>
  <data name="ERR_UnterminatedRawString" xml:space="preserve">
    <value>Unterminated raw string literal.</value>
  </data>
  <data name="IDS_FeatureRawStringLiterals" xml:space="preserve">
    <value>raw string literals</value>
  </data>
  <data name="ERR_RawStringInVerbatimInterpolatedStrings" xml:space="preserve">
    <value>Multi-line raw string literals are only allowed in verbatim interpolated strings.</value>
  </data>
  <data name="ERR_RawStringMustContainContent" xml:space="preserve">
    <value>Multi-line raw string literals must contain at least one line of content.</value>
  </data>
  <data name="ERR_NewlinesAreNotAllowedInsideANonVerbatimInterpolatedString" xml:space="preserve">
    <value>Newlines inside a non-verbatim interpolated string are not supported in C# {0}. Please use language version {1} or greater.</value>
  </data>
  <data name="IDS_FeatureGenericAttributes" xml:space="preserve">
    <value>generic attributes</value>
  </data>
  <data name="WRN_InterpolatedStringHandlerArgumentAttributeIgnoredOnLambdaParameters" xml:space="preserve">
    <value>InterpolatedStringHandlerArgument has no effect when applied to lambda parameters and will be ignored at the call site.</value>
  </data>
  <data name="WRN_InterpolatedStringHandlerArgumentAttributeIgnoredOnLambdaParameters_Title" xml:space="preserve">
    <value>InterpolatedStringHandlerArgument has no effect when applied to lambda parameters and will be ignored at the call site.</value>
  </data>
  <data name="ERR_LambdaWithAttributesToExpressionTree" xml:space="preserve">
    <value>A lambda expression with attributes cannot be converted to an expression tree</value>
  </data>
  <data name="ERR_RecordStructConstructorCallsDefaultConstructor" xml:space="preserve">
    <value>A constructor declared in a 'struct' with parameter list must have a 'this' initializer that calls the primary constructor or an explicitly declared constructor.</value>
  </data>
  <data name="ERR_StructHasInitializersAndNoDeclaredConstructor" xml:space="preserve">
    <value>A 'struct' with field initializers must include an explicitly declared constructor.</value>
  </data>
  <data name="ERR_PatternSpanCharCannotBeStringNull" xml:space="preserve">
    <value>A string 'null' constant is not supported as a pattern for '{0}'. Use an empty string instead.</value>
  </data>
  <data name="WRN_CompileTimeCheckedOverflow" xml:space="preserve">
    <value>The operation may overflow '{0}' at runtime (use 'unchecked' syntax to override)</value>
  </data>
  <data name="WRN_CompileTimeCheckedOverflow_Title" xml:space="preserve">
    <value>The operation may overflow at runtime (use 'unchecked' syntax to override)</value>
  </data>
  <data name="ERR_CannotUseRefInUnmanagedCallersOnly" xml:space="preserve">
    <value>Cannot use 'ref', 'in', or 'out' in the signature of a method attributed with 'UnmanagedCallersOnly'.</value>
  </data>
  <data name="IDS_FeatureNewLinesInInterpolations" xml:space="preserve">
    <value>newlines in interpolations</value>
  </data>
  <data name="ERR_InterpolatedStringsReferencingInstanceCannotBeInObjectInitializers" xml:space="preserve">
    <value>Interpolated string handler conversions that reference the instance being indexed cannot be used in indexer member initializers.</value>
  </data>
  <data name="ERR_CannotBeMadeNullable" xml:space="preserve">
    <value>'{0}' cannot be made nullable.</value>
  </data>
  <data name="WRN_LowerCaseTypeName" xml:space="preserve">
    <value>The type name '{0}' only contains lower-cased ascii characters. Such names may become reserved for the language.</value>
  </data>
  <data name="WRN_LowerCaseTypeName_Title" xml:space="preserve">
    <value>The type name only contains lower-cased ascii characters. Such names may become reserved for the language.</value>
  </data>
  <data name="ERR_RequiredNameDisallowed" xml:space="preserve">
    <value>Types and aliases cannot be named 'required'.</value>
  </data>
  <data name="IDS_FeatureRequiredMembers" xml:space="preserve">
    <value>required members</value>
  </data>
  <data name="ERR_OverrideMustHaveRequired" xml:space="preserve">
    <value>'{0}' must be required because it overrides required member '{1}'</value>
  </data>
  <data name="ERR_RequiredMemberCannotBeHidden" xml:space="preserve">
    <value>Required member '{0}' cannot be hidden by '{1}'.</value>
  </data>
  <data name="ERR_RequiredMemberCannotBeLessVisibleThanContainingType" xml:space="preserve">
    <value>Required member '{0}' cannot be less visible or have a setter less visible than the containing type '{1}'.</value>
  </data>
  <data name="ERR_ExplicitRequiredMember" xml:space="preserve">
    <value>Do not use 'System.Runtime.CompilerServices.RequiredMemberAttribute'. Use the 'required' keyword on required fields and properties instead.</value>
  </data>
  <data name="ERR_RequiredMemberMustBeSettable" xml:space="preserve">
    <value>Required member '{0}' must be settable.</value>
  </data>
  <data name="ERR_RequiredMemberMustBeSet" xml:space="preserve">
    <value>Required member '{0}' must be set in the object initializer or attribute constructor.</value>
  </data>
  <data name="ERR_RequiredMembersMustBeAssignedValue" xml:space="preserve">
    <value>Required member '{0}' must be assigned a value, it cannot use a nested member or collection initializer.</value>
  </data>
  <data name="ERR_RequiredMembersInvalid" xml:space="preserve">
    <value>The required members list for '{0}' is malformed and cannot be interpreted.</value>
  </data>
  <data name="ERR_RequiredMembersBaseTypeInvalid" xml:space="preserve">
    <value>The required members list for the base type '{0}' is malformed and cannot be interpreted. To use this constructor, apply the 'SetsRequiredMembers' attribute.</value>
  </data>
  <data name="ERR_LineContainsDifferentWhitespace" xml:space="preserve">
    <value>Line contains different whitespace than the closing line of the raw string literal: '{0}' versus '{1}'</value>
  </data>
  <data name="ERR_NoEnumConstraint" xml:space="preserve">
    <value>Keyword 'enum' cannot be used as a constraint. Did you mean 'struct, System.Enum'?</value>
  </data>
  <data name="ERR_NoDelegateConstraint" xml:space="preserve">
    <value>Keyword 'delegate' cannot be used as a constraint. Did you mean 'System.Delegate'?</value>
  </data>
  <data name="ERR_MisplacedRecord" xml:space="preserve">
    <value>Unexpected keyword 'record'. Did you mean 'record struct' or 'record class'?</value>
  </data>
  <data name="IDS_FeatureCheckedUserDefinedOperators" xml:space="preserve">
    <value>checked user-defined operators</value>
  </data>
  <data name="ERR_OperatorCantBeChecked" xml:space="preserve">
    <value>User-defined operator '{0}' cannot be declared checked</value>
  </data>
  <data name="ERR_ImplicitConversionOperatorCantBeChecked" xml:space="preserve">
    <value>An 'implicit' user-defined conversion operator cannot be declared checked</value>
  </data>
  <data name="ERR_CheckedOperatorNeedsMatch" xml:space="preserve">
    <value>The operator '{0}' requires a matching non-checked version of the operator to also be defined</value>
  </data>
  <data name="ERR_CannotBeConvertedToUtf8" xml:space="preserve">
    <value>The input string cannot be converted into the equivalent UTF-8 byte representation. {0}</value>
  </data>
  <data name="IDS_FeatureUtf8StringLiterals" xml:space="preserve">
    <value>UTF-8 string literals</value>
  </data>
  <data name="ERR_ExpressionTreeContainsUtf8StringLiterals" xml:space="preserve">
    <value>An expression tree may not contain UTF-8 string conversion or literal.</value>
  </data>
  <data name="ERR_ChainingToSetsRequiredMembersRequiresSetsRequiredMembers" xml:space="preserve">
    <value>This constructor must add 'SetsRequiredMembers' because it chains to a constructor that has that attribute.</value>
  </data>
  <data name="ERR_NewConstraintCannotHaveRequiredMembers" xml:space="preserve">
    <value>'{2}' cannot satisfy the 'new()' constraint on parameter '{1}' in the generic type or or method '{0}' because '{2}' has required members.</value>
  </data>
  <data name="ERR_FileTypeDisallowedInSignature" xml:space="preserve">
    <value>File-local type '{0}' cannot be used in a member signature in non-file-local type '{1}'.</value>
  </data>
  <data name="ERR_FileTypeNoExplicitAccessibility" xml:space="preserve">
    <value>File-local type '{0}' cannot use accessibility modifiers.</value>
  </data>
  <data name="ERR_FileTypeBase" xml:space="preserve">
    <value>File-local type '{0}' cannot be used as a base type of non-file-local type '{1}'.</value>
  </data>
  <data name="ERR_FileTypeNested" xml:space="preserve">
    <value>File-local type '{0}' must be defined in a top level type; '{0}' is a nested type.</value>
  </data>
  <data name="ERR_FilePathCannotBeConvertedToUtf8" xml:space="preserve">
    <value>File-local type '{0}' cannot be used because the containing file path cannot be converted into the equivalent UTF-8 byte representation. {1}</value>
  </data>
  <data name="ERR_GlobalUsingStaticFileType" xml:space="preserve">
    <value>File-local type '{0}' cannot be used in a 'global using static' directive.</value>
  </data>
  <data name="ERR_FileTypeNameDisallowed" xml:space="preserve">
    <value>Types and aliases cannot be named 'file'.</value>
  </data>
  <data name="ERR_FileTypeNonUniquePath" xml:space="preserve">
    <value>File-local type '{0}' must be declared in a file with a unique path. Path '{1}' is used in multiple files.</value>
  </data>
  <data name="IDS_FeatureUnsignedRightShift" xml:space="preserve">
    <value>unsigned right shift</value>
  </data>
  <data name="IDS_FeatureRelaxedShiftOperator" xml:space="preserve">
    <value>relaxed shift operator</value>
  </data>
  <data name="ERR_UnsupportedCompilerFeature" xml:space="preserve">
    <value>'{0}' requires compiler feature '{1}', which is not supported by this version of the C# compiler.</value>
  </data>
  <data name="WRN_ObsoleteMembersShouldNotBeRequired" xml:space="preserve">
    <value>Required member '{0}' should not be attributed with 'ObsoleteAttribute' unless the containing type is obsolete or all constructors are obsolete.</value>
  </data>
  <data name="WRN_ObsoleteMembersShouldNotBeRequired_Title" xml:space="preserve">
    <value>Members attributed with 'ObsoleteAttribute' should not be required unless the containing type is obsolete or all constructors are obsolete.</value>
  </data>
  <data name="ERR_RefReturningPropertiesCannotBeRequired" xml:space="preserve">
    <value>Ref returning properties cannot be required.</value>
  </data>
  <data name="ERR_MisplacedUnchecked" xml:space="preserve">
    <value>Unexpected keyword 'unchecked'</value>
  </data>
  <data name="ERR_ImplicitImplementationOfInaccessibleInterfaceMember" xml:space="preserve">
    <value>'{0}' does not implement interface member '{1}'. '{2}' cannot implicitly implement an inaccessible member.</value>
  </data>
  <data name="ERR_ScriptsAndSubmissionsCannotHaveRequiredMembers" xml:space="preserve">
    <value>Required members are not allowed on the top level of a script or submission.</value>
  </data>
  <data name="ERR_BadAbstractEqualityOperatorSignature" xml:space="preserve">
    <value>One of the parameters of an equality, or inequality operator declared in interface '{0}' must be a type parameter on '{0}' constrained to '{0}'</value>
  </data>
  <data name="ERR_BadBinaryReadOnlySpanConcatenation" xml:space="preserve">
    <value>Operator '{0}' cannot be applied to operands of type '{1}' and '{2}' that are not UTF-8 byte representations</value>
  </data>
  <data name="ERR_ImplicitlyTypedDefaultParameter" xml:space="preserve">
    <value>Implicitly typed lambda parameter '{0}' cannot have a default value.</value>
  </data>
  <data name="ERR_ImplicitlyTypedParamsParameter" xml:space="preserve">
    <value>Implicitly typed lambda parameter '{0}' cannot have the 'params' modifier.</value>
  </data>
  <data name="WRN_OptionalParamValueMismatch" xml:space="preserve">
    <value>Parameter {0} has default value '{1:10}' in lambda but '{2:10}' in the target delegate type.</value>
  </data>
  <data name="WRN_OptionalParamValueMismatch_Title" xml:space="preserve">
    <value>The default parameter value does not match in the target delegate type.</value>
  </data>
  <data name="IDS_FeatureFileTypes" xml:space="preserve">
    <value>file types</value>
  </data>
  <data name="ERR_CannotMatchOnINumberBase" xml:space="preserve">
    <value>Cannot use a numeric constant or relational pattern on '{0}' because it inherits from or extends 'INumberBase&lt;T&gt;'. Consider using a type pattern to narrow to a specific numeric type.</value>
  </data>
  <data name="IDS_ArrayAccess" xml:space="preserve">
    <value>array access</value>
  </data>
  <data name="IDS_PointerElementAccess" xml:space="preserve">
    <value>pointer element access</value>
  </data>
  <data name="ERR_ScopedTypeNameDisallowed" xml:space="preserve">
    <value>Types and aliases cannot be named 'scoped'.</value>
  </data>
  <data name="ERR_UnscopedRefAttributeUnsupportedTarget" xml:space="preserve">
    <value>UnscopedRefAttribute cannot be applied to this parameter because it is unscoped by default.</value>
  </data>
  <data name="ERR_UnscopedRefAttributeUnsupportedMemberTarget" xml:space="preserve">
    <value>UnscopedRefAttribute can only be applied to struct or virtual interface instance methods and properties, and cannot be applied to constructors or init-only members.</value>
  </data>
  <data name="ERR_UnscopedRefAttributeInterfaceImplementation" xml:space="preserve">
    <value>UnscopedRefAttribute cannot be applied to an interface implementation because implemented member '{0}' doesn't have this attribute.</value>
  </data>
  <data name="ERR_UnrecognizedRefSafetyRulesAttributeVersion" xml:space="preserve">
    <value>'{0}' is defined in a module with an unrecognized RefSafetyRulesAttribute version, expecting '11'.</value>
  </data>
  <data name="ERR_RuntimeDoesNotSupportRefFields" xml:space="preserve">
    <value>Target runtime doesn't support ref fields.</value>
  </data>
  <data name="ERR_ExplicitScopedRef" xml:space="preserve">
    <value>Do not use 'System.Runtime.CompilerServices.ScopedRefAttribute'. Use the 'scoped' keyword instead.</value>
  </data>
  <data name="WRN_DuplicateAnalyzerReference" xml:space="preserve">
    <value>Analyzer reference '{0}' specified multiple times</value>
  </data>
  <data name="WRN_DuplicateAnalyzerReference_Title" xml:space="preserve">
    <value>Analyzer reference specified multiple times</value>
  </data>
  <data name="ERR_FileLocalDuplicateNameInNS" xml:space="preserve">
    <value>The namespace '{1}' already contains a definition for '{0}' in this file.</value>
  </data>
  <data name="ERR_UnscopedScoped" xml:space="preserve">
    <value>UnscopedRefAttribute cannot be applied to parameters that have a 'scoped' modifier.</value>
  </data>
  <data name="ERR_RefReadOnlyWrongOrdering" xml:space="preserve">
    <value>'readonly' modifier must be specified after 'ref'.</value>
  </data>
  <data name="ERR_ScopedDiscard" xml:space="preserve">
    <value>The 'scoped' modifier cannot be used with discard.</value>
  </data>
  <data name="ERR_DeconstructVariableCannotBeByRef" xml:space="preserve">
    <value>A deconstruction variable cannot be declared as a ref local</value>
  </data>
  <data name="IDS_FeatureLambdaOptionalParameters" xml:space="preserve">
    <value>lambda optional parameters</value>
  </data>
  <data name="IDS_FeatureLambdaParamsArray" xml:space="preserve">
    <value>lambda params array</value>
  </data>
  <data name="WRN_ParamsArrayInLambdaOnly" xml:space="preserve">
    <value>Parameter {0} has params modifier in lambda but not in target delegate type.</value>
  </data>
  <data name="WRN_ParamsArrayInLambdaOnly_Title" xml:space="preserve">
    <value>Parameter has params modifier in lambda but not in target delegate type.</value>
  </data>
  <data name="IDS_FeaturePrimaryConstructors" xml:space="preserve">
    <value>primary constructors</value>
  </data>
  <data name="ERR_InvalidPrimaryConstructorParameterReference" xml:space="preserve">
    <value>Cannot use primary constructor parameter '{0}' in this context.</value>
  </data>
  <data name="ERR_AmbiguousPrimaryConstructorParameterAsColorColorReceiver" xml:space="preserve">
    <value>Identifier '{0}' is ambiguous between type '{1}' and parameter '{2}' in this context.</value>
  </data>
  <data name="WRN_CapturedPrimaryConstructorParameterPassedToBase" xml:space="preserve">
    <value>Parameter '{0}' is captured into the state of the enclosing type and its value is also passed to the base constructor. The value might be captured by the base class as well.</value>
  </data>
  <data name="WRN_CapturedPrimaryConstructorParameterPassedToBase_Title" xml:space="preserve">
    <value>Parameter is captured into the state of the enclosing type and its value is also passed to the base constructor. The value might be captured by the base class as well.</value>
  </data>
  <data name="ERR_AnonDelegateCantUseRefLike" xml:space="preserve">
    <value>Cannot use parameter '{0}' that has ref-like type inside an anonymous method, lambda expression, query expression, or local function</value>
  </data>
  <data name="ERR_UnsupportedPrimaryConstructorParameterCapturingRef" xml:space="preserve">
    <value>Cannot use ref, out, or in primary constructor parameter '{0}' inside an instance member</value>
  </data>
  <data name="ERR_UnsupportedPrimaryConstructorParameterCapturingRefLike" xml:space="preserve">
    <value>Cannot use primary constructor parameter '{0}' that has ref-like type inside an instance member</value>
  </data>
  <data name="ERR_AnonDelegateCantUseStructPrimaryConstructorParameterInMember" xml:space="preserve">
    <value>Anonymous methods, lambda expressions, query expressions, and local functions inside an instance member of a struct cannot access primary constructor parameter</value>
  </data>
  <data name="ERR_AnonDelegateCantUseStructPrimaryConstructorParameterCaptured" xml:space="preserve">
    <value>Anonymous methods, lambda expressions, query expressions, and local functions inside a struct cannot access primary constructor parameter also used inside an instance member</value>
  </data>
  <data name="WRN_UnreadPrimaryConstructorParameter" xml:space="preserve">
    <value>Parameter '{0}' is unread.</value>
  </data>
  <data name="WRN_UnreadPrimaryConstructorParameter_Title" xml:space="preserve">
    <value>Parameter is unread.</value>
  </data>
  <data name="ERR_AssgReadonlyPrimaryConstructorParameter" xml:space="preserve">
    <value>A primary constructor parameter of a readonly type cannot be assigned to (except in init-only setter of the type or a variable initializer)</value>
  </data>
  <data name="ERR_RefReturnReadonlyPrimaryConstructorParameter" xml:space="preserve">
    <value>A primary constructor parameter of a readonly type cannot be returned by writable reference</value>
  </data>
  <data name="ERR_RefReadonlyPrimaryConstructorParameter" xml:space="preserve">
    <value>A primary constructor parameter of a readonly type cannot be used as a ref or out value (except in init-only setter of the type or a variable initializer)</value>
  </data>
  <data name="ERR_AssgReadonlyPrimaryConstructorParameter2" xml:space="preserve">
    <value>Members of primary constructor parameter '{0}' of a readonly type cannot be modified (except in init-only setter of the type or a variable initializer)</value>
  </data>
  <data name="ERR_RefReturnReadonlyPrimaryConstructorParameter2" xml:space="preserve">
    <value>Members of primary constructor parameter '{0}' of a readonly type cannot be returned by writable reference</value>
  </data>
  <data name="ERR_RefReadonlyPrimaryConstructorParameter2" xml:space="preserve">
    <value>Members of primary constructor parameter '{0}' of a readonly type cannot be used as a ref or out value (except in init-only setter of the type or a variable initializer)</value>
  </data>
  <data name="ERR_RefReturnPrimaryConstructorParameter" xml:space="preserve">
    <value>Cannot return primary constructor parameter '{0}' by reference.</value>
  </data>
  <data name="ERR_StructLayoutCyclePrimaryConstructorParameter" xml:space="preserve">
    <value>Struct primary constructor parameter '{0}' of type '{1}' causes a cycle in the struct layout</value>
  </data>
  <data name="ERR_UnexpectedParameterList" xml:space="preserve">
    <value>Unexpected parameter list.</value>
  </data>
  <data name="WRN_AddressOfInAsync" xml:space="preserve">
    <value>The '&amp;' operator should not be used on parameters or local variables in async methods.</value>
  </data>
  <data name="WRN_AddressOfInAsync_Title" xml:space="preserve">
    <value>The '&amp;' operator should not be used on parameters or local variables in async methods.</value>
  </data>
  <data name="WRN_ByValArraySizeConstRequired" xml:space="preserve">
    <value>Attribute parameter 'SizeConst' must be specified.</value>
  </data>
  <data name="WRN_ByValArraySizeConstRequired_Title" xml:space="preserve">
    <value>Attribute parameter 'SizeConst' must be specified.</value>
  </data>
  <data name="ERR_BadStaticAfterUnsafe" xml:space="preserve">
    <value>'static' modifier must precede 'unsafe' modifier.</value>
  </data>
  <data name="ERR_BadCaseInSwitchArm" xml:space="preserve">
    <value>A switch expression arm does not begin with a 'case' keyword.</value>
  </data>
  <data name="ERR_InterceptorsFeatureNotEnabled" xml:space="preserve">
    <value>The 'interceptors' feature is not enabled in this namespace. Add '{0}' to your project.</value>
  </data>
  <data name="ERR_InterceptorGlobalNamespace" xml:space="preserve">
    <value>An interceptor cannot be declared in the global namespace.</value>
  </data>
  <data name="ERR_InterceptableMethodMustBeOrdinary" xml:space="preserve">
    <value>Cannot intercept '{0}' because it is not an invocation of an ordinary member method.</value>
  </data>
  <data name="ERR_InterceptorContainingTypeCannotBeGeneric" xml:space="preserve">
    <value>Method '{0}' cannot be used as an interceptor because its containing type has type parameters.</value>
  </data>
  <data name="ERR_InterceptorArityNotCompatible" xml:space="preserve">
    <value>Method '{0}' must be non-generic or have arity {1} to match '{2}'.</value>
  </data>
  <data name="ERR_InterceptorCannotBeGeneric" xml:space="preserve">
    <value>Method '{0}' must be non-generic to match '{1}'.</value>
  </data>
  <data name="ERR_InterceptorPathNotInCompilation" xml:space="preserve">
    <value>Cannot intercept: compilation does not contain a file with path '{0}'.</value>
  </data>
  <data name="ERR_InterceptorPathNotInCompilationWithCandidate" xml:space="preserve">
    <value>Cannot intercept: compilation does not contain a file with path '{0}'. Did you mean to use path '{1}'?</value>
  </data>
  <data name="ERR_InterceptorPathNotInCompilationWithUnmappedCandidate" xml:space="preserve">
    <value>Cannot intercept: Path '{0}' is unmapped. Expected mapped path '{1}'.</value>
  </data>
  <data name="ERR_InterceptorLineOutOfRange" xml:space="preserve">
    <value>The given file has '{0}' lines, which is fewer than the provided line number '{1}'.</value>
  </data>
  <data name="ERR_InterceptorCharacterOutOfRange" xml:space="preserve">
    <value>The given line is '{0}' characters long, which is fewer than the provided character number '{1}'.</value>
  </data>
  <data name="ERR_InterceptorLineCharacterMustBePositive" xml:space="preserve">
    <value>Line and character numbers provided to InterceptsLocationAttribute must be positive.</value>
  </data>
  <data name="ERR_InterceptorPositionBadToken" xml:space="preserve">
    <value>The provided line and character number does not refer to an interceptable method name, but rather to token '{0}'.</value>
  </data>
  <data name="ERR_InterceptorMustReferToStartOfTokenPosition" xml:space="preserve">
    <value>The provided line and character number does not refer to the start of token '{0}'. Did you mean to use line '{1}' and character '{2}'?</value>
  </data>
  <data name="ERR_InterceptorSignatureMismatch" xml:space="preserve">
    <value>Cannot intercept method '{0}' with interceptor '{1}' because the signatures do not match.</value>
  </data>
  <data name="WRN_InterceptorSignatureMismatch" xml:space="preserve">
    <value>Intercepting a call to '{0}' with interceptor '{1}', but the signatures do not match.</value>
  </data>
  <data name="WRN_InterceptorSignatureMismatch_Title" xml:space="preserve">
    <value>Signatures of interceptable and interceptor methods do not match.</value>
  </data>
  <data name="ERR_InterceptorMethodMustBeOrdinary" xml:space="preserve">
    <value>An interceptor method must be an ordinary member method.</value>
  </data>
  <data name="ERR_InterceptorMustHaveMatchingThisParameter" xml:space="preserve">
    <value>Interceptor must have a 'this' parameter matching parameter '{0}' on '{1}'.</value>
  </data>
  <data name="ERR_InterceptorMustNotHaveThisParameter" xml:space="preserve">
    <value>Interceptor must not have a 'this' parameter because '{0}' does not have a 'this' parameter.</value>
  </data>
  <data name="ERR_InterceptorFilePathCannotBeNull" xml:space="preserve">
    <value>Interceptor cannot have a 'null' file path.</value>
  </data>
  <data name="ERR_InterceptorNameNotInvoked" xml:space="preserve">
    <value>Possible method name '{0}' cannot be intercepted because it is not being invoked.</value>
  </data>
  <data name="ERR_InterceptorNonUniquePath" xml:space="preserve">
    <value>Cannot intercept a call in file with path '{0}' because multiple files in the compilation have this path.</value>
  </data>
  <data name="ERR_DuplicateInterceptor" xml:space="preserve">
    <value>The indicated call is intercepted multiple times.</value>
  </data>
  <data name="ERR_InterceptorNotAccessible" xml:space="preserve">
    <value>Cannot intercept call with '{0}' because it is not accessible within '{1}'.</value>
  </data>
  <data name="ERR_InterceptorScopedMismatch" xml:space="preserve">
    <value>Cannot intercept call to '{0}' with '{1}' because of a difference in 'scoped' modifiers or '[UnscopedRef]' attributes.</value>
  </data>
  <data name="ERR_ConstantValueOfTypeExpected" xml:space="preserve">
    <value>A constant value of type '{0}' is expected</value>
  </data>
  <data name="ERR_UnsupportedPrimaryConstructorParameterCapturingRefAny" xml:space="preserve">
    <value>Cannot use primary constructor parameter of type '{0}' inside an instance member</value>
  </data>
  <data name="WRN_NullabilityMismatchInParameterTypeOnInterceptor" xml:space="preserve">
    <value>Nullability of reference types in type of parameter '{0}' doesn't match interceptable method '{1}'.</value>
  </data>
  <data name="WRN_NullabilityMismatchInParameterTypeOnInterceptor_Title" xml:space="preserve">
    <value>Nullability of reference types in type of parameter doesn't match interceptable method.</value>
  </data>
  <data name="WRN_NullabilityMismatchInReturnTypeOnInterceptor" xml:space="preserve">
    <value>Nullability of reference types in return type doesn't match interceptable method '{0}'.</value>
  </data>
  <data name="WRN_NullabilityMismatchInReturnTypeOnInterceptor_Title" xml:space="preserve">
    <value>Nullability of reference types in return type doesn't match interceptable method.</value>
  </data>
  <data name="ERR_InterceptorCannotInterceptNameof" xml:space="preserve">
    <value>A nameof operator cannot be intercepted.</value>
  </data>
  <data name="ERR_InterceptorCannotUseUnmanagedCallersOnly" xml:space="preserve">
    <value>An interceptor cannot be marked with 'UnmanagedCallersOnlyAttribute'.</value>
  </data>
  <data name="ERR_BadUsingStaticType" xml:space="preserve">
    <value>'{0}' type is not valid for 'using static'. Only a class, struct, interface, enum, delegate, or namespace can be used.</value>
  </data>
  <data name="ERR_SymbolDefinedInAssembly" xml:space="preserve">
    <value>'{0}' is defined in assembly '{1}'.</value>
  </data>
  <data name="WRN_CapturedPrimaryConstructorParameterInFieldInitializer" xml:space="preserve">
    <value>Parameter '{0}' is captured into the state of the enclosing type and its value is also used to initialize a field, property, or event.</value>
  </data>
  <data name="WRN_CapturedPrimaryConstructorParameterInFieldInitializer_Title" xml:space="preserve">
    <value>Parameter is captured into the state of the enclosing type and its value is also used to initialize a field, property, or event.</value>
  </data>
  <data name="ERR_InlineArrayConversionToSpanNotSupported" xml:space="preserve">
    <value>Cannot convert expression to '{0}' because it is not an assignable variable</value>
  </data>
  <data name="ERR_InlineArrayConversionToReadOnlySpanNotSupported" xml:space="preserve">
    <value>Cannot convert expression to '{0}' because it may not be passed or returned by reference</value>
  </data>
  <data name="IDS_FeatureInlineArrays" xml:space="preserve">
    <value>inline arrays</value>
  </data>
  <data name="ERR_InlineArrayIndexOutOfRange" xml:space="preserve">
    <value>Index is outside the bounds of the inline array</value>
  </data>
  <data name="ERR_InvalidInlineArrayLength" xml:space="preserve">
    <value>Inline array length must be greater than 0.</value>
  </data>
  <data name="ERR_InvalidInlineArrayLayout" xml:space="preserve">
    <value>Inline array struct must not have explicit layout.</value>
  </data>
  <data name="ERR_InvalidInlineArrayFields" xml:space="preserve">
    <value>Inline array struct must declare one and only one instance field.</value>
  </data>
  <data name="ERR_ExpressionTreeContainsInlineArrayOperation" xml:space="preserve">
    <value>An expression tree may not contain an inline array access or conversion</value>
  </data>
  <data name="ERR_RuntimeDoesNotSupportInlineArrayTypes" xml:space="preserve">
    <value>Target runtime doesn't support inline array types.</value>
  </data>
  <data name="ERR_InlineArrayBadIndex" xml:space="preserve">
    <value>Elements of an inline array type can be accessed only with a single argument implicitly convertible to 'int', 'System.Index', or 'System.Range'.</value>
  </data>
  <data name="ERR_NamedArgumentForInlineArray" xml:space="preserve">
    <value>An inline array access may not have a named argument specifier</value>
  </data>
  <data name="WRN_PrimaryConstructorParameterIsShadowedAndNotPassedToBase" xml:space="preserve">
    <value>Primary constructor parameter '{0}' is shadowed by a member from base.</value>
  </data>
  <data name="WRN_PrimaryConstructorParameterIsShadowedAndNotPassedToBase_Title" xml:space="preserve">
    <value>Primary constructor parameter is shadowed by a member from base</value>
  </data>
  <data name="ERR_InlineArrayUnsupportedElementFieldModifier" xml:space="preserve">
    <value>Inline array element field cannot be declared as required, readonly, volatile, or as a fixed size buffer.</value>
  </data>
  <data name="WRN_InlineArrayIndexerNotUsed" xml:space="preserve">
    <value>Inline array indexer will not be used for element access expression.</value>
  </data>
  <data name="WRN_InlineArrayIndexerNotUsed_Title" xml:space="preserve">
    <value>Inline array indexer will not be used for element access expression.</value>
  </data>
  <data name="WRN_InlineArraySliceNotUsed" xml:space="preserve">
    <value>Inline array 'Slice' method will not be used for element access expression.</value>
  </data>
  <data name="WRN_InlineArraySliceNotUsed_Title" xml:space="preserve">
    <value>Inline array 'Slice' method will not be used for element access expression.</value>
  </data>
  <data name="WRN_InlineArrayConversionOperatorNotUsed" xml:space="preserve">
    <value>Inline array conversion operator will not be used for conversion from expression of the declaring type.</value>
  </data>
  <data name="WRN_InlineArrayConversionOperatorNotUsed_Title" xml:space="preserve">
    <value>Inline array conversion operator will not be used for conversion from expression of the declaring type.</value>
  </data>
  <data name="WRN_InlineArrayNotSupportedByLanguage" xml:space="preserve">
    <value>'Inline arrays' language feature is not supported for an inline array type that is not valid as a type argument, or has element type that is not valid as a type argument.</value>
  </data>
  <data name="WRN_InlineArrayNotSupportedByLanguage_Title" xml:space="preserve">
    <value>'Inline arrays' language feature is not supported for an inline array type that is not valid as a type argument, or has element type that is not valid as a type argument.</value>
  </data>
  <data name="ERR_InlineArrayForEachNotSupported" xml:space="preserve">
    <value>foreach statement on an inline array of type '{0}' is not supported</value>
  </data>
  <data name="IDS_FeatureRefReadonlyParameters" xml:space="preserve">
    <value>ref readonly parameters</value>
  </data>
  <data name="IDS_FeatureStringEscapeCharacter" xml:space="preserve">
    <value>string escape character</value>
  </data>
  <data name="WRN_OverridingDifferentRefness" xml:space="preserve">
    <value>Reference kind modifier of parameter '{0}' doesn't match the corresponding parameter '{1}' in overridden or implemented member.</value>
  </data>
  <data name="WRN_OverridingDifferentRefness_Title" xml:space="preserve">
    <value>Reference kind modifier of parameter doesn't match the corresponding parameter in overridden or implemented member.</value>
  </data>
  <data name="WRN_HidingDifferentRefness" xml:space="preserve">
    <value>Reference kind modifier of parameter '{0}' doesn't match the corresponding parameter '{1}' in hidden member.</value>
  </data>
  <data name="WRN_HidingDifferentRefness_Title" xml:space="preserve">
    <value>Reference kind modifier of parameter doesn't match the corresponding parameter in hidden member.</value>
  </data>
  <data name="WRN_TargetDifferentRefness" xml:space="preserve">
    <value>Reference kind modifier of parameter '{0}' doesn't match the corresponding parameter '{1}' in target.</value>
  </data>
  <data name="WRN_TargetDifferentRefness_Title" xml:space="preserve">
    <value>Reference kind modifier of parameter doesn't match the corresponding parameter in target.</value>
  </data>
  <data name="WRN_UseDefViolationRefField" xml:space="preserve">
    <value>Ref field '{0}' should be ref-assigned before use.</value>
  </data>
  <data name="WRN_UseDefViolationRefField_Title" xml:space="preserve">
    <value>Ref field should be ref-assigned before use.</value>
  </data>
  <data name="WRN_CollectionExpressionRefStructMayAllocate" xml:space="preserve">
    <value>Collection expression of type '{0}' may incur unexpected heap allocations. Consider explicitly creating an array, then converting to '{0}' to make the allocation explicit.</value>
  </data>
  <data name="WRN_CollectionExpressionRefStructMayAllocate_Title" xml:space="preserve">
    <value>Collection expression may incur unexpected heap allocations. Consider explicitly creating an array, then converting to the final type to make the allocation explicit.</value>
  </data>
  <data name="WRN_CollectionExpressionRefStructSpreadMayAllocate" xml:space="preserve">
    <value>Collection expression of type '{0}' may incur unexpected heap allocations due to the use of '..' spreads. Consider explicitly creating an array, then converting to '{0}' to make the allocation explicit.</value>
  </data>
  <data name="WRN_CollectionExpressionRefStructSpreadMayAllocate_Title" xml:space="preserve">
    <value>Collection expression may incur unexpected heap allocations due to use of '..' spreads. Consider explicitly creating an array, then converting to the final type to make the allocation explicit.</value>
  </data>
  <data name="ERR_ExpectedInterpolatedString" xml:space="preserve">
    <value>Expected interpolated string</value>
  </data>
  <data name="ERR_CollectionExpressionImmutableArray" xml:space="preserve">
    <value>This version of '{0}' cannot be used with collection expressions.</value>
  </data>
  <data name="ERR_InvalidExperimentalDiagID" xml:space="preserve">
    <value>The diagnosticId argument to the 'Experimental' attribute must be a valid identifier</value>
  </data>
  <data name="IDS_FeatureImplicitIndexerInitializer" xml:space="preserve">
    <value>implicit indexer initializer</value>
  </data>
  <data name="WRN_ConvertingLock" xml:space="preserve">
    <value>A value of type 'System.Threading.Lock' converted to a different type will use likely unintended monitor-based locking in 'lock' statement.</value>
  </data>
  <data name="WRN_ConvertingLock_Title" xml:space="preserve">
    <value>A value of type 'System.Threading.Lock' converted to a different type will use likely unintended monitor-based locking in 'lock' statement.</value>
  </data>
  <data name="IDS_FeatureLockObject" xml:space="preserve">
    <value>Lock object</value>
  </data>
  <data name="IDS_FeatureParamsCollections" xml:space="preserve">
    <value>params collections</value>
  </data>
  <data name="ERR_DynamicDispatchToParamsCollection" xml:space="preserve">
    <value>'{0}' is applicable only with expanded form of non-array params collection which is not supported during dynamic dispatch.</value>
  </data>
  <data name="ERR_CollectionInitializerInfiniteChainOfAddCalls" xml:space="preserve">
    <value>Collection initializer results in an infinite chain of instantiations of collection '{0}'.</value>
  </data>
  <data name="ERR_ParamsCollectionInfiniteChainOfConstructorCalls" xml:space="preserve">
    <value>Creation of params collection '{0}' results in an infinite chain of invocation of constructor '{1}'.</value>
  </data>
  <data name="ERR_ParamsMemberCannotBeLessVisibleThanDeclaringMember" xml:space="preserve">
    <value>Method '{0}' cannot be less visible than the member with params collection '{1}'.</value>
  </data>
  <data name="ERR_ParamsCollectionConstructorDoesntInitializeRequiredMember" xml:space="preserve">
    <value>Constructor '{0}' leaves required member '{1}' uninitialized.</value>
  </data>
  <data name="ERR_ParamsCollectionExpressionTree" xml:space="preserve">
    <value>An expression tree may not contain an expanded form of non-array params collection parameter.</value>
  </data>
  <data name="ERR_ParamsCollectionExtensionAddMethod" xml:space="preserve">
    <value>'{0}' does not contain a definition for a suitable instance 'Add' method</value>
  </data>
  <data name="ERR_ParamsCollectionMissingConstructor" xml:space="preserve">
    <value>Non-array params collection type must have an applicable constructor that can be called with no arguments.</value>
  </data>
  <data name="ERR_NoModifiersOnUsing" xml:space="preserve">
    <value>Modifiers cannot be placed on using declarations</value>
  </data>
  <data name="ERR_CannotDynamicInvokeOnExpression" xml:space="preserve">
    <value>Cannot perform a dynamic invocation on an expression with type '{0}'.</value>
  </data>
  <data name="ERR_InterceptsLocationDataInvalidFormat" xml:space="preserve">
    <value>The data argument to InterceptsLocationAttribute is not in the correct format.</value>
  </data>
  <data name="ERR_InterceptsLocationUnsupportedVersion" xml:space="preserve">
    <value>Version '{0}' of the interceptors format is not supported. The latest supported version is '1'.</value>
  </data>
  <data name="ERR_InterceptsLocationDuplicateFile" xml:space="preserve">
    <value>Cannot intercept a call in file '{0}' because it is duplicated elsewhere in the compilation.</value>
  </data>
  <data name="ERR_InterceptsLocationFileNotFound" xml:space="preserve">
    <value>Cannot intercept a call in file '{0}' because a matching file was not found in the compilation.</value>
  </data>
  <data name="ERR_InterceptsLocationDataInvalidPosition" xml:space="preserve">
    <value>The data argument to InterceptsLocationAttribute refers to an invalid position in file '{0}'.</value>
  </data>
  <data name="IDS_FeatureRefUnsafeInIteratorAsync" xml:space="preserve">
    <value>ref and unsafe in async and iterator methods</value>
  </data>
  <data name="IDS_FeatureFieldKeyword" xml:space="preserve">
    <value>field keyword</value>
  </data>
  <data name="ERR_RefLocalAcrossAwait" xml:space="preserve">
    <value>A 'ref' local cannot be preserved across 'await' or 'yield' boundary.</value>
  </data>
  <data name="ERR_BadYieldInUnsafe" xml:space="preserve">
    <value>Cannot use 'yield return' in an 'unsafe' block</value>
  </data>
  <data name="ERR_AddressOfInIterator" xml:space="preserve">
    <value>The '&amp;' operator cannot be used on parameters or local variables in iterator methods.</value>
  </data>
  <data name="IDS_FeatureRefStructInterfaces" xml:space="preserve">
    <value>ref struct interfaces</value>
  </data>
  <data name="ERR_RuntimeDoesNotSupportByRefLikeGenerics" xml:space="preserve">
    <value>Target runtime doesn't support by-ref-like generics.</value>
  </data>
  <data name="ERR_RefStructConstraintAlreadySpecified" xml:space="preserve">
    <value>'ref struct' is already specified.</value>
  </data>
  <data name="ERR_AllowsClauseMustBeLast" xml:space="preserve">
    <value>The 'allows' constraint clause must be the last constraint specified</value>
  </data>
  <data name="ERR_ClassIsCombinedWithRefStruct" xml:space="preserve">
    <value>Cannot allow ref structs for a type parameter known from other constraints to be a class</value>
  </data>
  <data name="ERR_NotRefStructConstraintNotSatisfied" xml:space="preserve">
    <value>The type '{2}' may not be a ref struct or a type parameter allowing ref structs in order to use it as parameter '{1}' in the generic type or method '{0}'</value>
  </data>
  <data name="ERR_RefStructDoesNotSupportDefaultInterfaceImplementationForMember" xml:space="preserve">
    <value>'{0}' cannot implement interface member '{1}' for ref struct '{2}'.</value>
  </data>
  <data name="ERR_BadNonVirtualInterfaceMemberAccessOnAllowsRefLike" xml:space="preserve">
    <value>A non-virtual instance interface member cannot be accessed on a type parameter that allows ref struct.</value>
  </data>
  <data name="ERR_BadAllowByRefLikeEnumerator" xml:space="preserve">
    <value>foreach statement cannot operate on enumerators of type '{0}' because it is a type parameter that allows ref struct and it is not known at compile time to implement IDisposable.</value>
  </data>
  <data name="ERR_PartialPropertyMissingImplementation" xml:space="preserve">
    <value>Partial property '{0}' must have an implementation part.</value>
  </data>
  <data name="ERR_PartialPropertyMissingDefinition" xml:space="preserve">
    <value>Partial property '{0}' must have a definition part.</value>
  </data>
  <data name="ERR_PartialPropertyDuplicateDefinition" xml:space="preserve">
    <value>A partial property may not have multiple defining declarations, and cannot be an auto-property.</value>
  </data>
  <data name="ERR_PartialPropertyDuplicateImplementation" xml:space="preserve">
    <value>A partial property may not have multiple implementing declarations</value>
  </data>
  <data name="ERR_PartialPropertyMissingAccessor" xml:space="preserve">
    <value>Property accessor '{0}' must be implemented because it is declared on the definition part</value>
  </data>
  <data name="ERR_PartialPropertyUnexpectedAccessor" xml:space="preserve">
    <value>Property accessor '{0}' does not implement any accessor declared on the definition part</value>
  </data>
  <data name="ERR_PartialPropertyInitMismatch" xml:space="preserve">
    <value>Property accessor '{0}' must be '{1}' to match the definition part</value>
  </data>
  <data name="ERR_PartialMemberTypeDifference" xml:space="preserve">
    <value>Both partial member declarations must have the same type.</value>
  </data>
  <data name="WRN_PartialMemberSignatureDifference" xml:space="preserve">
    <value>Partial member declarations '{0}' and '{1}' have signature differences.</value>
  </data>
  <data name="WRN_PartialMemberSignatureDifference_Title" xml:space="preserve">
    <value>Partial member declarations have signature differences.</value>
  </data>
  <data name="ERR_PartialPropertyRequiredDifference" xml:space="preserve">
    <value>Both partial property declarations must be required or neither may be required</value>
  </data>
  <data name="ERR_PartialPropertyDuplicateInitializer" xml:space="preserve">
    <value>A partial property cannot have an initializer on both the definition and implementation.</value>
  </data>
  <data name="IDS_FeatureAllowsRefStructConstraint" xml:space="preserve">
    <value>allows ref struct constraint</value>
  </data>
  <data name="ERR_CannotApplyOverloadResolutionPriorityToOverride" xml:space="preserve">
    <value>Cannot use 'OverloadResolutionPriorityAttribute' on an overriding member.</value>
  </data>
  <data name="ERR_CannotApplyOverloadResolutionPriorityToMember" xml:space="preserve">
    <value>Cannot use 'OverloadResolutionPriorityAttribute' on this member.</value>
  </data>
  <data name="IDS_FeatureOverloadResolutionPriority" xml:space="preserve">
    <value>overload resolution priority</value>
  </data>
  <data name="ERR_InlineArrayAttributeOnRecord" xml:space="preserve">
    <value>Attribute 'System.Runtime.CompilerServices.InlineArray' cannot be applied to a record struct.</value>
  </data>
  <data name="WRN_UninitializedNonNullableBackingField" xml:space="preserve">
    <value>Non-nullable {0} '{1}' must contain a non-null value when exiting constructor. Consider adding the 'required' modifier, or declaring the {0} as nullable, or adding '[field: MaybeNull, AllowNull]' attributes.</value>
    <comment>Similar diagnostic message as 'WRN_UninitializedNonNullableField'</comment>
  </data>
  <data name="WRN_UninitializedNonNullableBackingField_Title" xml:space="preserve">
    <value>Non-nullable property must contain a non-null value when exiting constructor. Consider adding the 'required' modifier, or declaring the property as nullable, or adding '[field: MaybeNull, AllowNull]' attributes.</value>
  </data>
  <data name="IDS_FeatureFirstClassSpan" xml:space="preserve">
    <value>first-class Span types</value>
  </data>
  <data name="WRN_AccessorDoesNotUseBackingField" xml:space="preserve">
    <value>The '{0}' accessor of property '{1}' should use 'field' because the other accessor is using it.</value>
  </data>
  <data name="WRN_AccessorDoesNotUseBackingField_Title" xml:space="preserve">
    <value>Property accessor should use 'field' because the other accessor is using it.</value>
  </data>
  <data name="ERR_IteratorRefLikeElementType" xml:space="preserve">
    <value>Element type of an iterator may not be a ref struct or a type parameter allowing ref structs</value>
  </data>
  <data name="IDS_FeatureSimpleLambdaParameterModifiers" xml:space="preserve">
    <value>simple lambda parameter modifiers</value>
  </data>
  <data name="WRN_UnscopedRefAttributeOldRules" xml:space="preserve">
    <value>UnscopedRefAttribute is only valid in C# 11 or later or when targeting net7.0 or later.</value>
  </data>
  <data name="WRN_UnscopedRefAttributeOldRules_Title" xml:space="preserve">
    <value>UnscopedRefAttribute is only valid in C# 11 or later or when targeting net7.0 or later.</value>
  </data>
  <data name="WRN_InterceptsLocationAttributeUnsupportedSignature" xml:space="preserve">
    <value>'InterceptsLocationAttribute(string, int, int)' is not supported. Move to 'InterceptableLocation'-based generation of these attributes instead. (https://github.com/dotnet/roslyn/issues/72133)</value>
  </data>
  <data name="WRN_InterceptsLocationAttributeUnsupportedSignature_Title" xml:space="preserve">
    <value>'InterceptsLocationAttribute(string, int, int)' is not supported. Move to 'InterceptableLocation'-based generation of these attributes instead. (https://github.com/dotnet/roslyn/issues/72133)</value>
  </data>
<<<<<<< HEAD
  <data name="IDS_FeaturePartialEventsAndConstructors" xml:space="preserve">
    <value>partial events and constructors</value>
  </data>
  <data name="ERR_PartialMemberMissingImplementation" xml:space="preserve">
    <value>Partial member '{0}' must have an implementation part.</value>
  </data>
  <data name="ERR_PartialMemberMissingDefinition" xml:space="preserve">
    <value>Partial member '{0}' must have a definition part.</value>
  </data>
  <data name="ERR_PartialMemberDuplicateDefinition" xml:space="preserve">
    <value>Partial member '{0}' may not have multiple defining declarations.</value>
  </data>
  <data name="ERR_PartialMemberDuplicateImplementation" xml:space="preserve">
    <value>Partial member '{0}' may not have multiple implementing declarations.</value>
  </data>
  <data name="ERR_PartialEventInitializer" xml:space="preserve">
    <value>'{0}': partial event cannot have initializer</value>
  </data>
  <data name="ERR_PartialConstructorInitializer" xml:space="preserve">
    <value>'{0}': only the implementing declaration of a partial constructor can have an initializer</value>
=======
  <data name="ERR_DataSectionStringLiteralHashCollision" xml:space="preserve">
    <value>Cannot emit this string literal into the data section because it has XXHash128 collision with another string literal: {0}</value>
>>>>>>> 22e54b3f
  </data>
</root><|MERGE_RESOLUTION|>--- conflicted
+++ resolved
@@ -8047,7 +8047,9 @@
   <data name="WRN_InterceptsLocationAttributeUnsupportedSignature_Title" xml:space="preserve">
     <value>'InterceptsLocationAttribute(string, int, int)' is not supported. Move to 'InterceptableLocation'-based generation of these attributes instead. (https://github.com/dotnet/roslyn/issues/72133)</value>
   </data>
-<<<<<<< HEAD
+  <data name="ERR_DataSectionStringLiteralHashCollision" xml:space="preserve">
+    <value>Cannot emit this string literal into the data section because it has XXHash128 collision with another string literal: {0}</value>
+  </data>
   <data name="IDS_FeaturePartialEventsAndConstructors" xml:space="preserve">
     <value>partial events and constructors</value>
   </data>
@@ -8068,9 +8070,5 @@
   </data>
   <data name="ERR_PartialConstructorInitializer" xml:space="preserve">
     <value>'{0}': only the implementing declaration of a partial constructor can have an initializer</value>
-=======
-  <data name="ERR_DataSectionStringLiteralHashCollision" xml:space="preserve">
-    <value>Cannot emit this string literal into the data section because it has XXHash128 collision with another string literal: {0}</value>
->>>>>>> 22e54b3f
   </data>
 </root>