﻿<?xml version="1.0" encoding="utf-8"?>
<root>
  <!-- 
    Microsoft ResX Schema 
    
    Version 2.0
    
    The primary goals of this format is to allow a simple XML format 
    that is mostly human readable. The generation and parsing of the 
    various data types are done through the TypeConverter classes 
    associated with the data types.
    
    Example:
    
    ... ado.net/XML headers & schema ...
    <resheader name="resmimetype">text/microsoft-resx</resheader>
    <resheader name="version">2.0</resheader>
    <resheader name="reader">System.Resources.ResXResourceReader, System.Windows.Forms, ...</resheader>
    <resheader name="writer">System.Resources.ResXResourceWriter, System.Windows.Forms, ...</resheader>
    <data name="Name1"><value>this is my long string</value><comment>this is a comment</comment></data>
    <data name="Color1" type="System.Drawing.Color, System.Drawing">Blue</data>
    <data name="Bitmap1" mimetype="application/x-microsoft.net.object.binary.base64">
        <value>[base64 mime encoded serialized .NET Framework object]</value>
    </data>
    <data name="Icon1" type="System.Drawing.Icon, System.Drawing" mimetype="application/x-microsoft.net.object.bytearray.base64">
        <value>[base64 mime encoded string representing a byte array form of the .NET Framework object]</value>
        <comment>This is a comment</comment>
    </data>
                
    There are any number of "resheader" rows that contain simple 
    name/value pairs.
    
    Each data row contains a name, and value. The row also contains a 
    type or mimetype. Type corresponds to a .NET class that support 
    text/value conversion through the TypeConverter architecture. 
    Classes that don't support this are serialized and stored with the 
    mimetype set.
    
    The mimetype is used for serialized objects, and tells the 
    ResXResourceReader how to depersist the object. This is currently not 
    extensible. For a given mimetype the value must be set accordingly:
    
    Note - application/x-microsoft.net.object.binary.base64 is the format 
    that the ResXResourceWriter will generate, however the reader can 
    read any of the formats listed below.
    
    mimetype: application/x-microsoft.net.object.binary.base64
    value   : The object must be serialized with 
            : System.Runtime.Serialization.Formatters.Binary.BinaryFormatter
            : and then encoded with base64 encoding.
    
    mimetype: application/x-microsoft.net.object.soap.base64
    value   : The object must be serialized with 
            : System.Runtime.Serialization.Formatters.Soap.SoapFormatter
            : and then encoded with base64 encoding.

    mimetype: application/x-microsoft.net.object.bytearray.base64
    value   : The object must be serialized into a byte array 
            : using a System.ComponentModel.TypeConverter
            : and then encoded with base64 encoding.
    -->
  <xsd:schema id="root" xmlns="" xmlns:xsd="http://www.w3.org/2001/XMLSchema" xmlns:msdata="urn:schemas-microsoft-com:xml-msdata">
    <xsd:import namespace="http://www.w3.org/XML/1998/namespace" />
    <xsd:element name="root" msdata:IsDataSet="true">
      <xsd:complexType>
        <xsd:choice maxOccurs="unbounded">
          <xsd:element name="metadata">
            <xsd:complexType>
              <xsd:sequence>
                <xsd:element name="value" type="xsd:string" minOccurs="0" />
              </xsd:sequence>
              <xsd:attribute name="name" use="required" type="xsd:string" />
              <xsd:attribute name="type" type="xsd:string" />
              <xsd:attribute name="mimetype" type="xsd:string" />
              <xsd:attribute ref="xml:space" />
            </xsd:complexType>
          </xsd:element>
          <xsd:element name="assembly">
            <xsd:complexType>
              <xsd:attribute name="alias" type="xsd:string" />
              <xsd:attribute name="name" type="xsd:string" />
            </xsd:complexType>
          </xsd:element>
          <xsd:element name="data">
            <xsd:complexType>
              <xsd:sequence>
                <xsd:element name="value" type="xsd:string" minOccurs="0" msdata:Ordinal="1" />
                <xsd:element name="comment" type="xsd:string" minOccurs="0" msdata:Ordinal="2" />
              </xsd:sequence>
              <xsd:attribute name="name" type="xsd:string" use="required" msdata:Ordinal="1" />
              <xsd:attribute name="type" type="xsd:string" msdata:Ordinal="3" />
              <xsd:attribute name="mimetype" type="xsd:string" msdata:Ordinal="4" />
              <xsd:attribute ref="xml:space" />
            </xsd:complexType>
          </xsd:element>
          <xsd:element name="resheader">
            <xsd:complexType>
              <xsd:sequence>
                <xsd:element name="value" type="xsd:string" minOccurs="0" msdata:Ordinal="1" />
              </xsd:sequence>
              <xsd:attribute name="name" type="xsd:string" use="required" />
            </xsd:complexType>
          </xsd:element>
        </xsd:choice>
      </xsd:complexType>
    </xsd:element>
  </xsd:schema>
  <resheader name="resmimetype">
    <value>text/microsoft-resx</value>
  </resheader>
  <resheader name="version">
    <value>2.0</value>
  </resheader>
  <resheader name="reader">
    <value>System.Resources.ResXResourceReader, System.Windows.Forms, Version=4.0.0.0, Culture=neutral, PublicKeyToken=b77a5c561934e089</value>
  </resheader>
  <resheader name="writer">
    <value>System.Resources.ResXResourceWriter, System.Windows.Forms, Version=4.0.0.0, Culture=neutral, PublicKeyToken=b77a5c561934e089</value>
  </resheader>
  <data name="IDS_NULL" xml:space="preserve">
    <value>&lt;null&gt;</value>
  </data>
  <data name="IDS_ThrowExpression" xml:space="preserve">
    <value>&lt;throw expression&gt;</value>
  </data>
  <data name="IDS_FeatureSwitchExpression" xml:space="preserve">
    <value>&lt;switch expression&gt;</value>
  </data>
  <data name="IDS_FeatureLocalFunctionAttributes" xml:space="preserve">
    <value>local function attributes</value>
  </data>
  <data name="IDS_FeatureExternLocalFunctions" xml:space="preserve">
    <value>extern local functions</value>
  </data>
  <data name="IDS_RELATEDERROR" xml:space="preserve">
    <value>(Location of symbol related to previous error)</value>
  </data>
  <data name="IDS_RELATEDWARNING" xml:space="preserve">
    <value>(Location of symbol related to previous warning)</value>
  </data>
  <data name="IDS_XMLIGNORED" xml:space="preserve">
    <value>&lt;!-- Badly formed XML comment ignored for member "{0}" --&gt;</value>
  </data>
  <data name="IDS_XMLIGNORED2" xml:space="preserve">
    <value> Badly formed XML file "{0}" cannot be included </value>
  </data>
  <data name="IDS_XMLFAILEDINCLUDE" xml:space="preserve">
    <value> Failed to insert some or all of included XML </value>
  </data>
  <data name="IDS_XMLBADINCLUDE" xml:space="preserve">
    <value> Include tag is invalid </value>
  </data>
  <data name="IDS_XMLNOINCLUDE" xml:space="preserve">
    <value> No matching elements were found for the following include tag </value>
  </data>
  <data name="IDS_XMLMISSINGINCLUDEFILE" xml:space="preserve">
    <value>Missing file attribute</value>
  </data>
  <data name="IDS_XMLMISSINGINCLUDEPATH" xml:space="preserve">
    <value>Missing path attribute</value>
  </data>
  <data name="IDS_GlobalNamespace" xml:space="preserve">
    <value>&lt;global namespace&gt;</value>
  </data>
  <data name="IDS_FeatureGenerics" xml:space="preserve">
    <value>generics</value>
  </data>
  <data name="IDS_FeatureAnonDelegates" xml:space="preserve">
    <value>anonymous methods</value>
  </data>
  <data name="IDS_FeatureModuleAttrLoc" xml:space="preserve">
    <value>module as an attribute target specifier</value>
  </data>
  <data name="IDS_FeatureGlobalNamespace" xml:space="preserve">
    <value>namespace alias qualifier</value>
  </data>
  <data name="IDS_FeatureFixedBuffer" xml:space="preserve">
    <value>fixed size buffers</value>
  </data>
  <data name="IDS_FeaturePragma" xml:space="preserve">
    <value>#pragma</value>
  </data>
  <data name="IDS_FeatureStaticClasses" xml:space="preserve">
    <value>static classes</value>
  </data>
  <data name="IDS_FeatureReadOnlyStructs" xml:space="preserve">
    <value>readonly structs</value>
  </data>
  <data name="IDS_FeaturePartialTypes" xml:space="preserve">
    <value>partial types</value>
  </data>
  <data name="IDS_FeatureAsync" xml:space="preserve">
    <value>async function</value>
  </data>
  <data name="IDS_FeatureSwitchOnBool" xml:space="preserve">
    <value>switch on boolean type</value>
  </data>
  <data name="IDS_MethodGroup" xml:space="preserve">
    <value>method group</value>
  </data>
  <data name="IDS_AnonMethod" xml:space="preserve">
    <value>anonymous method</value>
  </data>
  <data name="IDS_Lambda" xml:space="preserve">
    <value>lambda expression</value>
  </data>
  <data name="IDS_Collection" xml:space="preserve">
    <value>collection</value>
  </data>
  <data name="IDS_Disposable" xml:space="preserve">
    <value>disposable</value>
  </data>
  <data name="IDS_FeaturePropertyAccessorMods" xml:space="preserve">
    <value>access modifiers on properties</value>
  </data>
  <data name="IDS_FeatureExternAlias" xml:space="preserve">
    <value>extern alias</value>
  </data>
  <data name="IDS_FeatureIterators" xml:space="preserve">
    <value>iterators</value>
  </data>
  <data name="IDS_FeatureDefault" xml:space="preserve">
    <value>default operator</value>
  </data>
  <data name="IDS_FeatureAsyncStreams" xml:space="preserve">
    <value>async streams</value>
  </data>
  <data name="IDS_FeatureUnmanagedConstructedTypes" xml:space="preserve">
    <value>unmanaged constructed types</value>
  </data>
  <data name="IDS_FeatureReadOnlyMembers" xml:space="preserve">
    <value>readonly members</value>
  </data>
  <data name="IDS_FeatureDefaultLiteral" xml:space="preserve">
    <value>default literal</value>
  </data>
  <data name="IDS_FeaturePrivateProtected" xml:space="preserve">
    <value>private protected</value>
  </data>
  <data name="IDS_FeatureTupleEquality" xml:space="preserve">
    <value>tuple equality</value>
  </data>
  <data name="IDS_FeatureNullable" xml:space="preserve">
    <value>nullable types</value>
  </data>
  <data name="IDS_FeaturePatternMatching" xml:space="preserve">
    <value>pattern matching</value>
  </data>
  <data name="IDS_FeatureExpressionBodiedAccessor" xml:space="preserve">
    <value>expression body property accessor</value>
  </data>
  <data name="IDS_FeatureExpressionBodiedDeOrConstructor" xml:space="preserve">
    <value>expression body constructor and destructor</value>
  </data>
  <data name="IDS_FeatureThrowExpression" xml:space="preserve">
    <value>throw expression</value>
  </data>
  <data name="IDS_FeatureImplicitArray" xml:space="preserve">
    <value>implicitly typed array</value>
  </data>
  <data name="IDS_FeatureImplicitLocal" xml:space="preserve">
    <value>implicitly typed local variable</value>
  </data>
  <data name="IDS_FeatureAnonymousTypes" xml:space="preserve">
    <value>anonymous types</value>
  </data>
  <data name="IDS_FeatureAutoImplementedProperties" xml:space="preserve">
    <value>automatically implemented properties</value>
  </data>
  <data name="IDS_FeatureReadonlyAutoImplementedProperties" xml:space="preserve">
    <value>readonly automatically implemented properties</value>
  </data>
  <data name="IDS_FeatureObjectInitializer" xml:space="preserve">
    <value>object initializer</value>
  </data>
  <data name="IDS_FeatureCollectionInitializer" xml:space="preserve">
    <value>collection initializer</value>
  </data>
  <data name="IDS_FeatureQueryExpression" xml:space="preserve">
    <value>query expression</value>
  </data>
  <data name="IDS_FeatureExtensionMethod" xml:space="preserve">
    <value>extension method</value>
  </data>
  <data name="IDS_FeaturePartialMethod" xml:space="preserve">
    <value>partial method</value>
  </data>
  <data name="IDS_SK_METHOD" xml:space="preserve">
    <value>method</value>
  </data>
  <data name="IDS_SK_TYPE" xml:space="preserve">
    <value>type</value>
  </data>
  <data name="IDS_SK_NAMESPACE" xml:space="preserve">
    <value>namespace</value>
  </data>
  <data name="IDS_SK_FIELD" xml:space="preserve">
    <value>field</value>
  </data>
  <data name="IDS_SK_PROPERTY" xml:space="preserve">
    <value>property</value>
  </data>
  <data name="IDS_SK_UNKNOWN" xml:space="preserve">
    <value>element</value>
  </data>
  <data name="IDS_SK_VARIABLE" xml:space="preserve">
    <value>variable</value>
  </data>
  <data name="IDS_SK_LABEL" xml:space="preserve">
    <value>label</value>
  </data>
  <data name="IDS_SK_EVENT" xml:space="preserve">
    <value>event</value>
  </data>
  <data name="IDS_SK_TYVAR" xml:space="preserve">
    <value>type parameter</value>
  </data>
  <data name="IDS_SK_ALIAS" xml:space="preserve">
    <value>using alias</value>
  </data>
  <data name="IDS_SK_EXTERNALIAS" xml:space="preserve">
    <value>extern alias</value>
  </data>
  <data name="IDS_SK_CONSTRUCTOR" xml:space="preserve">
    <value>constructor</value>
  </data>
  <data name="IDS_FOREACHLOCAL" xml:space="preserve">
    <value>foreach iteration variable</value>
  </data>
  <data name="IDS_FIXEDLOCAL" xml:space="preserve">
    <value>fixed variable</value>
  </data>
  <data name="IDS_USINGLOCAL" xml:space="preserve">
    <value>using variable</value>
  </data>
  <data name="IDS_Contravariant" xml:space="preserve">
    <value>contravariant</value>
  </data>
  <data name="IDS_Contravariantly" xml:space="preserve">
    <value>contravariantly</value>
  </data>
  <data name="IDS_Covariant" xml:space="preserve">
    <value>covariant</value>
  </data>
  <data name="IDS_Covariantly" xml:space="preserve">
    <value>covariantly</value>
  </data>
  <data name="IDS_Invariantly" xml:space="preserve">
    <value>invariantly</value>
  </data>
  <data name="IDS_FeatureDynamic" xml:space="preserve">
    <value>dynamic</value>
  </data>
  <data name="IDS_FeatureNamedArgument" xml:space="preserve">
    <value>named argument</value>
  </data>
  <data name="IDS_FeatureOptionalParameter" xml:space="preserve">
    <value>optional parameter</value>
  </data>
  <data name="IDS_FeatureExceptionFilter" xml:space="preserve">
    <value>exception filter</value>
  </data>
  <data name="IDS_FeatureTypeVariance" xml:space="preserve">
    <value>type variance</value>
  </data>
  <data name="IDS_Parameter" xml:space="preserve">
    <value>parameter</value>
  </data>
  <data name="IDS_Return" xml:space="preserve">
    <value>return</value>
  </data>
  <data name="XML_InvalidToken" xml:space="preserve">
    <value>The character(s) '{0}' cannot be used at this location.</value>
  </data>
  <data name="XML_IncorrectComment" xml:space="preserve">
    <value>Incorrect syntax was used in a comment.</value>
  </data>
  <data name="XML_InvalidCharEntity" xml:space="preserve">
    <value>An invalid character was found inside an entity reference.</value>
  </data>
  <data name="XML_ExpectedEndOfTag" xml:space="preserve">
    <value>Expected '&gt;' or '/&gt;' to close tag '{0}'.</value>
  </data>
  <data name="XML_ExpectedIdentifier" xml:space="preserve">
    <value>An identifier was expected.</value>
  </data>
  <data name="XML_InvalidUnicodeChar" xml:space="preserve">
    <value>Invalid unicode character.</value>
  </data>
  <data name="XML_InvalidWhitespace" xml:space="preserve">
    <value>Whitespace is not allowed at this location.</value>
  </data>
  <data name="XML_LessThanInAttributeValue" xml:space="preserve">
    <value>The character '&lt;' cannot be used in an attribute value.</value>
  </data>
  <data name="XML_MissingEqualsAttribute" xml:space="preserve">
    <value>Missing equals sign between attribute and attribute value.</value>
  </data>
  <data name="XML_RefUndefinedEntity_1" xml:space="preserve">
    <value>Reference to undefined entity '{0}'.</value>
  </data>
  <data name="XML_StringLiteralNoStartQuote" xml:space="preserve">
    <value>A string literal was expected, but no opening quotation mark was found.</value>
  </data>
  <data name="XML_StringLiteralNoEndQuote" xml:space="preserve">
    <value>Missing closing quotation mark for string literal.</value>
  </data>
  <data name="XML_StringLiteralNonAsciiQuote" xml:space="preserve">
    <value>Non-ASCII quotations marks may not be used around string literals.</value>
  </data>
  <data name="XML_EndTagNotExpected" xml:space="preserve">
    <value>End tag was not expected at this location.</value>
  </data>
  <data name="XML_ElementTypeMatch" xml:space="preserve">
    <value>End tag '{0}' does not match the start tag '{1}'.</value>
  </data>
  <data name="XML_EndTagExpected" xml:space="preserve">
    <value>Expected an end tag for element '{0}'.</value>
  </data>
  <data name="XML_WhitespaceMissing" xml:space="preserve">
    <value>Required white space was missing.</value>
  </data>
  <data name="XML_ExpectedEndOfXml" xml:space="preserve">
    <value>Unexpected character at this location.</value>
  </data>
  <data name="XML_CDataEndTagNotAllowed" xml:space="preserve">
    <value>The literal string ']]&gt;' is not allowed in element content.</value>
  </data>
  <data name="XML_DuplicateAttribute" xml:space="preserve">
    <value>Duplicate '{0}' attribute</value>
  </data>
  <data name="ERR_NoMetadataFile" xml:space="preserve">
    <value>Metadata file '{0}' could not be found</value>
  </data>
  <data name="ERR_MetadataReferencesNotSupported" xml:space="preserve">
    <value>Metadata references are not supported.</value>
  </data>
  <data name="FTL_MetadataCantOpenFile" xml:space="preserve">
    <value>Metadata file '{0}' could not be opened -- {1}</value>
  </data>
  <data name="ERR_NoTypeDef" xml:space="preserve">
    <value>The type '{0}' is defined in an assembly that is not referenced. You must add a reference to assembly '{1}'.</value>
  </data>
  <data name="ERR_NoTypeDefFromModule" xml:space="preserve">
    <value>The type '{0}' is defined in a module that has not been added. You must add the module '{1}'.</value>
  </data>
  <data name="ERR_OutputWriteFailed" xml:space="preserve">
    <value>Could not write to output file '{0}' -- '{1}'</value>
  </data>
  <data name="ERR_MultipleEntryPoints" xml:space="preserve">
    <value>Program has more than one entry point defined. Compile with /main to specify the type that contains the entry point.</value>
  </data>
  <data name="ERR_BadBinaryOps" xml:space="preserve">
    <value>Operator '{0}' cannot be applied to operands of type '{1}' and '{2}'</value>
  </data>
  <data name="ERR_AmbigBinaryOpsOnUnconstrainedDefault" xml:space="preserve">
    <value>Operator '{0}' cannot be applied to 'default' and operand of type '{1}' because it is a type parameter that is not known to be a reference type</value>
  </data>
  <data name="ERR_IntDivByZero" xml:space="preserve">
    <value>Division by constant zero</value>
  </data>
  <data name="ERR_BadIndexLHS" xml:space="preserve">
    <value>Cannot apply indexing with [] to an expression of type '{0}'</value>
  </data>
  <data name="ERR_BadIndexCount" xml:space="preserve">
    <value>Wrong number of indices inside []; expected {0}</value>
  </data>
  <data name="ERR_BadUnaryOp" xml:space="preserve">
    <value>Operator '{0}' cannot be applied to operand of type '{1}'</value>
  </data>
  <data name="ERR_BadOpOnNullOrDefaultOrNew" xml:space="preserve">
    <value>Operator '{0}' cannot be applied to operand '{1}'</value>
  </data>
  <data name="ERR_ThisInStaticMeth" xml:space="preserve">
    <value>Keyword 'this' is not valid in a static property, static method, or static field initializer</value>
  </data>
  <data name="ERR_ThisInBadContext" xml:space="preserve">
    <value>Keyword 'this' is not available in the current context</value>
  </data>
  <data name="ERR_OmittedTypeArgument" xml:space="preserve">
    <value>Omitting the type argument is not allowed in the current context</value>
  </data>
  <data name="WRN_InvalidMainSig" xml:space="preserve">
    <value>'{0}' has the wrong signature to be an entry point</value>
  </data>
  <data name="WRN_InvalidMainSig_Title" xml:space="preserve">
    <value>Method has the wrong signature to be an entry point</value>
  </data>
  <data name="ERR_NoImplicitConv" xml:space="preserve">
    <value>Cannot implicitly convert type '{0}' to '{1}'</value>
  </data>
  <data name="ERR_NoExplicitConv" xml:space="preserve">
    <value>Cannot convert type '{0}' to '{1}'</value>
  </data>
  <data name="ERR_ConstOutOfRange" xml:space="preserve">
    <value>Constant value '{0}' cannot be converted to a '{1}'</value>
  </data>
  <data name="ERR_AmbigBinaryOps" xml:space="preserve">
    <value>Operator '{0}' is ambiguous on operands of type '{1}' and '{2}'</value>
  </data>
  <data name="ERR_AmbigBinaryOpsOnDefault" xml:space="preserve">
    <value>Operator '{0}' is ambiguous on operands '{1}' and '{2}'</value>
  </data>
  <data name="ERR_AmbigUnaryOp" xml:space="preserve">
    <value>Operator '{0}' is ambiguous on an operand of type '{1}'</value>
  </data>
  <data name="ERR_InAttrOnOutParam" xml:space="preserve">
    <value>An out parameter cannot have the In attribute</value>
  </data>
  <data name="ERR_ValueCantBeNull" xml:space="preserve">
    <value>Cannot convert null to '{0}' because it is a non-nullable value type</value>
  </data>
  <data name="ERR_NoExplicitBuiltinConv" xml:space="preserve">
    <value>Cannot convert type '{0}' to '{1}' via a reference conversion, boxing conversion, unboxing conversion, wrapping conversion, or null type conversion</value>
  </data>
  <data name="FTL_DebugEmitFailure" xml:space="preserve">
    <value>Unexpected error writing debug information -- '{0}'</value>
  </data>
  <data name="ERR_BadVisReturnType" xml:space="preserve">
    <value>Inconsistent accessibility: return type '{1}' is less accessible than method '{0}'</value>
  </data>
  <data name="ERR_BadVisParamType" xml:space="preserve">
    <value>Inconsistent accessibility: parameter type '{1}' is less accessible than method '{0}'</value>
  </data>
  <data name="ERR_BadVisFieldType" xml:space="preserve">
    <value>Inconsistent accessibility: field type '{1}' is less accessible than field '{0}'</value>
  </data>
  <data name="ERR_BadVisPropertyType" xml:space="preserve">
    <value>Inconsistent accessibility: property type '{1}' is less accessible than property '{0}'</value>
  </data>
  <data name="ERR_BadVisIndexerReturn" xml:space="preserve">
    <value>Inconsistent accessibility: indexer return type '{1}' is less accessible than indexer '{0}'</value>
  </data>
  <data name="ERR_BadVisIndexerParam" xml:space="preserve">
    <value>Inconsistent accessibility: parameter type '{1}' is less accessible than indexer '{0}'</value>
  </data>
  <data name="ERR_BadVisOpReturn" xml:space="preserve">
    <value>Inconsistent accessibility: return type '{1}' is less accessible than operator '{0}'</value>
  </data>
  <data name="ERR_BadVisOpParam" xml:space="preserve">
    <value>Inconsistent accessibility: parameter type '{1}' is less accessible than operator '{0}'</value>
  </data>
  <data name="ERR_BadVisDelegateReturn" xml:space="preserve">
    <value>Inconsistent accessibility: return type '{1}' is less accessible than delegate '{0}'</value>
  </data>
  <data name="ERR_BadVisDelegateParam" xml:space="preserve">
    <value>Inconsistent accessibility: parameter type '{1}' is less accessible than delegate '{0}'</value>
  </data>
  <data name="ERR_BadVisBaseClass" xml:space="preserve">
    <value>Inconsistent accessibility: base class '{1}' is less accessible than class '{0}'</value>
  </data>
  <data name="ERR_BadVisBaseInterface" xml:space="preserve">
    <value>Inconsistent accessibility: base interface '{1}' is less accessible than interface '{0}'</value>
  </data>
  <data name="ERR_EventNeedsBothAccessors" xml:space="preserve">
    <value>'{0}': event property must have both add and remove accessors</value>
  </data>
  <data name="ERR_AbstractEventHasAccessors" xml:space="preserve">
    <value>'{0}': abstract event cannot use event accessor syntax</value>
  </data>
  <data name="ERR_EventNotDelegate" xml:space="preserve">
    <value>'{0}': event must be of a delegate type</value>
  </data>
  <data name="WRN_UnreferencedEvent" xml:space="preserve">
    <value>The event '{0}' is never used</value>
  </data>
  <data name="WRN_UnreferencedEvent_Title" xml:space="preserve">
    <value>Event is never used</value>
  </data>
  <data name="ERR_InterfaceEventInitializer" xml:space="preserve">
    <value>'{0}': instance event in interface cannot have initializer</value>
  </data>
  <data name="ERR_BadEventUsage" xml:space="preserve">
    <value>The event '{0}' can only appear on the left hand side of += or -= (except when used from within the type '{1}')</value>
  </data>
  <data name="ERR_ExplicitEventFieldImpl" xml:space="preserve">
    <value>An explicit interface implementation of an event must use event accessor syntax</value>
  </data>
  <data name="ERR_CantOverrideNonEvent" xml:space="preserve">
    <value>'{0}': cannot override; '{1}' is not an event</value>
  </data>
  <data name="ERR_AddRemoveMustHaveBody" xml:space="preserve">
    <value>An add or remove accessor must have a body</value>
  </data>
  <data name="ERR_AbstractEventInitializer" xml:space="preserve">
    <value>'{0}': abstract event cannot have initializer</value>
  </data>
  <data name="ERR_ReservedAssemblyName" xml:space="preserve">
    <value>The assembly name '{0}' is reserved and cannot be used as a reference in an interactive session</value>
  </data>
  <data name="ERR_ReservedEnumerator" xml:space="preserve">
    <value>The enumerator name '{0}' is reserved and cannot be used</value>
  </data>
  <data name="ERR_AsMustHaveReferenceType" xml:space="preserve">
    <value>The as operator must be used with a reference type or nullable type ('{0}' is a non-nullable value type)</value>
  </data>
  <data name="WRN_LowercaseEllSuffix" xml:space="preserve">
    <value>The 'l' suffix is easily confused with the digit '1' -- use 'L' for clarity</value>
  </data>
  <data name="WRN_LowercaseEllSuffix_Title" xml:space="preserve">
    <value>The 'l' suffix is easily confused with the digit '1'</value>
  </data>
  <data name="ERR_BadEventUsageNoField" xml:space="preserve">
    <value>The event '{0}' can only appear on the left hand side of += or -=</value>
  </data>
  <data name="ERR_ConstraintOnlyAllowedOnGenericDecl" xml:space="preserve">
    <value>Constraints are not allowed on non-generic declarations</value>
  </data>
  <data name="ERR_TypeParamMustBeIdentifier" xml:space="preserve">
    <value>Type parameter declaration must be an identifier not a type</value>
  </data>
  <data name="ERR_MemberReserved" xml:space="preserve">
    <value>Type '{1}' already reserves a member called '{0}' with the same parameter types</value>
  </data>
  <data name="ERR_DuplicateParamName" xml:space="preserve">
    <value>The parameter name '{0}' is a duplicate</value>
  </data>
  <data name="ERR_DuplicateNameInNS" xml:space="preserve">
    <value>The namespace '{1}' already contains a definition for '{0}'</value>
  </data>
  <data name="ERR_DuplicateNameInClass" xml:space="preserve">
    <value>The type '{0}' already contains a definition for '{1}'</value>
  </data>
  <data name="ERR_NameNotInContext" xml:space="preserve">
    <value>The name '{0}' does not exist in the current context</value>
  </data>
  <data name="ERR_NameNotInContextPossibleMissingReference" xml:space="preserve">
    <value>The name '{0}' does not exist in the current context (are you missing a reference to assembly '{1}'?)</value>
  </data>
  <data name="ERR_AmbigContext" xml:space="preserve">
    <value>'{0}' is an ambiguous reference between '{1}' and '{2}'</value>
  </data>
  <data name="WRN_DuplicateUsing" xml:space="preserve">
    <value>The using directive for '{0}' appeared previously in this namespace</value>
  </data>
  <data name="WRN_DuplicateUsing_Title" xml:space="preserve">
    <value>Using directive appeared previously in this namespace</value>
  </data>
  <data name="ERR_BadMemberFlag" xml:space="preserve">
    <value>The modifier '{0}' is not valid for this item</value>
  </data>
  <data name="ERR_BadInitAccessor" xml:space="preserve">
    <value>The 'init' accessor is not valid on static members</value>
  </data>
  <data name="ERR_BadMemberProtection" xml:space="preserve">
    <value>More than one protection modifier</value>
  </data>
  <data name="WRN_NewRequired" xml:space="preserve">
    <value>'{0}' hides inherited member '{1}'. Use the new keyword if hiding was intended.</value>
  </data>
  <data name="WRN_NewRequired_Title" xml:space="preserve">
    <value>Member hides inherited member; missing new keyword</value>
  </data>
  <data name="WRN_NewRequired_Description" xml:space="preserve">
    <value>A variable was declared with the same name as a variable in a base type. However, the new keyword was not used. This warning informs you that you should use new; the variable is declared as if new had been used in the declaration.</value>
  </data>
  <data name="WRN_NewNotRequired" xml:space="preserve">
    <value>The member '{0}' does not hide an accessible member. The new keyword is not required.</value>
  </data>
  <data name="WRN_NewNotRequired_Title" xml:space="preserve">
    <value>Member does not hide an inherited member; new keyword is not required</value>
  </data>
  <data name="ERR_CircConstValue" xml:space="preserve">
    <value>The evaluation of the constant value for '{0}' involves a circular definition</value>
  </data>
  <data name="ERR_MemberAlreadyExists" xml:space="preserve">
    <value>Type '{1}' already defines a member called '{0}' with the same parameter types</value>
  </data>
  <data name="ERR_StaticNotVirtual" xml:space="preserve">
    <value>A static member cannot be marked as '{0}'</value>
  </data>
  <data name="ERR_OverrideNotNew" xml:space="preserve">
    <value>A member '{0}' marked as override cannot be marked as new or virtual</value>
  </data>
  <data name="WRN_NewOrOverrideExpected" xml:space="preserve">
    <value>'{0}' hides inherited member '{1}'. To make the current member override that implementation, add the override keyword. Otherwise add the new keyword.</value>
  </data>
  <data name="WRN_NewOrOverrideExpected_Title" xml:space="preserve">
    <value>Member hides inherited member; missing override keyword</value>
  </data>
  <data name="ERR_OverrideNotExpected" xml:space="preserve">
    <value>'{0}': no suitable method found to override</value>
  </data>
  <data name="ERR_NamespaceUnexpected" xml:space="preserve">
    <value>A namespace cannot directly contain members such as fields, methods or statements</value>
  </data>
  <data name="ERR_NoSuchMember" xml:space="preserve">
    <value>'{0}' does not contain a definition for '{1}'</value>
  </data>
  <data name="ERR_BadSKknown" xml:space="preserve">
    <value>'{0}' is a {1} but is used like a {2}</value>
  </data>
  <data name="ERR_BadSKunknown" xml:space="preserve">
    <value>'{0}' is a {1}, which is not valid in the given context</value>
  </data>
  <data name="ERR_ObjectRequired" xml:space="preserve">
    <value>An object reference is required for the non-static field, method, or property '{0}'</value>
  </data>
  <data name="ERR_AmbigCall" xml:space="preserve">
    <value>The call is ambiguous between the following methods or properties: '{0}' and '{1}'</value>
  </data>
  <data name="ERR_BadAccess" xml:space="preserve">
    <value>'{0}' is inaccessible due to its protection level</value>
  </data>
  <data name="ERR_MethDelegateMismatch" xml:space="preserve">
    <value>No overload for '{0}' matches delegate '{1}'</value>
  </data>
  <data name="ERR_RetObjectRequired" xml:space="preserve">
    <value>An object of a type convertible to '{0}' is required</value>
  </data>
  <data name="ERR_RetNoObjectRequired" xml:space="preserve">
    <value>Since '{0}' returns void, a return keyword must not be followed by an object expression</value>
  </data>
  <data name="ERR_LocalDuplicate" xml:space="preserve">
    <value>A local variable or function named '{0}' is already defined in this scope</value>
  </data>
  <data name="ERR_AssgLvalueExpected" xml:space="preserve">
    <value>The left-hand side of an assignment must be a variable, property or indexer</value>
  </data>
  <data name="ERR_StaticConstParam" xml:space="preserve">
    <value>'{0}': a static constructor must be parameterless</value>
  </data>
  <data name="ERR_NotConstantExpression" xml:space="preserve">
    <value>The expression being assigned to '{0}' must be constant</value>
  </data>
  <data name="ERR_NotNullConstRefField" xml:space="preserve">
    <value>'{0}' is of type '{1}'. A const field of a reference type other than string can only be initialized with null.</value>
  </data>
  <data name="ERR_LocalIllegallyOverrides" xml:space="preserve">
    <value>A local or parameter named '{0}' cannot be declared in this scope because that name is used in an enclosing local scope to define a local or parameter</value>
  </data>
  <data name="ERR_BadUsingNamespace" xml:space="preserve">
    <value>A 'using namespace' directive can only be applied to namespaces; '{0}' is a type not a namespace. Consider a 'using static' directive instead</value>
  </data>
  <data name="ERR_BadUsingType" xml:space="preserve">
    <value>A 'using static' directive can only be applied to types; '{0}' is a namespace not a type. Consider a 'using namespace' directive instead</value>
  </data>
  <data name="ERR_NoAliasHere" xml:space="preserve">
    <value>A 'using static' directive cannot be used to declare an alias</value>
  </data>
  <data name="ERR_NoBreakOrCont" xml:space="preserve">
    <value>No enclosing loop out of which to break or continue</value>
  </data>
  <data name="ERR_DuplicateLabel" xml:space="preserve">
    <value>The label '{0}' is a duplicate</value>
  </data>
  <data name="ERR_NoConstructors" xml:space="preserve">
    <value>The type '{0}' has no constructors defined</value>
  </data>
  <data name="ERR_NoNewAbstract" xml:space="preserve">
    <value>Cannot create an instance of the abstract type or interface '{0}'</value>
  </data>
  <data name="ERR_ConstValueRequired" xml:space="preserve">
    <value>A const field requires a value to be provided</value>
  </data>
  <data name="ERR_CircularBase" xml:space="preserve">
    <value>Circular base type dependency involving '{0}' and '{1}'</value>
  </data>
  <data name="ERR_BadDelegateConstructor" xml:space="preserve">
    <value>The delegate '{0}' does not have a valid constructor</value>
  </data>
  <data name="ERR_MethodNameExpected" xml:space="preserve">
    <value>Method name expected</value>
  </data>
  <data name="ERR_ConstantExpected" xml:space="preserve">
    <value>A constant value is expected</value>
  </data>
  <data name="ERR_V6SwitchGoverningTypeValueExpected" xml:space="preserve">
    <value>A switch expression or case label must be a bool, char, string, integral, enum, or corresponding nullable type in C# 6 and earlier.</value>
  </data>
  <data name="ERR_IntegralTypeValueExpected" xml:space="preserve">
    <value>A value of an integral type expected</value>
  </data>
  <data name="ERR_DuplicateCaseLabel" xml:space="preserve">
    <value>The switch statement contains multiple cases with the label value '{0}'</value>
  </data>
  <data name="ERR_InvalidGotoCase" xml:space="preserve">
    <value>A goto case is only valid inside a switch statement</value>
  </data>
  <data name="ERR_PropertyLacksGet" xml:space="preserve">
    <value>The property or indexer '{0}' cannot be used in this context because it lacks the get accessor</value>
  </data>
  <data name="ERR_BadExceptionType" xml:space="preserve">
    <value>The type caught or thrown must be derived from System.Exception</value>
  </data>
  <data name="ERR_BadEmptyThrow" xml:space="preserve">
    <value>A throw statement with no arguments is not allowed outside of a catch clause</value>
  </data>
  <data name="ERR_BadFinallyLeave" xml:space="preserve">
    <value>Control cannot leave the body of a finally clause</value>
  </data>
  <data name="ERR_LabelShadow" xml:space="preserve">
    <value>The label '{0}' shadows another label by the same name in a contained scope</value>
  </data>
  <data name="ERR_LabelNotFound" xml:space="preserve">
    <value>No such label '{0}' within the scope of the goto statement</value>
  </data>
  <data name="ERR_UnreachableCatch" xml:space="preserve">
    <value>A previous catch clause already catches all exceptions of this or of a super type ('{0}')</value>
  </data>
  <data name="WRN_FilterIsConstantTrue" xml:space="preserve">
    <value>Filter expression is a constant 'true', consider removing the filter</value>
  </data>
  <data name="WRN_FilterIsConstantTrue_Title" xml:space="preserve">
    <value>Filter expression is a constant 'true'</value>
  </data>
  <data name="ERR_ReturnExpected" xml:space="preserve">
    <value>'{0}': not all code paths return a value</value>
  </data>
  <data name="WRN_UnreachableCode" xml:space="preserve">
    <value>Unreachable code detected</value>
  </data>
  <data name="WRN_UnreachableCode_Title" xml:space="preserve">
    <value>Unreachable code detected</value>
  </data>
  <data name="ERR_SwitchFallThrough" xml:space="preserve">
    <value>Control cannot fall through from one case label ('{0}') to another</value>
  </data>
  <data name="WRN_UnreferencedLabel" xml:space="preserve">
    <value>This label has not been referenced</value>
  </data>
  <data name="WRN_UnreferencedLabel_Title" xml:space="preserve">
    <value>This label has not been referenced</value>
  </data>
  <data name="ERR_UseDefViolation" xml:space="preserve">
    <value>Use of unassigned local variable '{0}'</value>
  </data>
  <data name="WRN_UseDefViolation" xml:space="preserve">
    <value>Use of unassigned local variable '{0}'</value>
  </data>
  <data name="WRN_UseDefViolation_Title" xml:space="preserve">
    <value>Use of unassigned local variable</value>
  </data>
  <data name="WRN_UnreferencedVar" xml:space="preserve">
    <value>The variable '{0}' is declared but never used</value>
  </data>
  <data name="WRN_UnreferencedVar_Title" xml:space="preserve">
    <value>Variable is declared but never used</value>
  </data>
  <data name="WRN_UnreferencedField" xml:space="preserve">
    <value>The field '{0}' is never used</value>
  </data>
  <data name="WRN_UnreferencedField_Title" xml:space="preserve">
    <value>Field is never used</value>
  </data>
  <data name="ERR_UseDefViolationField" xml:space="preserve">
    <value>Use of possibly unassigned field '{0}'</value>
  </data>
  <data name="WRN_UseDefViolationField" xml:space="preserve">
    <value>Use of possibly unassigned field '{0}'</value>
  </data>
  <data name="WRN_UseDefViolationField_Title" xml:space="preserve">
    <value>Use of possibly unassigned field</value>
  </data>
  <data name="ERR_UseDefViolationProperty" xml:space="preserve">
    <value>Use of possibly unassigned auto-implemented property '{0}'</value>
  </data>
  <data name="WRN_UseDefViolationProperty" xml:space="preserve">
    <value>Use of possibly unassigned auto-implemented property '{0}'</value>
  </data>
  <data name="WRN_UseDefViolationProperty_Title" xml:space="preserve">
    <value>Use of possibly unassigned auto-implemented property</value>
  </data>
  <data name="ERR_UnassignedThis" xml:space="preserve">
    <value>Field '{0}' must be fully assigned before control is returned to the caller</value>
  </data>
  <data name="WRN_UnassignedThis" xml:space="preserve">
    <value>Field '{0}' must be fully assigned before control is returned to the caller</value>
  </data>
  <data name="WRN_UnassignedThis_Title" xml:space="preserve">
    <value>Fields of a struct must be fully assigned in a constructor before control is returned to the caller</value>
  </data>
  <data name="ERR_AmbigQM" xml:space="preserve">
    <value>Type of conditional expression cannot be determined because '{0}' and '{1}' implicitly convert to one another</value>
  </data>
  <data name="ERR_InvalidQM" xml:space="preserve">
    <value>Type of conditional expression cannot be determined because there is no implicit conversion between '{0}' and '{1}'</value>
  </data>
  <data name="ERR_NoBaseClass" xml:space="preserve">
    <value>A base class is required for a 'base' reference</value>
  </data>
  <data name="ERR_BaseIllegal" xml:space="preserve">
    <value>Use of keyword 'base' is not valid in this context</value>
  </data>
  <data name="ERR_ObjectProhibited" xml:space="preserve">
    <value>Member '{0}' cannot be accessed with an instance reference; qualify it with a type name instead</value>
  </data>
  <data name="ERR_ParamUnassigned" xml:space="preserve">
    <value>The out parameter '{0}' must be assigned to before control leaves the current method</value>
  </data>
  <data name="WRN_ParamUnassigned" xml:space="preserve">
    <value>The out parameter '{0}' must be assigned to before control leaves the current method</value>
  </data>
  <data name="WRN_ParamUnassigned_Title" xml:space="preserve">
    <value>An out parameter must be assigned to before control leaves the method</value>
  </data>
  <data name="ERR_InvalidArray" xml:space="preserve">
    <value>Invalid rank specifier: expected ',' or ']'</value>
  </data>
  <data name="ERR_ExternHasBody" xml:space="preserve">
    <value>'{0}' cannot be extern and declare a body</value>
  </data>
  <data name="ERR_ExternHasConstructorInitializer" xml:space="preserve">
    <value>'{0}' cannot be extern and have a constructor initializer</value>
  </data>
  <data name="ERR_AbstractAndExtern" xml:space="preserve">
    <value>'{0}' cannot be both extern and abstract</value>
  </data>
  <data name="ERR_BadAttributeParamType" xml:space="preserve">
    <value>Attribute constructor parameter '{0}' has type '{1}', which is not a valid attribute parameter type</value>
  </data>
  <data name="ERR_BadAttributeArgument" xml:space="preserve">
    <value>An attribute argument must be a constant expression, typeof expression or array creation expression of an attribute parameter type</value>
  </data>
  <data name="ERR_BadAttributeParamDefaultArgument" xml:space="preserve">
    <value>Attribute constructor parameter '{0}' is optional, but no default parameter value was specified.</value>
  </data>
  <data name="WRN_IsAlwaysTrue" xml:space="preserve">
    <value>The given expression is always of the provided ('{0}') type</value>
  </data>
  <data name="WRN_IsAlwaysTrue_Title" xml:space="preserve">
    <value>'is' expression's given expression is always of the provided type</value>
  </data>
  <data name="WRN_IsAlwaysFalse" xml:space="preserve">
    <value>The given expression is never of the provided ('{0}') type</value>
  </data>
  <data name="WRN_IsAlwaysFalse_Title" xml:space="preserve">
    <value>'is' expression's given expression is never of the provided type</value>
  </data>
  <data name="ERR_LockNeedsReference" xml:space="preserve">
    <value>'{0}' is not a reference type as required by the lock statement</value>
  </data>
  <data name="ERR_NullNotValid" xml:space="preserve">
    <value>Use of null is not valid in this context</value>
  </data>
  <data name="ERR_DefaultLiteralNotValid" xml:space="preserve">
    <value>Use of default literal is not valid in this context</value>
  </data>
  <data name="ERR_UseDefViolationThis" xml:space="preserve">
    <value>The 'this' object cannot be used before all of its fields have been assigned</value>
  </data>
  <data name="WRN_UseDefViolationThis" xml:space="preserve">
    <value>The 'this' object cannot be used before all of its fields have been assigned</value>
  </data>
  <data name="WRN_UseDefViolationThis_Title" xml:space="preserve">
    <value>The 'this' object cannot be used in a constructor before all of its fields have been assigned</value>
  </data>
  <data name="ERR_ArgsInvalid" xml:space="preserve">
    <value>The __arglist construct is valid only within a variable argument method</value>
  </data>
  <data name="ERR_PtrExpected" xml:space="preserve">
    <value>The * or -&gt; operator must be applied to a pointer</value>
  </data>
  <data name="ERR_PtrIndexSingle" xml:space="preserve">
    <value>A pointer must be indexed by only one value</value>
  </data>
  <data name="WRN_ByRefNonAgileField" xml:space="preserve">
    <value>Using '{0}' as a ref or out value or taking its address may cause a runtime exception because it is a field of a marshal-by-reference class</value>
  </data>
  <data name="WRN_ByRefNonAgileField_Title" xml:space="preserve">
    <value>Using a field of a marshal-by-reference class as a ref or out value or taking its address may cause a runtime exception</value>
  </data>
  <data name="ERR_AssgReadonlyStatic" xml:space="preserve">
    <value>A static readonly field cannot be assigned to (except in a static constructor or a variable initializer)</value>
  </data>
  <data name="ERR_RefReadonlyStatic" xml:space="preserve">
    <value>A static readonly field cannot be used as a ref or out value (except in a static constructor)</value>
  </data>
  <data name="ERR_AssgReadonlyProp" xml:space="preserve">
    <value>Property or indexer '{0}' cannot be assigned to -- it is read only</value>
  </data>
  <data name="ERR_IllegalStatement" xml:space="preserve">
    <value>Only assignment, call, increment, decrement, await, and new object expressions can be used as a statement</value>
  </data>
  <data name="ERR_BadGetEnumerator" xml:space="preserve">
    <value>foreach requires that the return type '{0}' of '{1}' must have a suitable public 'MoveNext' method and public 'Current' property</value>
  </data>
  <data name="ERR_BadGetAsyncEnumerator" xml:space="preserve">
    <value>Asynchronous foreach requires that the return type '{0}' of '{1}' must have a suitable public 'MoveNextAsync' method and public 'Current' property</value>
  </data>
  <data name="ERR_TooManyLocals" xml:space="preserve">
    <value>Only 65534 locals, including those generated by the compiler, are allowed</value>
  </data>
  <data name="ERR_AbstractBaseCall" xml:space="preserve">
    <value>Cannot call an abstract base member: '{0}'</value>
  </data>
  <data name="ERR_RefProperty" xml:space="preserve">
    <value>A property or indexer may not be passed as an out or ref parameter</value>
  </data>
  <data name="ERR_ManagedAddr" xml:space="preserve">
    <value>Cannot take the address of, get the size of, or declare a pointer to a managed type ('{0}')</value>
  </data>
  <data name="ERR_BadFixedInitType" xml:space="preserve">
    <value>The type of a local declared in a fixed statement must be a pointer type</value>
  </data>
  <data name="ERR_FixedMustInit" xml:space="preserve">
    <value>You must provide an initializer in a fixed or using statement declaration</value>
  </data>
  <data name="ERR_InvalidAddrOp" xml:space="preserve">
    <value>Cannot take the address of the given expression</value>
  </data>
  <data name="ERR_FixedNeeded" xml:space="preserve">
    <value>You can only take the address of an unfixed expression inside of a fixed statement initializer</value>
  </data>
  <data name="ERR_FixedNotNeeded" xml:space="preserve">
    <value>You cannot use the fixed statement to take the address of an already fixed expression</value>
  </data>
  <data name="ERR_ExprCannotBeFixed" xml:space="preserve">
    <value>The given expression cannot be used in a fixed statement</value>
  </data>
  <data name="ERR_UnsafeNeeded" xml:space="preserve">
    <value>Pointers and fixed size buffers may only be used in an unsafe context</value>
  </data>
  <data name="ERR_OpTFRetType" xml:space="preserve">
    <value>The return type of operator True or False must be bool</value>
  </data>
  <data name="ERR_OperatorNeedsMatch" xml:space="preserve">
    <value>The operator '{0}' requires a matching operator '{1}' to also be defined</value>
  </data>
  <data name="ERR_BadBoolOp" xml:space="preserve">
    <value>In order to be applicable as a short circuit operator a user-defined logical operator ('{0}') must have the same return type and parameter types</value>
  </data>
  <data name="ERR_MustHaveOpTF" xml:space="preserve">
    <value>In order for '{0}' to be applicable as a short circuit operator, its declaring type '{1}' must define operator true and operator false</value>
  </data>
  <data name="WRN_UnreferencedVarAssg" xml:space="preserve">
    <value>The variable '{0}' is assigned but its value is never used</value>
  </data>
  <data name="WRN_UnreferencedVarAssg_Title" xml:space="preserve">
    <value>Variable is assigned but its value is never used</value>
  </data>
  <data name="ERR_CheckedOverflow" xml:space="preserve">
    <value>The operation overflows at compile time in checked mode</value>
  </data>
  <data name="ERR_ConstOutOfRangeChecked" xml:space="preserve">
    <value>Constant value '{0}' cannot be converted to a '{1}' (use 'unchecked' syntax to override)</value>
  </data>
  <data name="ERR_BadVarargs" xml:space="preserve">
    <value>A method with vararg cannot be generic, be in a generic type, or have a params parameter</value>
  </data>
  <data name="ERR_ParamsMustBeArray" xml:space="preserve">
    <value>The params parameter must be a single dimensional array</value>
  </data>
  <data name="ERR_IllegalArglist" xml:space="preserve">
    <value>An __arglist expression may only appear inside of a call or new expression</value>
  </data>
  <data name="ERR_IllegalUnsafe" xml:space="preserve">
    <value>Unsafe code may only appear if compiling with /unsafe</value>
  </data>
  <data name="ERR_AmbigMember" xml:space="preserve">
    <value>Ambiguity between '{0}' and '{1}'</value>
  </data>
  <data name="ERR_BadForeachDecl" xml:space="preserve">
    <value>Type and identifier are both required in a foreach statement</value>
  </data>
  <data name="ERR_ParamsLast" xml:space="preserve">
    <value>A params parameter must be the last parameter in a formal parameter list</value>
  </data>
  <data name="ERR_SizeofUnsafe" xml:space="preserve">
    <value>'{0}' does not have a predefined size, therefore sizeof can only be used in an unsafe context</value>
  </data>
  <data name="ERR_DottedTypeNameNotFoundInNS" xml:space="preserve">
    <value>The type or namespace name '{0}' does not exist in the namespace '{1}' (are you missing an assembly reference?)</value>
  </data>
  <data name="ERR_FieldInitRefNonstatic" xml:space="preserve">
    <value>A field initializer cannot reference the non-static field, method, or property '{0}'</value>
  </data>
  <data name="ERR_SealedNonOverride" xml:space="preserve">
    <value>'{0}' cannot be sealed because it is not an override</value>
  </data>
  <data name="ERR_CantOverrideSealed" xml:space="preserve">
    <value>'{0}': cannot override inherited member '{1}' because it is sealed</value>
  </data>
  <data name="ERR_VoidError" xml:space="preserve">
    <value>The operation in question is undefined on void pointers</value>
  </data>
  <data name="ERR_ConditionalOnOverride" xml:space="preserve">
    <value>The Conditional attribute is not valid on '{0}' because it is an override method</value>
  </data>
  <data name="ERR_ConditionalOnLocalFunction" xml:space="preserve">
    <value>Local function '{0}' must be 'static' in order to use the Conditional attribute</value>
  </data>
  <data name="ERR_PointerInAsOrIs" xml:space="preserve">
    <value>Neither 'is' nor 'as' is valid on pointer types</value>
  </data>
  <data name="ERR_CallingFinalizeDeprecated" xml:space="preserve">
    <value>Destructors and object.Finalize cannot be called directly. Consider calling IDisposable.Dispose if available.</value>
  </data>
  <data name="ERR_SingleTypeNameNotFound" xml:space="preserve">
    <value>The type or namespace name '{0}' could not be found (are you missing a using directive or an assembly reference?)</value>
  </data>
  <data name="ERR_NegativeStackAllocSize" xml:space="preserve">
    <value>Cannot use a negative size with stackalloc</value>
  </data>
  <data name="ERR_NegativeArraySize" xml:space="preserve">
    <value>Cannot create an array with a negative size</value>
  </data>
  <data name="ERR_OverrideFinalizeDeprecated" xml:space="preserve">
    <value>Do not override object.Finalize. Instead, provide a destructor.</value>
  </data>
  <data name="ERR_CallingBaseFinalizeDeprecated" xml:space="preserve">
    <value>Do not directly call your base type Finalize method. It is called automatically from your destructor.</value>
  </data>
  <data name="WRN_NegativeArrayIndex" xml:space="preserve">
    <value>Indexing an array with a negative index (array indices always start at zero)</value>
  </data>
  <data name="WRN_NegativeArrayIndex_Title" xml:space="preserve">
    <value>Indexing an array with a negative index</value>
  </data>
  <data name="WRN_BadRefCompareLeft" xml:space="preserve">
    <value>Possible unintended reference comparison; to get a value comparison, cast the left hand side to type '{0}'</value>
  </data>
  <data name="WRN_BadRefCompareLeft_Title" xml:space="preserve">
    <value>Possible unintended reference comparison; left hand side needs cast</value>
  </data>
  <data name="WRN_BadRefCompareRight" xml:space="preserve">
    <value>Possible unintended reference comparison; to get a value comparison, cast the right hand side to type '{0}'</value>
  </data>
  <data name="WRN_BadRefCompareRight_Title" xml:space="preserve">
    <value>Possible unintended reference comparison; right hand side needs cast</value>
  </data>
  <data name="ERR_BadCastInFixed" xml:space="preserve">
    <value>The right hand side of a fixed statement assignment may not be a cast expression</value>
  </data>
  <data name="ERR_StackallocInCatchFinally" xml:space="preserve">
    <value>stackalloc may not be used in a catch or finally block</value>
  </data>
  <data name="ERR_VarargsLast" xml:space="preserve">
    <value>An __arglist parameter must be the last parameter in a formal parameter list</value>
  </data>
  <data name="ERR_MissingPartial" xml:space="preserve">
    <value>Missing partial modifier on declaration of type '{0}'; another partial declaration of this type exists</value>
  </data>
  <data name="ERR_PartialTypeKindConflict" xml:space="preserve">
    <value>Partial declarations of '{0}' must be all classes, all record classes, all structs, all record structs, or all interfaces</value>
  </data>
  <data name="ERR_PartialModifierConflict" xml:space="preserve">
    <value>Partial declarations of '{0}' have conflicting accessibility modifiers</value>
  </data>
  <data name="ERR_PartialMultipleBases" xml:space="preserve">
    <value>Partial declarations of '{0}' must not specify different base classes</value>
  </data>
  <data name="ERR_PartialWrongTypeParams" xml:space="preserve">
    <value>Partial declarations of '{0}' must have the same type parameter names in the same order</value>
  </data>
  <data name="ERR_PartialWrongConstraints" xml:space="preserve">
    <value>Partial declarations of '{0}' have inconsistent constraints for type parameter '{1}'</value>
  </data>
  <data name="ERR_NoImplicitConvCast" xml:space="preserve">
    <value>Cannot implicitly convert type '{0}' to '{1}'. An explicit conversion exists (are you missing a cast?)</value>
  </data>
  <data name="ERR_PartialMisplaced" xml:space="preserve">
    <value>The 'partial' modifier can only appear immediately before 'class', 'record', 'struct', 'interface', or a method return type.</value>
  </data>
  <data name="ERR_ImportedCircularBase" xml:space="preserve">
    <value>Imported type '{0}' is invalid. It contains a circular base type dependency.</value>
  </data>
  <data name="ERR_UseDefViolationOut" xml:space="preserve">
    <value>Use of unassigned out parameter '{0}'</value>
  </data>
  <data name="WRN_UseDefViolationOut" xml:space="preserve">
    <value>Use of unassigned out parameter '{0}'</value>
  </data>
  <data name="WRN_UseDefViolationOut_Title" xml:space="preserve">
    <value>Use of unassigned out parameter</value>
  </data>
  <data name="ERR_ArraySizeInDeclaration" xml:space="preserve">
    <value>Array size cannot be specified in a variable declaration (try initializing with a 'new' expression)</value>
  </data>
  <data name="ERR_InaccessibleGetter" xml:space="preserve">
    <value>The property or indexer '{0}' cannot be used in this context because the get accessor is inaccessible</value>
  </data>
  <data name="ERR_InaccessibleSetter" xml:space="preserve">
    <value>The property or indexer '{0}' cannot be used in this context because the set accessor is inaccessible</value>
  </data>
  <data name="ERR_InvalidPropertyAccessMod" xml:space="preserve">
    <value>The accessibility modifier of the '{0}' accessor must be more restrictive than the property or indexer '{1}'</value>
  </data>
  <data name="ERR_DuplicatePropertyAccessMods" xml:space="preserve">
    <value>Cannot specify accessibility modifiers for both accessors of the property or indexer '{0}'</value>
  </data>
  <data name="ERR_AccessModMissingAccessor" xml:space="preserve">
    <value>'{0}': accessibility modifiers on accessors may only be used if the property or indexer has both a get and a set accessor</value>
  </data>
  <data name="ERR_UnimplementedInterfaceAccessor" xml:space="preserve">
    <value>'{0}' does not implement interface member '{1}'. '{2}' is not public.</value>
  </data>
  <data name="WRN_PatternIsAmbiguous" xml:space="preserve">
    <value>'{0}' does not implement the '{1}' pattern. '{2}' is ambiguous with '{3}'.</value>
  </data>
  <data name="WRN_PatternIsAmbiguous_Title" xml:space="preserve">
    <value>Type does not implement the collection pattern; members are ambiguous</value>
  </data>
  <data name="WRN_PatternNotPublicOrNotInstance" xml:space="preserve">
    <value>'{0}' does not implement the '{1}' pattern. '{2}' is not a public instance or extension method.</value>
  </data>
  <data name="WRN_PatternNotPublicOrNotInstance_Title" xml:space="preserve">
    <value>Type does not implement the collection pattern; member is is not a public instance or extension method.</value>
  </data>
  <data name="WRN_PatternBadSignature" xml:space="preserve">
    <value>'{0}' does not implement the '{1}' pattern. '{2}' has the wrong signature.</value>
  </data>
  <data name="WRN_PatternBadSignature_Title" xml:space="preserve">
    <value>Type does not implement the collection pattern; member has the wrong signature</value>
  </data>
  <data name="ERR_FriendRefNotEqualToThis" xml:space="preserve">
    <value>Friend access was granted by '{0}', but the public key of the output assembly ('{1}') does not match that specified by the InternalsVisibleTo attribute in the granting assembly.</value>
  </data>
  <data name="ERR_FriendRefSigningMismatch" xml:space="preserve">
    <value>Friend access was granted by '{0}', but the strong name signing state of the output assembly does not match that of the granting assembly.</value>
  </data>
  <data name="WRN_SequentialOnPartialClass" xml:space="preserve">
    <value>There is no defined ordering between fields in multiple declarations of partial struct '{0}'. To specify an ordering, all instance fields must be in the same declaration.</value>
  </data>
  <data name="WRN_SequentialOnPartialClass_Title" xml:space="preserve">
    <value>There is no defined ordering between fields in multiple declarations of partial struct</value>
  </data>
  <data name="ERR_BadConstType" xml:space="preserve">
    <value>The type '{0}' cannot be declared const</value>
  </data>
  <data name="ERR_NoNewTyvar" xml:space="preserve">
    <value>Cannot create an instance of the variable type '{0}' because it does not have the new() constraint</value>
  </data>
  <data name="ERR_BadArity" xml:space="preserve">
    <value>Using the generic {1} '{0}' requires {2} type arguments</value>
  </data>
  <data name="ERR_BadTypeArgument" xml:space="preserve">
    <value>The type '{0}' may not be used as a type argument</value>
  </data>
  <data name="ERR_TypeArgsNotAllowed" xml:space="preserve">
    <value>The {1} '{0}' cannot be used with type arguments</value>
  </data>
  <data name="ERR_HasNoTypeVars" xml:space="preserve">
    <value>The non-generic {1} '{0}' cannot be used with type arguments</value>
  </data>
  <data name="ERR_NewConstraintNotSatisfied" xml:space="preserve">
    <value>'{2}' must be a non-abstract type with a public parameterless constructor in order to use it as parameter '{1}' in the generic type or method '{0}'</value>
  </data>
  <data name="ERR_GenericConstraintNotSatisfiedRefType" xml:space="preserve">
    <value>The type '{3}' cannot be used as type parameter '{2}' in the generic type or method '{0}'. There is no implicit reference conversion from '{3}' to '{1}'.</value>
  </data>
  <data name="ERR_GenericConstraintNotSatisfiedNullableEnum" xml:space="preserve">
    <value>The type '{3}' cannot be used as type parameter '{2}' in the generic type or method '{0}'. The nullable type '{3}' does not satisfy the constraint of '{1}'.</value>
  </data>
  <data name="ERR_GenericConstraintNotSatisfiedNullableInterface" xml:space="preserve">
    <value>The type '{3}' cannot be used as type parameter '{2}' in the generic type or method '{0}'. The nullable type '{3}' does not satisfy the constraint of '{1}'. Nullable types can not satisfy any interface constraints.</value>
  </data>
  <data name="ERR_GenericConstraintNotSatisfiedTyVar" xml:space="preserve">
    <value>The type '{3}' cannot be used as type parameter '{2}' in the generic type or method '{0}'. There is no boxing conversion or type parameter conversion from '{3}' to '{1}'.</value>
  </data>
  <data name="ERR_GenericConstraintNotSatisfiedValType" xml:space="preserve">
    <value>The type '{3}' cannot be used as type parameter '{2}' in the generic type or method '{0}'. There is no boxing conversion from '{3}' to '{1}'.</value>
  </data>
  <data name="ERR_DuplicateGeneratedName" xml:space="preserve">
    <value>The parameter name '{0}' conflicts with an automatically-generated parameter name</value>
  </data>
  <data name="ERR_GlobalSingleTypeNameNotFound" xml:space="preserve">
    <value>The type or namespace name '{0}' could not be found in the global namespace (are you missing an assembly reference?)</value>
  </data>
  <data name="ERR_NewBoundMustBeLast" xml:space="preserve">
    <value>The new() constraint must be the last constraint specified</value>
  </data>
  <data name="WRN_MainCantBeGeneric" xml:space="preserve">
    <value>'{0}': an entry point cannot be generic or in a generic type</value>
  </data>
  <data name="WRN_MainCantBeGeneric_Title" xml:space="preserve">
    <value>An entry point cannot be generic or in a generic type</value>
  </data>
  <data name="ERR_TypeVarCantBeNull" xml:space="preserve">
    <value>Cannot convert null to type parameter '{0}' because it could be a non-nullable value type. Consider using 'default({0})' instead.</value>
  </data>
  <data name="ERR_DuplicateBound" xml:space="preserve">
    <value>Duplicate constraint '{0}' for type parameter '{1}'</value>
  </data>
  <data name="ERR_ClassBoundNotFirst" xml:space="preserve">
    <value>The class type constraint '{0}' must come before any other constraints</value>
  </data>
  <data name="ERR_BadRetType" xml:space="preserve">
    <value>'{1} {0}' has the wrong return type</value>
  </data>
  <data name="ERR_DelegateRefMismatch" xml:space="preserve">
    <value>Ref mismatch between '{0}' and delegate '{1}'</value>
  </data>
  <data name="ERR_DuplicateConstraintClause" xml:space="preserve">
    <value>A constraint clause has already been specified for type parameter '{0}'. All of the constraints for a type parameter must be specified in a single where clause.</value>
  </data>
  <data name="ERR_CantInferMethTypeArgs" xml:space="preserve">
    <value>The type arguments for method '{0}' cannot be inferred from the usage. Try specifying the type arguments explicitly.</value>
  </data>
  <data name="ERR_LocalSameNameAsTypeParam" xml:space="preserve">
    <value>'{0}': a parameter, local variable, or local function cannot have the same name as a method type parameter</value>
  </data>
  <data name="ERR_AsWithTypeVar" xml:space="preserve">
    <value>The type parameter '{0}' cannot be used with the 'as' operator because it does not have a class type constraint nor a 'class' constraint</value>
  </data>
  <data name="WRN_UnreferencedFieldAssg" xml:space="preserve">
    <value>The field '{0}' is assigned but its value is never used</value>
  </data>
  <data name="WRN_UnreferencedFieldAssg_Title" xml:space="preserve">
    <value>Field is assigned but its value is never used</value>
  </data>
  <data name="ERR_BadIndexerNameAttr" xml:space="preserve">
    <value>The '{0}' attribute is valid only on an indexer that is not an explicit interface member declaration</value>
  </data>
  <data name="ERR_AttrArgWithTypeVars" xml:space="preserve">
    <value>'{0}': an attribute argument cannot use type parameters</value>
  </data>
  <data name="ERR_AttrTypeArgCannotBeTypeVar" xml:space="preserve">
    <value>'{0}': an attribute type argument cannot use type parameters</value>
  </data>
  <data name="WRN_AttrDependentTypeNotAllowed" xml:space="preserve">
    <value>Type '{0}' cannot be used in this context because it cannot be represented in metadata.</value>
  </data>
  <data name="WRN_AttrDependentTypeNotAllowed_Title" xml:space="preserve">
    <value>Type cannot be used in this context because it cannot be represented in metadata.</value>
  </data>
  <data name="ERR_AttrDependentTypeNotAllowed" xml:space="preserve">
    <value>Type '{0}' cannot be used in this context because it cannot be represented in metadata.</value>
  </data>
  <data name="ERR_NewTyvarWithArgs" xml:space="preserve">
    <value>'{0}': cannot provide arguments when creating an instance of a variable type</value>
  </data>
  <data name="ERR_AbstractSealedStatic" xml:space="preserve">
    <value>'{0}': an abstract type cannot be sealed or static</value>
  </data>
  <data name="WRN_AmbiguousXMLReference" xml:space="preserve">
    <value>Ambiguous reference in cref attribute: '{0}'. Assuming '{1}', but could have also matched other overloads including '{2}'.</value>
  </data>
  <data name="WRN_AmbiguousXMLReference_Title" xml:space="preserve">
    <value>Ambiguous reference in cref attribute</value>
  </data>
  <data name="WRN_VolatileByRef" xml:space="preserve">
    <value>'{0}': a reference to a volatile field will not be treated as volatile</value>
  </data>
  <data name="WRN_VolatileByRef_Title" xml:space="preserve">
    <value>A reference to a volatile field will not be treated as volatile</value>
  </data>
  <data name="WRN_VolatileByRef_Description" xml:space="preserve">
    <value>A volatile field should not normally be used as a ref or out value, since it will not be treated as volatile. There are exceptions to this, such as when calling an interlocked API.</value>
  </data>
  <data name="ERR_ComImportWithImpl" xml:space="preserve">
    <value>Since '{1}' has the ComImport attribute, '{0}' must be extern or abstract</value>
  </data>
  <data name="ERR_ComImportWithBase" xml:space="preserve">
    <value>'{0}': a class with the ComImport attribute cannot specify a base class</value>
  </data>
  <data name="ERR_ImplBadConstraints" xml:space="preserve">
    <value>The constraints for type parameter '{0}' of method '{1}' must match the constraints for type parameter '{2}' of interface method '{3}'. Consider using an explicit interface implementation instead.</value>
  </data>
  <data name="ERR_ImplBadTupleNames" xml:space="preserve">
    <value>The tuple element names in the signature of method '{0}' must match the tuple element names of interface method '{1}' (including on the return type).</value>
  </data>
  <data name="ERR_DottedTypeNameNotFoundInAgg" xml:space="preserve">
    <value>The type name '{0}' does not exist in the type '{1}'</value>
  </data>
  <data name="ERR_MethGrpToNonDel" xml:space="preserve">
    <value>Cannot convert method group '{0}' to non-delegate type '{1}'. Did you intend to invoke the method?</value>
  </data>
  <data name="WRN_MethGrpToNonDel" xml:space="preserve">
    <value>Converting method group '{0}' to non-delegate type '{1}'. Did you intend to invoke the method?</value>
  </data>
  <data name="WRN_MethGrpToNonDel_Title" xml:space="preserve">
    <value>Converting method group to non-delegate type</value>
  </data>
  <data name="ERR_BadExternAlias" xml:space="preserve">
    <value>The extern alias '{0}' was not specified in a /reference option</value>
  </data>
  <data name="ERR_ColColWithTypeAlias" xml:space="preserve">
    <value>Cannot use alias '{0}' with '::' since the alias references a type. Use '.' instead.</value>
  </data>
  <data name="ERR_AliasNotFound" xml:space="preserve">
    <value>Alias '{0}' not found</value>
  </data>
  <data name="ERR_SameFullNameAggAgg" xml:space="preserve">
    <value>The type '{1}' exists in both '{0}' and '{2}'</value>
  </data>
  <data name="ERR_SameFullNameNsAgg" xml:space="preserve">
    <value>The namespace '{1}' in '{0}' conflicts with the type '{3}' in '{2}'</value>
  </data>
  <data name="WRN_SameFullNameThisNsAgg" xml:space="preserve">
    <value>The namespace '{1}' in '{0}' conflicts with the imported type '{3}' in '{2}'. Using the namespace defined in '{0}'.</value>
  </data>
  <data name="WRN_SameFullNameThisNsAgg_Title" xml:space="preserve">
    <value>Namespace conflicts with imported type</value>
  </data>
  <data name="WRN_SameFullNameThisAggAgg" xml:space="preserve">
    <value>The type '{1}' in '{0}' conflicts with the imported type '{3}' in '{2}'. Using the type defined in '{0}'.</value>
  </data>
  <data name="WRN_SameFullNameThisAggAgg_Title" xml:space="preserve">
    <value>Type conflicts with imported type</value>
  </data>
  <data name="WRN_SameFullNameThisAggNs" xml:space="preserve">
    <value>The type '{1}' in '{0}' conflicts with the imported namespace '{3}' in '{2}'. Using the type defined in '{0}'.</value>
  </data>
  <data name="WRN_SameFullNameThisAggNs_Title" xml:space="preserve">
    <value>Type conflicts with imported namespace</value>
  </data>
  <data name="ERR_SameFullNameThisAggThisNs" xml:space="preserve">
    <value>The type '{1}' in '{0}' conflicts with the namespace '{3}' in '{2}'</value>
  </data>
  <data name="ERR_ExternAfterElements" xml:space="preserve">
    <value>An extern alias declaration must precede all other elements defined in the namespace</value>
  </data>
  <data name="WRN_GlobalAliasDefn" xml:space="preserve">
    <value>Defining an alias named 'global' is ill-advised since 'global::' always references the global namespace and not an alias</value>
  </data>
  <data name="WRN_GlobalAliasDefn_Title" xml:space="preserve">
    <value>Defining an alias named 'global' is ill-advised</value>
  </data>
  <data name="ERR_SealedStaticClass" xml:space="preserve">
    <value>'{0}': a type cannot be both static and sealed</value>
  </data>
  <data name="ERR_PrivateAbstractAccessor" xml:space="preserve">
    <value>'{0}': abstract properties cannot have private accessors</value>
  </data>
  <data name="ERR_ValueExpected" xml:space="preserve">
    <value>Syntax error; value expected</value>
  </data>
  <data name="ERR_UnboxNotLValue" xml:space="preserve">
    <value>Cannot modify the result of an unboxing conversion</value>
  </data>
  <data name="ERR_AnonMethGrpInForEach" xml:space="preserve">
    <value>Foreach cannot operate on a '{0}'. Did you intend to invoke the '{0}'?</value>
  </data>
  <data name="ERR_BadIncDecRetType" xml:space="preserve">
    <value>The return type for ++ or -- operator must match the parameter type or be derived from the parameter type</value>
  </data>
  <data name="ERR_TypeConstraintsMustBeUniqueAndFirst" xml:space="preserve">
    <value>The 'class', 'struct', 'unmanaged', 'notnull', and 'default' constraints cannot be combined or duplicated, and must be specified first in the constraints list.</value>
  </data>
  <data name="ERR_RefValBoundWithClass" xml:space="preserve">
    <value>'{0}': cannot specify both a constraint class and the 'class' or 'struct' constraint</value>
  </data>
  <data name="ERR_UnmanagedBoundWithClass" xml:space="preserve">
    <value>'{0}': cannot specify both a constraint class and the 'unmanaged' constraint</value>
  </data>
  <data name="ERR_NewBoundWithVal" xml:space="preserve">
    <value>The 'new()' constraint cannot be used with the 'struct' constraint</value>
  </data>
  <data name="ERR_RefConstraintNotSatisfied" xml:space="preserve">
    <value>The type '{2}' must be a reference type in order to use it as parameter '{1}' in the generic type or method '{0}'</value>
  </data>
  <data name="ERR_ValConstraintNotSatisfied" xml:space="preserve">
    <value>The type '{2}' must be a non-nullable value type in order to use it as parameter '{1}' in the generic type or method '{0}'</value>
  </data>
  <data name="ERR_CircularConstraint" xml:space="preserve">
    <value>Circular constraint dependency involving '{0}' and '{1}'</value>
  </data>
  <data name="ERR_BaseConstraintConflict" xml:space="preserve">
    <value>Type parameter '{0}' inherits conflicting constraints '{1}' and '{2}'</value>
  </data>
  <data name="ERR_ConWithValCon" xml:space="preserve">
    <value>Type parameter '{1}' has the 'struct' constraint so '{1}' cannot be used as a constraint for '{0}'</value>
  </data>
  <data name="ERR_AmbigUDConv" xml:space="preserve">
    <value>Ambiguous user defined conversions '{0}' and '{1}' when converting from '{2}' to '{3}'</value>
  </data>
  <data name="WRN_AlwaysNull" xml:space="preserve">
    <value>The result of the expression is always 'null' of type '{0}'</value>
  </data>
  <data name="WRN_AlwaysNull_Title" xml:space="preserve">
    <value>The result of the expression is always 'null'</value>
  </data>
  <data name="ERR_RefReturnThis" xml:space="preserve">
    <value>Cannot return 'this' by reference.</value>
  </data>
  <data name="ERR_AttributeCtorInParameter" xml:space="preserve">
    <value>Cannot use attribute constructor '{0}' because it has 'in' parameters.</value>
  </data>
  <data name="ERR_OverrideWithConstraints" xml:space="preserve">
    <value>Constraints for override and explicit interface implementation methods are inherited from the base method, so they cannot be specified directly, except for either a 'class', or a 'struct' constraint.</value>
  </data>
  <data name="ERR_AmbigOverride" xml:space="preserve">
    <value>The inherited members '{0}' and '{1}' have the same signature in type '{2}', so they cannot be overridden</value>
  </data>
  <data name="ERR_DecConstError" xml:space="preserve">
    <value>Evaluation of the decimal constant expression failed</value>
  </data>
  <data name="WRN_CmpAlwaysFalse" xml:space="preserve">
    <value>Comparing with null of type '{0}' always produces 'false'</value>
  </data>
  <data name="WRN_CmpAlwaysFalse_Title" xml:space="preserve">
    <value>Comparing with null of struct type always produces 'false'</value>
  </data>
  <data name="WRN_FinalizeMethod" xml:space="preserve">
    <value>Introducing a 'Finalize' method can interfere with destructor invocation. Did you intend to declare a destructor?</value>
  </data>
  <data name="WRN_FinalizeMethod_Title" xml:space="preserve">
    <value>Introducing a 'Finalize' method can interfere with destructor invocation</value>
  </data>
  <data name="WRN_FinalizeMethod_Description" xml:space="preserve">
    <value>This warning occurs when you create a class with a method whose signature is public virtual void Finalize.

If such a class is used as a base class and if the deriving class defines a destructor, the destructor will override the base class Finalize method, not Finalize.</value>
  </data>
  <data name="ERR_ExplicitImplParams" xml:space="preserve">
    <value>'{0}' should not have a params parameter since '{1}' does not</value>
  </data>
  <data name="WRN_GotoCaseShouldConvert" xml:space="preserve">
    <value>The 'goto case' value is not implicitly convertible to type '{0}'</value>
  </data>
  <data name="WRN_GotoCaseShouldConvert_Title" xml:space="preserve">
    <value>The 'goto case' value is not implicitly convertible to the switch type</value>
  </data>
  <data name="ERR_MethodImplementingAccessor" xml:space="preserve">
    <value>Method '{0}' cannot implement interface accessor '{1}' for type '{2}'. Use an explicit interface implementation.</value>
  </data>
  <data name="WRN_NubExprIsConstBool" xml:space="preserve">
    <value>The result of the expression is always '{0}' since a value of type '{1}' is never equal to 'null' of type '{2}'</value>
  </data>
  <data name="WRN_NubExprIsConstBool_Title" xml:space="preserve">
    <value>The result of the expression is always the same since a value of this type is never equal to 'null'</value>
  </data>
  <data name="WRN_NubExprIsConstBool2" xml:space="preserve">
    <value>The result of the expression is always '{0}' since a value of type '{1}' is never equal to 'null' of type '{2}'</value>
  </data>
  <data name="WRN_NubExprIsConstBool2_Title" xml:space="preserve">
    <value>The result of the expression is always the same since a value of this type is never equal to 'null'</value>
  </data>
  <data name="WRN_ExplicitImplCollision" xml:space="preserve">
    <value>Explicit interface implementation '{0}' matches more than one interface member. Which interface member is actually chosen is implementation-dependent. Consider using a non-explicit implementation instead.</value>
  </data>
  <data name="WRN_ExplicitImplCollision_Title" xml:space="preserve">
    <value>Explicit interface implementation matches more than one interface member</value>
  </data>
  <data name="ERR_AbstractHasBody" xml:space="preserve">
    <value>'{0}' cannot declare a body because it is marked abstract</value>
  </data>
  <data name="ERR_ConcreteMissingBody" xml:space="preserve">
    <value>'{0}' must declare a body because it is not marked abstract, extern, or partial</value>
  </data>
  <data name="ERR_AbstractAndSealed" xml:space="preserve">
    <value>'{0}' cannot be both abstract and sealed</value>
  </data>
  <data name="ERR_AbstractNotVirtual" xml:space="preserve">
    <value>The abstract {0} '{1}' cannot be marked virtual</value>
  </data>
  <data name="ERR_StaticConstant" xml:space="preserve">
    <value>The constant '{0}' cannot be marked static</value>
  </data>
  <data name="ERR_CantOverrideNonFunction" xml:space="preserve">
    <value>'{0}': cannot override because '{1}' is not a function</value>
  </data>
  <data name="ERR_CantOverrideNonVirtual" xml:space="preserve">
    <value>'{0}': cannot override inherited member '{1}' because it is not marked virtual, abstract, or override</value>
  </data>
  <data name="ERR_CantChangeAccessOnOverride" xml:space="preserve">
    <value>'{0}': cannot change access modifiers when overriding '{1}' inherited member '{2}'</value>
  </data>
  <data name="ERR_CantChangeTupleNamesOnOverride" xml:space="preserve">
    <value>'{0}': cannot change tuple element names when overriding inherited member '{1}'</value>
  </data>
  <data name="ERR_CantChangeReturnTypeOnOverride" xml:space="preserve">
    <value>'{0}': return type must be '{2}' to match overridden member '{1}'</value>
  </data>
  <data name="ERR_CantDeriveFromSealedType" xml:space="preserve">
    <value>'{0}': cannot derive from sealed type '{1}'</value>
  </data>
  <data name="ERR_AbstractInConcreteClass" xml:space="preserve">
    <value>'{0}' is abstract but it is contained in non-abstract type '{1}'</value>
  </data>
  <data name="ERR_StaticConstructorWithExplicitConstructorCall" xml:space="preserve">
    <value>'{0}': static constructor cannot have an explicit 'this' or 'base' constructor call</value>
  </data>
  <data name="ERR_StaticConstructorWithAccessModifiers" xml:space="preserve">
    <value>'{0}': access modifiers are not allowed on static constructors</value>
  </data>
  <data name="ERR_RecursiveConstructorCall" xml:space="preserve">
    <value>Constructor '{0}' cannot call itself</value>
  </data>
  <data name="ERR_IndirectRecursiveConstructorCall" xml:space="preserve">
    <value>Constructor '{0}' cannot call itself through another constructor</value>
  </data>
  <data name="ERR_ObjectCallingBaseConstructor" xml:space="preserve">
    <value>'{0}' has no base class and cannot call a base constructor</value>
  </data>
  <data name="ERR_PredefinedTypeNotFound" xml:space="preserve">
    <value>Predefined type '{0}' is not defined or imported</value>
  </data>
  <data name="ERR_PredefinedValueTupleTypeNotFound" xml:space="preserve">
    <value>Predefined type '{0}' is not defined or imported</value>
  </data>
  <data name="ERR_PredefinedValueTupleTypeAmbiguous3" xml:space="preserve">
    <value>Predefined type '{0}' is declared in multiple referenced assemblies: '{1}' and '{2}'</value>
  </data>
  <data name="ERR_StructWithBaseConstructorCall" xml:space="preserve">
    <value>'{0}': structs cannot call base class constructors</value>
  </data>
  <data name="ERR_StructLayoutCycle" xml:space="preserve">
    <value>Struct member '{0}' of type '{1}' causes a cycle in the struct layout</value>
  </data>
  <data name="ERR_InterfacesCantContainFields" xml:space="preserve">
    <value>Interfaces cannot contain instance fields</value>
  </data>
  <data name="ERR_InterfacesCantContainConstructors" xml:space="preserve">
    <value>Interfaces cannot contain instance constructors</value>
  </data>
  <data name="ERR_NonInterfaceInInterfaceList" xml:space="preserve">
    <value>Type '{0}' in interface list is not an interface</value>
  </data>
  <data name="ERR_DuplicateInterfaceInBaseList" xml:space="preserve">
    <value>'{0}' is already listed in interface list</value>
  </data>
  <data name="ERR_DuplicateInterfaceWithTupleNamesInBaseList" xml:space="preserve">
    <value>'{0}' is already listed in the interface list on type '{2}' with different tuple element names, as '{1}'.</value>
  </data>
  <data name="ERR_DuplicateInterfaceWithDifferencesInBaseList" xml:space="preserve">
    <value>'{0}' is already listed in the interface list on type '{2}' as '{1}'.</value>
  </data>
  <data name="ERR_CycleInInterfaceInheritance" xml:space="preserve">
    <value>Inherited interface '{1}' causes a cycle in the interface hierarchy of '{0}'</value>
  </data>
  <data name="ERR_HidingAbstractMethod" xml:space="preserve">
    <value>'{0}' hides inherited abstract member '{1}'</value>
  </data>
  <data name="ERR_UnimplementedAbstractMethod" xml:space="preserve">
    <value>'{0}' does not implement inherited abstract member '{1}'</value>
  </data>
  <data name="ERR_UnimplementedInterfaceMember" xml:space="preserve">
    <value>'{0}' does not implement interface member '{1}'</value>
  </data>
  <data name="ERR_ObjectCantHaveBases" xml:space="preserve">
    <value>The class System.Object cannot have a base class or implement an interface</value>
  </data>
  <data name="ERR_ExplicitInterfaceImplementationNotInterface" xml:space="preserve">
    <value>'{0}' in explicit interface declaration is not an interface</value>
  </data>
  <data name="ERR_InterfaceMemberNotFound" xml:space="preserve">
    <value>'{0}' in explicit interface declaration is not found among members of the interface that can be implemented</value>
  </data>
  <data name="ERR_ClassDoesntImplementInterface" xml:space="preserve">
    <value>'{0}': containing type does not implement interface '{1}'</value>
  </data>
  <data name="ERR_ExplicitInterfaceImplementationInNonClassOrStruct" xml:space="preserve">
    <value>'{0}': explicit interface declaration can only be declared in a class, record, struct or interface</value>
  </data>
  <data name="ERR_MemberNameSameAsType" xml:space="preserve">
    <value>'{0}': member names cannot be the same as their enclosing type</value>
  </data>
  <data name="ERR_EnumeratorOverflow" xml:space="preserve">
    <value>'{0}': the enumerator value is too large to fit in its type</value>
  </data>
  <data name="ERR_CantOverrideNonProperty" xml:space="preserve">
    <value>'{0}': cannot override because '{1}' is not a property</value>
  </data>
  <data name="ERR_NoGetToOverride" xml:space="preserve">
    <value>'{0}': cannot override because '{1}' does not have an overridable get accessor</value>
  </data>
  <data name="ERR_NoSetToOverride" xml:space="preserve">
    <value>'{0}': cannot override because '{1}' does not have an overridable set accessor</value>
  </data>
  <data name="ERR_PropertyCantHaveVoidType" xml:space="preserve">
    <value>'{0}': property or indexer cannot have void type</value>
  </data>
  <data name="ERR_PropertyWithNoAccessors" xml:space="preserve">
    <value>'{0}': property or indexer must have at least one accessor</value>
  </data>
  <data name="ERR_CantUseVoidInArglist" xml:space="preserve">
    <value>__arglist cannot have an argument of void type</value>
  </data>
  <data name="ERR_NewVirtualInSealed" xml:space="preserve">
    <value>'{0}' is a new virtual member in sealed type '{1}'</value>
  </data>
  <data name="ERR_ExplicitPropertyAddingAccessor" xml:space="preserve">
    <value>'{0}' adds an accessor not found in interface member '{1}'</value>
  </data>
  <data name="ERR_ExplicitPropertyMismatchInitOnly" xml:space="preserve">
    <value>Accessors '{0}' and '{1}' should both be init-only or neither</value>
  </data>
  <data name="ERR_ExplicitPropertyMissingAccessor" xml:space="preserve">
    <value>Explicit interface implementation '{0}' is missing accessor '{1}'</value>
  </data>
  <data name="ERR_ConversionWithInterface" xml:space="preserve">
    <value>'{0}': user-defined conversions to or from an interface are not allowed</value>
  </data>
  <data name="ERR_ConversionWithBase" xml:space="preserve">
    <value>'{0}': user-defined conversions to or from a base type are not allowed</value>
  </data>
  <data name="ERR_ConversionWithDerived" xml:space="preserve">
    <value>'{0}': user-defined conversions to or from a derived type are not allowed</value>
  </data>
  <data name="ERR_IdentityConversion" xml:space="preserve">
    <value>User-defined operator cannot convert a type to itself</value>
  </data>
  <data name="ERR_ConversionNotInvolvingContainedType" xml:space="preserve">
    <value>User-defined conversion must convert to or from the enclosing type</value>
  </data>
  <data name="ERR_DuplicateConversionInClass" xml:space="preserve">
    <value>Duplicate user-defined conversion in type '{0}'</value>
  </data>
  <data name="ERR_OperatorsMustBeStatic" xml:space="preserve">
    <value>User-defined operator '{0}' must be declared static and public</value>
  </data>
  <data name="ERR_BadIncDecSignature" xml:space="preserve">
    <value>The parameter type for ++ or -- operator must be the containing type</value>
  </data>
  <data name="ERR_BadUnaryOperatorSignature" xml:space="preserve">
    <value>The parameter of a unary operator must be the containing type</value>
  </data>
  <data name="ERR_BadBinaryOperatorSignature" xml:space="preserve">
    <value>One of the parameters of a binary operator must be the containing type</value>
  </data>
  <data name="ERR_BadShiftOperatorSignature" xml:space="preserve">
    <value>The first operand of an overloaded shift operator must have the same type as the containing type, and the type of the second operand must be int</value>
  </data>
  <data name="ERR_InterfacesCantContainConversionOrEqualityOperators" xml:space="preserve">
    <value>Conversion, equality, or inequality operators declared in interfaces must be abstract</value>
  </data>
  <data name="ERR_EnumsCantContainDefaultConstructor" xml:space="preserve">
    <value>Enums cannot contain explicit parameterless constructors</value>
  </data>
  <data name="ERR_CantOverrideBogusMethod" xml:space="preserve">
    <value>'{0}': cannot override '{1}' because it is not supported by the language</value>
  </data>
  <data name="ERR_BindToBogus" xml:space="preserve">
    <value>'{0}' is not supported by the language</value>
  </data>
  <data name="ERR_CantCallSpecialMethod" xml:space="preserve">
    <value>'{0}': cannot explicitly call operator or accessor</value>
  </data>
  <data name="ERR_BadTypeReference" xml:space="preserve">
    <value>'{0}': cannot reference a type through an expression; try '{1}' instead</value>
  </data>
  <data name="ERR_BadDestructorName" xml:space="preserve">
    <value>Name of destructor must match name of type</value>
  </data>
  <data name="ERR_OnlyClassesCanContainDestructors" xml:space="preserve">
    <value>Only class types can contain destructors</value>
  </data>
  <data name="ERR_ConflictAliasAndMember" xml:space="preserve">
    <value>Namespace '{1}' contains a definition conflicting with alias '{0}'</value>
  </data>
  <data name="ERR_ConflictingAliasAndDefinition" xml:space="preserve">
    <value>Alias '{0}' conflicts with {1} definition</value>
  </data>
  <data name="ERR_ConditionalOnSpecialMethod" xml:space="preserve">
    <value>The Conditional attribute is not valid on '{0}' because it is a constructor, destructor, operator, lambda expression, or explicit interface implementation</value>
  </data>
  <data name="ERR_ConditionalMustReturnVoid" xml:space="preserve">
    <value>The Conditional attribute is not valid on '{0}' because its return type is not void</value>
  </data>
  <data name="ERR_DuplicateAttribute" xml:space="preserve">
    <value>Duplicate '{0}' attribute</value>
  </data>
  <data name="ERR_DuplicateAttributeInNetModule" xml:space="preserve">
    <value>Duplicate '{0}' attribute in '{1}'</value>
  </data>
  <data name="ERR_ConditionalOnInterfaceMethod" xml:space="preserve">
    <value>The Conditional attribute is not valid on interface members</value>
  </data>
  <data name="ERR_OperatorCantReturnVoid" xml:space="preserve">
    <value>User-defined operators cannot return void</value>
  </data>
  <data name="ERR_BadDynamicConversion" xml:space="preserve">
    <value>'{0}': user-defined conversions to or from the dynamic type are not allowed</value>
  </data>
  <data name="ERR_InvalidAttributeArgument" xml:space="preserve">
    <value>Invalid value for argument to '{0}' attribute</value>
  </data>
  <data name="ERR_ParameterNotValidForType" xml:space="preserve">
    <value>Parameter not valid for the specified unmanaged type.</value>
  </data>
  <data name="ERR_AttributeParameterRequired1" xml:space="preserve">
    <value>Attribute parameter '{0}' must be specified.</value>
  </data>
  <data name="ERR_AttributeParameterRequired2" xml:space="preserve">
    <value>Attribute parameter '{0}' or '{1}' must be specified.</value>
  </data>
  <data name="ERR_MarshalUnmanagedTypeNotValidForFields" xml:space="preserve">
    <value>Unmanaged type '{0}' not valid for fields.</value>
  </data>
  <data name="ERR_MarshalUnmanagedTypeOnlyValidForFields" xml:space="preserve">
    <value>Unmanaged type '{0}' is only valid for fields.</value>
  </data>
  <data name="ERR_AttributeOnBadSymbolType" xml:space="preserve">
    <value>Attribute '{0}' is not valid on this declaration type. It is only valid on '{1}' declarations.</value>
  </data>
  <data name="ERR_FloatOverflow" xml:space="preserve">
    <value>Floating-point constant is outside the range of type '{0}'</value>
  </data>
  <data name="ERR_ComImportWithoutUuidAttribute" xml:space="preserve">
    <value>The Guid attribute must be specified with the ComImport attribute</value>
  </data>
  <data name="ERR_InvalidNamedArgument" xml:space="preserve">
    <value>Invalid value for named attribute argument '{0}'</value>
  </data>
  <data name="ERR_DllImportOnInvalidMethod" xml:space="preserve">
    <value>The DllImport attribute must be specified on a method marked 'static' and 'extern'</value>
  </data>
  <data name="ERR_EncUpdateFailedMissingAttribute" xml:space="preserve">
    <value>Cannot update '{0}'; attribute '{1}' is missing.</value>
  </data>
  <data name="ERR_DllImportOnGenericMethod" xml:space="preserve">
    <value>The DllImport attribute cannot be applied to a method that is generic or contained in a generic method or type.</value>
  </data>
  <data name="ERR_FieldCantBeRefAny" xml:space="preserve">
    <value>Field or property cannot be of type '{0}'</value>
  </data>
  <data name="ERR_FieldAutoPropCantBeByRefLike" xml:space="preserve">
    <value>Field or auto-implemented property cannot be of type '{0}' unless it is an instance member of a ref struct.</value>
  </data>
  <data name="ERR_ArrayElementCantBeRefAny" xml:space="preserve">
    <value>Array elements cannot be of type '{0}'</value>
  </data>
  <data name="WRN_DeprecatedSymbol" xml:space="preserve">
    <value>'{0}' is obsolete</value>
  </data>
  <data name="WRN_DeprecatedSymbol_Title" xml:space="preserve">
    <value>Type or member is obsolete</value>
  </data>
  <data name="ERR_NotAnAttributeClass" xml:space="preserve">
    <value>'{0}' is not an attribute class</value>
  </data>
  <data name="ERR_BadNamedAttributeArgument" xml:space="preserve">
    <value>'{0}' is not a valid named attribute argument. Named attribute arguments must be fields which are not readonly, static, or const, or read-write properties which are public and not static.</value>
  </data>
  <data name="WRN_DeprecatedSymbolStr" xml:space="preserve">
    <value>'{0}' is obsolete: '{1}'</value>
  </data>
  <data name="WRN_DeprecatedSymbolStr_Title" xml:space="preserve">
    <value>Type or member is obsolete</value>
  </data>
  <data name="ERR_DeprecatedSymbolStr" xml:space="preserve">
    <value>'{0}' is obsolete: '{1}'</value>
  </data>
  <data name="ERR_IndexerCantHaveVoidType" xml:space="preserve">
    <value>Indexers cannot have void type</value>
  </data>
  <data name="ERR_VirtualPrivate" xml:space="preserve">
    <value>'{0}': virtual or abstract members cannot be private</value>
  </data>
  <data name="ERR_ArrayInitToNonArrayType" xml:space="preserve">
    <value>Can only use array initializer expressions to assign to array types. Try using a new expression instead.</value>
  </data>
  <data name="ERR_ArrayInitInBadPlace" xml:space="preserve">
    <value>Array initializers can only be used in a variable or field initializer. Try using a new expression instead.</value>
  </data>
  <data name="ERR_MissingStructOffset" xml:space="preserve">
    <value>'{0}': instance field in types marked with StructLayout(LayoutKind.Explicit) must have a FieldOffset attribute</value>
  </data>
  <data name="WRN_ExternMethodNoImplementation" xml:space="preserve">
    <value>Method, operator, or accessor '{0}' is marked external and has no attributes on it. Consider adding a DllImport attribute to specify the external implementation.</value>
  </data>
  <data name="WRN_ExternMethodNoImplementation_Title" xml:space="preserve">
    <value>Method, operator, or accessor is marked external and has no attributes on it</value>
  </data>
  <data name="WRN_ProtectedInSealed" xml:space="preserve">
    <value>'{0}': new protected member declared in sealed type</value>
  </data>
  <data name="WRN_ProtectedInSealed_Title" xml:space="preserve">
    <value>New protected member declared in sealed type</value>
  </data>
  <data name="ERR_InterfaceImplementedByConditional" xml:space="preserve">
    <value>Conditional member '{0}' cannot implement interface member '{1}' in type '{2}'</value>
  </data>
  <data name="ERR_InterfaceImplementedImplicitlyByVariadic" xml:space="preserve">
    <value>'{0}' cannot implement interface member '{1}' in type '{2}' because it has an __arglist parameter</value>
  </data>
  <data name="ERR_IllegalRefParam" xml:space="preserve">
    <value>ref and out are not valid in this context</value>
  </data>
  <data name="ERR_BadArgumentToAttribute" xml:space="preserve">
    <value>The argument to the '{0}' attribute must be a valid identifier</value>
  </data>
  <data name="ERR_StructOffsetOnBadStruct" xml:space="preserve">
    <value>The FieldOffset attribute can only be placed on members of types marked with the StructLayout(LayoutKind.Explicit)</value>
  </data>
  <data name="ERR_StructOffsetOnBadField" xml:space="preserve">
    <value>The FieldOffset attribute is not allowed on static or const fields</value>
  </data>
  <data name="ERR_AttributeUsageOnNonAttributeClass" xml:space="preserve">
    <value>Attribute '{0}' is only valid on classes derived from System.Attribute</value>
  </data>
  <data name="WRN_PossibleMistakenNullStatement" xml:space="preserve">
    <value>Possible mistaken empty statement</value>
  </data>
  <data name="WRN_PossibleMistakenNullStatement_Title" xml:space="preserve">
    <value>Possible mistaken empty statement</value>
  </data>
  <data name="ERR_DuplicateNamedAttributeArgument" xml:space="preserve">
    <value>'{0}' duplicate named attribute argument</value>
  </data>
  <data name="ERR_DeriveFromEnumOrValueType" xml:space="preserve">
    <value>'{0}' cannot derive from special class '{1}'</value>
  </data>
  <data name="ERR_DefaultMemberOnIndexedType" xml:space="preserve">
    <value>Cannot specify the DefaultMember attribute on a type containing an indexer</value>
  </data>
  <data name="ERR_BogusType" xml:space="preserve">
    <value>'{0}' is a type not supported by the language</value>
  </data>
  <data name="WRN_UnassignedInternalField" xml:space="preserve">
    <value>Field '{0}' is never assigned to, and will always have its default value {1}</value>
  </data>
  <data name="WRN_UnassignedInternalField_Title" xml:space="preserve">
    <value>Field is never assigned to, and will always have its default value</value>
  </data>
  <data name="ERR_CStyleArray" xml:space="preserve">
    <value>Bad array declarator: To declare a managed array the rank specifier precedes the variable's identifier. To declare a fixed size buffer field, use the fixed keyword before the field type.</value>
  </data>
  <data name="WRN_VacuousIntegralComp" xml:space="preserve">
    <value>Comparison to integral constant is useless; the constant is outside the range of type '{0}'</value>
  </data>
  <data name="WRN_VacuousIntegralComp_Title" xml:space="preserve">
    <value>Comparison to integral constant is useless; the constant is outside the range of the type</value>
  </data>
  <data name="ERR_AbstractAttributeClass" xml:space="preserve">
    <value>Cannot apply attribute class '{0}' because it is abstract</value>
  </data>
  <data name="ERR_BadNamedAttributeArgumentType" xml:space="preserve">
    <value>'{0}' is not a valid named attribute argument because it is not a valid attribute parameter type</value>
  </data>
  <data name="ERR_MissingPredefinedMember" xml:space="preserve">
    <value>Missing compiler required member '{0}.{1}'</value>
  </data>
  <data name="WRN_AttributeLocationOnBadDeclaration" xml:space="preserve">
    <value>'{0}' is not a valid attribute location for this declaration. Valid attribute locations for this declaration are '{1}'. All attributes in this block will be ignored.</value>
  </data>
  <data name="WRN_AttributeLocationOnBadDeclaration_Title" xml:space="preserve">
    <value>Not a valid attribute location for this declaration</value>
  </data>
  <data name="WRN_InvalidAttributeLocation" xml:space="preserve">
    <value>'{0}' is not a recognized attribute location. Valid attribute locations for this declaration are '{1}'. All attributes in this block will be ignored.</value>
  </data>
  <data name="WRN_InvalidAttributeLocation_Title" xml:space="preserve">
    <value>Not a recognized attribute location</value>
  </data>
  <data name="WRN_EqualsWithoutGetHashCode" xml:space="preserve">
    <value>'{0}' overrides Object.Equals(object o) but does not override Object.GetHashCode()</value>
  </data>
  <data name="WRN_EqualsWithoutGetHashCode_Title" xml:space="preserve">
    <value>Type overrides Object.Equals(object o) but does not override Object.GetHashCode()</value>
  </data>
  <data name="WRN_EqualityOpWithoutEquals" xml:space="preserve">
    <value>'{0}' defines operator == or operator != but does not override Object.Equals(object o)</value>
  </data>
  <data name="WRN_EqualityOpWithoutEquals_Title" xml:space="preserve">
    <value>Type defines operator == or operator != but does not override Object.Equals(object o)</value>
  </data>
  <data name="WRN_EqualityOpWithoutGetHashCode" xml:space="preserve">
    <value>'{0}' defines operator == or operator != but does not override Object.GetHashCode()</value>
  </data>
  <data name="WRN_EqualityOpWithoutGetHashCode_Title" xml:space="preserve">
    <value>Type defines operator == or operator != but does not override Object.GetHashCode()</value>
  </data>
  <data name="ERR_OutAttrOnRefParam" xml:space="preserve">
    <value>Cannot specify the Out attribute on a ref parameter without also specifying the In attribute.</value>
  </data>
  <data name="ERR_OverloadRefKind" xml:space="preserve">
    <value>'{0}' cannot define an overloaded {1} that differs only on parameter modifiers '{2}' and '{3}'</value>
  </data>
  <data name="ERR_LiteralDoubleCast" xml:space="preserve">
    <value>Literal of type double cannot be implicitly converted to type '{1}'; use an '{0}' suffix to create a literal of this type</value>
  </data>
  <data name="WRN_IncorrectBooleanAssg" xml:space="preserve">
    <value>Assignment in conditional expression is always constant; did you mean to use == instead of = ?</value>
  </data>
  <data name="WRN_IncorrectBooleanAssg_Title" xml:space="preserve">
    <value>Assignment in conditional expression is always constant</value>
  </data>
  <data name="ERR_ProtectedInStruct" xml:space="preserve">
    <value>'{0}': new protected member declared in struct</value>
  </data>
  <data name="ERR_InconsistentIndexerNames" xml:space="preserve">
    <value>Two indexers have different names; the IndexerName attribute must be used with the same name on every indexer within a type</value>
  </data>
  <data name="ERR_ComImportWithUserCtor" xml:space="preserve">
    <value>A class with the ComImport attribute cannot have a user-defined constructor</value>
  </data>
  <data name="ERR_FieldCantHaveVoidType" xml:space="preserve">
    <value>Field cannot have void type</value>
  </data>
  <data name="WRN_NonObsoleteOverridingObsolete" xml:space="preserve">
    <value>Member '{0}' overrides obsolete member '{1}'. Add the Obsolete attribute to '{0}'.</value>
  </data>
  <data name="WRN_NonObsoleteOverridingObsolete_Title" xml:space="preserve">
    <value>Member overrides obsolete member</value>
  </data>
  <data name="ERR_SystemVoid" xml:space="preserve">
    <value>System.Void cannot be used from C# -- use typeof(void) to get the void type object</value>
  </data>
  <data name="ERR_ExplicitParamArray" xml:space="preserve">
    <value>Do not use 'System.ParamArrayAttribute'. Use the 'params' keyword instead.</value>
  </data>
  <data name="WRN_BitwiseOrSignExtend" xml:space="preserve">
    <value>Bitwise-or operator used on a sign-extended operand; consider casting to a smaller unsigned type first</value>
  </data>
  <data name="WRN_BitwiseOrSignExtend_Title" xml:space="preserve">
    <value>Bitwise-or operator used on a sign-extended operand</value>
  </data>
  <data name="WRN_BitwiseOrSignExtend_Description" xml:space="preserve">
    <value>The compiler implicitly widened and sign-extended a variable, and then used the resulting value in a bitwise OR operation. This can result in unexpected behavior.</value>
  </data>
  <data name="ERR_VolatileStruct" xml:space="preserve">
    <value>'{0}': a volatile field cannot be of the type '{1}'</value>
  </data>
  <data name="ERR_VolatileAndReadonly" xml:space="preserve">
    <value>'{0}': a field cannot be both volatile and readonly</value>
  </data>
  <data name="ERR_AbstractField" xml:space="preserve">
    <value>The modifier 'abstract' is not valid on fields. Try using a property instead.</value>
  </data>
  <data name="ERR_BogusExplicitImpl" xml:space="preserve">
    <value>'{0}' cannot implement '{1}' because it is not supported by the language</value>
  </data>
  <data name="ERR_ExplicitMethodImplAccessor" xml:space="preserve">
    <value>'{0}' explicit method implementation cannot implement '{1}' because it is an accessor</value>
  </data>
  <data name="WRN_CoClassWithoutComImport" xml:space="preserve">
    <value>'{0}' interface marked with 'CoClassAttribute' not marked with 'ComImportAttribute'</value>
  </data>
  <data name="WRN_CoClassWithoutComImport_Title" xml:space="preserve">
    <value>Interface marked with 'CoClassAttribute' not marked with 'ComImportAttribute'</value>
  </data>
  <data name="ERR_ConditionalWithOutParam" xml:space="preserve">
    <value>Conditional member '{0}' cannot have an out parameter</value>
  </data>
  <data name="ERR_AccessorImplementingMethod" xml:space="preserve">
    <value>Accessor '{0}' cannot implement interface member '{1}' for type '{2}'. Use an explicit interface implementation.</value>
  </data>
  <data name="ERR_AliasQualAsExpression" xml:space="preserve">
    <value>The namespace alias qualifier '::' always resolves to a type or namespace so is illegal here. Consider using '.' instead.</value>
  </data>
  <data name="ERR_DerivingFromATyVar" xml:space="preserve">
    <value>Cannot derive from '{0}' because it is a type parameter</value>
  </data>
  <data name="ERR_DuplicateTypeParameter" xml:space="preserve">
    <value>Duplicate type parameter '{0}'</value>
  </data>
  <data name="WRN_TypeParameterSameAsOuterTypeParameter" xml:space="preserve">
    <value>Type parameter '{0}' has the same name as the type parameter from outer type '{1}'</value>
  </data>
  <data name="WRN_TypeParameterSameAsOuterTypeParameter_Title" xml:space="preserve">
    <value>Type parameter has the same name as the type parameter from outer type</value>
  </data>
  <data name="WRN_TypeParameterSameAsOuterMethodTypeParameter" xml:space="preserve">
    <value>Type parameter '{0}' has the same name as the type parameter from outer method '{1}'</value>
  </data>
  <data name="WRN_TypeParameterSameAsOuterMethodTypeParameter_Title" xml:space="preserve">
    <value>Type parameter has the same type as the type parameter from outer method.</value>
  </data>
  <data name="ERR_TypeVariableSameAsParent" xml:space="preserve">
    <value>Type parameter '{0}' has the same name as the containing type, or method</value>
  </data>
  <data name="ERR_UnifyingInterfaceInstantiations" xml:space="preserve">
    <value>'{0}' cannot implement both '{1}' and '{2}' because they may unify for some type parameter substitutions</value>
  </data>
  <data name="ERR_TyVarNotFoundInConstraint" xml:space="preserve">
    <value>'{1}' does not define type parameter '{0}'</value>
  </data>
  <data name="ERR_BadBoundType" xml:space="preserve">
    <value>'{0}' is not a valid constraint. A type used as a constraint must be an interface, a non-sealed class or a type parameter.</value>
  </data>
  <data name="ERR_SpecialTypeAsBound" xml:space="preserve">
    <value>Constraint cannot be special class '{0}'</value>
  </data>
  <data name="ERR_BadVisBound" xml:space="preserve">
    <value>Inconsistent accessibility: constraint type '{1}' is less accessible than '{0}'</value>
  </data>
  <data name="ERR_LookupInTypeVariable" xml:space="preserve">
    <value>Cannot do member lookup in '{0}' because it is a type parameter</value>
  </data>
  <data name="ERR_BadConstraintType" xml:space="preserve">
    <value>Invalid constraint type. A type used as a constraint must be an interface, a non-sealed class or a type parameter.</value>
  </data>
  <data name="ERR_InstanceMemberInStaticClass" xml:space="preserve">
    <value>'{0}': cannot declare instance members in a static class</value>
  </data>
  <data name="ERR_StaticBaseClass" xml:space="preserve">
    <value>'{1}': cannot derive from static class '{0}'</value>
  </data>
  <data name="ERR_ConstructorInStaticClass" xml:space="preserve">
    <value>Static classes cannot have instance constructors</value>
  </data>
  <data name="ERR_DestructorInStaticClass" xml:space="preserve">
    <value>Static classes cannot contain destructors</value>
  </data>
  <data name="ERR_InstantiatingStaticClass" xml:space="preserve">
    <value>Cannot create an instance of the static class '{0}'</value>
  </data>
  <data name="ERR_StaticDerivedFromNonObject" xml:space="preserve">
    <value>Static class '{0}' cannot derive from type '{1}'. Static classes must derive from object.</value>
  </data>
  <data name="ERR_StaticClassInterfaceImpl" xml:space="preserve">
    <value>'{0}': static classes cannot implement interfaces</value>
  </data>
  <data name="ERR_RefStructInterfaceImpl" xml:space="preserve">
    <value>'{0}': ref structs cannot implement interfaces</value>
  </data>
  <data name="ERR_OperatorInStaticClass" xml:space="preserve">
    <value>'{0}': static classes cannot contain user-defined operators</value>
  </data>
  <data name="ERR_ConvertToStaticClass" xml:space="preserve">
    <value>Cannot convert to static type '{0}'</value>
  </data>
  <data name="ERR_ConstraintIsStaticClass" xml:space="preserve">
    <value>'{0}': static classes cannot be used as constraints</value>
  </data>
  <data name="ERR_GenericArgIsStaticClass" xml:space="preserve">
    <value>'{0}': static types cannot be used as type arguments</value>
  </data>
  <data name="ERR_ArrayOfStaticClass" xml:space="preserve">
    <value>'{0}': array elements cannot be of static type</value>
  </data>
  <data name="ERR_IndexerInStaticClass" xml:space="preserve">
    <value>'{0}': cannot declare indexers in a static class</value>
  </data>
  <data name="ERR_ParameterIsStaticClass" xml:space="preserve">
    <value>'{0}': static types cannot be used as parameters</value>
  </data>
  <data name="WRN_ParameterIsStaticClass" xml:space="preserve">
    <value>'{0}': static types cannot be used as parameters</value>
  </data>
  <data name="WRN_ParameterIsStaticClass_Title" xml:space="preserve">
    <value>Static types cannot be used as parameters</value>
  </data>
  <data name="ERR_ReturnTypeIsStaticClass" xml:space="preserve">
    <value>'{0}': static types cannot be used as return types</value>
  </data>
  <data name="WRN_ReturnTypeIsStaticClass" xml:space="preserve">
    <value>'{0}': static types cannot be used as return types</value>
  </data>
  <data name="WRN_ReturnTypeIsStaticClass_Title" xml:space="preserve">
    <value>Static types cannot be used as return types</value>
  </data>
  <data name="ERR_VarDeclIsStaticClass" xml:space="preserve">
    <value>Cannot declare a variable of static type '{0}'</value>
  </data>
  <data name="ERR_BadEmptyThrowInFinally" xml:space="preserve">
    <value>A throw statement with no arguments is not allowed in a finally clause that is nested inside the nearest enclosing catch clause</value>
  </data>
  <data name="ERR_InvalidSpecifier" xml:space="preserve">
    <value>'{0}' is not a valid format specifier</value>
  </data>
  <data name="WRN_AssignmentToLockOrDispose" xml:space="preserve">
    <value>Possibly incorrect assignment to local '{0}' which is the argument to a using or lock statement. The Dispose call or unlocking will happen on the original value of the local.</value>
  </data>
  <data name="WRN_AssignmentToLockOrDispose_Title" xml:space="preserve">
    <value>Possibly incorrect assignment to local which is the argument to a using or lock statement</value>
  </data>
  <data name="ERR_ForwardedTypeInThisAssembly" xml:space="preserve">
    <value>Type '{0}' is defined in this assembly, but a type forwarder is specified for it</value>
  </data>
  <data name="ERR_ForwardedTypeIsNested" xml:space="preserve">
    <value>Cannot forward type '{0}' because it is a nested type of '{1}'</value>
  </data>
  <data name="ERR_CycleInTypeForwarder" xml:space="preserve">
    <value>The type forwarder for type '{0}' in assembly '{1}' causes a cycle</value>
  </data>
  <data name="ERR_AssemblyNameOnNonModule" xml:space="preserve">
    <value>The /moduleassemblyname option may only be specified when building a target type of 'module'</value>
  </data>
  <data name="ERR_InvalidAssemblyName" xml:space="preserve">
    <value>Assembly reference '{0}' is invalid and cannot be resolved</value>
  </data>
  <data name="ERR_InvalidFwdType" xml:space="preserve">
    <value>Invalid type specified as an argument for TypeForwardedTo attribute</value>
  </data>
  <data name="ERR_CloseUnimplementedInterfaceMemberStatic" xml:space="preserve">
    <value>'{0}' does not implement instance interface member '{1}'. '{2}' cannot implement the interface member because it is static.</value>
  </data>
  <data name="ERR_CloseUnimplementedInterfaceMemberNotPublic" xml:space="preserve">
    <value>'{0}' does not implement interface member '{1}'. '{2}' cannot implement an interface member because it is not public.</value>
  </data>
  <data name="ERR_CloseUnimplementedInterfaceMemberWrongReturnType" xml:space="preserve">
    <value>'{0}' does not implement interface member '{1}'. '{2}' cannot implement '{1}' because it does not have the matching return type of '{3}'.</value>
  </data>
  <data name="ERR_DuplicateTypeForwarder" xml:space="preserve">
    <value>'{0}' duplicate TypeForwardedToAttribute</value>
  </data>
  <data name="ERR_ExpectedSelectOrGroup" xml:space="preserve">
    <value>A query body must end with a select clause or a group clause</value>
  </data>
  <data name="ERR_ExpectedContextualKeywordOn" xml:space="preserve">
    <value>Expected contextual keyword 'on'</value>
  </data>
  <data name="ERR_ExpectedContextualKeywordEquals" xml:space="preserve">
    <value>Expected contextual keyword 'equals'</value>
  </data>
  <data name="ERR_ExpectedContextualKeywordBy" xml:space="preserve">
    <value>Expected contextual keyword 'by'</value>
  </data>
  <data name="ERR_InvalidAnonymousTypeMemberDeclarator" xml:space="preserve">
    <value>Invalid anonymous type member declarator. Anonymous type members must be declared with a member assignment, simple name or member access.</value>
  </data>
  <data name="ERR_InvalidInitializerElementInitializer" xml:space="preserve">
    <value>Invalid initializer member declarator</value>
  </data>
  <data name="ERR_InconsistentLambdaParameterUsage" xml:space="preserve">
    <value>Inconsistent lambda parameter usage; parameter types must be all explicit or all implicit</value>
  </data>
  <data name="ERR_PartialMethodInvalidModifier" xml:space="preserve">
    <value>A partial method cannot have the 'abstract' modifier</value>
  </data>
  <data name="ERR_PartialMethodOnlyInPartialClass" xml:space="preserve">
    <value>A partial method must be declared within a partial type</value>
  </data>
  <data name="ERR_PartialMethodNotExplicit" xml:space="preserve">
    <value>A partial method may not explicitly implement an interface method</value>
  </data>
  <data name="ERR_PartialMethodExtensionDifference" xml:space="preserve">
    <value>Both partial method declarations must be extension methods or neither may be an extension method</value>
  </data>
  <data name="ERR_PartialMethodOnlyOneLatent" xml:space="preserve">
    <value>A partial method may not have multiple defining declarations</value>
  </data>
  <data name="ERR_PartialMethodOnlyOneActual" xml:space="preserve">
    <value>A partial method may not have multiple implementing declarations</value>
  </data>
  <data name="ERR_PartialMethodParamsDifference" xml:space="preserve">
    <value>Both partial method declarations must use a params parameter or neither may use a params parameter</value>
  </data>
  <data name="ERR_PartialMethodMustHaveLatent" xml:space="preserve">
    <value>No defining declaration found for implementing declaration of partial method '{0}'</value>
  </data>
  <data name="ERR_PartialMethodInconsistentTupleNames" xml:space="preserve">
    <value>Both partial method declarations, '{0}' and '{1}', must use the same tuple element names.</value>
  </data>
  <data name="ERR_PartialMethodInconsistentConstraints" xml:space="preserve">
    <value>Partial method declarations of '{0}' have inconsistent constraints for type parameter '{1}'</value>
  </data>
  <data name="ERR_PartialMethodToDelegate" xml:space="preserve">
    <value>Cannot create delegate from method '{0}' because it is a partial method without an implementing declaration</value>
  </data>
  <data name="ERR_PartialMethodStaticDifference" xml:space="preserve">
    <value>Both partial method declarations must be static or neither may be static</value>
  </data>
  <data name="ERR_PartialMethodUnsafeDifference" xml:space="preserve">
    <value>Both partial method declarations must be unsafe or neither may be unsafe</value>
  </data>
  <data name="ERR_PartialMethodInExpressionTree" xml:space="preserve">
    <value>Partial methods with only a defining declaration or removed conditional methods cannot be used in expression trees</value>
  </data>
  <data name="WRN_ObsoleteOverridingNonObsolete" xml:space="preserve">
    <value>Obsolete member '{0}' overrides non-obsolete member '{1}'</value>
  </data>
  <data name="WRN_ObsoleteOverridingNonObsolete_Title" xml:space="preserve">
    <value>Obsolete member overrides non-obsolete member</value>
  </data>
  <data name="WRN_DebugFullNameTooLong" xml:space="preserve">
    <value>The fully qualified name for '{0}' is too long for debug information. Compile without '/debug' option.</value>
  </data>
  <data name="WRN_DebugFullNameTooLong_Title" xml:space="preserve">
    <value>Fully qualified name is too long for debug information</value>
  </data>
  <data name="ERR_ImplicitlyTypedVariableAssignedBadValue" xml:space="preserve">
    <value>Cannot assign {0} to an implicitly-typed variable</value>
  </data>
  <data name="ERR_ImplicitlyTypedVariableWithNoInitializer" xml:space="preserve">
    <value>Implicitly-typed variables must be initialized</value>
  </data>
  <data name="ERR_ImplicitlyTypedVariableMultipleDeclarator" xml:space="preserve">
    <value>Implicitly-typed variables cannot have multiple declarators</value>
  </data>
  <data name="ERR_ImplicitlyTypedVariableAssignedArrayInitializer" xml:space="preserve">
    <value>Cannot initialize an implicitly-typed variable with an array initializer</value>
  </data>
  <data name="ERR_ImplicitlyTypedLocalCannotBeFixed" xml:space="preserve">
    <value>Implicitly-typed local variables cannot be fixed</value>
  </data>
  <data name="ERR_ImplicitlyTypedVariableCannotBeConst" xml:space="preserve">
    <value>Implicitly-typed variables cannot be constant</value>
  </data>
  <data name="WRN_ExternCtorNoImplementation" xml:space="preserve">
    <value>Constructor '{0}' is marked external</value>
  </data>
  <data name="WRN_ExternCtorNoImplementation_Title" xml:space="preserve">
    <value>Constructor is marked external</value>
  </data>
  <data name="ERR_TypeVarNotFound" xml:space="preserve">
    <value>The contextual keyword 'var' may only appear within a local variable declaration or in script code</value>
  </data>
  <data name="ERR_ImplicitlyTypedArrayNoBestType" xml:space="preserve">
    <value>No best type found for implicitly-typed array</value>
  </data>
  <data name="ERR_AnonymousTypePropertyAssignedBadValue" xml:space="preserve">
    <value>Cannot assign '{0}' to anonymous type property</value>
  </data>
  <data name="ERR_ExpressionTreeContainsBaseAccess" xml:space="preserve">
    <value>An expression tree may not contain a base access</value>
  </data>
  <data name="ERR_ExpressionTreeContainsTupleBinOp" xml:space="preserve">
    <value>An expression tree may not contain a tuple == or != operator</value>
  </data>
  <data name="ERR_ExpressionTreeContainsAssignment" xml:space="preserve">
    <value>An expression tree may not contain an assignment operator</value>
  </data>
  <data name="ERR_AnonymousTypeDuplicatePropertyName" xml:space="preserve">
    <value>An anonymous type cannot have multiple properties with the same name</value>
  </data>
  <data name="ERR_StatementLambdaToExpressionTree" xml:space="preserve">
    <value>A lambda expression with a statement body cannot be converted to an expression tree</value>
  </data>
  <data name="ERR_ExpressionTreeMustHaveDelegate" xml:space="preserve">
    <value>Cannot convert lambda to an expression tree whose type argument '{0}' is not a delegate type</value>
  </data>
  <data name="ERR_AnonymousTypeNotAvailable" xml:space="preserve">
    <value>Cannot use anonymous type in a constant expression</value>
  </data>
  <data name="ERR_LambdaInIsAs" xml:space="preserve">
    <value>The first operand of an 'is' or 'as' operator may not be a lambda expression, anonymous method, or method group.</value>
  </data>
  <data name="ERR_TypelessTupleInAs" xml:space="preserve">
    <value>The first operand of an 'as' operator may not be a tuple literal without a natural type.</value>
  </data>
  <data name="ERR_ExpressionTreeContainsMultiDimensionalArrayInitializer" xml:space="preserve">
    <value>An expression tree may not contain a multidimensional array initializer</value>
  </data>
  <data name="ERR_MissingArgument" xml:space="preserve">
    <value>Argument missing</value>
  </data>
  <data name="ERR_VariableUsedBeforeDeclaration" xml:space="preserve">
    <value>Cannot use local variable '{0}' before it is declared</value>
  </data>
  <data name="ERR_RecursivelyTypedVariable" xml:space="preserve">
    <value>Type of '{0}' cannot be inferred since its initializer directly or indirectly refers to the definition.</value>
  </data>
  <data name="ERR_UnassignedThisAutoProperty" xml:space="preserve">
    <value>Auto-implemented property '{0}' must be fully assigned before control is returned to the caller.</value>
  </data>
  <data name="WRN_UnassignedThisAutoProperty" xml:space="preserve">
    <value>Auto-implemented property '{0}' must be fully assigned before control is returned to the caller.</value>
  </data>
  <data name="WRN_UnassignedThisAutoProperty_Title" xml:space="preserve">
    <value>An auto-implemented property must be fully assigned before control is returned to the caller.</value>
  </data>
  <data name="ERR_VariableUsedBeforeDeclarationAndHidesField" xml:space="preserve">
    <value>Cannot use local variable '{0}' before it is declared. The declaration of the local variable hides the field '{1}'.</value>
  </data>
  <data name="ERR_ExpressionTreeContainsBadCoalesce" xml:space="preserve">
    <value>An expression tree lambda may not contain a coalescing operator with a null or default literal left-hand side</value>
  </data>
  <data name="ERR_IdentifierExpected" xml:space="preserve">
    <value>Identifier expected</value>
  </data>
  <data name="ERR_SemicolonExpected" xml:space="preserve">
    <value>; expected</value>
  </data>
  <data name="ERR_SyntaxError" xml:space="preserve">
    <value>Syntax error, '{0}' expected</value>
  </data>
  <data name="ERR_DuplicateModifier" xml:space="preserve">
    <value>Duplicate '{0}' modifier</value>
  </data>
  <data name="ERR_DuplicateAccessor" xml:space="preserve">
    <value>Property accessor already defined</value>
  </data>
  <data name="ERR_IntegralTypeExpected" xml:space="preserve">
    <value>Type byte, sbyte, short, ushort, int, uint, long, or ulong expected</value>
  </data>
  <data name="ERR_IllegalEscape" xml:space="preserve">
    <value>Unrecognized escape sequence</value>
  </data>
  <data name="ERR_NewlineInConst" xml:space="preserve">
    <value>Newline in constant</value>
  </data>
  <data name="ERR_EmptyCharConst" xml:space="preserve">
    <value>Empty character literal</value>
  </data>
  <data name="ERR_TooManyCharsInConst" xml:space="preserve">
    <value>Too many characters in character literal</value>
  </data>
  <data name="ERR_InvalidNumber" xml:space="preserve">
    <value>Invalid number</value>
  </data>
  <data name="ERR_GetOrSetExpected" xml:space="preserve">
    <value>A get or set accessor expected</value>
  </data>
  <data name="ERR_ClassTypeExpected" xml:space="preserve">
    <value>An object, string, or class type expected</value>
  </data>
  <data name="ERR_NamedArgumentExpected" xml:space="preserve">
    <value>Named attribute argument expected</value>
  </data>
  <data name="ERR_TooManyCatches" xml:space="preserve">
    <value>Catch clauses cannot follow the general catch clause of a try statement</value>
  </data>
  <data name="ERR_ThisOrBaseExpected" xml:space="preserve">
    <value>Keyword 'this' or 'base' expected</value>
  </data>
  <data name="ERR_OvlUnaryOperatorExpected" xml:space="preserve">
    <value>Overloadable unary operator expected</value>
  </data>
  <data name="ERR_OvlBinaryOperatorExpected" xml:space="preserve">
    <value>Overloadable binary operator expected</value>
  </data>
  <data name="ERR_IntOverflow" xml:space="preserve">
    <value>Integral constant is too large</value>
  </data>
  <data name="ERR_EOFExpected" xml:space="preserve">
    <value>Type or namespace definition, or end-of-file expected</value>
  </data>
  <data name="ERR_GlobalDefinitionOrStatementExpected" xml:space="preserve">
    <value>Member definition, statement, or end-of-file expected</value>
  </data>
  <data name="ERR_BadEmbeddedStmt" xml:space="preserve">
    <value>Embedded statement cannot be a declaration or labeled statement</value>
  </data>
  <data name="ERR_PPDirectiveExpected" xml:space="preserve">
    <value>Preprocessor directive expected</value>
  </data>
  <data name="ERR_EndOfPPLineExpected" xml:space="preserve">
    <value>Single-line comment or end-of-line expected</value>
  </data>
  <data name="ERR_CloseParenExpected" xml:space="preserve">
    <value>) expected</value>
  </data>
  <data name="ERR_EndifDirectiveExpected" xml:space="preserve">
    <value>#endif directive expected</value>
  </data>
  <data name="ERR_UnexpectedDirective" xml:space="preserve">
    <value>Unexpected preprocessor directive</value>
  </data>
  <data name="ERR_ErrorDirective" xml:space="preserve">
    <value>#error: '{0}'</value>
  </data>
  <data name="WRN_WarningDirective" xml:space="preserve">
    <value>#warning: '{0}'</value>
  </data>
  <data name="WRN_WarningDirective_Title" xml:space="preserve">
    <value>#warning directive</value>
  </data>
  <data name="ERR_TypeExpected" xml:space="preserve">
    <value>Type expected</value>
  </data>
  <data name="ERR_PPDefFollowsToken" xml:space="preserve">
    <value>Cannot define/undefine preprocessor symbols after first token in file</value>
  </data>
  <data name="ERR_PPReferenceFollowsToken" xml:space="preserve">
    <value>Cannot use #r after first token in file</value>
  </data>
  <data name="ERR_OpenEndedComment" xml:space="preserve">
    <value>End-of-file found, '*/' expected</value>
  </data>
  <data name="ERR_Merge_conflict_marker_encountered" xml:space="preserve">
    <value>Merge conflict marker encountered</value>
  </data>
  <data name="ERR_NoRefOutWhenRefOnly" xml:space="preserve">
    <value>Do not use refout when using refonly.</value>
  </data>
  <data name="ERR_NoNetModuleOutputWhenRefOutOrRefOnly" xml:space="preserve">
    <value>Cannot compile net modules when using /refout or /refonly.</value>
  </data>
  <data name="ERR_OvlOperatorExpected" xml:space="preserve">
    <value>Overloadable operator expected</value>
  </data>
  <data name="ERR_EndRegionDirectiveExpected" xml:space="preserve">
    <value>#endregion directive expected</value>
  </data>
  <data name="ERR_UnterminatedStringLit" xml:space="preserve">
    <value>Unterminated string literal</value>
  </data>
  <data name="ERR_BadDirectivePlacement" xml:space="preserve">
    <value>Preprocessor directives must appear as the first non-whitespace character on a line</value>
  </data>
  <data name="ERR_IdentifierExpectedKW" xml:space="preserve">
    <value>Identifier expected; '{1}' is a keyword</value>
  </data>
  <data name="ERR_SemiOrLBraceExpected" xml:space="preserve">
    <value>{ or ; expected</value>
  </data>
  <data name="ERR_MultiTypeInDeclaration" xml:space="preserve">
    <value>Cannot use more than one type in a for, using, fixed, or declaration statement</value>
  </data>
  <data name="ERR_AddOrRemoveExpected" xml:space="preserve">
    <value>An add or remove accessor expected</value>
  </data>
  <data name="ERR_UnexpectedCharacter" xml:space="preserve">
    <value>Unexpected character '{0}'</value>
  </data>
  <data name="ERR_UnexpectedToken" xml:space="preserve">
    <value>Unexpected token '{0}'</value>
  </data>
  <data name="ERR_ProtectedInStatic" xml:space="preserve">
    <value>'{0}': static classes cannot contain protected members</value>
  </data>
  <data name="WRN_UnreachableGeneralCatch" xml:space="preserve">
    <value>A previous catch clause already catches all exceptions. All non-exceptions thrown will be wrapped in a System.Runtime.CompilerServices.RuntimeWrappedException.</value>
  </data>
  <data name="WRN_UnreachableGeneralCatch_Title" xml:space="preserve">
    <value>A previous catch clause already catches all exceptions</value>
  </data>
  <data name="WRN_UnreachableGeneralCatch_Description" xml:space="preserve">
    <value>This warning is caused when a catch() block has no specified exception type after a catch (System.Exception e) block. The warning advises that the catch() block will not catch any exceptions.

A catch() block after a catch (System.Exception e) block can catch non-CLS exceptions if the RuntimeCompatibilityAttribute is set to false in the AssemblyInfo.cs file: [assembly: RuntimeCompatibilityAttribute(WrapNonExceptionThrows = false)]. If this attribute is not set explicitly to false, all thrown non-CLS exceptions are wrapped as Exceptions and the catch (System.Exception e) block catches them.</value>
  </data>
  <data name="ERR_IncrementLvalueExpected" xml:space="preserve">
    <value>The operand of an increment or decrement operator must be a variable, property or indexer</value>
  </data>
  <data name="ERR_NoSuchMemberOrExtension" xml:space="preserve">
    <value>'{0}' does not contain a definition for '{1}' and no accessible extension method '{1}' accepting a first argument of type '{0}' could be found (are you missing a using directive or an assembly reference?)</value>
  </data>
  <data name="ERR_NoSuchMemberOrExtensionNeedUsing" xml:space="preserve">
    <value>'{0}' does not contain a definition for '{1}' and no extension method '{1}' accepting a first argument of type '{0}' could be found (are you missing a using directive for '{2}'?)</value>
  </data>
  <data name="ERR_BadThisParam" xml:space="preserve">
    <value>Method '{0}' has a parameter modifier 'this' which is not on the first parameter</value>
  </data>
  <data name="ERR_BadParameterModifiers" xml:space="preserve">
    <value> The parameter modifier '{0}' cannot be used with '{1}'</value>
  </data>
  <data name="ERR_BadTypeforThis" xml:space="preserve">
    <value>The first parameter of an extension method cannot be of type '{0}'</value>
  </data>
  <data name="ERR_BadParamModThis" xml:space="preserve">
    <value>A parameter array cannot be used with 'this' modifier on an extension method</value>
  </data>
  <data name="ERR_BadExtensionMeth" xml:space="preserve">
    <value>Extension method must be static</value>
  </data>
  <data name="ERR_BadExtensionAgg" xml:space="preserve">
    <value>Extension method must be defined in a non-generic static class</value>
  </data>
  <data name="ERR_DupParamMod" xml:space="preserve">
    <value>A parameter can only have one '{0}' modifier</value>
  </data>
  <data name="ERR_ExtensionMethodsDecl" xml:space="preserve">
    <value>Extension methods must be defined in a top level static class; {0} is a nested class</value>
  </data>
  <data name="ERR_ExtensionAttrNotFound" xml:space="preserve">
    <value>Cannot define a new extension method because the compiler required type '{0}' cannot be found. Are you missing a reference to System.Core.dll?</value>
  </data>
  <data name="ERR_ExplicitExtension" xml:space="preserve">
    <value>Do not use 'System.Runtime.CompilerServices.ExtensionAttribute'. Use the 'this' keyword instead.</value>
  </data>
  <data name="ERR_ExplicitDynamicAttr" xml:space="preserve">
    <value>Do not use 'System.Runtime.CompilerServices.DynamicAttribute'. Use the 'dynamic' keyword instead.</value>
  </data>
  <data name="ERR_NoDynamicPhantomOnBaseCtor" xml:space="preserve">
    <value>The constructor call needs to be dynamically dispatched, but cannot be because it is part of a constructor initializer. Consider casting the dynamic arguments.</value>
  </data>
  <data name="ERR_ValueTypeExtDelegate" xml:space="preserve">
    <value>Extension method '{0}' defined on value type '{1}' cannot be used to create delegates</value>
  </data>
  <data name="ERR_BadArgCount" xml:space="preserve">
    <value>No overload for method '{0}' takes {1} arguments</value>
  </data>
  <data name="ERR_BadArgType" xml:space="preserve">
    <value>Argument {0}: cannot convert from '{1}' to '{2}'</value>
  </data>
  <data name="ERR_NoSourceFile" xml:space="preserve">
    <value>Source file '{0}' could not be opened -- {1}</value>
  </data>
  <data name="ERR_CantRefResource" xml:space="preserve">
    <value>Cannot link resource files when building a module</value>
  </data>
  <data name="ERR_ResourceNotUnique" xml:space="preserve">
    <value>Resource identifier '{0}' has already been used in this assembly</value>
  </data>
  <data name="ERR_ResourceFileNameNotUnique" xml:space="preserve">
    <value>Each linked resource and module must have a unique filename. Filename '{0}' is specified more than once in this assembly</value>
  </data>
  <data name="ERR_ImportNonAssembly" xml:space="preserve">
    <value>The referenced file '{0}' is not an assembly</value>
  </data>
  <data name="ERR_RefLvalueExpected" xml:space="preserve">
    <value>A ref or out value must be an assignable variable</value>
  </data>
  <data name="ERR_BaseInStaticMeth" xml:space="preserve">
    <value>Keyword 'base' is not available in a static method</value>
  </data>
  <data name="ERR_BaseInBadContext" xml:space="preserve">
    <value>Keyword 'base' is not available in the current context</value>
  </data>
  <data name="ERR_RbraceExpected" xml:space="preserve">
    <value>} expected</value>
  </data>
  <data name="ERR_LbraceExpected" xml:space="preserve">
    <value>{ expected</value>
  </data>
  <data name="ERR_InExpected" xml:space="preserve">
    <value>'in' expected</value>
  </data>
  <data name="ERR_InvalidPreprocExpr" xml:space="preserve">
    <value>Invalid preprocessor expression</value>
  </data>
  <data name="ERR_InvalidMemberDecl" xml:space="preserve">
    <value>Invalid token '{0}' in class, record, struct, or interface member declaration</value>
  </data>
  <data name="ERR_MemberNeedsType" xml:space="preserve">
    <value>Method must have a return type</value>
  </data>
  <data name="ERR_BadBaseType" xml:space="preserve">
    <value>Invalid base type</value>
  </data>
  <data name="WRN_EmptySwitch" xml:space="preserve">
    <value>Empty switch block</value>
  </data>
  <data name="WRN_EmptySwitch_Title" xml:space="preserve">
    <value>Empty switch block</value>
  </data>
  <data name="ERR_ExpectedEndTry" xml:space="preserve">
    <value>Expected catch or finally</value>
  </data>
  <data name="ERR_InvalidExprTerm" xml:space="preserve">
    <value>Invalid expression term '{0}'</value>
  </data>
  <data name="ERR_BadNewExpr" xml:space="preserve">
    <value>A new expression requires an argument list or (), [], or {} after type</value>
  </data>
  <data name="ERR_NoNamespacePrivate" xml:space="preserve">
    <value>Elements defined in a namespace cannot be explicitly declared as private, protected, protected internal, or private protected</value>
  </data>
  <data name="ERR_BadVarDecl" xml:space="preserve">
    <value>Expected ; or = (cannot specify constructor arguments in declaration)</value>
  </data>
  <data name="ERR_UsingAfterElements" xml:space="preserve">
    <value>A using clause must precede all other elements defined in the namespace except extern alias declarations</value>
  </data>
  <data name="ERR_BadBinOpArgs" xml:space="preserve">
    <value>Overloaded binary operator '{0}' takes two parameters</value>
  </data>
  <data name="ERR_BadUnOpArgs" xml:space="preserve">
    <value>Overloaded unary operator '{0}' takes one parameter</value>
  </data>
  <data name="ERR_NoVoidParameter" xml:space="preserve">
    <value>Invalid parameter type 'void'</value>
  </data>
  <data name="ERR_DuplicateAlias" xml:space="preserve">
    <value>The using alias '{0}' appeared previously in this namespace</value>
  </data>
  <data name="ERR_BadProtectedAccess" xml:space="preserve">
    <value>Cannot access protected member '{0}' via a qualifier of type '{1}'; the qualifier must be of type '{2}' (or derived from it)</value>
  </data>
  <data name="ERR_AddModuleAssembly" xml:space="preserve">
    <value>'{0}' cannot be added to this assembly because it already is an assembly</value>
  </data>
  <data name="ERR_BindToBogusProp2" xml:space="preserve">
    <value>Property, indexer, or event '{0}' is not supported by the language; try directly calling accessor methods '{1}' or '{2}'</value>
  </data>
  <data name="ERR_BindToBogusProp1" xml:space="preserve">
    <value>Property, indexer, or event '{0}' is not supported by the language; try directly calling accessor method '{1}'</value>
  </data>
  <data name="ERR_NoVoidHere" xml:space="preserve">
    <value>Keyword 'void' cannot be used in this context</value>
  </data>
  <data name="ERR_IndexerNeedsParam" xml:space="preserve">
    <value>Indexers must have at least one parameter</value>
  </data>
  <data name="ERR_BadArraySyntax" xml:space="preserve">
    <value>Array type specifier, [], must appear before parameter name</value>
  </data>
  <data name="ERR_BadOperatorSyntax" xml:space="preserve">
    <value>Declaration is not valid; use '{0} operator &lt;dest-type&gt; (...' instead</value>
  </data>
  <data name="ERR_MainClassNotFound" xml:space="preserve">
    <value>Could not find '{0}' specified for Main method</value>
  </data>
  <data name="ERR_MainClassNotClass" xml:space="preserve">
    <value>'{0}' specified for Main method must be a non-generic class, record, struct, or interface</value>
  </data>
  <data name="ERR_NoMainInClass" xml:space="preserve">
    <value>'{0}' does not have a suitable static 'Main' method</value>
  </data>
  <data name="ERR_MainClassIsImport" xml:space="preserve">
    <value>Cannot use '{0}' for Main method because it is imported</value>
  </data>
  <data name="ERR_OutputNeedsName" xml:space="preserve">
    <value>Outputs without source must have the /out option specified</value>
  </data>
  <data name="ERR_NoOutputDirectory" xml:space="preserve">
    <value>Output directory could not be determined</value>
  </data>
  <data name="ERR_CantHaveWin32ResAndManifest" xml:space="preserve">
    <value>Conflicting options specified: Win32 resource file; Win32 manifest</value>
  </data>
  <data name="ERR_CantHaveWin32ResAndIcon" xml:space="preserve">
    <value>Conflicting options specified: Win32 resource file; Win32 icon</value>
  </data>
  <data name="ERR_CantReadResource" xml:space="preserve">
    <value>Error reading resource '{0}' -- '{1}'</value>
  </data>
  <data name="ERR_DocFileGen" xml:space="preserve">
    <value>Error writing to XML documentation file: {0}</value>
  </data>
  <data name="WRN_XMLParseError" xml:space="preserve">
    <value>XML comment has badly formed XML -- '{0}'</value>
  </data>
  <data name="WRN_XMLParseError_Title" xml:space="preserve">
    <value>XML comment has badly formed XML</value>
  </data>
  <data name="WRN_DuplicateParamTag" xml:space="preserve">
    <value>XML comment has a duplicate param tag for '{0}'</value>
  </data>
  <data name="WRN_DuplicateParamTag_Title" xml:space="preserve">
    <value>XML comment has a duplicate param tag</value>
  </data>
  <data name="WRN_UnmatchedParamTag" xml:space="preserve">
    <value>XML comment has a param tag for '{0}', but there is no parameter by that name</value>
  </data>
  <data name="WRN_UnmatchedParamTag_Title" xml:space="preserve">
    <value>XML comment has a param tag, but there is no parameter by that name</value>
  </data>
  <data name="WRN_UnmatchedParamRefTag" xml:space="preserve">
    <value>XML comment on '{1}' has a paramref tag for '{0}', but there is no parameter by that name</value>
  </data>
  <data name="WRN_UnmatchedParamRefTag_Title" xml:space="preserve">
    <value>XML comment has a paramref tag, but there is no parameter by that name</value>
  </data>
  <data name="WRN_MissingParamTag" xml:space="preserve">
    <value>Parameter '{0}' has no matching param tag in the XML comment for '{1}' (but other parameters do)</value>
  </data>
  <data name="WRN_MissingParamTag_Title" xml:space="preserve">
    <value>Parameter has no matching param tag in the XML comment (but other parameters do)</value>
  </data>
  <data name="WRN_BadXMLRef" xml:space="preserve">
    <value>XML comment has cref attribute '{0}' that could not be resolved</value>
  </data>
  <data name="WRN_BadXMLRef_Title" xml:space="preserve">
    <value>XML comment has cref attribute that could not be resolved</value>
  </data>
  <data name="ERR_BadStackAllocExpr" xml:space="preserve">
    <value>A stackalloc expression requires [] after type</value>
  </data>
  <data name="ERR_InvalidLineNumber" xml:space="preserve">
    <value>The line number specified for #line directive is missing or invalid</value>
  </data>
  <data name="ERR_MissingPPFile" xml:space="preserve">
    <value>Quoted file name, single-line comment or end-of-line expected</value>
  </data>
  <data name="ERR_ExpectedPPFile" xml:space="preserve">
    <value>Quoted file name expected</value>
  </data>
  <data name="ERR_ReferenceDirectiveOnlyAllowedInScripts" xml:space="preserve">
    <value>#r is only allowed in scripts</value>
  </data>
  <data name="ERR_ForEachMissingMember" xml:space="preserve">
    <value>foreach statement cannot operate on variables of type '{0}' because '{0}' does not contain a public instance or extension definition for '{1}'</value>
  </data>
  <data name="ERR_AwaitForEachMissingMember" xml:space="preserve">
    <value>Asynchronous foreach statement cannot operate on variables of type '{0}' because '{0}' does not contain a suitable public instance or extension definition for '{1}'</value>
  </data>
  <data name="ERR_ForEachMissingMemberWrongAsync" xml:space="preserve">
    <value>foreach statement cannot operate on variables of type '{0}' because '{0}' does not contain a public instance or extension definition for '{1}'. Did you mean 'await foreach' rather than 'foreach'?</value>
  </data>
  <data name="ERR_AwaitForEachMissingMemberWrongAsync" xml:space="preserve">
    <value>Asynchronous foreach statement cannot operate on variables of type '{0}' because '{0}' does not contain a public instance or extension definition for '{1}'. Did you mean 'foreach' rather than 'await foreach'?</value>
  </data>
  <data name="ERR_PossibleAsyncIteratorWithoutYield" xml:space="preserve">
    <value>The body of an async-iterator method must contain a 'yield' statement.</value>
  </data>
  <data name="ERR_PossibleAsyncIteratorWithoutYieldOrAwait" xml:space="preserve">
    <value>The body of an async-iterator method must contain a 'yield' statement. Consider removing 'async' from the method declaration or adding a 'yield' statement.</value>
  </data>
  <data name="ERR_StaticLocalFunctionCannotCaptureVariable" xml:space="preserve">
    <value>A static local function cannot contain a reference to '{0}'.</value>
  </data>
  <data name="ERR_StaticLocalFunctionCannotCaptureThis" xml:space="preserve">
    <value>A static local function cannot contain a reference to 'this' or 'base'.</value>
  </data>
  <data name="WRN_BadXMLRefParamType" xml:space="preserve">
    <value>Invalid type for parameter {0} in XML comment cref attribute: '{1}'</value>
  </data>
  <data name="WRN_BadXMLRefParamType_Title" xml:space="preserve">
    <value>Invalid type for parameter in XML comment cref attribute</value>
  </data>
  <data name="WRN_BadXMLRefReturnType" xml:space="preserve">
    <value>Invalid return type in XML comment cref attribute</value>
  </data>
  <data name="WRN_BadXMLRefReturnType_Title" xml:space="preserve">
    <value>Invalid return type in XML comment cref attribute</value>
  </data>
  <data name="ERR_BadWin32Res" xml:space="preserve">
    <value>Error reading Win32 resources -- {0}</value>
  </data>
  <data name="WRN_BadXMLRefSyntax" xml:space="preserve">
    <value>XML comment has syntactically incorrect cref attribute '{0}'</value>
  </data>
  <data name="WRN_BadXMLRefSyntax_Title" xml:space="preserve">
    <value>XML comment has syntactically incorrect cref attribute</value>
  </data>
  <data name="ERR_BadModifierLocation" xml:space="preserve">
    <value>Member modifier '{0}' must precede the member type and name</value>
  </data>
  <data name="ERR_MissingArraySize" xml:space="preserve">
    <value>Array creation must have array size or array initializer</value>
  </data>
  <data name="WRN_UnprocessedXMLComment" xml:space="preserve">
    <value>XML comment is not placed on a valid language element</value>
  </data>
  <data name="WRN_UnprocessedXMLComment_Title" xml:space="preserve">
    <value>XML comment is not placed on a valid language element</value>
  </data>
  <data name="WRN_FailedInclude" xml:space="preserve">
    <value>Unable to include XML fragment '{1}' of file '{0}' -- {2}</value>
  </data>
  <data name="WRN_FailedInclude_Title" xml:space="preserve">
    <value>Unable to include XML fragment</value>
  </data>
  <data name="WRN_InvalidInclude" xml:space="preserve">
    <value>Invalid XML include element -- {0}</value>
  </data>
  <data name="WRN_InvalidInclude_Title" xml:space="preserve">
    <value>Invalid XML include element</value>
  </data>
  <data name="WRN_MissingXMLComment" xml:space="preserve">
    <value>Missing XML comment for publicly visible type or member '{0}'</value>
  </data>
  <data name="WRN_MissingXMLComment_Title" xml:space="preserve">
    <value>Missing XML comment for publicly visible type or member</value>
  </data>
  <data name="WRN_MissingXMLComment_Description" xml:space="preserve">
    <value>The /doc compiler option was specified, but one or more constructs did not have comments.</value>
  </data>
  <data name="WRN_XMLParseIncludeError" xml:space="preserve">
    <value>Badly formed XML in included comments file -- '{0}'</value>
  </data>
  <data name="WRN_XMLParseIncludeError_Title" xml:space="preserve">
    <value>Badly formed XML in included comments file</value>
  </data>
  <data name="ERR_BadDelArgCount" xml:space="preserve">
    <value>Delegate '{0}' does not take {1} arguments</value>
  </data>
  <data name="ERR_UnexpectedSemicolon" xml:space="preserve">
    <value>Semicolon after method or accessor block is not valid</value>
  </data>
  <data name="ERR_MethodReturnCantBeRefAny" xml:space="preserve">
    <value>The return type of a method, delegate, or function pointer cannot be '{0}'</value>
  </data>
  <data name="ERR_CompileCancelled" xml:space="preserve">
    <value>Compilation cancelled by user</value>
  </data>
  <data name="ERR_MethodArgCantBeRefAny" xml:space="preserve">
    <value>Cannot make reference to variable of type '{0}'</value>
  </data>
  <data name="ERR_AssgReadonlyLocal" xml:space="preserve">
    <value>Cannot assign to '{0}' because it is read-only</value>
  </data>
  <data name="ERR_RefReadonlyLocal" xml:space="preserve">
    <value>Cannot use '{0}' as a ref or out value because it is read-only</value>
  </data>
  <data name="ERR_CantUseRequiredAttribute" xml:space="preserve">
    <value>The RequiredAttribute attribute is not permitted on C# types</value>
  </data>
  <data name="ERR_NoModifiersOnAccessor" xml:space="preserve">
    <value>Modifiers cannot be placed on event accessor declarations</value>
  </data>
  <data name="ERR_ParamsCantBeWithModifier" xml:space="preserve">
    <value>The params parameter cannot be declared as {0}</value>
  </data>
  <data name="ERR_ReturnNotLValue" xml:space="preserve">
    <value>Cannot modify the return value of '{0}' because it is not a variable</value>
  </data>
  <data name="ERR_MissingCoClass" xml:space="preserve">
    <value>The managed coclass wrapper class '{0}' for interface '{1}' cannot be found (are you missing an assembly reference?)</value>
  </data>
  <data name="ERR_AmbiguousAttribute" xml:space="preserve">
    <value>'{0}' is ambiguous between '{1}' and '{2}'. Either use '@{0}' or explicitly include the 'Attribute' suffix.</value>
  </data>
  <data name="ERR_BadArgExtraRef" xml:space="preserve">
    <value>Argument {0} may not be passed with the '{1}' keyword</value>
  </data>
  <data name="WRN_CmdOptionConflictsSource" xml:space="preserve">
    <value>Option '{0}' overrides attribute '{1}' given in a source file or added module</value>
  </data>
  <data name="WRN_CmdOptionConflictsSource_Title" xml:space="preserve">
    <value>Option overrides attribute given in a source file or added module</value>
  </data>
  <data name="WRN_CmdOptionConflictsSource_Description" xml:space="preserve">
    <value>This warning occurs if the assembly attributes AssemblyKeyFileAttribute or AssemblyKeyNameAttribute found in source conflict with the /keyfile or /keycontainer command line option or key file name or key container specified in the Project Properties.</value>
  </data>
  <data name="ERR_BadCompatMode" xml:space="preserve">
    <value>Invalid option '{0}' for /langversion. Use '/langversion:?' to list supported values.</value>
  </data>
  <data name="ERR_DelegateOnConditional" xml:space="preserve">
    <value>Cannot create delegate with '{0}' because it or a method it overrides has a Conditional attribute</value>
  </data>
  <data name="ERR_CantMakeTempFile" xml:space="preserve">
    <value>Cannot create temporary file -- {0}</value>
  </data>
  <data name="ERR_BadArgRef" xml:space="preserve">
    <value>Argument {0} must be passed with the '{1}' keyword</value>
  </data>
  <data name="ERR_YieldInAnonMeth" xml:space="preserve">
    <value>The yield statement cannot be used inside an anonymous method or lambda expression</value>
  </data>
  <data name="ERR_ReturnInIterator" xml:space="preserve">
    <value>Cannot return a value from an iterator. Use the yield return statement to return a value, or yield break to end the iteration.</value>
  </data>
  <data name="ERR_BadIteratorArgType" xml:space="preserve">
    <value>Iterators cannot have ref, in or out parameters</value>
  </data>
  <data name="ERR_BadIteratorReturn" xml:space="preserve">
    <value>The body of '{0}' cannot be an iterator block because '{1}' is not an iterator interface type</value>
  </data>
  <data name="ERR_BadYieldInFinally" xml:space="preserve">
    <value>Cannot yield in the body of a finally clause</value>
  </data>
  <data name="ERR_IteratorMustBeAsync" xml:space="preserve">
    <value>Method '{0}' with an iterator block must be 'async' to return '{1}'</value>
  </data>
  <data name="ERR_BadYieldInTryOfCatch" xml:space="preserve">
    <value>Cannot yield a value in the body of a try block with a catch clause</value>
  </data>
  <data name="ERR_EmptyYield" xml:space="preserve">
    <value>Expression expected after yield return</value>
  </data>
  <data name="ERR_AnonDelegateCantUse" xml:space="preserve">
    <value>Cannot use ref, out, or in parameter '{0}' inside an anonymous method, lambda expression, query expression, or local function</value>
  </data>
  <data name="ERR_IllegalInnerUnsafe" xml:space="preserve">
    <value>Unsafe code may not appear in iterators</value>
  </data>
  <data name="ERR_BadYieldInCatch" xml:space="preserve">
    <value>Cannot yield a value in the body of a catch clause</value>
  </data>
  <data name="ERR_BadDelegateLeave" xml:space="preserve">
    <value>Control cannot leave the body of an anonymous method or lambda expression</value>
  </data>
  <data name="ERR_IllegalSuppression" xml:space="preserve">
    <value>The suppression operator is not allowed in this context</value>
  </data>
  <data name="WRN_IllegalPragma" xml:space="preserve">
    <value>Unrecognized #pragma directive</value>
  </data>
  <data name="WRN_IllegalPragma_Title" xml:space="preserve">
    <value>Unrecognized #pragma directive</value>
  </data>
  <data name="WRN_IllegalPPWarning" xml:space="preserve">
    <value>Expected 'disable' or 'restore'</value>
  </data>
  <data name="WRN_IllegalPPWarning_Title" xml:space="preserve">
    <value>Expected 'disable' or 'restore' after #pragma warning</value>
  </data>
  <data name="WRN_BadRestoreNumber" xml:space="preserve">
    <value>Cannot restore warning 'CS{0}' because it was disabled globally</value>
  </data>
  <data name="WRN_BadRestoreNumber_Title" xml:space="preserve">
    <value>Cannot restore warning because it was disabled globally</value>
  </data>
  <data name="ERR_VarargsIterator" xml:space="preserve">
    <value>__arglist is not allowed in the parameter list of iterators</value>
  </data>
  <data name="ERR_UnsafeIteratorArgType" xml:space="preserve">
    <value>Iterators cannot have unsafe parameters or yield types</value>
  </data>
  <data name="ERR_BadCoClassSig" xml:space="preserve">
    <value>The managed coclass wrapper class signature '{0}' for interface '{1}' is not a valid class name signature</value>
  </data>
  <data name="ERR_MultipleIEnumOfT" xml:space="preserve">
    <value>foreach statement cannot operate on variables of type '{0}' because it implements multiple instantiations of '{1}'; try casting to a specific interface instantiation</value>
  </data>
  <data name="ERR_MultipleIAsyncEnumOfT" xml:space="preserve">
    <value>Asynchronous foreach statement cannot operate on variables of type '{0}' because it implements multiple instantiations of '{1}'; try casting to a specific interface instantiation</value>
  </data>
  <data name="ERR_FixedDimsRequired" xml:space="preserve">
    <value>A fixed size buffer field must have the array size specifier after the field name</value>
  </data>
  <data name="ERR_FixedNotInStruct" xml:space="preserve">
    <value>Fixed size buffer fields may only be members of structs</value>
  </data>
  <data name="ERR_AnonymousReturnExpected" xml:space="preserve">
    <value>Not all code paths return a value in {0} of type '{1}'</value>
  </data>
  <data name="WRN_NonECMAFeature" xml:space="preserve">
    <value>Feature '{0}' is not part of the standardized ISO C# language specification, and may not be accepted by other compilers</value>
  </data>
  <data name="WRN_NonECMAFeature_Title" xml:space="preserve">
    <value>Feature is not part of the standardized ISO C# language specification, and may not be accepted by other compilers</value>
  </data>
  <data name="ERR_ExpectedVerbatimLiteral" xml:space="preserve">
    <value>Keyword, identifier, or string expected after verbatim specifier: @</value>
  </data>
  <data name="ERR_RefReadonly" xml:space="preserve">
    <value>A readonly field cannot be used as a ref or out value (except in a constructor)</value>
  </data>
  <data name="ERR_RefReadonly2" xml:space="preserve">
    <value>Members of readonly field '{0}' cannot be used as a ref or out value (except in a constructor)</value>
  </data>
  <data name="ERR_AssgReadonly" xml:space="preserve">
    <value>A readonly field cannot be assigned to (except in a constructor or init-only setter of the type in which the field is defined or a variable initializer)</value>
  </data>
  <data name="ERR_AssgReadonly2" xml:space="preserve">
    <value>Members of readonly field '{0}' cannot be modified (except in a constructor or a variable initializer)</value>
  </data>
  <data name="ERR_RefReadonlyNotField" xml:space="preserve">
    <value>Cannot use {0} '{1}' as a ref or out value because it is a readonly variable</value>
  </data>
  <data name="ERR_RefReadonlyNotField2" xml:space="preserve">
    <value>Members of {0} '{1}' cannot be used as a ref or out value because it is a readonly variable</value>
  </data>
  <data name="ERR_AssignReadonlyNotField" xml:space="preserve">
    <value>Cannot assign to {0} '{1}' because it is a readonly variable</value>
  </data>
  <data name="ERR_AssignReadonlyNotField2" xml:space="preserve">
    <value>Cannot assign to a member of {0} '{1}' because it is a readonly variable</value>
  </data>
  <data name="ERR_RefReturnReadonlyNotField" xml:space="preserve">
    <value>Cannot return {0} '{1}' by writable reference because it is a readonly variable</value>
  </data>
  <data name="ERR_RefReturnReadonlyNotField2" xml:space="preserve">
    <value>Members of {0} '{1}' cannot be returned by writable reference because it is a readonly variable</value>
  </data>
  <data name="ERR_AssgReadonlyStatic2" xml:space="preserve">
    <value>Fields of static readonly field '{0}' cannot be assigned to (except in a static constructor or a variable initializer)</value>
  </data>
  <data name="ERR_RefReadonlyStatic2" xml:space="preserve">
    <value>Fields of static readonly field '{0}' cannot be used as a ref or out value (except in a static constructor)</value>
  </data>
  <data name="ERR_AssgReadonlyLocal2Cause" xml:space="preserve">
    <value>Cannot modify members of '{0}' because it is a '{1}'</value>
  </data>
  <data name="ERR_RefReadonlyLocal2Cause" xml:space="preserve">
    <value>Cannot use fields of '{0}' as a ref or out value because it is a '{1}'</value>
  </data>
  <data name="ERR_AssgReadonlyLocalCause" xml:space="preserve">
    <value>Cannot assign to '{0}' because it is a '{1}'</value>
  </data>
  <data name="ERR_RefReadonlyLocalCause" xml:space="preserve">
    <value>Cannot use '{0}' as a ref or out value because it is a '{1}'</value>
  </data>
  <data name="WRN_ErrorOverride" xml:space="preserve">
    <value>{0}. See also error CS{1}.</value>
  </data>
  <data name="WRN_ErrorOverride_Title" xml:space="preserve">
    <value>Warning is overriding an error</value>
  </data>
  <data name="WRN_ErrorOverride_Description" xml:space="preserve">
    <value>The compiler emits this warning when it overrides an error with a warning. For information about the problem, search for the error code mentioned.</value>
  </data>
  <data name="ERR_AnonMethToNonDel" xml:space="preserve">
    <value>Cannot convert {0} to type '{1}' because it is not a delegate type</value>
  </data>
  <data name="ERR_CantConvAnonMethParams" xml:space="preserve">
    <value>Cannot convert {0} to type '{1}' because the parameter types do not match the delegate parameter types</value>
  </data>
  <data name="ERR_CantConvAnonMethReturnType" xml:space="preserve">
    <value>Cannot convert {0} to type '{1}' because the return type does not match the delegate return type</value>
  </data>
  <data name="ERR_CantConvAnonMethReturns" xml:space="preserve">
    <value>Cannot convert {0} to intended delegate type because some of the return types in the block are not implicitly convertible to the delegate return type</value>
  </data>
  <data name="ERR_BadAsyncReturnExpression" xml:space="preserve">
    <value>Since this is an async method, the return expression must be of type '{0}' rather than 'Task&lt;{0}&gt;'</value>
  </data>
  <data name="ERR_CantConvAsyncAnonFuncReturns" xml:space="preserve">
    <value>Cannot convert async {0} to delegate type '{1}'. An async {0} may return void, Task or Task&lt;T&gt;, none of which are convertible to '{1}'.</value>
  </data>
  <data name="ERR_IllegalFixedType" xml:space="preserve">
    <value>Fixed size buffer type must be one of the following: bool, byte, short, int, long, char, sbyte, ushort, uint, ulong, float or double</value>
  </data>
  <data name="ERR_FixedOverflow" xml:space="preserve">
    <value>Fixed size buffer of length {0} and type '{1}' is too big</value>
  </data>
  <data name="ERR_InvalidFixedArraySize" xml:space="preserve">
    <value>Fixed size buffers must have a length greater than zero</value>
  </data>
  <data name="ERR_FixedBufferNotFixed" xml:space="preserve">
    <value>You cannot use fixed size buffers contained in unfixed expressions. Try using the fixed statement.</value>
  </data>
  <data name="ERR_AttributeNotOnAccessor" xml:space="preserve">
    <value>Attribute '{0}' is not valid on property or event accessors. It is only valid on '{1}' declarations.</value>
  </data>
  <data name="WRN_InvalidSearchPathDir" xml:space="preserve">
    <value>Invalid search path '{0}' specified in '{1}' -- '{2}'</value>
  </data>
  <data name="WRN_InvalidSearchPathDir_Title" xml:space="preserve">
    <value>Invalid search path specified</value>
  </data>
  <data name="ERR_IllegalVarArgs" xml:space="preserve">
    <value>__arglist is not valid in this context</value>
  </data>
  <data name="ERR_IllegalParams" xml:space="preserve">
    <value>params is not valid in this context</value>
  </data>
  <data name="ERR_BadModifiersOnNamespace" xml:space="preserve">
    <value>A namespace declaration cannot have modifiers or attributes</value>
  </data>
  <data name="ERR_BadPlatformType" xml:space="preserve">
    <value>Invalid option '{0}' for /platform; must be anycpu, x86, Itanium, arm, arm64 or x64</value>
  </data>
  <data name="ERR_ThisStructNotInAnonMeth" xml:space="preserve">
    <value>Anonymous methods, lambda expressions, query expressions, and local functions inside structs cannot access instance members of 'this'. Consider copying 'this' to a local variable outside the anonymous method, lambda expression, query expression, or local function and using the local instead.</value>
  </data>
  <data name="ERR_NoConvToIDisp" xml:space="preserve">
    <value>'{0}': type used in a using statement must be implicitly convertible to 'System.IDisposable'.</value>
  </data>
  <data name="ERR_NoConvToIDispWrongAsync" xml:space="preserve">
    <value>'{0}': type used in a using statement must be implicitly convertible to 'System.IDisposable'. Did you mean 'await using' rather than 'using'?</value>
  </data>
  <data name="ERR_NoConvToIAsyncDisp" xml:space="preserve">
    <value>'{0}': type used in an asynchronous using statement must be implicitly convertible to 'System.IAsyncDisposable' or implement a suitable 'DisposeAsync' method.</value>
  </data>
  <data name="ERR_NoConvToIAsyncDispWrongAsync" xml:space="preserve">
    <value>'{0}': type used in an asynchronous using statement must be implicitly convertible to 'System.IAsyncDisposable' or implement a suitable 'DisposeAsync' method. Did you mean 'using' rather than 'await using'?</value>
  </data>
  <data name="ERR_BadParamRef" xml:space="preserve">
    <value>Parameter {0} must be declared with the '{1}' keyword</value>
  </data>
  <data name="ERR_BadParamExtraRef" xml:space="preserve">
    <value>Parameter {0} should not be declared with the '{1}' keyword</value>
  </data>
  <data name="ERR_BadParamType" xml:space="preserve">
    <value>Parameter {0} is declared as type '{1}{2}' but should be '{3}{4}'</value>
  </data>
  <data name="ERR_BadExternIdentifier" xml:space="preserve">
    <value>Invalid extern alias for '/reference'; '{0}' is not a valid identifier</value>
  </data>
  <data name="ERR_AliasMissingFile" xml:space="preserve">
    <value>Invalid reference alias option: '{0}=' -- missing filename</value>
  </data>
  <data name="ERR_GlobalExternAlias" xml:space="preserve">
    <value>You cannot redefine the global extern alias</value>
  </data>
  <data name="ERR_MissingTypeInSource" xml:space="preserve">
    <value>Reference to type '{0}' claims it is defined in this assembly, but it is not defined in source or any added modules</value>
  </data>
  <data name="ERR_MissingTypeInAssembly" xml:space="preserve">
    <value>Reference to type '{0}' claims it is defined in '{1}', but it could not be found</value>
  </data>
  <data name="WRN_MultiplePredefTypes" xml:space="preserve">
    <value>The predefined type '{0}' is defined in multiple assemblies in the global alias; using definition from '{1}'</value>
  </data>
  <data name="WRN_MultiplePredefTypes_Title" xml:space="preserve">
    <value>Predefined type is defined in multiple assemblies in the global alias</value>
  </data>
  <data name="WRN_MultiplePredefTypes_Description" xml:space="preserve">
    <value>This error occurs when a predefined system type such as System.Int32 is found in two assemblies. One way this can happen is if you are referencing mscorlib or System.Runtime.dll from two different places, such as trying to run two versions of the .NET Framework side-by-side.</value>
  </data>
  <data name="ERR_LocalCantBeFixedAndHoisted" xml:space="preserve">
    <value>Local '{0}' or its members cannot have their address taken and be used inside an anonymous method or lambda expression</value>
  </data>
  <data name="WRN_TooManyLinesForDebugger" xml:space="preserve">
    <value>Source file has exceeded the limit of 16,707,565 lines representable in the PDB; debug information will be incorrect</value>
  </data>
  <data name="WRN_TooManyLinesForDebugger_Title" xml:space="preserve">
    <value>Source file has exceeded the limit of 16,707,565 lines representable in the PDB; debug information will be incorrect</value>
  </data>
  <data name="ERR_CantConvAnonMethNoParams" xml:space="preserve">
    <value>Cannot convert anonymous method block without a parameter list to delegate type '{0}' because it has one or more out parameters</value>
  </data>
  <data name="ERR_ConditionalOnNonAttributeClass" xml:space="preserve">
    <value>Attribute '{0}' is only valid on methods or attribute classes</value>
  </data>
  <data name="WRN_CallOnNonAgileField" xml:space="preserve">
    <value>Accessing a member on '{0}' may cause a runtime exception because it is a field of a marshal-by-reference class</value>
  </data>
  <data name="WRN_CallOnNonAgileField_Title" xml:space="preserve">
    <value>Accessing a member on a field of a marshal-by-reference class may cause a runtime exception</value>
  </data>
  <data name="WRN_CallOnNonAgileField_Description" xml:space="preserve">
    <value>This warning occurs when you try to call a method, property, or indexer on a member of a class that derives from MarshalByRefObject, and the member is a value type. Objects that inherit from MarshalByRefObject are typically intended to be marshaled by reference across an application domain. If any code ever attempts to directly access the value-type member of such an object across an application domain, a runtime exception will occur. To resolve the warning, first copy the member into a local variable and call the method on that variable.</value>
  </data>
  <data name="WRN_BadWarningNumber" xml:space="preserve">
    <value>'{0}' is not a valid warning number</value>
  </data>
  <data name="WRN_BadWarningNumber_Title" xml:space="preserve">
    <value>Not a valid warning number</value>
  </data>
  <data name="WRN_BadWarningNumber_Description" xml:space="preserve">
    <value>A number that was passed to the #pragma warning preprocessor directive was not a valid warning number. Verify that the number represents a warning, not an error.</value>
  </data>
  <data name="WRN_InvalidNumber" xml:space="preserve">
    <value>Invalid number</value>
  </data>
  <data name="WRN_InvalidNumber_Title" xml:space="preserve">
    <value>Invalid number</value>
  </data>
  <data name="WRN_FileNameTooLong" xml:space="preserve">
    <value>Invalid filename specified for preprocessor directive. Filename is too long or not a valid filename.</value>
  </data>
  <data name="WRN_FileNameTooLong_Title" xml:space="preserve">
    <value>Invalid filename specified for preprocessor directive</value>
  </data>
  <data name="WRN_IllegalPPChecksum" xml:space="preserve">
    <value>Invalid #pragma checksum syntax; should be #pragma checksum "filename" "{XXXXXXXX-XXXX-XXXX-XXXX-XXXXXXXXXXXX}" "XXXX..."</value>
  </data>
  <data name="WRN_IllegalPPChecksum_Title" xml:space="preserve">
    <value>Invalid #pragma checksum syntax</value>
  </data>
  <data name="WRN_EndOfPPLineExpected" xml:space="preserve">
    <value>Single-line comment or end-of-line expected</value>
  </data>
  <data name="WRN_EndOfPPLineExpected_Title" xml:space="preserve">
    <value>Single-line comment or end-of-line expected after #pragma directive</value>
  </data>
  <data name="WRN_ConflictingChecksum" xml:space="preserve">
    <value>Different checksum values given for '{0}'</value>
  </data>
  <data name="WRN_ConflictingChecksum_Title" xml:space="preserve">
    <value>Different #pragma checksum values given</value>
  </data>
  <data name="WRN_InvalidAssemblyName" xml:space="preserve">
    <value>Assembly reference '{0}' is invalid and cannot be resolved</value>
  </data>
  <data name="WRN_InvalidAssemblyName_Title" xml:space="preserve">
    <value>Assembly reference is invalid and cannot be resolved</value>
  </data>
  <data name="WRN_InvalidAssemblyName_Description" xml:space="preserve">
    <value>This warning indicates that an attribute, such as InternalsVisibleToAttribute, was not specified correctly.</value>
  </data>
  <data name="WRN_UnifyReferenceMajMin" xml:space="preserve">
    <value>Assuming assembly reference '{0}' used by '{1}' matches identity '{2}' of '{3}', you may need to supply runtime policy</value>
  </data>
  <data name="WRN_UnifyReferenceMajMin_Title" xml:space="preserve">
    <value>Assuming assembly reference matches identity</value>
  </data>
  <data name="WRN_UnifyReferenceMajMin_Description" xml:space="preserve">
    <value>The two assemblies differ in release and/or version number. For unification to occur, you must specify directives in the application's .config file, and you must provide the correct strong name of an assembly.</value>
  </data>
  <data name="WRN_UnifyReferenceBldRev" xml:space="preserve">
    <value>Assuming assembly reference '{0}' used by '{1}' matches identity '{2}' of '{3}', you may need to supply runtime policy</value>
  </data>
  <data name="WRN_UnifyReferenceBldRev_Title" xml:space="preserve">
    <value>Assuming assembly reference matches identity</value>
  </data>
  <data name="WRN_UnifyReferenceBldRev_Description" xml:space="preserve">
    <value>The two assemblies differ in release and/or version number. For unification to occur, you must specify directives in the application's .config file, and you must provide the correct strong name of an assembly.</value>
  </data>
  <data name="ERR_DuplicateImport" xml:space="preserve">
    <value>Multiple assemblies with equivalent identity have been imported: '{0}' and '{1}'. Remove one of the duplicate references.</value>
  </data>
  <data name="ERR_DuplicateImportSimple" xml:space="preserve">
    <value>An assembly with the same simple name '{0}' has already been imported. Try removing one of the references (e.g. '{1}') or sign them to enable side-by-side.</value>
  </data>
  <data name="ERR_AssemblyMatchBadVersion" xml:space="preserve">
    <value>Assembly '{0}' with identity '{1}' uses '{2}' which has a higher version than referenced assembly '{3}' with identity '{4}'</value>
  </data>
  <data name="ERR_FixedNeedsLvalue" xml:space="preserve">
    <value>Fixed size buffers can only be accessed through locals or fields</value>
  </data>
  <data name="WRN_DuplicateTypeParamTag" xml:space="preserve">
    <value>XML comment has a duplicate typeparam tag for '{0}'</value>
  </data>
  <data name="WRN_DuplicateTypeParamTag_Title" xml:space="preserve">
    <value>XML comment has a duplicate typeparam tag</value>
  </data>
  <data name="WRN_UnmatchedTypeParamTag" xml:space="preserve">
    <value>XML comment has a typeparam tag for '{0}', but there is no type parameter by that name</value>
  </data>
  <data name="WRN_UnmatchedTypeParamTag_Title" xml:space="preserve">
    <value>XML comment has a typeparam tag, but there is no type parameter by that name</value>
  </data>
  <data name="WRN_UnmatchedTypeParamRefTag" xml:space="preserve">
    <value>XML comment on '{1}' has a typeparamref tag for '{0}', but there is no type parameter by that name</value>
  </data>
  <data name="WRN_UnmatchedTypeParamRefTag_Title" xml:space="preserve">
    <value>XML comment has a typeparamref tag, but there is no type parameter by that name</value>
  </data>
  <data name="WRN_MissingTypeParamTag" xml:space="preserve">
    <value>Type parameter '{0}' has no matching typeparam tag in the XML comment on '{1}' (but other type parameters do)</value>
  </data>
  <data name="WRN_MissingTypeParamTag_Title" xml:space="preserve">
    <value>Type parameter has no matching typeparam tag in the XML comment (but other type parameters do)</value>
  </data>
  <data name="ERR_CantChangeTypeOnOverride" xml:space="preserve">
    <value>'{0}': type must be '{2}' to match overridden member '{1}'</value>
  </data>
  <data name="ERR_DoNotUseFixedBufferAttr" xml:space="preserve">
    <value>Do not use 'System.Runtime.CompilerServices.FixedBuffer' attribute. Use the 'fixed' field modifier instead.</value>
  </data>
  <data name="ERR_DoNotUseFixedBufferAttrOnProperty" xml:space="preserve">
    <value>Do not use 'System.Runtime.CompilerServices.FixedBuffer' attribute on a property</value>
  </data>
  <data name="WRN_AssignmentToSelf" xml:space="preserve">
    <value>Assignment made to same variable; did you mean to assign something else?</value>
  </data>
  <data name="WRN_AssignmentToSelf_Title" xml:space="preserve">
    <value>Assignment made to same variable</value>
  </data>
  <data name="WRN_ComparisonToSelf" xml:space="preserve">
    <value>Comparison made to same variable; did you mean to compare something else?</value>
  </data>
  <data name="WRN_ComparisonToSelf_Title" xml:space="preserve">
    <value>Comparison made to same variable</value>
  </data>
  <data name="ERR_CantOpenWin32Res" xml:space="preserve">
    <value>Error opening Win32 resource file '{0}' -- '{1}'</value>
  </data>
  <data name="WRN_DotOnDefault" xml:space="preserve">
    <value>Expression will always cause a System.NullReferenceException because the default value of '{0}' is null</value>
  </data>
  <data name="WRN_DotOnDefault_Title" xml:space="preserve">
    <value>Expression will always cause a System.NullReferenceException because the type's default value is null</value>
  </data>
  <data name="ERR_NoMultipleInheritance" xml:space="preserve">
    <value>Class '{0}' cannot have multiple base classes: '{1}' and '{2}'</value>
  </data>
  <data name="ERR_BaseClassMustBeFirst" xml:space="preserve">
    <value>Base class '{0}' must come before any interfaces</value>
  </data>
  <data name="WRN_BadXMLRefTypeVar" xml:space="preserve">
    <value>XML comment has cref attribute '{0}' that refers to a type parameter</value>
  </data>
  <data name="WRN_BadXMLRefTypeVar_Title" xml:space="preserve">
    <value>XML comment has cref attribute that refers to a type parameter</value>
  </data>
  <data name="ERR_FriendAssemblyBadArgs" xml:space="preserve">
    <value>Friend assembly reference '{0}' is invalid. InternalsVisibleTo declarations cannot have a version, culture, public key token, or processor architecture specified.</value>
  </data>
  <data name="ERR_FriendAssemblySNReq" xml:space="preserve">
    <value>Friend assembly reference '{0}' is invalid. Strong-name signed assemblies must specify a public key in their InternalsVisibleTo declarations.</value>
  </data>
  <data name="ERR_DelegateOnNullable" xml:space="preserve">
    <value>Cannot bind delegate to '{0}' because it is a member of 'System.Nullable&lt;T&gt;'</value>
  </data>
  <data name="ERR_BadCtorArgCount" xml:space="preserve">
    <value>'{0}' does not contain a constructor that takes {1} arguments</value>
  </data>
  <data name="ERR_GlobalAttributesNotFirst" xml:space="preserve">
    <value>Assembly and module attributes must precede all other elements defined in a file except using clauses and extern alias declarations</value>
  </data>
  <data name="ERR_ExpressionExpected" xml:space="preserve">
    <value>Expected expression</value>
  </data>
  <data name="ERR_InvalidSubsystemVersion" xml:space="preserve">
    <value>Invalid version {0} for /subsystemversion. The version must be 6.02 or greater for ARM or AppContainerExe, and 4.00 or greater otherwise</value>
  </data>
  <data name="ERR_InteropMethodWithBody" xml:space="preserve">
    <value>Embedded interop method '{0}' contains a body.</value>
  </data>
  <data name="ERR_BadWarningLevel" xml:space="preserve">
    <value>Warning level must be zero or greater</value>
  </data>
  <data name="ERR_BadDebugType" xml:space="preserve">
    <value>Invalid option '{0}' for /debug; must be 'portable', 'embedded', 'full' or 'pdbonly'</value>
  </data>
  <data name="ERR_BadResourceVis" xml:space="preserve">
    <value>Invalid option '{0}'; Resource visibility must be either 'public' or 'private'</value>
  </data>
  <data name="ERR_DefaultValueTypeMustMatch" xml:space="preserve">
    <value>The type of the argument to the DefaultParameterValue attribute must match the parameter type</value>
  </data>
  <data name="ERR_DefaultValueBadValueType" xml:space="preserve">
    <value>Argument of type '{0}' is not applicable for the DefaultParameterValue attribute</value>
  </data>
  <data name="ERR_MemberAlreadyInitialized" xml:space="preserve">
    <value>Duplicate initialization of member '{0}'</value>
  </data>
  <data name="ERR_MemberCannotBeInitialized" xml:space="preserve">
    <value>Member '{0}' cannot be initialized. It is not a field or property.</value>
  </data>
  <data name="ERR_StaticMemberInObjectInitializer" xml:space="preserve">
    <value>Static field or property '{0}' cannot be assigned in an object initializer</value>
  </data>
  <data name="ERR_ReadonlyValueTypeInObjectInitializer" xml:space="preserve">
    <value>Members of readonly field '{0}' of type '{1}' cannot be assigned with an object initializer because it is of a value type</value>
  </data>
  <data name="ERR_ValueTypePropertyInObjectInitializer" xml:space="preserve">
    <value>Members of property '{0}' of type '{1}' cannot be assigned with an object initializer because it is of a value type</value>
  </data>
  <data name="ERR_UnsafeTypeInObjectCreation" xml:space="preserve">
    <value>Unsafe type '{0}' cannot be used in object creation</value>
  </data>
  <data name="ERR_EmptyElementInitializer" xml:space="preserve">
    <value>Element initializer cannot be empty</value>
  </data>
  <data name="ERR_InitializerAddHasWrongSignature" xml:space="preserve">
    <value>The best overloaded method match for '{0}' has wrong signature for the initializer element. The initializable Add must be an accessible instance method.</value>
  </data>
  <data name="ERR_CollectionInitRequiresIEnumerable" xml:space="preserve">
    <value>Cannot initialize type '{0}' with a collection initializer because it does not implement 'System.Collections.IEnumerable'</value>
  </data>
  <data name="ERR_CantSetWin32Manifest" xml:space="preserve">
    <value>Error reading Win32 manifest file '{0}' -- '{1}'</value>
  </data>
  <data name="WRN_CantHaveManifestForModule" xml:space="preserve">
    <value>Ignoring /win32manifest for module because it only applies to assemblies</value>
  </data>
  <data name="WRN_CantHaveManifestForModule_Title" xml:space="preserve">
    <value>Ignoring /win32manifest for module because it only applies to assemblies</value>
  </data>
  <data name="ERR_BadInstanceArgType" xml:space="preserve">
    <value>'{0}' does not contain a definition for '{1}' and the best extension method overload '{2}' requires a receiver of type '{3}'</value>
  </data>
  <data name="ERR_QueryDuplicateRangeVariable" xml:space="preserve">
    <value>The range variable '{0}' has already been declared</value>
  </data>
  <data name="ERR_QueryRangeVariableOverrides" xml:space="preserve">
    <value>The range variable '{0}' conflicts with a previous declaration of '{0}'</value>
  </data>
  <data name="ERR_QueryRangeVariableAssignedBadValue" xml:space="preserve">
    <value>Cannot assign {0} to a range variable</value>
  </data>
  <data name="ERR_QueryNoProviderCastable" xml:space="preserve">
    <value>Could not find an implementation of the query pattern for source type '{0}'.  '{1}' not found.  Consider explicitly specifying the type of the range variable '{2}'.</value>
  </data>
  <data name="ERR_QueryNoProviderStandard" xml:space="preserve">
    <value>Could not find an implementation of the query pattern for source type '{0}'.  '{1}' not found.  Are you missing required assembly references or a using directive for 'System.Linq'?</value>
  </data>
  <data name="ERR_QueryNoProvider" xml:space="preserve">
    <value>Could not find an implementation of the query pattern for source type '{0}'.  '{1}' not found.</value>
  </data>
  <data name="ERR_QueryOuterKey" xml:space="preserve">
    <value>The name '{0}' is not in scope on the left side of 'equals'.  Consider swapping the expressions on either side of 'equals'.</value>
  </data>
  <data name="ERR_QueryInnerKey" xml:space="preserve">
    <value>The name '{0}' is not in scope on the right side of 'equals'.  Consider swapping the expressions on either side of 'equals'.</value>
  </data>
  <data name="ERR_QueryOutRefRangeVariable" xml:space="preserve">
    <value>Cannot pass the range variable '{0}' as an out or ref parameter</value>
  </data>
  <data name="ERR_QueryMultipleProviders" xml:space="preserve">
    <value>Multiple implementations of the query pattern were found for source type '{0}'.  Ambiguous call to '{1}'.</value>
  </data>
  <data name="ERR_QueryTypeInferenceFailedMulti" xml:space="preserve">
    <value>The type of one of the expressions in the {0} clause is incorrect.  Type inference failed in the call to '{1}'.</value>
  </data>
  <data name="ERR_QueryTypeInferenceFailed" xml:space="preserve">
    <value>The type of the expression in the {0} clause is incorrect.  Type inference failed in the call to '{1}'.</value>
  </data>
  <data name="ERR_QueryTypeInferenceFailedSelectMany" xml:space="preserve">
    <value>An expression of type '{0}' is not allowed in a subsequent from clause in a query expression with source type '{1}'.  Type inference failed in the call to '{2}'.</value>
  </data>
  <data name="ERR_ExpressionTreeContainsPointerOp" xml:space="preserve">
    <value>An expression tree may not contain an unsafe pointer operation</value>
  </data>
  <data name="ERR_ExpressionTreeContainsAnonymousMethod" xml:space="preserve">
    <value>An expression tree may not contain an anonymous method expression</value>
  </data>
  <data name="ERR_AnonymousMethodToExpressionTree" xml:space="preserve">
    <value>An anonymous method expression cannot be converted to an expression tree</value>
  </data>
  <data name="ERR_QueryRangeVariableReadOnly" xml:space="preserve">
    <value>Range variable '{0}' cannot be assigned to -- it is read only</value>
  </data>
  <data name="ERR_QueryRangeVariableSameAsTypeParam" xml:space="preserve">
    <value>The range variable '{0}' cannot have the same name as a method type parameter</value>
  </data>
  <data name="ERR_TypeVarNotFoundRangeVariable" xml:space="preserve">
    <value>The contextual keyword 'var' cannot be used in a range variable declaration</value>
  </data>
  <data name="ERR_BadArgTypesForCollectionAdd" xml:space="preserve">
    <value>The best overloaded Add method '{0}' for the collection initializer has some invalid arguments</value>
  </data>
  <data name="ERR_ByRefParameterInExpressionTree" xml:space="preserve">
    <value>An expression tree lambda may not contain a ref, in or out parameter</value>
  </data>
  <data name="ERR_VarArgsInExpressionTree" xml:space="preserve">
    <value>An expression tree lambda may not contain a method with variable arguments</value>
  </data>
  <data name="ERR_MemGroupInExpressionTree" xml:space="preserve">
    <value>An expression tree lambda may not contain a method group</value>
  </data>
  <data name="ERR_InitializerAddHasParamModifiers" xml:space="preserve">
    <value>The best overloaded method match '{0}' for the collection initializer element cannot be used. Collection initializer 'Add' methods cannot have ref or out parameters.</value>
  </data>
  <data name="ERR_NonInvocableMemberCalled" xml:space="preserve">
    <value>Non-invocable member '{0}' cannot be used like a method.</value>
  </data>
  <data name="WRN_MultipleRuntimeImplementationMatches" xml:space="preserve">
    <value>Member '{0}' implements interface member '{1}' in type '{2}'. There are multiple matches for the interface member at run-time. It is implementation dependent which method will be called.</value>
  </data>
  <data name="WRN_MultipleRuntimeImplementationMatches_Title" xml:space="preserve">
    <value>Member implements interface member with multiple matches at run-time</value>
  </data>
  <data name="WRN_MultipleRuntimeImplementationMatches_Description" xml:space="preserve">
    <value>This warning can be generated when two interface methods are differentiated only by whether a particular parameter is marked with ref or with out. It is best to change your code to avoid this warning because it is not obvious or guaranteed which method is called at runtime.

Although C# distinguishes between out and ref, the CLR sees them as the same. When deciding which method implements the interface, the CLR just picks one.

Give the compiler some way to differentiate the methods. For example, you can give them different names or provide an additional parameter on one of them.</value>
  </data>
  <data name="WRN_MultipleRuntimeOverrideMatches" xml:space="preserve">
    <value>Member '{1}' overrides '{0}'. There are multiple override candidates at run-time. It is implementation dependent which method will be called. Please use a newer runtime.</value>
  </data>
  <data name="WRN_MultipleRuntimeOverrideMatches_Title" xml:space="preserve">
    <value>Member overrides base member with multiple override candidates at run-time</value>
  </data>
  <data name="ERR_ObjectOrCollectionInitializerWithDelegateCreation" xml:space="preserve">
    <value>Object and collection initializer expressions may not be applied to a delegate creation expression</value>
  </data>
  <data name="ERR_InvalidConstantDeclarationType" xml:space="preserve">
    <value>'{0}' is of type '{1}'. The type specified in a constant declaration must be sbyte, byte, short, ushort, int, uint, long, ulong, char, float, double, decimal, bool, string, an enum-type, or a reference-type.</value>
  </data>
  <data name="ERR_FileNotFound" xml:space="preserve">
    <value>Source file '{0}' could not be found.</value>
  </data>
  <data name="WRN_FileAlreadyIncluded" xml:space="preserve">
    <value>Source file '{0}' specified multiple times</value>
  </data>
  <data name="WRN_FileAlreadyIncluded_Title" xml:space="preserve">
    <value>Source file specified multiple times</value>
  </data>
  <data name="ERR_NoFileSpec" xml:space="preserve">
    <value>Missing file specification for '{0}' option</value>
  </data>
  <data name="ERR_SwitchNeedsString" xml:space="preserve">
    <value>Command-line syntax error: Missing '{0}' for '{1}' option</value>
  </data>
  <data name="ERR_BadSwitch" xml:space="preserve">
    <value>Unrecognized option: '{0}'</value>
  </data>
  <data name="WRN_NoSources" xml:space="preserve">
    <value>No source files specified.</value>
  </data>
  <data name="WRN_NoSources_Title" xml:space="preserve">
    <value>No source files specified</value>
  </data>
  <data name="ERR_ExpectedSingleScript" xml:space="preserve">
    <value>Expected a script (.csx file) but none specified</value>
  </data>
  <data name="ERR_OpenResponseFile" xml:space="preserve">
    <value>Error opening response file '{0}'</value>
  </data>
  <data name="ERR_CantOpenFileWrite" xml:space="preserve">
    <value>Cannot open '{0}' for writing -- '{1}'</value>
  </data>
  <data name="ERR_BadBaseNumber" xml:space="preserve">
    <value>Invalid image base number '{0}'</value>
  </data>
  <data name="ERR_BinaryFile" xml:space="preserve">
    <value>'{0}' is a binary file instead of a text file</value>
  </data>
  <data name="FTL_BadCodepage" xml:space="preserve">
    <value>Code page '{0}' is invalid or not installed</value>
  </data>
  <data name="FTL_BadChecksumAlgorithm" xml:space="preserve">
    <value>Algorithm '{0}' is not supported</value>
  </data>
  <data name="ERR_NoMainOnDLL" xml:space="preserve">
    <value>Cannot specify /main if building a module or library</value>
  </data>
  <data name="FTL_InvalidTarget" xml:space="preserve">
    <value>Invalid target type for /target: must specify 'exe', 'winexe', 'library', or 'module'</value>
  </data>
  <data name="FTL_InvalidInputFileName" xml:space="preserve">
    <value>File name '{0}' is empty, contains invalid characters, has a drive specification without an absolute path, or is too long</value>
  </data>
  <data name="WRN_NoConfigNotOnCommandLine" xml:space="preserve">
    <value>Ignoring /noconfig option because it was specified in a response file</value>
  </data>
  <data name="WRN_NoConfigNotOnCommandLine_Title" xml:space="preserve">
    <value>Ignoring /noconfig option because it was specified in a response file</value>
  </data>
  <data name="ERR_InvalidFileAlignment" xml:space="preserve">
    <value>Invalid file section alignment '{0}'</value>
  </data>
  <data name="ERR_InvalidOutputName" xml:space="preserve">
    <value>Invalid output name: {0}</value>
  </data>
  <data name="ERR_InvalidDebugInformationFormat" xml:space="preserve">
    <value>Invalid debug information format: {0}</value>
  </data>
  <data name="ERR_LegacyObjectIdSyntax" xml:space="preserve">
    <value>'id#' syntax is no longer supported. Use '$id' instead.</value>
  </data>
  <data name="WRN_DefineIdentifierRequired" xml:space="preserve">
    <value>Invalid name for a preprocessing symbol; '{0}' is not a valid identifier</value>
  </data>
  <data name="WRN_DefineIdentifierRequired_Title" xml:space="preserve">
    <value>Invalid name for a preprocessing symbol; not a valid identifier</value>
  </data>
  <data name="FTL_OutputFileExists" xml:space="preserve">
    <value>Cannot create short filename '{0}' when a long filename with the same short filename already exists</value>
  </data>
  <data name="ERR_OneAliasPerReference" xml:space="preserve">
    <value>A /reference option that declares an extern alias can only have one filename. To specify multiple aliases or filenames, use multiple /reference options.</value>
  </data>
  <data name="ERR_SwitchNeedsNumber" xml:space="preserve">
    <value>Command-line syntax error: Missing ':&lt;number&gt;' for '{0}' option</value>
  </data>
  <data name="ERR_MissingDebugSwitch" xml:space="preserve">
    <value>The /pdb option requires that the /debug option also be used</value>
  </data>
  <data name="ERR_ComRefCallInExpressionTree" xml:space="preserve">
    <value>An expression tree lambda may not contain a COM call with ref omitted on arguments</value>
  </data>
  <data name="ERR_InvalidFormatForGuidForOption" xml:space="preserve">
    <value>Command-line syntax error: Invalid Guid format '{0}' for option '{1}'</value>
  </data>
  <data name="ERR_MissingGuidForOption" xml:space="preserve">
    <value>Command-line syntax error: Missing Guid for option '{1}'</value>
  </data>
  <data name="WRN_CLS_NoVarArgs" xml:space="preserve">
    <value>Methods with variable arguments are not CLS-compliant</value>
  </data>
  <data name="WRN_CLS_NoVarArgs_Title" xml:space="preserve">
    <value>Methods with variable arguments are not CLS-compliant</value>
  </data>
  <data name="WRN_CLS_BadArgType" xml:space="preserve">
    <value>Argument type '{0}' is not CLS-compliant</value>
  </data>
  <data name="WRN_CLS_BadArgType_Title" xml:space="preserve">
    <value>Argument type is not CLS-compliant</value>
  </data>
  <data name="WRN_CLS_BadReturnType" xml:space="preserve">
    <value>Return type of '{0}' is not CLS-compliant</value>
  </data>
  <data name="WRN_CLS_BadReturnType_Title" xml:space="preserve">
    <value>Return type is not CLS-compliant</value>
  </data>
  <data name="WRN_CLS_BadFieldPropType" xml:space="preserve">
    <value>Type of '{0}' is not CLS-compliant</value>
  </data>
  <data name="WRN_CLS_BadFieldPropType_Title" xml:space="preserve">
    <value>Type is not CLS-compliant</value>
  </data>
  <data name="WRN_CLS_BadFieldPropType_Description" xml:space="preserve">
    <value>A public, protected, or protected internal variable must be of a type that is compliant with the Common Language Specification (CLS).</value>
  </data>
  <data name="WRN_CLS_BadIdentifierCase" xml:space="preserve">
    <value>Identifier '{0}' differing only in case is not CLS-compliant</value>
  </data>
  <data name="WRN_CLS_BadIdentifierCase_Title" xml:space="preserve">
    <value>Identifier differing only in case is not CLS-compliant</value>
  </data>
  <data name="WRN_CLS_OverloadRefOut" xml:space="preserve">
    <value>Overloaded method '{0}' differing only in ref or out, or in array rank, is not CLS-compliant</value>
  </data>
  <data name="WRN_CLS_OverloadRefOut_Title" xml:space="preserve">
    <value>Overloaded method differing only in ref or out, or in array rank, is not CLS-compliant</value>
  </data>
  <data name="WRN_CLS_OverloadUnnamed" xml:space="preserve">
    <value>Overloaded method '{0}' differing only by unnamed array types is not CLS-compliant</value>
  </data>
  <data name="WRN_CLS_OverloadUnnamed_Title" xml:space="preserve">
    <value>Overloaded method differing only by unnamed array types is not CLS-compliant</value>
  </data>
  <data name="WRN_CLS_OverloadUnnamed_Description" xml:space="preserve">
    <value>This error occurs if you have an overloaded method that takes a jagged array and the only difference between the method signatures is the element type of the array. To avoid this error, consider using a rectangular array rather than a jagged array; use an additional parameter to disambiguate the function call; rename one or more of the overloaded methods; or, if CLS Compliance is not needed, remove the CLSCompliantAttribute attribute.</value>
  </data>
  <data name="WRN_CLS_BadIdentifier" xml:space="preserve">
    <value>Identifier '{0}' is not CLS-compliant</value>
  </data>
  <data name="WRN_CLS_BadIdentifier_Title" xml:space="preserve">
    <value>Identifier is not CLS-compliant</value>
  </data>
  <data name="WRN_CLS_BadBase" xml:space="preserve">
    <value>'{0}': base type '{1}' is not CLS-compliant</value>
  </data>
  <data name="WRN_CLS_BadBase_Title" xml:space="preserve">
    <value>Base type is not CLS-compliant</value>
  </data>
  <data name="WRN_CLS_BadBase_Description" xml:space="preserve">
    <value>A base type was marked as not having to be compliant with the Common Language Specification (CLS) in an assembly that was marked as being CLS compliant. Either remove the attribute that specifies the assembly is CLS compliant or remove the attribute that indicates the type is not CLS compliant.</value>
  </data>
  <data name="WRN_CLS_BadInterfaceMember" xml:space="preserve">
    <value>'{0}': CLS-compliant interfaces must have only CLS-compliant members</value>
  </data>
  <data name="WRN_CLS_BadInterfaceMember_Title" xml:space="preserve">
    <value>CLS-compliant interfaces must have only CLS-compliant members</value>
  </data>
  <data name="WRN_CLS_NoAbstractMembers" xml:space="preserve">
    <value>'{0}': only CLS-compliant members can be abstract</value>
  </data>
  <data name="WRN_CLS_NoAbstractMembers_Title" xml:space="preserve">
    <value>Only CLS-compliant members can be abstract</value>
  </data>
  <data name="WRN_CLS_NotOnModules" xml:space="preserve">
    <value>You must specify the CLSCompliant attribute on the assembly, not the module, to enable CLS compliance checking</value>
  </data>
  <data name="WRN_CLS_NotOnModules_Title" xml:space="preserve">
    <value>You must specify the CLSCompliant attribute on the assembly, not the module, to enable CLS compliance checking</value>
  </data>
  <data name="WRN_CLS_ModuleMissingCLS" xml:space="preserve">
    <value>Added modules must be marked with the CLSCompliant attribute to match the assembly</value>
  </data>
  <data name="WRN_CLS_ModuleMissingCLS_Title" xml:space="preserve">
    <value>Added modules must be marked with the CLSCompliant attribute to match the assembly</value>
  </data>
  <data name="WRN_CLS_AssemblyNotCLS" xml:space="preserve">
    <value>'{0}' cannot be marked as CLS-compliant because the assembly does not have a CLSCompliant attribute</value>
  </data>
  <data name="WRN_CLS_AssemblyNotCLS_Title" xml:space="preserve">
    <value>Type or member cannot be marked as CLS-compliant because the assembly does not have a CLSCompliant attribute</value>
  </data>
  <data name="WRN_CLS_BadAttributeType" xml:space="preserve">
    <value>'{0}' has no accessible constructors which use only CLS-compliant types</value>
  </data>
  <data name="WRN_CLS_BadAttributeType_Title" xml:space="preserve">
    <value>Type has no accessible constructors which use only CLS-compliant types</value>
  </data>
  <data name="WRN_CLS_ArrayArgumentToAttribute" xml:space="preserve">
    <value>Arrays as attribute arguments is not CLS-compliant</value>
  </data>
  <data name="WRN_CLS_ArrayArgumentToAttribute_Title" xml:space="preserve">
    <value>Arrays as attribute arguments is not CLS-compliant</value>
  </data>
  <data name="WRN_CLS_NotOnModules2" xml:space="preserve">
    <value>You cannot specify the CLSCompliant attribute on a module that differs from the CLSCompliant attribute on the assembly</value>
  </data>
  <data name="WRN_CLS_NotOnModules2_Title" xml:space="preserve">
    <value>You cannot specify the CLSCompliant attribute on a module that differs from the CLSCompliant attribute on the assembly</value>
  </data>
  <data name="WRN_CLS_IllegalTrueInFalse" xml:space="preserve">
    <value>'{0}' cannot be marked as CLS-compliant because it is a member of non-CLS-compliant type '{1}'</value>
  </data>
  <data name="WRN_CLS_IllegalTrueInFalse_Title" xml:space="preserve">
    <value>Type cannot be marked as CLS-compliant because it is a member of non-CLS-compliant type</value>
  </data>
  <data name="WRN_CLS_MeaninglessOnPrivateType" xml:space="preserve">
    <value>CLS compliance checking will not be performed on '{0}' because it is not visible from outside this assembly</value>
  </data>
  <data name="WRN_CLS_MeaninglessOnPrivateType_Title" xml:space="preserve">
    <value>CLS compliance checking will not be performed because it is not visible from outside this assembly</value>
  </data>
  <data name="WRN_CLS_AssemblyNotCLS2" xml:space="preserve">
    <value>'{0}' does not need a CLSCompliant attribute because the assembly does not have a CLSCompliant attribute</value>
  </data>
  <data name="WRN_CLS_AssemblyNotCLS2_Title" xml:space="preserve">
    <value>Type or member does not need a CLSCompliant attribute because the assembly does not have a CLSCompliant attribute</value>
  </data>
  <data name="WRN_CLS_MeaninglessOnParam" xml:space="preserve">
    <value>CLSCompliant attribute has no meaning when applied to parameters. Try putting it on the method instead.</value>
  </data>
  <data name="WRN_CLS_MeaninglessOnParam_Title" xml:space="preserve">
    <value>CLSCompliant attribute has no meaning when applied to parameters</value>
  </data>
  <data name="WRN_CLS_MeaninglessOnReturn" xml:space="preserve">
    <value>CLSCompliant attribute has no meaning when applied to return types. Try putting it on the method instead.</value>
  </data>
  <data name="WRN_CLS_MeaninglessOnReturn_Title" xml:space="preserve">
    <value>CLSCompliant attribute has no meaning when applied to return types</value>
  </data>
  <data name="WRN_CLS_BadTypeVar" xml:space="preserve">
    <value>Constraint type '{0}' is not CLS-compliant</value>
  </data>
  <data name="WRN_CLS_BadTypeVar_Title" xml:space="preserve">
    <value>Constraint type is not CLS-compliant</value>
  </data>
  <data name="WRN_CLS_VolatileField" xml:space="preserve">
    <value>CLS-compliant field '{0}' cannot be volatile</value>
  </data>
  <data name="WRN_CLS_VolatileField_Title" xml:space="preserve">
    <value>CLS-compliant field cannot be volatile</value>
  </data>
  <data name="WRN_CLS_BadInterface" xml:space="preserve">
    <value>'{0}' is not CLS-compliant because base interface '{1}' is not CLS-compliant</value>
  </data>
  <data name="WRN_CLS_BadInterface_Title" xml:space="preserve">
    <value>Type is not CLS-compliant because base interface is not CLS-compliant</value>
  </data>
  <data name="ERR_BadAwaitArg" xml:space="preserve">
    <value>'await' requires that the type {0} have a suitable 'GetAwaiter' method</value>
  </data>
  <data name="ERR_BadAwaitArgIntrinsic" xml:space="preserve">
    <value>Cannot await '{0}'</value>
  </data>
  <data name="ERR_BadAwaiterPattern" xml:space="preserve">
    <value>'await' requires that the return type '{0}' of '{1}.GetAwaiter()' have suitable 'IsCompleted', 'OnCompleted', and 'GetResult' members, and implement 'INotifyCompletion' or 'ICriticalNotifyCompletion'</value>
  </data>
  <data name="ERR_BadAwaitArg_NeedSystem" xml:space="preserve">
    <value>'await' requires that the type '{0}' have a suitable 'GetAwaiter' method. Are you missing a using directive for 'System'?</value>
  </data>
  <data name="ERR_BadAwaitArgVoidCall" xml:space="preserve">
    <value>Cannot await 'void'</value>
  </data>
  <data name="ERR_BadAwaitAsIdentifier" xml:space="preserve">
    <value>'await' cannot be used as an identifier within an async method or lambda expression</value>
  </data>
  <data name="ERR_DoesntImplementAwaitInterface" xml:space="preserve">
    <value>'{0}' does not implement '{1}'</value>
  </data>
  <data name="ERR_TaskRetNoObjectRequired" xml:space="preserve">
    <value>Since '{0}' is an async method that returns 'Task', a return keyword must not be followed by an object expression. Did you intend to return 'Task&lt;T&gt;'?</value>
  </data>
  <data name="ERR_BadAsyncReturn" xml:space="preserve">
    <value>The return type of an async method must be void, Task, Task&lt;T&gt;, a task-like type, IAsyncEnumerable&lt;T&gt;, or IAsyncEnumerator&lt;T&gt;</value>
  </data>
  <data name="ERR_WrongArityAsyncReturn" xml:space="preserve">
    <value>A generic task-like return type was expected, but the type '{0}' found in 'AsyncMethodBuilder' attribute was not suitable. It must be an unbound generic type of arity one, and its containing type (if any) must be non-generic.</value>
  </data>
  <data name="ERR_CantReturnVoid" xml:space="preserve">
    <value>Cannot return an expression of type 'void'</value>
  </data>
  <data name="ERR_VarargsAsync" xml:space="preserve">
    <value>__arglist is not allowed in the parameter list of async methods</value>
  </data>
  <data name="ERR_ByRefTypeAndAwait" xml:space="preserve">
    <value>'await' cannot be used in an expression containing the type '{0}'</value>
  </data>
  <data name="ERR_UnsafeAsyncArgType" xml:space="preserve">
    <value>Async methods cannot have unsafe parameters or return types</value>
  </data>
  <data name="ERR_BadAsyncArgType" xml:space="preserve">
    <value>Async methods cannot have ref, in or out parameters</value>
  </data>
  <data name="ERR_BadAwaitWithoutAsync" xml:space="preserve">
    <value>The 'await' operator can only be used when contained within a method or lambda expression marked with the 'async' modifier</value>
  </data>
  <data name="ERR_BadAwaitWithoutAsyncLambda" xml:space="preserve">
    <value>The 'await' operator can only be used within an async {0}. Consider marking this {0} with the 'async' modifier.</value>
  </data>
  <data name="ERR_BadAwaitWithoutAsyncMethod" xml:space="preserve">
    <value>The 'await' operator can only be used within an async method. Consider marking this method with the 'async' modifier and changing its return type to 'Task&lt;{0}&gt;'.</value>
  </data>
  <data name="ERR_BadAwaitWithoutVoidAsyncMethod" xml:space="preserve">
    <value>The 'await' operator can only be used within an async method. Consider marking this method with the 'async' modifier and changing its return type to 'Task'.</value>
  </data>
  <data name="ERR_BadAwaitInFinally" xml:space="preserve">
    <value>Cannot await in the body of a finally clause</value>
  </data>
  <data name="ERR_BadAwaitInCatch" xml:space="preserve">
    <value>Cannot await in a catch clause</value>
  </data>
  <data name="ERR_BadAwaitInCatchFilter" xml:space="preserve">
    <value>Cannot await in the filter expression of a catch clause</value>
  </data>
  <data name="ERR_BadAwaitInLock" xml:space="preserve">
    <value>Cannot await in the body of a lock statement</value>
  </data>
  <data name="ERR_BadAwaitInStaticVariableInitializer" xml:space="preserve">
    <value>The 'await' operator cannot be used in a static script variable initializer.</value>
  </data>
  <data name="ERR_AwaitInUnsafeContext" xml:space="preserve">
    <value>Cannot await in an unsafe context</value>
  </data>
  <data name="ERR_BadAsyncLacksBody" xml:space="preserve">
    <value>The 'async' modifier can only be used in methods that have a body.</value>
  </data>
  <data name="ERR_BadSpecialByRefLocal" xml:space="preserve">
    <value>Parameters or locals of type '{0}' cannot be declared in async methods or async lambda expressions.</value>
  </data>
  <data name="ERR_BadSpecialByRefIterator" xml:space="preserve">
    <value>foreach statement cannot operate on enumerators of type '{0}' in async or iterator methods because '{0}' is a ref struct.</value>
  </data>
  <data name="ERR_SecurityCriticalOrSecuritySafeCriticalOnAsync" xml:space="preserve">
    <value>Security attribute '{0}' cannot be applied to an Async method.</value>
  </data>
  <data name="ERR_SecurityCriticalOrSecuritySafeCriticalOnAsyncInClassOrStruct" xml:space="preserve">
    <value>Async methods are not allowed in an Interface, Class, or Structure which has the 'SecurityCritical' or 'SecuritySafeCritical' attribute.</value>
  </data>
  <data name="ERR_BadAwaitInQuery" xml:space="preserve">
    <value>The 'await' operator may only be used in a query expression within the first collection expression of the initial 'from' clause or within the collection expression of a 'join' clause</value>
  </data>
  <data name="WRN_AsyncLacksAwaits" xml:space="preserve">
    <value>This async method lacks 'await' operators and will run synchronously. Consider using the 'await' operator to await non-blocking API calls, or 'await Task.Run(...)' to do CPU-bound work on a background thread.</value>
  </data>
  <data name="WRN_AsyncLacksAwaits_Title" xml:space="preserve">
    <value>Async method lacks 'await' operators and will run synchronously</value>
  </data>
  <data name="WRN_UnobservedAwaitableExpression" xml:space="preserve">
    <value>Because this call is not awaited, execution of the current method continues before the call is completed. Consider applying the 'await' operator to the result of the call.</value>
  </data>
  <data name="WRN_UnobservedAwaitableExpression_Title" xml:space="preserve">
    <value>Because this call is not awaited, execution of the current method continues before the call is completed</value>
  </data>
  <data name="WRN_UnobservedAwaitableExpression_Description" xml:space="preserve">
    <value>The current method calls an async method that returns a Task or a Task&lt;TResult&gt; and doesn't apply the await operator to the result. The call to the async method starts an asynchronous task. However, because no await operator is applied, the program continues without waiting for the task to complete. In most cases, that behavior isn't what you expect. Usually other aspects of the calling method depend on the results of the call or, minimally, the called method is expected to complete before you return from the method that contains the call.

An equally important issue is what happens to exceptions that are raised in the called async method. An exception that's raised in a method that returns a Task or Task&lt;TResult&gt; is stored in the returned task. If you don't await the task or explicitly check for exceptions, the exception is lost. If you await the task, its exception is rethrown.

As a best practice, you should always await the call.

You should consider suppressing the warning only if you're sure that you don't want to wait for the asynchronous call to complete and that the called method won't raise any exceptions. In that case, you can suppress the warning by assigning the task result of the call to a variable.</value>
  </data>
  <data name="ERR_SynchronizedAsyncMethod" xml:space="preserve">
    <value>'MethodImplOptions.Synchronized' cannot be applied to an async method</value>
  </data>
  <data name="ERR_NoConversionForCallerLineNumberParam" xml:space="preserve">
    <value>CallerLineNumberAttribute cannot be applied because there are no standard conversions from type '{0}' to type '{1}'</value>
  </data>
  <data name="ERR_NoConversionForCallerFilePathParam" xml:space="preserve">
    <value>CallerFilePathAttribute cannot be applied because there are no standard conversions from type '{0}' to type '{1}'</value>
  </data>
  <data name="ERR_NoConversionForCallerMemberNameParam" xml:space="preserve">
    <value>CallerMemberNameAttribute cannot be applied because there are no standard conversions from type '{0}' to type '{1}'</value>
  </data>
  <data name="ERR_BadCallerLineNumberParamWithoutDefaultValue" xml:space="preserve">
    <value>The CallerLineNumberAttribute may only be applied to parameters with default values</value>
  </data>
  <data name="ERR_BadCallerFilePathParamWithoutDefaultValue" xml:space="preserve">
    <value>The CallerFilePathAttribute may only be applied to parameters with default values</value>
  </data>
  <data name="ERR_BadCallerMemberNameParamWithoutDefaultValue" xml:space="preserve">
    <value>The CallerMemberNameAttribute may only be applied to parameters with default values</value>
  </data>
  <data name="WRN_CallerLineNumberParamForUnconsumedLocation" xml:space="preserve">
    <value>The CallerLineNumberAttribute applied to parameter '{0}' will have no effect because it applies to a member that is used in contexts that do not allow optional arguments</value>
  </data>
  <data name="WRN_CallerLineNumberParamForUnconsumedLocation_Title" xml:space="preserve">
    <value>The CallerLineNumberAttribute will have no effect because it applies to a member that is used in contexts that do not allow optional arguments</value>
  </data>
  <data name="WRN_CallerFilePathParamForUnconsumedLocation" xml:space="preserve">
    <value>The CallerFilePathAttribute applied to parameter '{0}' will have no effect because it applies to a member that is used in contexts that do not allow optional arguments</value>
  </data>
  <data name="WRN_CallerFilePathParamForUnconsumedLocation_Title" xml:space="preserve">
    <value>The CallerFilePathAttribute will have no effect because it applies to a member that is used in contexts that do not allow optional arguments</value>
  </data>
  <data name="WRN_CallerMemberNameParamForUnconsumedLocation" xml:space="preserve">
    <value>The CallerMemberNameAttribute applied to parameter '{0}' will have no effect because it applies to a member that is used in contexts that do not allow optional arguments</value>
  </data>
  <data name="WRN_CallerMemberNameParamForUnconsumedLocation_Title" xml:space="preserve">
    <value>The CallerMemberNameAttribute will have no effect because it applies to a member that is used in contexts that do not allow optional arguments</value>
  </data>
  <data name="ERR_NoEntryPoint" xml:space="preserve">
    <value>Program does not contain a static 'Main' method suitable for an entry point</value>
  </data>
  <data name="ERR_ArrayInitializerIncorrectLength" xml:space="preserve">
    <value>An array initializer of length '{0}' is expected</value>
  </data>
  <data name="ERR_ArrayInitializerExpected" xml:space="preserve">
    <value>A nested array initializer is expected</value>
  </data>
  <data name="ERR_IllegalVarianceSyntax" xml:space="preserve">
    <value>Invalid variance modifier. Only interface and delegate type parameters can be specified as variant.</value>
  </data>
  <data name="ERR_UnexpectedAliasedName" xml:space="preserve">
    <value>Unexpected use of an aliased name</value>
  </data>
  <data name="ERR_UnexpectedGenericName" xml:space="preserve">
    <value>Unexpected use of a generic name</value>
  </data>
  <data name="ERR_UnexpectedUnboundGenericName" xml:space="preserve">
    <value>Unexpected use of an unbound generic name</value>
  </data>
  <data name="ERR_GlobalStatement" xml:space="preserve">
    <value>Expressions and statements can only occur in a method body</value>
  </data>
  <data name="ERR_NamedArgumentForArray" xml:space="preserve">
    <value>An array access may not have a named argument specifier</value>
  </data>
  <data name="ERR_NotYetImplementedInRoslyn" xml:space="preserve">
    <value>This language feature ('{0}') is not yet implemented.</value>
  </data>
  <data name="ERR_DefaultValueNotAllowed" xml:space="preserve">
    <value>Default values are not valid in this context.</value>
  </data>
  <data name="ERR_CantOpenIcon" xml:space="preserve">
    <value>Error opening icon file {0} -- {1}</value>
  </data>
  <data name="ERR_CantOpenWin32Manifest" xml:space="preserve">
    <value>Error opening Win32 manifest file {0} -- {1}</value>
  </data>
  <data name="ERR_ErrorBuildingWin32Resources" xml:space="preserve">
    <value>Error building Win32 resources -- {0}</value>
  </data>
  <data name="ERR_DefaultValueBeforeRequiredValue" xml:space="preserve">
    <value>Optional parameters must appear after all required parameters</value>
  </data>
  <data name="ERR_ExplicitImplCollisionOnRefOut" xml:space="preserve">
    <value>Cannot inherit interface '{0}' with the specified type parameters because it causes method '{1}' to contain overloads which differ only on ref and out</value>
  </data>
  <data name="ERR_PartialWrongTypeParamsVariance" xml:space="preserve">
    <value>Partial declarations of '{0}' must have the same type parameter names and variance modifiers in the same order</value>
  </data>
  <data name="ERR_UnexpectedVariance" xml:space="preserve">
    <value>Invalid variance: The type parameter '{1}' must be {3} valid on '{0}'. '{1}' is {2}.</value>
  </data>
  <data name="ERR_UnexpectedVarianceStaticMember" xml:space="preserve">
    <value>Invalid variance: The type parameter '{1}' must be {3} valid on '{0}' unless language version '{4}' or greater is used. '{1}' is {2}.</value>
  </data>
  <data name="ERR_DeriveFromDynamic" xml:space="preserve">
    <value>'{0}': cannot derive from the dynamic type</value>
  </data>
  <data name="ERR_DeriveFromConstructedDynamic" xml:space="preserve">
    <value>'{0}': cannot implement a dynamic interface '{1}'</value>
  </data>
  <data name="ERR_DynamicTypeAsBound" xml:space="preserve">
    <value>Constraint cannot be the dynamic type</value>
  </data>
  <data name="ERR_ConstructedDynamicTypeAsBound" xml:space="preserve">
    <value>Constraint cannot be a dynamic type '{0}'</value>
  </data>
  <data name="ERR_DynamicRequiredTypesMissing" xml:space="preserve">
    <value>One or more types required to compile a dynamic expression cannot be found. Are you missing a reference?</value>
  </data>
  <data name="ERR_MetadataNameTooLong" xml:space="preserve">
    <value>Name '{0}' exceeds the maximum length allowed in metadata.</value>
  </data>
  <data name="ERR_AttributesNotAllowed" xml:space="preserve">
    <value>Attributes are not valid in this context.</value>
  </data>
  <data name="ERR_AttributesRequireParenthesizedLambdaExpression" xml:space="preserve">
    <value>Attributes on lambda expressions require a parenthesized parameter list.</value>
  </data>
  <data name="ERR_ExternAliasNotAllowed" xml:space="preserve">
    <value>'extern alias' is not valid in this context</value>
  </data>
  <data name="WRN_IsDynamicIsConfusing" xml:space="preserve">
    <value>Using '{0}' to test compatibility with '{1}' is essentially identical to testing compatibility with '{2}' and will succeed for all non-null values</value>
  </data>
  <data name="WRN_IsDynamicIsConfusing_Title" xml:space="preserve">
    <value>Using 'is' to test compatibility with 'dynamic' is essentially identical to testing compatibility with 'Object'</value>
  </data>
  <data name="ERR_YieldNotAllowedInScript" xml:space="preserve">
    <value>Cannot use 'yield' in top-level script code</value>
  </data>
  <data name="ERR_NamespaceNotAllowedInScript" xml:space="preserve">
    <value>Cannot declare namespace in script code</value>
  </data>
  <data name="ERR_GlobalAttributesNotAllowed" xml:space="preserve">
    <value>Assembly and module attributes are not allowed in this context</value>
  </data>
  <data name="ERR_InvalidDelegateType" xml:space="preserve">
    <value>Delegate '{0}' has no invoke method or an invoke method with a return type or parameter types that are not supported.</value>
  </data>
  <data name="WRN_MainIgnored" xml:space="preserve">
    <value>The entry point of the program is global code; ignoring '{0}' entry point.</value>
  </data>
  <data name="WRN_MainIgnored_Title" xml:space="preserve">
    <value>The entry point of the program is global code; ignoring entry point</value>
  </data>
  <data name="WRN_StaticInAsOrIs" xml:space="preserve">
    <value>The second operand of an 'is' or 'as' operator may not be static type '{0}'</value>
  </data>
  <data name="WRN_StaticInAsOrIs_Title" xml:space="preserve">
    <value>The second operand of an 'is' or 'as' operator may not be a static type</value>
  </data>
  <data name="ERR_BadVisEventType" xml:space="preserve">
    <value>Inconsistent accessibility: event type '{1}' is less accessible than event '{0}'</value>
  </data>
  <data name="ERR_NamedArgumentSpecificationBeforeFixedArgument" xml:space="preserve">
    <value>Named argument specifications must appear after all fixed arguments have been specified. Please use language version {0} or greater to allow non-trailing named arguments.</value>
  </data>
  <data name="ERR_NamedArgumentSpecificationBeforeFixedArgumentInDynamicInvocation" xml:space="preserve">
    <value>Named argument specifications must appear after all fixed arguments have been specified in a dynamic invocation.</value>
  </data>
  <data name="ERR_BadNamedArgument" xml:space="preserve">
    <value>The best overload for '{0}' does not have a parameter named '{1}'</value>
  </data>
  <data name="ERR_BadNamedArgumentForDelegateInvoke" xml:space="preserve">
    <value>The delegate '{0}' does not have a parameter named '{1}'</value>
  </data>
  <data name="ERR_DuplicateNamedArgument" xml:space="preserve">
    <value>Named argument '{0}' cannot be specified multiple times</value>
  </data>
  <data name="ERR_NamedArgumentUsedInPositional" xml:space="preserve">
    <value>Named argument '{0}' specifies a parameter for which a positional argument has already been given</value>
  </data>
  <data name="ERR_BadNonTrailingNamedArgument" xml:space="preserve">
    <value>Named argument '{0}' is used out-of-position but is followed by an unnamed argument</value>
  </data>
  <data name="ERR_DefaultValueUsedWithAttributes" xml:space="preserve">
    <value>Cannot specify default parameter value in conjunction with DefaultParameterAttribute or OptionalAttribute</value>
  </data>
  <data name="ERR_DefaultValueMustBeConstant" xml:space="preserve">
    <value>Default parameter value for '{0}' must be a compile-time constant</value>
  </data>
  <data name="ERR_RefOutDefaultValue" xml:space="preserve">
    <value>A ref or out parameter cannot have a default value</value>
  </data>
  <data name="ERR_DefaultValueForExtensionParameter" xml:space="preserve">
    <value>Cannot specify a default value for the 'this' parameter</value>
  </data>
  <data name="ERR_DefaultValueForParamsParameter" xml:space="preserve">
    <value>Cannot specify a default value for a parameter array</value>
  </data>
  <data name="ERR_NoConversionForDefaultParam" xml:space="preserve">
    <value>A value of type '{0}' cannot be used as a default parameter because there are no standard conversions to type '{1}'</value>
  </data>
  <data name="ERR_NoConversionForNubDefaultParam" xml:space="preserve">
    <value>A value of type '{0}' cannot be used as default parameter for nullable parameter '{1}' because '{0}' is not a simple type</value>
  </data>
  <data name="ERR_NotNullRefDefaultParameter" xml:space="preserve">
    <value>'{0}' is of type '{1}'. A default parameter value of a reference type other than string can only be initialized with null</value>
  </data>
  <data name="WRN_DefaultValueForUnconsumedLocation" xml:space="preserve">
    <value>The default value specified for parameter '{0}' will have no effect because it applies to a member that is used in contexts that do not allow optional arguments</value>
  </data>
  <data name="WRN_DefaultValueForUnconsumedLocation_Title" xml:space="preserve">
    <value>The default value specified will have no effect because it applies to a member that is used in contexts that do not allow optional arguments</value>
  </data>
  <data name="ERR_PublicKeyFileFailure" xml:space="preserve">
    <value>Error signing output with public key from file '{0}' -- {1}</value>
  </data>
  <data name="ERR_PublicKeyContainerFailure" xml:space="preserve">
    <value>Error signing output with public key from container '{0}' -- {1}</value>
  </data>
  <data name="ERR_BadDynamicTypeof" xml:space="preserve">
    <value>The typeof operator cannot be used on the dynamic type</value>
  </data>
  <data name="ERR_BadNullableTypeof" xml:space="preserve">
    <value>The typeof operator cannot be used on a nullable reference type</value>
  </data>
  <data name="ERR_ExpressionTreeContainsDynamicOperation" xml:space="preserve">
    <value>An expression tree may not contain a dynamic operation</value>
  </data>
  <data name="ERR_BadAsyncExpressionTree" xml:space="preserve">
    <value>Async lambda expressions cannot be converted to expression trees</value>
  </data>
  <data name="ERR_DynamicAttributeMissing" xml:space="preserve">
    <value>Cannot define a class or member that utilizes 'dynamic' because the compiler required type '{0}' cannot be found. Are you missing a reference?</value>
  </data>
  <data name="ERR_CannotPassNullForFriendAssembly" xml:space="preserve">
    <value>Cannot pass null for friend assembly name</value>
  </data>
  <data name="ERR_SignButNoPrivateKey" xml:space="preserve">
    <value>Key file '{0}' is missing the private key needed for signing</value>
  </data>
  <data name="ERR_PublicSignButNoKey" xml:space="preserve">
    <value>Public signing was specified and requires a public key, but no public key was specified.</value>
  </data>
  <data name="ERR_PublicSignNetModule" xml:space="preserve">
    <value>Public signing is not supported for netmodules.</value>
  </data>
  <data name="WRN_DelaySignButNoKey" xml:space="preserve">
    <value>Delay signing was specified and requires a public key, but no public key was specified</value>
  </data>
  <data name="WRN_DelaySignButNoKey_Title" xml:space="preserve">
    <value>Delay signing was specified and requires a public key, but no public key was specified</value>
  </data>
  <data name="ERR_InvalidVersionFormat" xml:space="preserve">
    <value>The specified version string does not conform to the required format - major[.minor[.build[.revision]]]</value>
  </data>
  <data name="ERR_InvalidVersionFormatDeterministic" xml:space="preserve">
    <value>The specified version string contains wildcards, which are not compatible with determinism. Either remove wildcards from the version string, or disable determinism for this compilation</value>
  </data>
  <data name="ERR_InvalidVersionFormat2" xml:space="preserve">
    <value>The specified version string does not conform to the required format - major.minor.build.revision (without wildcards)</value>
  </data>
  <data name="WRN_InvalidVersionFormat" xml:space="preserve">
    <value>The specified version string does not conform to the recommended format - major.minor.build.revision</value>
  </data>
  <data name="WRN_InvalidVersionFormat_Title" xml:space="preserve">
    <value>The specified version string does not conform to the recommended format - major.minor.build.revision</value>
  </data>
  <data name="ERR_InvalidAssemblyCultureForExe" xml:space="preserve">
    <value>Executables cannot be satellite assemblies; culture should always be empty</value>
  </data>
  <data name="ERR_NoCorrespondingArgument" xml:space="preserve">
    <value>There is no argument given that corresponds to the required formal parameter '{0}' of '{1}'</value>
  </data>
  <data name="WRN_UnimplementedCommandLineSwitch" xml:space="preserve">
    <value>The command line switch '{0}' is not yet implemented and was ignored.</value>
  </data>
  <data name="WRN_UnimplementedCommandLineSwitch_Title" xml:space="preserve">
    <value>Command line switch is not yet implemented</value>
  </data>
  <data name="ERR_ModuleEmitFailure" xml:space="preserve">
    <value>Failed to emit module '{0}': {1}</value>
  </data>
  <data name="ERR_FixedLocalInLambda" xml:space="preserve">
    <value>Cannot use fixed local '{0}' inside an anonymous method, lambda expression, or query expression</value>
  </data>
  <data name="ERR_ExpressionTreeContainsNamedArgument" xml:space="preserve">
    <value>An expression tree may not contain a named argument specification</value>
  </data>
  <data name="ERR_ExpressionTreeContainsOptionalArgument" xml:space="preserve">
    <value>An expression tree may not contain a call or invocation that uses optional arguments</value>
  </data>
  <data name="ERR_ExpressionTreeContainsIndexedProperty" xml:space="preserve">
    <value>An expression tree may not contain an indexed property</value>
  </data>
  <data name="ERR_IndexedPropertyRequiresParams" xml:space="preserve">
    <value>Indexed property '{0}' has non-optional arguments which must be provided</value>
  </data>
  <data name="ERR_IndexedPropertyMustHaveAllOptionalParams" xml:space="preserve">
    <value>Indexed property '{0}' must have all arguments optional</value>
  </data>
  <data name="ERR_SpecialByRefInLambda" xml:space="preserve">
    <value>Instance of type '{0}' cannot be used inside a nested function, query expression, iterator block or async method</value>
  </data>
  <data name="ERR_SecurityAttributeMissingAction" xml:space="preserve">
    <value>First argument to a security attribute must be a valid SecurityAction</value>
  </data>
  <data name="ERR_SecurityAttributeInvalidAction" xml:space="preserve">
    <value>Security attribute '{0}' has an invalid SecurityAction value '{1}'</value>
  </data>
  <data name="ERR_SecurityAttributeInvalidActionAssembly" xml:space="preserve">
    <value>SecurityAction value '{0}' is invalid for security attributes applied to an assembly</value>
  </data>
  <data name="ERR_SecurityAttributeInvalidActionTypeOrMethod" xml:space="preserve">
    <value>SecurityAction value '{0}' is invalid for security attributes applied to a type or a method</value>
  </data>
  <data name="ERR_PrincipalPermissionInvalidAction" xml:space="preserve">
    <value>SecurityAction value '{0}' is invalid for PrincipalPermission attribute</value>
  </data>
  <data name="ERR_FeatureNotValidInExpressionTree" xml:space="preserve">
    <value>An expression tree may not contain '{0}'</value>
  </data>
  <data name="ERR_PermissionSetAttributeInvalidFile" xml:space="preserve">
    <value>Unable to resolve file path '{0}' specified for the named argument '{1}' for PermissionSet attribute</value>
  </data>
  <data name="ERR_PermissionSetAttributeFileReadError" xml:space="preserve">
    <value>Error reading file '{0}' specified for the named argument '{1}' for PermissionSet attribute: '{2}'</value>
  </data>
  <data name="ERR_GlobalSingleTypeNameNotFoundFwd" xml:space="preserve">
    <value>The type name '{0}' could not be found in the global namespace. This type has been forwarded to assembly '{1}' Consider adding a reference to that assembly.</value>
  </data>
  <data name="ERR_DottedTypeNameNotFoundInNSFwd" xml:space="preserve">
    <value>The type name '{0}' could not be found in the namespace '{1}'. This type has been forwarded to assembly '{2}' Consider adding a reference to that assembly.</value>
  </data>
  <data name="ERR_SingleTypeNameNotFoundFwd" xml:space="preserve">
    <value>The type name '{0}' could not be found. This type has been forwarded to assembly '{1}'. Consider adding a reference to that assembly.</value>
  </data>
  <data name="ERR_AssemblySpecifiedForLinkAndRef" xml:space="preserve">
    <value>Assemblies '{0}' and '{1}' refer to the same metadata but only one is a linked reference (specified using /link option); consider removing one of the references.</value>
  </data>
  <data name="WRN_DeprecatedCollectionInitAdd" xml:space="preserve">
    <value>The best overloaded Add method '{0}' for the collection initializer element is obsolete.</value>
  </data>
  <data name="WRN_DeprecatedCollectionInitAdd_Title" xml:space="preserve">
    <value>The best overloaded Add method for the collection initializer element is obsolete</value>
  </data>
  <data name="WRN_DeprecatedCollectionInitAddStr" xml:space="preserve">
    <value>The best overloaded Add method '{0}' for the collection initializer element is obsolete. {1}</value>
  </data>
  <data name="WRN_DeprecatedCollectionInitAddStr_Title" xml:space="preserve">
    <value>The best overloaded Add method for the collection initializer element is obsolete</value>
  </data>
  <data name="ERR_DeprecatedCollectionInitAddStr" xml:space="preserve">
    <value>The best overloaded Add method '{0}' for the collection initializer element is obsolete. {1}</value>
  </data>
  <data name="ERR_SecurityAttributeInvalidTarget" xml:space="preserve">
    <value>Security attribute '{0}' is not valid on this declaration type. Security attributes are only valid on assembly, type and method declarations.</value>
  </data>
  <data name="ERR_BadDynamicMethodArg" xml:space="preserve">
    <value>Cannot use an expression of type '{0}' as an argument to a dynamically dispatched operation.</value>
  </data>
  <data name="ERR_BadDynamicMethodArgLambda" xml:space="preserve">
    <value>Cannot use a lambda expression as an argument to a dynamically dispatched operation without first casting it to a delegate or expression tree type.</value>
  </data>
  <data name="ERR_BadDynamicMethodArgMemgrp" xml:space="preserve">
    <value>Cannot use a method group as an argument to a dynamically dispatched operation. Did you intend to invoke the method?</value>
  </data>
  <data name="ERR_NoDynamicPhantomOnBase" xml:space="preserve">
    <value>The call to method '{0}' needs to be dynamically dispatched, but cannot be because it is part of a base access expression. Consider casting the dynamic arguments or eliminating the base access.</value>
  </data>
  <data name="ERR_BadDynamicQuery" xml:space="preserve">
    <value>Query expressions over source type 'dynamic' or with a join sequence of type 'dynamic' are not allowed</value>
  </data>
  <data name="ERR_NoDynamicPhantomOnBaseIndexer" xml:space="preserve">
    <value>The indexer access needs to be dynamically dispatched, but cannot be because it is part of a base access expression. Consider casting the dynamic arguments or eliminating the base access.</value>
  </data>
  <data name="WRN_DynamicDispatchToConditionalMethod" xml:space="preserve">
    <value>The dynamically dispatched call to method '{0}' may fail at runtime because one or more applicable overloads are conditional methods.</value>
  </data>
  <data name="WRN_DynamicDispatchToConditionalMethod_Title" xml:space="preserve">
    <value>Dynamically dispatched call may fail at runtime because one or more applicable overloads are conditional methods</value>
  </data>
  <data name="ERR_BadArgTypeDynamicExtension" xml:space="preserve">
    <value>'{0}' has no applicable method named '{1}' but appears to have an extension method by that name. Extension methods cannot be dynamically dispatched. Consider casting the dynamic arguments or calling the extension method without the extension method syntax.</value>
  </data>
  <data name="WRN_CallerFilePathPreferredOverCallerMemberName" xml:space="preserve">
    <value>The CallerMemberNameAttribute applied to parameter '{0}' will have no effect. It is overridden by the CallerFilePathAttribute.</value>
  </data>
  <data name="WRN_CallerFilePathPreferredOverCallerMemberName_Title" xml:space="preserve">
    <value>The CallerMemberNameAttribute will have no effect; it is overridden by the CallerFilePathAttribute</value>
  </data>
  <data name="WRN_CallerLineNumberPreferredOverCallerMemberName" xml:space="preserve">
    <value>The CallerMemberNameAttribute applied to parameter '{0}' will have no effect. It is overridden by the CallerLineNumberAttribute.</value>
  </data>
  <data name="WRN_CallerLineNumberPreferredOverCallerMemberName_Title" xml:space="preserve">
    <value>The CallerMemberNameAttribute will have no effect; it is overridden by the CallerLineNumberAttribute</value>
  </data>
  <data name="WRN_CallerLineNumberPreferredOverCallerFilePath" xml:space="preserve">
    <value>The CallerFilePathAttribute applied to parameter '{0}' will have no effect. It is overridden by the CallerLineNumberAttribute.</value>
  </data>
  <data name="WRN_CallerLineNumberPreferredOverCallerFilePath_Title" xml:space="preserve">
    <value>The CallerFilePathAttribute will have no effect; it is overridden by the CallerLineNumberAttribute</value>
  </data>
  <data name="ERR_InvalidDynamicCondition" xml:space="preserve">
    <value>Expression must be implicitly convertible to Boolean or its type '{0}' must define operator '{1}'.</value>
  </data>
  <data name="ERR_MixingWinRTEventWithRegular" xml:space="preserve">
    <value>'{0}' cannot implement '{1}' because '{2}' is a Windows Runtime event and '{3}' is a regular .NET event.</value>
  </data>
  <data name="WRN_CA2000_DisposeObjectsBeforeLosingScope1" xml:space="preserve">
    <value>Call System.IDisposable.Dispose() on allocated instance of {0} before all references to it are out of scope.</value>
  </data>
  <data name="WRN_CA2000_DisposeObjectsBeforeLosingScope1_Title" xml:space="preserve">
    <value>Call System.IDisposable.Dispose() on allocated instance before all references to it are out of scope</value>
  </data>
  <data name="WRN_CA2000_DisposeObjectsBeforeLosingScope2" xml:space="preserve">
    <value>Allocated instance of {0} is not disposed along all exception paths.  Call System.IDisposable.Dispose() before all references to it are out of scope.</value>
  </data>
  <data name="WRN_CA2000_DisposeObjectsBeforeLosingScope2_Title" xml:space="preserve">
    <value>Allocated instance is not disposed along all exception paths</value>
  </data>
  <data name="WRN_CA2202_DoNotDisposeObjectsMultipleTimes" xml:space="preserve">
    <value>Object '{0}' can be disposed more than once.</value>
  </data>
  <data name="WRN_CA2202_DoNotDisposeObjectsMultipleTimes_Title" xml:space="preserve">
    <value>Object can be disposed more than once</value>
  </data>
  <data name="ERR_NewCoClassOnLink" xml:space="preserve">
    <value>Interop type '{0}' cannot be embedded. Use the applicable interface instead.</value>
  </data>
  <data name="ERR_NoPIANestedType" xml:space="preserve">
    <value>Type '{0}' cannot be embedded because it is a nested type. Consider setting the 'Embed Interop Types' property to false.</value>
  </data>
  <data name="ERR_GenericsUsedInNoPIAType" xml:space="preserve">
    <value>Type '{0}' cannot be embedded because it has a generic argument. Consider setting the 'Embed Interop Types' property to false.</value>
  </data>
  <data name="ERR_InteropStructContainsMethods" xml:space="preserve">
    <value>Embedded interop struct '{0}' can contain only public instance fields.</value>
  </data>
  <data name="ERR_WinRtEventPassedByRef" xml:space="preserve">
    <value>A Windows Runtime event may not be passed as an out or ref parameter.</value>
  </data>
  <data name="ERR_MissingMethodOnSourceInterface" xml:space="preserve">
    <value>Source interface '{0}' is missing method '{1}' which is required to embed event '{2}'.</value>
  </data>
  <data name="ERR_MissingSourceInterface" xml:space="preserve">
    <value>Interface '{0}' has an invalid source interface which is required to embed event '{1}'.</value>
  </data>
  <data name="ERR_InteropTypeMissingAttribute" xml:space="preserve">
    <value>Interop type '{0}' cannot be embedded because it is missing the required '{1}' attribute.</value>
  </data>
  <data name="ERR_NoPIAAssemblyMissingAttribute" xml:space="preserve">
    <value>Cannot embed interop types from assembly '{0}' because it is missing the '{1}' attribute.</value>
  </data>
  <data name="ERR_NoPIAAssemblyMissingAttributes" xml:space="preserve">
    <value>Cannot embed interop types from assembly '{0}' because it is missing either the '{1}' attribute or the '{2}' attribute.</value>
  </data>
  <data name="ERR_InteropTypesWithSameNameAndGuid" xml:space="preserve">
    <value>Cannot embed interop type '{0}' found in both assembly '{1}' and '{2}'. Consider setting the 'Embed Interop Types' property to false.</value>
  </data>
  <data name="ERR_LocalTypeNameClash" xml:space="preserve">
    <value>Embedding the interop type '{0}' from assembly '{1}' causes a name clash in the current assembly. Consider setting the 'Embed Interop Types' property to false.</value>
  </data>
  <data name="WRN_ReferencedAssemblyReferencesLinkedPIA" xml:space="preserve">
    <value>A reference was created to embedded interop assembly '{0}' because of an indirect reference to that assembly created by assembly '{1}'. Consider changing the 'Embed Interop Types' property on either assembly.</value>
  </data>
  <data name="WRN_ReferencedAssemblyReferencesLinkedPIA_Title" xml:space="preserve">
    <value>A reference was created to embedded interop assembly because of an indirect assembly reference</value>
  </data>
  <data name="WRN_ReferencedAssemblyReferencesLinkedPIA_Description" xml:space="preserve">
    <value>You have added a reference to an assembly using /link (Embed Interop Types property set to True). This instructs the compiler to embed interop type information from that assembly. However, the compiler cannot embed interop type information from that assembly because another assembly that you have referenced also references that assembly using /reference (Embed Interop Types property set to False).

To embed interop type information for both assemblies, use /link for references to each assembly (set the Embed Interop Types property to True).

To remove the warning, you can use /reference instead (set the Embed Interop Types property to False). In this case, a primary interop assembly (PIA) provides interop type information.</value>
  </data>
  <data name="ERR_GenericsUsedAcrossAssemblies" xml:space="preserve">
    <value>Type '{0}' from assembly '{1}' cannot be used across assembly boundaries because it has a generic type argument that is an embedded interop type.</value>
  </data>
  <data name="ERR_NoCanonicalView" xml:space="preserve">
    <value>Cannot find the interop type that matches the embedded interop type '{0}'. Are you missing an assembly reference?</value>
  </data>
  <data name="ERR_NetModuleNameMismatch" xml:space="preserve">
    <value>Module name '{0}' stored in '{1}' must match its filename.</value>
  </data>
  <data name="ERR_BadModuleName" xml:space="preserve">
    <value>Invalid module name: {0}</value>
  </data>
  <data name="ERR_BadCompilationOptionValue" xml:space="preserve">
    <value>Invalid '{0}' value: '{1}'.</value>
  </data>
  <data name="ERR_BadAppConfigPath" xml:space="preserve">
    <value>AppConfigPath must be absolute.</value>
  </data>
  <data name="WRN_AssemblyAttributeFromModuleIsOverridden" xml:space="preserve">
    <value>Attribute '{0}' from module '{1}' will be ignored in favor of the instance appearing in source</value>
  </data>
  <data name="WRN_AssemblyAttributeFromModuleIsOverridden_Title" xml:space="preserve">
    <value>Attribute will be ignored in favor of the instance appearing in source</value>
  </data>
  <data name="ERR_CmdOptionConflictsSource" xml:space="preserve">
    <value>Attribute '{0}' given in a source file conflicts with option '{1}'.</value>
  </data>
  <data name="ERR_FixedBufferTooManyDimensions" xml:space="preserve">
    <value>A fixed buffer may only have one dimension.</value>
  </data>
  <data name="WRN_ReferencedAssemblyDoesNotHaveStrongName" xml:space="preserve">
    <value>Referenced assembly '{0}' does not have a strong name.</value>
  </data>
  <data name="WRN_ReferencedAssemblyDoesNotHaveStrongName_Title" xml:space="preserve">
    <value>Referenced assembly does not have a strong name</value>
  </data>
  <data name="ERR_InvalidSignaturePublicKey" xml:space="preserve">
    <value>Invalid signature public key specified in AssemblySignatureKeyAttribute.</value>
  </data>
  <data name="ERR_ExportedTypeConflictsWithDeclaration" xml:space="preserve">
    <value>Type '{0}' exported from module '{1}' conflicts with type declared in primary module of this assembly.</value>
  </data>
  <data name="ERR_ExportedTypesConflict" xml:space="preserve">
    <value>Type '{0}' exported from module '{1}' conflicts with type '{2}' exported from module '{3}'.</value>
  </data>
  <data name="ERR_ForwardedTypeConflictsWithDeclaration" xml:space="preserve">
    <value>Forwarded type '{0}' conflicts with type declared in primary module of this assembly.</value>
  </data>
  <data name="ERR_ForwardedTypesConflict" xml:space="preserve">
    <value>Type '{0}' forwarded to assembly '{1}' conflicts with type '{2}' forwarded to assembly '{3}'.</value>
  </data>
  <data name="ERR_ForwardedTypeConflictsWithExportedType" xml:space="preserve">
    <value>Type '{0}' forwarded to assembly '{1}' conflicts with type '{2}' exported from module '{3}'.</value>
  </data>
  <data name="WRN_RefCultureMismatch" xml:space="preserve">
    <value>Referenced assembly '{0}' has different culture setting of '{1}'.</value>
  </data>
  <data name="WRN_RefCultureMismatch_Title" xml:space="preserve">
    <value>Referenced assembly has different culture setting</value>
  </data>
  <data name="ERR_AgnosticToMachineModule" xml:space="preserve">
    <value>Agnostic assembly cannot have a processor specific module '{0}'.</value>
  </data>
  <data name="ERR_ConflictingMachineModule" xml:space="preserve">
    <value>Assembly and module '{0}' cannot target different processors.</value>
  </data>
  <data name="WRN_ConflictingMachineAssembly" xml:space="preserve">
    <value>Referenced assembly '{0}' targets a different processor.</value>
  </data>
  <data name="WRN_ConflictingMachineAssembly_Title" xml:space="preserve">
    <value>Referenced assembly targets a different processor</value>
  </data>
  <data name="ERR_CryptoHashFailed" xml:space="preserve">
    <value>Cryptographic failure while creating hashes.</value>
  </data>
  <data name="ERR_MissingNetModuleReference" xml:space="preserve">
    <value>Reference to '{0}' netmodule missing.</value>
  </data>
  <data name="ERR_NetModuleNameMustBeUnique" xml:space="preserve">
    <value>Module '{0}' is already defined in this assembly. Each module must have a unique filename.</value>
  </data>
  <data name="ERR_CantReadConfigFile" xml:space="preserve">
    <value>Cannot read config file '{0}' -- '{1}'</value>
  </data>
  <data name="ERR_EncNoPIAReference" xml:space="preserve">
    <value>Cannot continue since the edit includes a reference to an embedded type: '{0}'.</value>
  </data>
  <data name="ERR_EncReferenceToAddedMember" xml:space="preserve">
    <value>Member '{0}' added during the current debug session can only be accessed from within its declaring assembly '{1}'.</value>
  </data>
  <data name="ERR_MutuallyExclusiveOptions" xml:space="preserve">
    <value>Compilation options '{0}' and '{1}' can't both be specified at the same time.</value>
  </data>
  <data name="ERR_LinkedNetmoduleMetadataMustProvideFullPEImage" xml:space="preserve">
    <value>Linked netmodule metadata must provide a full PE image: '{0}'.</value>
  </data>
  <data name="ERR_BadPrefer32OnLib" xml:space="preserve">
    <value>/platform:anycpu32bitpreferred can only be used with /t:exe, /t:winexe and /t:appcontainerexe</value>
  </data>
  <data name="IDS_PathList" xml:space="preserve">
    <value>&lt;path list&gt;</value>
  </data>
  <data name="IDS_Text" xml:space="preserve">
    <value>&lt;text&gt;</value>
  </data>
  <data name="IDS_FeatureNullPropagatingOperator" xml:space="preserve">
    <value>null propagating operator</value>
  </data>
  <data name="IDS_FeatureExpressionBodiedMethod" xml:space="preserve">
    <value>expression-bodied method</value>
  </data>
  <data name="IDS_FeatureExpressionBodiedProperty" xml:space="preserve">
    <value>expression-bodied property</value>
  </data>
  <data name="IDS_FeatureExpressionBodiedIndexer" xml:space="preserve">
    <value>expression-bodied indexer</value>
  </data>
  <data name="IDS_FeatureAutoPropertyInitializer" xml:space="preserve">
    <value>auto property initializer</value>
  </data>
  <data name="IDS_Namespace1" xml:space="preserve">
    <value>&lt;namespace&gt;</value>
  </data>
  <data name="IDS_FeatureRefLocalsReturns" xml:space="preserve">
    <value>byref locals and returns</value>
  </data>
  <data name="IDS_FeatureReadOnlyReferences" xml:space="preserve">
    <value>readonly references</value>
  </data>
  <data name="IDS_FeatureRefStructs" xml:space="preserve">
    <value>ref structs</value>
  </data>
  <data name="IDS_FeatureRefConditional" xml:space="preserve">
    <value>ref conditional expression</value>
  </data>
  <data name="IDS_FeatureRefReassignment" xml:space="preserve">
    <value>ref reassignment</value>
  </data>
  <data name="IDS_FeatureRefFor" xml:space="preserve">
    <value>ref for-loop variables</value>
  </data>
  <data name="IDS_FeatureRefForEach" xml:space="preserve">
    <value>ref foreach iteration variables</value>
  </data>
  <data name="IDS_FeatureExtensibleFixedStatement" xml:space="preserve">
    <value>extensible fixed statement</value>
  </data>
  <data name="CompilationC" xml:space="preserve">
    <value>Compilation (C#): </value>
  </data>
  <data name="SyntaxNodeIsNotWithinSynt" xml:space="preserve">
    <value>Syntax node is not within syntax tree</value>
  </data>
  <data name="LocationMustBeProvided" xml:space="preserve">
    <value>Location must be provided in order to provide minimal type qualification.</value>
  </data>
  <data name="SyntaxTreeSemanticModelMust" xml:space="preserve">
    <value>SyntaxTreeSemanticModel must be provided in order to provide minimal type qualification.</value>
  </data>
  <data name="CantReferenceCompilationOf" xml:space="preserve">
    <value>Can't reference compilation of type '{0}' from {1} compilation.</value>
  </data>
  <data name="SyntaxTreeAlreadyPresent" xml:space="preserve">
    <value>Syntax tree already present</value>
  </data>
  <data name="SubmissionCanOnlyInclude" xml:space="preserve">
    <value>Submission can only include script code.</value>
  </data>
  <data name="SubmissionCanHaveAtMostOne" xml:space="preserve">
    <value>Submission can have at most one syntax tree.</value>
  </data>
  <data name="SyntaxTreeNotFoundToRemove" xml:space="preserve">
    <value>SyntaxTree is not part of the compilation, so it cannot be removed</value>
  </data>
  <data name="TreeMustHaveARootNodeWith" xml:space="preserve">
    <value>tree must have a root node with SyntaxKind.CompilationUnit</value>
  </data>
  <data name="TypeArgumentCannotBeNull" xml:space="preserve">
    <value>Type argument cannot be null</value>
  </data>
  <data name="WrongNumberOfTypeArguments" xml:space="preserve">
    <value>Wrong number of type arguments</value>
  </data>
  <data name="NameConflictForName" xml:space="preserve">
    <value>Name conflict for name {0}</value>
  </data>
  <data name="LookupOptionsHasInvalidCombo" xml:space="preserve">
    <value>LookupOptions has an invalid combination of options</value>
  </data>
  <data name="ItemsMustBeNonEmpty" xml:space="preserve">
    <value>items: must be non-empty</value>
  </data>
  <data name="UseVerbatimIdentifier" xml:space="preserve">
    <value>Use Microsoft.CodeAnalysis.CSharp.SyntaxFactory.Identifier or Microsoft.CodeAnalysis.CSharp.SyntaxFactory.VerbatimIdentifier to create identifier tokens.</value>
  </data>
  <data name="UseLiteralForTokens" xml:space="preserve">
    <value>Use Microsoft.CodeAnalysis.CSharp.SyntaxFactory.Literal to create character literal tokens.</value>
  </data>
  <data name="UseLiteralForNumeric" xml:space="preserve">
    <value>Use Microsoft.CodeAnalysis.CSharp.SyntaxFactory.Literal to create numeric literal tokens.</value>
  </data>
  <data name="ThisMethodCanOnlyBeUsedToCreateTokens" xml:space="preserve">
    <value>This method can only be used to create tokens - {0} is not a token kind.</value>
  </data>
  <data name="GenericParameterDefinition" xml:space="preserve">
    <value>Generic parameter is definition when expected to be reference {0}</value>
  </data>
  <data name="InvalidGetDeclarationNameMultipleDeclarators" xml:space="preserve">
    <value>Called GetDeclarationName for a declaration node that can possibly contain multiple variable declarators.</value>
  </data>
  <data name="TreeNotPartOfCompilation" xml:space="preserve">
    <value>tree not part of compilation</value>
  </data>
  <data name="PositionIsNotWithinSyntax" xml:space="preserve">
    <value>Position is not within syntax tree with full span {0}</value>
  </data>
  <data name="WRN_BadUILang" xml:space="preserve">
    <value>The language name '{0}' is invalid.</value>
  </data>
  <data name="WRN_BadUILang_Title" xml:space="preserve">
    <value>The language name is invalid</value>
  </data>
  <data name="ERR_UnsupportedTransparentIdentifierAccess" xml:space="preserve">
    <value>Transparent identifier member access failed for field '{0}' of '{1}'.  Does the data being queried implement the query pattern?</value>
  </data>
  <data name="ERR_ParamDefaultValueDiffersFromAttribute" xml:space="preserve">
    <value>The parameter has multiple distinct default values.</value>
  </data>
  <data name="ERR_FieldHasMultipleDistinctConstantValues" xml:space="preserve">
    <value>The field has multiple distinct constant values.</value>
  </data>
  <data name="WRN_UnqualifiedNestedTypeInCref" xml:space="preserve">
    <value>Within cref attributes, nested types of generic types should be qualified.</value>
  </data>
  <data name="WRN_UnqualifiedNestedTypeInCref_Title" xml:space="preserve">
    <value>Within cref attributes, nested types of generic types should be qualified</value>
  </data>
  <data name="NotACSharpSymbol" xml:space="preserve">
    <value>Not a C# symbol.</value>
  </data>
  <data name="HDN_UnusedUsingDirective" xml:space="preserve">
    <value>Unnecessary using directive.</value>
  </data>
  <data name="HDN_UnusedExternAlias" xml:space="preserve">
    <value>Unused extern alias.</value>
  </data>
  <data name="ElementsCannotBeNull" xml:space="preserve">
    <value>Elements cannot be null.</value>
  </data>
  <data name="IDS_LIB_ENV" xml:space="preserve">
    <value>LIB environment variable</value>
  </data>
  <data name="IDS_LIB_OPTION" xml:space="preserve">
    <value>/LIB option</value>
  </data>
  <data name="IDS_REFERENCEPATH_OPTION" xml:space="preserve">
    <value>/REFERENCEPATH option</value>
  </data>
  <data name="IDS_DirectoryDoesNotExist" xml:space="preserve">
    <value>directory does not exist</value>
  </data>
  <data name="IDS_DirectoryHasInvalidPath" xml:space="preserve">
    <value>path is too long or invalid</value>
  </data>
  <data name="WRN_NoRuntimeMetadataVersion" xml:space="preserve">
    <value>No value for RuntimeMetadataVersion found. No assembly containing System.Object was found nor was a value for RuntimeMetadataVersion specified through options.</value>
  </data>
  <data name="WRN_NoRuntimeMetadataVersion_Title" xml:space="preserve">
    <value>No value for RuntimeMetadataVersion found</value>
  </data>
  <data name="WrongSemanticModelType" xml:space="preserve">
    <value>Expected a {0} SemanticModel.</value>
  </data>
  <data name="IDS_FeatureLambda" xml:space="preserve">
    <value>lambda expression</value>
  </data>
  <data name="ERR_FeatureNotAvailableInVersion1" xml:space="preserve">
    <value>Feature '{0}' is not available in C# 1. Please use language version {1} or greater.</value>
  </data>
  <data name="ERR_FeatureNotAvailableInVersion2" xml:space="preserve">
    <value>Feature '{0}' is not available in C# 2. Please use language version {1} or greater.</value>
  </data>
  <data name="ERR_FeatureNotAvailableInVersion3" xml:space="preserve">
    <value>Feature '{0}' is not available in C# 3. Please use language version {1} or greater.</value>
  </data>
  <data name="ERR_FeatureNotAvailableInVersion4" xml:space="preserve">
    <value>Feature '{0}' is not available in C# 4. Please use language version {1} or greater.</value>
  </data>
  <data name="ERR_FeatureNotAvailableInVersion5" xml:space="preserve">
    <value>Feature '{0}' is not available in C# 5. Please use language version {1} or greater.</value>
  </data>
  <data name="ERR_FeatureNotAvailableInVersion6" xml:space="preserve">
    <value>Feature '{0}' is not available in C# 6. Please use language version {1} or greater.</value>
  </data>
  <data name="ERR_FeatureNotAvailableInVersion7" xml:space="preserve">
    <value>Feature '{0}' is not available in C# 7.0. Please use language version {1} or greater.</value>
  </data>
  <data name="ERR_FeatureIsExperimental" xml:space="preserve">
    <value>Feature '{0}' is experimental and unsupported; use '/features:{1}' to enable.</value>
  </data>
  <data name="IDS_VersionExperimental" xml:space="preserve">
    <value>'experimental'</value>
  </data>
  <data name="PositionNotWithinTree" xml:space="preserve">
    <value>Position must be within span of the syntax tree.</value>
  </data>
  <data name="SpeculatedSyntaxNodeCannotBelongToCurrentCompilation" xml:space="preserve">
    <value>Syntax node to be speculated cannot belong to a syntax tree from the current compilation.</value>
  </data>
  <data name="ChainingSpeculativeModelIsNotSupported" xml:space="preserve">
    <value>Chaining speculative semantic model is not supported. You should create a speculative model from the non-speculative ParentModel.</value>
  </data>
  <data name="IDS_ToolName" xml:space="preserve">
    <value>Microsoft (R) Visual C# Compiler</value>
  </data>
  <data name="IDS_LogoLine1" xml:space="preserve">
    <value>{0} version {1}</value>
  </data>
  <data name="IDS_LogoLine2" xml:space="preserve">
    <value>Copyright (C) Microsoft Corporation. All rights reserved.</value>
  </data>
  <data name="IDS_LangVersions" xml:space="preserve">
    <value>Supported language versions:</value>
  </data>
  <data name="IDS_CSCHelp" xml:space="preserve">
    <value>
                             Visual C# Compiler Options

                       - OUTPUT FILES -
-out:&lt;file&gt;                   Specify output file name (default: base name of
                              file with main class or first file)
-target:exe                   Build a console executable (default) (Short
                              form: -t:exe)
-target:winexe                Build a Windows executable (Short form:
                              -t:winexe)
-target:library               Build a library (Short form: -t:library)
-target:module                Build a module that can be added to another
                              assembly (Short form: -t:module)
-target:appcontainerexe       Build an Appcontainer executable (Short form:
                              -t:appcontainerexe)
-target:winmdobj              Build a Windows Runtime intermediate file that
                              is consumed by WinMDExp (Short form: -t:winmdobj)
-doc:&lt;file&gt;                   XML Documentation file to generate
-refout:&lt;file&gt;                Reference assembly output to generate
-platform:&lt;string&gt;            Limit which platforms this code can run on: x86,
                              Itanium, x64, arm, arm64, anycpu32bitpreferred, or
                              anycpu. The default is anycpu.

                       - INPUT FILES -
-recurse:&lt;wildcard&gt;           Include all files in the current directory and
                              subdirectories according to the wildcard
                              specifications
-reference:&lt;alias&gt;=&lt;file&gt;     Reference metadata from the specified assembly
                              file using the given alias (Short form: -r)
-reference:&lt;file list&gt;        Reference metadata from the specified assembly
                              files (Short form: -r)
-addmodule:&lt;file list&gt;        Link the specified modules into this assembly
-link:&lt;file list&gt;             Embed metadata from the specified interop
                              assembly files (Short form: -l)
-analyzer:&lt;file list&gt;         Run the analyzers from this assembly
                              (Short form: -a)
-additionalfile:&lt;file list&gt;   Additional files that don't directly affect code
                              generation but may be used by analyzers for producing
                              errors or warnings.
-embed                        Embed all source files in the PDB.
-embed:&lt;file list&gt;            Embed specific files in the PDB.

                       - RESOURCES -
-win32res:&lt;file&gt;              Specify a Win32 resource file (.res)
-win32icon:&lt;file&gt;             Use this icon for the output
-win32manifest:&lt;file&gt;         Specify a Win32 manifest file (.xml)
-nowin32manifest              Do not include the default Win32 manifest
-resource:&lt;resinfo&gt;           Embed the specified resource (Short form: -res)
-linkresource:&lt;resinfo&gt;       Link the specified resource to this assembly
                              (Short form: -linkres) Where the resinfo format
                              is &lt;file&gt;[,&lt;string name&gt;[,public|private]]

                       - CODE GENERATION -
-debug[+|-]                   Emit debugging information
-debug:{full|pdbonly|portable|embedded}
                              Specify debugging type ('full' is default,
                              'portable' is a cross-platform format,
                              'embedded' is a cross-platform format embedded into
                              the target .dll or .exe)
-optimize[+|-]                Enable optimizations (Short form: -o)
-deterministic                Produce a deterministic assembly
                              (including module version GUID and timestamp)
-refonly                      Produce a reference assembly in place of the main output
-instrument:TestCoverage      Produce an assembly instrumented to collect
                              coverage information
-sourcelink:&lt;file&gt;            Source link info to embed into PDB.

                       - ERRORS AND WARNINGS -
-warnaserror[+|-]             Report all warnings as errors
-warnaserror[+|-]:&lt;warn list&gt; Report specific warnings as errors
                              (use "nullable" for all nullability warnings)
-warn:&lt;n&gt;                     Set warning level (0 or higher) (Short form: -w)
-nowarn:&lt;warn list&gt;           Disable specific warning messages
                              (use "nullable" for all nullability warnings)
-ruleset:&lt;file&gt;               Specify a ruleset file that disables specific
                              diagnostics.
-errorlog:&lt;file&gt;[,version=&lt;sarif_version&gt;]
                              Specify a file to log all compiler and analyzer
                              diagnostics.
                              sarif_version:{1|2|2.1} Default is 1. 2 and 2.1
                              both mean SARIF version 2.1.0.
-reportanalyzer               Report additional analyzer information, such as
                              execution time.
-skipanalyzers[+|-]           Skip execution of diagnostic analyzers.

                       - LANGUAGE -
-checked[+|-]                 Generate overflow checks
-unsafe[+|-]                  Allow 'unsafe' code
-define:&lt;symbol list&gt;         Define conditional compilation symbol(s) (Short
                              form: -d)
-langversion:?                Display the allowed values for language version
-langversion:&lt;string&gt;         Specify language version such as
                              `latest` (latest version, including minor versions),
                              `default` (same as `latest`),
                              `latestmajor` (latest version, excluding minor versions),
                              `preview` (latest version, including features in unsupported preview),
                              or specific versions like `6` or `7.1`
-nullable[+|-]                Specify nullable context option enable|disable.
-nullable:{enable|disable|warnings|annotations}
                              Specify nullable context option enable|disable|warnings|annotations.

                       - SECURITY -
-delaysign[+|-]               Delay-sign the assembly using only the public
                              portion of the strong name key
-publicsign[+|-]              Public-sign the assembly using only the public
                              portion of the strong name key
-keyfile:&lt;file&gt;               Specify a strong name key file
-keycontainer:&lt;string&gt;        Specify a strong name key container
-highentropyva[+|-]           Enable high-entropy ASLR

                       - MISCELLANEOUS -
@&lt;file&gt;                       Read response file for more options
-help                         Display this usage message (Short form: -?)
-nologo                       Suppress compiler copyright message
-noconfig                     Do not auto include CSC.RSP file
-parallel[+|-]                Concurrent build.
-version                      Display the compiler version number and exit.

                       - ADVANCED -
-baseaddress:&lt;address&gt;        Base address for the library to be built
-checksumalgorithm:&lt;alg&gt;      Specify algorithm for calculating source file
                              checksum stored in PDB. Supported values are:
                              SHA1 or SHA256 (default).
-codepage:&lt;n&gt;                 Specify the codepage to use when opening source
                              files
-utf8output                   Output compiler messages in UTF-8 encoding
-main:&lt;type&gt;                  Specify the type that contains the entry point
                              (ignore all other possible entry points) (Short
                              form: -m)
-fullpaths                    Compiler generates fully qualified paths
-filealign:&lt;n&gt;                Specify the alignment used for output file
                              sections
-pathmap:&lt;K1&gt;=&lt;V1&gt;,&lt;K2&gt;=&lt;V2&gt;,...
                              Specify a mapping for source path names output by
                              the compiler.
-pdb:&lt;file&gt;                   Specify debug information file name (default:
                              output file name with .pdb extension)
-errorendlocation             Output line and column of the end location of
                              each error
-preferreduilang              Specify the preferred output language name.
-nosdkpath                    Disable searching the default SDK path for standard library assemblies.
-nostdlib[+|-]                Do not reference standard library (mscorlib.dll)
-subsystemversion:&lt;string&gt;    Specify subsystem version of this assembly
-lib:&lt;file list&gt;              Specify additional directories to search in for
                              references
-errorreport:&lt;string&gt;         Specify how to handle internal compiler errors:
                              prompt, send, queue, or none. The default is
                              queue.
-appconfig:&lt;file&gt;             Specify an application configuration file
                              containing assembly binding settings
-moduleassemblyname:&lt;string&gt;  Name of the assembly which this module will be
                              a part of
-modulename:&lt;string&gt;          Specify the name of the source module
-generatedfilesout:&lt;dir&gt;      Place files generated during compilation in the
                              specified directory.
</value>
    <comment>Visual C# Compiler Options</comment>
  </data>
  <data name="ERR_ComImportWithInitializers" xml:space="preserve">
    <value>'{0}': a class with the ComImport attribute cannot specify field initializers.</value>
  </data>
  <data name="WRN_PdbLocalNameTooLong" xml:space="preserve">
    <value>Local name '{0}' is too long for PDB.  Consider shortening or compiling without /debug.</value>
  </data>
  <data name="WRN_PdbLocalNameTooLong_Title" xml:space="preserve">
    <value>Local name is too long for PDB</value>
  </data>
  <data name="ERR_RetNoObjectRequiredLambda" xml:space="preserve">
    <value>Anonymous function converted to a void returning delegate cannot return a value</value>
  </data>
  <data name="ERR_TaskRetNoObjectRequiredLambda" xml:space="preserve">
    <value>Async lambda expression converted to a 'Task' returning delegate cannot return a value. Did you intend to return 'Task&lt;T&gt;'?</value>
  </data>
  <data name="WRN_AnalyzerCannotBeCreated" xml:space="preserve">
    <value>An instance of analyzer {0} cannot be created from {1} : {2}.</value>
  </data>
  <data name="WRN_AnalyzerCannotBeCreated_Title" xml:space="preserve">
    <value>An analyzer instance cannot be created</value>
  </data>
  <data name="WRN_NoAnalyzerInAssembly" xml:space="preserve">
    <value>The assembly {0} does not contain any analyzers.</value>
  </data>
  <data name="WRN_NoAnalyzerInAssembly_Title" xml:space="preserve">
    <value>Assembly does not contain any analyzers</value>
  </data>
  <data name="WRN_UnableToLoadAnalyzer" xml:space="preserve">
    <value>Unable to load Analyzer assembly {0} : {1}</value>
  </data>
  <data name="WRN_UnableToLoadAnalyzer_Title" xml:space="preserve">
    <value>Unable to load Analyzer assembly</value>
  </data>
  <data name="INF_UnableToLoadSomeTypesInAnalyzer" xml:space="preserve">
    <value>Skipping some types in analyzer assembly {0} due to a ReflectionTypeLoadException : {1}.</value>
  </data>
  <data name="ERR_CantReadRulesetFile" xml:space="preserve">
    <value>Error reading ruleset file {0} - {1}</value>
  </data>
  <data name="ERR_BadPdbData" xml:space="preserve">
    <value>Error reading debug information for '{0}'</value>
  </data>
  <data name="IDS_OperationCausedStackOverflow" xml:space="preserve">
    <value>Operation caused a stack overflow.</value>
  </data>
  <data name="WRN_IdentifierOrNumericLiteralExpected" xml:space="preserve">
    <value>Expected identifier or numeric literal.</value>
  </data>
  <data name="WRN_IdentifierOrNumericLiteralExpected_Title" xml:space="preserve">
    <value>Expected identifier or numeric literal</value>
  </data>
  <data name="ERR_InitializerOnNonAutoProperty" xml:space="preserve">
    <value>Only auto-implemented properties can have initializers.</value>
  </data>
  <data name="ERR_InstancePropertyInitializerInInterface" xml:space="preserve">
    <value>Instance properties in interfaces cannot have initializers.</value>
  </data>
  <data name="ERR_AutoPropertyMustHaveGetAccessor" xml:space="preserve">
    <value>Auto-implemented properties must have get accessors.</value>
  </data>
  <data name="ERR_AutoPropertyMustOverrideSet" xml:space="preserve">
    <value>Auto-implemented properties must override all accessors of the overridden property.</value>
  </data>
  <data name="ERR_InitializerInStructWithoutExplicitConstructor" xml:space="preserve">
    <value>Structs without explicit constructors cannot contain members with initializers.</value>
  </data>
  <data name="ERR_EncodinglessSyntaxTree" xml:space="preserve">
    <value>Cannot emit debug information for a source text without encoding.</value>
  </data>
  <data name="ERR_BlockBodyAndExpressionBody" xml:space="preserve">
    <value>Block bodies and expression bodies cannot both be provided.</value>
  </data>
  <data name="ERR_SwitchFallOut" xml:space="preserve">
    <value>Control cannot fall out of switch from final case label ('{0}')</value>
  </data>
  <data name="ERR_UnexpectedBoundGenericName" xml:space="preserve">
    <value>Type arguments are not allowed in the nameof operator.</value>
  </data>
  <data name="ERR_NullPropagatingOpInExpressionTree" xml:space="preserve">
    <value>An expression tree lambda may not contain a null propagating operator.</value>
  </data>
  <data name="ERR_DictionaryInitializerInExpressionTree" xml:space="preserve">
    <value>An expression tree lambda may not contain a dictionary initializer.</value>
  </data>
  <data name="ERR_ExtensionCollectionElementInitializerInExpressionTree" xml:space="preserve">
    <value>An extension Add method is not supported for a collection initializer in an expression lambda.</value>
  </data>
  <data name="IDS_FeatureNameof" xml:space="preserve">
    <value>nameof operator</value>
  </data>
  <data name="IDS_FeatureDictionaryInitializer" xml:space="preserve">
    <value>dictionary initializer</value>
  </data>
  <data name="ERR_UnclosedExpressionHole" xml:space="preserve">
    <value>Missing close delimiter '}' for interpolated expression started with '{'.</value>
  </data>
  <data name="ERR_SingleLineCommentInExpressionHole" xml:space="preserve">
    <value>A single-line comment may not be used in an interpolated string.</value>
  </data>
  <data name="ERR_InsufficientStack" xml:space="preserve">
    <value>An expression is too long or complex to compile</value>
  </data>
  <data name="ERR_ExpressionHasNoName" xml:space="preserve">
    <value>Expression does not have a name.</value>
  </data>
  <data name="ERR_SubexpressionNotInNameof" xml:space="preserve">
    <value>Sub-expression cannot be used in an argument to nameof.</value>
  </data>
  <data name="ERR_AliasQualifiedNameNotAnExpression" xml:space="preserve">
    <value>An alias-qualified name is not an expression.</value>
  </data>
  <data name="ERR_NameofMethodGroupWithTypeParameters" xml:space="preserve">
    <value>Type parameters are not allowed on a method group as an argument to 'nameof'.</value>
  </data>
  <data name="NoNoneSearchCriteria" xml:space="preserve">
    <value>SearchCriteria is expected.</value>
  </data>
  <data name="ERR_InvalidAssemblyCulture" xml:space="preserve">
    <value>Assembly culture strings may not contain embedded NUL characters.</value>
  </data>
  <data name="IDS_FeatureUsingStatic" xml:space="preserve">
    <value>using static</value>
  </data>
  <data name="IDS_FeatureInterpolatedStrings" xml:space="preserve">
    <value>interpolated strings</value>
  </data>
  <data name="IDS_FeatureAltInterpolatedVerbatimStrings" xml:space="preserve">
    <value>alternative interpolated verbatim strings</value>
  </data>
  <data name="IDS_AwaitInCatchAndFinally" xml:space="preserve">
    <value>await in catch blocks and finally blocks</value>
  </data>
  <data name="IDS_FeatureBinaryLiteral" xml:space="preserve">
    <value>binary literals</value>
  </data>
  <data name="IDS_FeatureDigitSeparator" xml:space="preserve">
    <value>digit separators</value>
  </data>
  <data name="IDS_FeatureLocalFunctions" xml:space="preserve">
    <value>local functions</value>
  </data>
  <data name="ERR_UnescapedCurly" xml:space="preserve">
    <value>A '{0}' character must be escaped (by doubling) in an interpolated string.</value>
  </data>
  <data name="ERR_EscapedCurly" xml:space="preserve">
    <value>A '{0}' character may only be escaped by doubling '{0}{0}' in an interpolated string.</value>
  </data>
  <data name="ERR_TrailingWhitespaceInFormatSpecifier" xml:space="preserve">
    <value>A format specifier may not contain trailing whitespace.</value>
  </data>
  <data name="ERR_EmptyFormatSpecifier" xml:space="preserve">
    <value>Empty format specifier.</value>
  </data>
  <data name="ERR_ErrorInReferencedAssembly" xml:space="preserve">
    <value>There is an error in a referenced assembly '{0}'.</value>
  </data>
  <data name="ERR_ExpressionOrDeclarationExpected" xml:space="preserve">
    <value>Expression or declaration statement expected.</value>
  </data>
  <data name="ERR_NameofExtensionMethod" xml:space="preserve">
    <value>Extension method groups are not allowed as an argument to 'nameof'.</value>
  </data>
  <data name="WRN_AlignmentMagnitude" xml:space="preserve">
    <value>Alignment value {0} has a magnitude greater than {1} and may result in a large formatted string.</value>
  </data>
  <data name="HDN_UnusedExternAlias_Title" xml:space="preserve">
    <value>Unused extern alias</value>
  </data>
  <data name="HDN_UnusedUsingDirective_Title" xml:space="preserve">
    <value>Unnecessary using directive</value>
  </data>
  <data name="INF_UnableToLoadSomeTypesInAnalyzer_Title" xml:space="preserve">
    <value>Skip loading types in analyzer assembly that fail due to a ReflectionTypeLoadException</value>
  </data>
  <data name="WRN_AlignmentMagnitude_Title" xml:space="preserve">
    <value>Alignment value has a magnitude that may result in a large formatted string</value>
  </data>
  <data name="ERR_ConstantStringTooLong" xml:space="preserve">
    <value>Length of String constant resulting from concatenation exceeds System.Int32.MaxValue.  Try splitting the string into multiple constants.</value>
  </data>
  <data name="ERR_TupleTooFewElements" xml:space="preserve">
    <value>Tuple must contain at least two elements.</value>
  </data>
  <data name="ERR_DebugEntryPointNotSourceMethodDefinition" xml:space="preserve">
    <value>Debug entry point must be a definition of a method declared in the current compilation.</value>
  </data>
  <data name="ERR_LoadDirectiveOnlyAllowedInScripts" xml:space="preserve">
    <value>#load is only allowed in scripts</value>
  </data>
  <data name="ERR_PPLoadFollowsToken" xml:space="preserve">
    <value>Cannot use #load after first token in file</value>
  </data>
  <data name="CouldNotFindFile" xml:space="preserve">
    <value>Could not find file.</value>
    <comment>File path referenced in source (#load) could not be resolved.</comment>
  </data>
  <data name="SyntaxTreeFromLoadNoRemoveReplace" xml:space="preserve">
    <value>SyntaxTree resulted from a #load directive and cannot be removed or replaced directly.</value>
  </data>
  <data name="ERR_SourceFileReferencesNotSupported" xml:space="preserve">
    <value>Source file references are not supported.</value>
  </data>
  <data name="ERR_InvalidPathMap" xml:space="preserve">
    <value>The pathmap option was incorrectly formatted.</value>
  </data>
  <data name="ERR_InvalidReal" xml:space="preserve">
    <value>Invalid real literal.</value>
  </data>
  <data name="ERR_AutoPropertyCannotBeRefReturning" xml:space="preserve">
    <value>Auto-implemented properties cannot return by reference</value>
  </data>
  <data name="ERR_RefPropertyMustHaveGetAccessor" xml:space="preserve">
    <value>Properties which return by reference must have a get accessor</value>
  </data>
  <data name="ERR_RefPropertyCannotHaveSetAccessor" xml:space="preserve">
    <value>Properties which return by reference cannot have set accessors</value>
  </data>
  <data name="ERR_CantChangeRefReturnOnOverride" xml:space="preserve">
    <value>'{0}' must match by reference return of overridden member '{1}'</value>
  </data>
  <data name="ERR_CantChangeInitOnlyOnOverride" xml:space="preserve">
    <value>'{0}' must match by init-only of overridden member '{1}'</value>
  </data>
  <data name="ERR_MustNotHaveRefReturn" xml:space="preserve">
    <value>By-reference returns may only be used in methods that return by reference</value>
  </data>
  <data name="ERR_MustHaveRefReturn" xml:space="preserve">
    <value>By-value returns may only be used in methods that return by value</value>
  </data>
  <data name="ERR_RefReturnMustHaveIdentityConversion" xml:space="preserve">
    <value>The return expression must be of type '{0}' because this method returns by reference</value>
  </data>
  <data name="ERR_CloseUnimplementedInterfaceMemberWrongRefReturn" xml:space="preserve">
    <value>'{0}' does not implement interface member '{1}'. '{2}' cannot implement '{1}' because it does not have matching return by reference.</value>
  </data>
  <data name="ERR_CloseUnimplementedInterfaceMemberWrongInitOnly" xml:space="preserve">
    <value>'{0}' does not implement interface member '{1}'. '{2}' cannot implement '{1}'.</value>
  </data>
  <data name="ERR_BadIteratorReturnRef" xml:space="preserve">
    <value>The body of '{0}' cannot be an iterator block because '{0}' returns by reference</value>
  </data>
  <data name="ERR_BadRefReturnExpressionTree" xml:space="preserve">
    <value>Lambda expressions that return by reference cannot be converted to expression trees</value>
  </data>
  <data name="ERR_RefReturningCallInExpressionTree" xml:space="preserve">
    <value>An expression tree lambda may not contain a call to a method, property, or indexer that returns by reference</value>
  </data>
  <data name="ERR_RefReturnLvalueExpected" xml:space="preserve">
    <value>An expression cannot be used in this context because it may not be passed or returned by reference</value>
  </data>
  <data name="ERR_RefReturnNonreturnableLocal" xml:space="preserve">
    <value>Cannot return '{0}' by reference because it was initialized to a value that cannot be returned by reference</value>
  </data>
  <data name="ERR_RefReturnNonreturnableLocal2" xml:space="preserve">
    <value>Cannot return by reference a member of '{0}' because it was initialized to a value that cannot be returned by reference</value>
  </data>
  <data name="ERR_RefReturnReadonlyLocal" xml:space="preserve">
    <value>Cannot return '{0}' by reference because it is read-only</value>
  </data>
  <data name="ERR_RefReturnRangeVariable" xml:space="preserve">
    <value>Cannot return the range variable '{0}' by reference</value>
  </data>
  <data name="ERR_RefReturnReadonlyLocalCause" xml:space="preserve">
    <value>Cannot return '{0}' by reference because it is a '{1}'</value>
  </data>
  <data name="ERR_RefReturnReadonlyLocal2Cause" xml:space="preserve">
    <value>Cannot return fields of '{0}' by reference because it is a '{1}'</value>
  </data>
  <data name="ERR_RefReturnReadonly" xml:space="preserve">
    <value>A readonly field cannot be returned by writable reference</value>
  </data>
  <data name="ERR_RefReturnReadonlyStatic" xml:space="preserve">
    <value>A static readonly field cannot be returned by writable reference</value>
  </data>
  <data name="ERR_RefReturnReadonly2" xml:space="preserve">
    <value>Members of readonly field '{0}' cannot be returned by writable reference</value>
  </data>
  <data name="ERR_RefReturnReadonlyStatic2" xml:space="preserve">
    <value>Fields of static readonly field '{0}' cannot be returned by writable reference</value>
  </data>
  <data name="ERR_RefReturnParameter" xml:space="preserve">
    <value>Cannot return a parameter by reference '{0}' because it is not a ref or out parameter</value>
  </data>
  <data name="ERR_RefReturnParameter2" xml:space="preserve">
    <value>Cannot return by reference a member of parameter '{0}' because it is not a ref or out parameter</value>
  </data>
  <data name="ERR_RefReturnLocal" xml:space="preserve">
    <value>Cannot return local '{0}' by reference because it is not a ref local</value>
  </data>
  <data name="ERR_RefReturnLocal2" xml:space="preserve">
    <value>Cannot return a member of local '{0}' by reference because it is not a ref local</value>
  </data>
  <data name="ERR_RefReturnStructThis" xml:space="preserve">
    <value>Struct members cannot return 'this' or other instance members by reference</value>
  </data>
  <data name="ERR_EscapeOther" xml:space="preserve">
    <value>Expression cannot be used in this context because it may indirectly expose variables outside of their declaration scope</value>
  </data>
  <data name="ERR_EscapeLocal" xml:space="preserve">
    <value>Cannot use local '{0}' in this context because it may expose referenced variables outside of their declaration scope</value>
  </data>
  <data name="ERR_EscapeCall" xml:space="preserve">
    <value>Cannot use a result of '{0}' in this context because it may expose variables referenced by parameter '{1}' outside of their declaration scope</value>
  </data>
  <data name="ERR_EscapeCall2" xml:space="preserve">
    <value>Cannot use a member of result of '{0}' in this context because it may expose variables referenced by parameter '{1}' outside of their declaration scope</value>
  </data>
  <data name="ERR_CallArgMixing" xml:space="preserve">
    <value>This combination of arguments to '{0}' is disallowed because it may expose variables referenced by parameter '{1}' outside of their declaration scope</value>
  </data>
  <data name="ERR_MismatchedRefEscapeInTernary" xml:space="preserve">
    <value>Branches of a ref conditional operator cannot refer to variables with incompatible declaration scopes</value>
  </data>
  <data name="ERR_EscapeStackAlloc" xml:space="preserve">
    <value>A result of a stackalloc expression of type '{0}' cannot be used in this context because it may be exposed outside of the containing method</value>
  </data>
  <data name="ERR_InitializeByValueVariableWithReference" xml:space="preserve">
    <value>Cannot initialize a by-value variable with a reference</value>
  </data>
  <data name="ERR_InitializeByReferenceVariableWithValue" xml:space="preserve">
    <value>Cannot initialize a by-reference variable with a value</value>
  </data>
  <data name="ERR_RefAssignmentMustHaveIdentityConversion" xml:space="preserve">
    <value>The expression must be of type '{0}' because it is being assigned by reference</value>
  </data>
  <data name="ERR_ByReferenceVariableMustBeInitialized" xml:space="preserve">
    <value>A declaration of a by-reference variable must have an initializer</value>
  </data>
  <data name="ERR_AnonDelegateCantUseLocal" xml:space="preserve">
    <value>Cannot use ref local '{0}' inside an anonymous method, lambda expression, or query expression</value>
  </data>
  <data name="ERR_BadIteratorLocalType" xml:space="preserve">
    <value>Iterators cannot have by-reference locals</value>
  </data>
  <data name="ERR_BadAsyncLocalType" xml:space="preserve">
    <value>Async methods cannot have by-reference locals</value>
  </data>
  <data name="ERR_RefReturningCallAndAwait" xml:space="preserve">
    <value>'await' cannot be used in an expression containing a call to '{0}' because it returns by reference</value>
  </data>
  <data name="ERR_RefConditionalAndAwait" xml:space="preserve">
    <value>'await' cannot be used in an expression containing a ref conditional operator</value>
  </data>
  <data name="ERR_RefConditionalNeedsTwoRefs" xml:space="preserve">
    <value>Both conditional operator values must be ref values or neither may be a ref value</value>
  </data>
  <data name="ERR_RefConditionalDifferentTypes" xml:space="preserve">
    <value>The expression must be of type '{0}' to match the alternative ref value</value>
  </data>
  <data name="ERR_ExpressionTreeContainsLocalFunction" xml:space="preserve">
    <value>An expression tree may not contain a reference to a local function</value>
  </data>
  <data name="ERR_DynamicLocalFunctionParamsParameter" xml:space="preserve">
    <value>Cannot pass argument with dynamic type to params parameter '{0}' of local function '{1}'.</value>
  </data>
  <data name="SyntaxTreeIsNotASubmission" xml:space="preserve">
    <value>Syntax tree should be created from a submission.</value>
  </data>
  <data name="ERR_TooManyUserStrings" xml:space="preserve">
    <value>Combined length of user strings used by the program exceeds allowed limit. Try to decrease use of string literals.</value>
  </data>
  <data name="ERR_PatternNullableType" xml:space="preserve">
    <value>It is not legal to use nullable type '{0}?' in a pattern; use the underlying type '{0}' instead.</value>
  </data>
  <data name="ERR_IsNullableType" xml:space="preserve">
    <value>It is not legal to use nullable reference type '{0}?' in an is-type expression; use the underlying type '{0}' instead.</value>
  </data>
  <data name="ERR_AsNullableType" xml:space="preserve">
    <value>It is not legal to use nullable reference type '{0}?' in an as expression; use the underlying type '{0}' instead.</value>
  </data>
  <data name="ERR_BadPatternExpression" xml:space="preserve">
    <value>Invalid operand for pattern match; value required, but found '{0}'.</value>
  </data>
  <data name="ERR_PeWritingFailure" xml:space="preserve">
    <value>An error occurred while writing the output file: {0}.</value>
  </data>
  <data name="ERR_TupleDuplicateElementName" xml:space="preserve">
    <value>Tuple element names must be unique.</value>
  </data>
  <data name="ERR_TupleReservedElementName" xml:space="preserve">
    <value>Tuple element name '{0}' is only allowed at position {1}.</value>
  </data>
  <data name="ERR_TupleReservedElementNameAnyPosition" xml:space="preserve">
    <value>Tuple element name '{0}' is disallowed at any position.</value>
  </data>
  <data name="ERR_PredefinedTypeMemberNotFoundInAssembly" xml:space="preserve">
    <value>Member '{0}' was not found on type '{1}' from assembly '{2}'.</value>
  </data>
  <data name="IDS_FeatureTuples" xml:space="preserve">
    <value>tuples</value>
  </data>
  <data name="ERR_MissingDeconstruct" xml:space="preserve">
    <value>No suitable 'Deconstruct' instance or extension method was found for type '{0}', with {1} out parameters and a void return type.</value>
  </data>
  <data name="ERR_DeconstructRequiresExpression" xml:space="preserve">
    <value>Deconstruct assignment requires an expression with a type on the right-hand-side.</value>
  </data>
  <data name="ERR_SwitchExpressionValueExpected" xml:space="preserve">
    <value>The switch expression must be a value; found '{0}'.</value>
  </data>
  <data name="ERR_SwitchCaseSubsumed" xml:space="preserve">
    <value>The switch case is unreachable. It has already been handled by a previous case or it is impossible to match.</value>
  </data>
  <data name="ERR_StdInOptionProvidedButConsoleInputIsNotRedirected" xml:space="preserve">
    <value>stdin argument '-' is specified, but input has not been redirected from the standard input stream.</value>
  </data>
  <data name="ERR_SwitchArmSubsumed" xml:space="preserve">
    <value>The pattern is unreachable. It has already been handled by a previous arm of the switch expression or it is impossible to match.</value>
  </data>
  <data name="ERR_PatternWrongType" xml:space="preserve">
    <value>An expression of type '{0}' cannot be handled by a pattern of type '{1}'.</value>
  </data>
  <data name="ERR_ConstantPatternVsOpenType" xml:space="preserve">
    <value>An expression of type '{0}' cannot be handled by a pattern of type '{1}'. Please use language version '{2}' or greater to match an open type with a constant pattern.</value>
  </data>
  <data name="WRN_AttributeIgnoredWhenPublicSigning" xml:space="preserve">
    <value>Attribute '{0}' is ignored when public signing is specified.</value>
  </data>
  <data name="WRN_AttributeIgnoredWhenPublicSigning_Title" xml:space="preserve">
    <value>Attribute is ignored when public signing is specified.</value>
  </data>
  <data name="ERR_OptionMustBeAbsolutePath" xml:space="preserve">
    <value>Option '{0}' must be an absolute path.</value>
  </data>
  <data name="ERR_ConversionNotTupleCompatible" xml:space="preserve">
    <value>Tuple with {0} elements cannot be converted to type '{1}'.</value>
  </data>
  <data name="IDS_FeatureOutVar" xml:space="preserve">
    <value>out variable declaration</value>
  </data>
  <data name="ERR_ImplicitlyTypedOutVariableUsedInTheSameArgumentList" xml:space="preserve">
    <value>Reference to an implicitly-typed out variable '{0}' is not permitted in the same argument list.</value>
  </data>
  <data name="ERR_TypeInferenceFailedForImplicitlyTypedOutVariable" xml:space="preserve">
    <value>Cannot infer the type of implicitly-typed out variable '{0}'.</value>
  </data>
  <data name="ERR_TypeInferenceFailedForImplicitlyTypedDeconstructionVariable" xml:space="preserve">
    <value>Cannot infer the type of implicitly-typed deconstruction variable '{0}'.</value>
  </data>
  <data name="ERR_DiscardTypeInferenceFailed" xml:space="preserve">
    <value>Cannot infer the type of implicitly-typed discard.</value>
  </data>
  <data name="ERR_DeconstructWrongCardinality" xml:space="preserve">
    <value>Cannot deconstruct a tuple of '{0}' elements into '{1}' variables.</value>
  </data>
  <data name="ERR_CannotDeconstructDynamic" xml:space="preserve">
    <value>Cannot deconstruct dynamic objects.</value>
  </data>
  <data name="ERR_DeconstructTooFewElements" xml:space="preserve">
    <value>Deconstruction must contain at least two variables.</value>
  </data>
  <data name="WRN_TupleLiteralNameMismatch" xml:space="preserve">
    <value>The tuple element name '{0}' is ignored because a different name or no name is specified by the target type '{1}'.</value>
  </data>
  <data name="WRN_TupleLiteralNameMismatch_Title" xml:space="preserve">
    <value>The tuple element name is ignored because a different name or no name is specified by the assignment target.</value>
  </data>
  <data name="WRN_TupleBinopLiteralNameMismatch" xml:space="preserve">
    <value>The tuple element name '{0}' is ignored because a different name or no name is specified on the other side of the tuple == or != operator.</value>
  </data>
  <data name="WRN_TupleBinopLiteralNameMismatch_Title" xml:space="preserve">
    <value>The tuple element name is ignored because a different name or no name is specified on the other side of the tuple == or != operator.</value>
  </data>
  <data name="ERR_PredefinedValueTupleTypeMustBeStruct" xml:space="preserve">
    <value>Predefined type '{0}' must be a struct.</value>
  </data>
  <data name="ERR_NewWithTupleTypeSyntax" xml:space="preserve">
    <value>'new' cannot be used with tuple type. Use a tuple literal expression instead.</value>
  </data>
  <data name="ERR_DeconstructionVarFormDisallowsSpecificType" xml:space="preserve">
    <value>Deconstruction 'var (...)' form disallows a specific type for 'var'.</value>
  </data>
  <data name="ERR_TupleElementNamesAttributeMissing" xml:space="preserve">
    <value>Cannot define a class or member that utilizes tuples because the compiler required type '{0}' cannot be found. Are you missing a reference?</value>
  </data>
  <data name="ERR_ExplicitTupleElementNamesAttribute" xml:space="preserve">
    <value>Cannot reference 'System.Runtime.CompilerServices.TupleElementNamesAttribute' explicitly. Use the tuple syntax to define tuple names.</value>
  </data>
  <data name="ERR_ExpressionTreeContainsOutVariable" xml:space="preserve">
    <value>An expression tree may not contain an out argument variable declaration.</value>
  </data>
  <data name="ERR_ExpressionTreeContainsDiscard" xml:space="preserve">
    <value>An expression tree may not contain a discard.</value>
  </data>
  <data name="ERR_ExpressionTreeContainsIsMatch" xml:space="preserve">
    <value>An expression tree may not contain an 'is' pattern-matching operator.</value>
  </data>
  <data name="ERR_ExpressionTreeContainsTupleLiteral" xml:space="preserve">
    <value>An expression tree may not contain a tuple literal.</value>
  </data>
  <data name="ERR_ExpressionTreeContainsTupleConversion" xml:space="preserve">
    <value>An expression tree may not contain a tuple conversion.</value>
  </data>
  <data name="ERR_SourceLinkRequiresPdb" xml:space="preserve">
    <value>/sourcelink switch is only supported when emitting PDB.</value>
  </data>
  <data name="ERR_CannotEmbedWithoutPdb" xml:space="preserve">
    <value>/embed switch is only supported when emitting a PDB.</value>
  </data>
  <data name="ERR_InvalidInstrumentationKind" xml:space="preserve">
    <value>Invalid instrumentation kind: {0}</value>
  </data>
  <data name="ERR_InvalidHashAlgorithmName" xml:space="preserve">
    <value>Invalid hash algorithm name: '{0}'</value>
  </data>
  <data name="ERR_VarInvocationLvalueReserved" xml:space="preserve">
    <value>The syntax 'var (...)' as an lvalue is reserved.</value>
  </data>
  <data name="ERR_SemiOrLBraceOrArrowExpected" xml:space="preserve">
    <value>{ or ; or =&gt; expected</value>
  </data>
  <data name="ERR_ThrowMisplaced" xml:space="preserve">
    <value>A throw expression is not allowed in this context.</value>
  </data>
  <data name="ERR_DeclarationExpressionNotPermitted" xml:space="preserve">
    <value>A declaration is not allowed in this context.</value>
  </data>
  <data name="ERR_MustDeclareForeachIteration" xml:space="preserve">
    <value>A foreach loop must declare its iteration variables.</value>
  </data>
  <data name="ERR_TupleElementNamesInDeconstruction" xml:space="preserve">
    <value>Tuple element names are not permitted on the left of a deconstruction.</value>
  </data>
  <data name="ERR_PossibleBadNegCast" xml:space="preserve">
    <value>To cast a negative value, you must enclose the value in parentheses.</value>
  </data>
  <data name="ERR_ExpressionTreeContainsThrowExpression" xml:space="preserve">
    <value>An expression tree may not contain a throw-expression.</value>
  </data>
  <data name="ERR_ExpressionTreeContainsWithExpression" xml:space="preserve">
    <value>An expression tree may not contain a with-expression.</value>
  </data>
  <data name="ERR_BadAssemblyName" xml:space="preserve">
    <value>Invalid assembly name: {0}</value>
  </data>
  <data name="ERR_BadAsyncMethodBuilderTaskProperty" xml:space="preserve">
    <value>For type '{0}' to be used as an AsyncMethodBuilder for type '{1}', its Task property should return type '{1}' instead of type '{2}'.</value>
  </data>
  <data name="ERR_TypeForwardedToMultipleAssemblies" xml:space="preserve">
    <value>Module '{0}' in assembly '{1}' is forwarding the type '{2}' to multiple assemblies: '{3}' and '{4}'.</value>
  </data>
  <data name="ERR_PatternDynamicType" xml:space="preserve">
    <value>It is not legal to use the type 'dynamic' in a pattern.</value>
  </data>
  <data name="ERR_BadDocumentationMode" xml:space="preserve">
    <value>Provided documentation mode is unsupported or invalid: '{0}'.</value>
  </data>
  <data name="ERR_BadSourceCodeKind" xml:space="preserve">
    <value>Provided source code kind is unsupported or invalid: '{0}'</value>
  </data>
  <data name="ERR_BadLanguageVersion" xml:space="preserve">
    <value>Provided language version is unsupported or invalid: '{0}'.</value>
  </data>
  <data name="ERR_InvalidPreprocessingSymbol" xml:space="preserve">
    <value>Invalid name for a preprocessing symbol; '{0}' is not a valid identifier</value>
  </data>
  <data name="ERR_FeatureNotAvailableInVersion7_1" xml:space="preserve">
    <value>Feature '{0}' is not available in C# 7.1. Please use language version {1} or greater.</value>
  </data>
  <data name="ERR_FeatureNotAvailableInVersion7_2" xml:space="preserve">
    <value>Feature '{0}' is not available in C# 7.2. Please use language version {1} or greater.</value>
  </data>
  <data name="ERR_FeatureNotAvailableInVersion7_3" xml:space="preserve">
    <value>Feature '{0}' is not available in C# 7.3. Please use language version {1} or greater.</value>
  </data>
  <data name="ERR_FeatureNotAvailableInVersion8" xml:space="preserve">
    <value>Feature '{0}' is not available in C# 8.0. Please use language version {1} or greater.</value>
  </data>
  <data name="ERR_LanguageVersionCannotHaveLeadingZeroes" xml:space="preserve">
    <value>Specified language version '{0}' cannot have leading zeroes</value>
  </data>
  <data name="ERR_VoidAssignment" xml:space="preserve">
    <value>A value of type 'void' may not be assigned.</value>
  </data>
  <data name="WRN_Experimental" xml:space="preserve">
    <value>'{0}' is for evaluation purposes only and is subject to change or removal in future updates.</value>
  </data>
  <data name="WRN_Experimental_Title" xml:space="preserve">
    <value>Type is for evaluation purposes only and is subject to change or removal in future updates.</value>
  </data>
  <data name="ERR_CompilerAndLanguageVersion" xml:space="preserve">
    <value>Compiler version: '{0}'. Language version: {1}.</value>
  </data>
  <data name="IDS_FeatureAsyncMain" xml:space="preserve">
    <value>async main</value>
  </data>
  <data name="ERR_TupleInferredNamesNotAvailable" xml:space="preserve">
    <value>Tuple element name '{0}' is inferred. Please use language version {1} or greater to access an element by its inferred name.</value>
  </data>
  <data name="ERR_AltInterpolatedVerbatimStringsNotAvailable" xml:space="preserve">
    <value>To use '@$' instead of '$@' for an interpolated verbatim string, please use language version '{0}' or greater.</value>
  </data>
  <data name="WRN_AttributesOnBackingFieldsNotAvailable" xml:space="preserve">
    <value>Field-targeted attributes on auto-properties are not supported in language version {0}. Please use language version {1} or greater.</value>
  </data>
  <data name="WRN_AttributesOnBackingFieldsNotAvailable_Title" xml:space="preserve">
    <value>Field-targeted attributes on auto-properties are not supported in this version of the language.</value>
  </data>
  <data name="ERR_VoidInTuple" xml:space="preserve">
    <value>A tuple may not contain a value of type 'void'.</value>
  </data>
  <data name="IDS_FeatureNullableReferenceTypes" xml:space="preserve">
    <value>nullable reference types</value>
  </data>
  <data name="IDS_FeaturePragmaWarningEnable" xml:space="preserve">
    <value>warning action enable</value>
  </data>
  <data name="WRN_ConvertingNullableToNonNullable" xml:space="preserve">
    <value>Converting null literal or possible null value to non-nullable type.</value>
  </data>
  <data name="WRN_ConvertingNullableToNonNullable_Title" xml:space="preserve">
    <value>Converting null literal or possible null value to non-nullable type.</value>
  </data>
  <data name="WRN_NullReferenceAssignment" xml:space="preserve">
    <value>Possible null reference assignment.</value>
  </data>
  <data name="WRN_NullReferenceAssignment_Title" xml:space="preserve">
    <value>Possible null reference assignment.</value>
  </data>
  <data name="WRN_NullReferenceReceiver" xml:space="preserve">
    <value>Dereference of a possibly null reference.</value>
  </data>
  <data name="WRN_NullReferenceReceiver_Title" xml:space="preserve">
    <value>Dereference of a possibly null reference.</value>
  </data>
  <data name="WRN_NullReferenceReturn" xml:space="preserve">
    <value>Possible null reference return.</value>
  </data>
  <data name="WRN_NullReferenceReturn_Title" xml:space="preserve">
    <value>Possible null reference return.</value>
  </data>
  <data name="WRN_NullReferenceArgument" xml:space="preserve">
    <value>Possible null reference argument for parameter '{0}' in '{1}'.</value>
  </data>
  <data name="WRN_NullReferenceArgument_Title" xml:space="preserve">
    <value>Possible null reference argument.</value>
  </data>
  <data name="WRN_ThrowPossibleNull" xml:space="preserve">
    <value>Thrown value may be null.</value>
  </data>
  <data name="WRN_ThrowPossibleNull_Title" xml:space="preserve">
    <value>Thrown value may be null.</value>
  </data>
  <data name="WRN_UnboxPossibleNull" xml:space="preserve">
    <value>Unboxing a possibly null value.</value>
  </data>
  <data name="WRN_UnboxPossibleNull_Title" xml:space="preserve">
    <value>Unboxing a possibly null value.</value>
  </data>
  <data name="WRN_NullabilityMismatchInTypeOnOverride" xml:space="preserve">
    <value>Nullability of reference types in type doesn't match overridden member.</value>
  </data>
  <data name="WRN_NullabilityMismatchInTypeOnOverride_Title" xml:space="preserve">
    <value>Nullability of reference types in type doesn't match overridden member.</value>
  </data>
  <data name="WRN_NullabilityMismatchInReturnTypeOnOverride" xml:space="preserve">
    <value>Nullability of reference types in return type doesn't match overridden member.</value>
  </data>
  <data name="WRN_NullabilityMismatchInReturnTypeOnOverride_Title" xml:space="preserve">
    <value>Nullability of reference types in return type doesn't match overridden member.</value>
  </data>
  <data name="WRN_TopLevelNullabilityMismatchInReturnTypeOnOverride" xml:space="preserve">
    <value>Nullability of return type doesn't match overridden member (possibly because of nullability attributes).</value>
  </data>
  <data name="WRN_TopLevelNullabilityMismatchInReturnTypeOnOverride_Title" xml:space="preserve">
    <value>Nullability of return type doesn't match overridden member (possibly because of nullability attributes).</value>
  </data>
  <data name="WRN_NullabilityMismatchInParameterTypeOnOverride" xml:space="preserve">
    <value>Nullability of reference types in type of parameter '{0}' doesn't match overridden member.</value>
  </data>
  <data name="WRN_NullabilityMismatchInParameterTypeOnOverride_Title" xml:space="preserve">
    <value>Nullability of reference types in type of parameter doesn't match overridden member.</value>
  </data>
  <data name="WRN_TopLevelNullabilityMismatchInParameterTypeOnOverride" xml:space="preserve">
    <value>Nullability of type of parameter '{0}' doesn't match overridden member (possibly because of nullability attributes).</value>
  </data>
  <data name="WRN_TopLevelNullabilityMismatchInParameterTypeOnOverride_Title" xml:space="preserve">
    <value>Nullability of type of parameter doesn't match overridden member (possibly because of nullability attributes).</value>
  </data>
  <data name="WRN_NullabilityMismatchInParameterTypeOnPartial" xml:space="preserve">
    <value>Nullability of reference types in type of parameter '{0}' doesn't match partial method declaration.</value>
  </data>
  <data name="WRN_NullabilityMismatchInParameterTypeOnPartial_Title" xml:space="preserve">
    <value>Nullability of reference types in type of parameter doesn't match partial method declaration.</value>
  </data>
  <data name="WRN_NullabilityMismatchInReturnTypeOnPartial" xml:space="preserve">
    <value>Nullability of reference types in return type doesn't match partial method declaration.</value>
  </data>
  <data name="WRN_NullabilityMismatchInReturnTypeOnPartial_Title" xml:space="preserve">
    <value>Nullability of reference types in return type doesn't match partial method declaration.</value>
  </data>
  <data name="WRN_NullabilityMismatchInTypeOnImplicitImplementation" xml:space="preserve">
    <value>Nullability of reference types in type of '{0}' doesn't match implicitly implemented member '{1}'.</value>
  </data>
  <data name="WRN_NullabilityMismatchInTypeOnImplicitImplementation_Title" xml:space="preserve">
    <value>Nullability of reference types in type doesn't match implicitly implemented member.</value>
  </data>
  <data name="WRN_NullabilityMismatchInReturnTypeOnImplicitImplementation" xml:space="preserve">
    <value>Nullability of reference types in return type of '{0}' doesn't match implicitly implemented member '{1}'.</value>
  </data>
  <data name="WRN_NullabilityMismatchInReturnTypeOnImplicitImplementation_Title" xml:space="preserve">
    <value>Nullability of reference types in return type doesn't match implicitly implemented member.</value>
  </data>
  <data name="WRN_NullabilityMismatchInParameterTypeOnImplicitImplementation" xml:space="preserve">
    <value>Nullability of reference types in type of parameter '{0}' of '{1}' doesn't match implicitly implemented member '{2}'.</value>
  </data>
  <data name="WRN_NullabilityMismatchInParameterTypeOnImplicitImplementation_Title" xml:space="preserve">
    <value>Nullability of reference types in type of parameter doesn't match implicitly implemented member.</value>
  </data>
  <data name="WRN_TopLevelNullabilityMismatchInReturnTypeOnImplicitImplementation" xml:space="preserve">
    <value>Nullability of reference types in return type of '{0}' doesn't match implicitly implemented member '{1}' (possibly because of nullability attributes).</value>
  </data>
  <data name="WRN_TopLevelNullabilityMismatchInReturnTypeOnImplicitImplementation_Title" xml:space="preserve">
    <value>Nullability of reference types in return type doesn't match implicitly implemented member (possibly because of nullability attributes).</value>
  </data>
  <data name="WRN_TopLevelNullabilityMismatchInParameterTypeOnImplicitImplementation" xml:space="preserve">
    <value>Nullability of reference types in type of parameter '{0}' of '{1}' doesn't match implicitly implemented member '{2}' (possibly because of nullability attributes).</value>
  </data>
  <data name="WRN_TopLevelNullabilityMismatchInParameterTypeOnImplicitImplementation_Title" xml:space="preserve">
    <value>Nullability of reference types in type of parameter doesn't match implicitly implemented member (possibly because of nullability attributes).</value>
  </data>
  <data name="WRN_NullabilityMismatchInTypeOnExplicitImplementation" xml:space="preserve">
    <value>Nullability of reference types in type doesn't match implemented member '{0}'.</value>
  </data>
  <data name="WRN_NullabilityMismatchInTypeOnExplicitImplementation_Title" xml:space="preserve">
    <value>Nullability of reference types in type doesn't match implemented member.</value>
  </data>
  <data name="WRN_NullabilityMismatchInReturnTypeOnExplicitImplementation" xml:space="preserve">
    <value>Nullability of reference types in return type doesn't match implemented member '{0}'.</value>
  </data>
  <data name="WRN_NullabilityMismatchInReturnTypeOnExplicitImplementation_Title" xml:space="preserve">
    <value>Nullability of reference types in return type doesn't match implemented member.</value>
  </data>
  <data name="WRN_NullabilityMismatchInParameterTypeOnExplicitImplementation" xml:space="preserve">
    <value>Nullability of reference types in type of parameter '{0}' doesn't match implemented member '{1}'.</value>
  </data>
  <data name="WRN_NullabilityMismatchInParameterTypeOnExplicitImplementation_Title" xml:space="preserve">
    <value>Nullability of reference types in type of parameter doesn't match implemented member.</value>
  </data>
  <data name="WRN_TopLevelNullabilityMismatchInReturnTypeOnExplicitImplementation" xml:space="preserve">
    <value>Nullability of reference types in return type doesn't match implemented member '{0}' (possibly because of nullability attributes).</value>
  </data>
  <data name="WRN_TopLevelNullabilityMismatchInReturnTypeOnExplicitImplementation_Title" xml:space="preserve">
    <value>Nullability of reference types in return type doesn't match implemented member (possibly because of nullability attributes).</value>
  </data>
  <data name="WRN_TopLevelNullabilityMismatchInParameterTypeOnExplicitImplementation" xml:space="preserve">
    <value>Nullability of reference types in type of parameter '{0}' doesn't match implemented member '{1}' (possibly because of nullability attributes).</value>
  </data>
  <data name="WRN_TopLevelNullabilityMismatchInParameterTypeOnExplicitImplementation_Title" xml:space="preserve">
    <value>Nullability of reference types in type of parameter doesn't match implemented member (possibly because of nullability attributes).</value>
  </data>
  <data name="WRN_UninitializedNonNullableField" xml:space="preserve">
    <value>Non-nullable {0} '{1}' must contain a non-null value when exiting constructor. Consider declaring the {0} as nullable.</value>
  </data>
  <data name="WRN_UninitializedNonNullableField_Title" xml:space="preserve">
    <value>Non-nullable field must contain a non-null value when exiting constructor. Consider declaring as nullable.</value>
  </data>
  <data name="WRN_NullabilityMismatchInAssignment" xml:space="preserve">
    <value>Nullability of reference types in value of type '{0}' doesn't match target type '{1}'.</value>
  </data>
  <data name="WRN_NullabilityMismatchInAssignment_Title" xml:space="preserve">
    <value>Nullability of reference types in value doesn't match target type.</value>
  </data>
  <data name="WRN_ImplicitCopyInReadOnlyMember" xml:space="preserve">
    <value>Call to non-readonly member '{0}' from a 'readonly' member results in an implicit copy of '{1}'.</value>
  </data>
  <data name="WRN_ImplicitCopyInReadOnlyMember_Title" xml:space="preserve">
    <value>Call to non-readonly member from a 'readonly' member results in an implicit copy.</value>
  </data>
  <data name="ERR_StaticMemberCantBeReadOnly" xml:space="preserve">
    <value>Static member '{0}' cannot be marked 'readonly'.</value>
  </data>
  <data name="ERR_AutoSetterCantBeReadOnly" xml:space="preserve">
    <value>Auto-implemented 'set' accessor '{0}' cannot be marked 'readonly'.</value>
  </data>
  <data name="ERR_AutoPropertyWithSetterCantBeReadOnly" xml:space="preserve">
    <value>Auto-implemented property '{0}' cannot be marked 'readonly' because it has a 'set' accessor.</value>
  </data>
  <data name="ERR_InvalidPropertyReadOnlyMods" xml:space="preserve">
    <value>Cannot specify 'readonly' modifiers on both property or indexer '{0}' and its accessor. Remove one of them.</value>
  </data>
  <data name="ERR_DuplicatePropertyReadOnlyMods" xml:space="preserve">
    <value>Cannot specify 'readonly' modifiers on both accessors of property or indexer '{0}'. Instead, put a 'readonly' modifier on the property itself.</value>
  </data>
  <data name="ERR_FieldLikeEventCantBeReadOnly" xml:space="preserve">
    <value>Field-like event '{0}' cannot be 'readonly'.</value>
  </data>
  <data name="ERR_PartialMethodReadOnlyDifference" xml:space="preserve">
    <value>Both partial method declarations must be readonly or neither may be readonly</value>
  </data>
  <data name="ERR_ReadOnlyModMissingAccessor" xml:space="preserve">
    <value>'{0}': 'readonly' can only be used on accessors if the property or indexer has both a get and a set accessor</value>
  </data>
  <data name="WRN_NullabilityMismatchInArgument" xml:space="preserve">
    <value>Argument of type '{0}' cannot be used for parameter '{2}' of type '{1}' in '{3}' due to differences in the nullability of reference types.</value>
  </data>
  <data name="WRN_NullabilityMismatchInArgument_Title" xml:space="preserve">
    <value>Argument cannot be used for parameter due to differences in the nullability of reference types.</value>
  </data>
  <data name="WRN_NullabilityMismatchInArgumentForOutput" xml:space="preserve">
    <value>Argument of type '{0}' cannot be used as an output of type '{1}' for parameter '{2}' in '{3}' due to differences in the nullability of reference types.</value>
  </data>
  <data name="WRN_NullabilityMismatchInArgumentForOutput_Title" xml:space="preserve">
    <value>Argument cannot be used as an output for parameter due to differences in the nullability of reference types.</value>
  </data>
  <data name="WRN_DisallowNullAttributeForbidsMaybeNullAssignment" xml:space="preserve">
    <value>A possible null value may not be used for a type marked with [NotNull] or [DisallowNull]</value>
  </data>
  <data name="WRN_DisallowNullAttributeForbidsMaybeNullAssignment_Title" xml:space="preserve">
    <value>A possible null value may not be used for a type marked with [NotNull] or [DisallowNull]</value>
  </data>
  <data name="WRN_ParameterConditionallyDisallowsNull" xml:space="preserve">
    <value>Parameter '{0}' must have a non-null value when exiting with '{1}'.</value>
  </data>
  <data name="WRN_ParameterConditionallyDisallowsNull_Title" xml:space="preserve">
    <value>Parameter must have a non-null value when exiting in some condition.</value>
  </data>
  <data name="WRN_ParameterDisallowsNull" xml:space="preserve">
    <value>Parameter '{0}' must have a non-null value when exiting.</value>
  </data>
  <data name="WRN_ParameterDisallowsNull_Title" xml:space="preserve">
    <value>Parameter must have a non-null value when exiting.</value>
  </data>
  <data name="WRN_ParameterNotNullIfNotNull" xml:space="preserve">
    <value>Parameter '{0}' must have a non-null value when exiting because parameter '{1}' is non-null.</value>
  </data>
  <data name="WRN_ParameterNotNullIfNotNull_Title" xml:space="preserve">
    <value>Parameter must have a non-null value when exiting because parameter referenced by NotNullIfNotNull is non-null.</value>
  </data>
  <data name="WRN_ReturnNotNullIfNotNull" xml:space="preserve">
    <value>Return value must be non-null because parameter '{0}' is non-null.</value>
  </data>
  <data name="WRN_ReturnNotNullIfNotNull_Title" xml:space="preserve">
    <value>Return value must be non-null because parameter is non-null.</value>
  </data>
  <data name="WRN_MemberNotNull" xml:space="preserve">
    <value>Member '{0}' must have a non-null value when exiting.</value>
  </data>
  <data name="WRN_MemberNotNull_Title" xml:space="preserve">
    <value>Member must have a non-null value when exiting.</value>
  </data>
  <data name="WRN_MemberNotNullBadMember" xml:space="preserve">
    <value>Member '{0}' cannot be used in this attribute.</value>
  </data>
  <data name="WRN_MemberNotNullBadMember_Title" xml:space="preserve">
    <value>Member cannot be used in this attribute.</value>
  </data>
  <data name="WRN_MemberNotNullWhen" xml:space="preserve">
    <value>Member '{0}' must have a non-null value when exiting with '{1}'.</value>
  </data>
  <data name="WRN_MemberNotNullWhen_Title" xml:space="preserve">
    <value>Member must have a non-null value when exiting in some condition.</value>
  </data>
  <data name="WRN_ShouldNotReturn" xml:space="preserve">
    <value>A method marked [DoesNotReturn] should not return.</value>
  </data>
  <data name="WRN_ShouldNotReturn_Title" xml:space="preserve">
    <value>A method marked [DoesNotReturn] should not return.</value>
  </data>
  <data name="WRN_DoesNotReturnMismatch" xml:space="preserve">
    <value>Method '{0}' lacks `[DoesNotReturn]` annotation to match implemented or overridden member.</value>
  </data>
  <data name="WRN_DoesNotReturnMismatch_Title" xml:space="preserve">
    <value>Method lacks `[DoesNotReturn]` annotation to match implemented or overridden member.</value>
  </data>
  <data name="WRN_NullabilityMismatchInReturnTypeOfTargetDelegate" xml:space="preserve">
    <value>Nullability of reference types in return type of '{0}' doesn't match the target delegate '{1}' (possibly because of nullability attributes).</value>
  </data>
  <data name="WRN_NullabilityMismatchInReturnTypeOfTargetDelegate_Title" xml:space="preserve">
    <value>Nullability of reference types in return type doesn't match the target delegate (possibly because of nullability attributes).</value>
  </data>
  <data name="WRN_NullabilityMismatchInParameterTypeOfTargetDelegate" xml:space="preserve">
    <value>Nullability of reference types in type of parameter '{0}' of '{1}' doesn't match the target delegate '{2}' (possibly because of nullability attributes).</value>
  </data>
  <data name="WRN_NullabilityMismatchInParameterTypeOfTargetDelegate_Title" xml:space="preserve">
    <value>Nullability of reference types in type of parameter doesn't match the target delegate (possibly because of nullability attributes).</value>
  </data>
  <data name="WRN_NullAsNonNullable" xml:space="preserve">
    <value>Cannot convert null literal to non-nullable reference type.</value>
  </data>
  <data name="WRN_NullAsNonNullable_Title" xml:space="preserve">
    <value>Cannot convert null literal to non-nullable reference type.</value>
  </data>
  <data name="ERR_AnnotationDisallowedInObjectCreation" xml:space="preserve">
    <value>Cannot use a nullable reference type in object creation.</value>
  </data>
  <data name="WRN_NullableValueTypeMayBeNull" xml:space="preserve">
    <value>Nullable value type may be null.</value>
  </data>
  <data name="WRN_NullableValueTypeMayBeNull_Title" xml:space="preserve">
    <value>Nullable value type may be null.</value>
  </data>
  <data name="WRN_NullabilityMismatchInTypeParameterConstraint" xml:space="preserve">
    <value>The type '{3}' cannot be used as type parameter '{2}' in the generic type or method '{0}'. Nullability of type argument '{3}' doesn't match constraint type '{1}'.</value>
  </data>
  <data name="WRN_NullabilityMismatchInTypeParameterConstraint_Title" xml:space="preserve">
    <value>The type cannot be used as type parameter in the generic type or method. Nullability of type argument doesn't match constraint type.</value>
  </data>
  <data name="WRN_MissingNonNullTypesContextForAnnotation" xml:space="preserve">
    <value>The annotation for nullable reference types should only be used in code within a '#nullable' annotations context.</value>
  </data>
  <data name="WRN_MissingNonNullTypesContextForAnnotation_Title" xml:space="preserve">
    <value>The annotation for nullable reference types should only be used in code within a '#nullable' annotations context.</value>
  </data>
  <data name="ERR_ExplicitNullableAttribute" xml:space="preserve">
    <value>Explicit application of 'System.Runtime.CompilerServices.NullableAttribute' is not allowed.</value>
  </data>
  <data name="ERR_NullableUnconstrainedTypeParameter" xml:space="preserve">
    <value>A nullable type parameter must be known to be a value type or non-nullable reference type unless language version '{0}' or greater is used. Consider changing the language version or adding a 'class', 'struct', or type constraint.</value>
  </data>
  <data name="ERR_NullableOptionNotAvailable" xml:space="preserve">
    <value>Invalid '{0}' value: '{1}' for C# {2}. Please use language version '{3}' or greater.</value>
  </data>
  <data name="ERR_NonTaskMainCantBeAsync" xml:space="preserve">
    <value>A void or int returning entry point cannot be async</value>
  </data>
  <data name="ERR_PatternWrongGenericTypeInVersion" xml:space="preserve">
    <value>An expression of type '{0}' cannot be handled by a pattern of type '{1}' in C# {2}. Please use language version {3} or greater.</value>
  </data>
  <data name="WRN_UnreferencedLocalFunction" xml:space="preserve">
    <value>The local function '{0}' is declared but never used</value>
  </data>
  <data name="WRN_UnreferencedLocalFunction_Title" xml:space="preserve">
    <value>Local function is declared but never used</value>
  </data>
  <data name="ERR_LocalFunctionMissingBody" xml:space="preserve">
    <value>Local function '{0}' must declare a body because it is not marked 'static extern'.</value>
  </data>
  <data name="ERR_InvalidDebugInfo" xml:space="preserve">
    <value>Unable to read debug information of method '{0}' (token 0x{1:X8}) from assembly '{2}'</value>
  </data>
  <data name="IConversionExpressionIsNotCSharpConversion" xml:space="preserve">
    <value>{0} is not a valid C# conversion expression</value>
  </data>
  <data name="ERR_DynamicLocalFunctionTypeParameter" xml:space="preserve">
    <value>Cannot pass argument with dynamic type to generic local function '{0}' with inferred type arguments.</value>
  </data>
  <data name="IDS_FeatureLeadingDigitSeparator" xml:space="preserve">
    <value>leading digit separator</value>
  </data>
  <data name="ERR_ExplicitReservedAttr" xml:space="preserve">
    <value>Do not use '{0}'. This is reserved for compiler usage.</value>
  </data>
  <data name="ERR_TypeReserved" xml:space="preserve">
    <value>The type name '{0}' is reserved to be used by the compiler.</value>
  </data>
  <data name="ERR_InExtensionMustBeValueType" xml:space="preserve">
    <value>The first parameter of the 'in' extension method '{0}' must be a concrete (non-generic) value type.</value>
  </data>
  <data name="ERR_FieldsInRoStruct" xml:space="preserve">
    <value>Instance fields of readonly structs must be readonly.</value>
  </data>
  <data name="ERR_AutoPropsInRoStruct" xml:space="preserve">
    <value>Auto-implemented instance properties in readonly structs must be readonly.</value>
  </data>
  <data name="ERR_FieldlikeEventsInRoStruct" xml:space="preserve">
    <value>Field-like events are not allowed in readonly structs.</value>
  </data>
  <data name="IDS_FeatureRefExtensionMethods" xml:space="preserve">
    <value>ref extension methods</value>
  </data>
  <data name="ERR_StackAllocConversionNotPossible" xml:space="preserve">
    <value>Conversion of a stackalloc expression of type '{0}' to type '{1}' is not possible.</value>
  </data>
  <data name="ERR_RefExtensionMustBeValueTypeOrConstrainedToOne" xml:space="preserve">
    <value>The first parameter of a 'ref' extension method '{0}' must be a value type or a generic type constrained to struct.</value>
  </data>
  <data name="ERR_OutAttrOnInParam" xml:space="preserve">
    <value>An in parameter cannot have the Out attribute.</value>
  </data>
  <data name="ICompoundAssignmentOperationIsNotCSharpCompoundAssignment" xml:space="preserve">
    <value>{0} is not a valid C# compound assignment operation</value>
  </data>
  <data name="WRN_FilterIsConstantFalse" xml:space="preserve">
    <value>Filter expression is a constant 'false', consider removing the catch clause</value>
  </data>
  <data name="WRN_FilterIsConstantFalse_Title" xml:space="preserve">
    <value>Filter expression is a constant 'false'</value>
  </data>
  <data name="WRN_FilterIsConstantFalseRedundantTryCatch" xml:space="preserve">
    <value>Filter expression is a constant 'false', consider removing the try-catch block</value>
  </data>
  <data name="WRN_FilterIsConstantFalseRedundantTryCatch_Title" xml:space="preserve">
    <value>Filter expression is a constant 'false'. </value>
  </data>
  <data name="ERR_ConditionalInInterpolation" xml:space="preserve">
    <value>A conditional expression cannot be used directly in a string interpolation because the ':' ends the interpolation. Parenthesize the conditional expression.</value>
  </data>
  <data name="ERR_InDynamicMethodArg" xml:space="preserve">
    <value>Arguments with 'in' modifier cannot be used in dynamically dispatched expressions.</value>
  </data>
  <data name="ERR_TupleSizesMismatchForBinOps" xml:space="preserve">
    <value>Tuple types used as operands of an == or != operator must have matching cardinalities. But this operator has tuple types of cardinality {0} on the left and {1} on the right.</value>
  </data>
  <data name="ERR_RefLocalOrParamExpected" xml:space="preserve">
    <value>The left-hand side of a ref assignment must be a ref local or parameter.</value>
  </data>
  <data name="ERR_RefAssignNarrower" xml:space="preserve">
    <value>Cannot ref-assign '{1}' to '{0}' because '{1}' has a narrower escape scope than '{0}'.</value>
  </data>
  <data name="IDS_FeatureEnumGenericTypeConstraint" xml:space="preserve">
    <value>enum generic type constraints</value>
  </data>
  <data name="IDS_FeatureDelegateGenericTypeConstraint" xml:space="preserve">
    <value>delegate generic type constraints</value>
  </data>
  <data name="IDS_FeatureUnmanagedGenericTypeConstraint" xml:space="preserve">
    <value>unmanaged generic type constraints</value>
  </data>
  <data name="ERR_NewBoundWithUnmanaged" xml:space="preserve">
    <value>The 'new()' constraint cannot be used with the 'unmanaged' constraint</value>
  </data>
  <data name="ERR_UnmanagedConstraintNotSatisfied" xml:space="preserve">
    <value>The type '{2}' must be a non-nullable value type, along with all fields at any level of nesting, in order to use it as parameter '{1}' in the generic type or method '{0}'</value>
  </data>
  <data name="ERR_ConWithUnmanagedCon" xml:space="preserve">
    <value>Type parameter '{1}' has the 'unmanaged' constraint so '{1}' cannot be used as a constraint for '{0}'</value>
  </data>
  <data name="IDS_FeatureStackAllocInitializer" xml:space="preserve">
    <value>stackalloc initializer</value>
  </data>
  <data name="ERR_InvalidStackAllocArray" xml:space="preserve">
    <value>"Invalid rank specifier: expected ']'</value>
  </data>
  <data name="IDS_FeatureExpressionVariablesInQueriesAndInitializers" xml:space="preserve">
    <value>declaration of expression variables in member initializers and queries</value>
  </data>
  <data name="ERR_MissingPattern" xml:space="preserve">
    <value>Pattern missing</value>
  </data>
  <data name="IDS_FeatureRecursivePatterns" xml:space="preserve">
    <value>recursive patterns</value>
  </data>
  <data name="IDS_FeatureNullPointerConstantPattern" xml:space="preserve">
    <value>null pointer constant pattern</value>
  </data>
  <data name="IDS_FeatureDefaultTypeParameterConstraint" xml:space="preserve">
    <value>default type parameter constraints</value>
  </data>
  <data name="ERR_WrongNumberOfSubpatterns" xml:space="preserve">
    <value>Matching the tuple type '{0}' requires '{1}' subpatterns, but '{2}' subpatterns are present.</value>
  </data>
  <data name="ERR_PropertyPatternNameMissing" xml:space="preserve">
    <value>A property subpattern requires a reference to the property or field to be matched, e.g. '{{ Name: {0} }}'</value>
  </data>
  <data name="ERR_DefaultPattern" xml:space="preserve">
    <value>A default literal 'default' is not valid as a pattern. Use another literal (e.g. '0' or 'null') as appropriate. To match everything, use a discard pattern '_'.</value>
  </data>
  <data name="ERR_SwitchExpressionNoBestType" xml:space="preserve">
    <value>No best type was found for the switch expression.</value>
  </data>
  <data name="ERR_DefaultLiteralNoTargetType" xml:space="preserve">
    <value>There is no target type for the default literal.</value>
  </data>
  <data name="ERR_CannotInferDelegateType" xml:space="preserve">
    <value>The delegate type could not be inferred.</value>
  </data>
  <data name="ERR_LambdaExplicitReturnTypeVar" xml:space="preserve">
    <value>The contextual keyword 'var' cannot be used as an explicit lambda return type</value>
  </data>
  <data name="ERR_SingleElementPositionalPatternRequiresDisambiguation" xml:space="preserve">
    <value>A single-element deconstruct pattern requires some other syntax for disambiguation. It is recommended to add a discard designator '_' after the close paren ')'.</value>
  </data>
  <data name="ERR_VarMayNotBindToType" xml:space="preserve">
    <value>The syntax 'var' for a pattern is not permitted to refer to a type, but '{0}' is in scope here.</value>
  </data>
  <data name="WRN_SwitchExpressionNotExhaustive" xml:space="preserve">
    <value>The switch expression does not handle all possible values of its input type (it is not exhaustive). For example, the pattern '{0}' is not covered.</value>
  </data>
  <data name="WRN_SwitchExpressionNotExhaustive_Title" xml:space="preserve">
    <value>The switch expression does not handle all possible values of its input type (it is not exhaustive).</value>
  </data>
  <data name="WRN_SwitchExpressionNotExhaustiveWithWhen" xml:space="preserve">
    <value>The switch expression does not handle all possible values of its input type (it is not exhaustive). For example, the pattern '{0}' is not covered. However, a pattern with a 'when' clause might successfully match this value.</value>
  </data>
  <data name="WRN_SwitchExpressionNotExhaustiveWithWhen_Title" xml:space="preserve">
    <value>The switch expression does not handle all possible values of its input type (it is not exhaustive).</value>
  </data>
  <data name="WRN_SwitchExpressionNotExhaustiveWithUnnamedEnumValue" xml:space="preserve">
    <value>The switch expression does not handle some values of its input type (it is not exhaustive) involving an unnamed enum value. For example, the pattern '{0}' is not covered.</value>
  </data>
  <data name="WRN_SwitchExpressionNotExhaustiveWithUnnamedEnumValue_Title" xml:space="preserve">
    <value>The switch expression does not handle some values of its input type (it is not exhaustive) involving an unnamed enum value.</value>
  </data>
  <data name="WRN_CaseConstantNamedUnderscore" xml:space="preserve">
    <value>The name '_' refers to the constant, not the discard pattern. Use 'var _' to discard the value, or '@_' to refer to a constant by that name.</value>
  </data>
  <data name="WRN_CaseConstantNamedUnderscore_Title" xml:space="preserve">
    <value>Do not use '_' for a case constant.</value>
  </data>
  <data name="WRN_IsTypeNamedUnderscore" xml:space="preserve">
    <value>The name '_' refers to the type '{0}', not the discard pattern. Use '@_' for the type, or 'var _' to discard.</value>
  </data>
  <data name="WRN_IsTypeNamedUnderscore_Title" xml:space="preserve">
    <value>Do not use '_' to refer to the type in an is-type expression.</value>
  </data>
  <data name="ERR_ExpressionTreeContainsSwitchExpression" xml:space="preserve">
    <value>An expression tree may not contain a switch expression.</value>
  </data>
  <data name="ERR_InvalidObjectCreation" xml:space="preserve">
    <value>Invalid object creation</value>
  </data>
  <data name="IDS_FeatureIndexingMovableFixedBuffers" xml:space="preserve">
    <value>indexing movable fixed buffers</value>
  </data>
  <data name="ERR_CantUseInOrOutInArglist" xml:space="preserve">
    <value>__arglist cannot have an argument passed by 'in' or 'out'</value>
  </data>
  <data name="SyntaxTreeNotFound" xml:space="preserve">
    <value>SyntaxTree is not part of the compilation</value>
  </data>
  <data name="ERR_OutVariableCannotBeByRef" xml:space="preserve">
    <value>An out variable cannot be declared as a ref local</value>
  </data>
  <data name="ERR_MultipleAnalyzerConfigsInSameDir" xml:space="preserve">
    <value>Multiple analyzer config files cannot be in the same directory ('{0}').</value>
  </data>
  <data name="IDS_FeatureCoalesceAssignmentExpression" xml:space="preserve">
    <value>coalescing assignment</value>
  </data>
  <data name="CannotCreateConstructedFromConstructed" xml:space="preserve">
    <value>Cannot create constructed generic type from another constructed generic type.</value>
  </data>
  <data name="CannotCreateConstructedFromNongeneric" xml:space="preserve">
    <value>Cannot create constructed generic type from non-generic type.</value>
  </data>
  <data name="IDS_FeatureUnconstrainedTypeParameterInNullCoalescingOperator" xml:space="preserve">
    <value>unconstrained type parameters in null coalescing operator</value>
  </data>
  <data name="WRN_NullabilityMismatchInConstraintsOnImplicitImplementation" xml:space="preserve">
    <value>Nullability in constraints for type parameter '{0}' of method '{1}' doesn't match the constraints for type parameter '{2}' of interface method '{3}'. Consider using an explicit interface implementation instead.</value>
  </data>
  <data name="WRN_NullabilityMismatchInConstraintsOnImplicitImplementation_Title" xml:space="preserve">
    <value>Nullability in constraints for type parameter doesn't match the constraints for type parameter in implicitly implemented interface method'.</value>
  </data>
  <data name="WRN_NullabilityMismatchInTypeParameterReferenceTypeConstraint" xml:space="preserve">
    <value>The type '{2}' cannot be used as type parameter '{1}' in the generic type or method '{0}'. Nullability of type argument '{2}' doesn't match 'class' constraint.</value>
  </data>
  <data name="WRN_NullabilityMismatchInTypeParameterReferenceTypeConstraint_Title" xml:space="preserve">
    <value>The type cannot be used as type parameter in the generic type or method. Nullability of type argument doesn't match 'class' constraint.</value>
  </data>
  <data name="ERR_TripleDotNotAllowed" xml:space="preserve">
    <value>Unexpected character sequence '...'</value>
  </data>
  <data name="IDS_FeatureIndexOperator" xml:space="preserve">
    <value>index operator</value>
  </data>
  <data name="IDS_FeatureRangeOperator" xml:space="preserve">
    <value>range operator</value>
  </data>
  <data name="IDS_FeatureStaticLocalFunctions" xml:space="preserve">
    <value>static local functions</value>
  </data>
  <data name="IDS_FeatureNameShadowingInNestedFunctions" xml:space="preserve">
    <value>name shadowing in nested functions</value>
  </data>
  <data name="IDS_FeatureLambdaDiscardParameters" xml:space="preserve">
    <value>lambda discard parameters</value>
  </data>
  <data name="IDS_FeatureMemberNotNull" xml:space="preserve">
    <value>MemberNotNull attribute</value>
  </data>
  <data name="IDS_FeatureNativeInt" xml:space="preserve">
    <value>native-sized integers</value>
  </data>
  <data name="ERR_BadDynamicAwaitForEach" xml:space="preserve">
    <value>Cannot use a collection of dynamic type in an asynchronous foreach</value>
  </data>
  <data name="ERR_NullableDirectiveQualifierExpected" xml:space="preserve">
    <value>Expected 'enable', 'disable', or 'restore'</value>
  </data>
  <data name="ERR_NullableDirectiveTargetExpected" xml:space="preserve">
    <value>Expected 'warnings', 'annotations', or end of directive</value>
  </data>
  <data name="WRN_MissingNonNullTypesContextForAnnotationInGeneratedCode" xml:space="preserve">
    <value>The annotation for nullable reference types should only be used in code within a '#nullable' annotations context. Auto-generated code requires an explicit '#nullable' directive in source.</value>
  </data>
  <data name="WRN_MissingNonNullTypesContextForAnnotationInGeneratedCode_Title" xml:space="preserve">
    <value>The annotation for nullable reference types should only be used in code within a '#nullable' annotations context. Auto-generated code requires an explicit '#nullable' directive in source.</value>
  </data>
  <data name="WRN_NullReferenceInitializer" xml:space="preserve">
    <value>Object or collection initializer implicitly dereferences possibly null member '{0}'.</value>
  </data>
  <data name="WRN_NullReferenceInitializer_Title" xml:space="preserve">
    <value>Object or collection initializer implicitly dereferences possibly null member.</value>
  </data>
  <data name="ERR_ExpressionTreeCantContainRefStruct" xml:space="preserve">
    <value>Expression tree cannot contain value of ref struct or restricted type '{0}'.</value>
  </data>
  <data name="ERR_ElseCannotStartStatement" xml:space="preserve">
    <value>'else' cannot start a statement.</value>
  </data>
  <data name="ERR_ExpressionTreeCantContainNullCoalescingAssignment" xml:space="preserve">
    <value>An expression tree may not contain a null coalescing assignment</value>
  </data>
  <data name="ERR_BadNullableContextOption" xml:space="preserve">
    <value>Invalid option '{0}' for /nullable; must be 'disable', 'enable', 'warnings' or 'annotations'</value>
  </data>
  <data name="ERR_SwitchGoverningExpressionRequiresParens" xml:space="preserve">
    <value>Parentheses are required around the switch governing expression.</value>
  </data>
  <data name="ERR_TupleElementNameMismatch" xml:space="preserve">
    <value>The name '{0}' does not identify tuple element '{1}'.</value>
  </data>
  <data name="ERR_DeconstructParameterNameMismatch" xml:space="preserve">
    <value>The name '{0}' does not match the corresponding 'Deconstruct' parameter '{1}'.</value>
  </data>
  <data name="ERR_IsPatternImpossible" xml:space="preserve">
    <value>An expression of type '{0}' can never match the provided pattern.</value>
  </data>
  <data name="WRN_IsPatternAlways" xml:space="preserve">
    <value>An expression of type '{0}' always matches the provided pattern.</value>
  </data>
  <data name="WRN_IsPatternAlways_Title" xml:space="preserve">
    <value>The input always matches the provided pattern.</value>
  </data>
  <data name="WRN_GivenExpressionNeverMatchesPattern" xml:space="preserve">
    <value>The given expression never matches the provided pattern.</value>
  </data>
  <data name="WRN_GivenExpressionNeverMatchesPattern_Title" xml:space="preserve">
    <value>The given expression never matches the provided pattern.</value>
  </data>
  <data name="WRN_GivenExpressionAlwaysMatchesConstant" xml:space="preserve">
    <value>The given expression always matches the provided constant.</value>
  </data>
  <data name="WRN_GivenExpressionAlwaysMatchesConstant_Title" xml:space="preserve">
    <value>The given expression always matches the provided constant.</value>
  </data>
  <data name="WRN_GivenExpressionAlwaysMatchesPattern" xml:space="preserve">
    <value>The given expression always matches the provided pattern.</value>
  </data>
  <data name="WRN_GivenExpressionAlwaysMatchesPattern_Title" xml:space="preserve">
    <value>The given expression always matches the provided pattern.</value>
  </data>
  <data name="ERR_FeatureNotAvailableInVersion8_0" xml:space="preserve">
    <value>Feature '{0}' is not available in C# 8.0. Please use language version {1} or greater.</value>
  </data>
  <data name="ERR_PointerTypeInPatternMatching" xml:space="preserve">
    <value>Pattern-matching is not permitted for pointer types.</value>
  </data>
  <data name="ERR_ArgumentNameInITuplePattern" xml:space="preserve">
    <value>Element names are not permitted when pattern-matching via 'System.Runtime.CompilerServices.ITuple'.</value>
  </data>
  <data name="ERR_DiscardPatternInSwitchStatement" xml:space="preserve">
    <value>The discard pattern is not permitted as a case label in a switch statement. Use 'case var _:' for a discard pattern, or 'case @_:' for a constant named '_'.</value>
  </data>
  <data name="WRN_NullabilityMismatchInExplicitlyImplementedInterface" xml:space="preserve">
    <value>Nullability of reference types in explicit interface specifier doesn't match interface implemented by the type.</value>
  </data>
  <data name="WRN_NullabilityMismatchInExplicitlyImplementedInterface_Title" xml:space="preserve">
    <value>Nullability of reference types in explicit interface specifier doesn't match interface implemented by the type.</value>
  </data>
  <data name="WRN_NullabilityMismatchInInterfaceImplementedByBase" xml:space="preserve">
    <value>'{0}' does not implement interface member '{1}'. Nullability of reference types in interface implemented by the base type doesn't match.</value>
  </data>
  <data name="WRN_NullabilityMismatchInInterfaceImplementedByBase_Title" xml:space="preserve">
    <value>Type does not implement interface member. Nullability of reference types in interface implemented by the base type doesn't match.</value>
  </data>
  <data name="WRN_DuplicateInterfaceWithNullabilityMismatchInBaseList" xml:space="preserve">
    <value>'{0}' is already listed in the interface list on type '{1}' with different nullability of reference types.</value>
  </data>
  <data name="WRN_DuplicateInterfaceWithNullabilityMismatchInBaseList_Title" xml:space="preserve">
    <value>Interface is already listed in the interface list with different nullability of reference types.</value>
  </data>
  <data name="ERR_DuplicateExplicitImpl" xml:space="preserve">
    <value>'{0}' is explicitly implemented more than once.</value>
  </data>
  <data name="ERR_UsingVarInSwitchCase" xml:space="preserve">
    <value>A using variable cannot be used directly within a switch section (consider using braces). </value>
  </data>
  <data name="ERR_GoToForwardJumpOverUsingVar" xml:space="preserve">
    <value>A goto cannot jump to a location after a using declaration.</value>
  </data>
  <data name="ERR_GoToBackwardJumpOverUsingVar" xml:space="preserve">
    <value>A goto cannot jump to a location before a using declaration within the same block.</value>
  </data>
  <data name="IDS_FeatureUsingDeclarations" xml:space="preserve">
    <value>using declarations</value>
  </data>
  <data name="ERR_FeatureInPreview" xml:space="preserve">
    <value>The feature '{0}' is currently in Preview and *unsupported*. To use Preview features, use the 'preview' language version.</value>
  </data>
  <data name="IDS_DefaultInterfaceImplementation" xml:space="preserve">
    <value>default interface implementation</value>
  </data>
  <data name="ERR_RuntimeDoesNotSupportDefaultInterfaceImplementation" xml:space="preserve">
    <value>Target runtime doesn't support default interface implementation.</value>
  </data>
  <data name="ERR_RuntimeDoesNotSupportDefaultInterfaceImplementationForMember" xml:space="preserve">
    <value>'{0}' cannot implement interface member '{1}' in type '{2}' because the target runtime doesn't support default interface implementation.</value>
  </data>
  <data name="ERR_InvalidModifierForLanguageVersion" xml:space="preserve">
    <value>The modifier '{0}' is not valid for this item in C# {1}. Please use language version '{2}' or greater.</value>
  </data>
  <data name="ERR_ImplicitImplementationOfNonPublicInterfaceMember" xml:space="preserve">
    <value>'{0}' does not implement interface member '{1}'. '{2}' cannot implicitly implement a non-public member in C# {3}. Please use language version '{4}' or greater.</value>
  </data>
  <data name="ERR_MostSpecificImplementationIsNotFound" xml:space="preserve">
    <value>Interface member '{0}' does not have a most specific implementation. Neither '{1}', nor '{2}' are most specific.</value>
  </data>
  <data name="ERR_LanguageVersionDoesNotSupportDefaultInterfaceImplementationForMember" xml:space="preserve">
    <value>'{0}' cannot implement interface member '{1}' in type '{2}' because feature '{3}' is not available in C# {4}. Please use language version '{5}' or greater.</value>
  </data>
  <data name="ERR_RuntimeDoesNotSupportProtectedAccessForInterfaceMember" xml:space="preserve">
    <value>Target runtime doesn't support 'protected', 'protected internal', or 'private protected' accessibility for a member of an interface.</value>
  </data>
  <data name="ERR_DefaultInterfaceImplementationInNoPIAType" xml:space="preserve">
    <value>Type '{0}' cannot be embedded because it has a non-abstract member. Consider setting the 'Embed Interop Types' property to false.</value>
  </data>
  <data name="WRN_SwitchExpressionNotExhaustiveForNull" xml:space="preserve">
    <value>The switch expression does not handle some null inputs (it is not exhaustive). For example, the pattern '{0}' is not covered.</value>
  </data>
  <data name="WRN_SwitchExpressionNotExhaustiveForNull_Title" xml:space="preserve">
    <value>The switch expression does not handle some null inputs.</value>
  </data>
  <data name="WRN_SwitchExpressionNotExhaustiveForNullWithWhen" xml:space="preserve">
    <value>The switch expression does not handle some null inputs (it is not exhaustive). For example, the pattern '{0}' is not covered. However, a pattern with a 'when' clause might successfully match this value.</value>
  </data>
  <data name="WRN_SwitchExpressionNotExhaustiveForNullWithWhen_Title" xml:space="preserve">
    <value>The switch expression does not handle some null inputs.</value>
  </data>
  <data name="ERR_AttributeNotOnEventAccessor" xml:space="preserve">
    <value>Attribute '{0}' is not valid on event accessors. It is only valid on '{1}' declarations.</value>
  </data>
  <data name="IDS_FeatureObsoleteOnPropertyAccessor" xml:space="preserve">
    <value>obsolete on property accessor</value>
  </data>
  <data name="WRN_UnconsumedEnumeratorCancellationAttributeUsage" xml:space="preserve">
    <value>The EnumeratorCancellationAttribute applied to parameter '{0}' will have no effect. The attribute is only effective on a parameter of type CancellationToken in an async-iterator method returning IAsyncEnumerable</value>
  </data>
  <data name="WRN_UnconsumedEnumeratorCancellationAttributeUsage_Title" xml:space="preserve">
    <value>The EnumeratorCancellationAttribute will have no effect. The attribute is only effective on a parameter of type CancellationToken in an async-iterator method returning IAsyncEnumerable</value>
  </data>
  <data name="WRN_UndecoratedCancellationTokenParameter" xml:space="preserve">
    <value>Async-iterator '{0}' has one or more parameters of type 'CancellationToken' but none of them is decorated with the 'EnumeratorCancellation' attribute, so the cancellation token parameter from the generated 'IAsyncEnumerable&lt;&gt;.GetAsyncEnumerator' will be unconsumed</value>
  </data>
  <data name="WRN_UndecoratedCancellationTokenParameter_Title" xml:space="preserve">
    <value>Async-iterator member has one or more parameters of type 'CancellationToken' but none of them is decorated with the 'EnumeratorCancellation' attribute, so the cancellation token parameter from the generated 'IAsyncEnumerable&lt;&gt;.GetAsyncEnumerator' will be unconsumed</value>
  </data>
  <data name="ERR_MultipleEnumeratorCancellationAttributes" xml:space="preserve">
    <value>The attribute [EnumeratorCancellation] cannot be used on multiple parameters</value>
  </data>
  <data name="ERR_OverrideRefConstraintNotSatisfied" xml:space="preserve">
    <value>Method '{0}' specifies a 'class' constraint for type parameter '{1}', but corresponding type parameter '{2}' of overridden or explicitly implemented method '{3}' is not a reference type.</value>
  </data>
  <data name="ERR_OverrideValConstraintNotSatisfied" xml:space="preserve">
    <value>Method '{0}' specifies a 'struct' constraint for type parameter '{1}', but corresponding type parameter '{2}' of overridden or explicitly implemented method '{3}' is not a non-nullable value type.</value>
  </data>
  <data name="ERR_OverrideDefaultConstraintNotSatisfied" xml:space="preserve">
    <value>Method '{0}' specifies a 'default' constraint for type parameter '{1}', but corresponding type parameter '{2}' of overridden or explicitly implemented method '{3}' is constrained to a reference type or a value type.</value>
  </data>
  <data name="ERR_DefaultConstraintOverrideOnly" xml:space="preserve">
    <value>The 'default' constraint is valid on override and explicit interface implementation methods only.</value>
  </data>
  <data name="IDS_OverrideWithConstraints" xml:space="preserve">
    <value>constraints for override and explicit interface implementation methods</value>
  </data>
  <data name="WRN_NullabilityMismatchInConstraintsOnPartialImplementation" xml:space="preserve">
    <value>Partial method declarations of '{0}' have inconsistent nullability in constraints for type parameter '{1}'</value>
  </data>
  <data name="WRN_NullabilityMismatchInConstraintsOnPartialImplementation_Title" xml:space="preserve">
    <value>Partial method declarations have inconsistent nullability in constraints for type parameter</value>
  </data>
  <data name="IDS_FeatureNestedStackalloc" xml:space="preserve">
    <value>stackalloc in nested expressions</value>
  </data>
  <data name="WRN_NullabilityMismatchInTypeParameterNotNullConstraint" xml:space="preserve">
    <value>The type '{2}' cannot be used as type parameter '{1}' in the generic type or method '{0}'. Nullability of type argument '{2}' doesn't match 'notnull' constraint.</value>
  </data>
  <data name="WRN_NullabilityMismatchInTypeParameterNotNullConstraint_Title" xml:space="preserve">
    <value>The type cannot be used as type parameter in the generic type or method. Nullability of type argument doesn't match 'notnull' constraint.</value>
  </data>
  <data name="IDS_FeatureNotNullGenericTypeConstraint" xml:space="preserve">
    <value>notnull generic type constraint</value>
  </data>
  <data name="ERR_DuplicateNullSuppression" xml:space="preserve">
    <value>Duplicate null suppression operator ('!')</value>
  </data>
  <data name="ERR_ReAbstractionInNoPIAType" xml:space="preserve">
    <value>Type '{0}' cannot be embedded because it has a re-abstraction of a member from base interface. Consider setting the 'Embed Interop Types' property to false.</value>
  </data>
  <data name="ERR_BadSwitchValue" xml:space="preserve">
    <value>Command-line syntax error: '{0}' is not a valid value for the '{1}' option. The value must be of the form '{2}'.</value>
  </data>
  <data name="IDS_FeatureFunctionPointers" xml:space="preserve">
    <value>function pointers</value>
  </data>
  <data name="IDS_AddressOfMethodGroup" xml:space="preserve">
    <value>&amp;method group</value>
  </data>
  <data name="ERR_InvalidFunctionPointerCallingConvention" xml:space="preserve">
    <value>'{0}' is not a valid calling convention specifier for a function pointer.</value>
  </data>
  <data name="ERR_TypeNotFound" xml:space="preserve">
    <value>Type '{0}' is not defined.</value>
  </data>
  <data name="ERR_TypeMustBePublic" xml:space="preserve">
    <value>Type '{0}' must be public to be used as a calling convention.</value>
  </data>
  <data name="WRN_SyncAndAsyncEntryPoints" xml:space="preserve">
    <value>Method '{0}' will not be used as an entry point because a synchronous entry point '{1}' was found.</value>
  </data>
  <data name="ERR_InternalError" xml:space="preserve">
    <value>Internal error in the C# compiler.</value>
  </data>
  <data name="IDS_FeatureStaticAnonymousFunction" xml:space="preserve">
    <value>static anonymous function</value>
  </data>
  <data name="ERR_StaticAnonymousFunctionCannotCaptureThis" xml:space="preserve">
    <value>A static anonymous function cannot contain a reference to 'this' or 'base'.</value>
  </data>
  <data name="ERR_StaticAnonymousFunctionCannotCaptureVariable" xml:space="preserve">
    <value>A static anonymous function cannot contain a reference to '{0}'.</value>
  </data>
  <data name="IDS_FeatureAsyncUsing" xml:space="preserve">
    <value>asynchronous using</value>
  </data>
  <data name="IDS_FeatureParenthesizedPattern" xml:space="preserve">
    <value>parenthesized pattern</value>
  </data>
  <data name="IDS_FeatureOrPattern" xml:space="preserve">
    <value>or pattern</value>
  </data>
  <data name="IDS_FeatureAndPattern" xml:space="preserve">
    <value>and pattern</value>
  </data>
  <data name="IDS_FeatureNotPattern" xml:space="preserve">
    <value>not pattern</value>
  </data>
  <data name="IDS_FeatureTypePattern" xml:space="preserve">
    <value>type pattern</value>
  </data>
  <data name="IDS_FeatureRelationalPattern" xml:space="preserve">
    <value>relational pattern</value>
  </data>
  <data name="ERR_VarianceInterfaceNesting" xml:space="preserve">
    <value>Enums, classes, and structures cannot be declared in an interface that has an 'in' or 'out' type parameter.</value>
  </data>
  <data name="ERR_ExternEventInitializer" xml:space="preserve">
    <value>'{0}': extern event cannot have initializer</value>
  </data>
  <data name="ERR_ImplicitIndexIndexerWithName" xml:space="preserve">
    <value>Invocation of implicit Index Indexer cannot name the argument.</value>
  </data>
  <data name="ERR_ImplicitRangeIndexerWithName" xml:space="preserve">
    <value>Invocation of implicit Range Indexer cannot name the argument.</value>
  </data>
  <data name="ERR_ImplicitObjectCreationIllegalTargetType" xml:space="preserve">
    <value>The type '{0}' may not be used as the target type of new()</value>
  </data>
  <data name="ERR_ImplicitObjectCreationNotValid" xml:space="preserve">
    <value>Use of new() is not valid in this context</value>
  </data>
  <data name="ERR_ImplicitObjectCreationNoTargetType" xml:space="preserve">
    <value>There is no target type for '{0}'</value>
  </data>
  <data name="IDS_FeatureImplicitObjectCreation" xml:space="preserve">
    <value>target-typed object creation</value>
  </data>
  <data name="ERR_ExpressionTreeContainsPatternIndexOrRangeIndexer" xml:space="preserve">
    <value>An expression tree may not contain a pattern System.Index or System.Range indexer access</value>
  </data>
  <data name="ERR_ExpressionTreeContainsFromEndIndexExpression" xml:space="preserve">
    <value>An expression tree may not contain a from-end index ('^') expression.</value>
  </data>
  <data name="ERR_ExpressionTreeContainsRangeExpression" xml:space="preserve">
    <value>An expression tree may not contain a range ('..') expression.</value>
  </data>
  <data name="WRN_GeneratorFailedDuringGeneration" xml:space="preserve">
    <value>Generator '{0}' failed to generate source. It will not contribute to the output and compilation errors may occur as a result. Exception was of type '{1}' with message '{2}'</value>
    <comment>{0} is the name of the generator that failed. {1} is the type of exception that was thrown {2} is the message in the exception</comment>
  </data>
  <data name="WRN_GeneratorFailedDuringInitialization" xml:space="preserve">
    <value>Generator '{0}' failed to initialize. It will not contribute to the output and compilation errors may occur as a result. Exception was of type '{1}' with message '{2}'</value>
    <comment>{0} is the name of the generator that failed. {1} is the type of exception that was thrown {2} is the message in the exception</comment>
  </data>
  <data name="WRN_GeneratorFailedDuringGeneration_Title" xml:space="preserve">
    <value>Generator failed to generate source.</value>
  </data>
  <data name="WRN_GeneratorFailedDuringInitialization_Title" xml:space="preserve">
    <value>Generator failed to initialize.</value>
  </data>
  <data name="WRN_GeneratorFailedDuringGeneration_Description" xml:space="preserve">
    <value>Generator threw the following exception:
'{0}'.</value>
    <comment>{0} is the string representation of the exception that was thrown.</comment>
  </data>
  <data name="WRN_GeneratorFailedDuringInitialization_Description" xml:space="preserve">
    <value>Generator threw the following exception:
'{0}'.</value>
    <comment>{0} is the string representation of the exception that was thrown.</comment>
  </data>
  <data name="IDS_FeatureRecords" xml:space="preserve">
    <value>records</value>
  </data>
  <data name="IDS_FeatureInitOnlySetters" xml:space="preserve">
    <value>init-only setters</value>
  </data>
  <data name="ERR_InvalidWithReceiverType" xml:space="preserve">
    <value>The receiver of a `with` expression must have a non-void type.</value>
  </data>
  <data name="ERR_CannotClone" xml:space="preserve">
    <value>The receiver type '{0}' is not a valid record type and is not a struct type.</value>
  </data>
  <data name="ERR_AssignmentInitOnly" xml:space="preserve">
    <value>Init-only property or indexer '{0}' can only be assigned in an object initializer, or on 'this' or 'base' in an instance constructor or an 'init' accessor.</value>
  </data>
  <data name="ERR_DesignatorBeneathPatternCombinator" xml:space="preserve">
    <value>A variable may not be declared within a 'not' or 'or' pattern.</value>
  </data>
  <data name="ERR_UnsupportedTypeForRelationalPattern" xml:space="preserve">
    <value>Relational patterns may not be used for a value of type '{0}'.</value>
  </data>
  <data name="ERR_RelationalPatternWithNaN" xml:space="preserve">
    <value>Relational patterns may not be used for a floating-point NaN.</value>
  </data>
  <data name="IDS_FeatureExtendedPartialMethods" xml:space="preserve">
    <value>extended partial methods</value>
  </data>
  <data name="IDS_FeatureConstantInterpolatedStrings" xml:space="preserve">
    <value>constant interpolated strings</value>
  </data>
  <data name="ERR_PartialMethodWithNonVoidReturnMustHaveAccessMods" xml:space="preserve">
    <value>Partial method '{0}' must have accessibility modifiers because it has a non-void return type.</value>
  </data>
  <data name="ERR_PartialMethodWithOutParamMustHaveAccessMods" xml:space="preserve">
    <value>Partial method '{0}' must have accessibility modifiers because it has 'out' parameters.</value>
  </data>
  <data name="ERR_PartialMethodWithAccessibilityModsMustHaveImplementation" xml:space="preserve">
    <value>Partial method '{0}' must have an implementation part because it has accessibility modifiers.</value>
  </data>
  <data name="ERR_PartialMethodWithExtendedModMustHaveAccessMods" xml:space="preserve">
    <value>Partial method '{0}' must have accessibility modifiers because it has a 'virtual', 'override', 'sealed', 'new', or 'extern' modifier.</value>
  </data>
  <data name="ERR_PartialMethodAccessibilityDifference" xml:space="preserve">
    <value>Both partial method declarations must have identical accessibility modifiers.</value>
  </data>
  <data name="ERR_PartialMethodExtendedModDifference" xml:space="preserve">
    <value>Both partial method declarations must have identical combinations of 'virtual', 'override', 'sealed', and 'new' modifiers.</value>
  </data>
  <data name="ERR_PartialMethodReturnTypeDifference" xml:space="preserve">
    <value>Both partial method declarations must have the same return type.</value>
  </data>
  <data name="ERR_PartialMethodRefReturnDifference" xml:space="preserve">
    <value>Partial method declarations must have matching ref return values.</value>
  </data>
  <data name="WRN_PartialMethodTypeDifference" xml:space="preserve">
    <value>Partial method declarations '{0}' and '{1}' have signature differences.</value>
  </data>
  <data name="WRN_PartialMethodTypeDifference_Title" xml:space="preserve">
    <value>Partial method declarations have signature differences.</value>
  </data>
  <data name="IDS_TopLevelStatements" xml:space="preserve">
    <value>top-level statements</value>
  </data>
  <data name="ERR_SimpleProgramLocalIsReferencedOutsideOfTopLevelStatement" xml:space="preserve">
    <value>Cannot use local variable or local function '{0}' declared in a top-level statement in this context.</value>
  </data>
  <data name="ERR_SimpleProgramMultipleUnitsWithTopLevelStatements" xml:space="preserve">
    <value>Only one compilation unit can have top-level statements.</value>
  </data>
  <data name="ERR_TopLevelStatementAfterNamespaceOrType" xml:space="preserve">
    <value>Top-level statements must precede namespace and type declarations.</value>
  </data>
  <data name="ERR_SimpleProgramDisallowsMainType" xml:space="preserve">
    <value>Cannot specify /main if there is a compilation unit with top-level statements.</value>
  </data>
  <data name="ERR_SimpleProgramNotAnExecutable" xml:space="preserve">
    <value>Program using top-level statements must be an executable.</value>
  </data>
  <data name="ERR_InvalidFuncPointerReturnTypeModifier" xml:space="preserve">
    <value>'{0}' is not a valid function pointer return type modifier. Valid modifiers are 'ref' and 'ref readonly'.</value>
  </data>
  <data name="ERR_DupReturnTypeMod" xml:space="preserve">
    <value>A return type can only have one '{0}' modifier.</value>
  </data>
  <data name="ERR_BadFuncPointerParamModifier" xml:space="preserve">
    <value>'{0}' cannot be used as a modifier on a function pointer parameter.</value>
  </data>
  <data name="ERR_BadFuncPointerArgCount" xml:space="preserve">
    <value>Function pointer '{0}' does not take {1} arguments</value>
  </data>
  <data name="ERR_MethFuncPtrMismatch" xml:space="preserve">
    <value>No overload for '{0}' matches function pointer '{1}'</value>
  </data>
  <data name="ERR_FuncPtrRefMismatch" xml:space="preserve">
    <value>Ref mismatch between '{0}' and function pointer '{1}'</value>
  </data>
  <data name="ERR_FuncPtrMethMustBeStatic" xml:space="preserve">
    <value>Cannot create a function pointer for '{0}' because it is not a static method</value>
  </data>
  <data name="ERR_AddressOfMethodGroupInExpressionTree" xml:space="preserve">
    <value>'&amp;' on method groups cannot be used in expression trees</value>
  </data>
  <data name="ERR_WrongFuncPtrCallingConvention" xml:space="preserve">
    <value>Calling convention of '{0}' is not compatible with '{1}'.</value>
  </data>
  <data name="ERR_MissingAddressOf" xml:space="preserve">
    <value>Cannot convert method group to function pointer (Are you missing a '&amp;'?)</value>
  </data>
  <data name="ERR_CannotUseReducedExtensionMethodInAddressOf" xml:space="preserve">
    <value>Cannot use an extension method with a receiver as the target of a '&amp;' operator.</value>
  </data>
  <data name="ERR_CannotUseFunctionPointerAsFixedLocal" xml:space="preserve">
    <value>The type of a local declared in a fixed statement cannot be a function pointer type.</value>
  </data>
  <data name="ERR_UnsupportedCallingConvention" xml:space="preserve">
    <value>The calling convention of '{0}' is not supported by the language.</value>
  </data>
  <data name="ERR_RuntimeDoesNotSupportUnmanagedDefaultCallConv" xml:space="preserve">
    <value>The target runtime doesn't support extensible or runtime-environment default calling conventions.</value>
  </data>
  <data name="NotSameNumberParameterTypesAndRefKinds" xml:space="preserve">
    <value>Given {0} parameter types and {1} parameter ref kinds. These arrays must have the same length.</value>
  </data>
  <data name="OutIsNotValidForReturn" xml:space="preserve">
    <value>'RefKind.Out' is not a valid ref kind for a return type.</value>
  </data>
  <data name="CallingConventionTypesRequireUnmanaged" xml:space="preserve">
    <value>Passing '{0}' is not valid unless '{1}' is 'SignatureCallingConvention.Unmanaged'.</value>
  </data>
  <data name="CallingConventionTypeIsInvalid" xml:space="preserve">
    <value>Cannot use '{0}' as a calling convention modifier.</value>
  </data>
  <data name="ERR_CannotConvertAddressOfToDelegate" xml:space="preserve">
    <value>Cannot convert &amp;method group '{0}' to delegate type '{0}'.</value>
  </data>
  <data name="ERR_AddressOfToNonFunctionPointer" xml:space="preserve">
    <value>Cannot convert &amp;method group '{0}' to non-function pointer type '{1}'.</value>
  </data>
  <data name="ERR_CannotSpecifyManagedWithUnmanagedSpecifiers" xml:space="preserve">
    <value>'managed' calling convention cannot be combined with unmanaged calling convention specifiers.</value>
  </data>
  <data name="ERR_FeatureNotAvailableInVersion9" xml:space="preserve">
    <value>Feature '{0}' is not available in C# 9.0. Please use language version {1} or greater.</value>
  </data>
  <data name="ERR_FeatureNotAvailableInVersion10" xml:space="preserve">
    <value>Feature '{0}' is not available in C# 10.0. Please use language version {1} or greater.</value>
  </data>
  <data name="ERR_UnexpectedArgumentList" xml:space="preserve">
    <value>Unexpected argument list.</value>
  </data>
  <data name="ERR_UnexpectedOrMissingConstructorInitializerInRecord" xml:space="preserve">
    <value>A constructor declared in a record with parameter list must have 'this' constructor initializer.</value>
  </data>
  <data name="ERR_MultipleRecordParameterLists" xml:space="preserve">
    <value>Only a single record partial declaration may have a parameter list</value>
  </data>
  <data name="ERR_BadRecordBase" xml:space="preserve">
    <value>Records may only inherit from object or another record</value>
  </data>
  <data name="ERR_BadInheritanceFromRecord" xml:space="preserve">
    <value>Only records may inherit from records.</value>
  </data>
  <data name="ERR_BadRecordMemberForPositionalParameter" xml:space="preserve">
    <value>Record member '{0}' must be a readable instance property or field of type '{1}' to match positional parameter '{2}'.</value>
  </data>
  <data name="ERR_NoCopyConstructorInBaseType" xml:space="preserve">
    <value>No accessible copy constructor found in base type '{0}'.</value>
  </data>
  <data name="ERR_CopyConstructorMustInvokeBaseCopyConstructor" xml:space="preserve">
    <value>A copy constructor in a record must call a copy constructor of the base, or a parameterless object constructor if the record inherits from object.</value>
  </data>
  <data name="IDS_FeatureTargetTypedConditional" xml:space="preserve">
    <value>target-typed conditional expression</value>
  </data>
  <data name="ERR_NoImplicitConvTargetTypedConditional" xml:space="preserve">
    <value>Conditional expression is not valid in language version {0} because a common type was not found between '{1}' and '{2}'. To use a target-typed conversion, upgrade to language version {3} or greater.</value>
  </data>
  <data name="ERR_DoesNotOverrideMethodFromObject" xml:space="preserve">
    <value>'{0}' does not override expected method from 'object'.</value>
  </data>
  <data name="IDS_FeatureCovariantReturnsForOverrides" xml:space="preserve">
    <value>covariant returns</value>
  </data>
  <data name="ERR_RuntimeDoesNotSupportCovariantReturnsOfClasses" xml:space="preserve">
    <value>'{0}': Target runtime doesn't support covariant return types in overrides. Return type must be '{2}' to match overridden member '{1}'</value>
  </data>
  <data name="ERR_RuntimeDoesNotSupportCovariantPropertiesOfClasses" xml:space="preserve">
    <value>'{0}': Target runtime doesn't support covariant types in overrides. Type must be '{2}' to match overridden member '{1}'</value>
  </data>
  <data name="ERR_SealedAPIInRecord" xml:space="preserve">
    <value>'{0}' cannot be sealed because containing record is not sealed.</value>
  </data>
  <data name="ERR_DoesNotOverrideBaseMethod" xml:space="preserve">
    <value>'{0}' does not override expected method from '{1}'.</value>
  </data>
  <data name="WRN_ConstOutOfRangeChecked" xml:space="preserve">
    <value>Constant value '{0}' may overflow '{1}' at runtime (use 'unchecked' syntax to override)</value>
  </data>
  <data name="WRN_ConstOutOfRangeChecked_Title" xml:space="preserve">
    <value>Constant value may overflow at runtime (use 'unchecked' syntax to override)</value>
  </data>
  <data name="ERR_CloneDisallowedInRecord" xml:space="preserve">
    <value>Members named 'Clone' are disallowed in records.</value>
  </data>
  <data name="WRN_RecordNamedDisallowed" xml:space="preserve">
    <value>Types and aliases should not be named 'record'.</value>
  </data>
  <data name="WRN_RecordNamedDisallowed_Title" xml:space="preserve">
    <value>Types and aliases should not be named 'record'.</value>
  </data>
  <data name="ERR_NotOverridableAPIInRecord" xml:space="preserve">
    <value>'{0}' must allow overriding because the containing record is not sealed.</value>
  </data>
  <data name="ERR_NonPublicAPIInRecord" xml:space="preserve">
    <value>Record member '{0}' must be public.</value>
  </data>
  <data name="ERR_SignatureMismatchInRecord" xml:space="preserve">
    <value>Record member '{0}' must return '{1}'.</value>
  </data>
  <data name="ERR_NonProtectedAPIInRecord" xml:space="preserve">
    <value>Record member '{0}' must be protected.</value>
  </data>
  <data name="ERR_DoesNotOverrideBaseEqualityContract" xml:space="preserve">
    <value>'{0}' does not override expected property from '{1}'.</value>
  </data>
  <data name="ERR_StaticAPIInRecord" xml:space="preserve">
    <value>Record member '{0}' may not be static.</value>
  </data>
  <data name="ERR_CopyConstructorWrongAccessibility" xml:space="preserve">
    <value>A copy constructor '{0}' must be public or protected because the record is not sealed.</value>
  </data>
  <data name="ERR_NonPrivateAPIInRecord" xml:space="preserve">
    <value>Record member '{0}' must be private.</value>
  </data>
  <data name="WRN_PrecedenceInversion" xml:space="preserve">
    <value>Operator '{0}' cannot be used here due to precedence. Use parentheses to disambiguate.</value>
  </data>
  <data name="WRN_PrecedenceInversion_Title" xml:space="preserve">
    <value>Operator cannot be used here due to precedence.</value>
  </data>
  <data name="IDS_FeatureModuleInitializers" xml:space="preserve">
    <value>module initializers</value>
  </data>
  <data name="ERR_ModuleInitializerMethodMustBeAccessibleOutsideTopLevelType" xml:space="preserve">
    <value>Module initializer method '{0}' must be accessible at the module level</value>
  </data>
  <data name="ERR_ModuleInitializerMethodMustBeStaticParameterlessVoid" xml:space="preserve">
    <value>Module initializer method '{0}' must be static, must have no parameters, and must return 'void'</value>
  </data>
  <data name="ERR_ModuleInitializerMethodAndContainingTypesMustNotBeGeneric" xml:space="preserve">
    <value>Module initializer method '{0}' must not be generic and must not be contained in a generic type</value>
  </data>
  <data name="ERR_ModuleInitializerMethodMustBeOrdinary" xml:space="preserve">
    <value>A module initializer must be an ordinary member method</value>
  </data>
  <data name="IDS_FeatureExtensionGetAsyncEnumerator" xml:space="preserve">
    <value>extension GetAsyncEnumerator</value>
  </data>
  <data name="IDS_FeatureExtensionGetEnumerator" xml:space="preserve">
    <value>extension GetEnumerator</value>
  </data>
  <data name="ERR_UnmanagedCallersOnlyRequiresStatic" xml:space="preserve">
    <value>'UnmanagedCallersOnly' can only be applied to ordinary static non-abstract methods or static local functions.</value>
    <comment>UnmanagedCallersOnly is not localizable.</comment>
  </data>
  <data name="ERR_InvalidUnmanagedCallersOnlyCallConv" xml:space="preserve">
    <value>'{0}' is not a valid calling convention type for 'UnmanagedCallersOnly'.</value>
    <comment>UnmanagedCallersOnly is not localizable.</comment>
  </data>
  <data name="ERR_CannotUseManagedTypeInUnmanagedCallersOnly" xml:space="preserve">
    <value>Cannot use '{0}' as a {1} type on a method attributed with 'UnmanagedCallersOnly'.</value>
    <comment>1 is the localized word for 'parameter' or 'return'. UnmanagedCallersOnly is not localizable.</comment>
  </data>
  <data name="ERR_UnmanagedCallersOnlyMethodOrTypeCannotBeGeneric" xml:space="preserve">
    <value>Methods attributed with 'UnmanagedCallersOnly' cannot have generic type parameters and cannot be declared in a generic type.</value>
    <comment>UnmanagedCallersOnly is not localizable.</comment>
  </data>
  <data name="ERR_UnmanagedCallersOnlyMethodsCannotBeCalledDirectly" xml:space="preserve">
    <value>'{0}' is attributed with 'UnmanagedCallersOnly' and cannot be called directly. Obtain a function pointer to this method.</value>
    <comment>UnmanagedCallersOnly is not localizable.</comment>
  </data>
  <data name="ERR_UnmanagedCallersOnlyMethodsCannotBeConvertedToDelegate" xml:space="preserve">
    <value>'{0}' is attributed with 'UnmanagedCallersOnly' and cannot be converted to a delegate type. Obtain a function pointer to this method.</value>
    <comment>UnmanagedCallersOnly is not localizable.</comment>
  </data>
  <data name="ERR_EntryPointCannotBeUnmanagedCallersOnly" xml:space="preserve">
    <value>Application entry points cannot be attributed with 'UnmanagedCallersOnly'.</value>
    <comment>UnmanagedCallersOnly is not localizable.</comment>
  </data>
  <data name="ERR_ModuleInitializerCannotBeUnmanagedCallersOnly" xml:space="preserve">
    <value>Module initializer cannot be attributed with 'UnmanagedCallersOnly'.</value>
    <comment>UnmanagedCallersOnly is not localizable.</comment>
  </data>
  <data name="WRN_RecordEqualsWithoutGetHashCode" xml:space="preserve">
    <value>'{0}' defines 'Equals' but not 'GetHashCode'</value>
    <comment>'GetHashCode' and 'Equals' are not localizable.</comment>
  </data>
  <data name="WRN_RecordEqualsWithoutGetHashCode_Title" xml:space="preserve">
    <value>Record defines 'Equals' but not 'GetHashCode'.</value>
    <comment>'GetHashCode' and 'Equals' are not localizable.</comment>
  </data>
  <data name="ERR_InitCannotBeReadonly" xml:space="preserve">
    <value>'init' accessors cannot be marked 'readonly'. Mark '{0}' readonly instead.</value>
  </data>
  <data name="IDS_FeatureDiscards" xml:space="preserve">
    <value>discards</value>
  </data>
  <data name="IDS_FeatureMixedDeclarationsAndExpressionsInDeconstruction" xml:space="preserve">
    <value>Mixed declarations and expressions in deconstruction</value>
  </data>
  <data name="IDS_FeatureRecordStructs" xml:space="preserve">
    <value>record structs</value>
    <comment>'record structs' is not localizable.</comment>
  </data>
  <data name="IDS_FeatureWithOnStructs" xml:space="preserve">
    <value>with on structs</value>
  </data>
  <data name="IDS_FeatureWithOnAnonymousTypes" xml:space="preserve">
    <value>with on anonymous types</value>
  </data>
  <data name="IDS_AsyncMethodBuilderOverride" xml:space="preserve">
    <value>async method builder override</value>
  </data>
  <data name="IDS_FeaturePositionalFieldsInRecords" xml:space="preserve">
    <value>positional fields in records</value>
  </data>
  <data name="IDS_FeatureParameterlessStructConstructors" xml:space="preserve">
    <value>parameterless struct constructors</value>
  </data>
  <data name="IDS_FeatureStructFieldInitializers" xml:space="preserve">
    <value>struct field initializers</value>
  </data>
  <data name="IDS_FeatureVarianceSafetyForStaticInterfaceMembers" xml:space="preserve">
    <value>variance safety for static interface members</value>
  </data>
  <data name="ERR_EqualityContractRequiresGetter" xml:space="preserve">
    <value>Record equality contract property '{0}' must have a get accessor.</value>
  </data>
  <data name="WRN_AnalyzerReferencesFramework" xml:space="preserve">
    <value>The assembly '{0}' containing type '{1}' references .NET Framework, which is not supported.</value>
    <comment>{1} is the type that was loaded, {0} is the containing assembly.</comment>
  </data>
  <data name="WRN_AnalyzerReferencesFramework_Title" xml:space="preserve">
    <value>The loaded assembly references .NET Framework, which is not supported.</value>
  </data>
  <data name="ERR_BadFieldTypeInRecord" xml:space="preserve">
    <value>The type '{0}' may not be used for a field of a record.</value>
  </data>
  <data name="ERR_FunctionPointersCannotBeCalledWithNamedArguments" xml:space="preserve">
    <value>A function pointer cannot be called with named arguments.</value>
  </data>
  <data name="IDS_FeatureFileScopedNamespace" xml:space="preserve">
    <value>file-scoped namespace</value>
  </data>
  <data name="ERR_MultipleFileScopedNamespace" xml:space="preserve">
    <value>Source file can only contain one file-scoped namespace declaration.</value>
  </data>
  <data name="ERR_FileScopedAndNormalNamespace" xml:space="preserve">
    <value>Source file can not contain both file-scoped and normal namespace declarations.</value>
  </data>
  <data name="ERR_FileScopedNamespaceNotBeforeAllMembers" xml:space="preserve">
    <value>File-scoped namespace must precede all other members in a file.</value>
  </data>
  <data name="WRN_UnreadRecordParameter" xml:space="preserve">
    <value>Parameter '{0}' is unread. Did you forget to use it to initialize the property with that name?</value>
  </data>
  <data name="WRN_UnreadRecordParameter_Title" xml:space="preserve">
    <value>Parameter is unread. Did you forget to use it to initialize the property with that name?</value>
  </data>
  <data name="ERR_RecordAmbigCtor" xml:space="preserve">
    <value>The primary constructor conflicts with the synthesized copy constructor.</value>
  </data>
  <data name="IDS_FeatureLambdaAttributes" xml:space="preserve">
    <value>lambda attributes</value>
  </data>
  <data name="IDS_FeatureLambdaReturnType" xml:space="preserve">
    <value>lambda return type</value>
  </data>
  <data name="IDS_FeatureInferredDelegateType" xml:space="preserve">
    <value>inferred delegate type</value>
  </data>
  <data name="IDS_FeatureLineSpanDirective" xml:space="preserve">
    <value>line span directive</value>
  </data>
  <data name="ERR_LineSpanDirectiveInvalidValue" xml:space="preserve">
    <value>The #line directive value is missing or out of range</value>
  </data>
  <data name="ERR_LineSpanDirectiveEndLessThanStart" xml:space="preserve">
    <value>The #line directive end position must be greater than or equal to the start position</value>
  </data>
  <data name="WRN_DoNotCompareFunctionPointers" xml:space="preserve">
    <value>Comparison of function pointers might yield an unexpected result, since pointers to the same function may be distinct.</value>
  </data>
  <data name="WRN_DoNotCompareFunctionPointers_Title" xml:space="preserve">
    <value>Do not compare function pointer values</value>
  </data>
  <data name="ERR_FunctionPointerTypesInAttributeNotSupported" xml:space="preserve">
    <value>Using a function pointer type in a 'typeof' in an attribute is not supported.</value>
  </data>
  <data name="ERR_BadCallerArgumentExpressionParamWithoutDefaultValue" xml:space="preserve">
    <value>The CallerArgumentExpressionAttribute may only be applied to parameters with default values</value>
  </data>
  <data name="ERR_NoConversionForCallerArgumentExpressionParam" xml:space="preserve">
    <value>CallerArgumentExpressionAttribute cannot be applied because there are no standard conversions from type '{0}' to type '{1}'</value>
  </data>
  <data name="WRN_CallerArgumentExpressionParamForUnconsumedLocation" xml:space="preserve">
    <value>The CallerArgumentExpressionAttribute applied to parameter '{0}' will have no effect because it applies to a member that is used in contexts that do not allow optional arguments</value>
  </data>
  <data name="WRN_CallerArgumentExpressionParamForUnconsumedLocation_Title" xml:space="preserve">
    <value>The CallerArgumentExpressionAttribute will have no effect because it applies to a member that is used in contexts that do not allow optional arguments</value>
  </data>
  <data name="WRN_CallerFilePathPreferredOverCallerArgumentExpression" xml:space="preserve">
    <value>The CallerArgumentExpressionAttribute applied to parameter '{0}' will have no effect. It is overridden by the CallerFilePathAttribute.</value>
  </data>
  <data name="WRN_CallerFilePathPreferredOverCallerArgumentExpression_Title" xml:space="preserve">
    <value>The CallerArgumentExpressionAttribute will have no effect; it is overridden by the CallerFilePathAttribute</value>
  </data>
  <data name="WRN_CallerLineNumberPreferredOverCallerArgumentExpression" xml:space="preserve">
    <value>The CallerArgumentExpressionAttribute applied to parameter '{0}' will have no effect. It is overridden by the CallerLineNumberAttribute.</value>
  </data>
  <data name="WRN_CallerLineNumberPreferredOverCallerArgumentExpression_Title" xml:space="preserve">
    <value>The CallerArgumentExpressionAttribute will have no effect; it is overridden by the CallerLineNumberAttribute</value>
  </data>
  <data name="WRN_CallerMemberNamePreferredOverCallerArgumentExpression" xml:space="preserve">
    <value>The CallerArgumentExpressionAttribute applied to parameter '{0}' will have no effect. It is overridden by the CallerMemberNameAttribute.</value>
  </data>
  <data name="WRN_CallerMemberNamePreferredOverCallerArgumentExpression_Title" xml:space="preserve">
    <value>The CallerArgumentExpressionAttribute will have no effect; it is overridden by the CallerMemberNameAttribute</value>
  </data>
  <data name="WRN_CallerArgumentExpressionAttributeHasInvalidParameterName" xml:space="preserve">
    <value>The CallerArgumentExpressionAttribute applied to parameter '{0}' will have no effect. It is applied with an invalid parameter name.</value>
  </data>
  <data name="WRN_CallerArgumentExpressionAttributeHasInvalidParameterName_Title" xml:space="preserve">
    <value>The CallerArgumentExpressionAttribute is applied with an invalid parameter name.</value>
  </data>
  <data name="WRN_CallerArgumentExpressionAttributeSelfReferential" xml:space="preserve">
    <value>The CallerArgumentExpressionAttribute applied to parameter '{0}' will have no effect because it's self-referential.</value>
  </data>
  <data name="WRN_CallerArgumentExpressionAttributeSelfReferential_Title" xml:space="preserve">
    <value>The CallerArgumentExpressionAttribute applied to parameter will have no effect because it's self-refential.</value>
  </data>
  <data name="IDS_FeatureSealedToStringInRecord" xml:space="preserve">
    <value>sealed ToString in record</value>
  </data>
  <data name="ERR_InheritingFromRecordWithSealedToString" xml:space="preserve">
    <value>Inheriting from a record with a sealed 'Object.ToString' is not supported in C# {0}. Please use language version '{1}' or greater.</value>
  </data>
  <data name="ERR_HiddenPositionalMember" xml:space="preserve">
    <value>The positional member '{0}' found corresponding to this parameter is hidden.</value>
  </data>
  <data name="IDS_FeatureImprovedInterpolatedStrings" xml:space="preserve">
    <value>interpolated string handlers</value>
  </data>
  <data name="ERR_InterpolatedStringHandlerMethodReturnMalformed" xml:space="preserve">
    <value>Interpolated string handler method '{0}' is malformed. It does not return 'void' or 'bool'.</value>
    <comment>void and bool are keywords</comment>
  </data>
  <data name="ERR_InterpolatedStringHandlerMethodReturnInconsistent" xml:space="preserve">
    <value>Interpolated string handler method '{0}' has inconsistent return type. Expected to return '{1}'.</value>
  </data>
  <data name="ERR_InvalidNameInSubpattern" xml:space="preserve">
    <value>Identifier or a simple member access expected.</value>
  </data>
  <data name="IDS_FeatureExtendedPropertyPatterns" xml:space="preserve">
    <value>extended property patterns</value>
  </data>
  <data name="IDS_FeatureGlobalUsing" xml:space="preserve">
    <value>global using directive</value>
  </data>
  <data name="ERR_GlobalUsingInNamespace" xml:space="preserve">
    <value>A global using directive cannot be used in a namespace declaration.</value>
  </data>
  <data name="ERR_GlobalUsingOutOfOrder" xml:space="preserve">
    <value>A global using directive must precede all non-global using directives.</value>
  </data>
  <data name="ERR_NullInvalidInterpolatedStringHandlerArgumentName" xml:space="preserve">
    <value>null is not a valid parameter name. To get access to the receiver of an instance method, use the empty string as the parameter name.</value>
  </data>
  <data name="ERR_NotInstanceInvalidInterpolatedStringHandlerArgumentName" xml:space="preserve">
    <value>'{0}' is not an instance method, the receiver cannot be an interpolated string handler argument.</value>
  </data>
  <data name="ERR_InvalidInterpolatedStringHandlerArgumentName" xml:space="preserve">
    <value>'{0}' is not a valid parameter name from '{1}'.</value>
  </data>
  <data name="ERR_TypeIsNotAnInterpolatedStringHandlerType" xml:space="preserve">
    <value>'{0}' is not an interpolated string handler type.</value>
  </data>
  <data name="WRN_ParameterOccursAfterInterpolatedStringHandlerParameter" xml:space="preserve">
    <value>Parameter '{0}' occurs after '{1}' in the parameter list, but is used as an argument for interpolated string handler conversions. This will require the caller to reorder parameters with named arguments at the call site. Consider putting the interpolated string handler parameter after all arguments involved.</value>
  </data>
  <data name="WRN_ParameterOccursAfterInterpolatedStringHandlerParameter_Title" xml:space="preserve">
    <value>Parameter to interpolated string handler conversion occurs after handler parameter</value>
  </data>
  <data name="ERR_CannotUseSelfAsInterpolatedStringHandlerArgument" xml:space="preserve">
    <value>InterpolatedStringHandlerArgumentAttribute arguments cannot refer to the parameter the attribute is used on.</value>
    <comment>InterpolatedStringHandlerArgumentAttribute is a type name and should not be translated.</comment>
  </data>
  <data name="ERR_InterpolatedStringHandlerArgumentAttributeMalformed" xml:space="preserve">
    <value>The InterpolatedStringHandlerArgumentAttribute applied to parameter '{0}' is malformed and cannot be interpreted. Construct an instance of '{1}' manually.</value>
    <comment>InterpolatedStringHandlerArgumentAttribute is a type name and should not be translated.</comment>
  </data>
  <data name="ERR_InterpolatedStringHandlerArgumentLocatedAfterInterpolatedString" xml:space="preserve">
    <value>Parameter '{0}' is an argument to the interpolated string handler conversion on parameter '{1}', but the corresponding argument is specified after the interpolated string expression. Reorder the arguments to move '{0}' before '{1}'.</value>
  </data>
  <data name="ERR_InterpolatedStringHandlerArgumentOptionalNotSpecified" xml:space="preserve">
    <value>Parameter '{0}' is not explicitly provided, but is used as an argument to the interpolated string handler conversion on parameter '{1}'. Specify the value of '{0}' before '{1}'.</value>
  </data>
  <data name="ERR_ExpressionTreeContainsInterpolatedStringHandlerConversion" xml:space="preserve">
    <value>An expression tree may not contain an interpolated string handler conversion.</value>
  </data>
  <data name="ERR_InterpolatedStringHandlerCreationCannotUseDynamic" xml:space="preserve">
    <value>An interpolated string handler construction cannot use dynamic. Manually construct an instance of '{0}'.</value>
  </data>
  <data name="ERR_NonPublicParameterlessStructConstructor" xml:space="preserve">
    <value>The parameterless struct constructor must be 'public'.</value>
  </data>
  <data name="IDS_FeatureStaticAbstractMembersInInterfaces" xml:space="preserve">
    <value>static abstract members in interfaces</value>
  </data>
  <data name="ERR_RuntimeDoesNotSupportStaticAbstractMembersInInterfaces" xml:space="preserve">
    <value>Target runtime doesn't support static abstract members in interfaces.</value>
  </data>
  <data name="ERR_GenericConstraintNotSatisfiedInterfaceWithStaticAbstractMembers" xml:space="preserve">
    <value>The interface '{3}' cannot be used as type parameter '{2}' in the generic type or method '{0}'. The constraint interface '{1}' or its base interface has static abstract members.</value>
  </data>
  <data name="ERR_BadAbstractUnaryOperatorSignature" xml:space="preserve">
    <value>The parameter of a unary operator must be the containing type, or its type parameter constrained to it.</value>
  </data>
  <data name="ERR_BadAbstractIncDecSignature" xml:space="preserve">
    <value>The parameter type for ++ or -- operator must be the containing type, or its type parameter constrained to it.</value>
  </data>
  <data name="ERR_BadAbstractIncDecRetType" xml:space="preserve">
    <value>The return type for ++ or -- operator must either match the parameter type, or be derived from the parameter type, or be the containing type's type parameter constrained to it unless the parameter type is a different type parameter.</value>
  </data>
  <data name="ERR_BadAbstractBinaryOperatorSignature" xml:space="preserve">
    <value>One of the parameters of a binary operator must be the containing type, or its type parameter constrained to it.</value>
  </data>
  <data name="ERR_BadAbstractShiftOperatorSignature" xml:space="preserve">
    <value>The first operand of an overloaded shift operator must have the same type as the containing type or its type parameter constrained to it, and the type of the second operand must be int</value>
  </data>
  <data name="ERR_BadAbstractStaticMemberAccess" xml:space="preserve">
    <value>A static abstract interface member can be accessed only on a type parameter.</value>
  </data>
  <data name="ERR_ExpressionTreeContainsAbstractStaticMemberAccess" xml:space="preserve">
    <value>An expression tree may not contain an access of static abstract interface member</value>
  </data>
  <data name="ERR_CloseUnimplementedInterfaceMemberNotStatic" xml:space="preserve">
    <value>'{0}' does not implement static interface member '{1}'. '{2}' cannot implement the interface member because it is not static.</value>
  </data>
  <data name="ERR_RuntimeDoesNotSupportStaticAbstractMembersInInterfacesForMember" xml:space="preserve">
    <value>'{0}' cannot implement interface member '{1}' in type '{2}' because the target runtime doesn't support static abstract members in interfaces.</value>
  </data>
  <data name="ERR_ExplicitImplementationOfOperatorsMustBeStatic" xml:space="preserve">
    <value>Explicit implementation of a user-defined operator '{0}' must be declared static</value>
  </data>
  <data name="ERR_AbstractConversionNotInvolvingContainedType" xml:space="preserve">
    <value>User-defined conversion in an interface must convert to or from a type parameter on the enclosing type constrained to the enclosing type</value>
  </data>
  <data name="ERR_InterfaceImplementedByUnmanagedCallersOnlyMethod" xml:space="preserve">
    <value>'UnmanagedCallersOnly' method '{0}' cannot implement interface member '{1}' in type '{2}'</value>
    <comment>UnmanagedCallersOnly is not localizable.</comment>
  </data>
  <data name="HDN_DuplicateWithGlobalUsing" xml:space="preserve">
    <value>The using directive for '{0}' appeared previously as global using</value>
  </data>
  <data name="HDN_DuplicateWithGlobalUsing_Title" xml:space="preserve">
    <value>The using directive appeared previously as global using</value>
  </data>
  <data name="ERR_BuilderAttributeDisallowed" xml:space="preserve">
    <value>The AsyncMethodBuilder attribute is disallowed on anonymous methods without an explicit return type.</value>
  </data>
  <data name="ERR_SimpleProgramIsEmpty" xml:space="preserve">
    <value>At least one top-level statement must be non-empty.</value>
  </data>
  <data name="ERR_NewlinesAreNotAllowedInsideANonVerbatimInterpolatedString" xml:space="preserve">
    <value>Newlines inside a non-verbatim interpolated string are not supported in C# {0}. Please use language version {1} or greater.</value>
  </data>
  <data name="IDS_FeatureGenericAttributes" xml:space="preserve">
    <value>generic attributes</value>
  </data>
  <data name="WRN_InterpolatedStringHandlerArgumentAttributeIgnoredOnLambdaParameters" xml:space="preserve">
    <value>InterpolatedStringHandlerArgument has no effect when applied to lambda parameters and will be ignored at the call site.</value>
  </data>
  <data name="WRN_InterpolatedStringHandlerArgumentAttributeIgnoredOnLambdaParameters_Title" xml:space="preserve">
    <value>InterpolatedStringHandlerArgument has no effect when applied to lambda parameters and will be ignored at the call site.</value>
  </data>
  <data name="ERR_LambdaWithAttributesToExpressionTree" xml:space="preserve">
    <value>A lambda expression with attributes cannot be converted to an expression tree</value>
  </data>
  <data name="WRN_CompileTimeCheckedOverflow" xml:space="preserve">
    <value>The operation may overflow '{0}' at runtime (use 'unchecked' syntax to override)</value>
  </data>
  <data name="WRN_CompileTimeCheckedOverflow_Title" xml:space="preserve">
    <value>The operation may overflow at runtime (use 'unchecked' syntax to override)</value>
  </data>
<<<<<<< HEAD
  <data name="ERR_CannotUseRefInUnmanagedCallersOnly" xml:space="preserve">
    <value>Cannot use 'ref', 'in', or 'out' in the signature of a method attributed with 'UnmanagedCallersOnly'.</value>
=======
  <data name="IDS_FeatureNewLinesInInterpolations" xml:space="preserve">
    <value>newlines in interpolations</value>
  </data>
  <data name="ERR_InterpolatedStringsReferencingInstanceCannotBeInObjectInitializers" xml:space="preserve">
    <value>Interpolated string handler conversions that reference the instance being indexed cannot be used in indexer member initializers.</value>
>>>>>>> e581c3c2
  </data>
</root><|MERGE_RESOLUTION|>--- conflicted
+++ resolved
@@ -6875,15 +6875,13 @@
   <data name="WRN_CompileTimeCheckedOverflow_Title" xml:space="preserve">
     <value>The operation may overflow at runtime (use 'unchecked' syntax to override)</value>
   </data>
-<<<<<<< HEAD
   <data name="ERR_CannotUseRefInUnmanagedCallersOnly" xml:space="preserve">
     <value>Cannot use 'ref', 'in', or 'out' in the signature of a method attributed with 'UnmanagedCallersOnly'.</value>
-=======
+  </data>
   <data name="IDS_FeatureNewLinesInInterpolations" xml:space="preserve">
     <value>newlines in interpolations</value>
   </data>
   <data name="ERR_InterpolatedStringsReferencingInstanceCannotBeInObjectInitializers" xml:space="preserve">
     <value>Interpolated string handler conversions that reference the instance being indexed cannot be used in indexer member initializers.</value>
->>>>>>> e581c3c2
   </data>
 </root>