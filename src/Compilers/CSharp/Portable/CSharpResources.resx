--- conflicted
+++ resolved
@@ -6989,15 +6989,13 @@
   <data name="ERR_LineContainsDifferentWhitespace" xml:space="preserve">
     <value>Line contains different whitespace than the closing line of the raw string literal: '{0}' versus '{1}'</value>
   </data>
-<<<<<<< HEAD
   <data name="ERR_NoEnumConstraint" xml:space="preserve">
     <value>Keyword 'enum' cannot be used as a constraint. Did you mean 'struct, System.Enum'?</value>
   </data>
   <data name="ERR_NoDelegateConstraint" xml:space="preserve">
     <value>Keyword 'delegate' cannot be used as a constraint. Did you mean 'System.Delegate'?</value>
-=======
+  </data>
   <data name="ERR_MisplacedRecord" xml:space="preserve">
     <value>Unexpected keyword 'record'. Did you mean 'record struct' or 'record class'?</value>
->>>>>>> d07f2b1b
   </data>
 </root>