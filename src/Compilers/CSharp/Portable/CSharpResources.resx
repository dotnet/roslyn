--- conflicted
+++ resolved
@@ -6301,7 +6301,24 @@
   <data name="WRN_ConstOutOfRangeChecked_Title" xml:space="preserve">
     <value>Constant value may overflow at runtime (use 'unchecked' syntax to override)</value>
   </data>
-<<<<<<< HEAD
+  <data name="ERR_CloneDisallowedInRecord" xml:space="preserve">
+    <value>Members named 'Clone' are disallowed in records.</value>
+  </data>
+  <data name="ERR_NotOverridableAPIInRecord" xml:space="preserve">
+    <value>'{0}' must allow overriding because the containing record is not sealed.</value>
+  </data>
+  <data name="ERR_NonPublicAPIInRecord" xml:space="preserve">
+    <value>Record member '{0}' must be public.</value>
+  </data>
+  <data name="ERR_SignatureMismatchInRecord" xml:space="preserve">
+    <value>Record member '{0}' must return '{1}'.</value>
+  </data>
+  <data name="ERR_NonProtectedAPIInRecord" xml:space="preserve">
+    <value>Record member '{0}' must be protected.</value>
+  </data>
+  <data name="ERR_DoesNotOverrideBaseEqualityContract" xml:space="preserve">
+    <value>'{0}' does not override expected property from '{1}'.</value>
+  </data>
   <data name="IDS_FeatureModuleInitializers" xml:space="preserve">
     <value>module initializers</value>
   </data>
@@ -6316,24 +6333,5 @@
   </data>
   <data name="ERR_ModuleInitializerMethodMustBeOrdinary" xml:space="preserve">
     <value>A module initializer must be an ordinary member method</value>
-=======
-  <data name="ERR_CloneDisallowedInRecord" xml:space="preserve">
-    <value>Members named 'Clone' are disallowed in records.</value>
-  </data>
-  <data name="ERR_NotOverridableAPIInRecord" xml:space="preserve">
-    <value>'{0}' must allow overriding because the containing record is not sealed.</value>
-  </data>
-  <data name="ERR_NonPublicAPIInRecord" xml:space="preserve">
-    <value>Record member '{0}' must be public.</value>
-  </data>
-  <data name="ERR_SignatureMismatchInRecord" xml:space="preserve">
-    <value>Record member '{0}' must return '{1}'.</value>
-  </data>
-  <data name="ERR_NonProtectedAPIInRecord" xml:space="preserve">
-    <value>Record member '{0}' must be protected.</value>
-  </data>
-  <data name="ERR_DoesNotOverrideBaseEqualityContract" xml:space="preserve">
-    <value>'{0}' does not override expected property from '{1}'.</value>
->>>>>>> fad977f9
   </data>
 </root>