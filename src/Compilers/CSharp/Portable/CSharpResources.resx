﻿<?xml version="1.0" encoding="utf-8"?>
<root>
  <!--
    Microsoft ResX Schema

    Version 2.0

    The primary goals of this format is to allow a simple XML format
    that is mostly human readable. The generation and parsing of the
    various data types are done through the TypeConverter classes
    associated with the data types.

    Example:

    ... ado.net/XML headers & schema ...
    <resheader name="resmimetype">text/microsoft-resx</resheader>
    <resheader name="version">2.0</resheader>
    <resheader name="reader">System.Resources.ResXResourceReader, System.Windows.Forms, ...</resheader>
    <resheader name="writer">System.Resources.ResXResourceWriter, System.Windows.Forms, ...</resheader>
    <data name="Name1"><value>this is my long string</value><comment>this is a comment</comment></data>
    <data name="Color1" type="System.Drawing.Color, System.Drawing">Blue</data>
    <data name="Bitmap1" mimetype="application/x-microsoft.net.object.binary.base64">
        <value>[base64 mime encoded serialized .NET Framework object]</value>
    </data>
    <data name="Icon1" type="System.Drawing.Icon, System.Drawing" mimetype="application/x-microsoft.net.object.bytearray.base64">
        <value>[base64 mime encoded string representing a byte array form of the .NET Framework object]</value>
        <comment>This is a comment</comment>
    </data>

    There are any number of "resheader" rows that contain simple
    name/value pairs.

    Each data row contains a name, and value. The row also contains a
    type or mimetype. Type corresponds to a .NET class that support
    text/value conversion through the TypeConverter architecture.
    Classes that don't support this are serialized and stored with the
    mimetype set.

    The mimetype is used for serialized objects, and tells the
    ResXResourceReader how to depersist the object. This is currently not
    extensible. For a given mimetype the value must be set accordingly:

    Note - application/x-microsoft.net.object.binary.base64 is the format
    that the ResXResourceWriter will generate, however the reader can
    read any of the formats listed below.

    mimetype: application/x-microsoft.net.object.binary.base64
    value   : The object must be serialized with
            : System.Runtime.Serialization.Formatters.Binary.BinaryFormatter
            : and then encoded with base64 encoding.

    mimetype: application/x-microsoft.net.object.soap.base64
    value   : The object must be serialized with
            : System.Runtime.Serialization.Formatters.Soap.SoapFormatter
            : and then encoded with base64 encoding.

    mimetype: application/x-microsoft.net.object.bytearray.base64
    value   : The object must be serialized into a byte array
            : using a System.ComponentModel.TypeConverter
            : and then encoded with base64 encoding.
    -->
  <xsd:schema id="root" xmlns="" xmlns:xsd="http://www.w3.org/2001/XMLSchema" xmlns:msdata="urn:schemas-microsoft-com:xml-msdata">
    <xsd:import namespace="http://www.w3.org/XML/1998/namespace" />
    <xsd:element name="root" msdata:IsDataSet="true">
      <xsd:complexType>
        <xsd:choice maxOccurs="unbounded">
          <xsd:element name="metadata">
            <xsd:complexType>
              <xsd:sequence>
                <xsd:element name="value" type="xsd:string" minOccurs="0" />
              </xsd:sequence>
              <xsd:attribute name="name" use="required" type="xsd:string" />
              <xsd:attribute name="type" type="xsd:string" />
              <xsd:attribute name="mimetype" type="xsd:string" />
              <xsd:attribute ref="xml:space" />
            </xsd:complexType>
          </xsd:element>
          <xsd:element name="assembly">
            <xsd:complexType>
              <xsd:attribute name="alias" type="xsd:string" />
              <xsd:attribute name="name" type="xsd:string" />
            </xsd:complexType>
          </xsd:element>
          <xsd:element name="data">
            <xsd:complexType>
              <xsd:sequence>
                <xsd:element name="value" type="xsd:string" minOccurs="0" msdata:Ordinal="1" />
                <xsd:element name="comment" type="xsd:string" minOccurs="0" msdata:Ordinal="2" />
              </xsd:sequence>
              <xsd:attribute name="name" type="xsd:string" use="required" msdata:Ordinal="1" />
              <xsd:attribute name="type" type="xsd:string" msdata:Ordinal="3" />
              <xsd:attribute name="mimetype" type="xsd:string" msdata:Ordinal="4" />
              <xsd:attribute ref="xml:space" />
            </xsd:complexType>
          </xsd:element>
          <xsd:element name="resheader">
            <xsd:complexType>
              <xsd:sequence>
                <xsd:element name="value" type="xsd:string" minOccurs="0" msdata:Ordinal="1" />
              </xsd:sequence>
              <xsd:attribute name="name" type="xsd:string" use="required" />
            </xsd:complexType>
          </xsd:element>
        </xsd:choice>
      </xsd:complexType>
    </xsd:element>
  </xsd:schema>
  <resheader name="resmimetype">
    <value>text/microsoft-resx</value>
  </resheader>
  <resheader name="version">
    <value>2.0</value>
  </resheader>
  <resheader name="reader">
    <value>System.Resources.ResXResourceReader, System.Windows.Forms, Version=4.0.0.0, Culture=neutral, PublicKeyToken=b77a5c561934e089</value>
  </resheader>
  <resheader name="writer">
    <value>System.Resources.ResXResourceWriter, System.Windows.Forms, Version=4.0.0.0, Culture=neutral, PublicKeyToken=b77a5c561934e089</value>
  </resheader>
  <data name="IDS_NULL" xml:space="preserve">
    <value>&lt;null&gt;</value>
  </data>
  <data name="IDS_ThrowExpression" xml:space="preserve">
    <value>&lt;throw expression&gt;</value>
  </data>
  <data name="IDS_RELATEDERROR" xml:space="preserve">
    <value>(Location of symbol related to previous error)</value>
  </data>
  <data name="IDS_RELATEDWARNING" xml:space="preserve">
    <value>(Location of symbol related to previous warning)</value>
  </data>
  <data name="IDS_XMLIGNORED" xml:space="preserve">
    <value>&lt;!-- Badly formed XML comment ignored for member "{0}" --&gt;</value>
  </data>
  <data name="IDS_XMLIGNORED2" xml:space="preserve">
    <value> Badly formed XML file "{0}" cannot be included </value>
  </data>
  <data name="IDS_XMLFAILEDINCLUDE" xml:space="preserve">
    <value> Failed to insert some or all of included XML </value>
  </data>
  <data name="IDS_XMLBADINCLUDE" xml:space="preserve">
    <value> Include tag is invalid </value>
  </data>
  <data name="IDS_XMLNOINCLUDE" xml:space="preserve">
    <value> No matching elements were found for the following include tag </value>
  </data>
  <data name="IDS_XMLMISSINGINCLUDEFILE" xml:space="preserve">
    <value>Missing file attribute</value>
  </data>
  <data name="IDS_XMLMISSINGINCLUDEPATH" xml:space="preserve">
    <value>Missing path attribute</value>
  </data>
  <data name="IDS_GlobalNamespace" xml:space="preserve">
    <value>&lt;global namespace&gt;</value>
  </data>
  <data name="IDS_FeatureGenerics" xml:space="preserve">
    <value>generics</value>
  </data>
  <data name="IDS_FeatureAnonDelegates" xml:space="preserve">
    <value>anonymous methods</value>
  </data>
  <data name="IDS_FeatureModuleAttrLoc" xml:space="preserve">
    <value>module as an attribute target specifier</value>
  </data>
  <data name="IDS_FeatureGlobalNamespace" xml:space="preserve">
    <value>namespace alias qualifier</value>
  </data>
  <data name="IDS_FeatureFixedBuffer" xml:space="preserve">
    <value>fixed size buffers</value>
  </data>
  <data name="IDS_FeaturePragma" xml:space="preserve">
    <value>#pragma</value>
  </data>
  <data name="IDS_FeatureStaticClasses" xml:space="preserve">
    <value>static classes</value>
  </data>
  <data name="IDS_FeaturePartialTypes" xml:space="preserve">
    <value>partial types</value>
  </data>
  <data name="IDS_FeatureAsync" xml:space="preserve">
    <value>async function</value>
  </data>
  <data name="IDS_FeatureSwitchOnBool" xml:space="preserve">
    <value>switch on boolean type</value>
  </data>
  <data name="IDS_MethodGroup" xml:space="preserve">
    <value>method group</value>
  </data>
  <data name="IDS_AnonMethod" xml:space="preserve">
    <value>anonymous method</value>
  </data>
  <data name="IDS_Lambda" xml:space="preserve">
    <value>lambda expression</value>
  </data>
  <data name="IDS_Collection" xml:space="preserve">
    <value>collection</value>
  </data>
  <data name="IDS_FeaturePropertyAccessorMods" xml:space="preserve">
    <value>access modifiers on properties</value>
  </data>
  <data name="IDS_FeatureExternAlias" xml:space="preserve">
    <value>extern alias</value>
  </data>
  <data name="IDS_FeatureIterators" xml:space="preserve">
    <value>iterators</value>
  </data>
  <data name="IDS_FeatureDefault" xml:space="preserve">
    <value>default operator</value>
  </data>
  <data name="IDS_FeatureDefaultLiteral" xml:space="preserve">
    <value>default literal</value>
  </data>
  <data name="IDS_FeatureNullable" xml:space="preserve">
    <value>nullable types</value>
  </data>
  <data name="IDS_FeaturePatternMatching" xml:space="preserve">
    <value>pattern matching</value>
  </data>
  <data name="IDS_FeatureExpressionBodiedAccessor" xml:space="preserve">
    <value>expression body property accessor</value>
  </data>
  <data name="IDS_FeatureExpressionBodiedDeOrConstructor" xml:space="preserve">
    <value>expression body constructor and destructor</value>
  </data>
  <data name="IDS_FeatureThrowExpression" xml:space="preserve">
    <value>throw expression</value>
  </data>
  <data name="IDS_FeatureImplicitArray" xml:space="preserve">
    <value>implicitly typed array</value>
  </data>
  <data name="IDS_FeatureImplicitLocal" xml:space="preserve">
    <value>implicitly typed local variable</value>
  </data>
  <data name="IDS_FeatureAnonymousTypes" xml:space="preserve">
    <value>anonymous types</value>
  </data>
  <data name="IDS_FeatureAutoImplementedProperties" xml:space="preserve">
    <value>automatically implemented properties</value>
  </data>
  <data name="IDS_FeatureReadonlyAutoImplementedProperties" xml:space="preserve">
    <value>readonly automatically implemented properties</value>
  </data>
  <data name="IDS_FeatureObjectInitializer" xml:space="preserve">
    <value>object initializer</value>
  </data>
  <data name="IDS_FeatureCollectionInitializer" xml:space="preserve">
    <value>collection initializer</value>
  </data>
  <data name="IDS_FeatureQueryExpression" xml:space="preserve">
    <value>query expression</value>
  </data>
  <data name="IDS_FeatureExtensionMethod" xml:space="preserve">
    <value>extension method</value>
  </data>
  <data name="IDS_FeaturePartialMethod" xml:space="preserve">
    <value>partial method</value>
  </data>
  <data name="IDS_SK_METHOD" xml:space="preserve">
    <value>method</value>
  </data>
  <data name="IDS_SK_TYPE" xml:space="preserve">
    <value>type</value>
  </data>
  <data name="IDS_SK_NAMESPACE" xml:space="preserve">
    <value>namespace</value>
  </data>
  <data name="IDS_SK_FIELD" xml:space="preserve">
    <value>field</value>
  </data>
  <data name="IDS_SK_PROPERTY" xml:space="preserve">
    <value>property</value>
  </data>
  <data name="IDS_SK_UNKNOWN" xml:space="preserve">
    <value>element</value>
  </data>
  <data name="IDS_SK_VARIABLE" xml:space="preserve">
    <value>variable</value>
  </data>
  <data name="IDS_SK_LABEL" xml:space="preserve">
    <value>label</value>
  </data>
  <data name="IDS_SK_EVENT" xml:space="preserve">
    <value>event</value>
  </data>
  <data name="IDS_SK_TYVAR" xml:space="preserve">
    <value>type parameter</value>
  </data>
  <data name="IDS_SK_ALIAS" xml:space="preserve">
    <value>using alias</value>
  </data>
  <data name="IDS_SK_EXTERNALIAS" xml:space="preserve">
    <value>extern alias</value>
  </data>
  <data name="IDS_FOREACHLOCAL" xml:space="preserve">
    <value>foreach iteration variable</value>
  </data>
  <data name="IDS_FIXEDLOCAL" xml:space="preserve">
    <value>fixed variable</value>
  </data>
  <data name="IDS_USINGLOCAL" xml:space="preserve">
    <value>using variable</value>
  </data>
  <data name="IDS_Contravariant" xml:space="preserve">
    <value>contravariant</value>
  </data>
  <data name="IDS_Contravariantly" xml:space="preserve">
    <value>contravariantly</value>
  </data>
  <data name="IDS_Covariant" xml:space="preserve">
    <value>covariant</value>
  </data>
  <data name="IDS_Covariantly" xml:space="preserve">
    <value>covariantly</value>
  </data>
  <data name="IDS_Invariantly" xml:space="preserve">
    <value>invariantly</value>
  </data>
  <data name="IDS_FeatureDynamic" xml:space="preserve">
    <value>dynamic</value>
  </data>
  <data name="IDS_FeatureNamedArgument" xml:space="preserve">
    <value>named argument</value>
  </data>
  <data name="IDS_FeatureOptionalParameter" xml:space="preserve">
    <value>optional parameter</value>
  </data>
  <data name="IDS_FeatureExceptionFilter" xml:space="preserve">
    <value>exception filter</value>
  </data>
  <data name="IDS_FeatureTypeVariance" xml:space="preserve">
    <value>type variance</value>
  </data>
  <data name="XML_InvalidToken" xml:space="preserve">
    <value>The character(s) '{0}' cannot be used at this location.</value>
  </data>
  <data name="XML_IncorrectComment" xml:space="preserve">
    <value>Incorrect syntax was used in a comment.</value>
  </data>
  <data name="XML_InvalidCharEntity" xml:space="preserve">
    <value>An invalid character was found inside an entity reference.</value>
  </data>
  <data name="XML_ExpectedEndOfTag" xml:space="preserve">
    <value>Expected '&gt;' or '/&gt;' to close tag '{0}'.</value>
  </data>
  <data name="XML_ExpectedIdentifier" xml:space="preserve">
    <value>An identifier was expected.</value>
  </data>
  <data name="XML_InvalidUnicodeChar" xml:space="preserve">
    <value>Invalid unicode character.</value>
  </data>
  <data name="XML_InvalidWhitespace" xml:space="preserve">
    <value>Whitespace is not allowed at this location.</value>
  </data>
  <data name="XML_LessThanInAttributeValue" xml:space="preserve">
    <value>The character '&lt;' cannot be used in an attribute value.</value>
  </data>
  <data name="XML_MissingEqualsAttribute" xml:space="preserve">
    <value>Missing equals sign between attribute and attribute value.</value>
  </data>
  <data name="XML_RefUndefinedEntity_1" xml:space="preserve">
    <value>Reference to undefined entity '{0}'.</value>
  </data>
  <data name="XML_StringLiteralNoStartQuote" xml:space="preserve">
    <value>A string literal was expected, but no opening quotation mark was found.</value>
  </data>
  <data name="XML_StringLiteralNoEndQuote" xml:space="preserve">
    <value>Missing closing quotation mark for string literal.</value>
  </data>
  <data name="XML_StringLiteralNonAsciiQuote" xml:space="preserve">
    <value>Non-ASCII quotations marks may not be used around string literals.</value>
  </data>
  <data name="XML_EndTagNotExpected" xml:space="preserve">
    <value>End tag was not expected at this location.</value>
  </data>
  <data name="XML_ElementTypeMatch" xml:space="preserve">
    <value>End tag '{0}' does not match the start tag '{1}'.</value>
  </data>
  <data name="XML_EndTagExpected" xml:space="preserve">
    <value>Expected an end tag for element '{0}'.</value>
  </data>
  <data name="XML_WhitespaceMissing" xml:space="preserve">
    <value>Required white space was missing.</value>
  </data>
  <data name="XML_ExpectedEndOfXml" xml:space="preserve">
    <value>Unexpected character at this location.</value>
  </data>
  <data name="XML_CDataEndTagNotAllowed" xml:space="preserve">
    <value>The literal string ']]&gt;' is not allowed in element content.</value>
  </data>
  <data name="XML_DuplicateAttribute" xml:space="preserve">
    <value>Duplicate '{0}' attribute</value>
  </data>
  <data name="ERR_NoMetadataFile" xml:space="preserve">
    <value>Metadata file '{0}' could not be found</value>
  </data>
  <data name="ERR_MetadataReferencesNotSupported" xml:space="preserve">
    <value>Metadata references are not supported.</value>
  </data>
  <data name="FTL_MetadataCantOpenFile" xml:space="preserve">
    <value>Metadata file '{0}' could not be opened -- {1}</value>
  </data>
  <data name="ERR_NoTypeDef" xml:space="preserve">
    <value>The type '{0}' is defined in an assembly that is not referenced. You must add a reference to assembly '{1}'.</value>
  </data>
  <data name="ERR_NoTypeDefFromModule" xml:space="preserve">
    <value>The type '{0}' is defined in a module that has not been added. You must add the module '{1}'.</value>
  </data>
  <data name="ERR_OutputWriteFailed" xml:space="preserve">
    <value>Could not write to output file '{0}' -- '{1}'</value>
  </data>
  <data name="ERR_MultipleEntryPoints" xml:space="preserve">
    <value>Program has more than one entry point defined. Compile with /main to specify the type that contains the entry point.</value>
  </data>
  <data name="ERR_BadBinaryOps" xml:space="preserve">
    <value>Operator '{0}' cannot be applied to operands of type '{1}' and '{2}'</value>
  </data>
  <data name="ERR_IntDivByZero" xml:space="preserve">
    <value>Division by constant zero</value>
  </data>
  <data name="ERR_BadIndexLHS" xml:space="preserve">
    <value>Cannot apply indexing with [] to an expression of type '{0}'</value>
  </data>
  <data name="ERR_BadIndexCount" xml:space="preserve">
    <value>Wrong number of indices inside []; expected {0}</value>
  </data>
  <data name="ERR_BadUnaryOp" xml:space="preserve">
    <value>Operator '{0}' cannot be applied to operand of type '{1}'</value>
  </data>
  <data name="ERR_BadOpOnNullOrDefault" xml:space="preserve">
    <value>Operator '{0}' cannot be applied to operand '{1}'</value>
  </data>
  <data name="ERR_ThisInStaticMeth" xml:space="preserve">
    <value>Keyword 'this' is not valid in a static property, static method, or static field initializer</value>
  </data>
  <data name="ERR_ThisInBadContext" xml:space="preserve">
    <value>Keyword 'this' is not available in the current context</value>
  </data>
  <data name="WRN_InvalidMainSig" xml:space="preserve">
    <value>'{0}' has the wrong signature to be an entry point</value>
  </data>
  <data name="WRN_InvalidMainSig_Title" xml:space="preserve">
    <value>Method has the wrong signature to be an entry point</value>
  </data>
  <data name="ERR_NoImplicitConv" xml:space="preserve">
    <value>Cannot implicitly convert type '{0}' to '{1}'</value>
  </data>
  <data name="ERR_NoExplicitConv" xml:space="preserve">
    <value>Cannot convert type '{0}' to '{1}'</value>
  </data>
  <data name="ERR_ConstOutOfRange" xml:space="preserve">
    <value>Constant value '{0}' cannot be converted to a '{1}'</value>
  </data>
  <data name="ERR_AmbigBinaryOps" xml:space="preserve">
    <value>Operator '{0}' is ambiguous on operands of type '{1}' and '{2}'</value>
  </data>
  <data name="ERR_AmbigBinaryOpsOnDefault" xml:space="preserve">
    <value>Operator '{0}' is ambiguous on operands 'default' and 'default'</value>
  </data>
  <data name="ERR_AmbigUnaryOp" xml:space="preserve">
    <value>Operator '{0}' is ambiguous on an operand of type '{1}'</value>
  </data>
  <data name="ERR_InAttrOnOutParam" xml:space="preserve">
    <value>An out parameter cannot have the In attribute</value>
  </data>
  <data name="ERR_ValueCantBeNull" xml:space="preserve">
    <value>Cannot convert null to '{0}' because it is a non-nullable value type</value>
  </data>
  <data name="ERR_NoExplicitBuiltinConv" xml:space="preserve">
    <value>Cannot convert type '{0}' to '{1}' via a reference conversion, boxing conversion, unboxing conversion, wrapping conversion, or null type conversion</value>
  </data>
  <data name="FTL_DebugEmitFailure" xml:space="preserve">
    <value>Unexpected error writing debug information -- '{0}'</value>
  </data>
  <data name="ERR_BadVisReturnType" xml:space="preserve">
    <value>Inconsistent accessibility: return type '{1}' is less accessible than method '{0}'</value>
  </data>
  <data name="ERR_BadVisParamType" xml:space="preserve">
    <value>Inconsistent accessibility: parameter type '{1}' is less accessible than method '{0}'</value>
  </data>
  <data name="ERR_BadVisFieldType" xml:space="preserve">
    <value>Inconsistent accessibility: field type '{1}' is less accessible than field '{0}'</value>
  </data>
  <data name="ERR_BadVisPropertyType" xml:space="preserve">
    <value>Inconsistent accessibility: property type '{1}' is less accessible than property '{0}'</value>
  </data>
  <data name="ERR_BadVisIndexerReturn" xml:space="preserve">
    <value>Inconsistent accessibility: indexer return type '{1}' is less accessible than indexer '{0}'</value>
  </data>
  <data name="ERR_BadVisIndexerParam" xml:space="preserve">
    <value>Inconsistent accessibility: parameter type '{1}' is less accessible than indexer '{0}'</value>
  </data>
  <data name="ERR_BadVisOpReturn" xml:space="preserve">
    <value>Inconsistent accessibility: return type '{1}' is less accessible than operator '{0}'</value>
  </data>
  <data name="ERR_BadVisOpParam" xml:space="preserve">
    <value>Inconsistent accessibility: parameter type '{1}' is less accessible than operator '{0}'</value>
  </data>
  <data name="ERR_BadVisDelegateReturn" xml:space="preserve">
    <value>Inconsistent accessibility: return type '{1}' is less accessible than delegate '{0}'</value>
  </data>
  <data name="ERR_BadVisDelegateParam" xml:space="preserve">
    <value>Inconsistent accessibility: parameter type '{1}' is less accessible than delegate '{0}'</value>
  </data>
  <data name="ERR_BadVisBaseClass" xml:space="preserve">
    <value>Inconsistent accessibility: base class '{1}' is less accessible than class '{0}'</value>
  </data>
  <data name="ERR_BadVisBaseInterface" xml:space="preserve">
    <value>Inconsistent accessibility: base interface '{1}' is less accessible than interface '{0}'</value>
  </data>
  <data name="ERR_EventNeedsBothAccessors" xml:space="preserve">
    <value>'{0}': event property must have both add and remove accessors</value>
  </data>
  <data name="ERR_EventNotDelegate" xml:space="preserve">
    <value>'{0}': event must be of a delegate type</value>
  </data>
  <data name="WRN_UnreferencedEvent" xml:space="preserve">
    <value>The event '{0}' is never used</value>
  </data>
  <data name="WRN_UnreferencedEvent_Title" xml:space="preserve">
    <value>Event is never used</value>
  </data>
  <data name="ERR_InterfaceEventInitializer" xml:space="preserve">
    <value>'{0}': event in interface cannot have initializer</value>
  </data>
  <data name="ERR_EventPropertyInInterface" xml:space="preserve">
    <value>An event in an interface cannot have add or remove accessors</value>
  </data>
  <data name="ERR_BadEventUsage" xml:space="preserve">
    <value>The event '{0}' can only appear on the left hand side of += or -= (except when used from within the type '{1}')</value>
  </data>
  <data name="ERR_ExplicitEventFieldImpl" xml:space="preserve">
    <value>An explicit interface implementation of an event must use event accessor syntax</value>
  </data>
  <data name="ERR_CantOverrideNonEvent" xml:space="preserve">
    <value>'{0}': cannot override; '{1}' is not an event</value>
  </data>
  <data name="ERR_AddRemoveMustHaveBody" xml:space="preserve">
    <value>An add or remove accessor must have a body</value>
  </data>
  <data name="ERR_AbstractEventInitializer" xml:space="preserve">
    <value>'{0}': abstract event cannot have initializer</value>
  </data>
  <data name="ERR_ReservedAssemblyName" xml:space="preserve">
    <value>The assembly name '{0}' is reserved and cannot be used as a reference in an interactive session</value>
  </data>
  <data name="ERR_ReservedEnumerator" xml:space="preserve">
    <value>The enumerator name '{0}' is reserved and cannot be used</value>
  </data>
  <data name="ERR_AsMustHaveReferenceType" xml:space="preserve">
    <value>The as operator must be used with a reference type or nullable type ('{0}' is a non-nullable value type)</value>
  </data>
  <data name="WRN_LowercaseEllSuffix" xml:space="preserve">
    <value>The 'l' suffix is easily confused with the digit '1' -- use 'L' for clarity</value>
  </data>
  <data name="WRN_LowercaseEllSuffix_Title" xml:space="preserve">
    <value>The 'l' suffix is easily confused with the digit '1'</value>
  </data>
  <data name="ERR_BadEventUsageNoField" xml:space="preserve">
    <value>The event '{0}' can only appear on the left hand side of += or -=</value>
  </data>
  <data name="ERR_ConstraintOnlyAllowedOnGenericDecl" xml:space="preserve">
    <value>Constraints are not allowed on non-generic declarations</value>
  </data>
  <data name="ERR_TypeParamMustBeIdentifier" xml:space="preserve">
    <value>Type parameter declaration must be an identifier not a type</value>
  </data>
  <data name="ERR_MemberReserved" xml:space="preserve">
    <value>Type '{1}' already reserves a member called '{0}' with the same parameter types</value>
  </data>
  <data name="ERR_DuplicateParamName" xml:space="preserve">
    <value>The parameter name '{0}' is a duplicate</value>
  </data>
  <data name="ERR_DuplicateNameInNS" xml:space="preserve">
    <value>The namespace '{1}' already contains a definition for '{0}'</value>
  </data>
  <data name="ERR_DuplicateNameInClass" xml:space="preserve">
    <value>The type '{0}' already contains a definition for '{1}'</value>
  </data>
  <data name="ERR_NameNotInContext" xml:space="preserve">
    <value>The name '{0}' does not exist in the current context</value>
  </data>
  <data name="ERR_NameNotInContextPossibleMissingReference" xml:space="preserve">
    <value>The name '{0}' does not exist in the current context (are you missing a reference to assembly '{1}'?)</value>
  </data>
  <data name="ERR_AmbigContext" xml:space="preserve">
    <value>'{0}' is an ambiguous reference between '{1}' and '{2}'</value>
  </data>
  <data name="WRN_DuplicateUsing" xml:space="preserve">
    <value>The using directive for '{0}' appeared previously in this namespace</value>
  </data>
  <data name="WRN_DuplicateUsing_Title" xml:space="preserve">
    <value>Using directive appeared previously in this namespace</value>
  </data>
  <data name="ERR_BadMemberFlag" xml:space="preserve">
    <value>The modifier '{0}' is not valid for this item</value>
  </data>
  <data name="ERR_BadMemberProtection" xml:space="preserve">
    <value>More than one protection modifier</value>
  </data>
  <data name="WRN_NewRequired" xml:space="preserve">
    <value>'{0}' hides inherited member '{1}'. Use the new keyword if hiding was intended.</value>
  </data>
  <data name="WRN_NewRequired_Title" xml:space="preserve">
    <value>Member hides inherited member; missing new keyword</value>
  </data>
  <data name="WRN_NewRequired_Description" xml:space="preserve">
    <value>A variable was declared with the same name as a variable in a base class. However, the new keyword was not used. This warning informs you that you should use new; the variable is declared as if new had been used in the declaration.</value>
  </data>
  <data name="WRN_NewNotRequired" xml:space="preserve">
    <value>The member '{0}' does not hide an accessible member. The new keyword is not required.</value>
  </data>
  <data name="WRN_NewNotRequired_Title" xml:space="preserve">
    <value>Member does not hide an inherited member; new keyword is not required</value>
  </data>
  <data name="ERR_CircConstValue" xml:space="preserve">
    <value>The evaluation of the constant value for '{0}' involves a circular definition</value>
  </data>
  <data name="ERR_MemberAlreadyExists" xml:space="preserve">
    <value>Type '{1}' already defines a member called '{0}' with the same parameter types</value>
  </data>
  <data name="ERR_StaticNotVirtual" xml:space="preserve">
    <value>A static member '{0}' cannot be marked as override, virtual, or abstract</value>
  </data>
  <data name="ERR_OverrideNotNew" xml:space="preserve">
    <value>A member '{0}' marked as override cannot be marked as new or virtual</value>
  </data>
  <data name="WRN_NewOrOverrideExpected" xml:space="preserve">
    <value>'{0}' hides inherited member '{1}'. To make the current member override that implementation, add the override keyword. Otherwise add the new keyword.</value>
  </data>
  <data name="WRN_NewOrOverrideExpected_Title" xml:space="preserve">
    <value>Member hides inherited member; missing override keyword</value>
  </data>
  <data name="ERR_OverrideNotExpected" xml:space="preserve">
    <value>'{0}': no suitable method found to override</value>
  </data>
  <data name="ERR_NamespaceUnexpected" xml:space="preserve">
    <value>A namespace cannot directly contain members such as fields or methods</value>
  </data>
  <data name="ERR_NoSuchMember" xml:space="preserve">
    <value>'{0}' does not contain a definition for '{1}'</value>
  </data>
  <data name="ERR_BadSKknown" xml:space="preserve">
    <value>'{0}' is a {1} but is used like a {2}</value>
  </data>
  <data name="ERR_BadSKunknown" xml:space="preserve">
    <value>'{0}' is a {1}, which is not valid in the given context</value>
  </data>
  <data name="ERR_ObjectRequired" xml:space="preserve">
    <value>An object reference is required for the non-static field, method, or property '{0}'</value>
  </data>
  <data name="ERR_AmbigCall" xml:space="preserve">
    <value>The call is ambiguous between the following methods or properties: '{0}' and '{1}'</value>
  </data>
  <data name="ERR_BadAccess" xml:space="preserve">
    <value>'{0}' is inaccessible due to its protection level</value>
  </data>
  <data name="ERR_MethDelegateMismatch" xml:space="preserve">
    <value>No overload for '{0}' matches delegate '{1}'</value>
  </data>
  <data name="ERR_RetObjectRequired" xml:space="preserve">
    <value>An object of a type convertible to '{0}' is required</value>
  </data>
  <data name="ERR_RetNoObjectRequired" xml:space="preserve">
    <value>Since '{0}' returns void, a return keyword must not be followed by an object expression</value>
  </data>
  <data name="ERR_LocalDuplicate" xml:space="preserve">
    <value>A local variable or function named '{0}' is already defined in this scope</value>
  </data>
  <data name="ERR_AssgLvalueExpected" xml:space="preserve">
    <value>The left-hand side of an assignment must be a variable, property or indexer</value>
  </data>
  <data name="ERR_StaticConstParam" xml:space="preserve">
    <value>'{0}': a static constructor must be parameterless</value>
  </data>
  <data name="ERR_NotConstantExpression" xml:space="preserve">
    <value>The expression being assigned to '{0}' must be constant</value>
  </data>
  <data name="ERR_NotNullConstRefField" xml:space="preserve">
    <value>'{0}' is of type '{1}'. A const field of a reference type other than string can only be initialized with null.</value>
  </data>
  <data name="ERR_LocalIllegallyOverrides" xml:space="preserve">
    <value>A local or parameter named '{0}' cannot be declared in this scope because that name is used in an enclosing local scope to define a local or parameter</value>
  </data>
  <data name="ERR_BadUsingNamespace" xml:space="preserve">
    <value>A 'using namespace' directive can only be applied to namespaces; '{0}' is a type not a namespace. Consider a 'using static' directive instead</value>
  </data>
  <data name="ERR_BadUsingType" xml:space="preserve">
    <value>A 'using static' directive can only be applied to types; '{0}' is a namespace not a type. Consider a 'using namespace' directive instead</value>
  </data>
  <data name="ERR_NoAliasHere" xml:space="preserve">
    <value>A 'using static' directive cannot be used to declare an alias</value>
  </data>
  <data name="ERR_NoBreakOrCont" xml:space="preserve">
    <value>No enclosing loop out of which to break or continue</value>
  </data>
  <data name="ERR_DuplicateLabel" xml:space="preserve">
    <value>The label '{0}' is a duplicate</value>
  </data>
  <data name="ERR_NoConstructors" xml:space="preserve">
    <value>The type '{0}' has no constructors defined</value>
  </data>
  <data name="ERR_NoNewAbstract" xml:space="preserve">
    <value>Cannot create an instance of the abstract class or interface '{0}'</value>
  </data>
  <data name="ERR_ConstValueRequired" xml:space="preserve">
    <value>A const field requires a value to be provided</value>
  </data>
  <data name="ERR_CircularBase" xml:space="preserve">
    <value>Circular base class dependency involving '{0}' and '{1}'</value>
  </data>
  <data name="ERR_BadDelegateConstructor" xml:space="preserve">
    <value>The delegate '{0}' does not have a valid constructor</value>
  </data>
  <data name="ERR_MethodNameExpected" xml:space="preserve">
    <value>Method name expected</value>
  </data>
  <data name="ERR_ConstantExpected" xml:space="preserve">
    <value>A constant value is expected</value>
  </data>
  <data name="ERR_V6SwitchGoverningTypeValueExpected" xml:space="preserve">
    <value>A switch expression or case label must be a bool, char, string, integral, enum, or corresponding nullable type in C# 6 and earlier.</value>
  </data>
  <data name="ERR_IntegralTypeValueExpected" xml:space="preserve">
    <value>A value of an integral type expected</value>
  </data>
  <data name="ERR_DuplicateCaseLabel" xml:space="preserve">
    <value>The switch statement contains multiple cases with the label value '{0}'</value>
  </data>
  <data name="ERR_InvalidGotoCase" xml:space="preserve">
    <value>A goto case is only valid inside a switch statement</value>
  </data>
  <data name="ERR_PropertyLacksGet" xml:space="preserve">
    <value>The property or indexer '{0}' cannot be used in this context because it lacks the get accessor</value>
  </data>
  <data name="ERR_BadExceptionType" xml:space="preserve">
    <value>The type caught or thrown must be derived from System.Exception</value>
  </data>
  <data name="ERR_BadEmptyThrow" xml:space="preserve">
    <value>A throw statement with no arguments is not allowed outside of a catch clause</value>
  </data>
  <data name="ERR_BadFinallyLeave" xml:space="preserve">
    <value>Control cannot leave the body of a finally clause</value>
  </data>
  <data name="ERR_LabelShadow" xml:space="preserve">
    <value>The label '{0}' shadows another label by the same name in a contained scope</value>
  </data>
  <data name="ERR_LabelNotFound" xml:space="preserve">
    <value>No such label '{0}' within the scope of the goto statement</value>
  </data>
  <data name="ERR_UnreachableCatch" xml:space="preserve">
    <value>A previous catch clause already catches all exceptions of this or of a super type ('{0}')</value>
  </data>
  <data name="WRN_FilterIsConstant" xml:space="preserve">
    <value>Filter expression is a constant, consider removing the filter</value>
  </data>
  <data name="WRN_FilterIsConstant_Title" xml:space="preserve">
    <value>Filter expression is a constant</value>
  </data>
  <data name="ERR_ReturnExpected" xml:space="preserve">
    <value>'{0}': not all code paths return a value</value>
  </data>
  <data name="WRN_UnreachableCode" xml:space="preserve">
    <value>Unreachable code detected</value>
  </data>
  <data name="WRN_UnreachableCode_Title" xml:space="preserve">
    <value>Unreachable code detected</value>
  </data>
  <data name="ERR_SwitchFallThrough" xml:space="preserve">
    <value>Control cannot fall through from one case label ('{0}') to another</value>
  </data>
  <data name="WRN_UnreferencedLabel" xml:space="preserve">
    <value>This label has not been referenced</value>
  </data>
  <data name="WRN_UnreferencedLabel_Title" xml:space="preserve">
    <value>This label has not been referenced</value>
  </data>
  <data name="ERR_UseDefViolation" xml:space="preserve">
    <value>Use of unassigned local variable '{0}'</value>
  </data>
  <data name="WRN_UnreferencedVar" xml:space="preserve">
    <value>The variable '{0}' is declared but never used</value>
  </data>
  <data name="WRN_UnreferencedVar_Title" xml:space="preserve">
    <value>Variable is declared but never used</value>
  </data>
  <data name="WRN_UnreferencedField" xml:space="preserve">
    <value>The field '{0}' is never used</value>
  </data>
  <data name="WRN_UnreferencedField_Title" xml:space="preserve">
    <value>Field is never used</value>
  </data>
  <data name="ERR_UseDefViolationField" xml:space="preserve">
    <value>Use of possibly unassigned field '{0}'</value>
  </data>
  <data name="ERR_UseDefViolationProperty" xml:space="preserve">
    <value>Use of possibly unassigned auto-implemented property '{0}'</value>
  </data>
  <data name="ERR_UnassignedThis" xml:space="preserve">
    <value>Field '{0}' must be fully assigned before control is returned to the caller</value>
  </data>
  <data name="ERR_AmbigQM" xml:space="preserve">
    <value>Type of conditional expression cannot be determined because '{0}' and '{1}' implicitly convert to one another</value>
  </data>
  <data name="ERR_InvalidQM" xml:space="preserve">
    <value>Type of conditional expression cannot be determined because there is no implicit conversion between '{0}' and '{1}'</value>
  </data>
  <data name="ERR_NoBaseClass" xml:space="preserve">
    <value>A base class is required for a 'base' reference</value>
  </data>
  <data name="ERR_BaseIllegal" xml:space="preserve">
    <value>Use of keyword 'base' is not valid in this context</value>
  </data>
  <data name="ERR_ObjectProhibited" xml:space="preserve">
    <value>Member '{0}' cannot be accessed with an instance reference; qualify it with a type name instead</value>
  </data>
  <data name="ERR_ParamUnassigned" xml:space="preserve">
    <value>The out parameter '{0}' must be assigned to before control leaves the current method</value>
  </data>
  <data name="ERR_InvalidArray" xml:space="preserve">
    <value>Invalid rank specifier: expected ',' or ']'</value>
  </data>
  <data name="ERR_ExternHasBody" xml:space="preserve">
    <value>'{0}' cannot be extern and declare a body</value>
  </data>
  <data name="ERR_ExternHasConstructorInitializer" xml:space="preserve">
    <value>'{0}' cannot be extern and have a constructor initializer</value>
  </data>
  <data name="ERR_AbstractAndExtern" xml:space="preserve">
    <value>'{0}' cannot be both extern and abstract</value>
  </data>
  <data name="ERR_BadAttributeParamType" xml:space="preserve">
    <value>Attribute constructor parameter '{0}' has type '{1}', which is not a valid attribute parameter type</value>
  </data>
  <data name="ERR_BadAttributeArgument" xml:space="preserve">
    <value>An attribute argument must be a constant expression, typeof expression or array creation expression of an attribute parameter type</value>
  </data>
  <data name="ERR_BadAttributeParamDefaultArgument" xml:space="preserve">
    <value>Attribute constructor parameter '{0}' is optional, but no default parameter value was specified.</value>
  </data>
  <data name="WRN_IsAlwaysTrue" xml:space="preserve">
    <value>The given expression is always of the provided ('{0}') type</value>
  </data>
  <data name="WRN_IsAlwaysTrue_Title" xml:space="preserve">
    <value>'is' expression's given expression is always of the provided type</value>
  </data>
  <data name="WRN_IsAlwaysFalse" xml:space="preserve">
    <value>The given expression is never of the provided ('{0}') type</value>
  </data>
  <data name="WRN_IsAlwaysFalse_Title" xml:space="preserve">
    <value>'is' expression's given expression is never of the provided type</value>
  </data>
  <data name="ERR_LockNeedsReference" xml:space="preserve">
    <value>'{0}' is not a reference type as required by the lock statement</value>
  </data>
  <data name="ERR_NullNotValid" xml:space="preserve">
    <value>Use of null is not valid in this context</value>
  </data>
  <data name="ERR_DefaultLiteralNotValid" xml:space="preserve">
    <value>Use of default literal is not valid in this context</value>
  </data>
  <data name="ERR_UseDefViolationThis" xml:space="preserve">
    <value>The 'this' object cannot be used before all of its fields are assigned to</value>
  </data>
  <data name="ERR_ArgsInvalid" xml:space="preserve">
    <value>The __arglist construct is valid only within a variable argument method</value>
  </data>
  <data name="ERR_AssgReadonly" xml:space="preserve">
    <value>A readonly field cannot be assigned to (except in a constructor or a variable initializer)</value>
  </data>
  <data name="ERR_RefReadonly" xml:space="preserve">
    <value>A readonly field cannot be used as a ref or out value (except in a constructor)</value>
  </data>
  <data name="ERR_PtrExpected" xml:space="preserve">
    <value>The * or -&gt; operator must be applied to a pointer</value>
  </data>
  <data name="ERR_PtrIndexSingle" xml:space="preserve">
    <value>A pointer must be indexed by only one value</value>
  </data>
  <data name="WRN_ByRefNonAgileField" xml:space="preserve">
    <value>Using '{0}' as a ref or out value or taking its address may cause a runtime exception because it is a field of a marshal-by-reference class</value>
  </data>
  <data name="WRN_ByRefNonAgileField_Title" xml:space="preserve">
    <value>Using a field of a marshal-by-reference class as a ref or out value or taking its address may cause a runtime exception</value>
  </data>
  <data name="ERR_AssgReadonlyStatic" xml:space="preserve">
    <value>A static readonly field cannot be assigned to (except in a static constructor or a variable initializer)</value>
  </data>
  <data name="ERR_RefReadonlyStatic" xml:space="preserve">
    <value>A static readonly field cannot be used as a ref or out value (except in a static constructor)</value>
  </data>
  <data name="ERR_AssgReadonlyProp" xml:space="preserve">
    <value>Property or indexer '{0}' cannot be assigned to -- it is read only</value>
  </data>
  <data name="ERR_IllegalStatement" xml:space="preserve">
    <value>Only assignment, call, increment, decrement, and new object expressions can be used as a statement</value>
  </data>
  <data name="ERR_BadGetEnumerator" xml:space="preserve">
    <value>foreach requires that the return type '{0}' of '{1}' must have a suitable public MoveNext method and public Current property</value>
  </data>
  <data name="ERR_TooManyLocals" xml:space="preserve">
    <value>Only 65534 locals, including those generated by the compiler, are allowed</value>
  </data>
  <data name="ERR_AbstractBaseCall" xml:space="preserve">
    <value>Cannot call an abstract base member: '{0}'</value>
  </data>
  <data name="ERR_RefProperty" xml:space="preserve">
    <value>A property or indexer may not be passed as an out or ref parameter</value>
  </data>
  <data name="ERR_ManagedAddr" xml:space="preserve">
    <value>Cannot take the address of, get the size of, or declare a pointer to a managed type ('{0}')</value>
  </data>
  <data name="ERR_BadFixedInitType" xml:space="preserve">
    <value>The type of a local declared in a fixed statement must be a pointer type</value>
  </data>
  <data name="ERR_FixedMustInit" xml:space="preserve">
    <value>You must provide an initializer in a fixed or using statement declaration</value>
  </data>
  <data name="ERR_InvalidAddrOp" xml:space="preserve">
    <value>Cannot take the address of the given expression</value>
  </data>
  <data name="ERR_FixedNeeded" xml:space="preserve">
    <value>You can only take the address of an unfixed expression inside of a fixed statement initializer</value>
  </data>
  <data name="ERR_FixedNotNeeded" xml:space="preserve">
    <value>You cannot use the fixed statement to take the address of an already fixed expression</value>
  </data>
  <data name="ERR_UnsafeNeeded" xml:space="preserve">
    <value>Pointers and fixed size buffers may only be used in an unsafe context</value>
  </data>
  <data name="ERR_OpTFRetType" xml:space="preserve">
    <value>The return type of operator True or False must be bool</value>
  </data>
  <data name="ERR_OperatorNeedsMatch" xml:space="preserve">
    <value>The operator '{0}' requires a matching operator '{1}' to also be defined</value>
  </data>
  <data name="ERR_BadBoolOp" xml:space="preserve">
    <value>In order to be applicable as a short circuit operator a user-defined logical operator ('{0}') must have the same return type and parameter types</value>
  </data>
  <data name="ERR_MustHaveOpTF" xml:space="preserve">
    <value>In order for '{0}' to be applicable as a short circuit operator, its declaring type '{1}' must define operator true and operator false</value>
  </data>
  <data name="WRN_UnreferencedVarAssg" xml:space="preserve">
    <value>The variable '{0}' is assigned but its value is never used</value>
  </data>
  <data name="WRN_UnreferencedVarAssg_Title" xml:space="preserve">
    <value>Variable is assigned but its value is never used</value>
  </data>
  <data name="ERR_CheckedOverflow" xml:space="preserve">
    <value>The operation overflows at compile time in checked mode</value>
  </data>
  <data name="ERR_ConstOutOfRangeChecked" xml:space="preserve">
    <value>Constant value '{0}' cannot be converted to a '{1}' (use 'unchecked' syntax to override)</value>
  </data>
  <data name="ERR_BadVarargs" xml:space="preserve">
    <value>A method with vararg cannot be generic, be in a generic type, or have a params parameter</value>
  </data>
  <data name="ERR_ParamsMustBeArray" xml:space="preserve">
    <value>The params parameter must be a single dimensional array</value>
  </data>
  <data name="ERR_IllegalArglist" xml:space="preserve">
    <value>An __arglist expression may only appear inside of a call or new expression</value>
  </data>
  <data name="ERR_IllegalUnsafe" xml:space="preserve">
    <value>Unsafe code may only appear if compiling with /unsafe</value>
  </data>
  <data name="ERR_AmbigMember" xml:space="preserve">
    <value>Ambiguity between '{0}' and '{1}'</value>
  </data>
  <data name="ERR_BadForeachDecl" xml:space="preserve">
    <value>Type and identifier are both required in a foreach statement</value>
  </data>
  <data name="ERR_ParamsLast" xml:space="preserve">
    <value>A params parameter must be the last parameter in a formal parameter list</value>
  </data>
  <data name="ERR_SizeofUnsafe" xml:space="preserve">
    <value>'{0}' does not have a predefined size, therefore sizeof can only be used in an unsafe context (consider using System.Runtime.InteropServices.Marshal.SizeOf)</value>
  </data>
  <data name="ERR_DottedTypeNameNotFoundInNS" xml:space="preserve">
    <value>The type or namespace name '{0}' does not exist in the namespace '{1}' (are you missing an assembly reference?)</value>
  </data>
  <data name="ERR_FieldInitRefNonstatic" xml:space="preserve">
    <value>A field initializer cannot reference the non-static field, method, or property '{0}'</value>
  </data>
  <data name="ERR_SealedNonOverride" xml:space="preserve">
    <value>'{0}' cannot be sealed because it is not an override</value>
  </data>
  <data name="ERR_CantOverrideSealed" xml:space="preserve">
    <value>'{0}': cannot override inherited member '{1}' because it is sealed</value>
  </data>
  <data name="ERR_VoidError" xml:space="preserve">
    <value>The operation in question is undefined on void pointers</value>
  </data>
  <data name="ERR_ConditionalOnOverride" xml:space="preserve">
    <value>The Conditional attribute is not valid on '{0}' because it is an override method</value>
  </data>
  <data name="ERR_PointerInAsOrIs" xml:space="preserve">
    <value>Neither 'is' nor 'as' is valid on pointer types</value>
  </data>
  <data name="ERR_CallingFinalizeDeprecated" xml:space="preserve">
    <value>Destructors and object.Finalize cannot be called directly. Consider calling IDisposable.Dispose if available.</value>
  </data>
  <data name="ERR_SingleTypeNameNotFound" xml:space="preserve">
    <value>The type or namespace name '{0}' could not be found (are you missing a using directive or an assembly reference?)</value>
  </data>
  <data name="ERR_NegativeStackAllocSize" xml:space="preserve">
    <value>Cannot use a negative size with stackalloc</value>
  </data>
  <data name="ERR_NegativeArraySize" xml:space="preserve">
    <value>Cannot create an array with a negative size</value>
  </data>
  <data name="ERR_OverrideFinalizeDeprecated" xml:space="preserve">
    <value>Do not override object.Finalize. Instead, provide a destructor.</value>
  </data>
  <data name="ERR_CallingBaseFinalizeDeprecated" xml:space="preserve">
    <value>Do not directly call your base class Finalize method. It is called automatically from your destructor.</value>
  </data>
  <data name="WRN_NegativeArrayIndex" xml:space="preserve">
    <value>Indexing an array with a negative index (array indices always start at zero)</value>
  </data>
  <data name="WRN_NegativeArrayIndex_Title" xml:space="preserve">
    <value>Indexing an array with a negative index</value>
  </data>
  <data name="WRN_BadRefCompareLeft" xml:space="preserve">
    <value>Possible unintended reference comparison; to get a value comparison, cast the left hand side to type '{0}'</value>
  </data>
  <data name="WRN_BadRefCompareLeft_Title" xml:space="preserve">
    <value>Possible unintended reference comparison; left hand side needs cast</value>
  </data>
  <data name="WRN_BadRefCompareRight" xml:space="preserve">
    <value>Possible unintended reference comparison; to get a value comparison, cast the right hand side to type '{0}'</value>
  </data>
  <data name="WRN_BadRefCompareRight_Title" xml:space="preserve">
    <value>Possible unintended reference comparison; right hand side needs cast</value>
  </data>
  <data name="ERR_BadCastInFixed" xml:space="preserve">
    <value>The right hand side of a fixed statement assignment may not be a cast expression</value>
  </data>
  <data name="ERR_StackallocInCatchFinally" xml:space="preserve">
    <value>stackalloc may not be used in a catch or finally block</value>
  </data>
  <data name="ERR_VarargsLast" xml:space="preserve">
    <value>An __arglist parameter must be the last parameter in a formal parameter list</value>
  </data>
  <data name="ERR_MissingPartial" xml:space="preserve">
    <value>Missing partial modifier on declaration of type '{0}'; another partial declaration of this type exists</value>
  </data>
  <data name="ERR_PartialTypeKindConflict" xml:space="preserve">
    <value>Partial declarations of '{0}' must be all classes, all structs, or all interfaces</value>
  </data>
  <data name="ERR_PartialModifierConflict" xml:space="preserve">
    <value>Partial declarations of '{0}' have conflicting accessibility modifiers</value>
  </data>
  <data name="ERR_PartialMultipleBases" xml:space="preserve">
    <value>Partial declarations of '{0}' must not specify different base classes</value>
  </data>
  <data name="ERR_PartialWrongTypeParams" xml:space="preserve">
    <value>Partial declarations of '{0}' must have the same type parameter names in the same order</value>
  </data>
  <data name="ERR_PartialWrongConstraints" xml:space="preserve">
    <value>Partial declarations of '{0}' have inconsistent constraints for type parameter '{1}'</value>
  </data>
  <data name="ERR_NoImplicitConvCast" xml:space="preserve">
    <value>Cannot implicitly convert type '{0}' to '{1}'. An explicit conversion exists (are you missing a cast?)</value>
  </data>
  <data name="ERR_PartialMisplaced" xml:space="preserve">
    <value>The 'partial' modifier can only appear immediately before 'class', 'struct', 'interface', or 'void'</value>
  </data>
  <data name="ERR_ImportedCircularBase" xml:space="preserve">
    <value>Imported type '{0}' is invalid. It contains a circular base class dependency.</value>
  </data>
  <data name="ERR_UseDefViolationOut" xml:space="preserve">
    <value>Use of unassigned out parameter '{0}'</value>
  </data>
  <data name="ERR_ArraySizeInDeclaration" xml:space="preserve">
    <value>Array size cannot be specified in a variable declaration (try initializing with a 'new' expression)</value>
  </data>
  <data name="ERR_InaccessibleGetter" xml:space="preserve">
    <value>The property or indexer '{0}' cannot be used in this context because the get accessor is inaccessible</value>
  </data>
  <data name="ERR_InaccessibleSetter" xml:space="preserve">
    <value>The property or indexer '{0}' cannot be used in this context because the set accessor is inaccessible</value>
  </data>
  <data name="ERR_InvalidPropertyAccessMod" xml:space="preserve">
    <value>The accessibility modifier of the '{0}' accessor must be more restrictive than the property or indexer '{1}'</value>
  </data>
  <data name="ERR_DuplicatePropertyAccessMods" xml:space="preserve">
    <value>Cannot specify accessibility modifiers for both accessors of the property or indexer '{0}'</value>
  </data>
  <data name="ERR_PropertyAccessModInInterface" xml:space="preserve">
    <value>'{0}': accessibility modifiers may not be used on accessors in an interface</value>
  </data>
  <data name="ERR_AccessModMissingAccessor" xml:space="preserve">
    <value>'{0}': accessibility modifiers on accessors may only be used if the property or indexer has both a get and a set accessor</value>
  </data>
  <data name="ERR_UnimplementedInterfaceAccessor" xml:space="preserve">
    <value>'{0}' does not implement interface member '{1}'. '{2}' is not public.</value>
  </data>
  <data name="WRN_PatternIsAmbiguous" xml:space="preserve">
    <value>'{0}' does not implement the '{1}' pattern. '{2}' is ambiguous with '{3}'.</value>
  </data>
  <data name="WRN_PatternIsAmbiguous_Title" xml:space="preserve">
    <value>Type does not implement the collection pattern; members are ambiguous</value>
  </data>
  <data name="WRN_PatternStaticOrInaccessible" xml:space="preserve">
    <value>'{0}' does not implement the '{1}' pattern. '{2}' is either static or not public.</value>
  </data>
  <data name="WRN_PatternStaticOrInaccessible_Title" xml:space="preserve">
    <value>Type does not implement the collection pattern; member is either static or not public</value>
  </data>
  <data name="WRN_PatternBadSignature" xml:space="preserve">
    <value>'{0}' does not implement the '{1}' pattern. '{2}' has the wrong signature.</value>
  </data>
  <data name="WRN_PatternBadSignature_Title" xml:space="preserve">
    <value>Type does not implement the collection pattern; member has the wrong signature</value>
  </data>
  <data name="ERR_FriendRefNotEqualToThis" xml:space="preserve">
    <value>Friend access was granted by '{0}', but the public key of the output assembly does not match that specified by the attribute in the granting assembly.</value>
  </data>
  <data name="ERR_FriendRefSigningMismatch" xml:space="preserve">
    <value>Friend access was granted by '{0}', but the strong name signing state of the output assembly does not match that of the granting assembly.</value>
  </data>
  <data name="WRN_SequentialOnPartialClass" xml:space="preserve">
    <value>There is no defined ordering between fields in multiple declarations of partial struct '{0}'. To specify an ordering, all instance fields must be in the same declaration.</value>
  </data>
  <data name="WRN_SequentialOnPartialClass_Title" xml:space="preserve">
    <value>There is no defined ordering between fields in multiple declarations of partial struct</value>
  </data>
  <data name="ERR_BadConstType" xml:space="preserve">
    <value>The type '{0}' cannot be declared const</value>
  </data>
  <data name="ERR_NoNewTyvar" xml:space="preserve">
    <value>Cannot create an instance of the variable type '{0}' because it does not have the new() constraint</value>
  </data>
  <data name="ERR_BadArity" xml:space="preserve">
    <value>Using the generic {1} '{0}' requires {2} type arguments</value>
  </data>
  <data name="ERR_BadTypeArgument" xml:space="preserve">
    <value>The type '{0}' may not be used as a type argument</value>
  </data>
  <data name="ERR_TypeArgsNotAllowed" xml:space="preserve">
    <value>The {1} '{0}' cannot be used with type arguments</value>
  </data>
  <data name="ERR_HasNoTypeVars" xml:space="preserve">
    <value>The non-generic {1} '{0}' cannot be used with type arguments</value>
  </data>
  <data name="ERR_NewConstraintNotSatisfied" xml:space="preserve">
    <value>'{2}' must be a non-abstract type with a public parameterless constructor in order to use it as parameter '{1}' in the generic type or method '{0}'</value>
  </data>
  <data name="ERR_GenericConstraintNotSatisfiedRefType" xml:space="preserve">
    <value>The type '{3}' cannot be used as type parameter '{2}' in the generic type or method '{0}'. There is no implicit reference conversion from '{3}' to '{1}'.</value>
  </data>
  <data name="ERR_GenericConstraintNotSatisfiedNullableEnum" xml:space="preserve">
    <value>The type '{3}' cannot be used as type parameter '{2}' in the generic type or method '{0}'. The nullable type '{3}' does not satisfy the constraint of '{1}'.</value>
  </data>
  <data name="ERR_GenericConstraintNotSatisfiedNullableInterface" xml:space="preserve">
    <value>The type '{3}' cannot be used as type parameter '{2}' in the generic type or method '{0}'. The nullable type '{3}' does not satisfy the constraint of '{1}'. Nullable types can not satisfy any interface constraints.</value>
  </data>
  <data name="ERR_GenericConstraintNotSatisfiedTyVar" xml:space="preserve">
    <value>The type '{3}' cannot be used as type parameter '{2}' in the generic type or method '{0}'. There is no boxing conversion or type parameter conversion from '{3}' to '{1}'.</value>
  </data>
  <data name="ERR_GenericConstraintNotSatisfiedValType" xml:space="preserve">
    <value>The type '{3}' cannot be used as type parameter '{2}' in the generic type or method '{0}'. There is no boxing conversion from '{3}' to '{1}'.</value>
  </data>
  <data name="ERR_DuplicateGeneratedName" xml:space="preserve">
    <value>The parameter name '{0}' conflicts with an automatically-generated parameter name</value>
  </data>
  <data name="ERR_GlobalSingleTypeNameNotFound" xml:space="preserve">
    <value>The type or namespace name '{0}' could not be found in the global namespace (are you missing an assembly reference?)</value>
  </data>
  <data name="ERR_NewBoundMustBeLast" xml:space="preserve">
    <value>The new() constraint must be the last constraint specified</value>
  </data>
  <data name="WRN_MainCantBeGeneric" xml:space="preserve">
    <value>'{0}': an entry point cannot be generic or in a generic type</value>
  </data>
  <data name="WRN_MainCantBeGeneric_Title" xml:space="preserve">
    <value>An entry point cannot be generic or in a generic type</value>
  </data>
  <data name="ERR_TypeVarCantBeNull" xml:space="preserve">
    <value>Cannot convert null to type parameter '{0}' because it could be a non-nullable value type. Consider using 'default({0})' instead.</value>
  </data>
  <data name="ERR_AttributeCantBeGeneric" xml:space="preserve">
    <value>Cannot apply attribute class '{0}' because it is generic</value>
  </data>
  <data name="ERR_DuplicateBound" xml:space="preserve">
    <value>Duplicate constraint '{0}' for type parameter '{1}'</value>
  </data>
  <data name="ERR_ClassBoundNotFirst" xml:space="preserve">
    <value>The class type constraint '{0}' must come before any other constraints</value>
  </data>
  <data name="ERR_BadRetType" xml:space="preserve">
    <value>'{1} {0}' has the wrong return type</value>
  </data>
  <data name="ERR_DelegateRefMismatch" xml:space="preserve">
    <value>Ref mismatch between '{0}' and delegate '{1}'</value>
  </data>
  <data name="ERR_DuplicateConstraintClause" xml:space="preserve">
    <value>A constraint clause has already been specified for type parameter '{0}'. All of the constraints for a type parameter must be specified in a single where clause.</value>
  </data>
  <data name="ERR_CantInferMethTypeArgs" xml:space="preserve">
    <value>The type arguments for method '{0}' cannot be inferred from the usage. Try specifying the type arguments explicitly.</value>
  </data>
  <data name="ERR_LocalSameNameAsTypeParam" xml:space="preserve">
    <value>'{0}': a parameter, local variable, or local function cannot have the same name as a method type parameter</value>
  </data>
  <data name="ERR_AsWithTypeVar" xml:space="preserve">
    <value>The type parameter '{0}' cannot be used with the 'as' operator because it does not have a class type constraint nor a 'class' constraint</value>
  </data>
  <data name="WRN_UnreferencedFieldAssg" xml:space="preserve">
    <value>The field '{0}' is assigned but its value is never used</value>
  </data>
  <data name="WRN_UnreferencedFieldAssg_Title" xml:space="preserve">
    <value>Field is assigned but its value is never used</value>
  </data>
  <data name="ERR_BadIndexerNameAttr" xml:space="preserve">
    <value>The '{0}' attribute is valid only on an indexer that is not an explicit interface member declaration</value>
  </data>
  <data name="ERR_AttrArgWithTypeVars" xml:space="preserve">
    <value>'{0}': an attribute argument cannot use type parameters</value>
  </data>
  <data name="ERR_NewTyvarWithArgs" xml:space="preserve">
    <value>'{0}': cannot provide arguments when creating an instance of a variable type</value>
  </data>
  <data name="ERR_AbstractSealedStatic" xml:space="preserve">
    <value>'{0}': an abstract class cannot be sealed or static</value>
  </data>
  <data name="WRN_AmbiguousXMLReference" xml:space="preserve">
    <value>Ambiguous reference in cref attribute: '{0}'. Assuming '{1}', but could have also matched other overloads including '{2}'.</value>
  </data>
  <data name="WRN_AmbiguousXMLReference_Title" xml:space="preserve">
    <value>Ambiguous reference in cref attribute</value>
  </data>
  <data name="WRN_VolatileByRef" xml:space="preserve">
    <value>'{0}': a reference to a volatile field will not be treated as volatile</value>
  </data>
  <data name="WRN_VolatileByRef_Title" xml:space="preserve">
    <value>A reference to a volatile field will not be treated as volatile</value>
  </data>
  <data name="WRN_VolatileByRef_Description" xml:space="preserve">
    <value>A volatile field should not normally be used as a ref or out value, since it will not be treated as volatile. There are exceptions to this, such as when calling an interlocked API.</value>
  </data>
  <data name="ERR_ComImportWithImpl" xml:space="preserve">
    <value>Since '{1}' has the ComImport attribute, '{0}' must be extern or abstract</value>
  </data>
  <data name="ERR_ComImportWithBase" xml:space="preserve">
    <value>'{0}': a class with the ComImport attribute cannot specify a base class</value>
  </data>
  <data name="ERR_ImplBadConstraints" xml:space="preserve">
    <value>The constraints for type parameter '{0}' of method '{1}' must match the constraints for type parameter '{2}' of interface method '{3}'. Consider using an explicit interface implementation instead.</value>
  </data>
  <data name="ERR_ImplBadTupleNames" xml:space="preserve">
    <value>The tuple element names in the signature of method '{0}' must match the tuple element names of interface method '{1}' (including on the return type).</value>
  </data>
  <data name="ERR_DottedTypeNameNotFoundInAgg" xml:space="preserve">
    <value>The type name '{0}' does not exist in the type '{1}'</value>
  </data>
  <data name="ERR_MethGrpToNonDel" xml:space="preserve">
    <value>Cannot convert method group '{0}' to non-delegate type '{1}'. Did you intend to invoke the method?</value>
  </data>
  <data name="ERR_BadExternAlias" xml:space="preserve">
    <value>The extern alias '{0}' was not specified in a /reference option</value>
  </data>
  <data name="ERR_ColColWithTypeAlias" xml:space="preserve">
    <value>Cannot use alias '{0}' with '::' since the alias references a type. Use '.' instead.</value>
  </data>
  <data name="ERR_AliasNotFound" xml:space="preserve">
    <value>Alias '{0}' not found</value>
  </data>
  <data name="ERR_SameFullNameAggAgg" xml:space="preserve">
    <value>The type '{1}' exists in both '{0}' and '{2}'</value>
  </data>
  <data name="ERR_SameFullNameNsAgg" xml:space="preserve">
    <value>The namespace '{1}' in '{0}' conflicts with the type '{3}' in '{2}'</value>
  </data>
  <data name="WRN_SameFullNameThisNsAgg" xml:space="preserve">
    <value>The namespace '{1}' in '{0}' conflicts with the imported type '{3}' in '{2}'. Using the namespace defined in '{0}'.</value>
  </data>
  <data name="WRN_SameFullNameThisNsAgg_Title" xml:space="preserve">
    <value>Namespace conflicts with imported type</value>
  </data>
  <data name="WRN_SameFullNameThisAggAgg" xml:space="preserve">
    <value>The type '{1}' in '{0}' conflicts with the imported type '{3}' in '{2}'. Using the type defined in '{0}'.</value>
  </data>
  <data name="WRN_SameFullNameThisAggAgg_Title" xml:space="preserve">
    <value>Type conflicts with imported type</value>
  </data>
  <data name="WRN_SameFullNameThisAggNs" xml:space="preserve">
    <value>The type '{1}' in '{0}' conflicts with the imported namespace '{3}' in '{2}'. Using the type defined in '{0}'.</value>
  </data>
  <data name="WRN_SameFullNameThisAggNs_Title" xml:space="preserve">
    <value>Type conflicts with imported namespace</value>
  </data>
  <data name="ERR_SameFullNameThisAggThisNs" xml:space="preserve">
    <value>The type '{1}' in '{0}' conflicts with the namespace '{3}' in '{2}'</value>
  </data>
  <data name="ERR_ExternAfterElements" xml:space="preserve">
    <value>An extern alias declaration must precede all other elements defined in the namespace</value>
  </data>
  <data name="WRN_GlobalAliasDefn" xml:space="preserve">
    <value>Defining an alias named 'global' is ill-advised since 'global::' always references the global namespace and not an alias</value>
  </data>
  <data name="WRN_GlobalAliasDefn_Title" xml:space="preserve">
    <value>Defining an alias named 'global' is ill-advised</value>
  </data>
  <data name="ERR_SealedStaticClass" xml:space="preserve">
    <value>'{0}': a class cannot be both static and sealed</value>
  </data>
  <data name="ERR_PrivateAbstractAccessor" xml:space="preserve">
    <value>'{0}': abstract properties cannot have private accessors</value>
  </data>
  <data name="ERR_ValueExpected" xml:space="preserve">
    <value>Syntax error; value expected</value>
  </data>
  <data name="ERR_UnboxNotLValue" xml:space="preserve">
    <value>Cannot modify the result of an unboxing conversion</value>
  </data>
  <data name="ERR_AnonMethGrpInForEach" xml:space="preserve">
    <value>Foreach cannot operate on a '{0}'. Did you intend to invoke the '{0}'?</value>
  </data>
  <data name="ERR_BadIncDecRetType" xml:space="preserve">
    <value>The return type for ++ or -- operator must match the parameter type or be derived from the parameter type</value>
  </data>
  <data name="ERR_RefValBoundMustBeFirst" xml:space="preserve">
    <value>The 'class' or 'struct' constraint must come before any other constraints</value>
  </data>
  <data name="ERR_RefValBoundWithClass" xml:space="preserve">
    <value>'{0}': cannot specify both a constraint class and the 'class' or 'struct' constraint</value>
  </data>
  <data name="ERR_NewBoundWithVal" xml:space="preserve">
    <value>The 'new()' constraint cannot be used with the 'struct' constraint</value>
  </data>
  <data name="ERR_RefConstraintNotSatisfied" xml:space="preserve">
    <value>The type '{2}' must be a reference type in order to use it as parameter '{1}' in the generic type or method '{0}'</value>
  </data>
  <data name="ERR_ValConstraintNotSatisfied" xml:space="preserve">
    <value>The type '{2}' must be a non-nullable value type in order to use it as parameter '{1}' in the generic type or method '{0}'</value>
  </data>
  <data name="ERR_CircularConstraint" xml:space="preserve">
    <value>Circular constraint dependency involving '{0}' and '{1}'</value>
  </data>
  <data name="ERR_BaseConstraintConflict" xml:space="preserve">
    <value>Type parameter '{0}' inherits conflicting constraints '{1}' and '{2}'</value>
  </data>
  <data name="ERR_ConWithValCon" xml:space="preserve">
    <value>Type parameter '{1}' has the 'struct' constraint so '{1}' cannot be used as a constraint for '{0}'</value>
  </data>
  <data name="ERR_AmbigUDConv" xml:space="preserve">
    <value>Ambiguous user defined conversions '{0}' and '{1}' when converting from '{2}' to '{3}'</value>
  </data>
  <data name="WRN_AlwaysNull" xml:space="preserve">
    <value>The result of the expression is always 'null' of type '{0}'</value>
  </data>
  <data name="WRN_AlwaysNull_Title" xml:space="preserve">
    <value>The result of the expression is always 'null'</value>
  </data>
  <data name="ERR_AddrOnReadOnlyLocal" xml:space="preserve">
    <value>Cannot take the address of a read-only local variable</value>
  </data>
  <data name="ERR_OverrideWithConstraints" xml:space="preserve">
    <value>Constraints for override and explicit interface implementation methods are inherited from the base method, so they cannot be specified directly</value>
  </data>
  <data name="ERR_AmbigOverride" xml:space="preserve">
    <value>The inherited members '{0}' and '{1}' have the same signature in type '{2}', so they cannot be overridden</value>
  </data>
  <data name="ERR_DecConstError" xml:space="preserve">
    <value>Evaluation of the decimal constant expression failed</value>
  </data>
  <data name="WRN_CmpAlwaysFalse" xml:space="preserve">
    <value>Comparing with null of type '{0}' always produces 'false'</value>
  </data>
  <data name="WRN_CmpAlwaysFalse_Title" xml:space="preserve">
    <value>Comparing with null of struct type always produces 'false'</value>
  </data>
  <data name="WRN_FinalizeMethod" xml:space="preserve">
    <value>Introducing a 'Finalize' method can interfere with destructor invocation. Did you intend to declare a destructor?</value>
  </data>
  <data name="WRN_FinalizeMethod_Title" xml:space="preserve">
    <value>Introducing a 'Finalize' method can interfere with destructor invocation</value>
  </data>
  <data name="WRN_FinalizeMethod_Description" xml:space="preserve">
    <value>This warning occurs when you create a class with a method whose signature is public virtual void Finalize.

If such a class is used as a base class and if the deriving class defines a destructor, the destructor will override the base class Finalize method, not Finalize.</value>
  </data>
  <data name="ERR_ExplicitImplParams" xml:space="preserve">
    <value>'{0}' should not have a params parameter since '{1}' does not</value>
  </data>
  <data name="WRN_GotoCaseShouldConvert" xml:space="preserve">
    <value>The 'goto case' value is not implicitly convertible to type '{0}'</value>
  </data>
  <data name="WRN_GotoCaseShouldConvert_Title" xml:space="preserve">
    <value>The 'goto case' value is not implicitly convertible to the switch type</value>
  </data>
  <data name="ERR_MethodImplementingAccessor" xml:space="preserve">
    <value>Method '{0}' cannot implement interface accessor '{1}' for type '{2}'. Use an explicit interface implementation.</value>
  </data>
  <data name="WRN_NubExprIsConstBool" xml:space="preserve">
    <value>The result of the expression is always '{0}' since a value of type '{1}' is never equal to 'null' of type '{2}'</value>
  </data>
  <data name="WRN_NubExprIsConstBool_Title" xml:space="preserve">
    <value>The result of the expression is always the same since a value of this type is never equal to 'null'</value>
  </data>
  <data name="WRN_NubExprIsConstBool2" xml:space="preserve">
    <value>The result of the expression is always '{0}' since a value of type '{1}' is never equal to 'null' of type '{2}'</value>
  </data>
  <data name="WRN_NubExprIsConstBool2_Title" xml:space="preserve">
    <value>The result of the expression is always the same since a value of this type is never equal to 'null'</value>
  </data>
  <data name="WRN_ExplicitImplCollision" xml:space="preserve">
    <value>Explicit interface implementation '{0}' matches more than one interface member. Which interface member is actually chosen is implementation-dependent. Consider using a non-explicit implementation instead.</value>
  </data>
  <data name="WRN_ExplicitImplCollision_Title" xml:space="preserve">
    <value>Explicit interface implementation matches more than one interface member</value>
  </data>
  <data name="ERR_AbstractHasBody" xml:space="preserve">
    <value>'{0}' cannot declare a body because it is marked abstract</value>
  </data>
  <data name="ERR_ConcreteMissingBody" xml:space="preserve">
    <value>'{0}' must declare a body because it is not marked abstract, extern, or partial</value>
  </data>
  <data name="ERR_AbstractAndSealed" xml:space="preserve">
    <value>'{0}' cannot be both abstract and sealed</value>
  </data>
  <data name="ERR_AbstractNotVirtual" xml:space="preserve">
    <value>The abstract {0} '{1}' cannot be marked virtual</value>
  </data>
  <data name="ERR_StaticConstant" xml:space="preserve">
    <value>The constant '{0}' cannot be marked static</value>
  </data>
  <data name="ERR_CantOverrideNonFunction" xml:space="preserve">
    <value>'{0}': cannot override because '{1}' is not a function</value>
  </data>
  <data name="ERR_CantOverrideNonVirtual" xml:space="preserve">
    <value>'{0}': cannot override inherited member '{1}' because it is not marked virtual, abstract, or override</value>
  </data>
  <data name="ERR_CantChangeAccessOnOverride" xml:space="preserve">
    <value>'{0}': cannot change access modifiers when overriding '{1}' inherited member '{2}'</value>
  </data>
  <data name="ERR_CantChangeTupleNamesOnOverride" xml:space="preserve">
    <value>'{0}': cannot change tuple element names when overriding inherited member '{1}'</value>
  </data>
  <data name="ERR_CantChangeReturnTypeOnOverride" xml:space="preserve">
    <value>'{0}': return type must be '{2}' to match overridden member '{1}'</value>
  </data>
  <data name="ERR_CantDeriveFromSealedType" xml:space="preserve">
    <value>'{0}': cannot derive from sealed type '{1}'</value>
  </data>
  <data name="ERR_AbstractInConcreteClass" xml:space="preserve">
    <value>'{0}' is abstract but it is contained in non-abstract class '{1}'</value>
  </data>
  <data name="ERR_StaticConstructorWithExplicitConstructorCall" xml:space="preserve">
    <value>'{0}': static constructor cannot have an explicit 'this' or 'base' constructor call</value>
  </data>
  <data name="ERR_StaticConstructorWithAccessModifiers" xml:space="preserve">
    <value>'{0}': access modifiers are not allowed on static constructors</value>
  </data>
  <data name="ERR_RecursiveConstructorCall" xml:space="preserve">
    <value>Constructor '{0}' cannot call itself</value>
  </data>
  <data name="ERR_IndirectRecursiveConstructorCall" xml:space="preserve">
    <value>Constructor '{0}' cannot call itself through another constructor</value>
  </data>
  <data name="ERR_ObjectCallingBaseConstructor" xml:space="preserve">
    <value>'{0}' has no base class and cannot call a base constructor</value>
  </data>
  <data name="ERR_PredefinedTypeNotFound" xml:space="preserve">
    <value>Predefined type '{0}' is not defined or imported</value>
  </data>
  <data name="ERR_PredefinedValueTupleTypeNotFound" xml:space="preserve">
    <value>Predefined type '{0}' is not defined or imported, or is declared in multiple referenced assemblies</value>
  </data>
  <data name="ERR_StructWithBaseConstructorCall" xml:space="preserve">
    <value>'{0}': structs cannot call base class constructors</value>
  </data>
  <data name="ERR_StructLayoutCycle" xml:space="preserve">
    <value>Struct member '{0}' of type '{1}' causes a cycle in the struct layout</value>
  </data>
  <data name="ERR_InterfacesCannotContainTypes" xml:space="preserve">
    <value>'{0}': interfaces cannot declare types</value>
  </data>
  <data name="ERR_InterfacesCantContainFields" xml:space="preserve">
    <value>Interfaces cannot contain fields</value>
  </data>
  <data name="ERR_InterfacesCantContainConstructors" xml:space="preserve">
    <value>Interfaces cannot contain constructors</value>
  </data>
  <data name="ERR_NonInterfaceInInterfaceList" xml:space="preserve">
    <value>Type '{0}' in interface list is not an interface</value>
  </data>
  <data name="ERR_DuplicateInterfaceInBaseList" xml:space="preserve">
    <value>'{0}' is already listed in interface list</value>
  </data>
  <data name="ERR_DuplicateInterfaceWithTupleNamesInBaseList" xml:space="preserve">
    <value>'{0}' is already listed in the interface list on type '{2}' with different tuple element names, as '{1}'.</value>
  </data>
  <data name="ERR_CycleInInterfaceInheritance" xml:space="preserve">
    <value>Inherited interface '{1}' causes a cycle in the interface hierarchy of '{0}'</value>
  </data>
  <data name="ERR_InterfaceMemberHasBody" xml:space="preserve">
    <value>'{0}': interface members cannot have a definition</value>
  </data>
  <data name="ERR_HidingAbstractMethod" xml:space="preserve">
    <value>'{0}' hides inherited abstract member '{1}'</value>
  </data>
  <data name="ERR_UnimplementedAbstractMethod" xml:space="preserve">
    <value>'{0}' does not implement inherited abstract member '{1}'</value>
  </data>
  <data name="ERR_UnimplementedInterfaceMember" xml:space="preserve">
    <value>'{0}' does not implement interface member '{1}'</value>
  </data>
  <data name="ERR_ObjectCantHaveBases" xml:space="preserve">
    <value>The class System.Object cannot have a base class or implement an interface</value>
  </data>
  <data name="ERR_ExplicitInterfaceImplementationNotInterface" xml:space="preserve">
    <value>'{0}' in explicit interface declaration is not an interface</value>
  </data>
  <data name="ERR_InterfaceMemberNotFound" xml:space="preserve">
    <value>'{0}' in explicit interface declaration is not a member of interface</value>
  </data>
  <data name="ERR_ClassDoesntImplementInterface" xml:space="preserve">
    <value>'{0}': containing type does not implement interface '{1}'</value>
  </data>
  <data name="ERR_ExplicitInterfaceImplementationInNonClassOrStruct" xml:space="preserve">
    <value>'{0}': explicit interface declaration can only be declared in a class or struct</value>
  </data>
  <data name="ERR_MemberNameSameAsType" xml:space="preserve">
    <value>'{0}': member names cannot be the same as their enclosing type</value>
  </data>
  <data name="ERR_EnumeratorOverflow" xml:space="preserve">
    <value>'{0}': the enumerator value is too large to fit in its type</value>
  </data>
  <data name="ERR_CantOverrideNonProperty" xml:space="preserve">
    <value>'{0}': cannot override because '{1}' is not a property</value>
  </data>
  <data name="ERR_NoGetToOverride" xml:space="preserve">
    <value>'{0}': cannot override because '{1}' does not have an overridable get accessor</value>
  </data>
  <data name="ERR_NoSetToOverride" xml:space="preserve">
    <value>'{0}': cannot override because '{1}' does not have an overridable set accessor</value>
  </data>
  <data name="ERR_PropertyCantHaveVoidType" xml:space="preserve">
    <value>'{0}': property or indexer cannot have void type</value>
  </data>
  <data name="ERR_PropertyWithNoAccessors" xml:space="preserve">
    <value>'{0}': property or indexer must have at least one accessor</value>
  </data>
  <data name="ERR_NewVirtualInSealed" xml:space="preserve">
    <value>'{0}' is a new virtual member in sealed class '{1}'</value>
  </data>
  <data name="ERR_ExplicitPropertyAddingAccessor" xml:space="preserve">
    <value>'{0}' adds an accessor not found in interface member '{1}'</value>
  </data>
  <data name="ERR_ExplicitPropertyMissingAccessor" xml:space="preserve">
    <value>Explicit interface implementation '{0}' is missing accessor '{1}'</value>
  </data>
  <data name="ERR_ConversionWithInterface" xml:space="preserve">
    <value>'{0}': user-defined conversions to or from an interface are not allowed</value>
  </data>
  <data name="ERR_ConversionWithBase" xml:space="preserve">
    <value>'{0}': user-defined conversions to or from a base class are not allowed</value>
  </data>
  <data name="ERR_ConversionWithDerived" xml:space="preserve">
    <value>'{0}': user-defined conversions to or from a derived class are not allowed</value>
  </data>
  <data name="ERR_IdentityConversion" xml:space="preserve">
    <value>User-defined operator cannot take an object of the enclosing type and convert to an object of the enclosing type</value>
  </data>
  <data name="ERR_ConversionNotInvolvingContainedType" xml:space="preserve">
    <value>User-defined conversion must convert to or from the enclosing type</value>
  </data>
  <data name="ERR_DuplicateConversionInClass" xml:space="preserve">
    <value>Duplicate user-defined conversion in type '{0}'</value>
  </data>
  <data name="ERR_OperatorsMustBeStatic" xml:space="preserve">
    <value>User-defined operator '{0}' must be declared static and public</value>
  </data>
  <data name="ERR_BadIncDecSignature" xml:space="preserve">
    <value>The parameter type for ++ or -- operator must be the containing type</value>
  </data>
  <data name="ERR_BadUnaryOperatorSignature" xml:space="preserve">
    <value>The parameter of a unary operator must be the containing type</value>
  </data>
  <data name="ERR_BadBinaryOperatorSignature" xml:space="preserve">
    <value>One of the parameters of a binary operator must be the containing type</value>
  </data>
  <data name="ERR_BadShiftOperatorSignature" xml:space="preserve">
    <value>The first operand of an overloaded shift operator must have the same type as the containing type, and the type of the second operand must be int</value>
  </data>
  <data name="ERR_InterfacesCantContainOperators" xml:space="preserve">
    <value>Interfaces cannot contain operators</value>
  </data>
  <data name="ERR_StructsCantContainDefaultConstructor" xml:space="preserve">
    <value>Structs cannot contain explicit parameterless constructors</value>
  </data>
  <data name="ERR_EnumsCantContainDefaultConstructor" xml:space="preserve">
    <value>Enums cannot contain explicit parameterless constructors</value>
  </data>
  <data name="ERR_CantOverrideBogusMethod" xml:space="preserve">
    <value>'{0}': cannot override '{1}' because it is not supported by the language</value>
  </data>
  <data name="ERR_BindToBogus" xml:space="preserve">
    <value>'{0}' is not supported by the language</value>
  </data>
  <data name="ERR_CantCallSpecialMethod" xml:space="preserve">
    <value>'{0}': cannot explicitly call operator or accessor</value>
  </data>
  <data name="ERR_BadTypeReference" xml:space="preserve">
    <value>'{0}': cannot reference a type through an expression; try '{1}' instead</value>
  </data>
  <data name="ERR_FieldInitializerInStruct" xml:space="preserve">
    <value>'{0}': cannot have instance property or field initializers in structs</value>
  </data>
  <data name="ERR_BadDestructorName" xml:space="preserve">
    <value>Name of destructor must match name of class</value>
  </data>
  <data name="ERR_OnlyClassesCanContainDestructors" xml:space="preserve">
    <value>Only class types can contain destructors</value>
  </data>
  <data name="ERR_ConflictAliasAndMember" xml:space="preserve">
    <value>Namespace '{1}' contains a definition conflicting with alias '{0}'</value>
  </data>
  <data name="ERR_ConflictingAliasAndDefinition" xml:space="preserve">
    <value>Alias '{0}' conflicts with {1} definition</value>
  </data>
  <data name="ERR_ConditionalOnSpecialMethod" xml:space="preserve">
    <value>The Conditional attribute is not valid on '{0}' because it is a constructor, destructor, operator, or explicit interface implementation</value>
  </data>
  <data name="ERR_ConditionalMustReturnVoid" xml:space="preserve">
    <value>The Conditional attribute is not valid on '{0}' because its return type is not void</value>
  </data>
  <data name="ERR_DuplicateAttribute" xml:space="preserve">
    <value>Duplicate '{0}' attribute</value>
  </data>
  <data name="ERR_DuplicateAttributeInNetModule" xml:space="preserve">
    <value>Duplicate '{0}' attribute in '{1}'</value>
  </data>
  <data name="ERR_ConditionalOnInterfaceMethod" xml:space="preserve">
    <value>The Conditional attribute is not valid on interface members</value>
  </data>
  <data name="ERR_OperatorCantReturnVoid" xml:space="preserve">
    <value>User-defined operators cannot return void</value>
  </data>
  <data name="ERR_BadDynamicConversion" xml:space="preserve">
    <value>'{0}': user-defined conversions to or from the dynamic type are not allowed</value>
  </data>
  <data name="ERR_InvalidAttributeArgument" xml:space="preserve">
    <value>Invalid value for argument to '{0}' attribute</value>
  </data>
  <data name="ERR_ParameterNotValidForType" xml:space="preserve">
    <value>Parameter not valid for the specified unmanaged type.</value>
  </data>
  <data name="ERR_AttributeParameterRequired1" xml:space="preserve">
    <value>Attribute parameter '{0}' must be specified.</value>
  </data>
  <data name="ERR_AttributeParameterRequired2" xml:space="preserve">
    <value>Attribute parameter '{0}' or '{1}' must be specified.</value>
  </data>
  <data name="ERR_MarshalUnmanagedTypeNotValidForFields" xml:space="preserve">
    <value>Unmanaged type '{0}' not valid for fields.</value>
  </data>
  <data name="ERR_MarshalUnmanagedTypeOnlyValidForFields" xml:space="preserve">
    <value>Unmanaged type '{0}' is only valid for fields.</value>
  </data>
  <data name="ERR_AttributeOnBadSymbolType" xml:space="preserve">
    <value>Attribute '{0}' is not valid on this declaration type. It is only valid on '{1}' declarations.</value>
  </data>
  <data name="ERR_FloatOverflow" xml:space="preserve">
    <value>Floating-point constant is outside the range of type '{0}'</value>
  </data>
  <data name="ERR_ComImportWithoutUuidAttribute" xml:space="preserve">
    <value>The Guid attribute must be specified with the ComImport attribute</value>
  </data>
  <data name="ERR_InvalidNamedArgument" xml:space="preserve">
    <value>Invalid value for named attribute argument '{0}'</value>
  </data>
  <data name="ERR_DllImportOnInvalidMethod" xml:space="preserve">
    <value>The DllImport attribute must be specified on a method marked 'static' and 'extern'</value>
  </data>
  <data name="ERR_EncUpdateFailedMissingAttribute" xml:space="preserve">
    <value>Cannot update '{0}'; attribute '{1}' is missing.</value>
  </data>
  <data name="ERR_DllImportOnGenericMethod" xml:space="preserve">
    <value>The DllImport attribute cannot be applied to a method that is generic or contained in a generic type.</value>
  </data>
  <data name="ERR_FieldCantBeRefAny" xml:space="preserve">
    <value>Field or property cannot be of type '{0}'</value>
  </data>
  <data name="ERR_ArrayElementCantBeRefAny" xml:space="preserve">
    <value>Array elements cannot be of type '{0}'</value>
  </data>
  <data name="WRN_DeprecatedSymbol" xml:space="preserve">
    <value>'{0}' is obsolete</value>
  </data>
  <data name="WRN_DeprecatedSymbol_Title" xml:space="preserve">
    <value>Type or member is obsolete</value>
  </data>
  <data name="ERR_NotAnAttributeClass" xml:space="preserve">
    <value>'{0}' is not an attribute class</value>
  </data>
  <data name="ERR_BadNamedAttributeArgument" xml:space="preserve">
    <value>'{0}' is not a valid named attribute argument. Named attribute arguments must be fields which are not readonly, static, or const, or read-write properties which are public and not static.</value>
  </data>
  <data name="WRN_DeprecatedSymbolStr" xml:space="preserve">
    <value>'{0}' is obsolete: '{1}'</value>
  </data>
  <data name="WRN_DeprecatedSymbolStr_Title" xml:space="preserve">
    <value>Type or member is obsolete</value>
  </data>
  <data name="ERR_DeprecatedSymbolStr" xml:space="preserve">
    <value>'{0}' is obsolete: '{1}'</value>
  </data>
  <data name="ERR_IndexerCantHaveVoidType" xml:space="preserve">
    <value>Indexers cannot have void type</value>
  </data>
  <data name="ERR_VirtualPrivate" xml:space="preserve">
    <value>'{0}': virtual or abstract members cannot be private</value>
  </data>
  <data name="ERR_ArrayInitToNonArrayType" xml:space="preserve">
    <value>Can only use array initializer expressions to assign to array types. Try using a new expression instead.</value>
  </data>
  <data name="ERR_ArrayInitInBadPlace" xml:space="preserve">
    <value>Array initializers can only be used in a variable or field initializer. Try using a new expression instead.</value>
  </data>
  <data name="ERR_MissingStructOffset" xml:space="preserve">
    <value>'{0}': instance field types marked with StructLayout(LayoutKind.Explicit) must have a FieldOffset attribute</value>
  </data>
  <data name="WRN_ExternMethodNoImplementation" xml:space="preserve">
    <value>Method, operator, or accessor '{0}' is marked external and has no attributes on it. Consider adding a DllImport attribute to specify the external implementation.</value>
  </data>
  <data name="WRN_ExternMethodNoImplementation_Title" xml:space="preserve">
    <value>Method, operator, or accessor is marked external and has no attributes on it</value>
  </data>
  <data name="WRN_ProtectedInSealed" xml:space="preserve">
    <value>'{0}': new protected member declared in sealed class</value>
  </data>
  <data name="WRN_ProtectedInSealed_Title" xml:space="preserve">
    <value>New protected member declared in sealed class</value>
  </data>
  <data name="ERR_InterfaceImplementedByConditional" xml:space="preserve">
    <value>Conditional member '{0}' cannot implement interface member '{1}' in type '{2}'</value>
  </data>
  <data name="ERR_IllegalRefParam" xml:space="preserve">
    <value>ref and out are not valid in this context</value>
  </data>
  <data name="ERR_BadArgumentToAttribute" xml:space="preserve">
    <value>The argument to the '{0}' attribute must be a valid identifier</value>
  </data>
  <data name="ERR_StructOffsetOnBadStruct" xml:space="preserve">
    <value>The FieldOffset attribute can only be placed on members of types marked with the StructLayout(LayoutKind.Explicit)</value>
  </data>
  <data name="ERR_StructOffsetOnBadField" xml:space="preserve">
    <value>The FieldOffset attribute is not allowed on static or const fields</value>
  </data>
  <data name="ERR_AttributeUsageOnNonAttributeClass" xml:space="preserve">
    <value>Attribute '{0}' is only valid on classes derived from System.Attribute</value>
  </data>
  <data name="WRN_PossibleMistakenNullStatement" xml:space="preserve">
    <value>Possible mistaken empty statement</value>
  </data>
  <data name="WRN_PossibleMistakenNullStatement_Title" xml:space="preserve">
    <value>Possible mistaken empty statement</value>
  </data>
  <data name="ERR_DuplicateNamedAttributeArgument" xml:space="preserve">
    <value>'{0}' duplicate named attribute argument</value>
  </data>
  <data name="ERR_DeriveFromEnumOrValueType" xml:space="preserve">
    <value>'{0}' cannot derive from special class '{1}'</value>
  </data>
  <data name="ERR_DefaultMemberOnIndexedType" xml:space="preserve">
    <value>Cannot specify the DefaultMember attribute on a type containing an indexer</value>
  </data>
  <data name="ERR_BogusType" xml:space="preserve">
    <value>'{0}' is a type not supported by the language</value>
  </data>
  <data name="WRN_UnassignedInternalField" xml:space="preserve">
    <value>Field '{0}' is never assigned to, and will always have its default value {1}</value>
  </data>
  <data name="WRN_UnassignedInternalField_Title" xml:space="preserve">
    <value>Field is never assigned to, and will always have its default value</value>
  </data>
  <data name="ERR_CStyleArray" xml:space="preserve">
    <value>Bad array declarator: To declare a managed array the rank specifier precedes the variable's identifier. To declare a fixed size buffer field, use the fixed keyword before the field type.</value>
  </data>
  <data name="WRN_VacuousIntegralComp" xml:space="preserve">
    <value>Comparison to integral constant is useless; the constant is outside the range of type '{0}'</value>
  </data>
  <data name="WRN_VacuousIntegralComp_Title" xml:space="preserve">
    <value>Comparison to integral constant is useless; the constant is outside the range of the type</value>
  </data>
  <data name="ERR_AbstractAttributeClass" xml:space="preserve">
    <value>Cannot apply attribute class '{0}' because it is abstract</value>
  </data>
  <data name="ERR_BadNamedAttributeArgumentType" xml:space="preserve">
    <value>'{0}' is not a valid named attribute argument because it is not a valid attribute parameter type</value>
  </data>
  <data name="ERR_MissingPredefinedMember" xml:space="preserve">
    <value>Missing compiler required member '{0}.{1}'</value>
  </data>
  <data name="WRN_AttributeLocationOnBadDeclaration" xml:space="preserve">
    <value>'{0}' is not a valid attribute location for this declaration. Valid attribute locations for this declaration are '{1}'. All attributes in this block will be ignored.</value>
  </data>
  <data name="WRN_AttributeLocationOnBadDeclaration_Title" xml:space="preserve">
    <value>Not a valid attribute location for this declaration</value>
  </data>
  <data name="WRN_InvalidAttributeLocation" xml:space="preserve">
    <value>'{0}' is not a recognized attribute location. Valid attribute locations for this declaration are '{1}'. All attributes in this block will be ignored.</value>
  </data>
  <data name="WRN_InvalidAttributeLocation_Title" xml:space="preserve">
    <value>Not a recognized attribute location</value>
  </data>
  <data name="WRN_EqualsWithoutGetHashCode" xml:space="preserve">
    <value>'{0}' overrides Object.Equals(object o) but does not override Object.GetHashCode()</value>
  </data>
  <data name="WRN_EqualsWithoutGetHashCode_Title" xml:space="preserve">
    <value>Type overrides Object.Equals(object o) but does not override Object.GetHashCode()</value>
  </data>
  <data name="WRN_EqualityOpWithoutEquals" xml:space="preserve">
    <value>'{0}' defines operator == or operator != but does not override Object.Equals(object o)</value>
  </data>
  <data name="WRN_EqualityOpWithoutEquals_Title" xml:space="preserve">
    <value>Type defines operator == or operator != but does not override Object.Equals(object o)</value>
  </data>
  <data name="WRN_EqualityOpWithoutGetHashCode" xml:space="preserve">
    <value>'{0}' defines operator == or operator != but does not override Object.GetHashCode()</value>
  </data>
  <data name="WRN_EqualityOpWithoutGetHashCode_Title" xml:space="preserve">
    <value>Type defines operator == or operator != but does not override Object.GetHashCode()</value>
  </data>
  <data name="ERR_OutAttrOnRefParam" xml:space="preserve">
    <value>Cannot specify only Out attribute on a ref parameter. Use both In and Out attributes, or neither.</value>
  </data>
  <data name="ERR_OverloadRefOut" xml:space="preserve">
    <value>'{0}' cannot define overloaded methods that differ only on ref and out</value>
  </data>
  <data name="ERR_LiteralDoubleCast" xml:space="preserve">
    <value>Literal of type double cannot be implicitly converted to type '{1}'; use an '{0}' suffix to create a literal of this type</value>
  </data>
  <data name="WRN_IncorrectBooleanAssg" xml:space="preserve">
    <value>Assignment in conditional expression is always constant; did you mean to use == instead of = ?</value>
  </data>
  <data name="WRN_IncorrectBooleanAssg_Title" xml:space="preserve">
    <value>Assignment in conditional expression is always constant</value>
  </data>
  <data name="ERR_ProtectedInStruct" xml:space="preserve">
    <value>'{0}': new protected member declared in struct</value>
  </data>
  <data name="ERR_InconsistentIndexerNames" xml:space="preserve">
    <value>Two indexers have different names; the IndexerName attribute must be used with the same name on every indexer within a type</value>
  </data>
  <data name="ERR_ComImportWithUserCtor" xml:space="preserve">
    <value>A class with the ComImport attribute cannot have a user-defined constructor</value>
  </data>
  <data name="ERR_FieldCantHaveVoidType" xml:space="preserve">
    <value>Field cannot have void type</value>
  </data>
  <data name="WRN_NonObsoleteOverridingObsolete" xml:space="preserve">
    <value>Member '{0}' overrides obsolete member '{1}'. Add the Obsolete attribute to '{0}'.</value>
  </data>
  <data name="WRN_NonObsoleteOverridingObsolete_Title" xml:space="preserve">
    <value>Member overrides obsolete member</value>
  </data>
  <data name="ERR_SystemVoid" xml:space="preserve">
    <value>System.Void cannot be used from C# -- use typeof(void) to get the void type object</value>
  </data>
  <data name="ERR_ExplicitParamArray" xml:space="preserve">
    <value>Do not use 'System.ParamArrayAttribute'. Use the 'params' keyword instead.</value>
  </data>
  <data name="WRN_BitwiseOrSignExtend" xml:space="preserve">
    <value>Bitwise-or operator used on a sign-extended operand; consider casting to a smaller unsigned type first</value>
  </data>
  <data name="WRN_BitwiseOrSignExtend_Title" xml:space="preserve">
    <value>Bitwise-or operator used on a sign-extended operand</value>
  </data>
  <data name="WRN_BitwiseOrSignExtend_Description" xml:space="preserve">
    <value>The compiler implicitly widened and sign-extended a variable, and then used the resulting value in a bitwise OR operation. This can result in unexpected behavior.</value>
  </data>
  <data name="ERR_VolatileStruct" xml:space="preserve">
    <value>'{0}': a volatile field cannot be of the type '{1}'</value>
  </data>
  <data name="ERR_VolatileAndReadonly" xml:space="preserve">
    <value>'{0}': a field cannot be both volatile and readonly</value>
  </data>
  <data name="ERR_AbstractField" xml:space="preserve">
    <value>The modifier 'abstract' is not valid on fields. Try using a property instead.</value>
  </data>
  <data name="ERR_BogusExplicitImpl" xml:space="preserve">
    <value>'{0}' cannot implement '{1}' because it is not supported by the language</value>
  </data>
  <data name="ERR_ExplicitMethodImplAccessor" xml:space="preserve">
    <value>'{0}' explicit method implementation cannot implement '{1}' because it is an accessor</value>
  </data>
  <data name="WRN_CoClassWithoutComImport" xml:space="preserve">
    <value>'{0}' interface marked with 'CoClassAttribute' not marked with 'ComImportAttribute'</value>
  </data>
  <data name="WRN_CoClassWithoutComImport_Title" xml:space="preserve">
    <value>Interface marked with 'CoClassAttribute' not marked with 'ComImportAttribute'</value>
  </data>
  <data name="ERR_ConditionalWithOutParam" xml:space="preserve">
    <value>Conditional member '{0}' cannot have an out parameter</value>
  </data>
  <data name="ERR_AccessorImplementingMethod" xml:space="preserve">
    <value>Accessor '{0}' cannot implement interface member '{1}' for type '{2}'. Use an explicit interface implementation.</value>
  </data>
  <data name="ERR_AliasQualAsExpression" xml:space="preserve">
    <value>The namespace alias qualifier '::' always resolves to a type or namespace so is illegal here. Consider using '.' instead.</value>
  </data>
  <data name="ERR_DerivingFromATyVar" xml:space="preserve">
    <value>Cannot derive from '{0}' because it is a type parameter</value>
  </data>
  <data name="ERR_DuplicateTypeParameter" xml:space="preserve">
    <value>Duplicate type parameter '{0}'</value>
  </data>
  <data name="WRN_TypeParameterSameAsOuterTypeParameter" xml:space="preserve">
    <value>Type parameter '{0}' has the same name as the type parameter from outer type '{1}'</value>
  </data>
  <data name="WRN_TypeParameterSameAsOuterTypeParameter_Title" xml:space="preserve">
    <value>Type parameter has the same name as the type parameter from outer type</value>
  </data>
  <data name="ERR_TypeVariableSameAsParent" xml:space="preserve">
    <value>Type parameter '{0}' has the same name as the containing type, or method</value>
  </data>
  <data name="ERR_UnifyingInterfaceInstantiations" xml:space="preserve">
    <value>'{0}' cannot implement both '{1}' and '{2}' because they may unify for some type parameter substitutions</value>
  </data>
  <data name="ERR_GenericDerivingFromAttribute" xml:space="preserve">
    <value>A generic type cannot derive from '{0}' because it is an attribute class</value>
  </data>
  <data name="ERR_TyVarNotFoundInConstraint" xml:space="preserve">
    <value>'{1}' does not define type parameter '{0}'</value>
  </data>
  <data name="ERR_BadBoundType" xml:space="preserve">
    <value>'{0}' is not a valid constraint. A type used as a constraint must be an interface, a non-sealed class or a type parameter.</value>
  </data>
  <data name="ERR_SpecialTypeAsBound" xml:space="preserve">
    <value>Constraint cannot be special class '{0}'</value>
  </data>
  <data name="ERR_BadVisBound" xml:space="preserve">
    <value>Inconsistent accessibility: constraint type '{1}' is less accessible than '{0}'</value>
  </data>
  <data name="ERR_LookupInTypeVariable" xml:space="preserve">
    <value>Cannot do member lookup in '{0}' because it is a type parameter</value>
  </data>
  <data name="ERR_BadConstraintType" xml:space="preserve">
    <value>Invalid constraint type. A type used as a constraint must be an interface, a non-sealed class or a type parameter.</value>
  </data>
  <data name="ERR_InstanceMemberInStaticClass" xml:space="preserve">
    <value>'{0}': cannot declare instance members in a static class</value>
  </data>
  <data name="ERR_StaticBaseClass" xml:space="preserve">
    <value>'{1}': cannot derive from static class '{0}'</value>
  </data>
  <data name="ERR_ConstructorInStaticClass" xml:space="preserve">
    <value>Static classes cannot have instance constructors</value>
  </data>
  <data name="ERR_DestructorInStaticClass" xml:space="preserve">
    <value>Static classes cannot contain destructors</value>
  </data>
  <data name="ERR_InstantiatingStaticClass" xml:space="preserve">
    <value>Cannot create an instance of the static class '{0}'</value>
  </data>
  <data name="ERR_StaticDerivedFromNonObject" xml:space="preserve">
    <value>Static class '{0}' cannot derive from type '{1}'. Static classes must derive from object.</value>
  </data>
  <data name="ERR_StaticClassInterfaceImpl" xml:space="preserve">
    <value>'{0}': static classes cannot implement interfaces</value>
  </data>
  <data name="ERR_OperatorInStaticClass" xml:space="preserve">
    <value>'{0}': static classes cannot contain user-defined operators</value>
  </data>
  <data name="ERR_ConvertToStaticClass" xml:space="preserve">
    <value>Cannot convert to static type '{0}'</value>
  </data>
  <data name="ERR_ConstraintIsStaticClass" xml:space="preserve">
    <value>'{0}': static classes cannot be used as constraints</value>
  </data>
  <data name="ERR_GenericArgIsStaticClass" xml:space="preserve">
    <value>'{0}': static types cannot be used as type arguments</value>
  </data>
  <data name="ERR_ArrayOfStaticClass" xml:space="preserve">
    <value>'{0}': array elements cannot be of static type</value>
  </data>
  <data name="ERR_IndexerInStaticClass" xml:space="preserve">
    <value>'{0}': cannot declare indexers in a static class</value>
  </data>
  <data name="ERR_ParameterIsStaticClass" xml:space="preserve">
    <value>'{0}': static types cannot be used as parameters</value>
  </data>
  <data name="ERR_ReturnTypeIsStaticClass" xml:space="preserve">
    <value>'{0}': static types cannot be used as return types</value>
  </data>
  <data name="ERR_VarDeclIsStaticClass" xml:space="preserve">
    <value>Cannot declare a variable of static type '{0}'</value>
  </data>
  <data name="ERR_BadEmptyThrowInFinally" xml:space="preserve">
    <value>A throw statement with no arguments is not allowed in a finally clause that is nested inside the nearest enclosing catch clause</value>
  </data>
  <data name="ERR_InvalidSpecifier" xml:space="preserve">
    <value>'{0}' is not a valid format specifier</value>
  </data>
  <data name="WRN_AssignmentToLockOrDispose" xml:space="preserve">
    <value>Possibly incorrect assignment to local '{0}' which is the argument to a using or lock statement. The Dispose call or unlocking will happen on the original value of the local.</value>
  </data>
  <data name="WRN_AssignmentToLockOrDispose_Title" xml:space="preserve">
    <value>Possibly incorrect assignment to local which is the argument to a using or lock statement</value>
  </data>
  <data name="ERR_ForwardedTypeInThisAssembly" xml:space="preserve">
    <value>Type '{0}' is defined in this assembly, but a type forwarder is specified for it</value>
  </data>
  <data name="ERR_ForwardedTypeIsNested" xml:space="preserve">
    <value>Cannot forward type '{0}' because it is a nested type of '{1}'</value>
  </data>
  <data name="ERR_CycleInTypeForwarder" xml:space="preserve">
    <value>The type forwarder for type '{0}' in assembly '{1}' causes a cycle</value>
  </data>
  <data name="ERR_AssemblyNameOnNonModule" xml:space="preserve">
    <value>The /moduleassemblyname option may only be specified when building a target type of 'module'</value>
  </data>
  <data name="ERR_InvalidAssemblyName" xml:space="preserve">
    <value>Assembly reference '{0}' is invalid and cannot be resolved</value>
  </data>
  <data name="ERR_InvalidFwdType" xml:space="preserve">
    <value>Invalid type specified as an argument for TypeForwardedTo attribute</value>
  </data>
  <data name="ERR_CloseUnimplementedInterfaceMemberStatic" xml:space="preserve">
    <value>'{0}' does not implement interface member '{1}'. '{2}' cannot implement an interface member because it is static.</value>
  </data>
  <data name="ERR_CloseUnimplementedInterfaceMemberNotPublic" xml:space="preserve">
    <value>'{0}' does not implement interface member '{1}'. '{2}' cannot implement an interface member because it is not public.</value>
  </data>
  <data name="ERR_CloseUnimplementedInterfaceMemberWrongReturnType" xml:space="preserve">
    <value>'{0}' does not implement interface member '{1}'. '{2}' cannot implement '{1}' because it does not have the matching return type of '{3}'.</value>
  </data>
  <data name="ERR_DuplicateTypeForwarder" xml:space="preserve">
    <value>'{0}' duplicate TypeForwardedToAttribute</value>
  </data>
  <data name="ERR_ExpectedSelectOrGroup" xml:space="preserve">
    <value>A query body must end with a select clause or a group clause</value>
  </data>
  <data name="ERR_ExpectedContextualKeywordOn" xml:space="preserve">
    <value>Expected contextual keyword 'on'</value>
  </data>
  <data name="ERR_ExpectedContextualKeywordEquals" xml:space="preserve">
    <value>Expected contextual keyword 'equals'</value>
  </data>
  <data name="ERR_ExpectedContextualKeywordBy" xml:space="preserve">
    <value>Expected contextual keyword 'by'</value>
  </data>
  <data name="ERR_InvalidAnonymousTypeMemberDeclarator" xml:space="preserve">
    <value>Invalid anonymous type member declarator. Anonymous type members must be declared with a member assignment, simple name or member access.</value>
  </data>
  <data name="ERR_InvalidInitializerElementInitializer" xml:space="preserve">
    <value>Invalid initializer member declarator</value>
  </data>
  <data name="ERR_InconsistentLambdaParameterUsage" xml:space="preserve">
    <value>Inconsistent lambda parameter usage; parameter types must be all explicit or all implicit</value>
  </data>
  <data name="ERR_PartialMethodInvalidModifier" xml:space="preserve">
    <value>A partial method cannot have access modifiers or the virtual, abstract, override, new, sealed, or extern modifiers</value>
  </data>
  <data name="ERR_PartialMethodOnlyInPartialClass" xml:space="preserve">
    <value>A partial method must be declared within a partial class or partial struct</value>
  </data>
  <data name="ERR_PartialMethodCannotHaveOutParameters" xml:space="preserve">
    <value>A partial method cannot have out parameters</value>
  </data>
  <data name="ERR_PartialMethodOnlyMethods" xml:space="preserve">
    <value>Only methods, classes, structs, or interfaces may be partial</value>
  </data>
  <data name="ERR_PartialMethodNotExplicit" xml:space="preserve">
    <value>A partial method may not explicitly implement an interface method</value>
  </data>
  <data name="ERR_PartialMethodExtensionDifference" xml:space="preserve">
    <value>Both partial method declarations must be extension methods or neither may be an extension method</value>
  </data>
  <data name="ERR_PartialMethodOnlyOneLatent" xml:space="preserve">
    <value>A partial method may not have multiple defining declarations</value>
  </data>
  <data name="ERR_PartialMethodOnlyOneActual" xml:space="preserve">
    <value>A partial method may not have multiple implementing declarations</value>
  </data>
  <data name="ERR_PartialMethodParamsDifference" xml:space="preserve">
    <value>Both partial method declarations must use a params parameter or neither may use a params parameter</value>
  </data>
  <data name="ERR_PartialMethodMustHaveLatent" xml:space="preserve">
    <value>No defining declaration found for implementing declaration of partial method '{0}'</value>
  </data>
  <data name="ERR_PartialMethodInconsistentTupleNames" xml:space="preserve">
    <value>Both partial method declarations, '{0}' and '{1}', must use the same tuple element names.</value>
  </data>
  <data name="ERR_PartialMethodInconsistentConstraints" xml:space="preserve">
    <value>Partial method declarations of '{0}' have inconsistent type parameter constraints</value>
  </data>
  <data name="ERR_PartialMethodToDelegate" xml:space="preserve">
    <value>Cannot create delegate from method '{0}' because it is a partial method without an implementing declaration</value>
  </data>
  <data name="ERR_PartialMethodStaticDifference" xml:space="preserve">
    <value>Both partial method declarations must be static or neither may be static</value>
  </data>
  <data name="ERR_PartialMethodUnsafeDifference" xml:space="preserve">
    <value>Both partial method declarations must be unsafe or neither may be unsafe</value>
  </data>
  <data name="ERR_PartialMethodInExpressionTree" xml:space="preserve">
    <value>Partial methods with only a defining declaration or removed conditional methods cannot be used in expression trees</value>
  </data>
  <data name="ERR_PartialMethodMustReturnVoid" xml:space="preserve">
    <value>Partial methods must have a void return type</value>
  </data>
  <data name="WRN_ObsoleteOverridingNonObsolete" xml:space="preserve">
    <value>Obsolete member '{0}' overrides non-obsolete member '{1}'</value>
  </data>
  <data name="WRN_ObsoleteOverridingNonObsolete_Title" xml:space="preserve">
    <value>Obsolete member overrides non-obsolete member</value>
  </data>
  <data name="WRN_DebugFullNameTooLong" xml:space="preserve">
    <value>The fully qualified name for '{0}' is too long for debug information. Compile without '/debug' option.</value>
  </data>
  <data name="WRN_DebugFullNameTooLong_Title" xml:space="preserve">
    <value>Fully qualified name is too long for debug information</value>
  </data>
  <data name="ERR_ImplicitlyTypedVariableAssignedBadValue" xml:space="preserve">
    <value>Cannot assign {0} to an implicitly-typed variable</value>
  </data>
  <data name="ERR_ImplicitlyTypedVariableWithNoInitializer" xml:space="preserve">
    <value>Implicitly-typed variables must be initialized</value>
  </data>
  <data name="ERR_ImplicitlyTypedVariableMultipleDeclarator" xml:space="preserve">
    <value>Implicitly-typed variables cannot have multiple declarators</value>
  </data>
  <data name="ERR_ImplicitlyTypedVariableAssignedArrayInitializer" xml:space="preserve">
    <value>Cannot initialize an implicitly-typed variable with an array initializer</value>
  </data>
  <data name="ERR_ImplicitlyTypedLocalCannotBeFixed" xml:space="preserve">
    <value>Implicitly-typed local variables cannot be fixed</value>
  </data>
  <data name="ERR_ImplicitlyTypedVariableCannotBeConst" xml:space="preserve">
    <value>Implicitly-typed variables cannot be constant</value>
  </data>
  <data name="WRN_ExternCtorNoImplementation" xml:space="preserve">
    <value>Constructor '{0}' is marked external</value>
  </data>
  <data name="WRN_ExternCtorNoImplementation_Title" xml:space="preserve">
    <value>Constructor is marked external</value>
  </data>
  <data name="ERR_TypeVarNotFound" xml:space="preserve">
    <value>The contextual keyword 'var' may only appear within a local variable declaration or in script code</value>
  </data>
  <data name="ERR_ImplicitlyTypedArrayNoBestType" xml:space="preserve">
    <value>No best type found for implicitly-typed array</value>
  </data>
  <data name="ERR_AnonymousTypePropertyAssignedBadValue" xml:space="preserve">
    <value>Cannot assign '{0}' to anonymous type property</value>
  </data>
  <data name="ERR_ExpressionTreeContainsBaseAccess" xml:space="preserve">
    <value>An expression tree may not contain a base access</value>
  </data>
  <data name="ERR_ExpressionTreeContainsAssignment" xml:space="preserve">
    <value>An expression tree may not contain an assignment operator</value>
  </data>
  <data name="ERR_AnonymousTypeDuplicatePropertyName" xml:space="preserve">
    <value>An anonymous type cannot have multiple properties with the same name</value>
  </data>
  <data name="ERR_StatementLambdaToExpressionTree" xml:space="preserve">
    <value>A lambda expression with a statement body cannot be converted to an expression tree</value>
  </data>
  <data name="ERR_ExpressionTreeMustHaveDelegate" xml:space="preserve">
    <value>Cannot convert lambda to an expression tree whose type argument '{0}' is not a delegate type</value>
  </data>
  <data name="ERR_AnonymousTypeNotAvailable" xml:space="preserve">
    <value>Cannot use anonymous type in a constant expression</value>
  </data>
  <data name="ERR_LambdaInIsAs" xml:space="preserve">
    <value>The first operand of an 'is' or 'as' operator may not be a lambda expression, anonymous method, or method group.</value>
  </data>
  <data name="ERR_TypelessTupleInAs" xml:space="preserve">
    <value>The first operand of an 'as' operator may not be a tuple literal without a natural type.</value>
  </data>
  <data name="ERR_ExpressionTreeContainsMultiDimensionalArrayInitializer" xml:space="preserve">
    <value>An expression tree may not contain a multidimensional array initializer</value>
  </data>
  <data name="ERR_MissingArgument" xml:space="preserve">
    <value>Argument missing</value>
  </data>
  <data name="ERR_VariableUsedBeforeDeclaration" xml:space="preserve">
    <value>Cannot use local variable '{0}' before it is declared</value>
  </data>
  <data name="ERR_RecursivelyTypedVariable" xml:space="preserve">
    <value>Type of '{0}' cannot be inferred since its initializer directly or indirectly refers to the definition.</value>
  </data>
  <data name="ERR_ExplicitLayoutAndAutoImplementedProperty" xml:space="preserve">
    <value>'{0}': Auto-implemented properties cannot be used inside a type marked with StructLayout(LayoutKind.Explicit)</value>
  </data>
  <data name="ERR_UnassignedThisAutoProperty" xml:space="preserve">
    <value>Auto-implemented property '{0}' must be fully assigned before control is returned to the caller.</value>
  </data>
  <data name="ERR_VariableUsedBeforeDeclarationAndHidesField" xml:space="preserve">
    <value>Cannot use local variable '{0}' before it is declared. The declaration of the local variable hides the field '{1}'.</value>
  </data>
  <data name="ERR_ExpressionTreeContainsBadCoalesce" xml:space="preserve">
    <value>An expression tree lambda may not contain a coalescing operator with a null or default literal left-hand side</value>
  </data>
  <data name="ERR_IdentifierExpected" xml:space="preserve">
    <value>Identifier expected</value>
  </data>
  <data name="ERR_SemicolonExpected" xml:space="preserve">
    <value>; expected</value>
  </data>
  <data name="ERR_SyntaxError" xml:space="preserve">
    <value>Syntax error, '{0}' expected</value>
  </data>
  <data name="ERR_DuplicateModifier" xml:space="preserve">
    <value>Duplicate '{0}' modifier</value>
  </data>
  <data name="ERR_DuplicateAccessor" xml:space="preserve">
    <value>Property accessor already defined</value>
  </data>
  <data name="ERR_IntegralTypeExpected" xml:space="preserve">
    <value>Type byte, sbyte, short, ushort, int, uint, long, or ulong expected</value>
  </data>
  <data name="ERR_IllegalEscape" xml:space="preserve">
    <value>Unrecognized escape sequence</value>
  </data>
  <data name="ERR_NewlineInConst" xml:space="preserve">
    <value>Newline in constant</value>
  </data>
  <data name="ERR_EmptyCharConst" xml:space="preserve">
    <value>Empty character literal</value>
  </data>
  <data name="ERR_TooManyCharsInConst" xml:space="preserve">
    <value>Too many characters in character literal</value>
  </data>
  <data name="ERR_InvalidNumber" xml:space="preserve">
    <value>Invalid number</value>
  </data>
  <data name="ERR_GetOrSetExpected" xml:space="preserve">
    <value>A get or set accessor expected</value>
  </data>
  <data name="ERR_ClassTypeExpected" xml:space="preserve">
    <value>An object, string, or class type expected</value>
  </data>
  <data name="ERR_NamedArgumentExpected" xml:space="preserve">
    <value>Named attribute argument expected</value>
  </data>
  <data name="ERR_TooManyCatches" xml:space="preserve">
    <value>Catch clauses cannot follow the general catch clause of a try statement</value>
  </data>
  <data name="ERR_ThisOrBaseExpected" xml:space="preserve">
    <value>Keyword 'this' or 'base' expected</value>
  </data>
  <data name="ERR_OvlUnaryOperatorExpected" xml:space="preserve">
    <value>Overloadable unary operator expected</value>
  </data>
  <data name="ERR_OvlBinaryOperatorExpected" xml:space="preserve">
    <value>Overloadable binary operator expected</value>
  </data>
  <data name="ERR_IntOverflow" xml:space="preserve">
    <value>Integral constant is too large</value>
  </data>
  <data name="ERR_EOFExpected" xml:space="preserve">
    <value>Type or namespace definition, or end-of-file expected</value>
  </data>
  <data name="ERR_GlobalDefinitionOrStatementExpected" xml:space="preserve">
    <value>Member definition, statement, or end-of-file expected</value>
  </data>
  <data name="ERR_BadEmbeddedStmt" xml:space="preserve">
    <value>Embedded statement cannot be a declaration or labeled statement</value>
  </data>
  <data name="ERR_PPDirectiveExpected" xml:space="preserve">
    <value>Preprocessor directive expected</value>
  </data>
  <data name="ERR_EndOfPPLineExpected" xml:space="preserve">
    <value>Single-line comment or end-of-line expected</value>
  </data>
  <data name="ERR_CloseParenExpected" xml:space="preserve">
    <value>) expected</value>
  </data>
  <data name="ERR_EndifDirectiveExpected" xml:space="preserve">
    <value>#endif directive expected</value>
  </data>
  <data name="ERR_UnexpectedDirective" xml:space="preserve">
    <value>Unexpected preprocessor directive</value>
  </data>
  <data name="ERR_ErrorDirective" xml:space="preserve">
    <value>#error: '{0}'</value>
  </data>
  <data name="WRN_WarningDirective" xml:space="preserve">
    <value>#warning: '{0}'</value>
  </data>
  <data name="WRN_WarningDirective_Title" xml:space="preserve">
    <value>#warning directive</value>
  </data>
  <data name="ERR_TypeExpected" xml:space="preserve">
    <value>Type expected</value>
  </data>
  <data name="ERR_PPDefFollowsToken" xml:space="preserve">
    <value>Cannot define/undefine preprocessor symbols after first token in file</value>
  </data>
  <data name="ERR_PPReferenceFollowsToken" xml:space="preserve">
    <value>Cannot use #r after first token in file</value>
  </data>
  <data name="ERR_OpenEndedComment" xml:space="preserve">
    <value>End-of-file found, '*/' expected</value>
  </data>
  <data name="ERR_Merge_conflict_marker_encountered" xml:space="preserve">
    <value>Merge conflict marker encountered</value>
  </data>
  <data name="ERR_NoRefOutWhenRefOnly" xml:space="preserve">
    <value>Do not use refout when using refonly.</value>
  </data>
  <data name="ERR_NoNetModuleOutputWhenRefOutOrRefOnly" xml:space="preserve">
    <value>Cannot compile net modules when using /refout or /refonly.</value>
  </data>
  <data name="ERR_OvlOperatorExpected" xml:space="preserve">
    <value>Overloadable operator expected</value>
  </data>
  <data name="ERR_EndRegionDirectiveExpected" xml:space="preserve">
    <value>#endregion directive expected</value>
  </data>
  <data name="ERR_UnterminatedStringLit" xml:space="preserve">
    <value>Unterminated string literal</value>
  </data>
  <data name="ERR_BadDirectivePlacement" xml:space="preserve">
    <value>Preprocessor directives must appear as the first non-whitespace character on a line</value>
  </data>
  <data name="ERR_IdentifierExpectedKW" xml:space="preserve">
    <value>Identifier expected; '{1}' is a keyword</value>
  </data>
  <data name="ERR_SemiOrLBraceExpected" xml:space="preserve">
    <value>{ or ; expected</value>
  </data>
  <data name="ERR_MultiTypeInDeclaration" xml:space="preserve">
    <value>Cannot use more than one type in a for, using, fixed, or declaration statement</value>
  </data>
  <data name="ERR_AddOrRemoveExpected" xml:space="preserve">
    <value>An add or remove accessor expected</value>
  </data>
  <data name="ERR_UnexpectedCharacter" xml:space="preserve">
    <value>Unexpected character '{0}'</value>
  </data>
  <data name="ERR_UnexpectedToken" xml:space="preserve">
    <value>Unexpected token '{0}'</value>
  </data>
  <data name="ERR_ProtectedInStatic" xml:space="preserve">
    <value>'{0}': static classes cannot contain protected members</value>
  </data>
  <data name="WRN_UnreachableGeneralCatch" xml:space="preserve">
    <value>A previous catch clause already catches all exceptions. All non-exceptions thrown will be wrapped in a System.Runtime.CompilerServices.RuntimeWrappedException.</value>
  </data>
  <data name="WRN_UnreachableGeneralCatch_Title" xml:space="preserve">
    <value>A previous catch clause already catches all exceptions</value>
  </data>
  <data name="WRN_UnreachableGeneralCatch_Description" xml:space="preserve">
    <value>This warning is caused when a catch() block has no specified exception type after a catch (System.Exception e) block. The warning advises that the catch() block will not catch any exceptions.

A catch() block after a catch (System.Exception e) block can catch non-CLS exceptions if the RuntimeCompatibilityAttribute is set to false in the AssemblyInfo.cs file: [assembly: RuntimeCompatibilityAttribute(WrapNonExceptionThrows = false)]. If this attribute is not set explicitly to false, all thrown non-CLS exceptions are wrapped as Exceptions and the catch (System.Exception e) block catches them.</value>
  </data>
  <data name="ERR_IncrementLvalueExpected" xml:space="preserve">
    <value>The operand of an increment or decrement operator must be a variable, property or indexer</value>
  </data>
  <data name="ERR_NoSuchMemberOrExtension" xml:space="preserve">
    <value>'{0}' does not contain a definition for '{1}' and no extension method '{1}' accepting a first argument of type '{0}' could be found (are you missing a using directive or an assembly reference?)</value>
  </data>
  <data name="ERR_NoSuchMemberOrExtensionNeedUsing" xml:space="preserve">
    <value>'{0}' does not contain a definition for '{1}' and no extension method '{1}' accepting a first argument of type '{0}' could be found (are you missing a using directive for '{2}'?)</value>
  </data>
  <data name="ERR_BadThisParam" xml:space="preserve">
    <value>Method '{0}' has a parameter modifier 'this' which is not on the first parameter</value>
  </data>
  <data name="ERR_BadRefWithThis" xml:space="preserve">
    <value> The parameter modifier 'ref' cannot be used with 'this' </value>
  </data>
  <data name="ERR_BadOutWithThis" xml:space="preserve">
    <value> The parameter modifier 'out' cannot be used with 'this' </value>
  </data>
  <data name="ERR_BadTypeforThis" xml:space="preserve">
    <value>The first parameter of an extension method cannot be of type '{0}'</value>
  </data>
  <data name="ERR_BadParamModThis" xml:space="preserve">
    <value>A parameter array cannot be used with 'this' modifier on an extension method</value>
  </data>
  <data name="ERR_BadExtensionMeth" xml:space="preserve">
    <value>Extension method must be static</value>
  </data>
  <data name="ERR_BadExtensionAgg" xml:space="preserve">
    <value>Extension method must be defined in a non-generic static class</value>
  </data>
  <data name="ERR_DupParamMod" xml:space="preserve">
    <value>A parameter can only have one '{0}' modifier</value>
  </data>
  <data name="ERR_MultiParamMod" xml:space="preserve">
    <value>A parameter cannot have all the specified modifiers; there are too many modifiers on the parameter</value>
  </data>
  <data name="ERR_ExtensionMethodsDecl" xml:space="preserve">
    <value>Extension methods must be defined in a top level static class; {0} is a nested class</value>
  </data>
  <data name="ERR_ExtensionAttrNotFound" xml:space="preserve">
    <value>Cannot define a new extension method because the compiler required type '{0}' cannot be found. Are you missing a reference to System.Core.dll?</value>
  </data>
  <data name="ERR_ExplicitExtension" xml:space="preserve">
    <value>Do not use 'System.Runtime.CompilerServices.ExtensionAttribute'. Use the 'this' keyword instead.</value>
  </data>
  <data name="ERR_ExplicitDynamicAttr" xml:space="preserve">
    <value>Do not use 'System.Runtime.CompilerServices.DynamicAttribute'. Use the 'dynamic' keyword instead.</value>
  </data>
  <data name="ERR_NoDynamicPhantomOnBaseCtor" xml:space="preserve">
    <value>The constructor call needs to be dynamically dispatched, but cannot be because it is part of a constructor initializer. Consider casting the dynamic arguments.</value>
  </data>
  <data name="ERR_ValueTypeExtDelegate" xml:space="preserve">
    <value>Extension method '{0}' defined on value type '{1}' cannot be used to create delegates</value>
  </data>
  <data name="ERR_BadArgCount" xml:space="preserve">
    <value>No overload for method '{0}' takes {1} arguments</value>
  </data>
  <data name="ERR_BadArgType" xml:space="preserve">
    <value>Argument {0}: cannot convert from '{1}' to '{2}'</value>
  </data>
  <data name="ERR_NoSourceFile" xml:space="preserve">
    <value>Source file '{0}' could not be opened -- {1}</value>
  </data>
  <data name="ERR_CantRefResource" xml:space="preserve">
    <value>Cannot link resource files when building a module</value>
  </data>
  <data name="ERR_ResourceNotUnique" xml:space="preserve">
    <value>Resource identifier '{0}' has already been used in this assembly</value>
  </data>
  <data name="ERR_ResourceFileNameNotUnique" xml:space="preserve">
    <value>Each linked resource and module must have a unique filename. Filename '{0}' is specified more than once in this assembly</value>
  </data>
  <data name="ERR_ImportNonAssembly" xml:space="preserve">
    <value>The referenced file '{0}' is not an assembly</value>
  </data>
  <data name="ERR_RefLvalueExpected" xml:space="preserve">
    <value>A ref or out value must be an assignable variable</value>
  </data>
  <data name="ERR_BaseInStaticMeth" xml:space="preserve">
    <value>Keyword 'base' is not available in a static method</value>
  </data>
  <data name="ERR_BaseInBadContext" xml:space="preserve">
    <value>Keyword 'base' is not available in the current context</value>
  </data>
  <data name="ERR_RbraceExpected" xml:space="preserve">
    <value>} expected</value>
  </data>
  <data name="ERR_LbraceExpected" xml:space="preserve">
    <value>{ expected</value>
  </data>
  <data name="ERR_InExpected" xml:space="preserve">
    <value>'in' expected</value>
  </data>
  <data name="ERR_InvalidPreprocExpr" xml:space="preserve">
    <value>Invalid preprocessor expression</value>
  </data>
  <data name="ERR_InvalidMemberDecl" xml:space="preserve">
    <value>Invalid token '{0}' in class, struct, or interface member declaration</value>
  </data>
  <data name="ERR_MemberNeedsType" xml:space="preserve">
    <value>Method must have a return type</value>
  </data>
  <data name="ERR_BadBaseType" xml:space="preserve">
    <value>Invalid base type</value>
  </data>
  <data name="WRN_EmptySwitch" xml:space="preserve">
    <value>Empty switch block</value>
  </data>
  <data name="WRN_EmptySwitch_Title" xml:space="preserve">
    <value>Empty switch block</value>
  </data>
  <data name="ERR_ExpectedEndTry" xml:space="preserve">
    <value>Expected catch or finally</value>
  </data>
  <data name="ERR_InvalidExprTerm" xml:space="preserve">
    <value>Invalid expression term '{0}'</value>
  </data>
  <data name="ERR_BadNewExpr" xml:space="preserve">
    <value>A new expression requires (), [], or {} after type</value>
  </data>
  <data name="ERR_NoNamespacePrivate" xml:space="preserve">
    <value>Elements defined in a namespace cannot be explicitly declared as private, protected, or protected internal</value>
  </data>
  <data name="ERR_BadVarDecl" xml:space="preserve">
    <value>Expected ; or = (cannot specify constructor arguments in declaration)</value>
  </data>
  <data name="ERR_UsingAfterElements" xml:space="preserve">
    <value>A using clause must precede all other elements defined in the namespace except extern alias declarations</value>
  </data>
  <data name="ERR_BadBinOpArgs" xml:space="preserve">
    <value>Overloaded binary operator '{0}' takes two parameters</value>
  </data>
  <data name="ERR_BadUnOpArgs" xml:space="preserve">
    <value>Overloaded unary operator '{0}' takes one parameter</value>
  </data>
  <data name="ERR_NoVoidParameter" xml:space="preserve">
    <value>Invalid parameter type 'void'</value>
  </data>
  <data name="ERR_DuplicateAlias" xml:space="preserve">
    <value>The using alias '{0}' appeared previously in this namespace</value>
  </data>
  <data name="ERR_BadProtectedAccess" xml:space="preserve">
    <value>Cannot access protected member '{0}' via a qualifier of type '{1}'; the qualifier must be of type '{2}' (or derived from it)</value>
  </data>
  <data name="ERR_AddModuleAssembly" xml:space="preserve">
    <value>'{0}' cannot be added to this assembly because it already is an assembly</value>
  </data>
  <data name="ERR_BindToBogusProp2" xml:space="preserve">
    <value>Property, indexer, or event '{0}' is not supported by the language; try directly calling accessor methods '{1}' or '{2}'</value>
  </data>
  <data name="ERR_BindToBogusProp1" xml:space="preserve">
    <value>Property, indexer, or event '{0}' is not supported by the language; try directly calling accessor method '{1}'</value>
  </data>
  <data name="ERR_NoVoidHere" xml:space="preserve">
    <value>Keyword 'void' cannot be used in this context</value>
  </data>
  <data name="ERR_IndexerNeedsParam" xml:space="preserve">
    <value>Indexers must have at least one parameter</value>
  </data>
  <data name="ERR_BadArraySyntax" xml:space="preserve">
    <value>Array type specifier, [], must appear before parameter name</value>
  </data>
  <data name="ERR_BadOperatorSyntax" xml:space="preserve">
    <value>Declaration is not valid; use '{0} operator &lt;dest-type&gt; (...' instead</value>
  </data>
  <data name="ERR_MainClassNotFound" xml:space="preserve">
    <value>Could not find '{0}' specified for Main method</value>
  </data>
  <data name="ERR_MainClassNotClass" xml:space="preserve">
    <value>'{0}' specified for Main method must be a valid non-generic class or struct</value>
  </data>
  <data name="ERR_NoMainInClass" xml:space="preserve">
    <value>'{0}' does not have a suitable static Main method</value>
  </data>
  <data name="ERR_MainClassIsImport" xml:space="preserve">
    <value>Cannot use '{0}' for Main method because it is imported</value>
  </data>
  <data name="ERR_OutputNeedsName" xml:space="preserve">
    <value>Outputs without source must have the /out option specified</value>
  </data>
  <data name="ERR_CantHaveWin32ResAndManifest" xml:space="preserve">
    <value>Conflicting options specified: Win32 resource file; Win32 manifest</value>
  </data>
  <data name="ERR_CantHaveWin32ResAndIcon" xml:space="preserve">
    <value>Conflicting options specified: Win32 resource file; Win32 icon</value>
  </data>
  <data name="ERR_CantReadResource" xml:space="preserve">
    <value>Error reading resource '{0}' -- '{1}'</value>
  </data>
  <data name="ERR_DocFileGen" xml:space="preserve">
    <value>Error writing to XML documentation file: {0}</value>
  </data>
  <data name="WRN_XMLParseError" xml:space="preserve">
    <value>XML comment has badly formed XML -- '{0}'</value>
  </data>
  <data name="WRN_XMLParseError_Title" xml:space="preserve">
    <value>XML comment has badly formed XML</value>
  </data>
  <data name="WRN_DuplicateParamTag" xml:space="preserve">
    <value>XML comment has a duplicate param tag for '{0}'</value>
  </data>
  <data name="WRN_DuplicateParamTag_Title" xml:space="preserve">
    <value>XML comment has a duplicate param tag</value>
  </data>
  <data name="WRN_UnmatchedParamTag" xml:space="preserve">
    <value>XML comment has a param tag for '{0}', but there is no parameter by that name</value>
  </data>
  <data name="WRN_UnmatchedParamTag_Title" xml:space="preserve">
    <value>XML comment has a param tag, but there is no parameter by that name</value>
  </data>
  <data name="WRN_UnmatchedParamRefTag" xml:space="preserve">
    <value>XML comment on '{1}' has a paramref tag for '{0}', but there is no parameter by that name</value>
  </data>
  <data name="WRN_UnmatchedParamRefTag_Title" xml:space="preserve">
    <value>XML comment has a paramref tag, but there is no parameter by that name</value>
  </data>
  <data name="WRN_MissingParamTag" xml:space="preserve">
    <value>Parameter '{0}' has no matching param tag in the XML comment for '{1}' (but other parameters do)</value>
  </data>
  <data name="WRN_MissingParamTag_Title" xml:space="preserve">
    <value>Parameter has no matching param tag in the XML comment (but other parameters do)</value>
  </data>
  <data name="WRN_BadXMLRef" xml:space="preserve">
    <value>XML comment has cref attribute '{0}' that could not be resolved</value>
  </data>
  <data name="WRN_BadXMLRef_Title" xml:space="preserve">
    <value>XML comment has cref attribute that could not be resolved</value>
  </data>
  <data name="ERR_BadStackAllocExpr" xml:space="preserve">
    <value>A stackalloc expression requires [] after type</value>
  </data>
  <data name="ERR_InvalidLineNumber" xml:space="preserve">
    <value>The line number specified for #line directive is missing or invalid</value>
  </data>
  <data name="ERR_MissingPPFile" xml:space="preserve">
    <value>Quoted file name, single-line comment or end-of-line expected</value>
  </data>
  <data name="ERR_ExpectedPPFile" xml:space="preserve">
    <value>Quoted file name expected</value>
  </data>
  <data name="ERR_ReferenceDirectiveOnlyAllowedInScripts" xml:space="preserve">
    <value>#r is only allowed in scripts</value>
  </data>
  <data name="ERR_ForEachMissingMember" xml:space="preserve">
    <value>foreach statement cannot operate on variables of type '{0}' because '{0}' does not contain a public definition for '{1}'</value>
  </data>
  <data name="WRN_BadXMLRefParamType" xml:space="preserve">
    <value>Invalid type for parameter {0} in XML comment cref attribute: '{1}'</value>
  </data>
  <data name="WRN_BadXMLRefParamType_Title" xml:space="preserve">
    <value>Invalid type for parameter in XML comment cref attribute</value>
  </data>
  <data name="WRN_BadXMLRefReturnType" xml:space="preserve">
    <value>Invalid return type in XML comment cref attribute</value>
  </data>
  <data name="WRN_BadXMLRefReturnType_Title" xml:space="preserve">
    <value>Invalid return type in XML comment cref attribute</value>
  </data>
  <data name="ERR_BadWin32Res" xml:space="preserve">
    <value>Error reading Win32 resources -- {0}</value>
  </data>
  <data name="WRN_BadXMLRefSyntax" xml:space="preserve">
    <value>XML comment has syntactically incorrect cref attribute '{0}'</value>
  </data>
  <data name="WRN_BadXMLRefSyntax_Title" xml:space="preserve">
    <value>XML comment has syntactically incorrect cref attribute</value>
  </data>
  <data name="ERR_BadModifierLocation" xml:space="preserve">
    <value>Member modifier '{0}' must precede the member type and name</value>
  </data>
  <data name="ERR_MissingArraySize" xml:space="preserve">
    <value>Array creation must have array size or array initializer</value>
  </data>
  <data name="WRN_UnprocessedXMLComment" xml:space="preserve">
    <value>XML comment is not placed on a valid language element</value>
  </data>
  <data name="WRN_UnprocessedXMLComment_Title" xml:space="preserve">
    <value>XML comment is not placed on a valid language element</value>
  </data>
  <data name="WRN_FailedInclude" xml:space="preserve">
    <value>Unable to include XML fragment '{1}' of file '{0}' -- {2}</value>
  </data>
  <data name="WRN_FailedInclude_Title" xml:space="preserve">
    <value>Unable to include XML fragment</value>
  </data>
  <data name="WRN_InvalidInclude" xml:space="preserve">
    <value>Invalid XML include element -- {0}</value>
  </data>
  <data name="WRN_InvalidInclude_Title" xml:space="preserve">
    <value>Invalid XML include element</value>
  </data>
  <data name="WRN_MissingXMLComment" xml:space="preserve">
    <value>Missing XML comment for publicly visible type or member '{0}'</value>
  </data>
  <data name="WRN_MissingXMLComment_Title" xml:space="preserve">
    <value>Missing XML comment for publicly visible type or member</value>
  </data>
  <data name="WRN_MissingXMLComment_Description" xml:space="preserve">
    <value>The /doc compiler option was specified, but one or more constructs did not have comments.</value>
  </data>
  <data name="WRN_XMLParseIncludeError" xml:space="preserve">
    <value>Badly formed XML in included comments file -- '{0}'</value>
  </data>
  <data name="WRN_XMLParseIncludeError_Title" xml:space="preserve">
    <value>Badly formed XML in included comments file</value>
  </data>
  <data name="ERR_BadDelArgCount" xml:space="preserve">
    <value>Delegate '{0}' does not take {1} arguments</value>
  </data>
  <data name="ERR_UnexpectedSemicolon" xml:space="preserve">
    <value>Semicolon after method or accessor block is not valid</value>
  </data>
  <data name="ERR_MethodReturnCantBeRefAny" xml:space="preserve">
    <value>Method or delegate cannot return type '{0}'</value>
  </data>
  <data name="ERR_CompileCancelled" xml:space="preserve">
    <value>Compilation cancelled by user</value>
  </data>
  <data name="ERR_MethodArgCantBeRefAny" xml:space="preserve">
    <value>Cannot make reference to variable of type '{0}'</value>
  </data>
  <data name="ERR_AssgReadonlyLocal" xml:space="preserve">
    <value>Cannot assign to '{0}' because it is read-only</value>
  </data>
  <data name="ERR_RefReadonlyLocal" xml:space="preserve">
    <value>Cannot use '{0}' as a ref or out value because it is read-only</value>
  </data>
  <data name="ERR_CantUseRequiredAttribute" xml:space="preserve">
    <value>The RequiredAttribute attribute is not permitted on C# types</value>
  </data>
  <data name="ERR_NoModifiersOnAccessor" xml:space="preserve">
    <value>Modifiers cannot be placed on event accessor declarations</value>
  </data>
  <data name="ERR_ParamsCantBeRefOut" xml:space="preserve">
    <value>The params parameter cannot be declared as ref or out</value>
  </data>
  <data name="ERR_ReturnNotLValue" xml:space="preserve">
    <value>Cannot modify the return value of '{0}' because it is not a variable</value>
  </data>
  <data name="ERR_MissingCoClass" xml:space="preserve">
    <value>The managed coclass wrapper class '{0}' for interface '{1}' cannot be found (are you missing an assembly reference?)</value>
  </data>
  <data name="ERR_AmbiguousAttribute" xml:space="preserve">
    <value>'{0}' is ambiguous between '{1}' and '{2}'; use either '@{0}' or '{0}Attribute'</value>
  </data>
  <data name="ERR_BadArgExtraRef" xml:space="preserve">
    <value>Argument {0} may not be passed with the '{1}' keyword</value>
  </data>
  <data name="WRN_CmdOptionConflictsSource" xml:space="preserve">
    <value>Option '{0}' overrides attribute '{1}' given in a source file or added module</value>
  </data>
  <data name="WRN_CmdOptionConflictsSource_Title" xml:space="preserve">
    <value>Option overrides attribute given in a source file or added module</value>
  </data>
  <data name="WRN_CmdOptionConflictsSource_Description" xml:space="preserve">
    <value>This warning occurs if the assembly attributes AssemblyKeyFileAttribute or AssemblyKeyNameAttribute found in source conflict with the /keyfile or /keycontainer command line option or key file name or key container specified in the Project Properties.</value>
  </data>
  <data name="ERR_BadCompatMode" xml:space="preserve">
    <value>Invalid option '{0}' for /langversion. Use '/langversion:?' to list supported values.</value>
  </data>
  <data name="ERR_DelegateOnConditional" xml:space="preserve">
    <value>Cannot create delegate with '{0}' because it or a method it overrides has a Conditional attribute</value>
  </data>
  <data name="ERR_CantMakeTempFile" xml:space="preserve">
    <value>Cannot create temporary file -- {0}</value>
  </data>
  <data name="ERR_BadArgRef" xml:space="preserve">
    <value>Argument {0} must be passed with the '{1}' keyword</value>
  </data>
  <data name="ERR_YieldInAnonMeth" xml:space="preserve">
    <value>The yield statement cannot be used inside an anonymous method or lambda expression</value>
  </data>
  <data name="ERR_ReturnInIterator" xml:space="preserve">
    <value>Cannot return a value from an iterator. Use the yield return statement to return a value, or yield break to end the iteration.</value>
  </data>
  <data name="ERR_BadIteratorArgType" xml:space="preserve">
    <value>Iterators cannot have ref or out parameters</value>
  </data>
  <data name="ERR_BadIteratorReturn" xml:space="preserve">
    <value>The body of '{0}' cannot be an iterator block because '{1}' is not an iterator interface type</value>
  </data>
  <data name="ERR_BadYieldInFinally" xml:space="preserve">
    <value>Cannot yield in the body of a finally clause</value>
  </data>
  <data name="ERR_BadYieldInTryOfCatch" xml:space="preserve">
    <value>Cannot yield a value in the body of a try block with a catch clause</value>
  </data>
  <data name="ERR_EmptyYield" xml:space="preserve">
    <value>Expression expected after yield return</value>
  </data>
  <data name="ERR_AnonDelegateCantUse" xml:space="preserve">
    <value>Cannot use ref or out parameter '{0}' inside an anonymous method, lambda expression, or query expression</value>
  </data>
  <data name="ERR_IllegalInnerUnsafe" xml:space="preserve">
    <value>Unsafe code may not appear in iterators</value>
  </data>
  <data name="ERR_BadYieldInCatch" xml:space="preserve">
    <value>Cannot yield a value in the body of a catch clause</value>
  </data>
  <data name="ERR_BadDelegateLeave" xml:space="preserve">
    <value>Control cannot leave the body of an anonymous method or lambda expression</value>
  </data>
  <data name="WRN_IllegalPragma" xml:space="preserve">
    <value>Unrecognized #pragma directive</value>
  </data>
  <data name="WRN_IllegalPragma_Title" xml:space="preserve">
    <value>Unrecognized #pragma directive</value>
  </data>
  <data name="WRN_IllegalPPWarning" xml:space="preserve">
    <value>Expected disable or restore</value>
  </data>
  <data name="WRN_IllegalPPWarning_Title" xml:space="preserve">
    <value>Expected disable or restore after #pragma warning</value>
  </data>
  <data name="WRN_BadRestoreNumber" xml:space="preserve">
    <value>Cannot restore warning 'CS{0}' because it was disabled globally</value>
  </data>
  <data name="WRN_BadRestoreNumber_Title" xml:space="preserve">
    <value>Cannot restore warning because it was disabled globally</value>
  </data>
  <data name="ERR_VarargsIterator" xml:space="preserve">
    <value>__arglist is not allowed in the parameter list of iterators</value>
  </data>
  <data name="ERR_UnsafeIteratorArgType" xml:space="preserve">
    <value>Iterators cannot have unsafe parameters or yield types</value>
  </data>
  <data name="ERR_BadCoClassSig" xml:space="preserve">
    <value>The managed coclass wrapper class signature '{0}' for interface '{1}' is not a valid class name signature</value>
  </data>
  <data name="ERR_MultipleIEnumOfT" xml:space="preserve">
    <value>foreach statement cannot operate on variables of type '{0}' because it implements multiple instantiations of '{1}'; try casting to a specific interface instantiation</value>
  </data>
  <data name="ERR_FixedDimsRequired" xml:space="preserve">
    <value>A fixed size buffer field must have the array size specifier after the field name</value>
  </data>
  <data name="ERR_FixedNotInStruct" xml:space="preserve">
    <value>Fixed size buffer fields may only be members of structs</value>
  </data>
  <data name="ERR_AnonymousReturnExpected" xml:space="preserve">
    <value>Not all code paths return a value in {0} of type '{1}'</value>
  </data>
  <data name="WRN_NonECMAFeature" xml:space="preserve">
    <value>Feature '{0}' is not part of the standardized ISO C# language specification, and may not be accepted by other compilers</value>
  </data>
  <data name="WRN_NonECMAFeature_Title" xml:space="preserve">
    <value>Feature is not part of the standardized ISO C# language specification, and may not be accepted by other compilers</value>
  </data>
  <data name="ERR_ExpectedVerbatimLiteral" xml:space="preserve">
    <value>Keyword, identifier, or string expected after verbatim specifier: @</value>
  </data>
  <data name="ERR_AssgReadonly2" xml:space="preserve">
    <value>Members of readonly field '{0}' cannot be modified (except in a constructor or a variable initializer)</value>
  </data>
  <data name="ERR_RefReadonly2" xml:space="preserve">
    <value>Members of readonly field '{0}' cannot be used as a ref or out value (except in a constructor)</value>
  </data>
  <data name="ERR_AssgReadonlyStatic2" xml:space="preserve">
    <value>Fields of static readonly field '{0}' cannot be assigned to (except in a static constructor or a variable initializer)</value>
  </data>
  <data name="ERR_RefReadonlyStatic2" xml:space="preserve">
    <value>Fields of static readonly field '{0}' cannot be used as a ref or out value (except in a static constructor)</value>
  </data>
  <data name="ERR_AssgReadonlyLocal2Cause" xml:space="preserve">
    <value>Cannot modify members of '{0}' because it is a '{1}'</value>
  </data>
  <data name="ERR_RefReadonlyLocal2Cause" xml:space="preserve">
    <value>Cannot use fields of '{0}' as a ref or out value because it is a '{1}'</value>
  </data>
  <data name="ERR_AssgReadonlyLocalCause" xml:space="preserve">
    <value>Cannot assign to '{0}' because it is a '{1}'</value>
  </data>
  <data name="ERR_RefReadonlyLocalCause" xml:space="preserve">
    <value>Cannot use '{0}' as a ref or out value because it is a '{1}'</value>
  </data>
  <data name="WRN_ErrorOverride" xml:space="preserve">
    <value>{0}. See also error CS{1}.</value>
  </data>
  <data name="WRN_ErrorOverride_Title" xml:space="preserve">
    <value>Warning is overriding an error</value>
  </data>
  <data name="WRN_ErrorOverride_Description" xml:space="preserve">
    <value>The compiler emits this warning when it overrides an error with a warning. For information about the problem, search for the error code mentioned.</value>
  </data>
  <data name="ERR_AnonMethToNonDel" xml:space="preserve">
    <value>Cannot convert {0} to type '{1}' because it is not a delegate type</value>
  </data>
  <data name="ERR_CantConvAnonMethParams" xml:space="preserve">
    <value>Cannot convert {0} to delegate type '{1}' because the parameter types do not match the delegate parameter types</value>
  </data>
  <data name="ERR_CantConvAnonMethReturns" xml:space="preserve">
    <value>Cannot convert {0} to intended delegate type because some of the return types in the block are not implicitly convertible to the delegate return type</value>
  </data>
  <data name="ERR_BadAsyncReturnExpression" xml:space="preserve">
    <value>Since this is an async method, the return expression must be of type '{0}' rather than 'Task&lt;{0}&gt;'</value>
  </data>
  <data name="ERR_CantConvAsyncAnonFuncReturns" xml:space="preserve">
    <value>Cannot convert async {0} to delegate type '{1}'. An async {0} may return void, Task or Task&lt;T&gt;, none of which are convertible to '{1}'.</value>
  </data>
  <data name="ERR_IllegalFixedType" xml:space="preserve">
    <value>Fixed size buffer type must be one of the following: bool, byte, short, int, long, char, sbyte, ushort, uint, ulong, float or double</value>
  </data>
  <data name="ERR_FixedOverflow" xml:space="preserve">
    <value>Fixed size buffer of length {0} and type '{1}' is too big</value>
  </data>
  <data name="ERR_InvalidFixedArraySize" xml:space="preserve">
    <value>Fixed size buffers must have a length greater than zero</value>
  </data>
  <data name="ERR_FixedBufferNotFixed" xml:space="preserve">
    <value>You cannot use fixed size buffers contained in unfixed expressions. Try using the fixed statement.</value>
  </data>
  <data name="ERR_AttributeNotOnAccessor" xml:space="preserve">
    <value>Attribute '{0}' is not valid on property or event accessors. It is only valid on '{1}' declarations.</value>
  </data>
  <data name="WRN_InvalidSearchPathDir" xml:space="preserve">
    <value>Invalid search path '{0}' specified in '{1}' -- '{2}'</value>
  </data>
  <data name="WRN_InvalidSearchPathDir_Title" xml:space="preserve">
    <value>Invalid search path specified</value>
  </data>
  <data name="ERR_IllegalVarArgs" xml:space="preserve">
    <value>__arglist is not valid in this context</value>
  </data>
  <data name="ERR_IllegalParams" xml:space="preserve">
    <value>params is not valid in this context</value>
  </data>
  <data name="ERR_BadModifiersOnNamespace" xml:space="preserve">
    <value>A namespace declaration cannot have modifiers or attributes</value>
  </data>
  <data name="ERR_BadPlatformType" xml:space="preserve">
    <value>Invalid option '{0}' for /platform; must be anycpu, x86, Itanium or x64</value>
  </data>
  <data name="ERR_ThisStructNotInAnonMeth" xml:space="preserve">
    <value>Anonymous methods, lambda expressions, and query expressions inside structs cannot access instance members of 'this'. Consider copying 'this' to a local variable outside the anonymous method, lambda expression or query expression and using the local instead.</value>
  </data>
  <data name="ERR_NoConvToIDisp" xml:space="preserve">
    <value>'{0}': type used in a using statement must be implicitly convertible to 'System.IDisposable'</value>
  </data>
  <data name="ERR_BadParamRef" xml:space="preserve">
    <value>Parameter {0} must be declared with the '{1}' keyword</value>
  </data>
  <data name="ERR_BadParamExtraRef" xml:space="preserve">
    <value>Parameter {0} should not be declared with the '{1}' keyword</value>
  </data>
  <data name="ERR_BadParamType" xml:space="preserve">
    <value>Parameter {0} is declared as type '{1}{2}' but should be '{3}{4}'</value>
  </data>
  <data name="ERR_BadExternIdentifier" xml:space="preserve">
    <value>Invalid extern alias for '/reference'; '{0}' is not a valid identifier</value>
  </data>
  <data name="ERR_AliasMissingFile" xml:space="preserve">
    <value>Invalid reference alias option: '{0}=' -- missing filename</value>
  </data>
  <data name="ERR_GlobalExternAlias" xml:space="preserve">
    <value>You cannot redefine the global extern alias</value>
  </data>
  <data name="ERR_MissingTypeInSource" xml:space="preserve">
    <value>Reference to type '{0}' claims it is defined in this assembly, but it is not defined in source or any added modules</value>
  </data>
  <data name="ERR_MissingTypeInAssembly" xml:space="preserve">
    <value>Reference to type '{0}' claims it is defined in '{1}', but it could not be found</value>
  </data>
  <data name="WRN_MultiplePredefTypes" xml:space="preserve">
    <value>The predefined type '{0}' is defined in multiple assemblies in the global alias; using definition from '{1}'</value>
  </data>
  <data name="WRN_MultiplePredefTypes_Title" xml:space="preserve">
    <value>Predefined type is defined in multiple assemblies in the global alias</value>
  </data>
  <data name="WRN_MultiplePredefTypes_Description" xml:space="preserve">
    <value>This error occurs when a predefined system type such as System.Int32 is found in two assemblies. One way this can happen is if you are referencing mscorlib or System.Runtime.dll from two different places, such as trying to run two versions of the .NET Framework side-by-side.</value>
  </data>
  <data name="ERR_LocalCantBeFixedAndHoisted" xml:space="preserve">
    <value>Local '{0}' or its members cannot have their address taken and be used inside an anonymous method or lambda expression</value>
  </data>
  <data name="WRN_TooManyLinesForDebugger" xml:space="preserve">
    <value>Source file has exceeded the limit of 16,707,565 lines representable in the PDB; debug information will be incorrect</value>
  </data>
  <data name="WRN_TooManyLinesForDebugger_Title" xml:space="preserve">
    <value>Source file has exceeded the limit of 16,707,565 lines representable in the PDB; debug information will be incorrect</value>
  </data>
  <data name="ERR_CantConvAnonMethNoParams" xml:space="preserve">
    <value>Cannot convert anonymous method block without a parameter list to delegate type '{0}' because it has one or more out parameters</value>
  </data>
  <data name="ERR_ConditionalOnNonAttributeClass" xml:space="preserve">
    <value>Attribute '{0}' is only valid on methods or attribute classes</value>
  </data>
  <data name="WRN_CallOnNonAgileField" xml:space="preserve">
    <value>Accessing a member on '{0}' may cause a runtime exception because it is a field of a marshal-by-reference class</value>
  </data>
  <data name="WRN_CallOnNonAgileField_Title" xml:space="preserve">
    <value>Accessing a member on a field of a marshal-by-reference class may cause a runtime exception</value>
  </data>
  <data name="WRN_CallOnNonAgileField_Description" xml:space="preserve">
    <value>This warning occurs when you try to call a method, property, or indexer on a member of a class that derives from MarshalByRefObject, and the member is a value type. Objects that inherit from MarshalByRefObject are typically intended to be marshaled by reference across an application domain. If any code ever attempts to directly access the value-type member of such an object across an application domain, a runtime exception will occur. To resolve the warning, first copy the member into a local variable and call the method on that variable.</value>
  </data>
  <data name="WRN_BadWarningNumber" xml:space="preserve">
    <value>'{0}' is not a valid warning number</value>
  </data>
  <data name="WRN_BadWarningNumber_Title" xml:space="preserve">
    <value>Not a valid warning number</value>
  </data>
  <data name="WRN_BadWarningNumber_Description" xml:space="preserve">
    <value>A number that was passed to the #pragma warning preprocessor directive was not a valid warning number. Verify that the number represents a warning, not an error.</value>
  </data>
  <data name="WRN_InvalidNumber" xml:space="preserve">
    <value>Invalid number</value>
  </data>
  <data name="WRN_InvalidNumber_Title" xml:space="preserve">
    <value>Invalid number</value>
  </data>
  <data name="WRN_FileNameTooLong" xml:space="preserve">
    <value>Invalid filename specified for preprocessor directive. Filename is too long or not a valid filename.</value>
  </data>
  <data name="WRN_FileNameTooLong_Title" xml:space="preserve">
    <value>Invalid filename specified for preprocessor directive</value>
  </data>
  <data name="WRN_IllegalPPChecksum" xml:space="preserve">
    <value>Invalid #pragma checksum syntax; should be #pragma checksum "filename" "{XXXXXXXX-XXXX-XXXX-XXXX-XXXXXXXXXXXX}" "XXXX..."</value>
  </data>
  <data name="WRN_IllegalPPChecksum_Title" xml:space="preserve">
    <value>Invalid #pragma checksum syntax</value>
  </data>
  <data name="WRN_EndOfPPLineExpected" xml:space="preserve">
    <value>Single-line comment or end-of-line expected</value>
  </data>
  <data name="WRN_EndOfPPLineExpected_Title" xml:space="preserve">
    <value>Single-line comment or end-of-line expected after #pragma directive</value>
  </data>
  <data name="WRN_ConflictingChecksum" xml:space="preserve">
    <value>Different checksum values given for '{0}'</value>
  </data>
  <data name="WRN_ConflictingChecksum_Title" xml:space="preserve">
    <value>Different #pragma checksum values given</value>
  </data>
  <data name="WRN_InvalidAssemblyName" xml:space="preserve">
    <value>Assembly reference '{0}' is invalid and cannot be resolved</value>
  </data>
  <data name="WRN_InvalidAssemblyName_Title" xml:space="preserve">
    <value>Assembly reference is invalid and cannot be resolved</value>
  </data>
  <data name="WRN_InvalidAssemblyName_Description" xml:space="preserve">
    <value>This warning indicates that an attribute, such as InternalsVisibleToAttribute, was not specified correctly.</value>
  </data>
  <data name="WRN_UnifyReferenceMajMin" xml:space="preserve">
    <value>Assuming assembly reference '{0}' used by '{1}' matches identity '{2}' of '{3}', you may need to supply runtime policy</value>
  </data>
  <data name="WRN_UnifyReferenceMajMin_Title" xml:space="preserve">
    <value>Assuming assembly reference matches identity</value>
  </data>
  <data name="WRN_UnifyReferenceMajMin_Description" xml:space="preserve">
    <value>The two assemblies differ in release and/or version number. For unification to occur, you must specify directives in the application's .config file, and you must provide the correct strong name of an assembly.</value>
  </data>
  <data name="WRN_UnifyReferenceBldRev" xml:space="preserve">
    <value>Assuming assembly reference '{0}' used by '{1}' matches identity '{2}' of '{3}', you may need to supply runtime policy</value>
  </data>
  <data name="WRN_UnifyReferenceBldRev_Title" xml:space="preserve">
    <value>Assuming assembly reference matches identity</value>
  </data>
  <data name="WRN_UnifyReferenceBldRev_Description" xml:space="preserve">
    <value>The two assemblies differ in release and/or version number. For unification to occur, you must specify directives in the application's .config file, and you must provide the correct strong name of an assembly.</value>
  </data>
  <data name="ERR_DuplicateImport" xml:space="preserve">
    <value>Multiple assemblies with equivalent identity have been imported: '{0}' and '{1}'. Remove one of the duplicate references.</value>
  </data>
  <data name="ERR_DuplicateImportSimple" xml:space="preserve">
    <value>An assembly with the same simple name '{0}' has already been imported. Try removing one of the references (e.g. '{1}') or sign them to enable side-by-side.</value>
  </data>
  <data name="ERR_AssemblyMatchBadVersion" xml:space="preserve">
    <value>Assembly '{0}' with identity '{1}' uses '{2}' which has a higher version than referenced assembly '{3}' with identity '{4}'</value>
  </data>
  <data name="ERR_FixedNeedsLvalue" xml:space="preserve">
    <value>Fixed size buffers can only be accessed through locals or fields</value>
  </data>
  <data name="WRN_DuplicateTypeParamTag" xml:space="preserve">
    <value>XML comment has a duplicate typeparam tag for '{0}'</value>
  </data>
  <data name="WRN_DuplicateTypeParamTag_Title" xml:space="preserve">
    <value>XML comment has a duplicate typeparam tag</value>
  </data>
  <data name="WRN_UnmatchedTypeParamTag" xml:space="preserve">
    <value>XML comment has a typeparam tag for '{0}', but there is no type parameter by that name</value>
  </data>
  <data name="WRN_UnmatchedTypeParamTag_Title" xml:space="preserve">
    <value>XML comment has a typeparam tag, but there is no type parameter by that name</value>
  </data>
  <data name="WRN_UnmatchedTypeParamRefTag" xml:space="preserve">
    <value>XML comment on '{1}' has a typeparamref tag for '{0}', but there is no type parameter by that name</value>
  </data>
  <data name="WRN_UnmatchedTypeParamRefTag_Title" xml:space="preserve">
    <value>XML comment has a typeparamref tag, but there is no type parameter by that name</value>
  </data>
  <data name="WRN_MissingTypeParamTag" xml:space="preserve">
    <value>Type parameter '{0}' has no matching typeparam tag in the XML comment on '{1}' (but other type parameters do)</value>
  </data>
  <data name="WRN_MissingTypeParamTag_Title" xml:space="preserve">
    <value>Type parameter has no matching typeparam tag in the XML comment (but other type parameters do)</value>
  </data>
  <data name="ERR_CantChangeTypeOnOverride" xml:space="preserve">
    <value>'{0}': type must be '{2}' to match overridden member '{1}'</value>
  </data>
  <data name="ERR_DoNotUseFixedBufferAttr" xml:space="preserve">
    <value>Do not use 'System.Runtime.CompilerServices.FixedBuffer' attribute. Use the 'fixed' field modifier instead.</value>
  </data>
  <data name="WRN_AssignmentToSelf" xml:space="preserve">
    <value>Assignment made to same variable; did you mean to assign something else?</value>
  </data>
  <data name="WRN_AssignmentToSelf_Title" xml:space="preserve">
    <value>Assignment made to same variable</value>
  </data>
  <data name="WRN_ComparisonToSelf" xml:space="preserve">
    <value>Comparison made to same variable; did you mean to compare something else?</value>
  </data>
  <data name="WRN_ComparisonToSelf_Title" xml:space="preserve">
    <value>Comparison made to same variable</value>
  </data>
  <data name="ERR_CantOpenWin32Res" xml:space="preserve">
    <value>Error opening Win32 resource file '{0}' -- '{1}'</value>
  </data>
  <data name="WRN_DotOnDefault" xml:space="preserve">
    <value>Expression will always cause a System.NullReferenceException because the default value of '{0}' is null</value>
  </data>
  <data name="WRN_DotOnDefault_Title" xml:space="preserve">
    <value>Expression will always cause a System.NullReferenceException because the type's default value is null</value>
  </data>
  <data name="ERR_NoMultipleInheritance" xml:space="preserve">
    <value>Class '{0}' cannot have multiple base classes: '{1}' and '{2}'</value>
  </data>
  <data name="ERR_BaseClassMustBeFirst" xml:space="preserve">
    <value>Base class '{0}' must come before any interfaces</value>
  </data>
  <data name="WRN_BadXMLRefTypeVar" xml:space="preserve">
    <value>XML comment has cref attribute '{0}' that refers to a type parameter</value>
  </data>
  <data name="WRN_BadXMLRefTypeVar_Title" xml:space="preserve">
    <value>XML comment has cref attribute that refers to a type parameter</value>
  </data>
  <data name="ERR_FriendAssemblyBadArgs" xml:space="preserve">
    <value>Friend assembly reference '{0}' is invalid. InternalsVisibleTo declarations cannot have a version, culture, public key token, or processor architecture specified.</value>
  </data>
  <data name="ERR_FriendAssemblySNReq" xml:space="preserve">
    <value>Friend assembly reference '{0}' is invalid. Strong-name signed assemblies must specify a public key in their InternalsVisibleTo declarations.</value>
  </data>
  <data name="ERR_DelegateOnNullable" xml:space="preserve">
    <value>Cannot bind delegate to '{0}' because it is a member of 'System.Nullable&lt;T&gt;'</value>
  </data>
  <data name="ERR_BadCtorArgCount" xml:space="preserve">
    <value>'{0}' does not contain a constructor that takes {1} arguments</value>
  </data>
  <data name="ERR_GlobalAttributesNotFirst" xml:space="preserve">
    <value>Assembly and module attributes must precede all other elements defined in a file except using clauses and extern alias declarations</value>
  </data>
  <data name="ERR_ExpressionExpected" xml:space="preserve">
    <value>Expected expression</value>
  </data>
  <data name="ERR_InvalidSubsystemVersion" xml:space="preserve">
    <value>Invalid version {0} for /subsystemversion. The version must be 6.02 or greater for ARM or AppContainerExe, and 4.00 or greater otherwise</value>
  </data>
  <data name="ERR_InteropMethodWithBody" xml:space="preserve">
    <value>Embedded interop method '{0}' contains a body.</value>
  </data>
  <data name="ERR_BadWarningLevel" xml:space="preserve">
    <value>Warning level must be in the range 0-4</value>
  </data>
  <data name="ERR_BadDebugType" xml:space="preserve">
    <value>Invalid option '{0}' for /debug; must be 'portable', 'embedded', 'full' or 'pdbonly'</value>
  </data>
  <data name="ERR_BadResourceVis" xml:space="preserve">
    <value>Invalid option '{0}'; Resource visibility must be either 'public' or 'private'</value>
  </data>
  <data name="ERR_DefaultValueTypeMustMatch" xml:space="preserve">
    <value>The type of the argument to the DefaultParameterValue attribute must match the parameter type</value>
  </data>
  <data name="ERR_DefaultValueBadValueType" xml:space="preserve">
    <value>Argument of type '{0}' is not applicable for the DefaultParameterValue attribute</value>
  </data>
  <data name="ERR_MemberAlreadyInitialized" xml:space="preserve">
    <value>Duplicate initialization of member '{0}'</value>
  </data>
  <data name="ERR_MemberCannotBeInitialized" xml:space="preserve">
    <value>Member '{0}' cannot be initialized. It is not a field or property.</value>
  </data>
  <data name="ERR_StaticMemberInObjectInitializer" xml:space="preserve">
    <value>Static field or property '{0}' cannot be assigned in an object initializer</value>
  </data>
  <data name="ERR_ReadonlyValueTypeInObjectInitializer" xml:space="preserve">
    <value>Members of readonly field '{0}' of type '{1}' cannot be assigned with an object initializer because it is of a value type</value>
  </data>
  <data name="ERR_ValueTypePropertyInObjectInitializer" xml:space="preserve">
    <value>Members of property '{0}' of type '{1}' cannot be assigned with an object initializer because it is of a value type</value>
  </data>
  <data name="ERR_UnsafeTypeInObjectCreation" xml:space="preserve">
    <value>Unsafe type '{0}' cannot be used in object creation</value>
  </data>
  <data name="ERR_EmptyElementInitializer" xml:space="preserve">
    <value>Element initializer cannot be empty</value>
  </data>
  <data name="ERR_InitializerAddHasWrongSignature" xml:space="preserve">
    <value>The best overloaded method match for '{0}' has wrong signature for the initializer element. The initializable Add must be an accessible instance method.</value>
  </data>
  <data name="ERR_CollectionInitRequiresIEnumerable" xml:space="preserve">
    <value>Cannot initialize type '{0}' with a collection initializer because it does not implement 'System.Collections.IEnumerable'</value>
  </data>
  <data name="ERR_CantSetWin32Manifest" xml:space="preserve">
    <value>Error reading Win32 manifest file '{0}' -- '{1}'</value>
  </data>
  <data name="WRN_CantHaveManifestForModule" xml:space="preserve">
    <value>Ignoring /win32manifest for module because it only applies to assemblies</value>
  </data>
  <data name="WRN_CantHaveManifestForModule_Title" xml:space="preserve">
    <value>Ignoring /win32manifest for module because it only applies to assemblies</value>
  </data>
  <data name="ERR_BadInstanceArgType" xml:space="preserve">
    <value>'{0}' does not contain a definition for '{1}' and the best extension method overload '{2}' requires a receiver of type '{3}'</value>
  </data>
  <data name="ERR_QueryDuplicateRangeVariable" xml:space="preserve">
    <value>The range variable '{0}' has already been declared</value>
  </data>
  <data name="ERR_QueryRangeVariableOverrides" xml:space="preserve">
    <value>The range variable '{0}' conflicts with a previous declaration of '{0}'</value>
  </data>
  <data name="ERR_QueryRangeVariableAssignedBadValue" xml:space="preserve">
    <value>Cannot assign {0} to a range variable</value>
  </data>
  <data name="ERR_QueryNoProviderCastable" xml:space="preserve">
    <value>Could not find an implementation of the query pattern for source type '{0}'.  '{1}' not found.  Consider explicitly specifying the type of the range variable '{2}'.</value>
  </data>
  <data name="ERR_QueryNoProviderStandard" xml:space="preserve">
    <value>Could not find an implementation of the query pattern for source type '{0}'.  '{1}' not found.  Are you missing a reference to 'System.Core.dll' or a using directive for 'System.Linq'?</value>
  </data>
  <data name="ERR_QueryNoProvider" xml:space="preserve">
    <value>Could not find an implementation of the query pattern for source type '{0}'.  '{1}' not found.</value>
  </data>
  <data name="ERR_QueryOuterKey" xml:space="preserve">
    <value>The name '{0}' is not in scope on the left side of 'equals'.  Consider swapping the expressions on either side of 'equals'.</value>
  </data>
  <data name="ERR_QueryInnerKey" xml:space="preserve">
    <value>The name '{0}' is not in scope on the right side of 'equals'.  Consider swapping the expressions on either side of 'equals'.</value>
  </data>
  <data name="ERR_QueryOutRefRangeVariable" xml:space="preserve">
    <value>Cannot pass the range variable '{0}' as an out or ref parameter</value>
  </data>
  <data name="ERR_QueryMultipleProviders" xml:space="preserve">
    <value>Multiple implementations of the query pattern were found for source type '{0}'.  Ambiguous call to '{1}'.</value>
  </data>
  <data name="ERR_QueryTypeInferenceFailedMulti" xml:space="preserve">
    <value>The type of one of the expressions in the {0} clause is incorrect.  Type inference failed in the call to '{1}'.</value>
  </data>
  <data name="ERR_QueryTypeInferenceFailed" xml:space="preserve">
    <value>The type of the expression in the {0} clause is incorrect.  Type inference failed in the call to '{1}'.</value>
  </data>
  <data name="ERR_QueryTypeInferenceFailedSelectMany" xml:space="preserve">
    <value>An expression of type '{0}' is not allowed in a subsequent from clause in a query expression with source type '{1}'.  Type inference failed in the call to '{2}'.</value>
  </data>
  <data name="ERR_ExpressionTreeContainsPointerOp" xml:space="preserve">
    <value>An expression tree may not contain an unsafe pointer operation</value>
  </data>
  <data name="ERR_ExpressionTreeContainsAnonymousMethod" xml:space="preserve">
    <value>An expression tree may not contain an anonymous method expression</value>
  </data>
  <data name="ERR_AnonymousMethodToExpressionTree" xml:space="preserve">
    <value>An anonymous method expression cannot be converted to an expression tree</value>
  </data>
  <data name="ERR_QueryRangeVariableReadOnly" xml:space="preserve">
    <value>Range variable '{0}' cannot be assigned to -- it is read only</value>
  </data>
  <data name="ERR_QueryRangeVariableSameAsTypeParam" xml:space="preserve">
    <value>The range variable '{0}' cannot have the same name as a method type parameter</value>
  </data>
  <data name="ERR_TypeVarNotFoundRangeVariable" xml:space="preserve">
    <value>The contextual keyword 'var' cannot be used in a range variable declaration</value>
  </data>
  <data name="ERR_BadArgTypesForCollectionAdd" xml:space="preserve">
    <value>The best overloaded Add method '{0}' for the collection initializer has some invalid arguments</value>
  </data>
  <data name="ERR_ByRefParameterInExpressionTree" xml:space="preserve">
    <value>An expression tree lambda may not contain an out or ref parameter</value>
  </data>
  <data name="ERR_VarArgsInExpressionTree" xml:space="preserve">
    <value>An expression tree lambda may not contain a method with variable arguments</value>
  </data>
  <data name="ERR_MemGroupInExpressionTree" xml:space="preserve">
    <value>An expression tree lambda may not contain a method group</value>
  </data>
  <data name="ERR_InitializerAddHasParamModifiers" xml:space="preserve">
    <value>The best overloaded method match '{0}' for the collection initializer element cannot be used. Collection initializer 'Add' methods cannot have ref or out parameters.</value>
  </data>
  <data name="ERR_NonInvocableMemberCalled" xml:space="preserve">
    <value>Non-invocable member '{0}' cannot be used like a method.</value>
  </data>
  <data name="WRN_MultipleRuntimeImplementationMatches" xml:space="preserve">
    <value>Member '{0}' implements interface member '{1}' in type '{2}'. There are multiple matches for the interface member at run-time. It is implementation dependent which method will be called.</value>
  </data>
  <data name="WRN_MultipleRuntimeImplementationMatches_Title" xml:space="preserve">
    <value>Member implements interface member with multiple matches at run-time</value>
  </data>
  <data name="WRN_MultipleRuntimeImplementationMatches_Description" xml:space="preserve">
    <value>This warning can be generated when two interface methods are differentiated only by whether a particular parameter is marked with ref or with out. It is best to change your code to avoid this warning because it is not obvious or guaranteed which method is called at runtime.

Although C# distinguishes between out and ref, the CLR sees them as the same. When deciding which method implements the interface, the CLR just picks one.

Give the compiler some way to differentiate the methods. For example, you can give them different names or provide an additional parameter on one of them.</value>
  </data>
  <data name="WRN_MultipleRuntimeOverrideMatches" xml:space="preserve">
    <value>Member '{1}' overrides '{0}'. There are multiple override candidates at run-time. It is implementation dependent which method will be called.</value>
  </data>
  <data name="WRN_MultipleRuntimeOverrideMatches_Title" xml:space="preserve">
    <value>Member overrides base member with multiple override candidates at run-time</value>
  </data>
  <data name="ERR_ObjectOrCollectionInitializerWithDelegateCreation" xml:space="preserve">
    <value>Object and collection initializer expressions may not be applied to a delegate creation expression</value>
  </data>
  <data name="ERR_InvalidConstantDeclarationType" xml:space="preserve">
    <value>'{0}' is of type '{1}'. The type specified in a constant declaration must be sbyte, byte, short, ushort, int, uint, long, ulong, char, float, double, decimal, bool, string, an enum-type, or a reference-type.</value>
  </data>
  <data name="ERR_FileNotFound" xml:space="preserve">
    <value>Source file '{0}' could not be found.</value>
  </data>
  <data name="WRN_FileAlreadyIncluded" xml:space="preserve">
    <value>Source file '{0}' specified multiple times</value>
  </data>
  <data name="WRN_FileAlreadyIncluded_Title" xml:space="preserve">
    <value>Source file specified multiple times</value>
  </data>
  <data name="ERR_NoFileSpec" xml:space="preserve">
    <value>Missing file specification for '{0}' option</value>
  </data>
  <data name="ERR_SwitchNeedsString" xml:space="preserve">
    <value>Command-line syntax error: Missing '{0}' for '{1}' option</value>
  </data>
  <data name="ERR_BadSwitch" xml:space="preserve">
    <value>Unrecognized option: '{0}'</value>
  </data>
  <data name="WRN_NoSources" xml:space="preserve">
    <value>No source files specified.</value>
  </data>
  <data name="WRN_NoSources_Title" xml:space="preserve">
    <value>No source files specified</value>
  </data>
  <data name="ERR_ExpectedSingleScript" xml:space="preserve">
    <value>Expected a script (.csx file) but none specified</value>
  </data>
  <data name="ERR_OpenResponseFile" xml:space="preserve">
    <value>Error opening response file '{0}'</value>
  </data>
  <data name="ERR_CantOpenFileWrite" xml:space="preserve">
    <value>Cannot open '{0}' for writing -- '{1}'</value>
  </data>
  <data name="ERR_BadBaseNumber" xml:space="preserve">
    <value>Invalid image base number '{0}'</value>
  </data>
  <data name="ERR_BinaryFile" xml:space="preserve">
    <value>'{0}' is a binary file instead of a text file</value>
  </data>
  <data name="FTL_BadCodepage" xml:space="preserve">
    <value>Code page '{0}' is invalid or not installed</value>
  </data>
  <data name="FTL_BadChecksumAlgorithm" xml:space="preserve">
    <value>Algorithm '{0}' is not supported</value>
  </data>
  <data name="ERR_NoMainOnDLL" xml:space="preserve">
    <value>Cannot specify /main if building a module or library</value>
  </data>
  <data name="FTL_InvalidTarget" xml:space="preserve">
    <value>Invalid target type for /target: must specify 'exe', 'winexe', 'library', or 'module'</value>
  </data>
  <data name="FTL_InputFileNameTooLong" xml:space="preserve">
    <value>File name '{0}' is empty, contains invalid characters, has a drive specification without an absolute path, or is too long</value>
  </data>
  <data name="WRN_NoConfigNotOnCommandLine" xml:space="preserve">
    <value>Ignoring /noconfig option because it was specified in a response file</value>
  </data>
  <data name="WRN_NoConfigNotOnCommandLine_Title" xml:space="preserve">
    <value>Ignoring /noconfig option because it was specified in a response file</value>
  </data>
  <data name="ERR_InvalidFileAlignment" xml:space="preserve">
    <value>Invalid file section alignment '{0}'</value>
  </data>
  <data name="ERR_InvalidOutputName" xml:space="preserve">
    <value>Invalid output name: {0}</value>
  </data>
  <data name="ERR_InvalidDebugInformationFormat" xml:space="preserve">
    <value>Invalid debug information format: {0}</value>
  </data>
  <data name="ERR_LegacyObjectIdSyntax" xml:space="preserve">
    <value>'id#' syntax is no longer supported. Use '$id' instead.</value>
  </data>
  <data name="WRN_DefineIdentifierRequired" xml:space="preserve">
    <value>Invalid name for a preprocessing symbol; '{0}' is not a valid identifier</value>
  </data>
  <data name="WRN_DefineIdentifierRequired_Title" xml:space="preserve">
    <value>Invalid name for a preprocessing symbol; not a valid identifier</value>
  </data>
  <data name="FTL_OutputFileExists" xml:space="preserve">
    <value>Cannot create short filename '{0}' when a long filename with the same short filename already exists</value>
  </data>
  <data name="ERR_OneAliasPerReference" xml:space="preserve">
    <value>A /reference option that declares an extern alias can only have one filename. To specify multiple aliases or filenames, use multiple /reference options.</value>
  </data>
  <data name="ERR_SwitchNeedsNumber" xml:space="preserve">
    <value>Command-line syntax error: Missing ':&lt;number&gt;' for '{0}' option</value>
  </data>
  <data name="ERR_MissingDebugSwitch" xml:space="preserve">
    <value>The /pdb option requires that the /debug option also be used</value>
  </data>
  <data name="ERR_ComRefCallInExpressionTree" xml:space="preserve">
    <value>An expression tree lambda may not contain a COM call with ref omitted on arguments</value>
  </data>
  <data name="ERR_InvalidFormatForGuidForOption" xml:space="preserve">
    <value>Command-line syntax error: Invalid Guid format '{0}' for option '{1}'</value>
  </data>
  <data name="ERR_MissingGuidForOption" xml:space="preserve">
    <value>Command-line syntax error: Missing Guid for option '{1}'</value>
  </data>
  <data name="WRN_CLS_NoVarArgs" xml:space="preserve">
    <value>Methods with variable arguments are not CLS-compliant</value>
  </data>
  <data name="WRN_CLS_NoVarArgs_Title" xml:space="preserve">
    <value>Methods with variable arguments are not CLS-compliant</value>
  </data>
  <data name="WRN_CLS_BadArgType" xml:space="preserve">
    <value>Argument type '{0}' is not CLS-compliant</value>
  </data>
  <data name="WRN_CLS_BadArgType_Title" xml:space="preserve">
    <value>Argument type is not CLS-compliant</value>
  </data>
  <data name="WRN_CLS_BadReturnType" xml:space="preserve">
    <value>Return type of '{0}' is not CLS-compliant</value>
  </data>
  <data name="WRN_CLS_BadReturnType_Title" xml:space="preserve">
    <value>Return type is not CLS-compliant</value>
  </data>
  <data name="WRN_CLS_BadFieldPropType" xml:space="preserve">
    <value>Type of '{0}' is not CLS-compliant</value>
  </data>
  <data name="WRN_CLS_BadFieldPropType_Title" xml:space="preserve">
    <value>Type is not CLS-compliant</value>
  </data>
  <data name="WRN_CLS_BadFieldPropType_Description" xml:space="preserve">
    <value>A public, protected, or protected internal variable must be of a type that is compliant with the Common Language Specification (CLS).</value>
  </data>
  <data name="WRN_CLS_BadIdentifierCase" xml:space="preserve">
    <value>Identifier '{0}' differing only in case is not CLS-compliant</value>
  </data>
  <data name="WRN_CLS_BadIdentifierCase_Title" xml:space="preserve">
    <value>Identifier differing only in case is not CLS-compliant</value>
  </data>
  <data name="WRN_CLS_OverloadRefOut" xml:space="preserve">
    <value>Overloaded method '{0}' differing only in ref or out, or in array rank, is not CLS-compliant</value>
  </data>
  <data name="WRN_CLS_OverloadRefOut_Title" xml:space="preserve">
    <value>Overloaded method differing only in ref or out, or in array rank, is not CLS-compliant</value>
  </data>
  <data name="WRN_CLS_OverloadUnnamed" xml:space="preserve">
    <value>Overloaded method '{0}' differing only by unnamed array types is not CLS-compliant</value>
  </data>
  <data name="WRN_CLS_OverloadUnnamed_Title" xml:space="preserve">
    <value>Overloaded method differing only by unnamed array types is not CLS-compliant</value>
  </data>
  <data name="WRN_CLS_OverloadUnnamed_Description" xml:space="preserve">
    <value>This error occurs if you have an overloaded method that takes a jagged array and the only difference between the method signatures is the element type of the array. To avoid this error, consider using a rectangular array rather than a jagged array; use an additional parameter to disambiguate the function call; rename one or more of the overloaded methods; or, if CLS Compliance is not needed, remove the CLSCompliantAttribute attribute.</value>
  </data>
  <data name="WRN_CLS_BadIdentifier" xml:space="preserve">
    <value>Identifier '{0}' is not CLS-compliant</value>
  </data>
  <data name="WRN_CLS_BadIdentifier_Title" xml:space="preserve">
    <value>Identifier is not CLS-compliant</value>
  </data>
  <data name="WRN_CLS_BadBase" xml:space="preserve">
    <value>'{0}': base type '{1}' is not CLS-compliant</value>
  </data>
  <data name="WRN_CLS_BadBase_Title" xml:space="preserve">
    <value>Base type is not CLS-compliant</value>
  </data>
  <data name="WRN_CLS_BadBase_Description" xml:space="preserve">
    <value>A base type was marked as not having to be compliant with the Common Language Specification (CLS) in an assembly that was marked as being CLS compliant. Either remove the attribute that specifies the assembly is CLS compliant or remove the attribute that indicates the type is not CLS compliant.</value>
  </data>
  <data name="WRN_CLS_BadInterfaceMember" xml:space="preserve">
    <value>'{0}': CLS-compliant interfaces must have only CLS-compliant members</value>
  </data>
  <data name="WRN_CLS_BadInterfaceMember_Title" xml:space="preserve">
    <value>CLS-compliant interfaces must have only CLS-compliant members</value>
  </data>
  <data name="WRN_CLS_NoAbstractMembers" xml:space="preserve">
    <value>'{0}': only CLS-compliant members can be abstract</value>
  </data>
  <data name="WRN_CLS_NoAbstractMembers_Title" xml:space="preserve">
    <value>Only CLS-compliant members can be abstract</value>
  </data>
  <data name="WRN_CLS_NotOnModules" xml:space="preserve">
    <value>You must specify the CLSCompliant attribute on the assembly, not the module, to enable CLS compliance checking</value>
  </data>
  <data name="WRN_CLS_NotOnModules_Title" xml:space="preserve">
    <value>You must specify the CLSCompliant attribute on the assembly, not the module, to enable CLS compliance checking</value>
  </data>
  <data name="WRN_CLS_ModuleMissingCLS" xml:space="preserve">
    <value>Added modules must be marked with the CLSCompliant attribute to match the assembly</value>
  </data>
  <data name="WRN_CLS_ModuleMissingCLS_Title" xml:space="preserve">
    <value>Added modules must be marked with the CLSCompliant attribute to match the assembly</value>
  </data>
  <data name="WRN_CLS_AssemblyNotCLS" xml:space="preserve">
    <value>'{0}' cannot be marked as CLS-compliant because the assembly does not have a CLSCompliant attribute</value>
  </data>
  <data name="WRN_CLS_AssemblyNotCLS_Title" xml:space="preserve">
    <value>Type or member cannot be marked as CLS-compliant because the assembly does not have a CLSCompliant attribute</value>
  </data>
  <data name="WRN_CLS_BadAttributeType" xml:space="preserve">
    <value>'{0}' has no accessible constructors which use only CLS-compliant types</value>
  </data>
  <data name="WRN_CLS_BadAttributeType_Title" xml:space="preserve">
    <value>Type has no accessible constructors which use only CLS-compliant types</value>
  </data>
  <data name="WRN_CLS_ArrayArgumentToAttribute" xml:space="preserve">
    <value>Arrays as attribute arguments is not CLS-compliant</value>
  </data>
  <data name="WRN_CLS_ArrayArgumentToAttribute_Title" xml:space="preserve">
    <value>Arrays as attribute arguments is not CLS-compliant</value>
  </data>
  <data name="WRN_CLS_NotOnModules2" xml:space="preserve">
    <value>You cannot specify the CLSCompliant attribute on a module that differs from the CLSCompliant attribute on the assembly</value>
  </data>
  <data name="WRN_CLS_NotOnModules2_Title" xml:space="preserve">
    <value>You cannot specify the CLSCompliant attribute on a module that differs from the CLSCompliant attribute on the assembly</value>
  </data>
  <data name="WRN_CLS_IllegalTrueInFalse" xml:space="preserve">
    <value>'{0}' cannot be marked as CLS-compliant because it is a member of non-CLS-compliant type '{1}'</value>
  </data>
  <data name="WRN_CLS_IllegalTrueInFalse_Title" xml:space="preserve">
    <value>Type cannot be marked as CLS-compliant because it is a member of non-CLS-compliant type</value>
  </data>
  <data name="WRN_CLS_MeaninglessOnPrivateType" xml:space="preserve">
    <value>CLS compliance checking will not be performed on '{0}' because it is not visible from outside this assembly</value>
  </data>
  <data name="WRN_CLS_MeaninglessOnPrivateType_Title" xml:space="preserve">
    <value>CLS compliance checking will not be performed because it is not visible from outside this assembly</value>
  </data>
  <data name="WRN_CLS_AssemblyNotCLS2" xml:space="preserve">
    <value>'{0}' does not need a CLSCompliant attribute because the assembly does not have a CLSCompliant attribute</value>
  </data>
  <data name="WRN_CLS_AssemblyNotCLS2_Title" xml:space="preserve">
    <value>Type or member does not need a CLSCompliant attribute because the assembly does not have a CLSCompliant attribute</value>
  </data>
  <data name="WRN_CLS_MeaninglessOnParam" xml:space="preserve">
    <value>CLSCompliant attribute has no meaning when applied to parameters. Try putting it on the method instead.</value>
  </data>
  <data name="WRN_CLS_MeaninglessOnParam_Title" xml:space="preserve">
    <value>CLSCompliant attribute has no meaning when applied to parameters</value>
  </data>
  <data name="WRN_CLS_MeaninglessOnReturn" xml:space="preserve">
    <value>CLSCompliant attribute has no meaning when applied to return types. Try putting it on the method instead.</value>
  </data>
  <data name="WRN_CLS_MeaninglessOnReturn_Title" xml:space="preserve">
    <value>CLSCompliant attribute has no meaning when applied to return types</value>
  </data>
  <data name="WRN_CLS_BadTypeVar" xml:space="preserve">
    <value>Constraint type '{0}' is not CLS-compliant</value>
  </data>
  <data name="WRN_CLS_BadTypeVar_Title" xml:space="preserve">
    <value>Constraint type is not CLS-compliant</value>
  </data>
  <data name="WRN_CLS_VolatileField" xml:space="preserve">
    <value>CLS-compliant field '{0}' cannot be volatile</value>
  </data>
  <data name="WRN_CLS_VolatileField_Title" xml:space="preserve">
    <value>CLS-compliant field cannot be volatile</value>
  </data>
  <data name="WRN_CLS_BadInterface" xml:space="preserve">
    <value>'{0}' is not CLS-compliant because base interface '{1}' is not CLS-compliant</value>
  </data>
  <data name="WRN_CLS_BadInterface_Title" xml:space="preserve">
    <value>Type is not CLS-compliant because base interface is not CLS-compliant</value>
  </data>
  <data name="ERR_BadAwaitArg" xml:space="preserve">
    <value>'await' requires that the type {0} have a suitable GetAwaiter method</value>
  </data>
  <data name="ERR_BadAwaitArgIntrinsic" xml:space="preserve">
    <value>Cannot await '{0}'</value>
  </data>
  <data name="ERR_BadAwaiterPattern" xml:space="preserve">
    <value>'await' requires that the return type '{0}' of '{1}.GetAwaiter()' have suitable IsCompleted, OnCompleted, and GetResult members, and implement INotifyCompletion or ICriticalNotifyCompletion</value>
  </data>
  <data name="ERR_BadAwaitArg_NeedSystem" xml:space="preserve">
    <value>'await' requires that the type '{0}' have a suitable GetAwaiter method. Are you missing a using directive for 'System'?</value>
  </data>
  <data name="ERR_BadAwaitArgVoidCall" xml:space="preserve">
    <value>Cannot await 'void'</value>
  </data>
  <data name="ERR_BadAwaitAsIdentifier" xml:space="preserve">
    <value>'await' cannot be used as an identifier within an async method or lambda expression</value>
  </data>
  <data name="ERR_DoesntImplementAwaitInterface" xml:space="preserve">
    <value>'{0}' does not implement '{1}'</value>
  </data>
  <data name="ERR_TaskRetNoObjectRequired" xml:space="preserve">
    <value>Since '{0}' is an async method that returns 'Task', a return keyword must not be followed by an object expression. Did you intend to return 'Task&lt;T&gt;'?</value>
  </data>
  <data name="ERR_BadAsyncReturn" xml:space="preserve">
    <value>The return type of an async method must be void, Task or Task&lt;T&gt;</value>
  </data>
  <data name="ERR_CantReturnVoid" xml:space="preserve">
    <value>Cannot return an expression of type 'void'</value>
  </data>
  <data name="ERR_VarargsAsync" xml:space="preserve">
    <value>__arglist is not allowed in the parameter list of async methods</value>
  </data>
  <data name="ERR_ByRefTypeAndAwait" xml:space="preserve">
    <value>'await' cannot be used in an expression containing the type '{0}'</value>
  </data>
  <data name="ERR_UnsafeAsyncArgType" xml:space="preserve">
    <value>Async methods cannot have unsafe parameters or return types</value>
  </data>
  <data name="ERR_BadAsyncArgType" xml:space="preserve">
    <value>Async methods cannot have ref or out parameters</value>
  </data>
  <data name="ERR_BadAwaitWithoutAsync" xml:space="preserve">
    <value>The 'await' operator can only be used when contained within a method or lambda expression marked with the 'async' modifier</value>
  </data>
  <data name="ERR_BadAwaitWithoutAsyncLambda" xml:space="preserve">
    <value>The 'await' operator can only be used within an async {0}. Consider marking this {0} with the 'async' modifier.</value>
  </data>
  <data name="ERR_BadAwaitWithoutAsyncMethod" xml:space="preserve">
    <value>The 'await' operator can only be used within an async method. Consider marking this method with the 'async' modifier and changing its return type to 'Task&lt;{0}&gt;'.</value>
  </data>
  <data name="ERR_BadAwaitWithoutVoidAsyncMethod" xml:space="preserve">
    <value>The 'await' operator can only be used within an async method. Consider marking this method with the 'async' modifier and changing its return type to 'Task'.</value>
  </data>
  <data name="ERR_BadAwaitInFinally" xml:space="preserve">
    <value>Cannot await in the body of a finally clause</value>
  </data>
  <data name="ERR_BadAwaitInCatch" xml:space="preserve">
    <value>Cannot await in a catch clause</value>
  </data>
  <data name="ERR_BadAwaitInCatchFilter" xml:space="preserve">
    <value>Cannot await in the filter expression of a catch clause</value>
  </data>
  <data name="ERR_BadAwaitInLock" xml:space="preserve">
    <value>Cannot await in the body of a lock statement</value>
  </data>
  <data name="ERR_BadAwaitInStaticVariableInitializer" xml:space="preserve">
    <value>The 'await' operator cannot be used in a static script variable initializer.</value>
  </data>
  <data name="ERR_AwaitInUnsafeContext" xml:space="preserve">
    <value>Cannot await in an unsafe context</value>
  </data>
  <data name="ERR_BadAsyncLacksBody" xml:space="preserve">
    <value>The 'async' modifier can only be used in methods that have a body.</value>
  </data>
  <data name="ERR_BadSpecialByRefLocal" xml:space="preserve">
    <value>Parameters or locals of type '{0}' cannot be declared in async methods or lambda expressions.</value>
  </data>
  <data name="ERR_SecurityCriticalOrSecuritySafeCriticalOnAsync" xml:space="preserve">
    <value>Security attribute '{0}' cannot be applied to an Async method.</value>
  </data>
  <data name="ERR_SecurityCriticalOrSecuritySafeCriticalOnAsyncInClassOrStruct" xml:space="preserve">
    <value>Async methods are not allowed in an Interface, Class, or Structure which has the 'SecurityCritical' or 'SecuritySafeCritical' attribute.</value>
  </data>
  <data name="ERR_BadAwaitInQuery" xml:space="preserve">
    <value>The 'await' operator may only be used in a query expression within the first collection expression of the initial 'from' clause or within the collection expression of a 'join' clause</value>
  </data>
  <data name="WRN_AsyncLacksAwaits" xml:space="preserve">
    <value>This async method lacks 'await' operators and will run synchronously. Consider using the 'await' operator to await non-blocking API calls, or 'await Task.Run(...)' to do CPU-bound work on a background thread.</value>
  </data>
  <data name="WRN_AsyncLacksAwaits_Title" xml:space="preserve">
    <value>Async method lacks 'await' operators and will run synchronously</value>
  </data>
  <data name="WRN_UnobservedAwaitableExpression" xml:space="preserve">
    <value>Because this call is not awaited, execution of the current method continues before the call is completed. Consider applying the 'await' operator to the result of the call.</value>
  </data>
  <data name="WRN_UnobservedAwaitableExpression_Title" xml:space="preserve">
    <value>Because this call is not awaited, execution of the current method continues before the call is completed</value>
  </data>
  <data name="WRN_UnobservedAwaitableExpression_Description" xml:space="preserve">
    <value>The current method calls an async method that returns a Task or a Task&lt;TResult&gt; and doesn't apply the await operator to the result. The call to the async method starts an asynchronous task. However, because no await operator is applied, the program continues without waiting for the task to complete. In most cases, that behavior isn't what you expect. Usually other aspects of the calling method depend on the results of the call or, minimally, the called method is expected to complete before you return from the method that contains the call.

An equally important issue is what happens to exceptions that are raised in the called async method. An exception that's raised in a method that returns a Task or Task&lt;TResult&gt; is stored in the returned task. If you don't await the task or explicitly check for exceptions, the exception is lost. If you await the task, its exception is rethrown.

As a best practice, you should always await the call.

You should consider suppressing the warning only if you're sure that you don't want to wait for the asynchronous call to complete and that the called method won't raise any exceptions. In that case, you can suppress the warning by assigning the task result of the call to a variable.</value>
  </data>
  <data name="ERR_SynchronizedAsyncMethod" xml:space="preserve">
    <value>'MethodImplOptions.Synchronized' cannot be applied to an async method</value>
  </data>
  <data name="ERR_NoConversionForCallerLineNumberParam" xml:space="preserve">
    <value>CallerLineNumberAttribute cannot be applied because there are no standard conversions from type '{0}' to type '{1}'</value>
  </data>
  <data name="ERR_NoConversionForCallerFilePathParam" xml:space="preserve">
    <value>CallerFilePathAttribute cannot be applied because there are no standard conversions from type '{0}' to type '{1}'</value>
  </data>
  <data name="ERR_NoConversionForCallerMemberNameParam" xml:space="preserve">
    <value>CallerMemberNameAttribute cannot be applied because there are no standard conversions from type '{0}' to type '{1}'</value>
  </data>
  <data name="ERR_BadCallerLineNumberParamWithoutDefaultValue" xml:space="preserve">
    <value>The CallerLineNumberAttribute may only be applied to parameters with default values</value>
  </data>
  <data name="ERR_BadCallerFilePathParamWithoutDefaultValue" xml:space="preserve">
    <value>The CallerFilePathAttribute may only be applied to parameters with default values</value>
  </data>
  <data name="ERR_BadCallerMemberNameParamWithoutDefaultValue" xml:space="preserve">
    <value>The CallerMemberNameAttribute may only be applied to parameters with default values</value>
  </data>
  <data name="WRN_CallerLineNumberParamForUnconsumedLocation" xml:space="preserve">
    <value>The CallerLineNumberAttribute applied to parameter '{0}' will have no effect because it applies to a member that is used in contexts that do not allow optional arguments</value>
  </data>
  <data name="WRN_CallerLineNumberParamForUnconsumedLocation_Title" xml:space="preserve">
    <value>The CallerLineNumberAttribute will have no effect because it applies to a member that is used in contexts that do not allow optional arguments</value>
  </data>
  <data name="WRN_CallerFilePathParamForUnconsumedLocation" xml:space="preserve">
    <value>The CallerFilePathAttribute applied to parameter '{0}' will have no effect because it applies to a member that is used in contexts that do not allow optional arguments</value>
  </data>
  <data name="WRN_CallerFilePathParamForUnconsumedLocation_Title" xml:space="preserve">
    <value>The CallerFilePathAttribute will have no effect because it applies to a member that is used in contexts that do not allow optional arguments</value>
  </data>
  <data name="WRN_CallerMemberNameParamForUnconsumedLocation" xml:space="preserve">
    <value>The CallerMemberNameAttribute applied to parameter '{0}' will have no effect because it applies to a member that is used in contexts that do not allow optional arguments</value>
  </data>
  <data name="WRN_CallerMemberNameParamForUnconsumedLocation_Title" xml:space="preserve">
    <value>The CallerMemberNameAttribute will have no effect because it applies to a member that is used in contexts that do not allow optional arguments</value>
  </data>
  <data name="ERR_NoEntryPoint" xml:space="preserve">
    <value>Program does not contain a static 'Main' method suitable for an entry point</value>
  </data>
  <data name="ERR_ArrayInitializerIncorrectLength" xml:space="preserve">
    <value>An array initializer of length '{0}' is expected</value>
  </data>
  <data name="ERR_ArrayInitializerExpected" xml:space="preserve">
    <value>A nested array initializer is expected</value>
  </data>
  <data name="ERR_IllegalVarianceSyntax" xml:space="preserve">
    <value>Invalid variance modifier. Only interface and delegate type parameters can be specified as variant.</value>
  </data>
  <data name="ERR_UnexpectedAliasedName" xml:space="preserve">
    <value>Unexpected use of an aliased name</value>
  </data>
  <data name="ERR_UnexpectedGenericName" xml:space="preserve">
    <value>Unexpected use of a generic name</value>
  </data>
  <data name="ERR_UnexpectedUnboundGenericName" xml:space="preserve">
    <value>Unexpected use of an unbound generic name</value>
  </data>
  <data name="ERR_GlobalStatement" xml:space="preserve">
    <value>Expressions and statements can only occur in a method body</value>
  </data>
  <data name="ERR_NamedArgumentForArray" xml:space="preserve">
    <value>An array access may not have a named argument specifier</value>
  </data>
  <data name="ERR_NotYetImplementedInRoslyn" xml:space="preserve">
    <value>This language feature ('{0}') is not yet implemented.</value>
  </data>
  <data name="ERR_DefaultValueNotAllowed" xml:space="preserve">
    <value>Default values are not valid in this context.</value>
  </data>
  <data name="ERR_CantOpenIcon" xml:space="preserve">
    <value>Error opening icon file {0} -- {1}</value>
  </data>
  <data name="ERR_CantOpenWin32Manifest" xml:space="preserve">
    <value>Error opening Win32 manifest file {0} -- {1}</value>
  </data>
  <data name="ERR_ErrorBuildingWin32Resources" xml:space="preserve">
    <value>Error building Win32 resources -- {0}</value>
  </data>
  <data name="ERR_DefaultValueBeforeRequiredValue" xml:space="preserve">
    <value>Optional parameters must appear after all required parameters</value>
  </data>
  <data name="ERR_ExplicitImplCollisionOnRefOut" xml:space="preserve">
    <value>Cannot inherit interface '{0}' with the specified type parameters because it causes method '{1}' to contain overloads which differ only on ref and out</value>
  </data>
  <data name="ERR_PartialWrongTypeParamsVariance" xml:space="preserve">
    <value>Partial declarations of '{0}' must have the same type parameter names and variance modifiers in the same order</value>
  </data>
  <data name="ERR_UnexpectedVariance" xml:space="preserve">
    <value>Invalid variance: The type parameter '{1}' must be {3} valid on '{0}'. '{1}' is {2}.</value>
  </data>
  <data name="ERR_DeriveFromDynamic" xml:space="preserve">
    <value>'{0}': cannot derive from the dynamic type</value>
  </data>
  <data name="ERR_DeriveFromConstructedDynamic" xml:space="preserve">
    <value>'{0}': cannot implement a dynamic interface '{1}'</value>
  </data>
  <data name="ERR_DynamicTypeAsBound" xml:space="preserve">
    <value>Constraint cannot be the dynamic type</value>
  </data>
  <data name="ERR_ConstructedDynamicTypeAsBound" xml:space="preserve">
    <value>Constraint cannot be a dynamic type '{0}'</value>
  </data>
  <data name="ERR_DynamicRequiredTypesMissing" xml:space="preserve">
    <value>One or more types required to compile a dynamic expression cannot be found. Are you missing a reference?</value>
  </data>
  <data name="ERR_MetadataNameTooLong" xml:space="preserve">
    <value>Name '{0}' exceeds the maximum length allowed in metadata.</value>
  </data>
  <data name="ERR_AttributesNotAllowed" xml:space="preserve">
    <value>Attributes are not valid in this context.</value>
  </data>
  <data name="ERR_ExternAliasNotAllowed" xml:space="preserve">
    <value>'extern alias' is not valid in this context</value>
  </data>
  <data name="WRN_IsDynamicIsConfusing" xml:space="preserve">
    <value>Using '{0}' to test compatibility with '{1}' is essentially identical to testing compatibility with '{2}' and will succeed for all non-null values</value>
  </data>
  <data name="WRN_IsDynamicIsConfusing_Title" xml:space="preserve">
    <value>Using 'is' to test compatibility with 'dynamic' is essentially identical to testing compatibility with 'Object'</value>
  </data>
  <data name="ERR_OverloadRefOutCtor" xml:space="preserve">
    <value>Cannot define overloaded constructor '{0}' because it differs from another constructor only on ref and out</value>
  </data>
  <data name="ERR_YieldNotAllowedInScript" xml:space="preserve">
    <value>Cannot use 'yield' in top-level script code</value>
  </data>
  <data name="ERR_NamespaceNotAllowedInScript" xml:space="preserve">
    <value>Cannot declare namespace in script code</value>
  </data>
  <data name="ERR_GlobalAttributesNotAllowed" xml:space="preserve">
    <value>Assembly and module attributes are not allowed in this context</value>
  </data>
  <data name="ERR_InvalidDelegateType" xml:space="preserve">
    <value>Delegate '{0}' has no invoke method or an invoke method with a return type or parameter types that are not supported.</value>
  </data>
  <data name="WRN_MainIgnored" xml:space="preserve">
    <value>The entry point of the program is global script code; ignoring '{0}' entry point.</value>
  </data>
  <data name="WRN_MainIgnored_Title" xml:space="preserve">
    <value>The entry point of the program is global script code; ignoring entry point</value>
  </data>
  <data name="ERR_StaticInAsOrIs" xml:space="preserve">
    <value>The second operand of an 'is' or 'as' operator may not be static type '{0}'</value>
  </data>
  <data name="ERR_BadVisEventType" xml:space="preserve">
    <value>Inconsistent accessibility: event type '{1}' is less accessible than event '{0}'</value>
  </data>
  <data name="ERR_NamedArgumentSpecificationBeforeFixedArgument" xml:space="preserve">
    <value>Named argument specifications must appear after all fixed arguments have been specified</value>
  </data>
  <data name="ERR_BadNamedArgument" xml:space="preserve">
    <value>The best overload for '{0}' does not have a parameter named '{1}'</value>
  </data>
  <data name="ERR_BadNamedArgumentForDelegateInvoke" xml:space="preserve">
    <value>The delegate '{0}' does not have a parameter named '{1}'</value>
  </data>
  <data name="ERR_DuplicateNamedArgument" xml:space="preserve">
    <value>Named argument '{0}' cannot be specified multiple times</value>
  </data>
  <data name="ERR_NamedArgumentUsedInPositional" xml:space="preserve">
    <value>Named argument '{0}' specifies a parameter for which a positional argument has already been given</value>
  </data>
  <data name="ERR_DefaultValueUsedWithAttributes" xml:space="preserve">
    <value>Cannot specify default parameter value in conjunction with DefaultParameterAttribute or OptionalAttribute</value>
  </data>
  <data name="ERR_DefaultValueMustBeConstant" xml:space="preserve">
    <value>Default parameter value for '{0}' must be a compile-time constant</value>
  </data>
  <data name="ERR_RefOutDefaultValue" xml:space="preserve">
    <value>A ref or out parameter cannot have a default value</value>
  </data>
  <data name="ERR_DefaultValueForExtensionParameter" xml:space="preserve">
    <value>Cannot specify a default value for the 'this' parameter</value>
  </data>
  <data name="ERR_DefaultValueForParamsParameter" xml:space="preserve">
    <value>Cannot specify a default value for a parameter array</value>
  </data>
  <data name="ERR_NoConversionForDefaultParam" xml:space="preserve">
    <value>A value of type '{0}' cannot be used as a default parameter because there are no standard conversions to type '{1}'</value>
  </data>
  <data name="ERR_NoConversionForNubDefaultParam" xml:space="preserve">
    <value>A value of type '{0}' cannot be used as default parameter for nullable parameter '{1}' because '{0}' is not a simple type</value>
  </data>
  <data name="ERR_NotNullRefDefaultParameter" xml:space="preserve">
    <value>'{0}' is of type '{1}'. A default parameter value of a reference type other than string can only be initialized with null</value>
  </data>
  <data name="WRN_DefaultValueForUnconsumedLocation" xml:space="preserve">
    <value>The default value specified for parameter '{0}' will have no effect because it applies to a member that is used in contexts that do not allow optional arguments</value>
  </data>
  <data name="WRN_DefaultValueForUnconsumedLocation_Title" xml:space="preserve">
    <value>The default value specified will have no effect because it applies to a member that is used in contexts that do not allow optional arguments</value>
  </data>
  <data name="ERR_PublicKeyFileFailure" xml:space="preserve">
    <value>Error signing output with public key from file '{0}' -- {1}</value>
  </data>
  <data name="ERR_PublicKeyContainerFailure" xml:space="preserve">
    <value>Error signing output with public key from container '{0}' -- {1}</value>
  </data>
  <data name="ERR_BadDynamicTypeof" xml:space="preserve">
    <value>The typeof operator cannot be used on the dynamic type</value>
  </data>
  <data name="ERR_ExpressionTreeContainsDynamicOperation" xml:space="preserve">
    <value>An expression tree may not contain a dynamic operation</value>
  </data>
  <data name="ERR_BadAsyncExpressionTree" xml:space="preserve">
    <value>Async lambda expressions cannot be converted to expression trees</value>
  </data>
  <data name="ERR_DynamicAttributeMissing" xml:space="preserve">
    <value>Cannot define a class or member that utilizes 'dynamic' because the compiler required type '{0}' cannot be found. Are you missing a reference?</value>
  </data>
  <data name="ERR_CannotPassNullForFriendAssembly" xml:space="preserve">
    <value>Cannot pass null for friend assembly name</value>
  </data>
  <data name="ERR_SignButNoPrivateKey" xml:space="preserve">
    <value>Key file '{0}' is missing the private key needed for signing</value>
  </data>
  <data name="ERR_PublicSignButNoKey" xml:space="preserve">
    <value>Public signing was specified and requires a public key, but no public key was specified.</value>
  </data>
  <data name="ERR_PublicSignNetModule" xml:space="preserve">
    <value>Public signing is not supported for netmodules.</value>
  </data>
  <data name="WRN_DelaySignButNoKey" xml:space="preserve">
    <value>Delay signing was specified and requires a public key, but no public key was specified</value>
  </data>
  <data name="WRN_DelaySignButNoKey_Title" xml:space="preserve">
    <value>Delay signing was specified and requires a public key, but no public key was specified</value>
  </data>
  <data name="ERR_InvalidVersionFormat" xml:space="preserve">
    <value>The specified version string does not conform to the required format - major[.minor[.build[.revision]]]</value>
  </data>
  <data name="ERR_InvalidVersionFormat2" xml:space="preserve">
    <value>The specified version string does not conform to the required format - major.minor.build.revision</value>
  </data>
  <data name="WRN_InvalidVersionFormat" xml:space="preserve">
    <value>The specified version string does not conform to the recommended format - major.minor.build.revision</value>
  </data>
  <data name="WRN_InvalidVersionFormat_Title" xml:space="preserve">
    <value>The specified version string does not conform to the recommended format - major.minor.build.revision</value>
  </data>
  <data name="ERR_InvalidAssemblyCultureForExe" xml:space="preserve">
    <value>Executables cannot be satellite assemblies; culture should always be empty</value>
  </data>
  <data name="ERR_NoCorrespondingArgument" xml:space="preserve">
    <value>There is no argument given that corresponds to the required formal parameter '{0}' of '{1}'</value>
  </data>
  <data name="WRN_UnimplementedCommandLineSwitch" xml:space="preserve">
    <value>The command line switch '{0}' is not yet implemented and was ignored.</value>
  </data>
  <data name="WRN_UnimplementedCommandLineSwitch_Title" xml:space="preserve">
    <value>Command line switch is not yet implemented</value>
  </data>
  <data name="ERR_ModuleEmitFailure" xml:space="preserve">
    <value>Failed to emit module '{0}'.</value>
  </data>
  <data name="ERR_FixedLocalInLambda" xml:space="preserve">
    <value>Cannot use fixed local '{0}' inside an anonymous method, lambda expression, or query expression</value>
  </data>
  <data name="ERR_ExpressionTreeContainsNamedArgument" xml:space="preserve">
    <value>An expression tree may not contain a named argument specification</value>
  </data>
  <data name="ERR_ExpressionTreeContainsOptionalArgument" xml:space="preserve">
    <value>An expression tree may not contain a call or invocation that uses optional arguments</value>
  </data>
  <data name="ERR_ExpressionTreeContainsIndexedProperty" xml:space="preserve">
    <value>An expression tree may not contain an indexed property</value>
  </data>
  <data name="ERR_IndexedPropertyRequiresParams" xml:space="preserve">
    <value>Indexed property '{0}' has non-optional arguments which must be provided</value>
  </data>
  <data name="ERR_IndexedPropertyMustHaveAllOptionalParams" xml:space="preserve">
    <value>Indexed property '{0}' must have all arguments optional</value>
  </data>
  <data name="ERR_SpecialByRefInLambda" xml:space="preserve">
    <value>Instance of type '{0}' cannot be used inside an anonymous function, query expression, iterator block or async method</value>
  </data>
  <data name="ERR_SecurityAttributeMissingAction" xml:space="preserve">
    <value>First argument to a security attribute must be a valid SecurityAction</value>
  </data>
  <data name="ERR_SecurityAttributeInvalidAction" xml:space="preserve">
    <value>Security attribute '{0}' has an invalid SecurityAction value '{1}'</value>
  </data>
  <data name="ERR_SecurityAttributeInvalidActionAssembly" xml:space="preserve">
    <value>SecurityAction value '{0}' is invalid for security attributes applied to an assembly</value>
  </data>
  <data name="ERR_SecurityAttributeInvalidActionTypeOrMethod" xml:space="preserve">
    <value>SecurityAction value '{0}' is invalid for security attributes applied to a type or a method</value>
  </data>
  <data name="ERR_PrincipalPermissionInvalidAction" xml:space="preserve">
    <value>SecurityAction value '{0}' is invalid for PrincipalPermission attribute</value>
  </data>
  <data name="ERR_FeatureNotValidInExpressionTree" xml:space="preserve">
    <value>An expression tree may not contain '{0}'</value>
  </data>
  <data name="ERR_PermissionSetAttributeInvalidFile" xml:space="preserve">
    <value>Unable to resolve file path '{0}' specified for the named argument '{1}' for PermissionSet attribute</value>
  </data>
  <data name="ERR_PermissionSetAttributeFileReadError" xml:space="preserve">
    <value>Error reading file '{0}' specified for the named argument '{1}' for PermissionSet attribute: '{2}'</value>
  </data>
  <data name="ERR_GlobalSingleTypeNameNotFoundFwd" xml:space="preserve">
    <value>The type name '{0}' could not be found in the global namespace. This type has been forwarded to assembly '{1}' Consider adding a reference to that assembly.</value>
  </data>
  <data name="ERR_DottedTypeNameNotFoundInNSFwd" xml:space="preserve">
    <value>The type name '{0}' could not be found in the namespace '{1}'. This type has been forwarded to assembly '{2}' Consider adding a reference to that assembly.</value>
  </data>
  <data name="ERR_SingleTypeNameNotFoundFwd" xml:space="preserve">
    <value>The type name '{0}' could not be found. This type has been forwarded to assembly '{1}'. Consider adding a reference to that assembly.</value>
  </data>
  <data name="ERR_AssemblySpecifiedForLinkAndRef" xml:space="preserve">
    <value>Assemblies '{0}' and '{1}' refer to the same metadata but only one is a linked reference (specified using /link option); consider removing one of the references.</value>
  </data>
  <data name="WRN_DeprecatedCollectionInitAdd" xml:space="preserve">
    <value>The best overloaded Add method '{0}' for the collection initializer element is obsolete.</value>
  </data>
  <data name="WRN_DeprecatedCollectionInitAdd_Title" xml:space="preserve">
    <value>The best overloaded Add method for the collection initializer element is obsolete</value>
  </data>
  <data name="WRN_DeprecatedCollectionInitAddStr" xml:space="preserve">
    <value>The best overloaded Add method '{0}' for the collection initializer element is obsolete. {1}</value>
  </data>
  <data name="WRN_DeprecatedCollectionInitAddStr_Title" xml:space="preserve">
    <value>The best overloaded Add method for the collection initializer element is obsolete</value>
  </data>
  <data name="ERR_DeprecatedCollectionInitAddStr" xml:space="preserve">
    <value>The best overloaded Add method '{0}' for the collection initializer element is obsolete. {1}</value>
  </data>
  <data name="ERR_IteratorInInteractive" xml:space="preserve">
    <value>Yield statements may not appear at the top level in interactive code.</value>
  </data>
  <data name="ERR_SecurityAttributeInvalidTarget" xml:space="preserve">
    <value>Security attribute '{0}' is not valid on this declaration type. Security attributes are only valid on assembly, type and method declarations.</value>
  </data>
  <data name="ERR_BadDynamicMethodArg" xml:space="preserve">
    <value>Cannot use an expression of type '{0}' as an argument to a dynamically dispatched operation.</value>
  </data>
  <data name="ERR_BadDynamicMethodArgLambda" xml:space="preserve">
    <value>Cannot use a lambda expression as an argument to a dynamically dispatched operation without first casting it to a delegate or expression tree type.</value>
  </data>
  <data name="ERR_BadDynamicMethodArgMemgrp" xml:space="preserve">
    <value>Cannot use a method group as an argument to a dynamically dispatched operation. Did you intend to invoke the method?</value>
  </data>
  <data name="ERR_NoDynamicPhantomOnBase" xml:space="preserve">
    <value>The call to method '{0}' needs to be dynamically dispatched, but cannot be because it is part of a base access expression. Consider casting the dynamic arguments or eliminating the base access.</value>
  </data>
  <data name="ERR_BadDynamicQuery" xml:space="preserve">
    <value>Query expressions over source type 'dynamic' or with a join sequence of type 'dynamic' are not allowed</value>
  </data>
  <data name="ERR_NoDynamicPhantomOnBaseIndexer" xml:space="preserve">
    <value>The indexer access needs to be dynamically dispatched, but cannot be because it is part of a base access expression. Consider casting the dynamic arguments or eliminating the base access.</value>
  </data>
  <data name="WRN_DynamicDispatchToConditionalMethod" xml:space="preserve">
    <value>The dynamically dispatched call to method '{0}' may fail at runtime because one or more applicable overloads are conditional methods.</value>
  </data>
  <data name="WRN_DynamicDispatchToConditionalMethod_Title" xml:space="preserve">
    <value>Dynamically dispatched call may fail at runtime because one or more applicable overloads are conditional methods</value>
  </data>
  <data name="ERR_BadArgTypeDynamicExtension" xml:space="preserve">
    <value>'{0}' has no applicable method named '{1}' but appears to have an extension method by that name. Extension methods cannot be dynamically dispatched. Consider casting the dynamic arguments or calling the extension method without the extension method syntax.</value>
  </data>
  <data name="WRN_CallerFilePathPreferredOverCallerMemberName" xml:space="preserve">
    <value>The CallerMemberNameAttribute applied to parameter '{0}' will have no effect. It is overridden by the CallerFilePathAttribute.</value>
  </data>
  <data name="WRN_CallerFilePathPreferredOverCallerMemberName_Title" xml:space="preserve">
    <value>The CallerMemberNameAttribute will have no effect; it is overridden by the CallerFilePathAttribute</value>
  </data>
  <data name="WRN_CallerLineNumberPreferredOverCallerMemberName" xml:space="preserve">
    <value>The CallerMemberNameAttribute applied to parameter '{0}' will have no effect. It is overridden by the CallerLineNumberAttribute.</value>
  </data>
  <data name="WRN_CallerLineNumberPreferredOverCallerMemberName_Title" xml:space="preserve">
    <value>The CallerMemberNameAttribute will have no effect; it is overridden by the CallerLineNumberAttribute</value>
  </data>
  <data name="WRN_CallerLineNumberPreferredOverCallerFilePath" xml:space="preserve">
    <value>The CallerFilePathAttribute applied to parameter '{0}' will have no effect. It is overridden by the CallerLineNumberAttribute.</value>
  </data>
  <data name="WRN_CallerLineNumberPreferredOverCallerFilePath_Title" xml:space="preserve">
    <value>The CallerFilePathAttribute will have no effect; it is overridden by the CallerLineNumberAttribute</value>
  </data>
  <data name="ERR_InvalidDynamicCondition" xml:space="preserve">
    <value>Expression must be implicitly convertible to Boolean or its type '{0}' must define operator '{1}'.</value>
  </data>
  <data name="ERR_MixingWinRTEventWithRegular" xml:space="preserve">
    <value>'{0}' cannot implement '{1}' because '{2}' is a Windows Runtime event and '{3}' is a regular .NET event.</value>
  </data>
  <data name="WRN_CA2000_DisposeObjectsBeforeLosingScope1" xml:space="preserve">
    <value>Call System.IDisposable.Dispose() on allocated instance of {0} before all references to it are out of scope.</value>
  </data>
  <data name="WRN_CA2000_DisposeObjectsBeforeLosingScope1_Title" xml:space="preserve">
    <value>Call System.IDisposable.Dispose() on allocated instance before all references to it are out of scope</value>
  </data>
  <data name="WRN_CA2000_DisposeObjectsBeforeLosingScope2" xml:space="preserve">
    <value>Allocated instance of {0} is not disposed along all exception paths.  Call System.IDisposable.Dispose() before all references to it are out of scope.</value>
  </data>
  <data name="WRN_CA2000_DisposeObjectsBeforeLosingScope2_Title" xml:space="preserve">
    <value>Allocated instance is not disposed along all exception paths</value>
  </data>
  <data name="WRN_CA2202_DoNotDisposeObjectsMultipleTimes" xml:space="preserve">
    <value>Object '{0}' can be disposed more than once.</value>
  </data>
  <data name="WRN_CA2202_DoNotDisposeObjectsMultipleTimes_Title" xml:space="preserve">
    <value>Object can be disposed more than once</value>
  </data>
  <data name="ERR_NewCoClassOnLink" xml:space="preserve">
    <value>Interop type '{0}' cannot be embedded. Use the applicable interface instead.</value>
  </data>
  <data name="ERR_NoPIANestedType" xml:space="preserve">
    <value>Type '{0}' cannot be embedded because it is a nested type. Consider setting the 'Embed Interop Types' property to false.</value>
  </data>
  <data name="ERR_GenericsUsedInNoPIAType" xml:space="preserve">
    <value>Type '{0}' cannot be embedded because it has a generic argument. Consider setting the 'Embed Interop Types' property to false.</value>
  </data>
  <data name="ERR_InteropStructContainsMethods" xml:space="preserve">
    <value>Embedded interop struct '{0}' can contain only public instance fields.</value>
  </data>
  <data name="ERR_WinRtEventPassedByRef" xml:space="preserve">
    <value>A Windows Runtime event may not be passed as an out or ref parameter.</value>
  </data>
  <data name="ERR_MissingMethodOnSourceInterface" xml:space="preserve">
    <value>Source interface '{0}' is missing method '{1}' which is required to embed event '{2}'.</value>
  </data>
  <data name="ERR_MissingSourceInterface" xml:space="preserve">
    <value>Interface '{0}' has an invalid source interface which is required to embed event '{1}'.</value>
  </data>
  <data name="ERR_InteropTypeMissingAttribute" xml:space="preserve">
    <value>Interop type '{0}' cannot be embedded because it is missing the required '{1}' attribute.</value>
  </data>
  <data name="ERR_NoPIAAssemblyMissingAttribute" xml:space="preserve">
    <value>Cannot embed interop types from assembly '{0}' because it is missing the '{1}' attribute.</value>
  </data>
  <data name="ERR_NoPIAAssemblyMissingAttributes" xml:space="preserve">
    <value>Cannot embed interop types from assembly '{0}' because it is missing either the '{1}' attribute or the '{2}' attribute.</value>
  </data>
  <data name="ERR_InteropTypesWithSameNameAndGuid" xml:space="preserve">
    <value>Cannot embed interop type '{0}' found in both assembly '{1}' and '{2}'. Consider setting the 'Embed Interop Types' property to false.</value>
  </data>
  <data name="ERR_LocalTypeNameClash" xml:space="preserve">
    <value>Embedding the interop type '{0}' from assembly '{1}' causes a name clash in the current assembly. Consider setting the 'Embed Interop Types' property to false.</value>
  </data>
  <data name="WRN_ReferencedAssemblyReferencesLinkedPIA" xml:space="preserve">
    <value>A reference was created to embedded interop assembly '{0}' because of an indirect reference to that assembly created by assembly '{1}'. Consider changing the 'Embed Interop Types' property on either assembly.</value>
  </data>
  <data name="WRN_ReferencedAssemblyReferencesLinkedPIA_Title" xml:space="preserve">
    <value>A reference was created to embedded interop assembly because of an indirect assembly reference</value>
  </data>
  <data name="WRN_ReferencedAssemblyReferencesLinkedPIA_Description" xml:space="preserve">
    <value>You have added a reference to an assembly using /link (Embed Interop Types property set to True). This instructs the compiler to embed interop type information from that assembly. However, the compiler cannot embed interop type information from that assembly because another assembly that you have referenced also references that assembly using /reference (Embed Interop Types property set to False).

To embed interop type information for both assemblies, use /link for references to each assembly (set the Embed Interop Types property to True).

To remove the warning, you can use /reference instead (set the Embed Interop Types property to False). In this case, a primary interop assembly (PIA) provides interop type information.</value>
  </data>
  <data name="ERR_GenericsUsedAcrossAssemblies" xml:space="preserve">
    <value>Type '{0}' from assembly '{1}' cannot be used across assembly boundaries because it has a generic type argument that is an embedded interop type.</value>
  </data>
  <data name="ERR_NoCanonicalView" xml:space="preserve">
    <value>Cannot find the interop type that matches the embedded interop type '{0}'. Are you missing an assembly reference?</value>
  </data>
  <data name="ERR_ByRefReturnUnsupported" xml:space="preserve">
    <value>By-reference return type 'ref {0}' is not supported.</value>
  </data>
  <data name="ERR_NetModuleNameMismatch" xml:space="preserve">
    <value>Module name '{0}' stored in '{1}' must match its filename.</value>
  </data>
  <data name="ERR_BadModuleName" xml:space="preserve">
    <value>Invalid module name: {0}</value>
  </data>
  <data name="ERR_BadCompilationOptionValue" xml:space="preserve">
    <value>Invalid '{0}' value: '{1}'.</value>
  </data>
  <data name="ERR_BadAppConfigPath" xml:space="preserve">
    <value>AppConfigPath must be absolute.</value>
  </data>
  <data name="WRN_AssemblyAttributeFromModuleIsOverridden" xml:space="preserve">
    <value>Attribute '{0}' from module '{1}' will be ignored in favor of the instance appearing in source</value>
  </data>
  <data name="WRN_AssemblyAttributeFromModuleIsOverridden_Title" xml:space="preserve">
    <value>Attribute will be ignored in favor of the instance appearing in source</value>
  </data>
  <data name="ERR_CmdOptionConflictsSource" xml:space="preserve">
    <value>Attribute '{0}' given in a source file conflicts with option '{1}'.</value>
  </data>
  <data name="ERR_FixedBufferTooManyDimensions" xml:space="preserve">
    <value>A fixed buffer may only have one dimension.</value>
  </data>
  <data name="WRN_ReferencedAssemblyDoesNotHaveStrongName" xml:space="preserve">
    <value>Referenced assembly '{0}' does not have a strong name.</value>
  </data>
  <data name="WRN_ReferencedAssemblyDoesNotHaveStrongName_Title" xml:space="preserve">
    <value>Referenced assembly does not have a strong name</value>
  </data>
  <data name="ERR_InvalidSignaturePublicKey" xml:space="preserve">
    <value>Invalid signature public key specified in AssemblySignatureKeyAttribute.</value>
  </data>
  <data name="ERR_ExportedTypeConflictsWithDeclaration" xml:space="preserve">
    <value>Type '{0}' exported from module '{1}' conflicts with type declared in primary module of this assembly.</value>
  </data>
  <data name="ERR_ExportedTypesConflict" xml:space="preserve">
    <value>Type '{0}' exported from module '{1}' conflicts with type '{2}' exported from module '{3}'.</value>
  </data>
  <data name="ERR_ForwardedTypeConflictsWithDeclaration" xml:space="preserve">
    <value>Forwarded type '{0}' conflicts with type declared in primary module of this assembly.</value>
  </data>
  <data name="ERR_ForwardedTypesConflict" xml:space="preserve">
    <value>Type '{0}' forwarded to assembly '{1}' conflicts with type '{2}' forwarded to assembly '{3}'.</value>
  </data>
  <data name="ERR_ForwardedTypeConflictsWithExportedType" xml:space="preserve">
    <value>Type '{0}' forwarded to assembly '{1}' conflicts with type '{2}' exported from module '{3}'.</value>
  </data>
  <data name="WRN_RefCultureMismatch" xml:space="preserve">
    <value>Referenced assembly '{0}' has different culture setting of '{1}'.</value>
  </data>
  <data name="WRN_RefCultureMismatch_Title" xml:space="preserve">
    <value>Referenced assembly has different culture setting</value>
  </data>
  <data name="ERR_AgnosticToMachineModule" xml:space="preserve">
    <value>Agnostic assembly cannot have a processor specific module '{0}'.</value>
  </data>
  <data name="ERR_ConflictingMachineModule" xml:space="preserve">
    <value>Assembly and module '{0}' cannot target different processors.</value>
  </data>
  <data name="WRN_ConflictingMachineAssembly" xml:space="preserve">
    <value>Referenced assembly '{0}' targets a different processor.</value>
  </data>
  <data name="WRN_ConflictingMachineAssembly_Title" xml:space="preserve">
    <value>Referenced assembly targets a different processor</value>
  </data>
  <data name="ERR_CryptoHashFailed" xml:space="preserve">
    <value>Cryptographic failure while creating hashes.</value>
  </data>
  <data name="ERR_MissingNetModuleReference" xml:space="preserve">
    <value>Reference to '{0}' netmodule missing.</value>
  </data>
  <data name="ERR_NetModuleNameMustBeUnique" xml:space="preserve">
    <value>Module '{0}' is already defined in this assembly. Each module must have a unique filename.</value>
  </data>
  <data name="ERR_CantReadConfigFile" xml:space="preserve">
    <value>Cannot read config file '{0}' -- '{1}'</value>
  </data>
  <data name="ERR_EncNoPIAReference" xml:space="preserve">
    <value>Cannot continue since the edit includes a reference to an embedded type: '{0}'.</value>
  </data>
  <data name="ERR_EncReferenceToAddedMember" xml:space="preserve">
    <value>Member '{0}' added during the current debug session can only be accessed from within its declaring assembly '{1}'.</value>
  </data>
  <data name="ERR_MutuallyExclusiveOptions" xml:space="preserve">
    <value>Compilation options '{0}' and '{1}' can't both be specified at the same time.</value>
  </data>
  <data name="ERR_LinkedNetmoduleMetadataMustProvideFullPEImage" xml:space="preserve">
    <value>Linked netmodule metadata must provide a full PE image: '{0}'.</value>
  </data>
  <data name="ERR_BadPrefer32OnLib" xml:space="preserve">
    <value>/platform:anycpu32bitpreferred can only be used with /t:exe, /t:winexe and /t:appcontainerexe</value>
  </data>
  <data name="IDS_PathList" xml:space="preserve">
    <value>&lt;path list&gt;</value>
  </data>
  <data name="IDS_Text" xml:space="preserve">
    <value>&lt;text&gt;</value>
  </data>
  <data name="IDS_FeatureNullPropagatingOperator" xml:space="preserve">
    <value>null propagating operator</value>
  </data>
  <data name="IDS_FeatureExpressionBodiedMethod" xml:space="preserve">
    <value>expression-bodied method</value>
  </data>
  <data name="IDS_FeatureExpressionBodiedProperty" xml:space="preserve">
    <value>expression-bodied property</value>
  </data>
  <data name="IDS_FeatureExpressionBodiedIndexer" xml:space="preserve">
    <value>expression-bodied indexer</value>
  </data>
  <data name="IDS_FeatureAutoPropertyInitializer" xml:space="preserve">
    <value>auto property initializer</value>
  </data>
  <data name="IDS_Namespace1" xml:space="preserve">
    <value>&lt;namespace&gt;</value>
  </data>
  <data name="IDS_FeatureRefLocalsReturns" xml:space="preserve">
    <value>byref locals and returns</value>
  </data>
  <data name="CompilationC" xml:space="preserve">
    <value>Compilation (C#): </value>
  </data>
  <data name="SyntaxNodeIsNotWithinSynt" xml:space="preserve">
    <value>Syntax node is not within syntax tree</value>
  </data>
  <data name="LocationMustBeProvided" xml:space="preserve">
    <value>Location must be provided in order to provide minimal type qualification.</value>
  </data>
  <data name="SyntaxTreeSemanticModelMust" xml:space="preserve">
    <value>SyntaxTreeSemanticModel must be provided in order to provide minimal type qualification.</value>
  </data>
  <data name="CantReferenceCompilationOf" xml:space="preserve">
    <value>Can't reference compilation of type '{0}' from {1} compilation.</value>
  </data>
  <data name="SyntaxTreeAlreadyPresent" xml:space="preserve">
    <value>Syntax tree already present</value>
  </data>
  <data name="SubmissionCanOnlyInclude" xml:space="preserve">
    <value>Submission can only include script code.</value>
  </data>
  <data name="SubmissionCanHaveAtMostOne" xml:space="preserve">
    <value>Submission can have at most one syntax tree.</value>
  </data>
  <data name="SyntaxTreeNotFoundTo" xml:space="preserve">
    <value>SyntaxTree '{0}' not found to remove</value>
  </data>
  <data name="TreeMustHaveARootNodeWith" xml:space="preserve">
    <value>tree must have a root node with SyntaxKind.CompilationUnit</value>
  </data>
  <data name="TypeArgumentCannotBeNull" xml:space="preserve">
    <value>Type argument cannot be null</value>
  </data>
  <data name="WrongNumberOfTypeArguments" xml:space="preserve">
    <value>Wrong number of type arguments</value>
  </data>
  <data name="NameConflictForName" xml:space="preserve">
    <value>Name conflict for name {0}</value>
  </data>
  <data name="LookupOptionsHasInvalidCombo" xml:space="preserve">
    <value>LookupOptions has an invalid combination of options</value>
  </data>
  <data name="ItemsMustBeNonEmpty" xml:space="preserve">
    <value>items: must be non-empty</value>
  </data>
  <data name="UseVerbatimIdentifier" xml:space="preserve">
    <value>Use Microsoft.CodeAnalysis.CSharp.SyntaxFactory.Identifier or Microsoft.CodeAnalysis.CSharp.SyntaxFactory.VerbatimIdentifier to create identifier tokens.</value>
  </data>
  <data name="UseLiteralForTokens" xml:space="preserve">
    <value>Use Microsoft.CodeAnalysis.CSharp.SyntaxFactory.Literal to create character literal tokens.</value>
  </data>
  <data name="UseLiteralForNumeric" xml:space="preserve">
    <value>Use Microsoft.CodeAnalysis.CSharp.SyntaxFactory.Literal to create numeric literal tokens.</value>
  </data>
  <data name="ThisMethodCanOnlyBeUsedToCreateTokens" xml:space="preserve">
    <value>This method can only be used to create tokens - {0} is not a token kind.</value>
  </data>
  <data name="GenericParameterDefinition" xml:space="preserve">
    <value>Generic parameter is definition when expected to be reference {0}</value>
  </data>
  <data name="InvalidGetDeclarationNameMultipleDeclarators" xml:space="preserve">
    <value>Called GetDeclarationName for a declaration node that can possibly contain multiple variable declarators.</value>
  </data>
  <data name="TreeNotPartOfCompilation" xml:space="preserve">
    <value>tree not part of compilation</value>
  </data>
  <data name="PositionIsNotWithinSyntax" xml:space="preserve">
    <value>Position is not within syntax tree with full span {0}</value>
  </data>
  <data name="WRN_BadUILang" xml:space="preserve">
    <value>The language name '{0}' is invalid.</value>
  </data>
  <data name="WRN_BadUILang_Title" xml:space="preserve">
    <value>The language name is invalid</value>
  </data>
  <data name="ERR_UnsupportedTransparentIdentifierAccess" xml:space="preserve">
    <value>Transparent identifier member access failed for field '{0}' of '{1}'.  Does the data being queried implement the query pattern?</value>
  </data>
  <data name="ERR_ParamDefaultValueDiffersFromAttribute" xml:space="preserve">
    <value>The parameter has multiple distinct default values.</value>
  </data>
  <data name="ERR_FieldHasMultipleDistinctConstantValues" xml:space="preserve">
    <value>The field has multiple distinct constant values.</value>
  </data>
  <data name="WRN_UnqualifiedNestedTypeInCref" xml:space="preserve">
    <value>Within cref attributes, nested types of generic types should be qualified.</value>
  </data>
  <data name="WRN_UnqualifiedNestedTypeInCref_Title" xml:space="preserve">
    <value>Within cref attributes, nested types of generic types should be qualified</value>
  </data>
  <data name="NotACSharpSymbol" xml:space="preserve">
    <value>Not a C# symbol.</value>
  </data>
  <data name="HDN_UnusedUsingDirective" xml:space="preserve">
    <value>Unnecessary using directive.</value>
  </data>
  <data name="HDN_UnusedExternAlias" xml:space="preserve">
    <value>Unused extern alias.</value>
  </data>
  <data name="ElementsCannotBeNull" xml:space="preserve">
    <value>Elements cannot be null.</value>
  </data>
  <data name="IDS_LIB_ENV" xml:space="preserve">
    <value>LIB environment variable</value>
  </data>
  <data name="IDS_LIB_OPTION" xml:space="preserve">
    <value>/LIB option</value>
  </data>
  <data name="IDS_REFERENCEPATH_OPTION" xml:space="preserve">
    <value>/REFERENCEPATH option</value>
  </data>
  <data name="IDS_DirectoryDoesNotExist" xml:space="preserve">
    <value>directory does not exist</value>
  </data>
  <data name="IDS_DirectoryHasInvalidPath" xml:space="preserve">
    <value>path is too long or invalid</value>
  </data>
  <data name="WRN_NoRuntimeMetadataVersion" xml:space="preserve">
    <value>No value for RuntimeMetadataVersion found. No assembly containing System.Object was found nor was a value for RuntimeMetadataVersion specified through options.</value>
  </data>
  <data name="WRN_NoRuntimeMetadataVersion_Title" xml:space="preserve">
    <value>No value for RuntimeMetadataVersion found</value>
  </data>
  <data name="WrongSemanticModelType" xml:space="preserve">
    <value>Expected a {0} SemanticModel.</value>
  </data>
  <data name="IDS_FeatureLambda" xml:space="preserve">
    <value>lambda expression</value>
  </data>
  <data name="ERR_FeatureNotAvailableInVersion1" xml:space="preserve">
    <value>Feature '{0}' is not available in C# 1. Please use language version {1} or greater.</value>
  </data>
  <data name="ERR_FeatureNotAvailableInVersion2" xml:space="preserve">
    <value>Feature '{0}' is not available in C# 2. Please use language version {1} or greater.</value>
  </data>
  <data name="ERR_FeatureNotAvailableInVersion3" xml:space="preserve">
    <value>Feature '{0}' is not available in C# 3. Please use language version {1} or greater.</value>
  </data>
  <data name="ERR_FeatureNotAvailableInVersion4" xml:space="preserve">
    <value>Feature '{0}' is not available in C# 4. Please use language version {1} or greater.</value>
  </data>
  <data name="ERR_FeatureNotAvailableInVersion5" xml:space="preserve">
    <value>Feature '{0}' is not available in C# 5. Please use language version {1} or greater.</value>
  </data>
  <data name="ERR_FeatureNotAvailableInVersion6" xml:space="preserve">
    <value>Feature '{0}' is not available in C# 6. Please use language version {1} or greater.</value>
  </data>
  <data name="ERR_FeatureNotAvailableInVersion7" xml:space="preserve">
    <value>Feature '{0}' is not available in C# 7. Please use language version {1} or greater.</value>
  </data>
  <data name="ERR_FeatureIsExperimental" xml:space="preserve">
    <value>Feature '{0}' is experimental and unsupported; use '/features:{1}' to enable.</value>
  </data>
  <data name="ERR_FeatureIsUnimplemented" xml:space="preserve">
    <value>Feature '{0}' is not implemented in this compiler.</value>
  </data>
  <data name="IDS_VersionExperimental" xml:space="preserve">
    <value>'experimental'</value>
  </data>
  <data name="PositionNotWithinTree" xml:space="preserve">
    <value>Position must be within span of the syntax tree.</value>
  </data>
  <data name="SpeculatedSyntaxNodeCannotBelongToCurrentCompilation" xml:space="preserve">
    <value>Syntax node to be speculated cannot belong to a syntax tree from the current compilation.</value>
  </data>
  <data name="ChainingSpeculativeModelIsNotSupported" xml:space="preserve">
    <value>Chaining speculative semantic model is not supported. You should create a speculative model from the non-speculative ParentModel.</value>
  </data>
  <data name="IDS_ToolName" xml:space="preserve">
    <value>Microsoft (R) Visual C# Compiler</value>
  </data>
  <data name="IDS_LogoLine1" xml:space="preserve">
    <value>{0} version {1}</value>
  </data>
  <data name="IDS_LogoLine2" xml:space="preserve">
    <value>Copyright (C) Microsoft Corporation. All rights reserved.</value>
  </data>
  <data name="IDS_LangVersions" xml:space="preserve">
    <value>Supported language versions:</value>
  </data>
  <data name="IDS_CSCHelp" xml:space="preserve">
    <value>
                              Visual C# Compiler Options

                        - OUTPUT FILES -
 /out:&lt;file&gt;                   Specify output file name (default: base name of
                               file with main class or first file)
 /target:exe                   Build a console executable (default) (Short
                               form: /t:exe)
 /target:winexe                Build a Windows executable (Short form:
                               /t:winexe)
 /target:library               Build a library (Short form: /t:library)
 /target:module                Build a module that can be added to another
                               assembly (Short form: /t:module)
 /target:appcontainerexe       Build an Appcontainer executable (Short form:
                               /t:appcontainerexe)
 /target:winmdobj              Build a Windows Runtime intermediate file that
                               is consumed by WinMDExp (Short form: /t:winmdobj)
 /doc:&lt;file&gt;                   XML Documentation file to generate
 /refout:&lt;file&gt;                Reference assembly output to generate
 /platform:&lt;string&gt;            Limit which platforms this code can run on: x86,
                               Itanium, x64, arm, anycpu32bitpreferred, or
                               anycpu. The default is anycpu.

                        - INPUT FILES -
 /recurse:&lt;wildcard&gt;           Include all files in the current directory and
                               subdirectories according to the wildcard
                               specifications
 /reference:&lt;alias&gt;=&lt;file&gt;     Reference metadata from the specified assembly
                               file using the given alias (Short form: /r)
 /reference:&lt;file list&gt;        Reference metadata from the specified assembly
                               files (Short form: /r)
 /addmodule:&lt;file list&gt;        Link the specified modules into this assembly
 /link:&lt;file list&gt;             Embed metadata from the specified interop
                               assembly files (Short form: /l)
 /analyzer:&lt;file list&gt;         Run the analyzers from this assembly
                               (Short form: /a)
 /additionalfile:&lt;file list&gt;   Additional files that don't directly affect code
                               generation but may be used by analyzers for producing
                               errors or warnings.
 /embed                        Embed all source files in the PDB.
 /embed:&lt;file list&gt;            Embed specific files in the PDB

                        - RESOURCES -
 /win32res:&lt;file&gt;              Specify a Win32 resource file (.res)
 /win32icon:&lt;file&gt;             Use this icon for the output
 /win32manifest:&lt;file&gt;         Specify a Win32 manifest file (.xml)
 /nowin32manifest              Do not include the default Win32 manifest
 /resource:&lt;resinfo&gt;           Embed the specified resource (Short form: /res)
 /linkresource:&lt;resinfo&gt;       Link the specified resource to this assembly
                               (Short form: /linkres) Where the resinfo format
                               is &lt;file&gt;[,&lt;string name&gt;[,public|private]]

                        - CODE GENERATION -
 /debug[+|-]                   Emit debugging information
 /debug:{full|pdbonly|portable|embedded}
                               Specify debugging type ('full' is default,
                               'portable' is a cross-platform format,
                               'embedded' is a cross-platform format embedded into
                               the target .dll or .exe)
 /optimize[+|-]                Enable optimizations (Short form: /o)
 /deterministic                Produce a deterministic assembly
                               (including module version GUID and timestamp)
 /refonly                      Produce a reference assembly in place of the main output
 /instrument:TestCoverage      Produce an assembly instrumented to collect
                               coverage information
 /sourcelink:&lt;file&gt;            Source link info to embed into PDB.

                        - ERRORS AND WARNINGS -
 /warnaserror[+|-]             Report all warnings as errors
 /warnaserror[+|-]:&lt;warn list&gt; Report specific warnings as errors
 /warn:&lt;n&gt;                     Set warning level (0-4) (Short form: /w)
 /nowarn:&lt;warn list&gt;           Disable specific warning messages
 /ruleset:&lt;file&gt;               Specify a ruleset file that disables specific
                               diagnostics.
 /errorlog:&lt;file&gt;              Specify a file to log all compiler and analyzer
                               diagnostics.
 /reportanalyzer               Report additional analyzer information, such as
                               execution time.

                        - LANGUAGE -
 /checked[+|-]                 Generate overflow checks
 /unsafe[+|-]                  Allow 'unsafe' code
 /define:&lt;symbol list&gt;         Define conditional compilation symbol(s) (Short
                               form: /d)
 /langversion:?                Display the allowed values for language version
 /langversion:&lt;string&gt;         Specify language version such as
                               `default` (latest major version), or
                               `latest` (latest version, including minor versions),
                               or specific versions like `6` or `7.1`

                        - SECURITY -
 /delaysign[+|-]               Delay-sign the assembly using only the public
                               portion of the strong name key
 /publicsign[+|-]              Public-sign the assembly using only the public
                               portion of the strong name key
 /keyfile:&lt;file&gt;               Specify a strong name key file
 /keycontainer:&lt;string&gt;        Specify a strong name key container
 /highentropyva[+|-]           Enable high-entropy ASLR

                        - MISCELLANEOUS -
 @&lt;file&gt;                       Read response file for more options
 /help                         Display this usage message (Short form: /?)
 /nologo                       Suppress compiler copyright message
 /noconfig                     Do not auto include CSC.RSP file
 /parallel[+|-]                Concurrent build.
 /version                      Display the compiler version number and exit.

                        - ADVANCED -
 /baseaddress:&lt;address&gt;        Base address for the library to be built
 /checksumalgorithm:&lt;alg&gt;      Specify algorithm for calculating source file
                               checksum stored in PDB. Supported values are:
                               SHA1 (default) or SHA256.
 /codepage:&lt;n&gt;                 Specify the codepage to use when opening source
                               files
 /utf8output                   Output compiler messages in UTF-8 encoding
 /main:&lt;type&gt;                  Specify the type that contains the entry point
                               (ignore all other possible entry points) (Short
                               form: /m)
 /fullpaths                    Compiler generates fully qualified paths
 /filealign:&lt;n&gt;                Specify the alignment used for output file
                               sections
 /pathmap:&lt;K1&gt;=&lt;V1&gt;,&lt;K2&gt;=&lt;V2&gt;,...
                               Specify a mapping for source path names output by
                               the compiler.
 /pdb:&lt;file&gt;                   Specify debug information file name (default:
                               output file name with .pdb extension)
 /errorendlocation             Output line and column of the end location of
                               each error
 /preferreduilang              Specify the preferred output language name.
 /nostdlib[+|-]                Do not reference standard library (mscorlib.dll)
 /subsystemversion:&lt;string&gt;    Specify subsystem version of this assembly
 /lib:&lt;file list&gt;              Specify additional directories to search in for
                               references
 /errorreport:&lt;string&gt;         Specify how to handle internal compiler errors:
                               prompt, send, queue, or none. The default is
                               queue.
 /appconfig:&lt;file&gt;             Specify an application configuration file
                               containing assembly binding settings
 /moduleassemblyname:&lt;string&gt;  Name of the assembly which this module will be
                               a part of
 /modulename:&lt;string&gt;          Specify the name of the source module
</value>
    <comment>Visual C# Compiler Options</comment>
  </data>
  <data name="ERR_ComImportWithInitializers" xml:space="preserve">
    <value>'{0}': a class with the ComImport attribute cannot specify field initializers.</value>
  </data>
  <data name="WRN_PdbLocalNameTooLong" xml:space="preserve">
    <value>Local name '{0}' is too long for PDB.  Consider shortening or compiling without /debug.</value>
  </data>
  <data name="WRN_PdbLocalNameTooLong_Title" xml:space="preserve">
    <value>Local name is too long for PDB</value>
  </data>
  <data name="ERR_RetNoObjectRequiredLambda" xml:space="preserve">
    <value>Anonymous function converted to a void returning delegate cannot return a value</value>
  </data>
  <data name="ERR_TaskRetNoObjectRequiredLambda" xml:space="preserve">
    <value>Async lambda expression converted to a 'Task' returning delegate cannot return a value. Did you intend to return 'Task&lt;T&gt;'?</value>
  </data>
  <data name="WRN_AnalyzerCannotBeCreated" xml:space="preserve">
    <value>An instance of analyzer {0} cannot be created from {1} : {2}.</value>
  </data>
  <data name="WRN_AnalyzerCannotBeCreated_Title" xml:space="preserve">
    <value>An analyzer instance cannot be created</value>
  </data>
  <data name="WRN_NoAnalyzerInAssembly" xml:space="preserve">
    <value>The assembly {0} does not contain any analyzers.</value>
  </data>
  <data name="WRN_NoAnalyzerInAssembly_Title" xml:space="preserve">
    <value>Assembly does not contain any analyzers</value>
  </data>
  <data name="WRN_UnableToLoadAnalyzer" xml:space="preserve">
    <value>Unable to load Analyzer assembly {0} : {1}</value>
  </data>
  <data name="WRN_UnableToLoadAnalyzer_Title" xml:space="preserve">
    <value>Unable to load Analyzer assembly</value>
  </data>
  <data name="INF_UnableToLoadSomeTypesInAnalyzer" xml:space="preserve">
    <value>Skipping some types in analyzer assembly {0} due to a ReflectionTypeLoadException : {1}.</value>
  </data>
  <data name="ERR_CantReadRulesetFile" xml:space="preserve">
    <value>Error reading ruleset file {0} - {1}</value>
  </data>
  <data name="ERR_BadPdbData" xml:space="preserve">
    <value>Error reading debug information for '{0}'</value>
  </data>
  <data name="IDS_OperationCausedStackOverflow" xml:space="preserve">
    <value>Operation caused a stack overflow.</value>
  </data>
  <data name="WRN_IdentifierOrNumericLiteralExpected" xml:space="preserve">
    <value>Expected identifier or numeric literal.</value>
  </data>
  <data name="WRN_IdentifierOrNumericLiteralExpected_Title" xml:space="preserve">
    <value>Expected identifier or numeric literal</value>
  </data>
  <data name="ERR_InitializerOnNonAutoProperty" xml:space="preserve">
    <value>Only auto-implemented properties can have initializers.</value>
  </data>
  <data name="ERR_AutoPropertyMustHaveGetAccessor" xml:space="preserve">
    <value>Auto-implemented properties must have get accessors.</value>
  </data>
  <data name="ERR_AutoPropertyMustOverrideSet" xml:space="preserve">
    <value>Auto-implemented properties must override all accessors of the overridden property.</value>
  </data>
  <data name="ERR_AutoPropertyInitializerInInterface" xml:space="preserve">
    <value>Auto-implemented properties inside interfaces cannot have initializers.</value>
  </data>
  <data name="ERR_InitializerInStructWithoutExplicitConstructor" xml:space="preserve">
    <value>Structs without explicit constructors cannot contain members with initializers.</value>
  </data>
  <data name="ERR_EncodinglessSyntaxTree" xml:space="preserve">
    <value>Cannot emit debug information for a source text without encoding.</value>
  </data>
  <data name="ERR_BlockBodyAndExpressionBody" xml:space="preserve">
    <value>Block bodies and expression bodies cannot both be provided.</value>
  </data>
  <data name="ERR_SwitchFallOut" xml:space="preserve">
    <value>Control cannot fall out of switch from final case label ('{0}')</value>
  </data>
  <data name="ERR_UnexpectedBoundGenericName" xml:space="preserve">
    <value>Type arguments are not allowed in the nameof operator.</value>
  </data>
  <data name="ERR_NullPropagatingOpInExpressionTree" xml:space="preserve">
    <value>An expression tree lambda may not contain a null propagating operator.</value>
  </data>
  <data name="ERR_DictionaryInitializerInExpressionTree" xml:space="preserve">
    <value>An expression tree lambda may not contain a dictionary initializer.</value>
  </data>
  <data name="ERR_ExtensionCollectionElementInitializerInExpressionTree" xml:space="preserve">
    <value>An extension Add method is not supported for a collection initializer in an expression lambda.</value>
  </data>
  <data name="IDS_FeatureNameof" xml:space="preserve">
    <value>nameof operator</value>
  </data>
  <data name="IDS_FeatureDictionaryInitializer" xml:space="preserve">
    <value>dictionary initializer</value>
  </data>
  <data name="ERR_UnclosedExpressionHole" xml:space="preserve">
    <value>Missing close delimiter '}' for interpolated expression started with '{'.</value>
  </data>
  <data name="ERR_SingleLineCommentInExpressionHole" xml:space="preserve">
    <value>A single-line comment may not be used in an interpolated string.</value>
  </data>
  <data name="ERR_InsufficientStack" xml:space="preserve">
    <value>An expression is too long or complex to compile</value>
  </data>
  <data name="ERR_ExpressionHasNoName" xml:space="preserve">
    <value>Expression does not have a name.</value>
  </data>
  <data name="ERR_SubexpressionNotInNameof" xml:space="preserve">
    <value>Sub-expression cannot be used in an argument to nameof.</value>
  </data>
  <data name="ERR_AliasQualifiedNameNotAnExpression" xml:space="preserve">
    <value>An alias-qualified name is not an expression.</value>
  </data>
  <data name="ERR_NameofMethodGroupWithTypeParameters" xml:space="preserve">
    <value>Type parameters are not allowed on a method group as an argument to 'nameof'.</value>
  </data>
  <data name="NoNoneSearchCriteria" xml:space="preserve">
    <value>SearchCriteria is expected.</value>
  </data>
  <data name="ERR_InvalidAssemblyCulture" xml:space="preserve">
    <value>Assembly culture strings may not contain embedded NUL characters.</value>
  </data>
  <data name="IDS_FeatureUsingStatic" xml:space="preserve">
    <value>using static</value>
  </data>
  <data name="IDS_FeatureInterpolatedStrings" xml:space="preserve">
    <value>interpolated strings</value>
  </data>
  <data name="IDS_AwaitInCatchAndFinally" xml:space="preserve">
    <value>await in catch blocks and finally blocks</value>
  </data>
  <data name="IDS_FeatureBinaryLiteral" xml:space="preserve">
    <value>binary literals</value>
  </data>
  <data name="IDS_FeatureDigitSeparator" xml:space="preserve">
    <value>digit separators</value>
  </data>
  <data name="IDS_FeatureLocalFunctions" xml:space="preserve">
    <value>local functions</value>
  </data>
  <data name="ERR_UnescapedCurly" xml:space="preserve">
    <value>A '{0}' character must be escaped (by doubling) in an interpolated string.</value>
  </data>
  <data name="ERR_EscapedCurly" xml:space="preserve">
    <value>A '{0}' character may only be escaped by doubling '{0}{0}' in an interpolated string.</value>
  </data>
  <data name="ERR_TrailingWhitespaceInFormatSpecifier" xml:space="preserve">
    <value>A format specifier may not contain trailing whitespace.</value>
  </data>
  <data name="ERR_EmptyFormatSpecifier" xml:space="preserve">
    <value>Empty format specifier.</value>
  </data>
  <data name="ERR_ErrorInReferencedAssembly" xml:space="preserve">
    <value>There is an error in a referenced assembly '{0}'.</value>
  </data>
  <data name="ERR_ExpressionOrDeclarationExpected" xml:space="preserve">
    <value>Expression or declaration statement expected.</value>
  </data>
  <data name="ERR_NameofExtensionMethod" xml:space="preserve">
    <value>Extension method groups are not allowed as an argument to 'nameof'.</value>
  </data>
  <data name="WRN_AlignmentMagnitude" xml:space="preserve">
    <value>Alignment value {0} has a magnitude greater than {1} and may result in a large formatted string.</value>
  </data>
  <data name="HDN_UnusedExternAlias_Title" xml:space="preserve">
    <value>Unused extern alias</value>
  </data>
  <data name="HDN_UnusedUsingDirective_Title" xml:space="preserve">
    <value>Unnecessary using directive</value>
  </data>
  <data name="INF_UnableToLoadSomeTypesInAnalyzer_Title" xml:space="preserve">
    <value>Skip loading types in analyzer assembly that fail due to a ReflectionTypeLoadException</value>
  </data>
  <data name="WRN_AlignmentMagnitude_Title" xml:space="preserve">
    <value>Alignment value has a magnitude that may result in a large formatted string</value>
  </data>
  <data name="ERR_ConstantStringTooLong" xml:space="preserve">
    <value>Length of String constant exceeds current memory limit.  Try splitting the string into multiple constants.</value>
  </data>
  <data name="ERR_TupleTooFewElements" xml:space="preserve">
    <value>Tuple must contain at least two elements.</value>
  </data>
  <data name="ERR_DebugEntryPointNotSourceMethodDefinition" xml:space="preserve">
    <value>Debug entry point must be a definition of a method declared in the current compilation.</value>
  </data>
  <data name="ERR_LoadDirectiveOnlyAllowedInScripts" xml:space="preserve">
    <value>#load is only allowed in scripts</value>
  </data>
  <data name="ERR_PPLoadFollowsToken" xml:space="preserve">
    <value>Cannot use #load after first token in file</value>
  </data>
  <data name="CouldNotFindFile" xml:space="preserve">
    <value>Could not find file.</value>
    <comment>File path referenced in source (#load) could not be resolved.</comment>
  </data>
  <data name="SyntaxTreeFromLoadNoRemoveReplace" xml:space="preserve">
    <value>SyntaxTree '{0}' resulted from a #load directive and cannot be removed or replaced directly.</value>
  </data>
  <data name="ERR_SourceFileReferencesNotSupported" xml:space="preserve">
    <value>Source file references are not supported.</value>
  </data>
  <data name="ERR_InvalidPathMap" xml:space="preserve">
    <value>The pathmap option was incorrectly formatted.</value>
  </data>
  <data name="ERR_InvalidReal" xml:space="preserve">
    <value>Invalid real literal.</value>
  </data>
  <data name="ERR_AutoPropertyCannotBeRefReturning" xml:space="preserve">
    <value>Auto-implemented properties cannot return by reference</value>
  </data>
  <data name="ERR_RefPropertyMustHaveGetAccessor" xml:space="preserve">
    <value>Properties which return by reference must have a get accessor</value>
  </data>
  <data name="ERR_RefPropertyCannotHaveSetAccessor" xml:space="preserve">
    <value>Properties which return by reference cannot have set accessors</value>
  </data>
  <data name="ERR_CantChangeRefReturnOnOverride" xml:space="preserve">
    <value>'{0}' must {2}return by reference to match overridden member '{1}'</value>
  </data>
  <data name="ERR_MustNotHaveRefReturn" xml:space="preserve">
    <value>By-reference returns may only be used in methods that return by reference</value>
  </data>
  <data name="ERR_MustHaveRefReturn" xml:space="preserve">
    <value>By-value returns may only be used in methods that return by value</value>
  </data>
  <data name="ERR_RefReturnMustHaveIdentityConversion" xml:space="preserve">
    <value>The return expression must be of type '{0}' because this method returns by reference</value>
  </data>
  <data name="ERR_CloseUnimplementedInterfaceMemberWrongRefReturn" xml:space="preserve">
    <value>'{0}' does not implement interface member '{1}'. '{2}' cannot implement '{1}' because it does not return by {3}</value>
  </data>
  <data name="ERR_BadIteratorReturnRef" xml:space="preserve">
    <value>The body of '{0}' cannot be an iterator block because '{0}' returns by reference</value>
  </data>
  <data name="ERR_BadRefReturnExpressionTree" xml:space="preserve">
    <value>Lambda expressions that return by reference cannot be converted to expression trees</value>
  </data>
  <data name="ERR_RefReturningCallInExpressionTree" xml:space="preserve">
    <value>An expression tree lambda may not contain a call to a method, property, or indexer that returns by reference</value>
  </data>
  <data name="ERR_RefReturnLvalueExpected" xml:space="preserve">
    <value>An expression cannot be used in this context because it may not be returned by reference</value>
  </data>
  <data name="ERR_RefReturnNonreturnableLocal" xml:space="preserve">
    <value>Cannot return '{0}' by reference because it was initialized to a value that cannot be returned by reference</value>
  </data>
  <data name="ERR_RefReturnNonreturnableLocal2" xml:space="preserve">
    <value>Cannot return by reference a member of '{0}' because it was initialized to a value that cannot be returned by reference</value>
  </data>
  <data name="ERR_RefReturnReadonlyLocal" xml:space="preserve">
    <value>Cannot return '{0}' by reference because it is read-only</value>
  </data>
  <data name="ERR_RefReturnRangeVariable" xml:space="preserve">
    <value>Cannot return the range variable '{0}' by reference</value>
  </data>
  <data name="ERR_RefReturnReadonlyLocalCause" xml:space="preserve">
    <value>Cannot return '{0}' by reference because it is a '{1}'</value>
  </data>
  <data name="ERR_RefReturnReadonlyLocal2Cause" xml:space="preserve">
    <value>Cannot return fields of '{0}' by reference because it is a '{1}'</value>
  </data>
  <data name="ERR_RefReturnReadonly" xml:space="preserve">
    <value>A readonly field cannot be returned by reference</value>
  </data>
  <data name="ERR_RefReturnReadonlyStatic" xml:space="preserve">
    <value>A static readonly field cannot be returned by reference</value>
  </data>
  <data name="ERR_RefReturnReadonly2" xml:space="preserve">
    <value>Members of readonly field '{0}' cannot be returned by reference</value>
  </data>
  <data name="ERR_RefReturnReadonlyStatic2" xml:space="preserve">
    <value>Fields of static readonly field '{0}' cannot be returned by reference</value>
  </data>
  <data name="ERR_RefReturnCall" xml:space="preserve">
    <value>Cannot return by reference a result of '{0}' because the argument passed to parameter '{1}' cannot be returned by reference</value>
  </data>
  <data name="ERR_RefReturnCall2" xml:space="preserve">
    <value>Cannot return by reference a member of result of '{0}' because the argument passed to parameter '{1}' cannot be returned by reference</value>
  </data>
  <data name="ERR_RefReturnParameter" xml:space="preserve">
    <value>Cannot return a parameter by reference '{0}' because it is not a ref or out parameter</value>
  </data>
  <data name="ERR_RefReturnParameter2" xml:space="preserve">
    <value>Cannot return or a member of parameter '{0}' by reference because it is not a ref or out parameter</value>
  </data>
  <data name="ERR_RefReturnLocal" xml:space="preserve">
    <value>Cannot return local '{0}' by reference because it is not a ref local</value>
  </data>
  <data name="ERR_RefReturnLocal2" xml:space="preserve">
    <value>Cannot return a member of local '{0}' by reference because it is not a ref local</value>
  </data>
  <data name="ERR_RefReturnReceiver" xml:space="preserve">
    <value>Cannot return '{0}' by reference because its receiver may not be returned by reference</value>
  </data>
  <data name="ERR_RefReturnStructThis" xml:space="preserve">
    <value>Struct members cannot return 'this' or other instance members by reference</value>
  </data>
  <data name="ERR_InitializeByValueVariableWithReference" xml:space="preserve">
    <value>Cannot initialize a by-value variable with a reference</value>
  </data>
  <data name="ERR_InitializeByReferenceVariableWithValue" xml:space="preserve">
    <value>Cannot initialize a by-reference variable with a value</value>
  </data>
  <data name="ERR_RefAssignmentMustHaveIdentityConversion" xml:space="preserve">
    <value>The expression must be of type '{0}' because it is being assigned by reference</value>
  </data>
  <data name="ERR_ByReferenceVariableMustBeInitialized" xml:space="preserve">
    <value>A declaration of a by-reference variable must have an initializer</value>
  </data>
  <data name="ERR_AnonDelegateCantUseLocal" xml:space="preserve">
    <value>Cannot use ref local '{0}' inside an anonymous method, lambda expression, or query expression</value>
  </data>
  <data name="ERR_BadIteratorLocalType" xml:space="preserve">
    <value>Iterators cannot have by reference locals</value>
  </data>
  <data name="ERR_BadAsyncLocalType" xml:space="preserve">
    <value>Async methods cannot have by reference locals</value>
  </data>
  <data name="ERR_RefReturningCallAndAwait" xml:space="preserve">
    <value>'await' cannot be used in an expression containing a call to '{0}' because it returns by reference</value>
  </data>
  <data name="ERR_ExpressionTreeContainsLocalFunction" xml:space="preserve">
    <value>An expression tree may not contain a reference to a local function</value>
  </data>
  <data name="ERR_DynamicLocalFunctionParamsParameter" xml:space="preserve">
    <value>Cannot pass argument with dynamic type to params parameter '{0}' of local function '{1}'.</value>
  </data>
  <data name="SyntaxTreeIsNotASubmission" xml:space="preserve">
    <value>Syntax tree should be created from a submission.</value>
  </data>
  <data name="ERR_TooManyUserStrings" xml:space="preserve">
    <value>Combined length of user strings used by the program exceeds allowed limit. Try to decrease use of string literals.</value>
  </data>
  <data name="ERR_PatternNullableType" xml:space="preserve">
    <value>It is not legal to use nullable type '{0}' in a pattern; use the underlying type '{1}' instead.</value>
  </data>
  <data name="ERR_BadIsPatternExpression" xml:space="preserve">
    <value>Invalid operand for pattern match; value required, but found '{0}'.</value>
  </data>
  <data name="ERR_PeWritingFailure" xml:space="preserve">
    <value>An error occurred while writing the output file: {0}.</value>
  </data>
  <data name="ERR_TupleDuplicateElementName" xml:space="preserve">
    <value>Tuple element names must be unique.</value>
  </data>
  <data name="ERR_TupleReservedElementName" xml:space="preserve">
    <value>Tuple element name '{0}' is only allowed at position {1}.</value>
  </data>
  <data name="ERR_TupleReservedElementNameAnyPosition" xml:space="preserve">
    <value>Tuple element name '{0}' is disallowed at any position.</value>
  </data>
  <data name="ERR_PredefinedTypeMemberNotFoundInAssembly" xml:space="preserve">
    <value>Member '{0}' was not found on type '{1}' from assembly '{2}'.</value>
  </data>
  <data name="IDS_FeatureTuples" xml:space="preserve">
    <value>tuples</value>
  </data>
  <data name="ERR_MissingDeconstruct" xml:space="preserve">
    <value>No suitable Deconstruct instance or extension method was found for type '{0}', with {1} out parameters and a void return type.</value>
  </data>
  <data name="ERR_DeconstructRequiresExpression" xml:space="preserve">
    <value>Deconstruct assignment requires an expression with a type on the right-hand-side.</value>
  </data>
  <data name="ERR_SwitchExpressionValueExpected" xml:space="preserve">
    <value>The switch expression must be a value; found '{0}'.</value>
  </data>
  <data name="ERR_PatternIsSubsumed" xml:space="preserve">
    <value>The switch case has already been handled by a previous case.</value>
  </data>
  <data name="ERR_PatternWrongType" xml:space="preserve">
    <value>An expression of type '{0}' cannot be handled by a pattern of type '{1}'.</value>
  </data>
  <data name="WRN_AttributeIgnoredWhenPublicSigning" xml:space="preserve">
    <value>Attribute '{0}' is ignored when public signing is specified.</value>
  </data>
  <data name="WRN_AttributeIgnoredWhenPublicSigning_Title" xml:space="preserve">
    <value>Attribute is ignored when public signing is specified.</value>
  </data>
  <data name="ERR_OptionMustBeAbsolutePath" xml:space="preserve">
    <value>Option '{0}' must be an absolute path.</value>
  </data>
  <data name="ERR_ConversionNotTupleCompatible" xml:space="preserve">
    <value>Tuple with {0} elements cannot be converted to type '{1}'.</value>
  </data>
  <data name="IDS_FeatureOutVar" xml:space="preserve">
    <value>out variable declaration</value>
  </data>
  <data name="ERR_ImplicitlyTypedOutVariableUsedInTheSameArgumentList" xml:space="preserve">
    <value>Reference to an implicitly-typed out variable '{0}' is not permitted in the same argument list.</value>
  </data>
  <data name="ERR_TypeInferenceFailedForImplicitlyTypedOutVariable" xml:space="preserve">
    <value>Cannot infer the type of implicitly-typed out variable '{0}'.</value>
  </data>
  <data name="ERR_TypeInferenceFailedForImplicitlyTypedDeconstructionVariable" xml:space="preserve">
    <value>Cannot infer the type of implicitly-typed deconstruction variable '{0}'.</value>
  </data>
  <data name="ERR_DiscardTypeInferenceFailed" xml:space="preserve">
    <value>Cannot infer the type of implicitly-typed discard.</value>
  </data>
  <data name="ERR_DeconstructWrongCardinality" xml:space="preserve">
    <value>Cannot deconstruct a tuple of '{0}' elements into '{1}' variables.</value>
  </data>
  <data name="ERR_CannotDeconstructDynamic" xml:space="preserve">
    <value>Cannot deconstruct dynamic objects.</value>
  </data>
  <data name="ERR_DeconstructTooFewElements" xml:space="preserve">
    <value>Deconstruction must contain at least two variables.</value>
  </data>
  <data name="TypeMustBeVar" xml:space="preserve">
    <value>The type must be 'var'.</value>
  </data>
  <data name="WRN_TupleLiteralNameMismatch" xml:space="preserve">
    <value>The tuple element name '{0}' is ignored because a different name or no name is specified by the target type '{1}'.</value>
  </data>
  <data name="WRN_TupleLiteralNameMismatch_Title" xml:space="preserve">
    <value>The tuple element name is ignored because a different name or no name is specified by the assignment target.</value>
  </data>
  <data name="ERR_PredefinedValueTupleTypeMustBeStruct" xml:space="preserve">
    <value>Predefined type '{0}' must be a struct.</value>
  </data>
  <data name="ERR_NewWithTupleTypeSyntax" xml:space="preserve">
    <value>'new' cannot be used with tuple type. Use a tuple literal expression instead.</value>
  </data>
  <data name="ERR_DeconstructionVarFormDisallowsSpecificType" xml:space="preserve">
    <value>Deconstruction 'var (...)' form disallows a specific type for 'var'.</value>
  </data>
  <data name="ERR_TupleElementNamesAttributeMissing" xml:space="preserve">
    <value>Cannot define a class or member that utilizes tuples because the compiler required type '{0}' cannot be found. Are you missing a reference?</value>
  </data>
  <data name="ERR_ExplicitTupleElementNamesAttribute" xml:space="preserve">
    <value>Cannot reference 'System.Runtime.CompilerServices.TupleElementNamesAttribute' explicitly. Use the tuple syntax to define tuple names.</value>
  </data>
  <data name="ERR_ExpressionTreeContainsOutVariable" xml:space="preserve">
    <value>An expression tree may not contain an out argument variable declaration.</value>
  </data>
  <data name="ERR_ExpressionTreeContainsDiscard" xml:space="preserve">
    <value>An expression tree may not contain a discard.</value>
  </data>
  <data name="ERR_ExpressionTreeContainsIsMatch" xml:space="preserve">
    <value>An expression tree may not contain an 'is' pattern-matching operator.</value>
  </data>
  <data name="ERR_ExpressionTreeContainsTupleLiteral" xml:space="preserve">
    <value>An expression tree may not contain a tuple literal.</value>
  </data>
  <data name="ERR_ExpressionTreeContainsTupleConversion" xml:space="preserve">
    <value>An expression tree may not contain a tuple conversion.</value>
  </data>
  <data name="ERR_SourceLinkRequiresPdb" xml:space="preserve">
    <value>/sourcelink switch is only supported when emitting PDB.</value>
  </data>
  <data name="ERR_CannotEmbedWithoutPdb" xml:space="preserve">
    <value>/embed switch is only supported when emitting Portable PDB (/debug:portable or /debug:embedded).</value>
  </data>
  <data name="ERR_InvalidInstrumentationKind" xml:space="preserve">
    <value>Invalid instrumentation kind: {0}</value>
  </data>
  <data name="ERR_VarInvocationLvalueReserved" xml:space="preserve">
    <value>The syntax 'var (...)' as an lvalue is reserved.</value>
  </data>
  <data name="ERR_ExpressionVariableInConstructorOrFieldInitializer" xml:space="preserve">
    <value>Out variable and pattern variable declarations are not allowed within constructor initializers, field initializers, or property initializers.</value>
  </data>
  <data name="ERR_ExpressionVariableInQueryClause" xml:space="preserve">
    <value>Out variable and pattern variable declarations are not allowed within a query clause.</value>
  </data>
  <data name="ERR_SemiOrLBraceOrArrowExpected" xml:space="preserve">
    <value>{ or ; or =&gt; expected</value>
  </data>
  <data name="ERR_ThrowMisplaced" xml:space="preserve">
    <value>A throw expression is not allowed in this context.</value>
  </data>
  <data name="ERR_MixedDeconstructionUnsupported" xml:space="preserve">
    <value>A deconstruction cannot mix declarations and expressions on the left-hand-side.</value>
  </data>
  <data name="ERR_DeclarationExpressionNotPermitted" xml:space="preserve">
    <value>A declaration is not allowed in this context.</value>
  </data>
  <data name="ERR_MustDeclareForeachIteration" xml:space="preserve">
    <value>A foreach loop must declare its iteration variables.</value>
  </data>
  <data name="ERR_TupleElementNamesInDeconstruction" xml:space="preserve">
    <value>Tuple element names are not permitted on the left of a deconstruction.</value>
  </data>
  <data name="ERR_PossibleBadNegCast" xml:space="preserve">
    <value>To cast a negative value, you must enclose the value in parentheses.</value>
  </data>
  <data name="ERR_ExpressionTreeContainsThrowExpression" xml:space="preserve">
    <value>An expression tree may not contain a throw-expression.</value>
  </data>
  <data name="ERR_BadAssemblyName" xml:space="preserve">
    <value>Invalid assembly name: {0}</value>
  </data>
  <data name="ERR_BadAsyncMethodBuilderTaskProperty" xml:space="preserve">
    <value>For type '{0}' to be used as an AsyncMethodBuilder for type '{1}', its Task property should return type '{1}' instead of type '{2}'.</value>
  </data>
  <data name="ERR_AttributesInLocalFuncDecl" xml:space="preserve">
    <value>Attributes are not allowed on local function parameters or type parameters</value>
  </data>
  <data name="ERR_TypeForwardedToMultipleAssemblies" xml:space="preserve">
    <value>Module '{0}' in assembly '{1}' is forwarding the type '{2}' to multiple assemblies: '{3}' and '{4}'.</value>
  </data>
  <data name="ERR_PatternDynamicType" xml:space="preserve">
    <value>It is not legal to use the type 'dynamic' in a pattern.</value>
  </data>
  <data name="ERR_BadDynamicMethodArgDefaultLiteral" xml:space="preserve">
    <value>Cannot use a default literal as an argument to a dynamically dispatched operation.</value>
  </data>
  <data name="ERR_BadDocumentationMode" xml:space="preserve">
    <value>Provided documentation mode is unsupported or invalid: '{0}'.</value>
  </data>
  <data name="ERR_BadSourceCodeKind" xml:space="preserve">
    <value>Provided source code kind is unsupported or invalid: '{0}'</value>
  </data>
  <data name="ERR_BadLanguageVersion" xml:space="preserve">
    <value>Provided language version is unsupported or invalid: '{0}'.</value>
  </data>
  <data name="ERR_InvalidPreprocessingSymbol" xml:space="preserve">
    <value>Invalid name for a preprocessing symbol; '{0}' is not a valid identifier</value>
  </data>
  <data name="ERR_FeatureNotAvailableInVersion7_1" xml:space="preserve">
    <value>Feature '{0}' is not available in C# 7.1. Please use language version {1} or greater.</value>
  </data>
  <data name="ERR_FeatureNotAvailableInVersion7_2" xml:space="preserve">
    <value>Feature '{0}' is not available in C# 7.2. Please use language version {1} or greater.</value>
  </data>
  <data name="ERR_LanguageVersionCannotHaveLeadingZeroes" xml:space="preserve">
    <value>Specified language version '{0}' cannot have leading zeroes</value>
  </data>
  <data name="ERR_VoidAssignment" xml:space="preserve">
    <value>A value of type 'void' may not be assigned.</value>
  </data>
  <data name="WRN_Experimental" xml:space="preserve">
    <value>'{0}' is for evaluation purposes only and is subject to change or removal in future updates.</value>
  </data>
  <data name="WRN_Experimental_Title" xml:space="preserve">
    <value>Type is for evaluation purposes only and is subject to change or removal in future updates.</value>
  </data>
  <data name="ERR_CompilerAndLanguageVersion" xml:space="preserve">
    <value>Compiler version: '{0}'. Language version: {1}.</value>
  </data>
  <data name="IDS_FeatureAsyncMain" xml:space="preserve">
    <value>async main</value>
  </data>
  <data name="ERR_TupleInferredNamesNotAvailable" xml:space="preserve">
    <value>Tuple element name '{0}' is inferred. Please use language version {1} or greater to access an element by its inferred name.</value>
  </data>
  <data name="WRN_DefaultInSwitch" xml:space="preserve">
    <value>Did you mean to use the default switch label (`default:`) rather than `case default:`? If you really mean to use the default literal, consider `case (default):` or another literal (`case 0:` or `case null:`) as appropriate.</value>
  </data>
  <data name="WRN_DefaultInSwitch_Title" xml:space="preserve">
    <value>Did you mean to use the default switch label (`default:`) rather than `case default:`? If you really mean to use the default literal, consider `case (default):` or another literal (`case 0:` or `case null:`) as appropriate.</value>
  </data>
  <data name="ERR_VoidInTuple" xml:space="preserve">
    <value>A tuple may not contain a value of type 'void'.</value>
  </data>
<<<<<<< HEAD
  <data name="ChangingReferencedAssemblyVersionNotAllowed" xml:space="preserve">
    <value>Changing the version of an assembly reference is not allowed during debugging: '{0}' changed version to {1}</value>
  </data>
  <data name="ERR_LocalFunctionMissingBody" xml:space="preserve">
    <value>'{0}' is a local function and must therefore always have a body.</value>
  </data>
  <data name="ERR_InvalidDebugInfo" xml:space="preserve">
    <value>Unable to read debug information of method '{0}' (token 0x{1:X8}) from assembly '{2}'</value>
  </data>
  <data name="ParentMustNotBeNullUnlessSpeculativeSemanticModel" xml:space="preserve">
    <value>The parent of {0} must not be null unless this is a speculative semantic model.</value>
=======
  <data name="ERR_NonTaskMainCantBeAsync" xml:space="preserve">
    <value>A void or int returning entry point cannot be async</value>
  </data>
  <data name="ERR_PatternWrongGenericTypeInVersion" xml:space="preserve">
    <value>An expression of type '{0}' cannot be handled by a pattern of type '{1}' in C# {2}. Please use language version {3} or greater.</value>
  </data>
  <data name="WRN_UnreferencedLocalFunction" xml:space="preserve">
    <value>The local function '{0}' is declared but never used</value>
  </data>
  <data name="WRN_UnreferencedLocalFunction_Title" xml:space="preserve">
    <value>Local function is declared but never used</value>
>>>>>>> 988cb359
  </data>
</root><|MERGE_RESOLUTION|>--- conflicted
+++ resolved
@@ -5093,7 +5093,18 @@
   <data name="ERR_VoidInTuple" xml:space="preserve">
     <value>A tuple may not contain a value of type 'void'.</value>
   </data>
-<<<<<<< HEAD
+  <data name="ERR_NonTaskMainCantBeAsync" xml:space="preserve">
+    <value>A void or int returning entry point cannot be async</value>
+  </data>
+  <data name="ERR_PatternWrongGenericTypeInVersion" xml:space="preserve">
+    <value>An expression of type '{0}' cannot be handled by a pattern of type '{1}' in C# {2}. Please use language version {3} or greater.</value>
+  </data>
+  <data name="WRN_UnreferencedLocalFunction" xml:space="preserve">
+    <value>The local function '{0}' is declared but never used</value>
+  </data>
+  <data name="WRN_UnreferencedLocalFunction_Title" xml:space="preserve">
+    <value>Local function is declared but never used</value>
+  </data>
   <data name="ChangingReferencedAssemblyVersionNotAllowed" xml:space="preserve">
     <value>Changing the version of an assembly reference is not allowed during debugging: '{0}' changed version to {1}</value>
   </data>
@@ -5105,18 +5116,5 @@
   </data>
   <data name="ParentMustNotBeNullUnlessSpeculativeSemanticModel" xml:space="preserve">
     <value>The parent of {0} must not be null unless this is a speculative semantic model.</value>
-=======
-  <data name="ERR_NonTaskMainCantBeAsync" xml:space="preserve">
-    <value>A void or int returning entry point cannot be async</value>
-  </data>
-  <data name="ERR_PatternWrongGenericTypeInVersion" xml:space="preserve">
-    <value>An expression of type '{0}' cannot be handled by a pattern of type '{1}' in C# {2}. Please use language version {3} or greater.</value>
-  </data>
-  <data name="WRN_UnreferencedLocalFunction" xml:space="preserve">
-    <value>The local function '{0}' is declared but never used</value>
-  </data>
-  <data name="WRN_UnreferencedLocalFunction_Title" xml:space="preserve">
-    <value>Local function is declared but never used</value>
->>>>>>> 988cb359
   </data>
 </root>