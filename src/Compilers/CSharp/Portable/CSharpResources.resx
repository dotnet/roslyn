﻿<?xml version="1.0" encoding="utf-8"?>
<root>
  <!-- 
    Microsoft ResX Schema 
    
    Version 2.0
    
    The primary goals of this format is to allow a simple XML format 
    that is mostly human readable. The generation and parsing of the 
    various data types are done through the TypeConverter classes 
    associated with the data types.
    
    Example:
    
    ... ado.net/XML headers & schema ...
    <resheader name="resmimetype">text/microsoft-resx</resheader>
    <resheader name="version">2.0</resheader>
    <resheader name="reader">System.Resources.ResXResourceReader, System.Windows.Forms, ...</resheader>
    <resheader name="writer">System.Resources.ResXResourceWriter, System.Windows.Forms, ...</resheader>
    <data name="Name1"><value>this is my long string</value><comment>this is a comment</comment></data>
    <data name="Color1" type="System.Drawing.Color, System.Drawing">Blue</data>
    <data name="Bitmap1" mimetype="application/x-microsoft.net.object.binary.base64">
        <value>[base64 mime encoded serialized .NET Framework object]</value>
    </data>
    <data name="Icon1" type="System.Drawing.Icon, System.Drawing" mimetype="application/x-microsoft.net.object.bytearray.base64">
        <value>[base64 mime encoded string representing a byte array form of the .NET Framework object]</value>
        <comment>This is a comment</comment>
    </data>
                
    There are any number of "resheader" rows that contain simple 
    name/value pairs.
    
    Each data row contains a name, and value. The row also contains a 
    type or mimetype. Type corresponds to a .NET class that support 
    text/value conversion through the TypeConverter architecture. 
    Classes that don't support this are serialized and stored with the 
    mimetype set.
    
    The mimetype is used for serialized objects, and tells the 
    ResXResourceReader how to depersist the object. This is currently not 
    extensible. For a given mimetype the value must be set accordingly:
    
    Note - application/x-microsoft.net.object.binary.base64 is the format 
    that the ResXResourceWriter will generate, however the reader can 
    read any of the formats listed below.
    
    mimetype: application/x-microsoft.net.object.binary.base64
    value   : The object must be serialized with 
            : System.Runtime.Serialization.Formatters.Binary.BinaryFormatter
            : and then encoded with base64 encoding.
    
    mimetype: application/x-microsoft.net.object.soap.base64
    value   : The object must be serialized with 
            : System.Runtime.Serialization.Formatters.Soap.SoapFormatter
            : and then encoded with base64 encoding.

    mimetype: application/x-microsoft.net.object.bytearray.base64
    value   : The object must be serialized into a byte array 
            : using a System.ComponentModel.TypeConverter
            : and then encoded with base64 encoding.
    -->
  <xsd:schema id="root" xmlns="" xmlns:xsd="http://www.w3.org/2001/XMLSchema" xmlns:msdata="urn:schemas-microsoft-com:xml-msdata">
    <xsd:import namespace="http://www.w3.org/XML/1998/namespace" />
    <xsd:element name="root" msdata:IsDataSet="true">
      <xsd:complexType>
        <xsd:choice maxOccurs="unbounded">
          <xsd:element name="metadata">
            <xsd:complexType>
              <xsd:sequence>
                <xsd:element name="value" type="xsd:string" minOccurs="0" />
              </xsd:sequence>
              <xsd:attribute name="name" use="required" type="xsd:string" />
              <xsd:attribute name="type" type="xsd:string" />
              <xsd:attribute name="mimetype" type="xsd:string" />
              <xsd:attribute ref="xml:space" />
            </xsd:complexType>
          </xsd:element>
          <xsd:element name="assembly">
            <xsd:complexType>
              <xsd:attribute name="alias" type="xsd:string" />
              <xsd:attribute name="name" type="xsd:string" />
            </xsd:complexType>
          </xsd:element>
          <xsd:element name="data">
            <xsd:complexType>
              <xsd:sequence>
                <xsd:element name="value" type="xsd:string" minOccurs="0" msdata:Ordinal="1" />
                <xsd:element name="comment" type="xsd:string" minOccurs="0" msdata:Ordinal="2" />
              </xsd:sequence>
              <xsd:attribute name="name" type="xsd:string" use="required" msdata:Ordinal="1" />
              <xsd:attribute name="type" type="xsd:string" msdata:Ordinal="3" />
              <xsd:attribute name="mimetype" type="xsd:string" msdata:Ordinal="4" />
              <xsd:attribute ref="xml:space" />
            </xsd:complexType>
          </xsd:element>
          <xsd:element name="resheader">
            <xsd:complexType>
              <xsd:sequence>
                <xsd:element name="value" type="xsd:string" minOccurs="0" msdata:Ordinal="1" />
              </xsd:sequence>
              <xsd:attribute name="name" type="xsd:string" use="required" />
            </xsd:complexType>
          </xsd:element>
        </xsd:choice>
      </xsd:complexType>
    </xsd:element>
  </xsd:schema>
  <resheader name="resmimetype">
    <value>text/microsoft-resx</value>
  </resheader>
  <resheader name="version">
    <value>2.0</value>
  </resheader>
  <resheader name="reader">
    <value>System.Resources.ResXResourceReader, System.Windows.Forms, Version=4.0.0.0, Culture=neutral, PublicKeyToken=b77a5c561934e089</value>
  </resheader>
  <resheader name="writer">
    <value>System.Resources.ResXResourceWriter, System.Windows.Forms, Version=4.0.0.0, Culture=neutral, PublicKeyToken=b77a5c561934e089</value>
  </resheader>
  <data name="IDS_NULL" xml:space="preserve">
    <value>&lt;null&gt;</value>
  </data>
  <data name="IDS_ThrowExpression" xml:space="preserve">
    <value>&lt;throw expression&gt;</value>
  </data>
  <data name="IDS_RELATEDERROR" xml:space="preserve">
    <value>(Location of symbol related to previous error)</value>
  </data>
  <data name="IDS_RELATEDWARNING" xml:space="preserve">
    <value>(Location of symbol related to previous warning)</value>
  </data>
  <data name="IDS_XMLIGNORED" xml:space="preserve">
    <value>&lt;!-- Badly formed XML comment ignored for member "{0}" --&gt;</value>
  </data>
  <data name="IDS_XMLIGNORED2" xml:space="preserve">
    <value> Badly formed XML file "{0}" cannot be included </value>
  </data>
  <data name="IDS_XMLFAILEDINCLUDE" xml:space="preserve">
    <value> Failed to insert some or all of included XML </value>
  </data>
  <data name="IDS_XMLBADINCLUDE" xml:space="preserve">
    <value> Include tag is invalid </value>
  </data>
  <data name="IDS_XMLNOINCLUDE" xml:space="preserve">
    <value> No matching elements were found for the following include tag </value>
  </data>
  <data name="IDS_XMLMISSINGINCLUDEFILE" xml:space="preserve">
    <value>Missing file attribute</value>
  </data>
  <data name="IDS_XMLMISSINGINCLUDEPATH" xml:space="preserve">
    <value>Missing path attribute</value>
  </data>
  <data name="IDS_GlobalNamespace" xml:space="preserve">
    <value>&lt;global namespace&gt;</value>
  </data>
  <data name="IDS_FeatureGenerics" xml:space="preserve">
    <value>generics</value>
  </data>
  <data name="IDS_FeatureAnonDelegates" xml:space="preserve">
    <value>anonymous methods</value>
  </data>
  <data name="IDS_FeatureModuleAttrLoc" xml:space="preserve">
    <value>module as an attribute target specifier</value>
  </data>
  <data name="IDS_FeatureGlobalNamespace" xml:space="preserve">
    <value>namespace alias qualifier</value>
  </data>
  <data name="IDS_FeatureFixedBuffer" xml:space="preserve">
    <value>fixed size buffers</value>
  </data>
  <data name="IDS_FeaturePragma" xml:space="preserve">
    <value>#pragma</value>
  </data>
  <data name="IDS_FeatureStaticClasses" xml:space="preserve">
    <value>static classes</value>
  </data>
  <data name="IDS_FeaturePartialTypes" xml:space="preserve">
    <value>partial types</value>
  </data>
  <data name="IDS_FeatureAsync" xml:space="preserve">
    <value>async function</value>
  </data>
  <data name="IDS_FeatureSwitchOnBool" xml:space="preserve">
    <value>switch on boolean type</value>
  </data>
  <data name="IDS_MethodGroup" xml:space="preserve">
    <value>method group</value>
  </data>
  <data name="IDS_AnonMethod" xml:space="preserve">
    <value>anonymous method</value>
  </data>
  <data name="IDS_Lambda" xml:space="preserve">
    <value>lambda expression</value>
  </data>
  <data name="IDS_Collection" xml:space="preserve">
    <value>collection</value>
  </data>
  <data name="IDS_FeaturePropertyAccessorMods" xml:space="preserve">
    <value>access modifiers on properties</value>
  </data>
  <data name="IDS_FeatureExternAlias" xml:space="preserve">
    <value>extern alias</value>
  </data>
  <data name="IDS_FeatureIterators" xml:space="preserve">
    <value>iterators</value>
  </data>
  <data name="IDS_FeatureDefault" xml:space="preserve">
    <value>default operator</value>
  </data>
  <data name="IDS_FeatureNullable" xml:space="preserve">
    <value>nullable types</value>
  </data>
  <data name="IDS_FeaturePatternMatching" xml:space="preserve">
    <value>pattern matching</value>
  </data>
  <data name="IDS_FeatureExpressionBodiedAccessor" xml:space="preserve">
    <value>expression body property accessor</value>
  </data>
  <data name="IDS_FeatureExpressionBodiedDeOrConstructor" xml:space="preserve">
    <value>expression body constructor and destructor</value>
  </data>
  <data name="IDS_FeatureThrowExpression" xml:space="preserve">
    <value>throw expression</value>
  </data>
  <data name="IDS_FeatureImplicitArray" xml:space="preserve">
    <value>implicitly typed array</value>
  </data>
  <data name="IDS_FeatureImplicitLocal" xml:space="preserve">
    <value>implicitly typed local variable</value>
  </data>
  <data name="IDS_FeatureAnonymousTypes" xml:space="preserve">
    <value>anonymous types</value>
  </data>
  <data name="IDS_FeatureAutoImplementedProperties" xml:space="preserve">
    <value>automatically implemented properties</value>
  </data>
  <data name="IDS_FeatureReadonlyAutoImplementedProperties" xml:space="preserve">
    <value>readonly automatically implemented properties</value>
  </data>
  <data name="IDS_FeatureObjectInitializer" xml:space="preserve">
    <value>object initializer</value>
  </data>
  <data name="IDS_FeatureCollectionInitializer" xml:space="preserve">
    <value>collection initializer</value>
  </data>
  <data name="IDS_FeatureQueryExpression" xml:space="preserve">
    <value>query expression</value>
  </data>
  <data name="IDS_FeatureExtensionMethod" xml:space="preserve">
    <value>extension method</value>
  </data>
  <data name="IDS_FeaturePartialMethod" xml:space="preserve">
    <value>partial method</value>
  </data>
  <data name="IDS_FeatureRefExtensionMethod" xml:space="preserve">
    <value>by-ref extension method</value>
  </data>
  <data name="IDS_SK_METHOD" xml:space="preserve">
    <value>method</value>
  </data>
  <data name="IDS_SK_TYPE" xml:space="preserve">
    <value>type</value>
  </data>
  <data name="IDS_SK_NAMESPACE" xml:space="preserve">
    <value>namespace</value>
  </data>
  <data name="IDS_SK_FIELD" xml:space="preserve">
    <value>field</value>
  </data>
  <data name="IDS_SK_PROPERTY" xml:space="preserve">
    <value>property</value>
  </data>
  <data name="IDS_SK_UNKNOWN" xml:space="preserve">
    <value>element</value>
  </data>
  <data name="IDS_SK_VARIABLE" xml:space="preserve">
    <value>variable</value>
  </data>
  <data name="IDS_SK_LABEL" xml:space="preserve">
    <value>label</value>
  </data>
  <data name="IDS_SK_EVENT" xml:space="preserve">
    <value>event</value>
  </data>
  <data name="IDS_SK_TYVAR" xml:space="preserve">
    <value>type parameter</value>
  </data>
  <data name="IDS_SK_ALIAS" xml:space="preserve">
    <value>using alias</value>
  </data>
  <data name="IDS_SK_EXTERNALIAS" xml:space="preserve">
    <value>extern alias</value>
  </data>
  <data name="IDS_FOREACHLOCAL" xml:space="preserve">
    <value>foreach iteration variable</value>
  </data>
  <data name="IDS_FIXEDLOCAL" xml:space="preserve">
    <value>fixed variable</value>
  </data>
  <data name="IDS_USINGLOCAL" xml:space="preserve">
    <value>using variable</value>
  </data>
  <data name="IDS_Contravariant" xml:space="preserve">
    <value>contravariant</value>
  </data>
  <data name="IDS_Contravariantly" xml:space="preserve">
    <value>contravariantly</value>
  </data>
  <data name="IDS_Covariant" xml:space="preserve">
    <value>covariant</value>
  </data>
  <data name="IDS_Covariantly" xml:space="preserve">
    <value>covariantly</value>
  </data>
  <data name="IDS_Invariantly" xml:space="preserve">
    <value>invariantly</value>
  </data>
  <data name="IDS_FeatureDynamic" xml:space="preserve">
    <value>dynamic</value>
  </data>
  <data name="IDS_FeatureNamedArgument" xml:space="preserve">
    <value>named argument</value>
  </data>
  <data name="IDS_FeatureOptionalParameter" xml:space="preserve">
    <value>optional parameter</value>
  </data>
  <data name="IDS_FeatureExceptionFilter" xml:space="preserve">
    <value>exception filter</value>
  </data>
  <data name="IDS_FeatureTypeVariance" xml:space="preserve">
    <value>type variance</value>
  </data>
  <data name="XML_InvalidToken" xml:space="preserve">
    <value>The character(s) '{0}' cannot be used at this location.</value>
  </data>
  <data name="XML_IncorrectComment" xml:space="preserve">
    <value>Incorrect syntax was used in a comment.</value>
  </data>
  <data name="XML_InvalidCharEntity" xml:space="preserve">
    <value>An invalid character was found inside an entity reference.</value>
  </data>
  <data name="XML_ExpectedEndOfTag" xml:space="preserve">
    <value>Expected '&gt;' or '/&gt;' to close tag '{0}'.</value>
  </data>
  <data name="XML_ExpectedIdentifier" xml:space="preserve">
    <value>An identifier was expected.</value>
  </data>
  <data name="XML_InvalidUnicodeChar" xml:space="preserve">
    <value>Invalid unicode character.</value>
  </data>
  <data name="XML_InvalidWhitespace" xml:space="preserve">
    <value>Whitespace is not allowed at this location.</value>
  </data>
  <data name="XML_LessThanInAttributeValue" xml:space="preserve">
    <value>The character '&lt;' cannot be used in an attribute value.</value>
  </data>
  <data name="XML_MissingEqualsAttribute" xml:space="preserve">
    <value>Missing equals sign between attribute and attribute value.</value>
  </data>
  <data name="XML_RefUndefinedEntity_1" xml:space="preserve">
    <value>Reference to undefined entity '{0}'.</value>
  </data>
  <data name="XML_StringLiteralNoStartQuote" xml:space="preserve">
    <value>A string literal was expected, but no opening quotation mark was found.</value>
  </data>
  <data name="XML_StringLiteralNoEndQuote" xml:space="preserve">
    <value>Missing closing quotation mark for string literal.</value>
  </data>
  <data name="XML_StringLiteralNonAsciiQuote" xml:space="preserve">
    <value>Non-ASCII quotations marks may not be used around string literals.</value>
  </data>
  <data name="XML_EndTagNotExpected" xml:space="preserve">
    <value>End tag was not expected at this location.</value>
  </data>
  <data name="XML_ElementTypeMatch" xml:space="preserve">
    <value>End tag '{0}' does not match the start tag '{1}'.</value>
  </data>
  <data name="XML_EndTagExpected" xml:space="preserve">
    <value>Expected an end tag for element '{0}'.</value>
  </data>
  <data name="XML_WhitespaceMissing" xml:space="preserve">
    <value>Required white space was missing.</value>
  </data>
  <data name="XML_ExpectedEndOfXml" xml:space="preserve">
    <value>Unexpected character at this location.</value>
  </data>
  <data name="XML_CDataEndTagNotAllowed" xml:space="preserve">
    <value>The literal string ']]&gt;' is not allowed in element content.</value>
  </data>
  <data name="XML_DuplicateAttribute" xml:space="preserve">
    <value>Duplicate '{0}' attribute</value>
  </data>
  <data name="ERR_NoMetadataFile" xml:space="preserve">
    <value>Metadata file '{0}' could not be found</value>
  </data>
  <data name="ERR_MetadataReferencesNotSupported" xml:space="preserve">
    <value>Metadata references are not supported.</value>
  </data>
  <data name="FTL_MetadataCantOpenFile" xml:space="preserve">
    <value>Metadata file '{0}' could not be opened -- {1}</value>
  </data>
  <data name="ERR_NoTypeDef" xml:space="preserve">
    <value>The type '{0}' is defined in an assembly that is not referenced. You must add a reference to assembly '{1}'.</value>
  </data>
  <data name="ERR_NoTypeDefFromModule" xml:space="preserve">
    <value>The type '{0}' is defined in a module that has not been added. You must add the module '{1}'.</value>
  </data>
  <data name="ERR_OutputWriteFailed" xml:space="preserve">
    <value>Could not write to output file '{0}' -- '{1}'</value>
  </data>
  <data name="ERR_MultipleEntryPoints" xml:space="preserve">
    <value>Program has more than one entry point defined. Compile with /main to specify the type that contains the entry point.</value>
  </data>
  <data name="ERR_BadBinaryOps" xml:space="preserve">
    <value>Operator '{0}' cannot be applied to operands of type '{1}' and '{2}'</value>
  </data>
  <data name="ERR_IntDivByZero" xml:space="preserve">
    <value>Division by constant zero</value>
  </data>
  <data name="ERR_BadIndexLHS" xml:space="preserve">
    <value>Cannot apply indexing with [] to an expression of type '{0}'</value>
  </data>
  <data name="ERR_BadIndexCount" xml:space="preserve">
    <value>Wrong number of indices inside []; expected {0}</value>
  </data>
  <data name="ERR_BadUnaryOp" xml:space="preserve">
    <value>Operator '{0}' cannot be applied to operand of type '{1}'</value>
  </data>
  <data name="ERR_ThisInStaticMeth" xml:space="preserve">
    <value>Keyword 'this' is not valid in a static property, static method, or static field initializer</value>
  </data>
  <data name="ERR_ThisInBadContext" xml:space="preserve">
    <value>Keyword 'this' is not available in the current context</value>
  </data>
  <data name="WRN_InvalidMainSig" xml:space="preserve">
    <value>'{0}' has the wrong signature to be an entry point</value>
  </data>
  <data name="WRN_InvalidMainSig_Title" xml:space="preserve">
    <value>Method has the wrong signature to be an entry point</value>
  </data>
  <data name="ERR_NoImplicitConv" xml:space="preserve">
    <value>Cannot implicitly convert type '{0}' to '{1}'</value>
  </data>
  <data name="ERR_NoExplicitConv" xml:space="preserve">
    <value>Cannot convert type '{0}' to '{1}'</value>
  </data>
  <data name="ERR_ConstOutOfRange" xml:space="preserve">
    <value>Constant value '{0}' cannot be converted to a '{1}'</value>
  </data>
  <data name="ERR_AmbigBinaryOps" xml:space="preserve">
    <value>Operator '{0}' is ambiguous on operands of type '{1}' and '{2}'</value>
  </data>
  <data name="ERR_AmbigUnaryOp" xml:space="preserve">
    <value>Operator '{0}' is ambiguous on an operand of type '{1}'</value>
  </data>
  <data name="ERR_InAttrOnOutParam" xml:space="preserve">
    <value>An out parameter cannot have the In attribute</value>
  </data>
  <data name="ERR_ValueCantBeNull" xml:space="preserve">
    <value>Cannot convert null to '{0}' because it is a non-nullable value type</value>
  </data>
  <data name="ERR_NoExplicitBuiltinConv" xml:space="preserve">
    <value>Cannot convert type '{0}' to '{1}' via a reference conversion, boxing conversion, unboxing conversion, wrapping conversion, or null type conversion</value>
  </data>
  <data name="FTL_DebugEmitFailure" xml:space="preserve">
    <value>Unexpected error writing debug information -- '{0}'</value>
  </data>
  <data name="ERR_BadVisReturnType" xml:space="preserve">
    <value>Inconsistent accessibility: return type '{1}' is less accessible than method '{0}'</value>
  </data>
  <data name="ERR_BadVisParamType" xml:space="preserve">
    <value>Inconsistent accessibility: parameter type '{1}' is less accessible than method '{0}'</value>
  </data>
  <data name="ERR_BadVisFieldType" xml:space="preserve">
    <value>Inconsistent accessibility: field type '{1}' is less accessible than field '{0}'</value>
  </data>
  <data name="ERR_BadVisPropertyType" xml:space="preserve">
    <value>Inconsistent accessibility: property type '{1}' is less accessible than property '{0}'</value>
  </data>
  <data name="ERR_BadVisIndexerReturn" xml:space="preserve">
    <value>Inconsistent accessibility: indexer return type '{1}' is less accessible than indexer '{0}'</value>
  </data>
  <data name="ERR_BadVisIndexerParam" xml:space="preserve">
    <value>Inconsistent accessibility: parameter type '{1}' is less accessible than indexer '{0}'</value>
  </data>
  <data name="ERR_BadVisOpReturn" xml:space="preserve">
    <value>Inconsistent accessibility: return type '{1}' is less accessible than operator '{0}'</value>
  </data>
  <data name="ERR_BadVisOpParam" xml:space="preserve">
    <value>Inconsistent accessibility: parameter type '{1}' is less accessible than operator '{0}'</value>
  </data>
  <data name="ERR_BadVisDelegateReturn" xml:space="preserve">
    <value>Inconsistent accessibility: return type '{1}' is less accessible than delegate '{0}'</value>
  </data>
  <data name="ERR_BadVisDelegateParam" xml:space="preserve">
    <value>Inconsistent accessibility: parameter type '{1}' is less accessible than delegate '{0}'</value>
  </data>
  <data name="ERR_BadVisBaseClass" xml:space="preserve">
    <value>Inconsistent accessibility: base class '{1}' is less accessible than class '{0}'</value>
  </data>
  <data name="ERR_BadVisBaseInterface" xml:space="preserve">
    <value>Inconsistent accessibility: base interface '{1}' is less accessible than interface '{0}'</value>
  </data>
  <data name="ERR_EventNeedsBothAccessors" xml:space="preserve">
    <value>'{0}': event property must have both add and remove accessors</value>
  </data>
  <data name="ERR_EventNotDelegate" xml:space="preserve">
    <value>'{0}': event must be of a delegate type</value>
  </data>
  <data name="WRN_UnreferencedEvent" xml:space="preserve">
    <value>The event '{0}' is never used</value>
  </data>
  <data name="WRN_UnreferencedEvent_Title" xml:space="preserve">
    <value>Event is never used</value>
  </data>
  <data name="ERR_InterfaceEventInitializer" xml:space="preserve">
    <value>'{0}': event in interface cannot have initializer</value>
  </data>
  <data name="ERR_EventPropertyInInterface" xml:space="preserve">
    <value>An event in an interface cannot have add or remove accessors</value>
  </data>
  <data name="ERR_BadEventUsage" xml:space="preserve">
    <value>The event '{0}' can only appear on the left hand side of += or -= (except when used from within the type '{1}')</value>
  </data>
  <data name="ERR_ExplicitEventFieldImpl" xml:space="preserve">
    <value>An explicit interface implementation of an event must use event accessor syntax</value>
  </data>
  <data name="ERR_CantOverrideNonEvent" xml:space="preserve">
    <value>'{0}': cannot override; '{1}' is not an event</value>
  </data>
  <data name="ERR_AddRemoveMustHaveBody" xml:space="preserve">
    <value>An add or remove accessor must have a body</value>
  </data>
  <data name="ERR_AbstractEventInitializer" xml:space="preserve">
    <value>'{0}': abstract event cannot have initializer</value>
  </data>
  <data name="ERR_ReservedAssemblyName" xml:space="preserve">
    <value>The assembly name '{0}' is reserved and cannot be used as a reference in an interactive session</value>
  </data>
  <data name="ERR_ReservedEnumerator" xml:space="preserve">
    <value>The enumerator name '{0}' is reserved and cannot be used</value>
  </data>
  <data name="ERR_AsMustHaveReferenceType" xml:space="preserve">
    <value>The as operator must be used with a reference type or nullable type ('{0}' is a non-nullable value type)</value>
  </data>
  <data name="WRN_LowercaseEllSuffix" xml:space="preserve">
    <value>The 'l' suffix is easily confused with the digit '1' -- use 'L' for clarity</value>
  </data>
  <data name="WRN_LowercaseEllSuffix_Title" xml:space="preserve">
    <value>The 'l' suffix is easily confused with the digit '1'</value>
  </data>
  <data name="ERR_BadEventUsageNoField" xml:space="preserve">
    <value>The event '{0}' can only appear on the left hand side of += or -=</value>
  </data>
  <data name="ERR_ConstraintOnlyAllowedOnGenericDecl" xml:space="preserve">
    <value>Constraints are not allowed on non-generic declarations</value>
  </data>
  <data name="ERR_TypeParamMustBeIdentifier" xml:space="preserve">
    <value>Type parameter declaration must be an identifier not a type</value>
  </data>
  <data name="ERR_MemberReserved" xml:space="preserve">
    <value>Type '{1}' already reserves a member called '{0}' with the same parameter types</value>
  </data>
  <data name="ERR_DuplicateParamName" xml:space="preserve">
    <value>The parameter name '{0}' is a duplicate</value>
  </data>
  <data name="ERR_DuplicateNameInNS" xml:space="preserve">
    <value>The namespace '{1}' already contains a definition for '{0}'</value>
  </data>
  <data name="ERR_DuplicateNameInClass" xml:space="preserve">
    <value>The type '{0}' already contains a definition for '{1}'</value>
  </data>
  <data name="ERR_NameNotInContext" xml:space="preserve">
    <value>The name '{0}' does not exist in the current context</value>
  </data>
  <data name="ERR_NameNotInContextPossibleMissingReference" xml:space="preserve">
    <value>The name '{0}' does not exist in the current context (are you missing a reference to assembly '{1}'?)</value>
  </data>
  <data name="ERR_AmbigContext" xml:space="preserve">
    <value>'{0}' is an ambiguous reference between '{1}' and '{2}'</value>
  </data>
  <data name="WRN_DuplicateUsing" xml:space="preserve">
    <value>The using directive for '{0}' appeared previously in this namespace</value>
  </data>
  <data name="WRN_DuplicateUsing_Title" xml:space="preserve">
    <value>Using directive appeared previously in this namespace</value>
  </data>
  <data name="ERR_BadMemberFlag" xml:space="preserve">
    <value>The modifier '{0}' is not valid for this item</value>
  </data>
  <data name="ERR_BadMemberProtection" xml:space="preserve">
    <value>More than one protection modifier</value>
  </data>
  <data name="WRN_NewRequired" xml:space="preserve">
    <value>'{0}' hides inherited member '{1}'. Use the new keyword if hiding was intended.</value>
  </data>
  <data name="WRN_NewRequired_Title" xml:space="preserve">
    <value>Member hides inherited member; missing new keyword</value>
  </data>
  <data name="WRN_NewRequired_Description" xml:space="preserve">
    <value>A variable was declared with the same name as a variable in a base class. However, the new keyword was not used. This warning informs you that you should use new; the variable is declared as if new had been used in the declaration.</value>
  </data>
  <data name="WRN_NewNotRequired" xml:space="preserve">
    <value>The member '{0}' does not hide an inherited member. The new keyword is not required.</value>
  </data>
  <data name="WRN_NewNotRequired_Title" xml:space="preserve">
    <value>Member does not hide an inherited member; new keyword is not required</value>
  </data>
  <data name="ERR_CircConstValue" xml:space="preserve">
    <value>The evaluation of the constant value for '{0}' involves a circular definition</value>
  </data>
  <data name="ERR_MemberAlreadyExists" xml:space="preserve">
    <value>Type '{1}' already defines a member called '{0}' with the same parameter types</value>
  </data>
  <data name="ERR_StaticNotVirtual" xml:space="preserve">
    <value>A static member '{0}' cannot be marked as override, virtual, or abstract</value>
  </data>
  <data name="ERR_OverrideNotNew" xml:space="preserve">
    <value>A member '{0}' marked as override cannot be marked as new or virtual</value>
  </data>
  <data name="WRN_NewOrOverrideExpected" xml:space="preserve">
    <value>'{0}' hides inherited member '{1}'. To make the current member override that implementation, add the override keyword. Otherwise add the new keyword.</value>
  </data>
  <data name="WRN_NewOrOverrideExpected_Title" xml:space="preserve">
    <value>Member hides inherited member; missing override keyword</value>
  </data>
  <data name="ERR_OverrideNotExpected" xml:space="preserve">
    <value>'{0}': no suitable method found to override</value>
  </data>
  <data name="ERR_NamespaceUnexpected" xml:space="preserve">
    <value>A namespace cannot directly contain members such as fields or methods</value>
  </data>
  <data name="ERR_NoSuchMember" xml:space="preserve">
    <value>'{0}' does not contain a definition for '{1}'</value>
  </data>
  <data name="ERR_BadSKknown" xml:space="preserve">
    <value>'{0}' is a {1} but is used like a {2}</value>
  </data>
  <data name="ERR_BadSKunknown" xml:space="preserve">
    <value>'{0}' is a {1}, which is not valid in the given context</value>
  </data>
  <data name="ERR_ObjectRequired" xml:space="preserve">
    <value>An object reference is required for the non-static field, method, or property '{0}'</value>
  </data>
  <data name="ERR_AmbigCall" xml:space="preserve">
    <value>The call is ambiguous between the following methods or properties: '{0}' and '{1}'</value>
  </data>
  <data name="ERR_BadAccess" xml:space="preserve">
    <value>'{0}' is inaccessible due to its protection level</value>
  </data>
  <data name="ERR_MethDelegateMismatch" xml:space="preserve">
    <value>No overload for '{0}' matches delegate '{1}'</value>
  </data>
  <data name="ERR_RetObjectRequired" xml:space="preserve">
    <value>An object of a type convertible to '{0}' is required</value>
  </data>
  <data name="ERR_RetNoObjectRequired" xml:space="preserve">
    <value>Since '{0}' returns void, a return keyword must not be followed by an object expression</value>
  </data>
  <data name="ERR_LocalDuplicate" xml:space="preserve">
    <value>A local variable or function named '{0}' is already defined in this scope</value>
  </data>
  <data name="ERR_AssgLvalueExpected" xml:space="preserve">
    <value>The left-hand side of an assignment must be a variable, property or indexer</value>
  </data>
  <data name="ERR_StaticConstParam" xml:space="preserve">
    <value>'{0}': a static constructor must be parameterless</value>
  </data>
  <data name="ERR_NotConstantExpression" xml:space="preserve">
    <value>The expression being assigned to '{0}' must be constant</value>
  </data>
  <data name="ERR_NotNullConstRefField" xml:space="preserve">
    <value>'{0}' is of type '{1}'. A const field of a reference type other than string can only be initialized with null.</value>
  </data>
  <data name="ERR_LocalIllegallyOverrides" xml:space="preserve">
    <value>A local or parameter named '{0}' cannot be declared in this scope because that name is used in an enclosing local scope to define a local or parameter</value>
  </data>
  <data name="ERR_BadUsingNamespace" xml:space="preserve">
    <value>A 'using namespace' directive can only be applied to namespaces; '{0}' is a type not a namespace. Consider a 'using static' directive instead</value>
  </data>
  <data name="ERR_BadUsingType" xml:space="preserve">
    <value>A 'using static' directive can only be applied to types; '{0}' is a namespace not a type. Consider a 'using namespace' directive instead</value>
  </data>
  <data name="ERR_NoAliasHere" xml:space="preserve">
    <value>A 'using static' directive cannot be used to declare an alias</value>
  </data>
  <data name="ERR_NoBreakOrCont" xml:space="preserve">
    <value>No enclosing loop out of which to break or continue</value>
  </data>
  <data name="ERR_DuplicateLabel" xml:space="preserve">
    <value>The label '{0}' is a duplicate</value>
  </data>
  <data name="ERR_NoConstructors" xml:space="preserve">
    <value>The type '{0}' has no constructors defined</value>
  </data>
  <data name="ERR_NoNewAbstract" xml:space="preserve">
    <value>Cannot create an instance of the abstract class or interface '{0}'</value>
  </data>
  <data name="ERR_ConstValueRequired" xml:space="preserve">
    <value>A const field requires a value to be provided</value>
  </data>
  <data name="ERR_CircularBase" xml:space="preserve">
    <value>Circular base class dependency involving '{0}' and '{1}'</value>
  </data>
  <data name="ERR_BadDelegateConstructor" xml:space="preserve">
    <value>The delegate '{0}' does not have a valid constructor</value>
  </data>
  <data name="ERR_MethodNameExpected" xml:space="preserve">
    <value>Method name expected</value>
  </data>
  <data name="ERR_ConstantExpected" xml:space="preserve">
    <value>A constant value is expected</value>
  </data>
  <data name="ERR_V6SwitchGoverningTypeValueExpected" xml:space="preserve">
    <value>A switch expression or case label must be a bool, char, string, integral, enum, or corresponding nullable type in C# 6 and earlier.</value>
  </data>
  <data name="ERR_IntegralTypeValueExpected" xml:space="preserve">
    <value>A value of an integral type expected</value>
  </data>
  <data name="ERR_DuplicateCaseLabel" xml:space="preserve">
    <value>The switch statement contains multiple cases with the label value '{0}'</value>
  </data>
  <data name="ERR_InvalidGotoCase" xml:space="preserve">
    <value>A goto case is only valid inside a switch statement</value>
  </data>
  <data name="ERR_PropertyLacksGet" xml:space="preserve">
    <value>The property or indexer '{0}' cannot be used in this context because it lacks the get accessor</value>
  </data>
  <data name="ERR_BadExceptionType" xml:space="preserve">
    <value>The type caught or thrown must be derived from System.Exception</value>
  </data>
  <data name="ERR_BadEmptyThrow" xml:space="preserve">
    <value>A throw statement with no arguments is not allowed outside of a catch clause</value>
  </data>
  <data name="ERR_BadFinallyLeave" xml:space="preserve">
    <value>Control cannot leave the body of a finally clause</value>
  </data>
  <data name="ERR_LabelShadow" xml:space="preserve">
    <value>The label '{0}' shadows another label by the same name in a contained scope</value>
  </data>
  <data name="ERR_LabelNotFound" xml:space="preserve">
    <value>No such label '{0}' within the scope of the goto statement</value>
  </data>
  <data name="ERR_UnreachableCatch" xml:space="preserve">
    <value>A previous catch clause already catches all exceptions of this or of a super type ('{0}')</value>
  </data>
  <data name="WRN_FilterIsConstant" xml:space="preserve">
    <value>Filter expression is a constant, consider removing the filter</value>
  </data>
  <data name="WRN_FilterIsConstant_Title" xml:space="preserve">
    <value>Filter expression is a constant</value>
  </data>
  <data name="ERR_ReturnExpected" xml:space="preserve">
    <value>'{0}': not all code paths return a value</value>
  </data>
  <data name="WRN_UnreachableCode" xml:space="preserve">
    <value>Unreachable code detected</value>
  </data>
  <data name="WRN_UnreachableCode_Title" xml:space="preserve">
    <value>Unreachable code detected</value>
  </data>
  <data name="ERR_SwitchFallThrough" xml:space="preserve">
    <value>Control cannot fall through from one case label ('{0}') to another</value>
  </data>
  <data name="WRN_UnreferencedLabel" xml:space="preserve">
    <value>This label has not been referenced</value>
  </data>
  <data name="WRN_UnreferencedLabel_Title" xml:space="preserve">
    <value>This label has not been referenced</value>
  </data>
  <data name="ERR_UseDefViolation" xml:space="preserve">
    <value>Use of unassigned local variable '{0}'</value>
  </data>
  <data name="WRN_UnreferencedVar" xml:space="preserve">
    <value>The variable '{0}' is declared but never used</value>
  </data>
  <data name="WRN_UnreferencedVar_Title" xml:space="preserve">
    <value>Variable is declared but never used</value>
  </data>
  <data name="WRN_UnreferencedField" xml:space="preserve">
    <value>The field '{0}' is never used</value>
  </data>
  <data name="WRN_UnreferencedField_Title" xml:space="preserve">
    <value>Field is never used</value>
  </data>
  <data name="ERR_UseDefViolationField" xml:space="preserve">
    <value>Use of possibly unassigned field '{0}'</value>
  </data>
  <data name="ERR_UseDefViolationProperty" xml:space="preserve">
    <value>Use of possibly unassigned auto-implemented property '{0}'</value>
  </data>
  <data name="ERR_UnassignedThis" xml:space="preserve">
    <value>Field '{0}' must be fully assigned before control is returned to the caller</value>
  </data>
  <data name="ERR_AmbigQM" xml:space="preserve">
    <value>Type of conditional expression cannot be determined because '{0}' and '{1}' implicitly convert to one another</value>
  </data>
  <data name="ERR_InvalidQM" xml:space="preserve">
    <value>Type of conditional expression cannot be determined because there is no implicit conversion between '{0}' and '{1}'</value>
  </data>
  <data name="ERR_NoBaseClass" xml:space="preserve">
    <value>A base class is required for a 'base' reference</value>
  </data>
  <data name="ERR_BaseIllegal" xml:space="preserve">
    <value>Use of keyword 'base' is not valid in this context</value>
  </data>
  <data name="ERR_ObjectProhibited" xml:space="preserve">
    <value>Member '{0}' cannot be accessed with an instance reference; qualify it with a type name instead</value>
  </data>
  <data name="ERR_ParamUnassigned" xml:space="preserve">
    <value>The out parameter '{0}' must be assigned to before control leaves the current method</value>
  </data>
  <data name="ERR_InvalidArray" xml:space="preserve">
    <value>Invalid rank specifier: expected ',' or ']'</value>
  </data>
  <data name="ERR_ExternHasBody" xml:space="preserve">
    <value>'{0}' cannot be extern and declare a body</value>
  </data>
  <data name="ERR_ExternHasConstructorInitializer" xml:space="preserve">
    <value>'{0}' cannot be extern and have a constructor initializer</value>
  </data>
  <data name="ERR_AbstractAndExtern" xml:space="preserve">
    <value>'{0}' cannot be both extern and abstract</value>
  </data>
  <data name="ERR_BadAttributeParamType" xml:space="preserve">
    <value>Attribute constructor parameter '{0}' has type '{1}', which is not a valid attribute parameter type</value>
  </data>
  <data name="ERR_BadAttributeArgument" xml:space="preserve">
    <value>An attribute argument must be a constant expression, typeof expression or array creation expression of an attribute parameter type</value>
  </data>
  <data name="ERR_BadAttributeParamDefaultArgument" xml:space="preserve">
    <value>Attribute constructor parameter '{0}' is optional, but no default parameter value was specified.</value>
  </data>
  <data name="WRN_IsAlwaysTrue" xml:space="preserve">
    <value>The given expression is always of the provided ('{0}') type</value>
  </data>
  <data name="WRN_IsAlwaysTrue_Title" xml:space="preserve">
    <value>'is' expression's given expression is always of the provided type</value>
  </data>
  <data name="WRN_IsAlwaysFalse" xml:space="preserve">
    <value>The given expression is never of the provided ('{0}') type</value>
  </data>
  <data name="WRN_IsAlwaysFalse_Title" xml:space="preserve">
    <value>'is' expression's given expression is never of the provided type</value>
  </data>
  <data name="ERR_LockNeedsReference" xml:space="preserve">
    <value>'{0}' is not a reference type as required by the lock statement</value>
  </data>
  <data name="ERR_NullNotValid" xml:space="preserve">
    <value>Use of null is not valid in this context</value>
  </data>
  <data name="ERR_UseDefViolationThis" xml:space="preserve">
    <value>The 'this' object cannot be used before all of its fields are assigned to</value>
  </data>
  <data name="ERR_ArgsInvalid" xml:space="preserve">
    <value>The __arglist construct is valid only within a variable argument method</value>
  </data>
  <data name="ERR_AssgReadonly" xml:space="preserve">
    <value>A readonly field cannot be assigned to (except in a constructor or a variable initializer)</value>
  </data>
  <data name="ERR_RefReadonly" xml:space="preserve">
    <value>A readonly field cannot be used as a ref or out value (except in a constructor)</value>
  </data>
  <data name="ERR_PtrExpected" xml:space="preserve">
    <value>The * or -&gt; operator must be applied to a pointer</value>
  </data>
  <data name="ERR_PtrIndexSingle" xml:space="preserve">
    <value>A pointer must be indexed by only one value</value>
  </data>
  <data name="WRN_ByRefNonAgileField" xml:space="preserve">
    <value>Using '{0}' as a ref or out value or taking its address may cause a runtime exception because it is a field of a marshal-by-reference class</value>
  </data>
  <data name="WRN_ByRefNonAgileField_Title" xml:space="preserve">
    <value>Using a field of a marshal-by-reference class as a ref or out value or taking its address may cause a runtime exception</value>
  </data>
  <data name="ERR_AssgReadonlyStatic" xml:space="preserve">
    <value>A static readonly field cannot be assigned to (except in a static constructor or a variable initializer)</value>
  </data>
  <data name="ERR_RefReadonlyStatic" xml:space="preserve">
    <value>A static readonly field cannot be used as a ref or out value (except in a static constructor)</value>
  </data>
  <data name="ERR_AssgReadonlyProp" xml:space="preserve">
    <value>Property or indexer '{0}' cannot be assigned to -- it is read only</value>
  </data>
  <data name="ERR_IllegalStatement" xml:space="preserve">
    <value>Only assignment, call, increment, decrement, and new object expressions can be used as a statement</value>
  </data>
  <data name="ERR_BadGetEnumerator" xml:space="preserve">
    <value>foreach requires that the return type '{0}' of '{1}' must have a suitable public MoveNext method and public Current property</value>
  </data>
  <data name="ERR_TooManyLocals" xml:space="preserve">
    <value>Only 65534 locals, including those generated by the compiler, are allowed</value>
  </data>
  <data name="ERR_AbstractBaseCall" xml:space="preserve">
    <value>Cannot call an abstract base member: '{0}'</value>
  </data>
  <data name="ERR_RefProperty" xml:space="preserve">
    <value>A property or indexer may not be passed as an out or ref parameter</value>
  </data>
  <data name="ERR_ManagedAddr" xml:space="preserve">
    <value>Cannot take the address of, get the size of, or declare a pointer to a managed type ('{0}')</value>
  </data>
  <data name="ERR_BadFixedInitType" xml:space="preserve">
    <value>The type of a local declared in a fixed statement must be a pointer type</value>
  </data>
  <data name="ERR_FixedMustInit" xml:space="preserve">
    <value>You must provide an initializer in a fixed or using statement declaration</value>
  </data>
  <data name="ERR_InvalidAddrOp" xml:space="preserve">
    <value>Cannot take the address of the given expression</value>
  </data>
  <data name="ERR_FixedNeeded" xml:space="preserve">
    <value>You can only take the address of an unfixed expression inside of a fixed statement initializer</value>
  </data>
  <data name="ERR_FixedNotNeeded" xml:space="preserve">
    <value>You cannot use the fixed statement to take the address of an already fixed expression</value>
  </data>
  <data name="ERR_UnsafeNeeded" xml:space="preserve">
    <value>Pointers and fixed size buffers may only be used in an unsafe context</value>
  </data>
  <data name="ERR_OpTFRetType" xml:space="preserve">
    <value>The return type of operator True or False must be bool</value>
  </data>
  <data name="ERR_OperatorNeedsMatch" xml:space="preserve">
    <value>The operator '{0}' requires a matching operator '{1}' to also be defined</value>
  </data>
  <data name="ERR_BadBoolOp" xml:space="preserve">
    <value>In order to be applicable as a short circuit operator a user-defined logical operator ('{0}') must have the same return type and parameter types</value>
  </data>
  <data name="ERR_MustHaveOpTF" xml:space="preserve">
    <value>In order for '{0}' to be applicable as a short circuit operator, its declaring type '{1}' must define operator true and operator false</value>
  </data>
  <data name="WRN_UnreferencedVarAssg" xml:space="preserve">
    <value>The variable '{0}' is assigned but its value is never used</value>
  </data>
  <data name="WRN_UnreferencedVarAssg_Title" xml:space="preserve">
    <value>Variable is assigned but its value is never used</value>
  </data>
  <data name="ERR_CheckedOverflow" xml:space="preserve">
    <value>The operation overflows at compile time in checked mode</value>
  </data>
  <data name="ERR_ConstOutOfRangeChecked" xml:space="preserve">
    <value>Constant value '{0}' cannot be converted to a '{1}' (use 'unchecked' syntax to override)</value>
  </data>
  <data name="ERR_BadVarargs" xml:space="preserve">
    <value>A method with vararg cannot be generic, be in a generic type, or have a params parameter</value>
  </data>
  <data name="ERR_ParamsMustBeArray" xml:space="preserve">
    <value>The params parameter must be a single dimensional array</value>
  </data>
  <data name="ERR_IllegalArglist" xml:space="preserve">
    <value>An __arglist expression may only appear inside of a call or new expression</value>
  </data>
  <data name="ERR_IllegalUnsafe" xml:space="preserve">
    <value>Unsafe code may only appear if compiling with /unsafe</value>
  </data>
  <data name="ERR_AmbigMember" xml:space="preserve">
    <value>Ambiguity between '{0}' and '{1}'</value>
  </data>
  <data name="ERR_BadForeachDecl" xml:space="preserve">
    <value>Type and identifier are both required in a foreach statement</value>
  </data>
  <data name="ERR_ParamsLast" xml:space="preserve">
    <value>A params parameter must be the last parameter in a formal parameter list</value>
  </data>
  <data name="ERR_SizeofUnsafe" xml:space="preserve">
    <value>'{0}' does not have a predefined size, therefore sizeof can only be used in an unsafe context (consider using System.Runtime.InteropServices.Marshal.SizeOf)</value>
  </data>
  <data name="ERR_DottedTypeNameNotFoundInNS" xml:space="preserve">
    <value>The type or namespace name '{0}' does not exist in the namespace '{1}' (are you missing an assembly reference?)</value>
  </data>
  <data name="ERR_FieldInitRefNonstatic" xml:space="preserve">
    <value>A field initializer cannot reference the non-static field, method, or property '{0}'</value>
  </data>
  <data name="ERR_SealedNonOverride" xml:space="preserve">
    <value>'{0}' cannot be sealed because it is not an override</value>
  </data>
  <data name="ERR_CantOverrideSealed" xml:space="preserve">
    <value>'{0}': cannot override inherited member '{1}' because it is sealed</value>
  </data>
  <data name="ERR_VoidError" xml:space="preserve">
    <value>The operation in question is undefined on void pointers</value>
  </data>
  <data name="ERR_ConditionalOnOverride" xml:space="preserve">
    <value>The Conditional attribute is not valid on '{0}' because it is an override method</value>
  </data>
  <data name="ERR_PointerInAsOrIs" xml:space="preserve">
    <value>Neither 'is' nor 'as' is valid on pointer types</value>
  </data>
  <data name="ERR_CallingFinalizeDeprecated" xml:space="preserve">
    <value>Destructors and object.Finalize cannot be called directly. Consider calling IDisposable.Dispose if available.</value>
  </data>
  <data name="ERR_SingleTypeNameNotFound" xml:space="preserve">
    <value>The type or namespace name '{0}' could not be found (are you missing a using directive or an assembly reference?)</value>
  </data>
  <data name="ERR_NegativeStackAllocSize" xml:space="preserve">
    <value>Cannot use a negative size with stackalloc</value>
  </data>
  <data name="ERR_NegativeArraySize" xml:space="preserve">
    <value>Cannot create an array with a negative size</value>
  </data>
  <data name="ERR_OverrideFinalizeDeprecated" xml:space="preserve">
    <value>Do not override object.Finalize. Instead, provide a destructor.</value>
  </data>
  <data name="ERR_CallingBaseFinalizeDeprecated" xml:space="preserve">
    <value>Do not directly call your base class Finalize method. It is called automatically from your destructor.</value>
  </data>
  <data name="WRN_NegativeArrayIndex" xml:space="preserve">
    <value>Indexing an array with a negative index (array indices always start at zero)</value>
  </data>
  <data name="WRN_NegativeArrayIndex_Title" xml:space="preserve">
    <value>Indexing an array with a negative index</value>
  </data>
  <data name="WRN_BadRefCompareLeft" xml:space="preserve">
    <value>Possible unintended reference comparison; to get a value comparison, cast the left hand side to type '{0}'</value>
  </data>
  <data name="WRN_BadRefCompareLeft_Title" xml:space="preserve">
    <value>Possible unintended reference comparison; left hand side needs cast</value>
  </data>
  <data name="WRN_BadRefCompareRight" xml:space="preserve">
    <value>Possible unintended reference comparison; to get a value comparison, cast the right hand side to type '{0}'</value>
  </data>
  <data name="WRN_BadRefCompareRight_Title" xml:space="preserve">
    <value>Possible unintended reference comparison; right hand side needs cast</value>
  </data>
  <data name="ERR_BadCastInFixed" xml:space="preserve">
    <value>The right hand side of a fixed statement assignment may not be a cast expression</value>
  </data>
  <data name="ERR_StackallocInCatchFinally" xml:space="preserve">
    <value>stackalloc may not be used in a catch or finally block</value>
  </data>
  <data name="ERR_VarargsLast" xml:space="preserve">
    <value>An __arglist parameter must be the last parameter in a formal parameter list</value>
  </data>
  <data name="ERR_MissingPartial" xml:space="preserve">
    <value>Missing partial modifier on declaration of type '{0}'; another partial declaration of this type exists</value>
  </data>
  <data name="ERR_PartialTypeKindConflict" xml:space="preserve">
    <value>Partial declarations of '{0}' must be all classes, all structs, or all interfaces</value>
  </data>
  <data name="ERR_PartialModifierConflict" xml:space="preserve">
    <value>Partial declarations of '{0}' have conflicting accessibility modifiers</value>
  </data>
  <data name="ERR_PartialMultipleBases" xml:space="preserve">
    <value>Partial declarations of '{0}' must not specify different base classes</value>
  </data>
  <data name="ERR_PartialWrongTypeParams" xml:space="preserve">
    <value>Partial declarations of '{0}' must have the same type parameter names in the same order</value>
  </data>
  <data name="ERR_PartialWrongConstraints" xml:space="preserve">
    <value>Partial declarations of '{0}' have inconsistent constraints for type parameter '{1}'</value>
  </data>
  <data name="ERR_NoImplicitConvCast" xml:space="preserve">
    <value>Cannot implicitly convert type '{0}' to '{1}'. An explicit conversion exists (are you missing a cast?)</value>
  </data>
  <data name="ERR_PartialMisplaced" xml:space="preserve">
    <value>The 'partial' modifier can only appear immediately before 'class', 'struct', 'interface', or 'void'</value>
  </data>
  <data name="ERR_ImportedCircularBase" xml:space="preserve">
    <value>Imported type '{0}' is invalid. It contains a circular base class dependency.</value>
  </data>
  <data name="ERR_UseDefViolationOut" xml:space="preserve">
    <value>Use of unassigned out parameter '{0}'</value>
  </data>
  <data name="ERR_ArraySizeInDeclaration" xml:space="preserve">
    <value>Array size cannot be specified in a variable declaration (try initializing with a 'new' expression)</value>
  </data>
  <data name="ERR_InaccessibleGetter" xml:space="preserve">
    <value>The property or indexer '{0}' cannot be used in this context because the get accessor is inaccessible</value>
  </data>
  <data name="ERR_InaccessibleSetter" xml:space="preserve">
    <value>The property or indexer '{0}' cannot be used in this context because the set accessor is inaccessible</value>
  </data>
  <data name="ERR_InvalidPropertyAccessMod" xml:space="preserve">
    <value>The accessibility modifier of the '{0}' accessor must be more restrictive than the property or indexer '{1}'</value>
  </data>
  <data name="ERR_DuplicatePropertyAccessMods" xml:space="preserve">
    <value>Cannot specify accessibility modifiers for both accessors of the property or indexer '{0}'</value>
  </data>
  <data name="ERR_PropertyAccessModInInterface" xml:space="preserve">
    <value>'{0}': accessibility modifiers may not be used on accessors in an interface</value>
  </data>
  <data name="ERR_AccessModMissingAccessor" xml:space="preserve">
    <value>'{0}': accessibility modifiers on accessors may only be used if the property or indexer has both a get and a set accessor</value>
  </data>
  <data name="ERR_UnimplementedInterfaceAccessor" xml:space="preserve">
    <value>'{0}' does not implement interface member '{1}'. '{2}' is not public.</value>
  </data>
  <data name="WRN_PatternIsAmbiguous" xml:space="preserve">
    <value>'{0}' does not implement the '{1}' pattern. '{2}' is ambiguous with '{3}'.</value>
  </data>
  <data name="WRN_PatternIsAmbiguous_Title" xml:space="preserve">
    <value>Type does not implement the collection pattern; members are ambiguous</value>
  </data>
  <data name="WRN_PatternStaticOrInaccessible" xml:space="preserve">
    <value>'{0}' does not implement the '{1}' pattern. '{2}' is either static or not public.</value>
  </data>
  <data name="WRN_PatternStaticOrInaccessible_Title" xml:space="preserve">
    <value>Type does not implement the collection pattern; member is either static or not public</value>
  </data>
  <data name="WRN_PatternBadSignature" xml:space="preserve">
    <value>'{0}' does not implement the '{1}' pattern. '{2}' has the wrong signature.</value>
  </data>
  <data name="WRN_PatternBadSignature_Title" xml:space="preserve">
    <value>Type does not implement the collection pattern; member has the wrong signature</value>
  </data>
  <data name="ERR_FriendRefNotEqualToThis" xml:space="preserve">
    <value>Friend access was granted by '{0}', but the public key of the output assembly does not match that specified by the attribute in the granting assembly.</value>
  </data>
  <data name="ERR_FriendRefSigningMismatch" xml:space="preserve">
    <value>Friend access was granted by '{0}', but the strong name signing state of the output assembly does not match that of the granting assembly.</value>
  </data>
  <data name="WRN_SequentialOnPartialClass" xml:space="preserve">
    <value>There is no defined ordering between fields in multiple declarations of partial struct '{0}'. To specify an ordering, all instance fields must be in the same declaration.</value>
  </data>
  <data name="WRN_SequentialOnPartialClass_Title" xml:space="preserve">
    <value>There is no defined ordering between fields in multiple declarations of partial struct</value>
  </data>
  <data name="ERR_BadConstType" xml:space="preserve">
    <value>The type '{0}' cannot be declared const</value>
  </data>
  <data name="ERR_NoNewTyvar" xml:space="preserve">
    <value>Cannot create an instance of the variable type '{0}' because it does not have the new() constraint</value>
  </data>
  <data name="ERR_BadArity" xml:space="preserve">
    <value>Using the generic {1} '{0}' requires {2} type arguments</value>
  </data>
  <data name="ERR_BadTypeArgument" xml:space="preserve">
    <value>The type '{0}' may not be used as a type argument</value>
  </data>
  <data name="ERR_TypeArgsNotAllowed" xml:space="preserve">
    <value>The {1} '{0}' cannot be used with type arguments</value>
  </data>
  <data name="ERR_HasNoTypeVars" xml:space="preserve">
    <value>The non-generic {1} '{0}' cannot be used with type arguments</value>
  </data>
  <data name="ERR_NewConstraintNotSatisfied" xml:space="preserve">
    <value>'{2}' must be a non-abstract type with a public parameterless constructor in order to use it as parameter '{1}' in the generic type or method '{0}'</value>
  </data>
  <data name="ERR_GenericConstraintNotSatisfiedRefType" xml:space="preserve">
    <value>The type '{3}' cannot be used as type parameter '{2}' in the generic type or method '{0}'. There is no implicit reference conversion from '{3}' to '{1}'.</value>
  </data>
  <data name="ERR_GenericConstraintNotSatisfiedNullableEnum" xml:space="preserve">
    <value>The type '{3}' cannot be used as type parameter '{2}' in the generic type or method '{0}'. The nullable type '{3}' does not satisfy the constraint of '{1}'.</value>
  </data>
  <data name="ERR_GenericConstraintNotSatisfiedNullableInterface" xml:space="preserve">
    <value>The type '{3}' cannot be used as type parameter '{2}' in the generic type or method '{0}'. The nullable type '{3}' does not satisfy the constraint of '{1}'. Nullable types can not satisfy any interface constraints.</value>
  </data>
  <data name="ERR_GenericConstraintNotSatisfiedTyVar" xml:space="preserve">
    <value>The type '{3}' cannot be used as type parameter '{2}' in the generic type or method '{0}'. There is no boxing conversion or type parameter conversion from '{3}' to '{1}'.</value>
  </data>
  <data name="ERR_GenericConstraintNotSatisfiedValType" xml:space="preserve">
    <value>The type '{3}' cannot be used as type parameter '{2}' in the generic type or method '{0}'. There is no boxing conversion from '{3}' to '{1}'.</value>
  </data>
  <data name="ERR_DuplicateGeneratedName" xml:space="preserve">
    <value>The parameter name '{0}' conflicts with an automatically-generated parameter name</value>
  </data>
  <data name="ERR_GlobalSingleTypeNameNotFound" xml:space="preserve">
    <value>The type or namespace name '{0}' could not be found in the global namespace (are you missing an assembly reference?)</value>
  </data>
  <data name="ERR_NewBoundMustBeLast" xml:space="preserve">
    <value>The new() constraint must be the last constraint specified</value>
  </data>
  <data name="WRN_MainCantBeGeneric" xml:space="preserve">
    <value>'{0}': an entry point cannot be generic or in a generic type</value>
  </data>
  <data name="WRN_MainCantBeGeneric_Title" xml:space="preserve">
    <value>An entry point cannot be generic or in a generic type</value>
  </data>
  <data name="ERR_TypeVarCantBeNull" xml:space="preserve">
    <value>Cannot convert null to type parameter '{0}' because it could be a non-nullable value type. Consider using 'default({0})' instead.</value>
  </data>
  <data name="ERR_AttributeCantBeGeneric" xml:space="preserve">
    <value>Cannot apply attribute class '{0}' because it is generic</value>
  </data>
  <data name="ERR_DuplicateBound" xml:space="preserve">
    <value>Duplicate constraint '{0}' for type parameter '{1}'</value>
  </data>
  <data name="ERR_ClassBoundNotFirst" xml:space="preserve">
    <value>The class type constraint '{0}' must come before any other constraints</value>
  </data>
  <data name="ERR_BadRetType" xml:space="preserve">
    <value>'{1} {0}' has the wrong return type</value>
  </data>
  <data name="ERR_DuplicateConstraintClause" xml:space="preserve">
    <value>A constraint clause has already been specified for type parameter '{0}'. All of the constraints for a type parameter must be specified in a single where clause.</value>
  </data>
  <data name="ERR_CantInferMethTypeArgs" xml:space="preserve">
    <value>The type arguments for method '{0}' cannot be inferred from the usage. Try specifying the type arguments explicitly.</value>
  </data>
  <data name="ERR_LocalSameNameAsTypeParam" xml:space="preserve">
    <value>'{0}': a parameter, local variable, or local function cannot have the same name as a method type parameter</value>
  </data>
  <data name="ERR_AsWithTypeVar" xml:space="preserve">
    <value>The type parameter '{0}' cannot be used with the 'as' operator because it does not have a class type constraint nor a 'class' constraint</value>
  </data>
  <data name="WRN_UnreferencedFieldAssg" xml:space="preserve">
    <value>The field '{0}' is assigned but its value is never used</value>
  </data>
  <data name="WRN_UnreferencedFieldAssg_Title" xml:space="preserve">
    <value>Field is assigned but its value is never used</value>
  </data>
  <data name="ERR_BadIndexerNameAttr" xml:space="preserve">
    <value>The '{0}' attribute is valid only on an indexer that is not an explicit interface member declaration</value>
  </data>
  <data name="ERR_AttrArgWithTypeVars" xml:space="preserve">
    <value>'{0}': an attribute argument cannot use type parameters</value>
  </data>
  <data name="ERR_NewTyvarWithArgs" xml:space="preserve">
    <value>'{0}': cannot provide arguments when creating an instance of a variable type</value>
  </data>
  <data name="ERR_AbstractSealedStatic" xml:space="preserve">
    <value>'{0}': an abstract class cannot be sealed or static</value>
  </data>
  <data name="WRN_AmbiguousXMLReference" xml:space="preserve">
    <value>Ambiguous reference in cref attribute: '{0}'. Assuming '{1}', but could have also matched other overloads including '{2}'.</value>
  </data>
  <data name="WRN_AmbiguousXMLReference_Title" xml:space="preserve">
    <value>Ambiguous reference in cref attribute</value>
  </data>
  <data name="WRN_VolatileByRef" xml:space="preserve">
    <value>'{0}': a reference to a volatile field will not be treated as volatile</value>
  </data>
  <data name="WRN_VolatileByRef_Title" xml:space="preserve">
    <value>A reference to a volatile field will not be treated as volatile</value>
  </data>
  <data name="WRN_VolatileByRef_Description" xml:space="preserve">
    <value>A volatile field should not normally be used as a ref or out value, since it will not be treated as volatile. There are exceptions to this, such as when calling an interlocked API.</value>
  </data>
  <data name="ERR_ComImportWithImpl" xml:space="preserve">
    <value>Since '{1}' has the ComImport attribute, '{0}' must be extern or abstract</value>
  </data>
  <data name="ERR_ComImportWithBase" xml:space="preserve">
    <value>'{0}': a class with the ComImport attribute cannot specify a base class</value>
  </data>
  <data name="ERR_ImplBadConstraints" xml:space="preserve">
    <value>The constraints for type parameter '{0}' of method '{1}' must match the constraints for type parameter '{2}' of interface method '{3}'. Consider using an explicit interface implementation instead.</value>
  </data>
  <data name="ERR_ImplBadTupleNames" xml:space="preserve">
    <value>The tuple element names in the signature of method '{0}' must match the tuple element names of interface method '{1}' (including on the return type).</value>
  </data>
  <data name="ERR_DottedTypeNameNotFoundInAgg" xml:space="preserve">
    <value>The type name '{0}' does not exist in the type '{1}'</value>
  </data>
  <data name="ERR_MethGrpToNonDel" xml:space="preserve">
    <value>Cannot convert method group '{0}' to non-delegate type '{1}'. Did you intend to invoke the method?</value>
  </data>
  <data name="ERR_BadExternAlias" xml:space="preserve">
    <value>The extern alias '{0}' was not specified in a /reference option</value>
  </data>
  <data name="ERR_ColColWithTypeAlias" xml:space="preserve">
    <value>Cannot use alias '{0}' with '::' since the alias references a type. Use '.' instead.</value>
  </data>
  <data name="ERR_AliasNotFound" xml:space="preserve">
    <value>Alias '{0}' not found</value>
  </data>
  <data name="ERR_SameFullNameAggAgg" xml:space="preserve">
    <value>The type '{1}' exists in both '{0}' and '{2}'</value>
  </data>
  <data name="ERR_SameFullNameNsAgg" xml:space="preserve">
    <value>The namespace '{1}' in '{0}' conflicts with the type '{3}' in '{2}'</value>
  </data>
  <data name="WRN_SameFullNameThisNsAgg" xml:space="preserve">
    <value>The namespace '{1}' in '{0}' conflicts with the imported type '{3}' in '{2}'. Using the namespace defined in '{0}'.</value>
  </data>
  <data name="WRN_SameFullNameThisNsAgg_Title" xml:space="preserve">
    <value>Namespace conflicts with imported type</value>
  </data>
  <data name="WRN_SameFullNameThisAggAgg" xml:space="preserve">
    <value>The type '{1}' in '{0}' conflicts with the imported type '{3}' in '{2}'. Using the type defined in '{0}'.</value>
  </data>
  <data name="WRN_SameFullNameThisAggAgg_Title" xml:space="preserve">
    <value>Type conflicts with imported type</value>
  </data>
  <data name="WRN_SameFullNameThisAggNs" xml:space="preserve">
    <value>The type '{1}' in '{0}' conflicts with the imported namespace '{3}' in '{2}'. Using the type defined in '{0}'.</value>
  </data>
  <data name="WRN_SameFullNameThisAggNs_Title" xml:space="preserve">
    <value>Type conflicts with imported namespace</value>
  </data>
  <data name="ERR_SameFullNameThisAggThisNs" xml:space="preserve">
    <value>The type '{1}' in '{0}' conflicts with the namespace '{3}' in '{2}'</value>
  </data>
  <data name="ERR_ExternAfterElements" xml:space="preserve">
    <value>An extern alias declaration must precede all other elements defined in the namespace</value>
  </data>
  <data name="WRN_GlobalAliasDefn" xml:space="preserve">
    <value>Defining an alias named 'global' is ill-advised since 'global::' always references the global namespace and not an alias</value>
  </data>
  <data name="WRN_GlobalAliasDefn_Title" xml:space="preserve">
    <value>Defining an alias named 'global' is ill-advised</value>
  </data>
  <data name="ERR_SealedStaticClass" xml:space="preserve">
    <value>'{0}': a class cannot be both static and sealed</value>
  </data>
  <data name="ERR_PrivateAbstractAccessor" xml:space="preserve">
    <value>'{0}': abstract properties cannot have private accessors</value>
  </data>
  <data name="ERR_ValueExpected" xml:space="preserve">
    <value>Syntax error; value expected</value>
  </data>
  <data name="ERR_UnboxNotLValue" xml:space="preserve">
    <value>Cannot modify the result of an unboxing conversion</value>
  </data>
  <data name="ERR_AnonMethGrpInForEach" xml:space="preserve">
    <value>Foreach cannot operate on a '{0}'. Did you intend to invoke the '{0}'?</value>
  </data>
  <data name="ERR_BadIncDecRetType" xml:space="preserve">
    <value>The return type for ++ or -- operator must match the parameter type or be derived from the parameter type</value>
  </data>
  <data name="ERR_RefValBoundMustBeFirst" xml:space="preserve">
    <value>The 'class' or 'struct' constraint must come before any other constraints</value>
  </data>
  <data name="ERR_RefValBoundWithClass" xml:space="preserve">
    <value>'{0}': cannot specify both a constraint class and the 'class' or 'struct' constraint</value>
  </data>
  <data name="ERR_NewBoundWithVal" xml:space="preserve">
    <value>The 'new()' constraint cannot be used with the 'struct' constraint</value>
  </data>
  <data name="ERR_RefConstraintNotSatisfied" xml:space="preserve">
    <value>The type '{2}' must be a reference type in order to use it as parameter '{1}' in the generic type or method '{0}'</value>
  </data>
  <data name="ERR_ValConstraintNotSatisfied" xml:space="preserve">
    <value>The type '{2}' must be a non-nullable value type in order to use it as parameter '{1}' in the generic type or method '{0}'</value>
  </data>
  <data name="ERR_CircularConstraint" xml:space="preserve">
    <value>Circular constraint dependency involving '{0}' and '{1}'</value>
  </data>
  <data name="ERR_BaseConstraintConflict" xml:space="preserve">
    <value>Type parameter '{0}' inherits conflicting constraints '{1}' and '{2}'</value>
  </data>
  <data name="ERR_ConWithValCon" xml:space="preserve">
    <value>Type parameter '{1}' has the 'struct' constraint so '{1}' cannot be used as a constraint for '{0}'</value>
  </data>
  <data name="ERR_AmbigUDConv" xml:space="preserve">
    <value>Ambiguous user defined conversions '{0}' and '{1}' when converting from '{2}' to '{3}'</value>
  </data>
  <data name="WRN_AlwaysNull" xml:space="preserve">
    <value>The result of the expression is always 'null' of type '{0}'</value>
  </data>
  <data name="WRN_AlwaysNull_Title" xml:space="preserve">
    <value>The result of the expression is always 'null'</value>
  </data>
  <data name="ERR_AddrOnReadOnlyLocal" xml:space="preserve">
    <value>Cannot take the address of a read-only local variable</value>
  </data>
  <data name="ERR_OverrideWithConstraints" xml:space="preserve">
    <value>Constraints for override and explicit interface implementation methods are inherited from the base method, so they cannot be specified directly</value>
  </data>
  <data name="ERR_AmbigOverride" xml:space="preserve">
    <value>The inherited members '{0}' and '{1}' have the same signature in type '{2}', so they cannot be overridden</value>
  </data>
  <data name="ERR_DecConstError" xml:space="preserve">
    <value>Evaluation of the decimal constant expression failed</value>
  </data>
  <data name="WRN_CmpAlwaysFalse" xml:space="preserve">
    <value>Comparing with null of type '{0}' always produces 'false'</value>
  </data>
  <data name="WRN_CmpAlwaysFalse_Title" xml:space="preserve">
    <value>Comparing with null of struct type always produces 'false'</value>
  </data>
  <data name="WRN_FinalizeMethod" xml:space="preserve">
    <value>Introducing a 'Finalize' method can interfere with destructor invocation. Did you intend to declare a destructor?</value>
  </data>
  <data name="WRN_FinalizeMethod_Title" xml:space="preserve">
    <value>Introducing a 'Finalize' method can interfere with destructor invocation</value>
  </data>
  <data name="WRN_FinalizeMethod_Description" xml:space="preserve">
    <value>This warning occurs when you create a class with a method whose signature is public virtual void Finalize.

If such a class is used as a base class and if the deriving class defines a destructor, the destructor will override the base class Finalize method, not Finalize.</value>
  </data>
  <data name="ERR_ExplicitImplParams" xml:space="preserve">
    <value>'{0}' should not have a params parameter since '{1}' does not</value>
  </data>
  <data name="WRN_GotoCaseShouldConvert" xml:space="preserve">
    <value>The 'goto case' value is not implicitly convertible to type '{0}'</value>
  </data>
  <data name="WRN_GotoCaseShouldConvert_Title" xml:space="preserve">
    <value>The 'goto case' value is not implicitly convertible to the switch type</value>
  </data>
  <data name="ERR_MethodImplementingAccessor" xml:space="preserve">
    <value>Method '{0}' cannot implement interface accessor '{1}' for type '{2}'. Use an explicit interface implementation.</value>
  </data>
  <data name="WRN_NubExprIsConstBool" xml:space="preserve">
    <value>The result of the expression is always '{0}' since a value of type '{1}' is never equal to 'null' of type '{2}'</value>
  </data>
  <data name="WRN_NubExprIsConstBool_Title" xml:space="preserve">
    <value>The result of the expression is always the same since a value of this type is never equal to 'null'</value>
  </data>
  <data name="WRN_NubExprIsConstBool2" xml:space="preserve">
    <value>The result of the expression is always '{0}' since a value of type '{1}' is never equal to 'null' of type '{2}'</value>
  </data>
  <data name="WRN_NubExprIsConstBool2_Title" xml:space="preserve">
    <value>The result of the expression is always the same since a value of this type is never equal to 'null'</value>
  </data>
  <data name="WRN_ExplicitImplCollision" xml:space="preserve">
    <value>Explicit interface implementation '{0}' matches more than one interface member. Which interface member is actually chosen is implementation-dependent. Consider using a non-explicit implementation instead.</value>
  </data>
  <data name="WRN_ExplicitImplCollision_Title" xml:space="preserve">
    <value>Explicit interface implementation matches more than one interface member</value>
  </data>
  <data name="ERR_AbstractHasBody" xml:space="preserve">
    <value>'{0}' cannot declare a body because it is marked abstract</value>
  </data>
  <data name="ERR_ConcreteMissingBody" xml:space="preserve">
    <value>'{0}' must declare a body because it is not marked abstract, extern, or partial</value>
  </data>
  <data name="ERR_AbstractAndSealed" xml:space="preserve">
    <value>'{0}' cannot be both abstract and sealed</value>
  </data>
  <data name="ERR_AbstractNotVirtual" xml:space="preserve">
    <value>The abstract method '{0}' cannot be marked virtual</value>
  </data>
  <data name="ERR_StaticConstant" xml:space="preserve">
    <value>The constant '{0}' cannot be marked static</value>
  </data>
  <data name="ERR_CantOverrideNonFunction" xml:space="preserve">
    <value>'{0}': cannot override because '{1}' is not a function</value>
  </data>
  <data name="ERR_CantOverrideNonVirtual" xml:space="preserve">
    <value>'{0}': cannot override inherited member '{1}' because it is not marked virtual, abstract, or override</value>
  </data>
  <data name="ERR_CantChangeAccessOnOverride" xml:space="preserve">
    <value>'{0}': cannot change access modifiers when overriding '{1}' inherited member '{2}'</value>
  </data>
  <data name="ERR_CantChangeTupleNamesOnOverride" xml:space="preserve">
    <value>'{0}': cannot change tuple element names when overriding inherited member '{1}'</value>
  </data>
  <data name="ERR_CantChangeReturnTypeOnOverride" xml:space="preserve">
    <value>'{0}': return type must be '{2}' to match overridden member '{1}'</value>
  </data>
  <data name="ERR_CantDeriveFromSealedType" xml:space="preserve">
    <value>'{0}': cannot derive from sealed type '{1}'</value>
  </data>
  <data name="ERR_AbstractInConcreteClass" xml:space="preserve">
    <value>'{0}' is abstract but it is contained in non-abstract class '{1}'</value>
  </data>
  <data name="ERR_StaticConstructorWithExplicitConstructorCall" xml:space="preserve">
    <value>'{0}': static constructor cannot have an explicit 'this' or 'base' constructor call</value>
  </data>
  <data name="ERR_StaticConstructorWithAccessModifiers" xml:space="preserve">
    <value>'{0}': access modifiers are not allowed on static constructors</value>
  </data>
  <data name="ERR_RecursiveConstructorCall" xml:space="preserve">
    <value>Constructor '{0}' cannot call itself</value>
  </data>
  <data name="ERR_IndirectRecursiveConstructorCall" xml:space="preserve">
    <value>Constructor '{0}' cannot call itself through another constructor</value>
  </data>
  <data name="ERR_ObjectCallingBaseConstructor" xml:space="preserve">
    <value>'{0}' has no base class and cannot call a base constructor</value>
  </data>
  <data name="ERR_PredefinedTypeNotFound" xml:space="preserve">
    <value>Predefined type '{0}' is not defined or imported</value>
  </data>
  <data name="ERR_PredefinedValueTupleTypeNotFound" xml:space="preserve">
    <value>Predefined type '{0}' is not defined or imported</value>
  </data>
  <data name="ERR_StructWithBaseConstructorCall" xml:space="preserve">
    <value>'{0}': structs cannot call base class constructors</value>
  </data>
  <data name="ERR_StructLayoutCycle" xml:space="preserve">
    <value>Struct member '{0}' of type '{1}' causes a cycle in the struct layout</value>
  </data>
  <data name="ERR_InterfacesCannotContainTypes" xml:space="preserve">
    <value>'{0}': interfaces cannot declare types</value>
  </data>
  <data name="ERR_InterfacesCantContainFields" xml:space="preserve">
    <value>Interfaces cannot contain fields</value>
  </data>
  <data name="ERR_InterfacesCantContainConstructors" xml:space="preserve">
    <value>Interfaces cannot contain constructors</value>
  </data>
  <data name="ERR_NonInterfaceInInterfaceList" xml:space="preserve">
    <value>Type '{0}' in interface list is not an interface</value>
  </data>
  <data name="ERR_DuplicateInterfaceInBaseList" xml:space="preserve">
    <value>'{0}' is already listed in interface list</value>
  </data>
  <data name="ERR_DuplicateInterfaceWithTupleNamesInBaseList" xml:space="preserve">
    <value>'{0}' is already listed in the interface list on type '{2}' with different tuple element names, as '{1}'.</value>
  </data>
  <data name="ERR_CycleInInterfaceInheritance" xml:space="preserve">
    <value>Inherited interface '{1}' causes a cycle in the interface hierarchy of '{0}'</value>
  </data>
  <data name="ERR_InterfaceMemberHasBody" xml:space="preserve">
    <value>'{0}': interface members cannot have a definition</value>
  </data>
  <data name="ERR_HidingAbstractMethod" xml:space="preserve">
    <value>'{0}' hides inherited abstract member '{1}'</value>
  </data>
  <data name="ERR_UnimplementedAbstractMethod" xml:space="preserve">
    <value>'{0}' does not implement inherited abstract member '{1}'</value>
  </data>
  <data name="ERR_UnimplementedInterfaceMember" xml:space="preserve">
    <value>'{0}' does not implement interface member '{1}'</value>
  </data>
  <data name="ERR_ObjectCantHaveBases" xml:space="preserve">
    <value>The class System.Object cannot have a base class or implement an interface</value>
  </data>
  <data name="ERR_ExplicitInterfaceImplementationNotInterface" xml:space="preserve">
    <value>'{0}' in explicit interface declaration is not an interface</value>
  </data>
  <data name="ERR_InterfaceMemberNotFound" xml:space="preserve">
    <value>'{0}' in explicit interface declaration is not a member of interface</value>
  </data>
  <data name="ERR_ClassDoesntImplementInterface" xml:space="preserve">
    <value>'{0}': containing type does not implement interface '{1}'</value>
  </data>
  <data name="ERR_ExplicitInterfaceImplementationInNonClassOrStruct" xml:space="preserve">
    <value>'{0}': explicit interface declaration can only be declared in a class or struct</value>
  </data>
  <data name="ERR_MemberNameSameAsType" xml:space="preserve">
    <value>'{0}': member names cannot be the same as their enclosing type</value>
  </data>
  <data name="ERR_EnumeratorOverflow" xml:space="preserve">
    <value>'{0}': the enumerator value is too large to fit in its type</value>
  </data>
  <data name="ERR_CantOverrideNonProperty" xml:space="preserve">
    <value>'{0}': cannot override because '{1}' is not a property</value>
  </data>
  <data name="ERR_NoGetToOverride" xml:space="preserve">
    <value>'{0}': cannot override because '{1}' does not have an overridable get accessor</value>
  </data>
  <data name="ERR_NoSetToOverride" xml:space="preserve">
    <value>'{0}': cannot override because '{1}' does not have an overridable set accessor</value>
  </data>
  <data name="ERR_PropertyCantHaveVoidType" xml:space="preserve">
    <value>'{0}': property or indexer cannot have void type</value>
  </data>
  <data name="ERR_PropertyWithNoAccessors" xml:space="preserve">
    <value>'{0}': property or indexer must have at least one accessor</value>
  </data>
  <data name="ERR_NewVirtualInSealed" xml:space="preserve">
    <value>'{0}' is a new virtual member in sealed class '{1}'</value>
  </data>
  <data name="ERR_ExplicitPropertyAddingAccessor" xml:space="preserve">
    <value>'{0}' adds an accessor not found in interface member '{1}'</value>
  </data>
  <data name="ERR_ExplicitPropertyMissingAccessor" xml:space="preserve">
    <value>Explicit interface implementation '{0}' is missing accessor '{1}'</value>
  </data>
  <data name="ERR_ConversionWithInterface" xml:space="preserve">
    <value>'{0}': user-defined conversions to or from an interface are not allowed</value>
  </data>
  <data name="ERR_ConversionWithBase" xml:space="preserve">
    <value>'{0}': user-defined conversions to or from a base class are not allowed</value>
  </data>
  <data name="ERR_ConversionWithDerived" xml:space="preserve">
    <value>'{0}': user-defined conversions to or from a derived class are not allowed</value>
  </data>
  <data name="ERR_IdentityConversion" xml:space="preserve">
    <value>User-defined operator cannot take an object of the enclosing type and convert to an object of the enclosing type</value>
  </data>
  <data name="ERR_ConversionNotInvolvingContainedType" xml:space="preserve">
    <value>User-defined conversion must convert to or from the enclosing type</value>
  </data>
  <data name="ERR_DuplicateConversionInClass" xml:space="preserve">
    <value>Duplicate user-defined conversion in type '{0}'</value>
  </data>
  <data name="ERR_OperatorsMustBeStatic" xml:space="preserve">
    <value>User-defined operator '{0}' must be declared static and public</value>
  </data>
  <data name="ERR_BadIncDecSignature" xml:space="preserve">
    <value>The parameter type for ++ or -- operator must be the containing type</value>
  </data>
  <data name="ERR_BadUnaryOperatorSignature" xml:space="preserve">
    <value>The parameter of a unary operator must be the containing type</value>
  </data>
  <data name="ERR_BadBinaryOperatorSignature" xml:space="preserve">
    <value>One of the parameters of a binary operator must be the containing type</value>
  </data>
  <data name="ERR_BadShiftOperatorSignature" xml:space="preserve">
    <value>The first operand of an overloaded shift operator must have the same type as the containing type, and the type of the second operand must be int</value>
  </data>
  <data name="ERR_InterfacesCantContainOperators" xml:space="preserve">
    <value>Interfaces cannot contain operators</value>
  </data>
  <data name="ERR_StructsCantContainDefaultConstructor" xml:space="preserve">
    <value>Structs cannot contain explicit parameterless constructors</value>
  </data>
  <data name="ERR_EnumsCantContainDefaultConstructor" xml:space="preserve">
    <value>Enums cannot contain explicit parameterless constructors</value>
  </data>
  <data name="ERR_CantOverrideBogusMethod" xml:space="preserve">
    <value>'{0}': cannot override '{1}' because it is not supported by the language</value>
  </data>
  <data name="ERR_BindToBogus" xml:space="preserve">
    <value>'{0}' is not supported by the language</value>
  </data>
  <data name="ERR_CantCallSpecialMethod" xml:space="preserve">
    <value>'{0}': cannot explicitly call operator or accessor</value>
  </data>
  <data name="ERR_BadTypeReference" xml:space="preserve">
    <value>'{0}': cannot reference a type through an expression; try '{1}' instead</value>
  </data>
  <data name="ERR_FieldInitializerInStruct" xml:space="preserve">
    <value>'{0}': cannot have instance property or field initializers in structs</value>
  </data>
  <data name="ERR_BadDestructorName" xml:space="preserve">
    <value>Name of destructor must match name of class</value>
  </data>
  <data name="ERR_OnlyClassesCanContainDestructors" xml:space="preserve">
    <value>Only class types can contain destructors</value>
  </data>
  <data name="ERR_ConflictAliasAndMember" xml:space="preserve">
    <value>Namespace '{1}' contains a definition conflicting with alias '{0}'</value>
  </data>
  <data name="ERR_ConflictingAliasAndDefinition" xml:space="preserve">
    <value>Alias '{0}' conflicts with {1} definition</value>
  </data>
  <data name="ERR_ConditionalOnSpecialMethod" xml:space="preserve">
    <value>The Conditional attribute is not valid on '{0}' because it is a constructor, destructor, operator, or explicit interface implementation</value>
  </data>
  <data name="ERR_ConditionalMustReturnVoid" xml:space="preserve">
    <value>The Conditional attribute is not valid on '{0}' because its return type is not void</value>
  </data>
  <data name="ERR_DuplicateAttribute" xml:space="preserve">
    <value>Duplicate '{0}' attribute</value>
  </data>
  <data name="ERR_DuplicateAttributeInNetModule" xml:space="preserve">
    <value>Duplicate '{0}' attribute in '{1}'</value>
  </data>
  <data name="ERR_ConditionalOnInterfaceMethod" xml:space="preserve">
    <value>The Conditional attribute is not valid on interface members</value>
  </data>
  <data name="ERR_OperatorCantReturnVoid" xml:space="preserve">
    <value>User-defined operators cannot return void</value>
  </data>
  <data name="ERR_BadDynamicConversion" xml:space="preserve">
    <value>'{0}': user-defined conversions to or from the dynamic type are not allowed</value>
  </data>
  <data name="ERR_InvalidAttributeArgument" xml:space="preserve">
    <value>Invalid value for argument to '{0}' attribute</value>
  </data>
  <data name="ERR_ParameterNotValidForType" xml:space="preserve">
    <value>Parameter not valid for the specified unmanaged type.</value>
  </data>
  <data name="ERR_AttributeParameterRequired1" xml:space="preserve">
    <value>Attribute parameter '{0}' must be specified.</value>
  </data>
  <data name="ERR_AttributeParameterRequired2" xml:space="preserve">
    <value>Attribute parameter '{0}' or '{1}' must be specified.</value>
  </data>
  <data name="ERR_MarshalUnmanagedTypeNotValidForFields" xml:space="preserve">
    <value>Unmanaged type '{0}' not valid for fields.</value>
  </data>
  <data name="ERR_MarshalUnmanagedTypeOnlyValidForFields" xml:space="preserve">
    <value>Unmanaged type '{0}' is only valid for fields.</value>
  </data>
  <data name="ERR_AttributeOnBadSymbolType" xml:space="preserve">
    <value>Attribute '{0}' is not valid on this declaration type. It is only valid on '{1}' declarations.</value>
  </data>
  <data name="ERR_FloatOverflow" xml:space="preserve">
    <value>Floating-point constant is outside the range of type '{0}'</value>
  </data>
  <data name="ERR_ComImportWithoutUuidAttribute" xml:space="preserve">
    <value>The Guid attribute must be specified with the ComImport attribute</value>
  </data>
  <data name="ERR_InvalidNamedArgument" xml:space="preserve">
    <value>Invalid value for named attribute argument '{0}'</value>
  </data>
  <data name="ERR_DllImportOnInvalidMethod" xml:space="preserve">
    <value>The DllImport attribute must be specified on a method marked 'static' and 'extern'</value>
  </data>
  <data name="ERR_EncUpdateFailedMissingAttribute" xml:space="preserve">
    <value>Cannot update '{0}'; attribute '{1}' is missing.</value>
  </data>
  <data name="ERR_DllImportOnGenericMethod" xml:space="preserve">
    <value>The DllImport attribute cannot be applied to a method that is generic or contained in a generic type.</value>
  </data>
  <data name="ERR_FieldCantBeRefAny" xml:space="preserve">
    <value>Field or property cannot be of type '{0}'</value>
  </data>
  <data name="ERR_ArrayElementCantBeRefAny" xml:space="preserve">
    <value>Array elements cannot be of type '{0}'</value>
  </data>
  <data name="WRN_DeprecatedSymbol" xml:space="preserve">
    <value>'{0}' is obsolete</value>
  </data>
  <data name="WRN_DeprecatedSymbol_Title" xml:space="preserve">
    <value>Type or member is obsolete</value>
  </data>
  <data name="ERR_NotAnAttributeClass" xml:space="preserve">
    <value>'{0}' is not an attribute class</value>
  </data>
  <data name="ERR_BadNamedAttributeArgument" xml:space="preserve">
    <value>'{0}' is not a valid named attribute argument. Named attribute arguments must be fields which are not readonly, static, or const, or read-write properties which are public and not static.</value>
  </data>
  <data name="WRN_DeprecatedSymbolStr" xml:space="preserve">
    <value>'{0}' is obsolete: '{1}'</value>
  </data>
  <data name="WRN_DeprecatedSymbolStr_Title" xml:space="preserve">
    <value>Type or member is obsolete</value>
  </data>
  <data name="ERR_DeprecatedSymbolStr" xml:space="preserve">
    <value>'{0}' is obsolete: '{1}'</value>
  </data>
  <data name="ERR_IndexerCantHaveVoidType" xml:space="preserve">
    <value>Indexers cannot have void type</value>
  </data>
  <data name="ERR_VirtualPrivate" xml:space="preserve">
    <value>'{0}': virtual or abstract members cannot be private</value>
  </data>
  <data name="ERR_ArrayInitToNonArrayType" xml:space="preserve">
    <value>Can only use array initializer expressions to assign to array types. Try using a new expression instead.</value>
  </data>
  <data name="ERR_ArrayInitInBadPlace" xml:space="preserve">
    <value>Array initializers can only be used in a variable or field initializer. Try using a new expression instead.</value>
  </data>
  <data name="ERR_MissingStructOffset" xml:space="preserve">
    <value>'{0}': instance field types marked with StructLayout(LayoutKind.Explicit) must have a FieldOffset attribute</value>
  </data>
  <data name="WRN_ExternMethodNoImplementation" xml:space="preserve">
    <value>Method, operator, or accessor '{0}' is marked external and has no attributes on it. Consider adding a DllImport attribute to specify the external implementation.</value>
  </data>
  <data name="WRN_ExternMethodNoImplementation_Title" xml:space="preserve">
    <value>Method, operator, or accessor is marked external and has no attributes on it</value>
  </data>
  <data name="WRN_ProtectedInSealed" xml:space="preserve">
    <value>'{0}': new protected member declared in sealed class</value>
  </data>
  <data name="WRN_ProtectedInSealed_Title" xml:space="preserve">
    <value>New protected member declared in sealed class</value>
  </data>
  <data name="ERR_InterfaceImplementedByConditional" xml:space="preserve">
    <value>Conditional member '{0}' cannot implement interface member '{1}' in type '{2}'</value>
  </data>
  <data name="ERR_IllegalRefParam" xml:space="preserve">
    <value>ref and out are not valid in this context</value>
  </data>
  <data name="ERR_BadArgumentToAttribute" xml:space="preserve">
    <value>The argument to the '{0}' attribute must be a valid identifier</value>
  </data>
  <data name="ERR_StructOffsetOnBadStruct" xml:space="preserve">
    <value>The FieldOffset attribute can only be placed on members of types marked with the StructLayout(LayoutKind.Explicit)</value>
  </data>
  <data name="ERR_StructOffsetOnBadField" xml:space="preserve">
    <value>The FieldOffset attribute is not allowed on static or const fields</value>
  </data>
  <data name="ERR_AttributeUsageOnNonAttributeClass" xml:space="preserve">
    <value>Attribute '{0}' is only valid on classes derived from System.Attribute</value>
  </data>
  <data name="WRN_PossibleMistakenNullStatement" xml:space="preserve">
    <value>Possible mistaken empty statement</value>
  </data>
  <data name="WRN_PossibleMistakenNullStatement_Title" xml:space="preserve">
    <value>Possible mistaken empty statement</value>
  </data>
  <data name="ERR_DuplicateNamedAttributeArgument" xml:space="preserve">
    <value>'{0}' duplicate named attribute argument</value>
  </data>
  <data name="ERR_DeriveFromEnumOrValueType" xml:space="preserve">
    <value>'{0}' cannot derive from special class '{1}'</value>
  </data>
  <data name="ERR_DefaultMemberOnIndexedType" xml:space="preserve">
    <value>Cannot specify the DefaultMember attribute on a type containing an indexer</value>
  </data>
  <data name="ERR_BogusType" xml:space="preserve">
    <value>'{0}' is a type not supported by the language</value>
  </data>
  <data name="WRN_UnassignedInternalField" xml:space="preserve">
    <value>Field '{0}' is never assigned to, and will always have its default value {1}</value>
  </data>
  <data name="WRN_UnassignedInternalField_Title" xml:space="preserve">
    <value>Field is never assigned to, and will always have its default value</value>
  </data>
  <data name="ERR_CStyleArray" xml:space="preserve">
    <value>Bad array declarator: To declare a managed array the rank specifier precedes the variable's identifier. To declare a fixed size buffer field, use the fixed keyword before the field type.</value>
  </data>
  <data name="WRN_VacuousIntegralComp" xml:space="preserve">
    <value>Comparison to integral constant is useless; the constant is outside the range of type '{0}'</value>
  </data>
  <data name="WRN_VacuousIntegralComp_Title" xml:space="preserve">
    <value>Comparison to integral constant is useless; the constant is outside the range of the type</value>
  </data>
  <data name="ERR_AbstractAttributeClass" xml:space="preserve">
    <value>Cannot apply attribute class '{0}' because it is abstract</value>
  </data>
  <data name="ERR_BadNamedAttributeArgumentType" xml:space="preserve">
    <value>'{0}' is not a valid named attribute argument because it is not a valid attribute parameter type</value>
  </data>
  <data name="ERR_MissingPredefinedMember" xml:space="preserve">
    <value>Missing compiler required member '{0}.{1}'</value>
  </data>
  <data name="WRN_AttributeLocationOnBadDeclaration" xml:space="preserve">
    <value>'{0}' is not a valid attribute location for this declaration. Valid attribute locations for this declaration are '{1}'. All attributes in this block will be ignored.</value>
  </data>
  <data name="WRN_AttributeLocationOnBadDeclaration_Title" xml:space="preserve">
    <value>Not a valid attribute location for this declaration</value>
  </data>
  <data name="WRN_InvalidAttributeLocation" xml:space="preserve">
    <value>'{0}' is not a recognized attribute location. Valid attribute locations for this declaration are '{1}'. All attributes in this block will be ignored.</value>
  </data>
  <data name="WRN_InvalidAttributeLocation_Title" xml:space="preserve">
    <value>Not a recognized attribute location</value>
  </data>
  <data name="WRN_EqualsWithoutGetHashCode" xml:space="preserve">
    <value>'{0}' overrides Object.Equals(object o) but does not override Object.GetHashCode()</value>
  </data>
  <data name="WRN_EqualsWithoutGetHashCode_Title" xml:space="preserve">
    <value>Type overrides Object.Equals(object o) but does not override Object.GetHashCode()</value>
  </data>
  <data name="WRN_EqualityOpWithoutEquals" xml:space="preserve">
    <value>'{0}' defines operator == or operator != but does not override Object.Equals(object o)</value>
  </data>
  <data name="WRN_EqualityOpWithoutEquals_Title" xml:space="preserve">
    <value>Type defines operator == or operator != but does not override Object.Equals(object o)</value>
  </data>
  <data name="WRN_EqualityOpWithoutGetHashCode" xml:space="preserve">
    <value>'{0}' defines operator == or operator != but does not override Object.GetHashCode()</value>
  </data>
  <data name="WRN_EqualityOpWithoutGetHashCode_Title" xml:space="preserve">
    <value>Type defines operator == or operator != but does not override Object.GetHashCode()</value>
  </data>
  <data name="ERR_OutAttrOnRefParam" xml:space="preserve">
    <value>Cannot specify only Out attribute on a ref parameter. Use both In and Out attributes, or neither.</value>
  </data>
  <data name="ERR_OverloadRefOut" xml:space="preserve">
    <value>'{0}' cannot define overloaded methods that differ only on ref and out</value>
  </data>
  <data name="ERR_LiteralDoubleCast" xml:space="preserve">
    <value>Literal of type double cannot be implicitly converted to type '{1}'; use an '{0}' suffix to create a literal of this type</value>
  </data>
  <data name="WRN_IncorrectBooleanAssg" xml:space="preserve">
    <value>Assignment in conditional expression is always constant; did you mean to use == instead of = ?</value>
  </data>
  <data name="WRN_IncorrectBooleanAssg_Title" xml:space="preserve">
    <value>Assignment in conditional expression is always constant</value>
  </data>
  <data name="ERR_ProtectedInStruct" xml:space="preserve">
    <value>'{0}': new protected member declared in struct</value>
  </data>
  <data name="ERR_InconsistentIndexerNames" xml:space="preserve">
    <value>Two indexers have different names; the IndexerName attribute must be used with the same name on every indexer within a type</value>
  </data>
  <data name="ERR_ComImportWithUserCtor" xml:space="preserve">
    <value>A class with the ComImport attribute cannot have a user-defined constructor</value>
  </data>
  <data name="ERR_FieldCantHaveVoidType" xml:space="preserve">
    <value>Field cannot have void type</value>
  </data>
  <data name="WRN_NonObsoleteOverridingObsolete" xml:space="preserve">
    <value>Member '{0}' overrides obsolete member '{1}'. Add the Obsolete attribute to '{0}'.</value>
  </data>
  <data name="WRN_NonObsoleteOverridingObsolete_Title" xml:space="preserve">
    <value>Member overrides obsolete member</value>
  </data>
  <data name="ERR_SystemVoid" xml:space="preserve">
    <value>System.Void cannot be used from C# -- use typeof(void) to get the void type object</value>
  </data>
  <data name="ERR_ExplicitParamArray" xml:space="preserve">
    <value>Do not use 'System.ParamArrayAttribute'. Use the 'params' keyword instead.</value>
  </data>
  <data name="WRN_BitwiseOrSignExtend" xml:space="preserve">
    <value>Bitwise-or operator used on a sign-extended operand; consider casting to a smaller unsigned type first</value>
  </data>
  <data name="WRN_BitwiseOrSignExtend_Title" xml:space="preserve">
    <value>Bitwise-or operator used on a sign-extended operand</value>
  </data>
  <data name="WRN_BitwiseOrSignExtend_Description" xml:space="preserve">
    <value>The compiler implicitly widened and sign-extended a variable, and then used the resulting value in a bitwise OR operation. This can result in unexpected behavior.</value>
  </data>
  <data name="ERR_VolatileStruct" xml:space="preserve">
    <value>'{0}': a volatile field cannot be of the type '{1}'</value>
  </data>
  <data name="ERR_VolatileAndReadonly" xml:space="preserve">
    <value>'{0}': a field cannot be both volatile and readonly</value>
  </data>
  <data name="ERR_AbstractField" xml:space="preserve">
    <value>The modifier 'abstract' is not valid on fields. Try using a property instead.</value>
  </data>
  <data name="ERR_BogusExplicitImpl" xml:space="preserve">
    <value>'{0}' cannot implement '{1}' because it is not supported by the language</value>
  </data>
  <data name="ERR_ExplicitMethodImplAccessor" xml:space="preserve">
    <value>'{0}' explicit method implementation cannot implement '{1}' because it is an accessor</value>
  </data>
  <data name="WRN_CoClassWithoutComImport" xml:space="preserve">
    <value>'{0}' interface marked with 'CoClassAttribute' not marked with 'ComImportAttribute'</value>
  </data>
  <data name="WRN_CoClassWithoutComImport_Title" xml:space="preserve">
    <value>Interface marked with 'CoClassAttribute' not marked with 'ComImportAttribute'</value>
  </data>
  <data name="ERR_ConditionalWithOutParam" xml:space="preserve">
    <value>Conditional member '{0}' cannot have an out parameter</value>
  </data>
  <data name="ERR_AccessorImplementingMethod" xml:space="preserve">
    <value>Accessor '{0}' cannot implement interface member '{1}' for type '{2}'. Use an explicit interface implementation.</value>
  </data>
  <data name="ERR_AliasQualAsExpression" xml:space="preserve">
    <value>The namespace alias qualifier '::' always resolves to a type or namespace so is illegal here. Consider using '.' instead.</value>
  </data>
  <data name="ERR_DerivingFromATyVar" xml:space="preserve">
    <value>Cannot derive from '{0}' because it is a type parameter</value>
  </data>
  <data name="ERR_DuplicateTypeParameter" xml:space="preserve">
    <value>Duplicate type parameter '{0}'</value>
  </data>
  <data name="WRN_TypeParameterSameAsOuterTypeParameter" xml:space="preserve">
    <value>Type parameter '{0}' has the same name as the type parameter from outer type '{1}'</value>
  </data>
  <data name="WRN_TypeParameterSameAsOuterTypeParameter_Title" xml:space="preserve">
    <value>Type parameter has the same name as the type parameter from outer type</value>
  </data>
  <data name="ERR_TypeVariableSameAsParent" xml:space="preserve">
    <value>Type parameter '{0}' has the same name as the containing type, or method</value>
  </data>
  <data name="ERR_UnifyingInterfaceInstantiations" xml:space="preserve">
    <value>'{0}' cannot implement both '{1}' and '{2}' because they may unify for some type parameter substitutions</value>
  </data>
  <data name="ERR_GenericDerivingFromAttribute" xml:space="preserve">
    <value>A generic type cannot derive from '{0}' because it is an attribute class</value>
  </data>
  <data name="ERR_TyVarNotFoundInConstraint" xml:space="preserve">
    <value>'{1}' does not define type parameter '{0}'</value>
  </data>
  <data name="ERR_BadBoundType" xml:space="preserve">
    <value>'{0}' is not a valid constraint. A type used as a constraint must be an interface, a non-sealed class or a type parameter.</value>
  </data>
  <data name="ERR_SpecialTypeAsBound" xml:space="preserve">
    <value>Constraint cannot be special class '{0}'</value>
  </data>
  <data name="ERR_BadVisBound" xml:space="preserve">
    <value>Inconsistent accessibility: constraint type '{1}' is less accessible than '{0}'</value>
  </data>
  <data name="ERR_LookupInTypeVariable" xml:space="preserve">
    <value>Cannot do member lookup in '{0}' because it is a type parameter</value>
  </data>
  <data name="ERR_BadConstraintType" xml:space="preserve">
    <value>Invalid constraint type. A type used as a constraint must be an interface, a non-sealed class or a type parameter.</value>
  </data>
  <data name="ERR_InstanceMemberInStaticClass" xml:space="preserve">
    <value>'{0}': cannot declare instance members in a static class</value>
  </data>
  <data name="ERR_StaticBaseClass" xml:space="preserve">
    <value>'{1}': cannot derive from static class '{0}'</value>
  </data>
  <data name="ERR_ConstructorInStaticClass" xml:space="preserve">
    <value>Static classes cannot have instance constructors</value>
  </data>
  <data name="ERR_DestructorInStaticClass" xml:space="preserve">
    <value>Static classes cannot contain destructors</value>
  </data>
  <data name="ERR_InstantiatingStaticClass" xml:space="preserve">
    <value>Cannot create an instance of the static class '{0}'</value>
  </data>
  <data name="ERR_StaticDerivedFromNonObject" xml:space="preserve">
    <value>Static class '{0}' cannot derive from type '{1}'. Static classes must derive from object.</value>
  </data>
  <data name="ERR_StaticClassInterfaceImpl" xml:space="preserve">
    <value>'{0}': static classes cannot implement interfaces</value>
  </data>
  <data name="ERR_OperatorInStaticClass" xml:space="preserve">
    <value>'{0}': static classes cannot contain user-defined operators</value>
  </data>
  <data name="ERR_ConvertToStaticClass" xml:space="preserve">
    <value>Cannot convert to static type '{0}'</value>
  </data>
  <data name="ERR_ConstraintIsStaticClass" xml:space="preserve">
    <value>'{0}': static classes cannot be used as constraints</value>
  </data>
  <data name="ERR_GenericArgIsStaticClass" xml:space="preserve">
    <value>'{0}': static types cannot be used as type arguments</value>
  </data>
  <data name="ERR_ArrayOfStaticClass" xml:space="preserve">
    <value>'{0}': array elements cannot be of static type</value>
  </data>
  <data name="ERR_IndexerInStaticClass" xml:space="preserve">
    <value>'{0}': cannot declare indexers in a static class</value>
  </data>
  <data name="ERR_ParameterIsStaticClass" xml:space="preserve">
    <value>'{0}': static types cannot be used as parameters</value>
  </data>
  <data name="ERR_ReturnTypeIsStaticClass" xml:space="preserve">
    <value>'{0}': static types cannot be used as return types</value>
  </data>
  <data name="ERR_VarDeclIsStaticClass" xml:space="preserve">
    <value>Cannot declare a variable of static type '{0}'</value>
  </data>
  <data name="ERR_BadEmptyThrowInFinally" xml:space="preserve">
    <value>A throw statement with no arguments is not allowed in a finally clause that is nested inside the nearest enclosing catch clause</value>
  </data>
  <data name="ERR_InvalidSpecifier" xml:space="preserve">
    <value>'{0}' is not a valid format specifier</value>
  </data>
  <data name="WRN_AssignmentToLockOrDispose" xml:space="preserve">
    <value>Possibly incorrect assignment to local '{0}' which is the argument to a using or lock statement. The Dispose call or unlocking will happen on the original value of the local.</value>
  </data>
  <data name="WRN_AssignmentToLockOrDispose_Title" xml:space="preserve">
    <value>Possibly incorrect assignment to local which is the argument to a using or lock statement</value>
  </data>
  <data name="ERR_ForwardedTypeInThisAssembly" xml:space="preserve">
    <value>Type '{0}' is defined in this assembly, but a type forwarder is specified for it</value>
  </data>
  <data name="ERR_ForwardedTypeIsNested" xml:space="preserve">
    <value>Cannot forward type '{0}' because it is a nested type of '{1}'</value>
  </data>
  <data name="ERR_CycleInTypeForwarder" xml:space="preserve">
    <value>The type forwarder for type '{0}' in assembly '{1}' causes a cycle</value>
  </data>
  <data name="ERR_AssemblyNameOnNonModule" xml:space="preserve">
    <value>The /moduleassemblyname option may only be specified when building a target type of 'module'</value>
  </data>
  <data name="ERR_InvalidAssemblyName" xml:space="preserve">
    <value>Assembly reference '{0}' is invalid and cannot be resolved</value>
  </data>
  <data name="ERR_InvalidFwdType" xml:space="preserve">
    <value>Invalid type specified as an argument for TypeForwardedTo attribute</value>
  </data>
  <data name="ERR_CloseUnimplementedInterfaceMemberStatic" xml:space="preserve">
    <value>'{0}' does not implement interface member '{1}'. '{2}' cannot implement an interface member because it is static.</value>
  </data>
  <data name="ERR_CloseUnimplementedInterfaceMemberNotPublic" xml:space="preserve">
    <value>'{0}' does not implement interface member '{1}'. '{2}' cannot implement an interface member because it is not public.</value>
  </data>
  <data name="ERR_CloseUnimplementedInterfaceMemberWrongReturnType" xml:space="preserve">
    <value>'{0}' does not implement interface member '{1}'. '{2}' cannot implement '{1}' because it does not have the matching return type of '{3}'.</value>
  </data>
  <data name="ERR_DuplicateTypeForwarder" xml:space="preserve">
    <value>'{0}' duplicate TypeForwardedToAttribute</value>
  </data>
  <data name="ERR_ExpectedSelectOrGroup" xml:space="preserve">
    <value>A query body must end with a select clause or a group clause</value>
  </data>
  <data name="ERR_ExpectedContextualKeywordOn" xml:space="preserve">
    <value>Expected contextual keyword 'on'</value>
  </data>
  <data name="ERR_ExpectedContextualKeywordEquals" xml:space="preserve">
    <value>Expected contextual keyword 'equals'</value>
  </data>
  <data name="ERR_ExpectedContextualKeywordBy" xml:space="preserve">
    <value>Expected contextual keyword 'by'</value>
  </data>
  <data name="ERR_InvalidAnonymousTypeMemberDeclarator" xml:space="preserve">
    <value>Invalid anonymous type member declarator. Anonymous type members must be declared with a member assignment, simple name or member access.</value>
  </data>
  <data name="ERR_InvalidInitializerElementInitializer" xml:space="preserve">
    <value>Invalid initializer member declarator</value>
  </data>
  <data name="ERR_InconsistentLambdaParameterUsage" xml:space="preserve">
    <value>Inconsistent lambda parameter usage; parameter types must be all explicit or all implicit</value>
  </data>
  <data name="ERR_PartialMethodInvalidModifier" xml:space="preserve">
    <value>A partial method cannot have access modifiers or the virtual, abstract, override, new, sealed, or extern modifiers</value>
  </data>
  <data name="ERR_PartialMethodOnlyInPartialClass" xml:space="preserve">
    <value>A partial method must be declared within a partial class or partial struct</value>
  </data>
  <data name="ERR_PartialMethodCannotHaveOutParameters" xml:space="preserve">
    <value>A partial method cannot have out parameters</value>
  </data>
  <data name="ERR_PartialMethodOnlyMethods" xml:space="preserve">
    <value>Only methods, classes, structs, or interfaces may be partial</value>
  </data>
  <data name="ERR_PartialMethodNotExplicit" xml:space="preserve">
    <value>A partial method may not explicitly implement an interface method</value>
  </data>
  <data name="ERR_PartialMethodExtensionDifference" xml:space="preserve">
    <value>Both partial method declarations must be extension methods or neither may be an extension method</value>
  </data>
  <data name="ERR_PartialMethodOnlyOneLatent" xml:space="preserve">
    <value>A partial method may not have multiple defining declarations</value>
  </data>
  <data name="ERR_PartialMethodOnlyOneActual" xml:space="preserve">
    <value>A partial method may not have multiple implementing declarations</value>
  </data>
  <data name="ERR_PartialMethodParamsDifference" xml:space="preserve">
    <value>Both partial method declarations must use a params parameter or neither may use a params parameter</value>
  </data>
  <data name="ERR_PartialMethodMustHaveLatent" xml:space="preserve">
    <value>No defining declaration found for implementing declaration of partial method '{0}'</value>
  </data>
  <data name="ERR_PartialMethodInconsistentTupleNames" xml:space="preserve">
    <value>Both partial method declarations, '{0}' and '{1}', must use the same tuple element names.</value>
  </data>
  <data name="ERR_PartialMethodInconsistentConstraints" xml:space="preserve">
    <value>Partial method declarations of '{0}' have inconsistent type parameter constraints</value>
  </data>
  <data name="ERR_PartialMethodToDelegate" xml:space="preserve">
    <value>Cannot create delegate from method '{0}' because it is a partial method without an implementing declaration</value>
  </data>
  <data name="ERR_PartialMethodStaticDifference" xml:space="preserve">
    <value>Both partial method declarations must be static or neither may be static</value>
  </data>
  <data name="ERR_PartialMethodUnsafeDifference" xml:space="preserve">
    <value>Both partial method declarations must be unsafe or neither may be unsafe</value>
  </data>
  <data name="ERR_PartialMethodInExpressionTree" xml:space="preserve">
    <value>Partial methods with only a defining declaration or removed conditional methods cannot be used in expression trees</value>
  </data>
  <data name="ERR_PartialMethodMustReturnVoid" xml:space="preserve">
    <value>Partial methods must have a void return type</value>
  </data>
  <data name="WRN_ObsoleteOverridingNonObsolete" xml:space="preserve">
    <value>Obsolete member '{0}' overrides non-obsolete member '{1}'</value>
  </data>
  <data name="WRN_ObsoleteOverridingNonObsolete_Title" xml:space="preserve">
    <value>Obsolete member overrides non-obsolete member</value>
  </data>
  <data name="WRN_DebugFullNameTooLong" xml:space="preserve">
    <value>The fully qualified name for '{0}' is too long for debug information. Compile without '/debug' option.</value>
  </data>
  <data name="WRN_DebugFullNameTooLong_Title" xml:space="preserve">
    <value>Fully qualified name is too long for debug information</value>
  </data>
  <data name="ERR_ImplicitlyTypedVariableAssignedBadValue" xml:space="preserve">
    <value>Cannot assign {0} to an implicitly-typed variable</value>
  </data>
  <data name="ERR_MixedDeconstructionDisallowed" xml:space="preserve">
    <value>Cannot reference {0} in a deconstruction declaration</value>
  </data>
  <data name="ERR_ImplicitlyTypedVariableWithNoInitializer" xml:space="preserve">
    <value>Implicitly-typed variables must be initialized</value>
  </data>
  <data name="ERR_ImplicitlyTypedVariableMultipleDeclarator" xml:space="preserve">
    <value>Implicitly-typed variables cannot have multiple declarators</value>
  </data>
  <data name="ERR_ImplicitlyTypedVariableAssignedArrayInitializer" xml:space="preserve">
    <value>Cannot initialize an implicitly-typed variable with an array initializer</value>
  </data>
  <data name="ERR_ImplicitlyTypedLocalCannotBeFixed" xml:space="preserve">
    <value>Implicitly-typed local variables cannot be fixed</value>
  </data>
  <data name="ERR_ImplicitlyTypedVariableCannotBeConst" xml:space="preserve">
    <value>Implicitly-typed variables cannot be constant</value>
  </data>
  <data name="WRN_ExternCtorNoImplementation" xml:space="preserve">
    <value>Constructor '{0}' is marked external</value>
  </data>
  <data name="WRN_ExternCtorNoImplementation_Title" xml:space="preserve">
    <value>Constructor is marked external</value>
  </data>
  <data name="ERR_TypeVarNotFound" xml:space="preserve">
    <value>The contextual keyword 'var' may only appear within a local variable declaration or in script code</value>
  </data>
  <data name="ERR_ImplicitlyTypedArrayNoBestType" xml:space="preserve">
    <value>No best type found for implicitly-typed array</value>
  </data>
  <data name="ERR_AnonymousTypePropertyAssignedBadValue" xml:space="preserve">
    <value>Cannot assign {0} to anonymous type property</value>
  </data>
  <data name="ERR_ExpressionTreeContainsBaseAccess" xml:space="preserve">
    <value>An expression tree may not contain a base access</value>
  </data>
  <data name="ERR_ExpressionTreeContainsAssignment" xml:space="preserve">
    <value>An expression tree may not contain an assignment operator</value>
  </data>
  <data name="ERR_AnonymousTypeDuplicatePropertyName" xml:space="preserve">
    <value>An anonymous type cannot have multiple properties with the same name</value>
  </data>
  <data name="ERR_StatementLambdaToExpressionTree" xml:space="preserve">
    <value>A lambda expression with a statement body cannot be converted to an expression tree</value>
  </data>
  <data name="ERR_ExpressionTreeMustHaveDelegate" xml:space="preserve">
    <value>Cannot convert lambda to an expression tree whose type argument '{0}' is not a delegate type</value>
  </data>
  <data name="ERR_AnonymousTypeNotAvailable" xml:space="preserve">
    <value>Cannot use anonymous type in a constant expression</value>
  </data>
  <data name="ERR_LambdaInIsAs" xml:space="preserve">
    <value>The first operand of an 'is' or 'as' operator may not be a lambda expression, anonymous method, or method group.</value>
  </data>
  <data name="ERR_ExpressionTreeContainsMultiDimensionalArrayInitializer" xml:space="preserve">
    <value>An expression tree may not contain a multidimensional array initializer</value>
  </data>
  <data name="ERR_MissingArgument" xml:space="preserve">
    <value>Argument missing</value>
  </data>
  <data name="ERR_VariableUsedBeforeDeclaration" xml:space="preserve">
    <value>Cannot use local variable '{0}' before it is declared</value>
  </data>
  <data name="ERR_RecursivelyTypedVariable" xml:space="preserve">
    <value>Type of '{0}' cannot be inferred since its initializer directly or indirectly refers to the definition.</value>
  </data>
  <data name="ERR_ExplicitLayoutAndAutoImplementedProperty" xml:space="preserve">
    <value>'{0}': Auto-implemented properties cannot be used inside a type marked with StructLayout(LayoutKind.Explicit)</value>
  </data>
  <data name="ERR_UnassignedThisAutoProperty" xml:space="preserve">
    <value>Auto-implemented property '{0}' must be fully assigned before control is returned to the caller.</value>
  </data>
  <data name="ERR_VariableUsedBeforeDeclarationAndHidesField" xml:space="preserve">
    <value>Cannot use local variable '{0}' before it is declared. The declaration of the local variable hides the field '{1}'.</value>
  </data>
  <data name="ERR_ExpressionTreeContainsBadCoalesce" xml:space="preserve">
    <value>An expression tree lambda may not contain a coalescing operator with a null literal left-hand side</value>
  </data>
  <data name="ERR_IdentifierExpected" xml:space="preserve">
    <value>Identifier expected</value>
  </data>
  <data name="ERR_SemicolonExpected" xml:space="preserve">
    <value>; expected</value>
  </data>
  <data name="ERR_SyntaxError" xml:space="preserve">
    <value>Syntax error, '{0}' expected</value>
  </data>
  <data name="ERR_DuplicateModifier" xml:space="preserve">
    <value>Duplicate '{0}' modifier</value>
  </data>
  <data name="ERR_DuplicateAccessor" xml:space="preserve">
    <value>Property accessor already defined</value>
  </data>
  <data name="ERR_IntegralTypeExpected" xml:space="preserve">
    <value>Type byte, sbyte, short, ushort, int, uint, long, or ulong expected</value>
  </data>
  <data name="ERR_IllegalEscape" xml:space="preserve">
    <value>Unrecognized escape sequence</value>
  </data>
  <data name="ERR_NewlineInConst" xml:space="preserve">
    <value>Newline in constant</value>
  </data>
  <data name="ERR_EmptyCharConst" xml:space="preserve">
    <value>Empty character literal</value>
  </data>
  <data name="ERR_TooManyCharsInConst" xml:space="preserve">
    <value>Too many characters in character literal</value>
  </data>
  <data name="ERR_InvalidNumber" xml:space="preserve">
    <value>Invalid number</value>
  </data>
  <data name="ERR_GetOrSetExpected" xml:space="preserve">
    <value>A get or set accessor expected</value>
  </data>
  <data name="ERR_ClassTypeExpected" xml:space="preserve">
    <value>An object, string, or class type expected</value>
  </data>
  <data name="ERR_NamedArgumentExpected" xml:space="preserve">
    <value>Named attribute argument expected</value>
  </data>
  <data name="ERR_TooManyCatches" xml:space="preserve">
    <value>Catch clauses cannot follow the general catch clause of a try statement</value>
  </data>
  <data name="ERR_ThisOrBaseExpected" xml:space="preserve">
    <value>Keyword 'this' or 'base' expected</value>
  </data>
  <data name="ERR_OvlUnaryOperatorExpected" xml:space="preserve">
    <value>Overloadable unary operator expected</value>
  </data>
  <data name="ERR_OvlBinaryOperatorExpected" xml:space="preserve">
    <value>Overloadable binary operator expected</value>
  </data>
  <data name="ERR_IntOverflow" xml:space="preserve">
    <value>Integral constant is too large</value>
  </data>
  <data name="ERR_EOFExpected" xml:space="preserve">
    <value>Type or namespace definition, or end-of-file expected</value>
  </data>
  <data name="ERR_GlobalDefinitionOrStatementExpected" xml:space="preserve">
    <value>Member definition, statement, or end-of-file expected</value>
  </data>
  <data name="ERR_BadEmbeddedStmt" xml:space="preserve">
    <value>Embedded statement cannot be a declaration or labeled statement</value>
  </data>
  <data name="ERR_PPDirectiveExpected" xml:space="preserve">
    <value>Preprocessor directive expected</value>
  </data>
  <data name="ERR_EndOfPPLineExpected" xml:space="preserve">
    <value>Single-line comment or end-of-line expected</value>
  </data>
  <data name="ERR_CloseParenExpected" xml:space="preserve">
    <value>) expected</value>
  </data>
  <data name="ERR_EndifDirectiveExpected" xml:space="preserve">
    <value>#endif directive expected</value>
  </data>
  <data name="ERR_UnexpectedDirective" xml:space="preserve">
    <value>Unexpected preprocessor directive</value>
  </data>
  <data name="ERR_ErrorDirective" xml:space="preserve">
    <value>#error: '{0}'</value>
  </data>
  <data name="WRN_WarningDirective" xml:space="preserve">
    <value>#warning: '{0}'</value>
  </data>
  <data name="WRN_WarningDirective_Title" xml:space="preserve">
    <value>#warning directive</value>
  </data>
  <data name="ERR_TypeExpected" xml:space="preserve">
    <value>Type expected</value>
  </data>
  <data name="ERR_PPDefFollowsToken" xml:space="preserve">
    <value>Cannot define/undefine preprocessor symbols after first token in file</value>
  </data>
  <data name="ERR_PPReferenceFollowsToken" xml:space="preserve">
    <value>Cannot use #r after first token in file</value>
  </data>
  <data name="ERR_OpenEndedComment" xml:space="preserve">
    <value>End-of-file found, '*/' expected</value>
  </data>
  <data name="ERR_OvlOperatorExpected" xml:space="preserve">
    <value>Overloadable operator expected</value>
  </data>
  <data name="ERR_EndRegionDirectiveExpected" xml:space="preserve">
    <value>#endregion directive expected</value>
  </data>
  <data name="ERR_UnterminatedStringLit" xml:space="preserve">
    <value>Unterminated string literal</value>
  </data>
  <data name="ERR_BadDirectivePlacement" xml:space="preserve">
    <value>Preprocessor directives must appear as the first non-whitespace character on a line</value>
  </data>
  <data name="ERR_IdentifierExpectedKW" xml:space="preserve">
    <value>Identifier expected; '{1}' is a keyword</value>
  </data>
  <data name="ERR_SemiOrLBraceExpected" xml:space="preserve">
    <value>{ or ; expected</value>
  </data>
  <data name="ERR_MultiTypeInDeclaration" xml:space="preserve">
    <value>Cannot use more than one type in a for, using, fixed, or declaration statement</value>
  </data>
  <data name="ERR_AddOrRemoveExpected" xml:space="preserve">
    <value>An add or remove accessor expected</value>
  </data>
  <data name="ERR_UnexpectedCharacter" xml:space="preserve">
    <value>Unexpected character '{0}'</value>
  </data>
  <data name="ERR_UnexpectedToken" xml:space="preserve">
    <value>Unexpected token '{0}'</value>
  </data>
  <data name="ERR_ProtectedInStatic" xml:space="preserve">
    <value>'{0}': static classes cannot contain protected members</value>
  </data>
  <data name="WRN_UnreachableGeneralCatch" xml:space="preserve">
    <value>A previous catch clause already catches all exceptions. All non-exceptions thrown will be wrapped in a System.Runtime.CompilerServices.RuntimeWrappedException.</value>
  </data>
  <data name="WRN_UnreachableGeneralCatch_Title" xml:space="preserve">
    <value>A previous catch clause already catches all exceptions</value>
  </data>
  <data name="WRN_UnreachableGeneralCatch_Description" xml:space="preserve">
    <value>This warning is caused when a catch() block has no specified exception type after a catch (System.Exception e) block. The warning advises that the catch() block will not catch any exceptions.

A catch() block after a catch (System.Exception e) block can catch non-CLS exceptions if the RuntimeCompatibilityAttribute is set to false in the AssemblyInfo.cs file: [assembly: RuntimeCompatibilityAttribute(WrapNonExceptionThrows = false)]. If this attribute is not set explicitly to false, all thrown non-CLS exceptions are wrapped as Exceptions and the catch (System.Exception e) block catches them.</value>
  </data>
  <data name="ERR_IncrementLvalueExpected" xml:space="preserve">
    <value>The operand of an increment or decrement operator must be a variable, property or indexer</value>
  </data>
  <data name="ERR_NoSuchMemberOrExtension" xml:space="preserve">
    <value>'{0}' does not contain a definition for '{1}' and no extension method '{1}' accepting a first argument of type '{0}' could be found (are you missing a using directive or an assembly reference?)</value>
  </data>
  <data name="ERR_NoSuchMemberOrExtensionNeedUsing" xml:space="preserve">
    <value>'{0}' does not contain a definition for '{1}' and no extension method '{1}' accepting a first argument of type '{0}' could be found (are you missing a using directive for '{2}'?)</value>
  </data>
  <data name="ERR_BadThisParam" xml:space="preserve">
    <value>Method '{0}' has a parameter modifier 'this' which is not on the first parameter</value>
  </data>
  <data name="ERR_BadRefWithThis" xml:space="preserve">
    <value> The parameter modifier 'ref' cannot be used with 'this' </value>
  </data>
  <data name="ERR_BadOutWithThis" xml:space="preserve">
    <value> The parameter modifier 'out' cannot be used with 'this' </value>
  </data>
  <data name="ERR_BadTypeforThis" xml:space="preserve">
    <value>The first parameter of an extension method cannot be of type '{0}'</value>
  </data>
  <data name="ERR_BadParamModThis" xml:space="preserve">
    <value>A parameter array cannot be used with 'this' modifier on an extension method</value>
  </data>
  <data name="ERR_BadExtensionMeth" xml:space="preserve">
    <value>Extension method must be static</value>
  </data>
  <data name="ERR_BadExtensionAgg" xml:space="preserve">
    <value>Extension method must be defined in a non-generic static class</value>
  </data>
  <data name="ERR_DupParamMod" xml:space="preserve">
    <value>A parameter can only have one '{0}' modifier</value>
  </data>
  <data name="ERR_MultiParamMod" xml:space="preserve">
    <value>A parameter cannot have all the specified modifiers; there are too many modifiers on the parameter</value>
  </data>
  <data name="ERR_ExtensionMethodsDecl" xml:space="preserve">
    <value>Extension methods must be defined in a top level static class; {0} is a nested class</value>
  </data>
  <data name="ERR_ExtensionAttrNotFound" xml:space="preserve">
    <value>Cannot define a new extension method because the compiler required type '{0}' cannot be found. Are you missing a reference to System.Core.dll?</value>
  </data>
  <data name="ERR_ExplicitExtension" xml:space="preserve">
    <value>Do not use 'System.Runtime.CompilerServices.ExtensionAttribute'. Use the 'this' keyword instead.</value>
  </data>
  <data name="ERR_ExplicitDynamicAttr" xml:space="preserve">
    <value>Do not use 'System.Runtime.CompilerServices.DynamicAttribute'. Use the 'dynamic' keyword instead.</value>
  </data>
  <data name="ERR_NoDynamicPhantomOnBaseCtor" xml:space="preserve">
    <value>The constructor call needs to be dynamically dispatched, but cannot be because it is part of a constructor initializer. Consider casting the dynamic arguments.</value>
  </data>
  <data name="ERR_ValueTypeExtDelegate" xml:space="preserve">
    <value>Extension method '{0}' defined on value type '{1}' cannot be used to create delegates</value>
  </data>
  <data name="ERR_BadArgCount" xml:space="preserve">
    <value>No overload for method '{0}' takes {1} arguments</value>
  </data>
  <data name="ERR_BadArgType" xml:space="preserve">
    <value>Argument {0}: cannot convert from '{1}' to '{2}'</value>
  </data>
  <data name="ERR_NoSourceFile" xml:space="preserve">
    <value>Source file '{0}' could not be opened -- {1}</value>
  </data>
  <data name="ERR_CantRefResource" xml:space="preserve">
    <value>Cannot link resource files when building a module</value>
  </data>
  <data name="ERR_ResourceNotUnique" xml:space="preserve">
    <value>Resource identifier '{0}' has already been used in this assembly</value>
  </data>
  <data name="ERR_ResourceFileNameNotUnique" xml:space="preserve">
    <value>Each linked resource and module must have a unique filename. Filename '{0}' is specified more than once in this assembly</value>
  </data>
  <data name="ERR_ImportNonAssembly" xml:space="preserve">
    <value>The referenced file '{0}' is not an assembly</value>
  </data>
  <data name="ERR_RefLvalueExpected" xml:space="preserve">
    <value>A ref or out value must be an assignable variable</value>
  </data>
  <data name="ERR_BaseInStaticMeth" xml:space="preserve">
    <value>Keyword 'base' is not available in a static method</value>
  </data>
  <data name="ERR_BaseInBadContext" xml:space="preserve">
    <value>Keyword 'base' is not available in the current context</value>
  </data>
  <data name="ERR_RbraceExpected" xml:space="preserve">
    <value>} expected</value>
  </data>
  <data name="ERR_LbraceExpected" xml:space="preserve">
    <value>{ expected</value>
  </data>
  <data name="ERR_InExpected" xml:space="preserve">
    <value>'in' expected</value>
  </data>
  <data name="ERR_InvalidPreprocExpr" xml:space="preserve">
    <value>Invalid preprocessor expression</value>
  </data>
  <data name="ERR_InvalidMemberDecl" xml:space="preserve">
    <value>Invalid token '{0}' in class, struct, or interface member declaration</value>
  </data>
  <data name="ERR_MemberNeedsType" xml:space="preserve">
    <value>Method must have a return type</value>
  </data>
  <data name="ERR_BadBaseType" xml:space="preserve">
    <value>Invalid base type</value>
  </data>
  <data name="WRN_EmptySwitch" xml:space="preserve">
    <value>Empty switch block</value>
  </data>
  <data name="WRN_EmptySwitch_Title" xml:space="preserve">
    <value>Empty switch block</value>
  </data>
  <data name="ERR_ExpectedEndTry" xml:space="preserve">
    <value>Expected catch or finally</value>
  </data>
  <data name="ERR_InvalidExprTerm" xml:space="preserve">
    <value>Invalid expression term '{0}'</value>
  </data>
  <data name="ERR_BadNewExpr" xml:space="preserve">
    <value>A new expression requires (), [], or {} after type</value>
  </data>
  <data name="ERR_NoNamespacePrivate" xml:space="preserve">
    <value>Elements defined in a namespace cannot be explicitly declared as private, protected, or protected internal</value>
  </data>
  <data name="ERR_BadVarDecl" xml:space="preserve">
    <value>Expected ; or = (cannot specify constructor arguments in declaration)</value>
  </data>
  <data name="ERR_UsingAfterElements" xml:space="preserve">
    <value>A using clause must precede all other elements defined in the namespace except extern alias declarations</value>
  </data>
  <data name="ERR_BadBinOpArgs" xml:space="preserve">
    <value>Overloaded binary operator '{0}' takes two parameters</value>
  </data>
  <data name="ERR_BadUnOpArgs" xml:space="preserve">
    <value>Overloaded unary operator '{0}' takes one parameter</value>
  </data>
  <data name="ERR_NoVoidParameter" xml:space="preserve">
    <value>Invalid parameter type 'void'</value>
  </data>
  <data name="ERR_DuplicateAlias" xml:space="preserve">
    <value>The using alias '{0}' appeared previously in this namespace</value>
  </data>
  <data name="ERR_BadProtectedAccess" xml:space="preserve">
    <value>Cannot access protected member '{0}' via a qualifier of type '{1}'; the qualifier must be of type '{2}' (or derived from it)</value>
  </data>
  <data name="ERR_AddModuleAssembly" xml:space="preserve">
    <value>'{0}' cannot be added to this assembly because it already is an assembly</value>
  </data>
  <data name="ERR_BindToBogusProp2" xml:space="preserve">
    <value>Property, indexer, or event '{0}' is not supported by the language; try directly calling accessor methods '{1}' or '{2}'</value>
  </data>
  <data name="ERR_BindToBogusProp1" xml:space="preserve">
    <value>Property, indexer, or event '{0}' is not supported by the language; try directly calling accessor method '{1}'</value>
  </data>
  <data name="ERR_NoVoidHere" xml:space="preserve">
    <value>Keyword 'void' cannot be used in this context</value>
  </data>
  <data name="ERR_IndexerNeedsParam" xml:space="preserve">
    <value>Indexers must have at least one parameter</value>
  </data>
  <data name="ERR_BadArraySyntax" xml:space="preserve">
    <value>Array type specifier, [], must appear before parameter name</value>
  </data>
  <data name="ERR_BadOperatorSyntax" xml:space="preserve">
    <value>Declaration is not valid; use '{0} operator &lt;dest-type&gt; (...' instead</value>
  </data>
  <data name="ERR_MainClassNotFound" xml:space="preserve">
    <value>Could not find '{0}' specified for Main method</value>
  </data>
  <data name="ERR_MainClassNotClass" xml:space="preserve">
    <value>'{0}' specified for Main method must be a valid non-generic class or struct</value>
  </data>
  <data name="ERR_NoMainInClass" xml:space="preserve">
    <value>'{0}' does not have a suitable static Main method</value>
  </data>
  <data name="ERR_MainClassIsImport" xml:space="preserve">
    <value>Cannot use '{0}' for Main method because it is imported</value>
  </data>
  <data name="ERR_OutputNeedsName" xml:space="preserve">
    <value>Outputs without source must have the /out option specified</value>
  </data>
  <data name="ERR_CantHaveWin32ResAndManifest" xml:space="preserve">
    <value>Conflicting options specified: Win32 resource file; Win32 manifest</value>
  </data>
  <data name="ERR_CantHaveWin32ResAndIcon" xml:space="preserve">
    <value>Conflicting options specified: Win32 resource file; Win32 icon</value>
  </data>
  <data name="ERR_CantReadResource" xml:space="preserve">
    <value>Error reading resource '{0}' -- '{1}'</value>
  </data>
  <data name="ERR_DocFileGen" xml:space="preserve">
    <value>Error writing to XML documentation file: {0}</value>
  </data>
  <data name="WRN_XMLParseError" xml:space="preserve">
    <value>XML comment has badly formed XML -- '{0}'</value>
  </data>
  <data name="WRN_XMLParseError_Title" xml:space="preserve">
    <value>XML comment has badly formed XML</value>
  </data>
  <data name="WRN_DuplicateParamTag" xml:space="preserve">
    <value>XML comment has a duplicate param tag for '{0}'</value>
  </data>
  <data name="WRN_DuplicateParamTag_Title" xml:space="preserve">
    <value>XML comment has a duplicate param tag</value>
  </data>
  <data name="WRN_UnmatchedParamTag" xml:space="preserve">
    <value>XML comment has a param tag for '{0}', but there is no parameter by that name</value>
  </data>
  <data name="WRN_UnmatchedParamTag_Title" xml:space="preserve">
    <value>XML comment has a param tag, but there is no parameter by that name</value>
  </data>
  <data name="WRN_UnmatchedParamRefTag" xml:space="preserve">
    <value>XML comment on '{1}' has a paramref tag for '{0}', but there is no parameter by that name</value>
  </data>
  <data name="WRN_UnmatchedParamRefTag_Title" xml:space="preserve">
    <value>XML comment has a paramref tag, but there is no parameter by that name</value>
  </data>
  <data name="WRN_MissingParamTag" xml:space="preserve">
    <value>Parameter '{0}' has no matching param tag in the XML comment for '{1}' (but other parameters do)</value>
  </data>
  <data name="WRN_MissingParamTag_Title" xml:space="preserve">
    <value>Parameter has no matching param tag in the XML comment (but other parameters do)</value>
  </data>
  <data name="WRN_BadXMLRef" xml:space="preserve">
    <value>XML comment has cref attribute '{0}' that could not be resolved</value>
  </data>
  <data name="WRN_BadXMLRef_Title" xml:space="preserve">
    <value>XML comment has cref attribute that could not be resolved</value>
  </data>
  <data name="ERR_BadStackAllocExpr" xml:space="preserve">
    <value>A stackalloc expression requires [] after type</value>
  </data>
  <data name="ERR_InvalidLineNumber" xml:space="preserve">
    <value>The line number specified for #line directive is missing or invalid</value>
  </data>
  <data name="ERR_MissingPPFile" xml:space="preserve">
    <value>Quoted file name, single-line comment or end-of-line expected</value>
  </data>
  <data name="ERR_ExpectedPPFile" xml:space="preserve">
    <value>Quoted file name expected</value>
  </data>
  <data name="ERR_ReferenceDirectiveOnlyAllowedInScripts" xml:space="preserve">
    <value>#r is only allowed in scripts</value>
  </data>
  <data name="ERR_ForEachMissingMember" xml:space="preserve">
    <value>foreach statement cannot operate on variables of type '{0}' because '{0}' does not contain a public definition for '{1}'</value>
  </data>
  <data name="WRN_BadXMLRefParamType" xml:space="preserve">
    <value>Invalid type for parameter {0} in XML comment cref attribute: '{1}'</value>
  </data>
  <data name="WRN_BadXMLRefParamType_Title" xml:space="preserve">
    <value>Invalid type for parameter in XML comment cref attribute</value>
  </data>
  <data name="WRN_BadXMLRefReturnType" xml:space="preserve">
    <value>Invalid return type in XML comment cref attribute</value>
  </data>
  <data name="WRN_BadXMLRefReturnType_Title" xml:space="preserve">
    <value>Invalid return type in XML comment cref attribute</value>
  </data>
  <data name="ERR_BadWin32Res" xml:space="preserve">
    <value>Error reading Win32 resources -- {0}</value>
  </data>
  <data name="WRN_BadXMLRefSyntax" xml:space="preserve">
    <value>XML comment has syntactically incorrect cref attribute '{0}'</value>
  </data>
  <data name="WRN_BadXMLRefSyntax_Title" xml:space="preserve">
    <value>XML comment has syntactically incorrect cref attribute</value>
  </data>
  <data name="ERR_BadModifierLocation" xml:space="preserve">
    <value>Member modifier '{0}' must precede the member type and name</value>
  </data>
  <data name="ERR_MissingArraySize" xml:space="preserve">
    <value>Array creation must have array size or array initializer</value>
  </data>
  <data name="WRN_UnprocessedXMLComment" xml:space="preserve">
    <value>XML comment is not placed on a valid language element</value>
  </data>
  <data name="WRN_UnprocessedXMLComment_Title" xml:space="preserve">
    <value>XML comment is not placed on a valid language element</value>
  </data>
  <data name="WRN_FailedInclude" xml:space="preserve">
    <value>Unable to include XML fragment '{1}' of file '{0}' -- {2}</value>
  </data>
  <data name="WRN_FailedInclude_Title" xml:space="preserve">
    <value>Unable to include XML fragment</value>
  </data>
  <data name="WRN_InvalidInclude" xml:space="preserve">
    <value>Invalid XML include element -- {0}</value>
  </data>
  <data name="WRN_InvalidInclude_Title" xml:space="preserve">
    <value>Invalid XML include element</value>
  </data>
  <data name="WRN_MissingXMLComment" xml:space="preserve">
    <value>Missing XML comment for publicly visible type or member '{0}'</value>
  </data>
  <data name="WRN_MissingXMLComment_Title" xml:space="preserve">
    <value>Missing XML comment for publicly visible type or member</value>
  </data>
  <data name="WRN_MissingXMLComment_Description" xml:space="preserve">
    <value>The /doc compiler option was specified, but one or more constructs did not have comments.</value>
  </data>
  <data name="WRN_XMLParseIncludeError" xml:space="preserve">
    <value>Badly formed XML in included comments file -- '{0}'</value>
  </data>
  <data name="WRN_XMLParseIncludeError_Title" xml:space="preserve">
    <value>Badly formed XML in included comments file</value>
  </data>
  <data name="ERR_BadDelArgCount" xml:space="preserve">
    <value>Delegate '{0}' does not take {1} arguments</value>
  </data>
  <data name="ERR_UnexpectedSemicolon" xml:space="preserve">
    <value>Semicolon after method or accessor block is not valid</value>
  </data>
  <data name="ERR_MethodReturnCantBeRefAny" xml:space="preserve">
    <value>Method or delegate cannot return type '{0}'</value>
  </data>
  <data name="ERR_CompileCancelled" xml:space="preserve">
    <value>Compilation cancelled by user</value>
  </data>
  <data name="ERR_MethodArgCantBeRefAny" xml:space="preserve">
    <value>Cannot make reference to variable of type '{0}'</value>
  </data>
  <data name="ERR_AssgReadonlyLocal" xml:space="preserve">
    <value>Cannot assign to '{0}' because it is read-only</value>
  </data>
  <data name="ERR_RefReadonlyLocal" xml:space="preserve">
    <value>Cannot use '{0}' as a ref or out value because it is read-only</value>
  </data>
  <data name="ERR_CantUseRequiredAttribute" xml:space="preserve">
    <value>The RequiredAttribute attribute is not permitted on C# types</value>
  </data>
  <data name="ERR_NoModifiersOnAccessor" xml:space="preserve">
    <value>Modifiers cannot be placed on event accessor declarations</value>
  </data>
  <data name="ERR_ParamsCantBeRefOut" xml:space="preserve">
    <value>The params parameter cannot be declared as ref or out</value>
  </data>
  <data name="ERR_ReturnNotLValue" xml:space="preserve">
    <value>Cannot modify the return value of '{0}' because it is not a variable</value>
  </data>
  <data name="ERR_MissingCoClass" xml:space="preserve">
    <value>The managed coclass wrapper class '{0}' for interface '{1}' cannot be found (are you missing an assembly reference?)</value>
  </data>
  <data name="ERR_AmbiguousAttribute" xml:space="preserve">
    <value>'{0}' is ambiguous between '{1}' and '{2}'; use either '@{0}' or '{0}Attribute'</value>
  </data>
  <data name="ERR_BadArgExtraRef" xml:space="preserve">
    <value>Argument {0} may not be passed with the '{1}' keyword</value>
  </data>
  <data name="WRN_CmdOptionConflictsSource" xml:space="preserve">
    <value>Option '{0}' overrides attribute '{1}' given in a source file or added module</value>
  </data>
  <data name="WRN_CmdOptionConflictsSource_Title" xml:space="preserve">
    <value>Option overrides attribute given in a source file or added module</value>
  </data>
  <data name="WRN_CmdOptionConflictsSource_Description" xml:space="preserve">
    <value>This warning occurs if the assembly attributes AssemblyKeyFileAttribute or AssemblyKeyNameAttribute found in source conflict with the /keyfile or /keycontainer command line option or key file name or key container specified in the Project Properties.</value>
  </data>
  <data name="ERR_BadCompatMode" xml:space="preserve">
    <value>Invalid option '{0}' for /langversion; must be ISO-1, ISO-2, Default or an integer in range 1 to 6.</value>
  </data>
  <data name="ERR_DelegateOnConditional" xml:space="preserve">
    <value>Cannot create delegate with '{0}' because it or a method it overrides has a Conditional attribute</value>
  </data>
  <data name="ERR_CantMakeTempFile" xml:space="preserve">
    <value>Cannot create temporary file -- {0}</value>
  </data>
  <data name="ERR_BadArgRef" xml:space="preserve">
    <value>Argument {0} must be passed with the '{1}' keyword</value>
  </data>
  <data name="ERR_YieldInAnonMeth" xml:space="preserve">
    <value>The yield statement cannot be used inside an anonymous method or lambda expression</value>
  </data>
  <data name="ERR_ReturnInIterator" xml:space="preserve">
    <value>Cannot return a value from an iterator. Use the yield return statement to return a value, or yield break to end the iteration.</value>
  </data>
  <data name="ERR_BadIteratorArgType" xml:space="preserve">
    <value>Iterators cannot have ref or out parameters</value>
  </data>
  <data name="ERR_BadIteratorReturn" xml:space="preserve">
    <value>The body of '{0}' cannot be an iterator block because '{1}' is not an iterator interface type</value>
  </data>
  <data name="ERR_BadYieldInFinally" xml:space="preserve">
    <value>Cannot yield in the body of a finally clause</value>
  </data>
  <data name="ERR_BadYieldInTryOfCatch" xml:space="preserve">
    <value>Cannot yield a value in the body of a try block with a catch clause</value>
  </data>
  <data name="ERR_EmptyYield" xml:space="preserve">
    <value>Expression expected after yield return</value>
  </data>
  <data name="ERR_AnonDelegateCantUse" xml:space="preserve">
    <value>Cannot use ref or out parameter '{0}' inside an anonymous method, lambda expression, or query expression</value>
  </data>
  <data name="ERR_IllegalInnerUnsafe" xml:space="preserve">
    <value>Unsafe code may not appear in iterators</value>
  </data>
  <data name="ERR_BadYieldInCatch" xml:space="preserve">
    <value>Cannot yield a value in the body of a catch clause</value>
  </data>
  <data name="ERR_BadDelegateLeave" xml:space="preserve">
    <value>Control cannot leave the body of an anonymous method or lambda expression</value>
  </data>
  <data name="WRN_IllegalPragma" xml:space="preserve">
    <value>Unrecognized #pragma directive</value>
  </data>
  <data name="WRN_IllegalPragma_Title" xml:space="preserve">
    <value>Unrecognized #pragma directive</value>
  </data>
  <data name="WRN_IllegalPPWarning" xml:space="preserve">
    <value>Expected disable or restore</value>
  </data>
  <data name="WRN_IllegalPPWarning_Title" xml:space="preserve">
    <value>Expected disable or restore after #pragma warning</value>
  </data>
  <data name="WRN_BadRestoreNumber" xml:space="preserve">
    <value>Cannot restore warning 'CS{0}' because it was disabled globally</value>
  </data>
  <data name="WRN_BadRestoreNumber_Title" xml:space="preserve">
    <value>Cannot restore warning because it was disabled globally</value>
  </data>
  <data name="ERR_VarargsIterator" xml:space="preserve">
    <value>__arglist is not allowed in the parameter list of iterators</value>
  </data>
  <data name="ERR_UnsafeIteratorArgType" xml:space="preserve">
    <value>Iterators cannot have unsafe parameters or yield types</value>
  </data>
  <data name="ERR_BadCoClassSig" xml:space="preserve">
    <value>The managed coclass wrapper class signature '{0}' for interface '{1}' is not a valid class name signature</value>
  </data>
  <data name="ERR_MultipleIEnumOfT" xml:space="preserve">
    <value>foreach statement cannot operate on variables of type '{0}' because it implements multiple instantiations of '{1}'; try casting to a specific interface instantiation</value>
  </data>
  <data name="ERR_FixedDimsRequired" xml:space="preserve">
    <value>A fixed size buffer field must have the array size specifier after the field name</value>
  </data>
  <data name="ERR_FixedNotInStruct" xml:space="preserve">
    <value>Fixed size buffer fields may only be members of structs</value>
  </data>
  <data name="ERR_AnonymousReturnExpected" xml:space="preserve">
    <value>Not all code paths return a value in {0} of type '{1}'</value>
  </data>
  <data name="WRN_NonECMAFeature" xml:space="preserve">
    <value>Feature '{0}' is not part of the standardized ISO C# language specification, and may not be accepted by other compilers</value>
  </data>
  <data name="WRN_NonECMAFeature_Title" xml:space="preserve">
    <value>Feature is not part of the standardized ISO C# language specification, and may not be accepted by other compilers</value>
  </data>
  <data name="ERR_ExpectedVerbatimLiteral" xml:space="preserve">
    <value>Keyword, identifier, or string expected after verbatim specifier: @</value>
  </data>
  <data name="ERR_AssgReadonly2" xml:space="preserve">
    <value>Members of readonly field '{0}' cannot be modified (except in a constructor or a variable initializer)</value>
  </data>
  <data name="ERR_RefReadonly2" xml:space="preserve">
    <value>Members of readonly field '{0}' cannot be used as a ref or out value (except in a constructor)</value>
  </data>
  <data name="ERR_AssgReadonlyStatic2" xml:space="preserve">
    <value>Fields of static readonly field '{0}' cannot be assigned to (except in a static constructor or a variable initializer)</value>
  </data>
  <data name="ERR_RefReadonlyStatic2" xml:space="preserve">
    <value>Fields of static readonly field '{0}' cannot be used as a ref or out value (except in a static constructor)</value>
  </data>
  <data name="ERR_AssgReadonlyLocal2Cause" xml:space="preserve">
    <value>Cannot modify members of '{0}' because it is a '{1}'</value>
  </data>
  <data name="ERR_RefReadonlyLocal2Cause" xml:space="preserve">
    <value>Cannot use fields of '{0}' as a ref or out value because it is a '{1}'</value>
  </data>
  <data name="ERR_AssgReadonlyLocalCause" xml:space="preserve">
    <value>Cannot assign to '{0}' because it is a '{1}'</value>
  </data>
  <data name="ERR_RefReadonlyLocalCause" xml:space="preserve">
    <value>Cannot use '{0}' as a ref or out value because it is a '{1}'</value>
  </data>
  <data name="WRN_ErrorOverride" xml:space="preserve">
    <value>{0}. See also error CS{1}.</value>
  </data>
  <data name="WRN_ErrorOverride_Title" xml:space="preserve">
    <value>Warning is overriding an error</value>
  </data>
  <data name="WRN_ErrorOverride_Description" xml:space="preserve">
    <value>The compiler emits this warning when it overrides an error with a warning. For information about the problem, search for the error code mentioned.</value>
  </data>
  <data name="ERR_AnonMethToNonDel" xml:space="preserve">
    <value>Cannot convert {0} to type '{1}' because it is not a delegate type</value>
  </data>
  <data name="ERR_CantConvAnonMethParams" xml:space="preserve">
    <value>Cannot convert {0} to delegate type '{1}' because the parameter types do not match the delegate parameter types</value>
  </data>
  <data name="ERR_CantConvAnonMethReturns" xml:space="preserve">
    <value>Cannot convert {0} to intended delegate type because some of the return types in the block are not implicitly convertible to the delegate return type</value>
  </data>
  <data name="ERR_BadAsyncReturnExpression" xml:space="preserve">
    <value>Since this is an async method, the return expression must be of type '{0}' rather than 'Task&lt;{0}&gt;'</value>
  </data>
  <data name="ERR_CantConvAsyncAnonFuncReturns" xml:space="preserve">
    <value>Cannot convert async {0} to delegate type '{1}'. An async {0} may return void, Task or Task&lt;T&gt;, none of which are convertible to '{1}'.</value>
  </data>
  <data name="ERR_IllegalFixedType" xml:space="preserve">
    <value>Fixed size buffer type must be one of the following: bool, byte, short, int, long, char, sbyte, ushort, uint, ulong, float or double</value>
  </data>
  <data name="ERR_FixedOverflow" xml:space="preserve">
    <value>Fixed size buffer of length {0} and type '{1}' is too big</value>
  </data>
  <data name="ERR_InvalidFixedArraySize" xml:space="preserve">
    <value>Fixed size buffers must have a length greater than zero</value>
  </data>
  <data name="ERR_FixedBufferNotFixed" xml:space="preserve">
    <value>You cannot use fixed size buffers contained in unfixed expressions. Try using the fixed statement.</value>
  </data>
  <data name="ERR_AttributeNotOnAccessor" xml:space="preserve">
    <value>Attribute '{0}' is not valid on property or event accessors. It is only valid on '{1}' declarations.</value>
  </data>
  <data name="WRN_InvalidSearchPathDir" xml:space="preserve">
    <value>Invalid search path '{0}' specified in '{1}' -- '{2}'</value>
  </data>
  <data name="WRN_InvalidSearchPathDir_Title" xml:space="preserve">
    <value>Invalid search path specified</value>
  </data>
  <data name="ERR_IllegalVarArgs" xml:space="preserve">
    <value>__arglist is not valid in this context</value>
  </data>
  <data name="ERR_IllegalParams" xml:space="preserve">
    <value>params is not valid in this context</value>
  </data>
  <data name="ERR_BadModifiersOnNamespace" xml:space="preserve">
    <value>A namespace declaration cannot have modifiers or attributes</value>
  </data>
  <data name="ERR_BadPlatformType" xml:space="preserve">
    <value>Invalid option '{0}' for /platform; must be anycpu, x86, Itanium or x64</value>
  </data>
  <data name="ERR_ThisStructNotInAnonMeth" xml:space="preserve">
    <value>Anonymous methods, lambda expressions, and query expressions inside structs cannot access instance members of 'this'. Consider copying 'this' to a local variable outside the anonymous method, lambda expression or query expression and using the local instead.</value>
  </data>
  <data name="ERR_NoConvToIDisp" xml:space="preserve">
    <value>'{0}': type used in a using statement must be implicitly convertible to 'System.IDisposable'</value>
  </data>
  <data name="ERR_BadParamRef" xml:space="preserve">
    <value>Parameter {0} must be declared with the '{1}' keyword</value>
  </data>
  <data name="ERR_BadParamExtraRef" xml:space="preserve">
    <value>Parameter {0} should not be declared with the '{1}' keyword</value>
  </data>
  <data name="ERR_BadParamType" xml:space="preserve">
    <value>Parameter {0} is declared as type '{1}{2}' but should be '{3}{4}'</value>
  </data>
  <data name="ERR_BadExternIdentifier" xml:space="preserve">
    <value>Invalid extern alias for '/reference'; '{0}' is not a valid identifier</value>
  </data>
  <data name="ERR_AliasMissingFile" xml:space="preserve">
    <value>Invalid reference alias option: '{0}=' -- missing filename</value>
  </data>
  <data name="ERR_GlobalExternAlias" xml:space="preserve">
    <value>You cannot redefine the global extern alias</value>
  </data>
  <data name="ERR_MissingTypeInSource" xml:space="preserve">
    <value>Reference to type '{0}' claims it is defined in this assembly, but it is not defined in source or any added modules</value>
  </data>
  <data name="ERR_MissingTypeInAssembly" xml:space="preserve">
    <value>Reference to type '{0}' claims it is defined in '{1}', but it could not be found</value>
  </data>
  <data name="WRN_MultiplePredefTypes" xml:space="preserve">
    <value>The predefined type '{0}' is defined in multiple assemblies in the global alias; using definition from '{1}'</value>
  </data>
  <data name="WRN_MultiplePredefTypes_Title" xml:space="preserve">
    <value>Predefined type is defined in multiple assemblies in the global alias</value>
  </data>
  <data name="WRN_MultiplePredefTypes_Description" xml:space="preserve">
    <value>This error occurs when a predefined system type such as System.Int32 is found in two assemblies. One way this can happen is if you are referencing mscorlib or System.Runtime.dll from two different places, such as trying to run two versions of the .NET Framework side-by-side.</value>
  </data>
  <data name="ERR_LocalCantBeFixedAndHoisted" xml:space="preserve">
    <value>Local '{0}' or its members cannot have their address taken and be used inside an anonymous method or lambda expression</value>
  </data>
  <data name="WRN_TooManyLinesForDebugger" xml:space="preserve">
    <value>Source file has exceeded the limit of 16,707,565 lines representable in the PDB; debug information will be incorrect</value>
  </data>
  <data name="WRN_TooManyLinesForDebugger_Title" xml:space="preserve">
    <value>Source file has exceeded the limit of 16,707,565 lines representable in the PDB; debug information will be incorrect</value>
  </data>
  <data name="ERR_CantConvAnonMethNoParams" xml:space="preserve">
    <value>Cannot convert anonymous method block without a parameter list to delegate type '{0}' because it has one or more out parameters</value>
  </data>
  <data name="ERR_ConditionalOnNonAttributeClass" xml:space="preserve">
    <value>Attribute '{0}' is only valid on methods or attribute classes</value>
  </data>
  <data name="WRN_CallOnNonAgileField" xml:space="preserve">
    <value>Accessing a member on '{0}' may cause a runtime exception because it is a field of a marshal-by-reference class</value>
  </data>
  <data name="WRN_CallOnNonAgileField_Title" xml:space="preserve">
    <value>Accessing a member on a field of a marshal-by-reference class may cause a runtime exception</value>
  </data>
  <data name="WRN_CallOnNonAgileField_Description" xml:space="preserve">
    <value>This warning occurs when you try to call a method, property, or indexer on a member of a class that derives from MarshalByRefObject, and the member is a value type. Objects that inherit from MarshalByRefObject are typically intended to be marshaled by reference across an application domain. If any code ever attempts to directly access the value-type member of such an object across an application domain, a runtime exception will occur. To resolve the warning, first copy the member into a local variable and call the method on that variable.</value>
  </data>
  <data name="WRN_BadWarningNumber" xml:space="preserve">
    <value>'{0}' is not a valid warning number</value>
  </data>
  <data name="WRN_BadWarningNumber_Title" xml:space="preserve">
    <value>Not a valid warning number</value>
  </data>
  <data name="WRN_BadWarningNumber_Description" xml:space="preserve">
    <value>A number that was passed to the #pragma warning preprocessor directive was not a valid warning number. Verify that the number represents a warning, not an error.</value>
  </data>
  <data name="WRN_InvalidNumber" xml:space="preserve">
    <value>Invalid number</value>
  </data>
  <data name="WRN_InvalidNumber_Title" xml:space="preserve">
    <value>Invalid number</value>
  </data>
  <data name="WRN_FileNameTooLong" xml:space="preserve">
    <value>Invalid filename specified for preprocessor directive. Filename is too long or not a valid filename.</value>
  </data>
  <data name="WRN_FileNameTooLong_Title" xml:space="preserve">
    <value>Invalid filename specified for preprocessor directive</value>
  </data>
  <data name="WRN_IllegalPPChecksum" xml:space="preserve">
    <value>Invalid #pragma checksum syntax; should be #pragma checksum "filename" "{XXXXXXXX-XXXX-XXXX-XXXX-XXXXXXXXXXXX}" "XXXX..."</value>
  </data>
  <data name="WRN_IllegalPPChecksum_Title" xml:space="preserve">
    <value>Invalid #pragma checksum syntax</value>
  </data>
  <data name="WRN_EndOfPPLineExpected" xml:space="preserve">
    <value>Single-line comment or end-of-line expected</value>
  </data>
  <data name="WRN_EndOfPPLineExpected_Title" xml:space="preserve">
    <value>Single-line comment or end-of-line expected after #pragma directive</value>
  </data>
  <data name="WRN_ConflictingChecksum" xml:space="preserve">
    <value>Different checksum values given for '{0}'</value>
  </data>
  <data name="WRN_ConflictingChecksum_Title" xml:space="preserve">
    <value>Different #pragma checksum values given</value>
  </data>
  <data name="WRN_InvalidAssemblyName" xml:space="preserve">
    <value>Assembly reference '{0}' is invalid and cannot be resolved</value>
  </data>
  <data name="WRN_InvalidAssemblyName_Title" xml:space="preserve">
    <value>Assembly reference is invalid and cannot be resolved</value>
  </data>
  <data name="WRN_InvalidAssemblyName_Description" xml:space="preserve">
    <value>This warning indicates that an attribute, such as InternalsVisibleToAttribute, was not specified correctly.</value>
  </data>
  <data name="WRN_UnifyReferenceMajMin" xml:space="preserve">
    <value>Assuming assembly reference '{0}' used by '{1}' matches identity '{2}' of '{3}', you may need to supply runtime policy</value>
  </data>
  <data name="WRN_UnifyReferenceMajMin_Title" xml:space="preserve">
    <value>Assuming assembly reference matches identity</value>
  </data>
  <data name="WRN_UnifyReferenceMajMin_Description" xml:space="preserve">
    <value>The two assemblies differ in release and/or version number. For unification to occur, you must specify directives in the application's .config file, and you must provide the correct strong name of an assembly.</value>
  </data>
  <data name="WRN_UnifyReferenceBldRev" xml:space="preserve">
    <value>Assuming assembly reference '{0}' used by '{1}' matches identity '{2}' of '{3}', you may need to supply runtime policy</value>
  </data>
  <data name="WRN_UnifyReferenceBldRev_Title" xml:space="preserve">
    <value>Assuming assembly reference matches identity</value>
  </data>
  <data name="WRN_UnifyReferenceBldRev_Description" xml:space="preserve">
    <value>The two assemblies differ in release and/or version number. For unification to occur, you must specify directives in the application's .config file, and you must provide the correct strong name of an assembly.</value>
  </data>
  <data name="ERR_DuplicateImport" xml:space="preserve">
    <value>Multiple assemblies with equivalent identity have been imported: '{0}' and '{1}'. Remove one of the duplicate references.</value>
  </data>
  <data name="ERR_DuplicateImportSimple" xml:space="preserve">
    <value>An assembly with the same simple name '{0}' has already been imported. Try removing one of the references (e.g. '{1}') or sign them to enable side-by-side.</value>
  </data>
  <data name="ERR_AssemblyMatchBadVersion" xml:space="preserve">
    <value>Assembly '{0}' with identity '{1}' uses '{2}' which has a higher version than referenced assembly '{3}' with identity '{4}'</value>
  </data>
  <data name="ERR_FixedNeedsLvalue" xml:space="preserve">
    <value>Fixed size buffers can only be accessed through locals or fields</value>
  </data>
  <data name="WRN_DuplicateTypeParamTag" xml:space="preserve">
    <value>XML comment has a duplicate typeparam tag for '{0}'</value>
  </data>
  <data name="WRN_DuplicateTypeParamTag_Title" xml:space="preserve">
    <value>XML comment has a duplicate typeparam tag</value>
  </data>
  <data name="WRN_UnmatchedTypeParamTag" xml:space="preserve">
    <value>XML comment has a typeparam tag for '{0}', but there is no type parameter by that name</value>
  </data>
  <data name="WRN_UnmatchedTypeParamTag_Title" xml:space="preserve">
    <value>XML comment has a typeparam tag, but there is no type parameter by that name</value>
  </data>
  <data name="WRN_UnmatchedTypeParamRefTag" xml:space="preserve">
    <value>XML comment on '{1}' has a typeparamref tag for '{0}', but there is no type parameter by that name</value>
  </data>
  <data name="WRN_UnmatchedTypeParamRefTag_Title" xml:space="preserve">
    <value>XML comment has a typeparamref tag, but there is no type parameter by that name</value>
  </data>
  <data name="WRN_MissingTypeParamTag" xml:space="preserve">
    <value>Type parameter '{0}' has no matching typeparam tag in the XML comment on '{1}' (but other type parameters do)</value>
  </data>
  <data name="WRN_MissingTypeParamTag_Title" xml:space="preserve">
    <value>Type parameter has no matching typeparam tag in the XML comment (but other type parameters do)</value>
  </data>
  <data name="ERR_CantChangeTypeOnOverride" xml:space="preserve">
    <value>'{0}': type must be '{2}' to match overridden member '{1}'</value>
  </data>
  <data name="ERR_DoNotUseFixedBufferAttr" xml:space="preserve">
    <value>Do not use 'System.Runtime.CompilerServices.FixedBuffer' attribute. Use the 'fixed' field modifier instead.</value>
  </data>
  <data name="WRN_AssignmentToSelf" xml:space="preserve">
    <value>Assignment made to same variable; did you mean to assign something else?</value>
  </data>
  <data name="WRN_AssignmentToSelf_Title" xml:space="preserve">
    <value>Assignment made to same variable</value>
  </data>
  <data name="WRN_ComparisonToSelf" xml:space="preserve">
    <value>Comparison made to same variable; did you mean to compare something else?</value>
  </data>
  <data name="WRN_ComparisonToSelf_Title" xml:space="preserve">
    <value>Comparison made to same variable</value>
  </data>
  <data name="ERR_CantOpenWin32Res" xml:space="preserve">
    <value>Error opening Win32 resource file '{0}' -- '{1}'</value>
  </data>
  <data name="WRN_DotOnDefault" xml:space="preserve">
    <value>Expression will always cause a System.NullReferenceException because the default value of '{0}' is null</value>
  </data>
  <data name="WRN_DotOnDefault_Title" xml:space="preserve">
    <value>Expression will always cause a System.NullReferenceException because the type's default value is null</value>
  </data>
  <data name="ERR_NoMultipleInheritance" xml:space="preserve">
    <value>Class '{0}' cannot have multiple base classes: '{1}' and '{2}'</value>
  </data>
  <data name="ERR_BaseClassMustBeFirst" xml:space="preserve">
    <value>Base class '{0}' must come before any interfaces</value>
  </data>
  <data name="WRN_BadXMLRefTypeVar" xml:space="preserve">
    <value>XML comment has cref attribute '{0}' that refers to a type parameter</value>
  </data>
  <data name="WRN_BadXMLRefTypeVar_Title" xml:space="preserve">
    <value>XML comment has cref attribute that refers to a type parameter</value>
  </data>
  <data name="ERR_FriendAssemblyBadArgs" xml:space="preserve">
    <value>Friend assembly reference '{0}' is invalid. InternalsVisibleTo declarations cannot have a version, culture, public key token, or processor architecture specified.</value>
  </data>
  <data name="ERR_FriendAssemblySNReq" xml:space="preserve">
    <value>Friend assembly reference '{0}' is invalid. Strong-name signed assemblies must specify a public key in their InternalsVisibleTo declarations.</value>
  </data>
  <data name="ERR_DelegateOnNullable" xml:space="preserve">
    <value>Cannot bind delegate to '{0}' because it is a member of 'System.Nullable&lt;T&gt;'</value>
  </data>
  <data name="ERR_BadCtorArgCount" xml:space="preserve">
    <value>'{0}' does not contain a constructor that takes {1} arguments</value>
  </data>
  <data name="ERR_GlobalAttributesNotFirst" xml:space="preserve">
    <value>Assembly and module attributes must precede all other elements defined in a file except using clauses and extern alias declarations</value>
  </data>
  <data name="ERR_ExpressionExpected" xml:space="preserve">
    <value>Expected expression</value>
  </data>
  <data name="ERR_InvalidSubsystemVersion" xml:space="preserve">
    <value>Invalid version {0} for /subsystemversion. The version must be 6.02 or greater for ARM or AppContainerExe, and 4.00 or greater otherwise</value>
  </data>
  <data name="ERR_InteropMethodWithBody" xml:space="preserve">
    <value>Embedded interop method '{0}' contains a body.</value>
  </data>
  <data name="ERR_BadWarningLevel" xml:space="preserve">
    <value>Warning level must be in the range 0-4</value>
  </data>
  <data name="ERR_BadDebugType" xml:space="preserve">
    <value>Invalid option '{0}' for /debug; must be 'portable', 'embedded', 'full' or 'pdbonly'</value>
  </data>
  <data name="ERR_BadResourceVis" xml:space="preserve">
    <value>Invalid option '{0}'; Resource visibility must be either 'public' or 'private'</value>
  </data>
  <data name="ERR_DefaultValueTypeMustMatch" xml:space="preserve">
    <value>The type of the argument to the DefaultParameterValue attribute must match the parameter type</value>
  </data>
  <data name="ERR_DefaultValueBadValueType" xml:space="preserve">
    <value>Argument of type '{0}' is not applicable for the DefaultParameterValue attribute</value>
  </data>
  <data name="ERR_MemberAlreadyInitialized" xml:space="preserve">
    <value>Duplicate initialization of member '{0}'</value>
  </data>
  <data name="ERR_MemberCannotBeInitialized" xml:space="preserve">
    <value>Member '{0}' cannot be initialized. It is not a field or property.</value>
  </data>
  <data name="ERR_StaticMemberInObjectInitializer" xml:space="preserve">
    <value>Static field or property '{0}' cannot be assigned in an object initializer</value>
  </data>
  <data name="ERR_ReadonlyValueTypeInObjectInitializer" xml:space="preserve">
    <value>Members of readonly field '{0}' of type '{1}' cannot be assigned with an object initializer because it is of a value type</value>
  </data>
  <data name="ERR_ValueTypePropertyInObjectInitializer" xml:space="preserve">
    <value>Members of property '{0}' of type '{1}' cannot be assigned with an object initializer because it is of a value type</value>
  </data>
  <data name="ERR_UnsafeTypeInObjectCreation" xml:space="preserve">
    <value>Unsafe type '{0}' cannot be used in object creation</value>
  </data>
  <data name="ERR_EmptyElementInitializer" xml:space="preserve">
    <value>Element initializer cannot be empty</value>
  </data>
  <data name="ERR_InitializerAddHasWrongSignature" xml:space="preserve">
    <value>The best overloaded method match for '{0}' has wrong signature for the initializer element. The initializable Add must be an accessible instance method.</value>
  </data>
  <data name="ERR_CollectionInitRequiresIEnumerable" xml:space="preserve">
    <value>Cannot initialize type '{0}' with a collection initializer because it does not implement 'System.Collections.IEnumerable'</value>
  </data>
  <data name="ERR_CantSetWin32Manifest" xml:space="preserve">
    <value>Error reading Win32 manifest file '{0}' -- '{1}'</value>
  </data>
  <data name="WRN_CantHaveManifestForModule" xml:space="preserve">
    <value>Ignoring /win32manifest for module because it only applies to assemblies</value>
  </data>
  <data name="WRN_CantHaveManifestForModule_Title" xml:space="preserve">
    <value>Ignoring /win32manifest for module because it only applies to assemblies</value>
  </data>
  <data name="ERR_BadExtensionArgTypes" xml:space="preserve">
    <value>'{0}' does not contain a definition for '{1}' and the best extension method overload '{2}' has some invalid arguments</value>
  </data>
  <data name="ERR_BadInstanceArgType" xml:space="preserve">
    <value>'{0}' does not contain a definition for '{1}' and the best extension method overload '{2}' requires a receiver of type '{3}'</value>
  </data>
  <data name="ERR_QueryDuplicateRangeVariable" xml:space="preserve">
    <value>The range variable '{0}' has already been declared</value>
  </data>
  <data name="ERR_QueryRangeVariableOverrides" xml:space="preserve">
    <value>The range variable '{0}' conflicts with a previous declaration of '{0}'</value>
  </data>
  <data name="ERR_QueryRangeVariableAssignedBadValue" xml:space="preserve">
    <value>Cannot assign {0} to a range variable</value>
  </data>
  <data name="ERR_QueryNoProviderCastable" xml:space="preserve">
    <value>Could not find an implementation of the query pattern for source type '{0}'.  '{1}' not found.  Consider explicitly specifying the type of the range variable '{2}'.</value>
  </data>
  <data name="ERR_QueryNoProviderStandard" xml:space="preserve">
    <value>Could not find an implementation of the query pattern for source type '{0}'.  '{1}' not found.  Are you missing a reference to 'System.Core.dll' or a using directive for 'System.Linq'?</value>
  </data>
  <data name="ERR_QueryNoProvider" xml:space="preserve">
    <value>Could not find an implementation of the query pattern for source type '{0}'.  '{1}' not found.</value>
  </data>
  <data name="ERR_QueryOuterKey" xml:space="preserve">
    <value>The name '{0}' is not in scope on the left side of 'equals'.  Consider swapping the expressions on either side of 'equals'.</value>
  </data>
  <data name="ERR_QueryInnerKey" xml:space="preserve">
    <value>The name '{0}' is not in scope on the right side of 'equals'.  Consider swapping the expressions on either side of 'equals'.</value>
  </data>
  <data name="ERR_QueryOutRefRangeVariable" xml:space="preserve">
    <value>Cannot pass the range variable '{0}' as an out or ref parameter</value>
  </data>
  <data name="ERR_QueryMultipleProviders" xml:space="preserve">
    <value>Multiple implementations of the query pattern were found for source type '{0}'.  Ambiguous call to '{1}'.</value>
  </data>
  <data name="ERR_QueryTypeInferenceFailedMulti" xml:space="preserve">
    <value>The type of one of the expressions in the {0} clause is incorrect.  Type inference failed in the call to '{1}'.</value>
  </data>
  <data name="ERR_QueryTypeInferenceFailed" xml:space="preserve">
    <value>The type of the expression in the {0} clause is incorrect.  Type inference failed in the call to '{1}'.</value>
  </data>
  <data name="ERR_QueryTypeInferenceFailedSelectMany" xml:space="preserve">
    <value>An expression of type '{0}' is not allowed in a subsequent from clause in a query expression with source type '{1}'.  Type inference failed in the call to '{2}'.</value>
  </data>
  <data name="ERR_ExpressionTreeContainsPointerOp" xml:space="preserve">
    <value>An expression tree may not contain an unsafe pointer operation</value>
  </data>
  <data name="ERR_ExpressionTreeContainsAnonymousMethod" xml:space="preserve">
    <value>An expression tree may not contain an anonymous method expression</value>
  </data>
  <data name="ERR_AnonymousMethodToExpressionTree" xml:space="preserve">
    <value>An anonymous method expression cannot be converted to an expression tree</value>
  </data>
  <data name="ERR_QueryRangeVariableReadOnly" xml:space="preserve">
    <value>Range variable '{0}' cannot be assigned to -- it is read only</value>
  </data>
  <data name="ERR_QueryRangeVariableSameAsTypeParam" xml:space="preserve">
    <value>The range variable '{0}' cannot have the same name as a method type parameter</value>
  </data>
  <data name="ERR_TypeVarNotFoundRangeVariable" xml:space="preserve">
    <value>The contextual keyword 'var' cannot be used in a range variable declaration</value>
  </data>
  <data name="ERR_BadArgTypesForCollectionAdd" xml:space="preserve">
    <value>The best overloaded Add method '{0}' for the collection initializer has some invalid arguments</value>
  </data>
  <data name="ERR_ByRefParameterInExpressionTree" xml:space="preserve">
    <value>An expression tree lambda may not contain an out or ref parameter</value>
  </data>
  <data name="ERR_VarArgsInExpressionTree" xml:space="preserve">
    <value>An expression tree lambda may not contain a method with variable arguments</value>
  </data>
  <data name="ERR_MemGroupInExpressionTree" xml:space="preserve">
    <value>An expression tree lambda may not contain a method group</value>
  </data>
  <data name="ERR_InitializerAddHasParamModifiers" xml:space="preserve">
    <value>The best overloaded method match '{0}' for the collection initializer element cannot be used. Collection initializer 'Add' methods cannot have ref or out parameters.</value>
  </data>
  <data name="ERR_NonInvocableMemberCalled" xml:space="preserve">
    <value>Non-invocable member '{0}' cannot be used like a method.</value>
  </data>
  <data name="WRN_MultipleRuntimeImplementationMatches" xml:space="preserve">
    <value>Member '{0}' implements interface member '{1}' in type '{2}'. There are multiple matches for the interface member at run-time. It is implementation dependent which method will be called.</value>
  </data>
  <data name="WRN_MultipleRuntimeImplementationMatches_Title" xml:space="preserve">
    <value>Member implements interface member with multiple matches at run-time</value>
  </data>
  <data name="WRN_MultipleRuntimeImplementationMatches_Description" xml:space="preserve">
    <value>This warning can be generated when two interface methods are differentiated only by whether a particular parameter is marked with ref or with out. It is best to change your code to avoid this warning because it is not obvious or guaranteed which method is called at runtime.

Although C# distinguishes between out and ref, the CLR sees them as the same. When deciding which method implements the interface, the CLR just picks one.

Give the compiler some way to differentiate the methods. For example, you can give them different names or provide an additional parameter on one of them.</value>
  </data>
  <data name="WRN_MultipleRuntimeOverrideMatches" xml:space="preserve">
    <value>Member '{1}' overrides '{0}'. There are multiple override candidates at run-time. It is implementation dependent which method will be called.</value>
  </data>
  <data name="WRN_MultipleRuntimeOverrideMatches_Title" xml:space="preserve">
    <value>Member overrides base member with multiple override candidates at run-time</value>
  </data>
  <data name="ERR_ObjectOrCollectionInitializerWithDelegateCreation" xml:space="preserve">
    <value>Object and collection initializer expressions may not be applied to a delegate creation expression</value>
  </data>
  <data name="ERR_InvalidConstantDeclarationType" xml:space="preserve">
    <value>'{0}' is of type '{1}'. The type specified in a constant declaration must be sbyte, byte, short, ushort, int, uint, long, ulong, char, float, double, decimal, bool, string, an enum-type, or a reference-type.</value>
  </data>
  <data name="ERR_FileNotFound" xml:space="preserve">
    <value>Source file '{0}' could not be found.</value>
  </data>
  <data name="WRN_FileAlreadyIncluded" xml:space="preserve">
    <value>Source file '{0}' specified multiple times</value>
  </data>
  <data name="WRN_FileAlreadyIncluded_Title" xml:space="preserve">
    <value>Source file specified multiple times</value>
  </data>
  <data name="ERR_NoFileSpec" xml:space="preserve">
    <value>Missing file specification for '{0}' option</value>
  </data>
  <data name="ERR_SwitchNeedsString" xml:space="preserve">
    <value>Command-line syntax error: Missing '{0}' for '{1}' option</value>
  </data>
  <data name="ERR_BadSwitch" xml:space="preserve">
    <value>Unrecognized option: '{0}'</value>
  </data>
  <data name="WRN_NoSources" xml:space="preserve">
    <value>No source files specified.</value>
  </data>
  <data name="WRN_NoSources_Title" xml:space="preserve">
    <value>No source files specified</value>
  </data>
  <data name="ERR_ExpectedSingleScript" xml:space="preserve">
    <value>Expected a script (.csx file) but none specified</value>
  </data>
  <data name="ERR_OpenResponseFile" xml:space="preserve">
    <value>Error opening response file '{0}'</value>
  </data>
  <data name="ERR_CantOpenFileWrite" xml:space="preserve">
    <value>Cannot open '{0}' for writing -- '{1}'</value>
  </data>
  <data name="ERR_BadBaseNumber" xml:space="preserve">
    <value>Invalid image base number '{0}'</value>
  </data>
  <data name="ERR_BinaryFile" xml:space="preserve">
    <value>'{0}' is a binary file instead of a text file</value>
  </data>
  <data name="FTL_BadCodepage" xml:space="preserve">
    <value>Code page '{0}' is invalid or not installed</value>
  </data>
  <data name="FTL_BadChecksumAlgorithm" xml:space="preserve">
    <value>Algorithm '{0}' is not supported</value>
  </data>
  <data name="ERR_NoMainOnDLL" xml:space="preserve">
    <value>Cannot specify /main if building a module or library</value>
  </data>
  <data name="FTL_InvalidTarget" xml:space="preserve">
    <value>Invalid target type for /target: must specify 'exe', 'winexe', 'library', or 'module'</value>
  </data>
  <data name="FTL_InputFileNameTooLong" xml:space="preserve">
    <value>File name '{0}' is empty, contains invalid characters, has a drive specification without an absolute path, or is too long</value>
  </data>
  <data name="WRN_NoConfigNotOnCommandLine" xml:space="preserve">
    <value>Ignoring /noconfig option because it was specified in a response file</value>
  </data>
  <data name="WRN_NoConfigNotOnCommandLine_Title" xml:space="preserve">
    <value>Ignoring /noconfig option because it was specified in a response file</value>
  </data>
  <data name="ERR_InvalidFileAlignment" xml:space="preserve">
    <value>Invalid file section alignment '{0}'</value>
  </data>
  <data name="ERR_InvalidOutputName" xml:space="preserve">
    <value>Invalid output name: {0}</value>
  </data>
  <data name="ERR_InvalidDebugInformationFormat" xml:space="preserve">
    <value>Invalid debug information format: {0}</value>
  </data>
  <data name="ERR_LegacyObjectIdSyntax" xml:space="preserve">
    <value>'id#' syntax is no longer supported. Use '$id' instead.</value>
  </data>
  <data name="WRN_DefineIdentifierRequired" xml:space="preserve">
    <value>Invalid value for '/define'; '{0}' is not a valid identifier</value>
  </data>
  <data name="WRN_DefineIdentifierRequired_Title" xml:space="preserve">
    <value>Invalid value for '/define'; not a valid identifier</value>
  </data>
  <data name="FTL_OutputFileExists" xml:space="preserve">
    <value>Cannot create short filename '{0}' when a long filename with the same short filename already exists</value>
  </data>
  <data name="ERR_OneAliasPerReference" xml:space="preserve">
    <value>A /reference option that declares an extern alias can only have one filename. To specify multiple aliases or filenames, use multiple /reference options.</value>
  </data>
  <data name="ERR_SwitchNeedsNumber" xml:space="preserve">
    <value>Command-line syntax error: Missing ':&lt;number&gt;' for '{0}' option</value>
  </data>
  <data name="ERR_MissingDebugSwitch" xml:space="preserve">
    <value>The /pdb option requires that the /debug option also be used</value>
  </data>
  <data name="ERR_ComRefCallInExpressionTree" xml:space="preserve">
    <value>An expression tree lambda may not contain a COM call with ref omitted on arguments</value>
  </data>
  <data name="ERR_InvalidFormatForGuidForOption" xml:space="preserve">
    <value>Command-line syntax error: Invalid Guid format '{0}' for option '{1}'</value>
  </data>
  <data name="ERR_MissingGuidForOption" xml:space="preserve">
    <value>Command-line syntax error: Missing Guid for option '{1}'</value>
  </data>
  <data name="WRN_CLS_NoVarArgs" xml:space="preserve">
    <value>Methods with variable arguments are not CLS-compliant</value>
  </data>
  <data name="WRN_CLS_NoVarArgs_Title" xml:space="preserve">
    <value>Methods with variable arguments are not CLS-compliant</value>
  </data>
  <data name="WRN_CLS_BadArgType" xml:space="preserve">
    <value>Argument type '{0}' is not CLS-compliant</value>
  </data>
  <data name="WRN_CLS_BadArgType_Title" xml:space="preserve">
    <value>Argument type is not CLS-compliant</value>
  </data>
  <data name="WRN_CLS_BadReturnType" xml:space="preserve">
    <value>Return type of '{0}' is not CLS-compliant</value>
  </data>
  <data name="WRN_CLS_BadReturnType_Title" xml:space="preserve">
    <value>Return type is not CLS-compliant</value>
  </data>
  <data name="WRN_CLS_BadFieldPropType" xml:space="preserve">
    <value>Type of '{0}' is not CLS-compliant</value>
  </data>
  <data name="WRN_CLS_BadFieldPropType_Title" xml:space="preserve">
    <value>Type is not CLS-compliant</value>
  </data>
  <data name="WRN_CLS_BadFieldPropType_Description" xml:space="preserve">
    <value>A public, protected, or protected internal variable must be of a type that is compliant with the Common Language Specification (CLS).</value>
  </data>
  <data name="WRN_CLS_BadIdentifierCase" xml:space="preserve">
    <value>Identifier '{0}' differing only in case is not CLS-compliant</value>
  </data>
  <data name="WRN_CLS_BadIdentifierCase_Title" xml:space="preserve">
    <value>Identifier differing only in case is not CLS-compliant</value>
  </data>
  <data name="WRN_CLS_OverloadRefOut" xml:space="preserve">
    <value>Overloaded method '{0}' differing only in ref or out, or in array rank, is not CLS-compliant</value>
  </data>
  <data name="WRN_CLS_OverloadRefOut_Title" xml:space="preserve">
    <value>Overloaded method differing only in ref or out, or in array rank, is not CLS-compliant</value>
  </data>
  <data name="WRN_CLS_OverloadUnnamed" xml:space="preserve">
    <value>Overloaded method '{0}' differing only by unnamed array types is not CLS-compliant</value>
  </data>
  <data name="WRN_CLS_OverloadUnnamed_Title" xml:space="preserve">
    <value>Overloaded method differing only by unnamed array types is not CLS-compliant</value>
  </data>
  <data name="WRN_CLS_OverloadUnnamed_Description" xml:space="preserve">
    <value>This error occurs if you have an overloaded method that takes a jagged array and the only difference between the method signatures is the element type of the array. To avoid this error, consider using a rectangular array rather than a jagged array; use an additional parameter to disambiguate the function call; rename one or more of the overloaded methods; or, if CLS Compliance is not needed, remove the CLSCompliantAttribute attribute.</value>
  </data>
  <data name="WRN_CLS_BadIdentifier" xml:space="preserve">
    <value>Identifier '{0}' is not CLS-compliant</value>
  </data>
  <data name="WRN_CLS_BadIdentifier_Title" xml:space="preserve">
    <value>Identifier is not CLS-compliant</value>
  </data>
  <data name="WRN_CLS_BadBase" xml:space="preserve">
    <value>'{0}': base type '{1}' is not CLS-compliant</value>
  </data>
  <data name="WRN_CLS_BadBase_Title" xml:space="preserve">
    <value>Base type is not CLS-compliant</value>
  </data>
  <data name="WRN_CLS_BadBase_Description" xml:space="preserve">
    <value>A base type was marked as not having to be compliant with the Common Language Specification (CLS) in an assembly that was marked as being CLS compliant. Either remove the attribute that specifies the assembly is CLS compliant or remove the attribute that indicates the type is not CLS compliant.</value>
  </data>
  <data name="WRN_CLS_BadInterfaceMember" xml:space="preserve">
    <value>'{0}': CLS-compliant interfaces must have only CLS-compliant members</value>
  </data>
  <data name="WRN_CLS_BadInterfaceMember_Title" xml:space="preserve">
    <value>CLS-compliant interfaces must have only CLS-compliant members</value>
  </data>
  <data name="WRN_CLS_NoAbstractMembers" xml:space="preserve">
    <value>'{0}': only CLS-compliant members can be abstract</value>
  </data>
  <data name="WRN_CLS_NoAbstractMembers_Title" xml:space="preserve">
    <value>Only CLS-compliant members can be abstract</value>
  </data>
  <data name="WRN_CLS_NotOnModules" xml:space="preserve">
    <value>You must specify the CLSCompliant attribute on the assembly, not the module, to enable CLS compliance checking</value>
  </data>
  <data name="WRN_CLS_NotOnModules_Title" xml:space="preserve">
    <value>You must specify the CLSCompliant attribute on the assembly, not the module, to enable CLS compliance checking</value>
  </data>
  <data name="WRN_CLS_ModuleMissingCLS" xml:space="preserve">
    <value>Added modules must be marked with the CLSCompliant attribute to match the assembly</value>
  </data>
  <data name="WRN_CLS_ModuleMissingCLS_Title" xml:space="preserve">
    <value>Added modules must be marked with the CLSCompliant attribute to match the assembly</value>
  </data>
  <data name="WRN_CLS_AssemblyNotCLS" xml:space="preserve">
    <value>'{0}' cannot be marked as CLS-compliant because the assembly does not have a CLSCompliant attribute</value>
  </data>
  <data name="WRN_CLS_AssemblyNotCLS_Title" xml:space="preserve">
    <value>Type or member cannot be marked as CLS-compliant because the assembly does not have a CLSCompliant attribute</value>
  </data>
  <data name="WRN_CLS_BadAttributeType" xml:space="preserve">
    <value>'{0}' has no accessible constructors which use only CLS-compliant types</value>
  </data>
  <data name="WRN_CLS_BadAttributeType_Title" xml:space="preserve">
    <value>Type has no accessible constructors which use only CLS-compliant types</value>
  </data>
  <data name="WRN_CLS_ArrayArgumentToAttribute" xml:space="preserve">
    <value>Arrays as attribute arguments is not CLS-compliant</value>
  </data>
  <data name="WRN_CLS_ArrayArgumentToAttribute_Title" xml:space="preserve">
    <value>Arrays as attribute arguments is not CLS-compliant</value>
  </data>
  <data name="WRN_CLS_NotOnModules2" xml:space="preserve">
    <value>You cannot specify the CLSCompliant attribute on a module that differs from the CLSCompliant attribute on the assembly</value>
  </data>
  <data name="WRN_CLS_NotOnModules2_Title" xml:space="preserve">
    <value>You cannot specify the CLSCompliant attribute on a module that differs from the CLSCompliant attribute on the assembly</value>
  </data>
  <data name="WRN_CLS_IllegalTrueInFalse" xml:space="preserve">
    <value>'{0}' cannot be marked as CLS-compliant because it is a member of non-CLS-compliant type '{1}'</value>
  </data>
  <data name="WRN_CLS_IllegalTrueInFalse_Title" xml:space="preserve">
    <value>Type cannot be marked as CLS-compliant because it is a member of non-CLS-compliant type</value>
  </data>
  <data name="WRN_CLS_MeaninglessOnPrivateType" xml:space="preserve">
    <value>CLS compliance checking will not be performed on '{0}' because it is not visible from outside this assembly</value>
  </data>
  <data name="WRN_CLS_MeaninglessOnPrivateType_Title" xml:space="preserve">
    <value>CLS compliance checking will not be performed because it is not visible from outside this assembly</value>
  </data>
  <data name="WRN_CLS_AssemblyNotCLS2" xml:space="preserve">
    <value>'{0}' does not need a CLSCompliant attribute because the assembly does not have a CLSCompliant attribute</value>
  </data>
  <data name="WRN_CLS_AssemblyNotCLS2_Title" xml:space="preserve">
    <value>Type or member does not need a CLSCompliant attribute because the assembly does not have a CLSCompliant attribute</value>
  </data>
  <data name="WRN_CLS_MeaninglessOnParam" xml:space="preserve">
    <value>CLSCompliant attribute has no meaning when applied to parameters. Try putting it on the method instead.</value>
  </data>
  <data name="WRN_CLS_MeaninglessOnParam_Title" xml:space="preserve">
    <value>CLSCompliant attribute has no meaning when applied to parameters</value>
  </data>
  <data name="WRN_CLS_MeaninglessOnReturn" xml:space="preserve">
    <value>CLSCompliant attribute has no meaning when applied to return types. Try putting it on the method instead.</value>
  </data>
  <data name="WRN_CLS_MeaninglessOnReturn_Title" xml:space="preserve">
    <value>CLSCompliant attribute has no meaning when applied to return types</value>
  </data>
  <data name="WRN_CLS_BadTypeVar" xml:space="preserve">
    <value>Constraint type '{0}' is not CLS-compliant</value>
  </data>
  <data name="WRN_CLS_BadTypeVar_Title" xml:space="preserve">
    <value>Constraint type is not CLS-compliant</value>
  </data>
  <data name="WRN_CLS_VolatileField" xml:space="preserve">
    <value>CLS-compliant field '{0}' cannot be volatile</value>
  </data>
  <data name="WRN_CLS_VolatileField_Title" xml:space="preserve">
    <value>CLS-compliant field cannot be volatile</value>
  </data>
  <data name="WRN_CLS_BadInterface" xml:space="preserve">
    <value>'{0}' is not CLS-compliant because base interface '{1}' is not CLS-compliant</value>
  </data>
  <data name="WRN_CLS_BadInterface_Title" xml:space="preserve">
    <value>Type is not CLS-compliant because base interface is not CLS-compliant</value>
  </data>
  <data name="ERR_BadAwaitArg" xml:space="preserve">
    <value>'await' requires that the type {0} have a suitable GetAwaiter method</value>
  </data>
  <data name="ERR_BadAwaitArgIntrinsic" xml:space="preserve">
    <value>Cannot await '{0}'</value>
  </data>
  <data name="ERR_BadAwaiterPattern" xml:space="preserve">
    <value>'await' requires that the return type '{0}' of '{1}.GetAwaiter()' have suitable IsCompleted, OnCompleted, and GetResult members, and implement INotifyCompletion or ICriticalNotifyCompletion</value>
  </data>
  <data name="ERR_BadAwaitArg_NeedSystem" xml:space="preserve">
    <value>'await' requires that the type '{0}' have a suitable GetAwaiter method. Are you missing a using directive for 'System'?</value>
  </data>
  <data name="ERR_BadAwaitArgVoidCall" xml:space="preserve">
    <value>Cannot await 'void'</value>
  </data>
  <data name="ERR_BadAwaitAsIdentifier" xml:space="preserve">
    <value>'await' cannot be used as an identifier within an async method or lambda expression</value>
  </data>
  <data name="ERR_DoesntImplementAwaitInterface" xml:space="preserve">
    <value>'{0}' does not implement '{1}'</value>
  </data>
  <data name="ERR_TaskRetNoObjectRequired" xml:space="preserve">
    <value>Since '{0}' is an async method that returns 'Task', a return keyword must not be followed by an object expression. Did you intend to return 'Task&lt;T&gt;'?</value>
  </data>
  <data name="ERR_BadAsyncReturn" xml:space="preserve">
    <value>The return type of an async method must be void, Task or Task&lt;T&gt;</value>
  </data>
  <data name="ERR_CantReturnVoid" xml:space="preserve">
    <value>Cannot return an expression of type 'void'</value>
  </data>
  <data name="ERR_VarargsAsync" xml:space="preserve">
    <value>__arglist is not allowed in the parameter list of async methods</value>
  </data>
  <data name="ERR_ByRefTypeAndAwait" xml:space="preserve">
    <value>'await' cannot be used in an expression containing the type '{0}'</value>
  </data>
  <data name="ERR_UnsafeAsyncArgType" xml:space="preserve">
    <value>Async methods cannot have unsafe parameters or return types</value>
  </data>
  <data name="ERR_BadAsyncArgType" xml:space="preserve">
    <value>Async methods cannot have ref or out parameters</value>
  </data>
  <data name="ERR_BadAwaitWithoutAsync" xml:space="preserve">
    <value>The 'await' operator can only be used when contained within a method or lambda expression marked with the 'async' modifier</value>
  </data>
  <data name="ERR_BadAwaitWithoutAsyncLambda" xml:space="preserve">
    <value>The 'await' operator can only be used within an async {0}. Consider marking this {0} with the 'async' modifier.</value>
  </data>
  <data name="ERR_BadAwaitWithoutAsyncMethod" xml:space="preserve">
    <value>The 'await' operator can only be used within an async method. Consider marking this method with the 'async' modifier and changing its return type to 'Task&lt;{0}&gt;'.</value>
  </data>
  <data name="ERR_BadAwaitWithoutVoidAsyncMethod" xml:space="preserve">
    <value>The 'await' operator can only be used within an async method. Consider marking this method with the 'async' modifier and changing its return type to 'Task'.</value>
  </data>
  <data name="ERR_BadAwaitInFinally" xml:space="preserve">
    <value>Cannot await in the body of a finally clause</value>
  </data>
  <data name="ERR_BadAwaitInCatch" xml:space="preserve">
    <value>Cannot await in a catch clause</value>
  </data>
  <data name="ERR_BadAwaitInCatchFilter" xml:space="preserve">
    <value>Cannot await in the filter expression of a catch clause</value>
  </data>
  <data name="ERR_BadAwaitInLock" xml:space="preserve">
    <value>Cannot await in the body of a lock statement</value>
  </data>
  <data name="ERR_BadAwaitInStaticVariableInitializer" xml:space="preserve">
    <value>The 'await' operator cannot be used in a static script variable initializer.</value>
  </data>
  <data name="ERR_AwaitInUnsafeContext" xml:space="preserve">
    <value>Cannot await in an unsafe context</value>
  </data>
  <data name="ERR_BadAsyncLacksBody" xml:space="preserve">
    <value>The 'async' modifier can only be used in methods that have a body.</value>
  </data>
  <data name="ERR_BadSpecialByRefLocal" xml:space="preserve">
    <value>Parameters or locals of type '{0}' cannot be declared in async methods or lambda expressions.</value>
  </data>
  <data name="ERR_SecurityCriticalOrSecuritySafeCriticalOnAsync" xml:space="preserve">
    <value>Security attribute '{0}' cannot be applied to an Async method.</value>
  </data>
  <data name="ERR_SecurityCriticalOrSecuritySafeCriticalOnAsyncInClassOrStruct" xml:space="preserve">
    <value>Async methods are not allowed in an Interface, Class, or Structure which has the 'SecurityCritical' or 'SecuritySafeCritical' attribute.</value>
  </data>
  <data name="ERR_MainCantBeAsync" xml:space="preserve">
    <value>'{0}': an entry point cannot be marked with the 'async' modifier</value>
  </data>
  <data name="ERR_BadAwaitInQuery" xml:space="preserve">
    <value>The 'await' operator may only be used in a query expression within the first collection expression of the initial 'from' clause or within the collection expression of a 'join' clause</value>
  </data>
  <data name="WRN_AsyncLacksAwaits" xml:space="preserve">
    <value>This async method lacks 'await' operators and will run synchronously. Consider using the 'await' operator to await non-blocking API calls, or 'await Task.Run(...)' to do CPU-bound work on a background thread.</value>
  </data>
  <data name="WRN_AsyncLacksAwaits_Title" xml:space="preserve">
    <value>Async method lacks 'await' operators and will run synchronously</value>
  </data>
  <data name="WRN_UnobservedAwaitableExpression" xml:space="preserve">
    <value>Because this call is not awaited, execution of the current method continues before the call is completed. Consider applying the 'await' operator to the result of the call.</value>
  </data>
  <data name="WRN_UnobservedAwaitableExpression_Title" xml:space="preserve">
    <value>Because this call is not awaited, execution of the current method continues before the call is completed</value>
  </data>
  <data name="WRN_UnobservedAwaitableExpression_Description" xml:space="preserve">
    <value>The current method calls an async method that returns a Task or a Task&lt;TResult&gt; and doesn't apply the await operator to the result. The call to the async method starts an asynchronous task. However, because no await operator is applied, the program continues without waiting for the task to complete. In most cases, that behavior isn't what you expect. Usually other aspects of the calling method depend on the results of the call or, minimally, the called method is expected to complete before you return from the method that contains the call.

An equally important issue is what happens to exceptions that are raised in the called async method. An exception that's raised in a method that returns a Task or Task&lt;TResult&gt; is stored in the returned task. If you don't await the task or explicitly check for exceptions, the exception is lost. If you await the task, its exception is rethrown.

As a best practice, you should always await the call.

You should consider suppressing the warning only if you're sure that you don't want to wait for the asynchronous call to complete and that the called method won't raise any exceptions. In that case, you can suppress the warning by assigning the task result of the call to a variable.</value>
  </data>
  <data name="ERR_SynchronizedAsyncMethod" xml:space="preserve">
    <value>'MethodImplOptions.Synchronized' cannot be applied to an async method</value>
  </data>
  <data name="ERR_NoConversionForCallerLineNumberParam" xml:space="preserve">
    <value>CallerLineNumberAttribute cannot be applied because there are no standard conversions from type '{0}' to type '{1}'</value>
  </data>
  <data name="ERR_NoConversionForCallerFilePathParam" xml:space="preserve">
    <value>CallerFilePathAttribute cannot be applied because there are no standard conversions from type '{0}' to type '{1}'</value>
  </data>
  <data name="ERR_NoConversionForCallerMemberNameParam" xml:space="preserve">
    <value>CallerMemberNameAttribute cannot be applied because there are no standard conversions from type '{0}' to type '{1}'</value>
  </data>
  <data name="ERR_BadCallerLineNumberParamWithoutDefaultValue" xml:space="preserve">
    <value>The CallerLineNumberAttribute may only be applied to parameters with default values</value>
  </data>
  <data name="ERR_BadCallerFilePathParamWithoutDefaultValue" xml:space="preserve">
    <value>The CallerFilePathAttribute may only be applied to parameters with default values</value>
  </data>
  <data name="ERR_BadCallerMemberNameParamWithoutDefaultValue" xml:space="preserve">
    <value>The CallerMemberNameAttribute may only be applied to parameters with default values</value>
  </data>
  <data name="WRN_CallerLineNumberParamForUnconsumedLocation" xml:space="preserve">
    <value>The CallerLineNumberAttribute applied to parameter '{0}' will have no effect because it applies to a member that is used in contexts that do not allow optional arguments</value>
  </data>
  <data name="WRN_CallerLineNumberParamForUnconsumedLocation_Title" xml:space="preserve">
    <value>The CallerLineNumberAttribute will have no effect because it applies to a member that is used in contexts that do not allow optional arguments</value>
  </data>
  <data name="WRN_CallerFilePathParamForUnconsumedLocation" xml:space="preserve">
    <value>The CallerFilePathAttribute applied to parameter '{0}' will have no effect because it applies to a member that is used in contexts that do not allow optional arguments</value>
  </data>
  <data name="WRN_CallerFilePathParamForUnconsumedLocation_Title" xml:space="preserve">
    <value>The CallerFilePathAttribute will have no effect because it applies to a member that is used in contexts that do not allow optional arguments</value>
  </data>
  <data name="WRN_CallerMemberNameParamForUnconsumedLocation" xml:space="preserve">
    <value>The CallerMemberNameAttribute applied to parameter '{0}' will have no effect because it applies to a member that is used in contexts that do not allow optional arguments</value>
  </data>
  <data name="WRN_CallerMemberNameParamForUnconsumedLocation_Title" xml:space="preserve">
    <value>The CallerMemberNameAttribute will have no effect because it applies to a member that is used in contexts that do not allow optional arguments</value>
  </data>
  <data name="ERR_NoEntryPoint" xml:space="preserve">
    <value>Program does not contain a static 'Main' method suitable for an entry point</value>
  </data>
  <data name="ERR_ArrayInitializerIncorrectLength" xml:space="preserve">
    <value>An array initializer of length '{0}' is expected</value>
  </data>
  <data name="ERR_ArrayInitializerExpected" xml:space="preserve">
    <value>A nested array initializer is expected</value>
  </data>
  <data name="ERR_IllegalVarianceSyntax" xml:space="preserve">
    <value>Invalid variance modifier. Only interface and delegate type parameters can be specified as variant.</value>
  </data>
  <data name="ERR_UnexpectedAliasedName" xml:space="preserve">
    <value>Unexpected use of an aliased name</value>
  </data>
  <data name="ERR_UnexpectedGenericName" xml:space="preserve">
    <value>Unexpected use of a generic name</value>
  </data>
  <data name="ERR_UnexpectedUnboundGenericName" xml:space="preserve">
    <value>Unexpected use of an unbound generic name</value>
  </data>
  <data name="ERR_GlobalStatement" xml:space="preserve">
    <value>Expressions and statements can only occur in a method body</value>
  </data>
  <data name="ERR_NamedArgumentForArray" xml:space="preserve">
    <value>An array access may not have a named argument specifier</value>
  </data>
  <data name="ERR_NotYetImplementedInRoslyn" xml:space="preserve">
    <value>This language feature ('{0}') is not yet implemented.</value>
  </data>
  <data name="ERR_DefaultValueNotAllowed" xml:space="preserve">
    <value>Default values are not valid in this context.</value>
  </data>
  <data name="ERR_CantOpenIcon" xml:space="preserve">
    <value>Error opening icon file {0} -- {1}</value>
  </data>
  <data name="ERR_CantOpenWin32Manifest" xml:space="preserve">
    <value>Error opening Win32 manifest file {0} -- {1}</value>
  </data>
  <data name="ERR_ErrorBuildingWin32Resources" xml:space="preserve">
    <value>Error building Win32 resources -- {0}</value>
  </data>
  <data name="ERR_DefaultValueBeforeRequiredValue" xml:space="preserve">
    <value>Optional parameters must appear after all required parameters</value>
  </data>
  <data name="ERR_ExplicitImplCollisionOnRefOut" xml:space="preserve">
    <value>Cannot inherit interface '{0}' with the specified type parameters because it causes method '{1}' to contain overloads which differ only on ref and out</value>
  </data>
  <data name="ERR_PartialWrongTypeParamsVariance" xml:space="preserve">
    <value>Partial declarations of '{0}' must have the same type parameter names and variance modifiers in the same order</value>
  </data>
  <data name="ERR_UnexpectedVariance" xml:space="preserve">
    <value>Invalid variance: The type parameter '{1}' must be {3} valid on '{0}'. '{1}' is {2}.</value>
  </data>
  <data name="ERR_DeriveFromDynamic" xml:space="preserve">
    <value>'{0}': cannot derive from the dynamic type</value>
  </data>
  <data name="ERR_DeriveFromConstructedDynamic" xml:space="preserve">
    <value>'{0}': cannot implement a dynamic interface '{1}'</value>
  </data>
  <data name="ERR_DynamicTypeAsBound" xml:space="preserve">
    <value>Constraint cannot be the dynamic type</value>
  </data>
  <data name="ERR_ConstructedDynamicTypeAsBound" xml:space="preserve">
    <value>Constraint cannot be a dynamic type '{0}'</value>
  </data>
  <data name="ERR_DynamicRequiredTypesMissing" xml:space="preserve">
    <value>One or more types required to compile a dynamic expression cannot be found. Are you missing a reference?</value>
  </data>
  <data name="ERR_MetadataNameTooLong" xml:space="preserve">
    <value>Name '{0}' exceeds the maximum length allowed in metadata.</value>
  </data>
  <data name="ERR_AttributesNotAllowed" xml:space="preserve">
    <value>Attributes are not valid in this context.</value>
  </data>
  <data name="ERR_ExternAliasNotAllowed" xml:space="preserve">
    <value>'extern alias' is not valid in this context</value>
  </data>
  <data name="WRN_IsDynamicIsConfusing" xml:space="preserve">
    <value>Using '{0}' to test compatibility with '{1}' is essentially identical to testing compatibility with '{2}' and will succeed for all non-null values</value>
  </data>
  <data name="WRN_IsDynamicIsConfusing_Title" xml:space="preserve">
    <value>Using 'is' to test compatibility with 'dynamic' is essentially identical to testing compatibility with 'Object'</value>
  </data>
  <data name="ERR_OverloadRefOutCtor" xml:space="preserve">
    <value>Cannot define overloaded constructor '{0}' because it differs from another constructor only on ref and out</value>
  </data>
  <data name="ERR_YieldNotAllowedInScript" xml:space="preserve">
    <value>Cannot use 'yield' in top-level script code</value>
  </data>
  <data name="ERR_NamespaceNotAllowedInScript" xml:space="preserve">
    <value>Cannot declare namespace in script code</value>
  </data>
  <data name="ERR_GlobalAttributesNotAllowed" xml:space="preserve">
    <value>Assembly and module attributes are not allowed in this context</value>
  </data>
  <data name="ERR_InvalidDelegateType" xml:space="preserve">
    <value>Delegate '{0}' has no invoke method or an invoke method with a return type or parameter types that are not supported.</value>
  </data>
  <data name="WRN_MainIgnored" xml:space="preserve">
    <value>The entry point of the program is global script code; ignoring '{0}' entry point.</value>
  </data>
  <data name="WRN_MainIgnored_Title" xml:space="preserve">
    <value>The entry point of the program is global script code; ignoring entry point</value>
  </data>
  <data name="ERR_StaticInAsOrIs" xml:space="preserve">
    <value>The second operand of an 'is' or 'as' operator may not be static type '{0}'</value>
  </data>
  <data name="ERR_BadVisEventType" xml:space="preserve">
    <value>Inconsistent accessibility: event type '{1}' is less accessible than event '{0}'</value>
  </data>
  <data name="ERR_NamedArgumentSpecificationBeforeFixedArgument" xml:space="preserve">
    <value>Named argument specifications must appear after all fixed arguments have been specified</value>
  </data>
  <data name="ERR_BadNamedArgument" xml:space="preserve">
    <value>The best overload for '{0}' does not have a parameter named '{1}'</value>
  </data>
  <data name="ERR_BadNamedArgumentForDelegateInvoke" xml:space="preserve">
    <value>The delegate '{0}' does not have a parameter named '{1}'</value>
  </data>
  <data name="ERR_DuplicateNamedArgument" xml:space="preserve">
    <value>Named argument '{0}' cannot be specified multiple times</value>
  </data>
  <data name="ERR_NamedArgumentUsedInPositional" xml:space="preserve">
    <value>Named argument '{0}' specifies a parameter for which a positional argument has already been given</value>
  </data>
  <data name="ERR_DefaultValueUsedWithAttributes" xml:space="preserve">
    <value>Cannot specify default parameter value in conjunction with DefaultParameterAttribute or OptionalAttribute</value>
  </data>
  <data name="ERR_DefaultValueMustBeConstant" xml:space="preserve">
    <value>Default parameter value for '{0}' must be a compile-time constant</value>
  </data>
  <data name="ERR_RefOutDefaultValue" xml:space="preserve">
    <value>A ref or out parameter cannot have a default value</value>
  </data>
  <data name="ERR_DefaultValueForExtensionParameter" xml:space="preserve">
    <value>Cannot specify a default value for the 'this' parameter</value>
  </data>
  <data name="ERR_DefaultValueForParamsParameter" xml:space="preserve">
    <value>Cannot specify a default value for a parameter array</value>
  </data>
  <data name="ERR_NoConversionForDefaultParam" xml:space="preserve">
    <value>A value of type '{0}' cannot be used as a default parameter because there are no standard conversions to type '{1}'</value>
  </data>
  <data name="ERR_NoConversionForNubDefaultParam" xml:space="preserve">
    <value>A value of type '{0}' cannot be used as default parameter for nullable parameter '{1}' because '{0}' is not a simple type</value>
  </data>
  <data name="ERR_NotNullRefDefaultParameter" xml:space="preserve">
    <value>'{0}' is of type '{1}'. A default parameter value of a reference type other than string can only be initialized with null</value>
  </data>
  <data name="WRN_DefaultValueForUnconsumedLocation" xml:space="preserve">
    <value>The default value specified for parameter '{0}' will have no effect because it applies to a member that is used in contexts that do not allow optional arguments</value>
  </data>
  <data name="WRN_DefaultValueForUnconsumedLocation_Title" xml:space="preserve">
    <value>The default value specified will have no effect because it applies to a member that is used in contexts that do not allow optional arguments</value>
  </data>
  <data name="ERR_PublicKeyFileFailure" xml:space="preserve">
    <value>Error signing output with public key from file '{0}' -- {1}</value>
  </data>
  <data name="ERR_PublicKeyContainerFailure" xml:space="preserve">
    <value>Error signing output with public key from container '{0}' -- {1}</value>
  </data>
  <data name="ERR_BadDynamicTypeof" xml:space="preserve">
    <value>The typeof operator cannot be used on the dynamic type</value>
  </data>
  <data name="ERR_ExpressionTreeContainsDynamicOperation" xml:space="preserve">
    <value>An expression tree may not contain a dynamic operation</value>
  </data>
  <data name="ERR_BadAsyncExpressionTree" xml:space="preserve">
    <value>Async lambda expressions cannot be converted to expression trees</value>
  </data>
  <data name="ERR_DynamicAttributeMissing" xml:space="preserve">
    <value>Cannot define a class or member that utilizes 'dynamic' because the compiler required type '{0}' cannot be found. Are you missing a reference?</value>
  </data>
  <data name="ERR_CannotPassNullForFriendAssembly" xml:space="preserve">
    <value>Cannot pass null for friend assembly name</value>
  </data>
  <data name="ERR_SignButNoPrivateKey" xml:space="preserve">
    <value>Key file '{0}' is missing the private key needed for signing</value>
  </data>
  <data name="ERR_PublicSignButNoKey" xml:space="preserve">
    <value>Public signing was specified and requires a public key, but no public key was specified.</value>
  </data>
  <data name="WRN_DelaySignButNoKey" xml:space="preserve">
    <value>Delay signing was specified and requires a public key, but no public key was specified</value>
  </data>
  <data name="WRN_DelaySignButNoKey_Title" xml:space="preserve">
    <value>Delay signing was specified and requires a public key, but no public key was specified</value>
  </data>
  <data name="ERR_InvalidVersionFormat" xml:space="preserve">
    <value>The specified version string does not conform to the required format - major[.minor[.build[.revision]]]</value>
  </data>
  <data name="ERR_InvalidVersionFormat2" xml:space="preserve">
    <value>The specified version string does not conform to the required format - major.minor.build.revision</value>
  </data>
  <data name="WRN_InvalidVersionFormat" xml:space="preserve">
    <value>The specified version string does not conform to the recommended format - major.minor.build.revision</value>
  </data>
  <data name="WRN_InvalidVersionFormat_Title" xml:space="preserve">
    <value>The specified version string does not conform to the recommended format - major.minor.build.revision</value>
  </data>
  <data name="ERR_InvalidAssemblyCultureForExe" xml:space="preserve">
    <value>Executables cannot be satellite assemblies; culture should always be empty</value>
  </data>
  <data name="ERR_NoCorrespondingArgument" xml:space="preserve">
    <value>There is no argument given that corresponds to the required formal parameter '{0}' of '{1}'</value>
  </data>
  <data name="WRN_UnimplementedCommandLineSwitch" xml:space="preserve">
    <value>The command line switch '{0}' is not yet implemented and was ignored.</value>
  </data>
  <data name="WRN_UnimplementedCommandLineSwitch_Title" xml:space="preserve">
    <value>Command line switch is not yet implemented</value>
  </data>
  <data name="ERR_ModuleEmitFailure" xml:space="preserve">
    <value>Failed to emit module '{0}'.</value>
  </data>
  <data name="ERR_FixedLocalInLambda" xml:space="preserve">
    <value>Cannot use fixed local '{0}' inside an anonymous method, lambda expression, or query expression</value>
  </data>
  <data name="ERR_ExpressionTreeContainsNamedArgument" xml:space="preserve">
    <value>An expression tree may not contain a named argument specification</value>
  </data>
  <data name="ERR_ExpressionTreeContainsOptionalArgument" xml:space="preserve">
    <value>An expression tree may not contain a call or invocation that uses optional arguments</value>
  </data>
  <data name="ERR_ExpressionTreeContainsIndexedProperty" xml:space="preserve">
    <value>An expression tree may not contain an indexed property</value>
  </data>
  <data name="ERR_IndexedPropertyRequiresParams" xml:space="preserve">
    <value>Indexed property '{0}' has non-optional arguments which must be provided</value>
  </data>
  <data name="ERR_IndexedPropertyMustHaveAllOptionalParams" xml:space="preserve">
    <value>Indexed property '{0}' must have all arguments optional</value>
  </data>
  <data name="ERR_SpecialByRefInLambda" xml:space="preserve">
    <value>Instance of type '{0}' cannot be used inside an anonymous function, query expression, iterator block or async method</value>
  </data>
  <data name="ERR_SecurityAttributeMissingAction" xml:space="preserve">
    <value>First argument to a security attribute must be a valid SecurityAction</value>
  </data>
  <data name="ERR_SecurityAttributeInvalidAction" xml:space="preserve">
    <value>Security attribute '{0}' has an invalid SecurityAction value '{1}'</value>
  </data>
  <data name="ERR_SecurityAttributeInvalidActionAssembly" xml:space="preserve">
    <value>SecurityAction value '{0}' is invalid for security attributes applied to an assembly</value>
  </data>
  <data name="ERR_SecurityAttributeInvalidActionTypeOrMethod" xml:space="preserve">
    <value>SecurityAction value '{0}' is invalid for security attributes applied to a type or a method</value>
  </data>
  <data name="ERR_PrincipalPermissionInvalidAction" xml:space="preserve">
    <value>SecurityAction value '{0}' is invalid for PrincipalPermission attribute</value>
  </data>
  <data name="ERR_FeatureNotValidInExpressionTree" xml:space="preserve">
    <value>An expression tree may not contain '{0}'</value>
  </data>
  <data name="ERR_PermissionSetAttributeInvalidFile" xml:space="preserve">
    <value>Unable to resolve file path '{0}' specified for the named argument '{1}' for PermissionSet attribute</value>
  </data>
  <data name="ERR_PermissionSetAttributeFileReadError" xml:space="preserve">
    <value>Error reading file '{0}' specified for the named argument '{1}' for PermissionSet attribute: '{2}'</value>
  </data>
  <data name="ERR_GlobalSingleTypeNameNotFoundFwd" xml:space="preserve">
    <value>The type name '{0}' could not be found in the global namespace. This type has been forwarded to assembly '{1}' Consider adding a reference to that assembly.</value>
  </data>
  <data name="ERR_DottedTypeNameNotFoundInNSFwd" xml:space="preserve">
    <value>The type name '{0}' could not be found in the namespace '{1}'. This type has been forwarded to assembly '{2}' Consider adding a reference to that assembly.</value>
  </data>
  <data name="ERR_SingleTypeNameNotFoundFwd" xml:space="preserve">
    <value>The type name '{0}' could not be found. This type has been forwarded to assembly '{1}'. Consider adding a reference to that assembly.</value>
  </data>
  <data name="ERR_AssemblySpecifiedForLinkAndRef" xml:space="preserve">
    <value>Assemblies '{0}' and '{1}' refer to the same metadata but only one is a linked reference (specified using /link option); consider removing one of the references.</value>
  </data>
  <data name="WRN_DeprecatedCollectionInitAdd" xml:space="preserve">
    <value>The best overloaded Add method '{0}' for the collection initializer element is obsolete.</value>
  </data>
  <data name="WRN_DeprecatedCollectionInitAdd_Title" xml:space="preserve">
    <value>The best overloaded Add method for the collection initializer element is obsolete</value>
  </data>
  <data name="WRN_DeprecatedCollectionInitAddStr" xml:space="preserve">
    <value>The best overloaded Add method '{0}' for the collection initializer element is obsolete. {1}</value>
  </data>
  <data name="WRN_DeprecatedCollectionInitAddStr_Title" xml:space="preserve">
    <value>The best overloaded Add method for the collection initializer element is obsolete</value>
  </data>
  <data name="ERR_DeprecatedCollectionInitAddStr" xml:space="preserve">
    <value>The best overloaded Add method '{0}' for the collection initializer element is obsolete. {1}</value>
  </data>
  <data name="ERR_IteratorInInteractive" xml:space="preserve">
    <value>Yield statements may not appear at the top level in interactive code.</value>
  </data>
  <data name="ERR_SecurityAttributeInvalidTarget" xml:space="preserve">
    <value>Security attribute '{0}' is not valid on this declaration type. Security attributes are only valid on assembly, type and method declarations.</value>
  </data>
  <data name="ERR_BadDynamicMethodArg" xml:space="preserve">
    <value>Cannot use an expression of type '{0}' as an argument to a dynamically dispatched operation.</value>
  </data>
  <data name="ERR_BadDynamicMethodArgLambda" xml:space="preserve">
    <value>Cannot use a lambda expression as an argument to a dynamically dispatched operation without first casting it to a delegate or expression tree type.</value>
  </data>
  <data name="ERR_BadDynamicMethodArgMemgrp" xml:space="preserve">
    <value>Cannot use a method group as an argument to a dynamically dispatched operation. Did you intend to invoke the method?</value>
  </data>
  <data name="ERR_NoDynamicPhantomOnBase" xml:space="preserve">
    <value>The call to method '{0}' needs to be dynamically dispatched, but cannot be because it is part of a base access expression. Consider casting the dynamic arguments or eliminating the base access.</value>
  </data>
  <data name="ERR_BadDynamicQuery" xml:space="preserve">
    <value>Query expressions over source type 'dynamic' or with a join sequence of type 'dynamic' are not allowed</value>
  </data>
  <data name="ERR_NoDynamicPhantomOnBaseIndexer" xml:space="preserve">
    <value>The indexer access needs to be dynamically dispatched, but cannot be because it is part of a base access expression. Consider casting the dynamic arguments or eliminating the base access.</value>
  </data>
  <data name="WRN_DynamicDispatchToConditionalMethod" xml:space="preserve">
    <value>The dynamically dispatched call to method '{0}' may fail at runtime because one or more applicable overloads are conditional methods.</value>
  </data>
  <data name="WRN_DynamicDispatchToConditionalMethod_Title" xml:space="preserve">
    <value>Dynamically dispatched call may fail at runtime because one or more applicable overloads are conditional methods</value>
  </data>
  <data name="ERR_BadArgTypeDynamicExtension" xml:space="preserve">
    <value>'{0}' has no applicable method named '{1}' but appears to have an extension method by that name. Extension methods cannot be dynamically dispatched. Consider casting the dynamic arguments or calling the extension method without the extension method syntax.</value>
  </data>
  <data name="WRN_CallerFilePathPreferredOverCallerMemberName" xml:space="preserve">
    <value>The CallerMemberNameAttribute applied to parameter '{0}' will have no effect. It is overridden by the CallerFilePathAttribute.</value>
  </data>
  <data name="WRN_CallerFilePathPreferredOverCallerMemberName_Title" xml:space="preserve">
    <value>The CallerMemberNameAttribute will have no effect; it is overridden by the CallerFilePathAttribute</value>
  </data>
  <data name="WRN_CallerLineNumberPreferredOverCallerMemberName" xml:space="preserve">
    <value>The CallerMemberNameAttribute applied to parameter '{0}' will have no effect. It is overridden by the CallerLineNumberAttribute.</value>
  </data>
  <data name="WRN_CallerLineNumberPreferredOverCallerMemberName_Title" xml:space="preserve">
    <value>The CallerMemberNameAttribute will have no effect; it is overridden by the CallerLineNumberAttribute</value>
  </data>
  <data name="WRN_CallerLineNumberPreferredOverCallerFilePath" xml:space="preserve">
    <value>The CallerFilePathAttribute applied to parameter '{0}' will have no effect. It is overridden by the CallerLineNumberAttribute.</value>
  </data>
  <data name="WRN_CallerLineNumberPreferredOverCallerFilePath_Title" xml:space="preserve">
    <value>The CallerFilePathAttribute will have no effect; it is overridden by the CallerLineNumberAttribute</value>
  </data>
  <data name="ERR_InvalidDynamicCondition" xml:space="preserve">
    <value>Expression must be implicitly convertible to Boolean or its type '{0}' must define operator '{1}'.</value>
  </data>
  <data name="ERR_MixingWinRTEventWithRegular" xml:space="preserve">
    <value>'{0}' cannot implement '{1}' because '{2}' is a Windows Runtime event and '{3}' is a regular .NET event.</value>
  </data>
  <data name="WRN_CA2000_DisposeObjectsBeforeLosingScope1" xml:space="preserve">
    <value>Call System.IDisposable.Dispose() on allocated instance of {0} before all references to it are out of scope.</value>
  </data>
  <data name="WRN_CA2000_DisposeObjectsBeforeLosingScope1_Title" xml:space="preserve">
    <value>Call System.IDisposable.Dispose() on allocated instance before all references to it are out of scope</value>
  </data>
  <data name="WRN_CA2000_DisposeObjectsBeforeLosingScope2" xml:space="preserve">
    <value>Allocated instance of {0} is not disposed along all exception paths.  Call System.IDisposable.Dispose() before all references to it are out of scope.</value>
  </data>
  <data name="WRN_CA2000_DisposeObjectsBeforeLosingScope2_Title" xml:space="preserve">
    <value>Allocated instance is not disposed along all exception paths</value>
  </data>
  <data name="WRN_CA2202_DoNotDisposeObjectsMultipleTimes" xml:space="preserve">
    <value>Object '{0}' can be disposed more than once.</value>
  </data>
  <data name="WRN_CA2202_DoNotDisposeObjectsMultipleTimes_Title" xml:space="preserve">
    <value>Object can be disposed more than once</value>
  </data>
  <data name="ERR_NewCoClassOnLink" xml:space="preserve">
    <value>Interop type '{0}' cannot be embedded. Use the applicable interface instead.</value>
  </data>
  <data name="ERR_NoPIANestedType" xml:space="preserve">
    <value>Type '{0}' cannot be embedded because it is a nested type. Consider setting the 'Embed Interop Types' property to false.</value>
  </data>
  <data name="ERR_GenericsUsedInNoPIAType" xml:space="preserve">
    <value>Type '{0}' cannot be embedded because it has a generic argument. Consider setting the 'Embed Interop Types' property to false.</value>
  </data>
  <data name="ERR_InteropStructContainsMethods" xml:space="preserve">
    <value>Embedded interop struct '{0}' can contain only public instance fields.</value>
  </data>
  <data name="ERR_WinRtEventPassedByRef" xml:space="preserve">
    <value>A Windows Runtime event may not be passed as an out or ref parameter.</value>
  </data>
  <data name="ERR_MissingMethodOnSourceInterface" xml:space="preserve">
    <value>Source interface '{0}' is missing method '{1}' which is required to embed event '{2}'.</value>
  </data>
  <data name="ERR_MissingSourceInterface" xml:space="preserve">
    <value>Interface '{0}' has an invalid source interface which is required to embed event '{1}'.</value>
  </data>
  <data name="ERR_InteropTypeMissingAttribute" xml:space="preserve">
    <value>Interop type '{0}' cannot be embedded because it is missing the required '{1}' attribute.</value>
  </data>
  <data name="ERR_NoPIAAssemblyMissingAttribute" xml:space="preserve">
    <value>Cannot embed interop types from assembly '{0}' because it is missing the '{1}' attribute.</value>
  </data>
  <data name="ERR_NoPIAAssemblyMissingAttributes" xml:space="preserve">
    <value>Cannot embed interop types from assembly '{0}' because it is missing either the '{1}' attribute or the '{2}' attribute.</value>
  </data>
  <data name="ERR_InteropTypesWithSameNameAndGuid" xml:space="preserve">
    <value>Cannot embed interop type '{0}' found in both assembly '{1}' and '{2}'. Consider setting the 'Embed Interop Types' property to false.</value>
  </data>
  <data name="ERR_LocalTypeNameClash" xml:space="preserve">
    <value>Embedding the interop type '{0}' from assembly '{1}' causes a name clash in the current assembly. Consider setting the 'Embed Interop Types' property to false.</value>
  </data>
  <data name="WRN_ReferencedAssemblyReferencesLinkedPIA" xml:space="preserve">
    <value>A reference was created to embedded interop assembly '{0}' because of an indirect reference to that assembly created by assembly '{1}'. Consider changing the 'Embed Interop Types' property on either assembly.</value>
  </data>
  <data name="WRN_ReferencedAssemblyReferencesLinkedPIA_Title" xml:space="preserve">
    <value>A reference was created to embedded interop assembly because of an indirect assembly reference</value>
  </data>
  <data name="WRN_ReferencedAssemblyReferencesLinkedPIA_Description" xml:space="preserve">
    <value>You have added a reference to an assembly using /link (Embed Interop Types property set to True). This instructs the compiler to embed interop type information from that assembly. However, the compiler cannot embed interop type information from that assembly because another assembly that you have referenced also references that assembly using /reference (Embed Interop Types property set to False).

To embed interop type information for both assemblies, use /link for references to each assembly (set the Embed Interop Types property to True).

To remove the warning, you can use /reference instead (set the Embed Interop Types property to False). In this case, a primary interop assembly (PIA) provides interop type information.</value>
  </data>
  <data name="ERR_GenericsUsedAcrossAssemblies" xml:space="preserve">
    <value>Type '{0}' from assembly '{1}' cannot be used across assembly boundaries because it has a generic type argument that is an embedded interop type.</value>
  </data>
  <data name="ERR_NoCanonicalView" xml:space="preserve">
    <value>Cannot find the interop type that matches the embedded interop type '{0}'. Are you missing an assembly reference?</value>
  </data>
  <data name="ERR_ByRefReturnUnsupported" xml:space="preserve">
    <value>By-reference return type 'ref {0}' is not supported.</value>
  </data>
  <data name="ERR_NetModuleNameMismatch" xml:space="preserve">
    <value>Module name '{0}' stored in '{1}' must match its filename.</value>
  </data>
  <data name="ERR_BadCompilationOption" xml:space="preserve">
    <value>{0}</value>
  </data>
  <data name="ERR_BadCompilationOptionValue" xml:space="preserve">
    <value>Invalid '{0}' value: '{1}'.</value>
  </data>
  <data name="ERR_BadAppConfigPath" xml:space="preserve">
    <value>AppConfigPath must be absolute.</value>
  </data>
  <data name="WRN_AssemblyAttributeFromModuleIsOverridden" xml:space="preserve">
    <value>Attribute '{0}' from module '{1}' will be ignored in favor of the instance appearing in source</value>
  </data>
  <data name="WRN_AssemblyAttributeFromModuleIsOverridden_Title" xml:space="preserve">
    <value>Attribute will be ignored in favor of the instance appearing in source</value>
  </data>
  <data name="ERR_CmdOptionConflictsSource" xml:space="preserve">
    <value>Attribute '{0}' given in a source file conflicts with option '{1}'.</value>
  </data>
  <data name="ERR_FixedBufferTooManyDimensions" xml:space="preserve">
    <value>A fixed buffer may only have one dimension.</value>
  </data>
  <data name="WRN_ReferencedAssemblyDoesNotHaveStrongName" xml:space="preserve">
    <value>Referenced assembly '{0}' does not have a strong name.</value>
  </data>
  <data name="WRN_ReferencedAssemblyDoesNotHaveStrongName_Title" xml:space="preserve">
    <value>Referenced assembly does not have a strong name</value>
  </data>
  <data name="ERR_InvalidSignaturePublicKey" xml:space="preserve">
    <value>Invalid signature public key specified in AssemblySignatureKeyAttribute.</value>
  </data>
  <data name="ERR_ExportedTypeConflictsWithDeclaration" xml:space="preserve">
    <value>Type '{0}' exported from module '{1}' conflicts with type declared in primary module of this assembly.</value>
  </data>
  <data name="ERR_ExportedTypesConflict" xml:space="preserve">
    <value>Type '{0}' exported from module '{1}' conflicts with type '{2}' exported from module '{3}'.</value>
  </data>
  <data name="ERR_ForwardedTypeConflictsWithDeclaration" xml:space="preserve">
    <value>Forwarded type '{0}' conflicts with type declared in primary module of this assembly.</value>
  </data>
  <data name="ERR_ForwardedTypesConflict" xml:space="preserve">
    <value>Type '{0}' forwarded to assembly '{1}' conflicts with type '{2}' forwarded to assembly '{3}'.</value>
  </data>
  <data name="ERR_ForwardedTypeConflictsWithExportedType" xml:space="preserve">
    <value>Type '{0}' forwarded to assembly '{1}' conflicts with type '{2}' exported from module '{3}'.</value>
  </data>
  <data name="WRN_RefCultureMismatch" xml:space="preserve">
    <value>Referenced assembly '{0}' has different culture setting of '{1}'.</value>
  </data>
  <data name="WRN_RefCultureMismatch_Title" xml:space="preserve">
    <value>Referenced assembly has different culture setting</value>
  </data>
  <data name="ERR_AgnosticToMachineModule" xml:space="preserve">
    <value>Agnostic assembly cannot have a processor specific module '{0}'.</value>
  </data>
  <data name="ERR_ConflictingMachineModule" xml:space="preserve">
    <value>Assembly and module '{0}' cannot target different processors.</value>
  </data>
  <data name="WRN_ConflictingMachineAssembly" xml:space="preserve">
    <value>Referenced assembly '{0}' targets a different processor.</value>
  </data>
  <data name="WRN_ConflictingMachineAssembly_Title" xml:space="preserve">
    <value>Referenced assembly targets a different processor</value>
  </data>
  <data name="ERR_CryptoHashFailed" xml:space="preserve">
    <value>Cryptographic failure while creating hashes.</value>
  </data>
  <data name="ERR_MissingNetModuleReference" xml:space="preserve">
    <value>Reference to '{0}' netmodule missing.</value>
  </data>
  <data name="ERR_NetModuleNameMustBeUnique" xml:space="preserve">
    <value>Module '{0}' is already defined in this assembly. Each module must have a unique filename.</value>
  </data>
  <data name="ERR_CantReadConfigFile" xml:space="preserve">
    <value>Cannot read config file '{0}' -- '{1}'</value>
  </data>
  <data name="ERR_EncNoPIAReference" xml:space="preserve">
    <value>Cannot continue since the edit includes a reference to an embedded type: '{0}'.</value>
  </data>
  <data name="ERR_EncReferenceToAddedMember" xml:space="preserve">
    <value>Member '{0}' added during the current debug session can only be accessed from within its declaring assembly '{1}'.</value>
  </data>
  <data name="ERR_MutuallyExclusiveOptions" xml:space="preserve">
    <value>Compilation options '{0}' and '{1}' can't both be specified at the same time.</value>
  </data>
  <data name="ERR_LinkedNetmoduleMetadataMustProvideFullPEImage" xml:space="preserve">
    <value>Linked netmodule metadata must provide a full PE image: '{0}'.</value>
  </data>
  <data name="ERR_BadPrefer32OnLib" xml:space="preserve">
    <value>/platform:anycpu32bitpreferred can only be used with /t:exe, /t:winexe and /t:appcontainerexe</value>
  </data>
  <data name="IDS_PathList" xml:space="preserve">
    <value>&lt;path list&gt;</value>
  </data>
  <data name="IDS_Text" xml:space="preserve">
    <value>&lt;text&gt;</value>
  </data>
  <data name="IDS_FeatureNullPropagatingOperator" xml:space="preserve">
    <value>null propagating operator</value>
  </data>
  <data name="IDS_FeatureExpressionBodiedMethod" xml:space="preserve">
    <value>expression-bodied method</value>
  </data>
  <data name="IDS_FeatureExpressionBodiedProperty" xml:space="preserve">
    <value>expression-bodied property</value>
  </data>
  <data name="IDS_FeatureExpressionBodiedIndexer" xml:space="preserve">
    <value>expression-bodied indexer</value>
  </data>
  <data name="IDS_FeatureAutoPropertyInitializer" xml:space="preserve">
    <value>auto property initializer</value>
  </data>
  <data name="IDS_Namespace1" xml:space="preserve">
    <value>&lt;namespace&gt;</value>
  </data>
  <data name="IDS_FeatureRefLocalsReturns" xml:space="preserve">
    <value>byref locals and returns</value>
  </data>
  <data name="IDS_ThrowExpression" xml:space="preserve">
    <value>&lt;throw&gt;</value>
  </data>
  <data name="CompilationC" xml:space="preserve">
    <value>Compilation (C#): </value>
  </data>
  <data name="SyntaxNodeIsNotWithinSynt" xml:space="preserve">
    <value>Syntax node is not within syntax tree</value>
  </data>
  <data name="LocationMustBeProvided" xml:space="preserve">
    <value>Location must be provided in order to provide minimal type qualification.</value>
  </data>
  <data name="SyntaxTreeSemanticModelMust" xml:space="preserve">
    <value>SyntaxTreeSemanticModel must be provided in order to provide minimal type qualification.</value>
  </data>
  <data name="CantReferenceCompilationOf" xml:space="preserve">
    <value>Can't reference compilation of type '{0}' from {1} compilation.</value>
  </data>
  <data name="SyntaxTreeAlreadyPresent" xml:space="preserve">
    <value>Syntax tree already present</value>
  </data>
  <data name="SubmissionCanOnlyInclude" xml:space="preserve">
    <value>Submission can only include script code.</value>
  </data>
  <data name="SubmissionCanHaveAtMostOne" xml:space="preserve">
    <value>Submission can have at most one syntax tree.</value>
  </data>
  <data name="SyntaxTreeNotFoundTo" xml:space="preserve">
    <value>SyntaxTree '{0}' not found to remove</value>
  </data>
  <data name="TreeMustHaveARootNodeWith" xml:space="preserve">
    <value>tree must have a root node with SyntaxKind.CompilationUnit</value>
  </data>
  <data name="TypeArgumentCannotBeNull" xml:space="preserve">
    <value>Type argument cannot be null</value>
  </data>
  <data name="WrongNumberOfTypeArguments" xml:space="preserve">
    <value>Wrong number of type arguments</value>
  </data>
  <data name="NameConflictForName" xml:space="preserve">
    <value>Name conflict for name {0}</value>
  </data>
  <data name="LookupOptionsHasInvalidCombo" xml:space="preserve">
    <value>LookupOptions has an invalid combination of options</value>
  </data>
  <data name="ItemsMustBeNonEmpty" xml:space="preserve">
    <value>items: must be non-empty</value>
  </data>
  <data name="UseVerbatimIdentifier" xml:space="preserve">
    <value>Use Microsoft.CodeAnalysis.CSharp.SyntaxFactory.Identifier or Microsoft.CodeAnalysis.CSharp.SyntaxFactory.VerbatimIdentifier to create identifier tokens.</value>
  </data>
  <data name="UseLiteralForTokens" xml:space="preserve">
    <value>Use Microsoft.CodeAnalysis.CSharp.SyntaxFactory.Literal to create character literal tokens.</value>
  </data>
  <data name="UseLiteralForNumeric" xml:space="preserve">
    <value>Use Microsoft.CodeAnalysis.CSharp.SyntaxFactory.Literal to create numeric literal tokens.</value>
  </data>
  <data name="ThisMethodCanOnlyBeUsedToCreateTokens" xml:space="preserve">
    <value>This method can only be used to create tokens - {0} is not a token kind.</value>
  </data>
  <data name="GenericParameterDefinition" xml:space="preserve">
    <value>Generic parameter is definition when expected to be reference {0}</value>
  </data>
  <data name="InvalidGetDeclarationNameMultipleDeclarators" xml:space="preserve">
    <value>Called GetDeclarationName for a declaration node that can possibly contain multiple variable declarators.</value>
  </data>
  <data name="TreeNotPartOfCompilation" xml:space="preserve">
    <value>tree not part of compilation</value>
  </data>
  <data name="PositionIsNotWithinSyntax" xml:space="preserve">
    <value>Position is not within syntax tree with full span {0}</value>
  </data>
  <data name="WRN_BadUILang" xml:space="preserve">
    <value>The language name '{0}' is invalid.</value>
  </data>
  <data name="WRN_BadUILang_Title" xml:space="preserve">
    <value>The language name is invalid</value>
  </data>
  <data name="ERR_UnsupportedTransparentIdentifierAccess" xml:space="preserve">
    <value>Transparent identifier member access failed for field '{0}' of '{1}'.  Does the data being queried implement the query pattern?</value>
  </data>
  <data name="ERR_ParamDefaultValueDiffersFromAttribute" xml:space="preserve">
    <value>The parameter has multiple distinct default values.</value>
  </data>
  <data name="ERR_FieldHasMultipleDistinctConstantValues" xml:space="preserve">
    <value>The field has multiple distinct constant values.</value>
  </data>
  <data name="WRN_UnqualifiedNestedTypeInCref" xml:space="preserve">
    <value>Within cref attributes, nested types of generic types should be qualified.</value>
  </data>
  <data name="WRN_UnqualifiedNestedTypeInCref_Title" xml:space="preserve">
    <value>Within cref attributes, nested types of generic types should be qualified</value>
  </data>
  <data name="NotACSharpSymbol" xml:space="preserve">
    <value>Not a C# symbol.</value>
  </data>
  <data name="HDN_UnusedUsingDirective" xml:space="preserve">
    <value>Unnecessary using directive.</value>
  </data>
  <data name="HDN_UnusedExternAlias" xml:space="preserve">
    <value>Unused extern alias.</value>
  </data>
  <data name="ElementsCannotBeNull" xml:space="preserve">
    <value>Elements cannot be null.</value>
  </data>
  <data name="IDS_LIB_ENV" xml:space="preserve">
    <value>LIB environment variable</value>
  </data>
  <data name="IDS_LIB_OPTION" xml:space="preserve">
    <value>/LIB option</value>
  </data>
  <data name="IDS_REFERENCEPATH_OPTION" xml:space="preserve">
    <value>/REFERENCEPATH option</value>
  </data>
  <data name="IDS_DirectoryDoesNotExist" xml:space="preserve">
    <value>directory does not exist</value>
  </data>
  <data name="IDS_DirectoryHasInvalidPath" xml:space="preserve">
    <value>path is too long or invalid</value>
  </data>
  <data name="WRN_NoRuntimeMetadataVersion" xml:space="preserve">
    <value>No value for RuntimeMetadataVersion found. No assembly containing System.Object was found nor was a value for RuntimeMetadataVersion specified through options.</value>
  </data>
  <data name="WRN_NoRuntimeMetadataVersion_Title" xml:space="preserve">
    <value>No value for RuntimeMetadataVersion found</value>
  </data>
  <data name="WrongSemanticModelType" xml:space="preserve">
    <value>Expected a {0} SemanticModel.</value>
  </data>
  <data name="IDS_FeatureLambda" xml:space="preserve">
    <value>lambda expression</value>
  </data>
  <data name="ERR_FeatureNotAvailableInVersion1" xml:space="preserve">
    <value>Feature '{0}' is not available in C# 1.  Please use language version {1} or greater.</value>
  </data>
  <data name="ERR_FeatureNotAvailableInVersion2" xml:space="preserve">
    <value>Feature '{0}' is not available in C# 2.  Please use language version {1} or greater.</value>
  </data>
  <data name="ERR_FeatureNotAvailableInVersion3" xml:space="preserve">
    <value>Feature '{0}' is not available in C# 3.  Please use language version {1} or greater.</value>
  </data>
  <data name="ERR_FeatureNotAvailableInVersion4" xml:space="preserve">
    <value>Feature '{0}' is not available in C# 4.  Please use language version {1} or greater.</value>
  </data>
  <data name="ERR_FeatureNotAvailableInVersion5" xml:space="preserve">
    <value>Feature '{0}' is not available in C# 5.  Please use language version {1} or greater.</value>
  </data>
  <data name="ERR_FeatureNotAvailableInVersion6" xml:space="preserve">
    <value>Feature '{0}' is not available in C# 6.  Please use language version {1} or greater.</value>
  </data>
  <data name="ERR_FeatureNotAvailableInVersion7" xml:space="preserve">
    <value>Feature '{0}' is not available in C# 7.  Please use language version {1} or greater.</value>
  </data>
  <data name="ERR_FeatureIsExperimental" xml:space="preserve">
    <value>Feature '{0}' is experimental and unsupported; use '/features:{1}' to enable.</value>
  </data>
  <data name="ERR_FeatureIsUnimplemented" xml:space="preserve">
    <value>Feature '{0}' is not implemented in this compiler.</value>
  </data>
  <data name="IDS_VersionExperimental" xml:space="preserve">
    <value>'experimental'</value>
  </data>
  <data name="PositionNotWithinTree" xml:space="preserve">
    <value>Position must be within span of the syntax tree.</value>
  </data>
  <data name="SpeculatedSyntaxNodeCannotBelongToCurrentCompilation" xml:space="preserve">
    <value>Syntax node to be speculated cannot belong to a syntax tree from the current compilation.</value>
  </data>
  <data name="ChainingSpeculativeModelIsNotSupported" xml:space="preserve">
    <value>Chaining speculative semantic model is not supported. You should create a speculative model from the non-speculative ParentModel.</value>
  </data>
  <data name="IDS_ToolName" xml:space="preserve">
    <value>Microsoft (R) Visual C# Compiler</value>
  </data>
  <data name="IDS_LogoLine1" xml:space="preserve">
    <value>{0} version {1}</value>
  </data>
  <data name="IDS_LogoLine2" xml:space="preserve">
    <value>Copyright (C) Microsoft Corporation. All rights reserved.</value>
  </data>
  <data name="IDS_CSCHelp" xml:space="preserve">
    <value>
                              Visual C# Compiler Options

                        - OUTPUT FILES -
 /out:&lt;file&gt;                   Specify output file name (default: base name of 
                               file with main class or first file)
 /target:exe                   Build a console executable (default) (Short 
                               form: /t:exe)
 /target:winexe                Build a Windows executable (Short form: 
                               /t:winexe)
 /target:library               Build a library (Short form: /t:library)
 /target:module                Build a module that can be added to another 
                               assembly (Short form: /t:module)
 /target:appcontainerexe       Build an Appcontainer executable (Short form: 
                               /t:appcontainerexe)
 /target:winmdobj              Build a Windows Runtime intermediate file that 
                               is consumed by WinMDExp (Short form: /t:winmdobj)
 /doc:&lt;file&gt;                   XML Documentation file to generate
 /platform:&lt;string&gt;            Limit which platforms this code can run on: x86,
                               Itanium, x64, arm, anycpu32bitpreferred, or 
                               anycpu. The default is anycpu.

                        - INPUT FILES -
 /recurse:&lt;wildcard&gt;           Include all files in the current directory and 
                               subdirectories according to the wildcard 
                               specifications
 /reference:&lt;alias&gt;=&lt;file&gt;     Reference metadata from the specified assembly 
                               file using the given alias (Short form: /r)
 /reference:&lt;file list&gt;        Reference metadata from the specified assembly 
                               files (Short form: /r)
 /addmodule:&lt;file list&gt;        Link the specified modules into this assembly
 /link:&lt;file list&gt;             Embed metadata from the specified interop 
                               assembly files (Short form: /l)
 /analyzer:&lt;file list&gt;         Run the analyzers from this assembly
                               (Short form: /a)
 /additionalfile:&lt;file list&gt;   Additional files that don't directly affect code
                               generation but may be used by analyzers for producing
                               errors or warnings.
 /embed                        Embed all source files in the PDB.
 /embed:&lt;file list&gt;            Embed specific files in the PDB

                        - RESOURCES -
 /win32res:&lt;file&gt;              Specify a Win32 resource file (.res)
 /win32icon:&lt;file&gt;             Use this icon for the output
 /win32manifest:&lt;file&gt;         Specify a Win32 manifest file (.xml)
 /nowin32manifest              Do not include the default Win32 manifest
 /resource:&lt;resinfo&gt;           Embed the specified resource (Short form: /res)
 /linkresource:&lt;resinfo&gt;       Link the specified resource to this assembly 
                               (Short form: /linkres) Where the resinfo format 
                               is &lt;file&gt;[,&lt;string name&gt;[,public|private]]

                        - CODE GENERATION -
 /debug[+|-]                   Emit debugging information
 /debug:{full|pdbonly|portable|embedded}
                               Specify debugging type ('full' is default, 
                               'portable' is a cross-platform format,
                               'embedded' is a cross-platform format embedded into 
                               the target .dll or .exe)
 /optimize[+|-]                Enable optimizations (Short form: /o)
 /deterministic                Produce a deterministic assembly
                               (including module version GUID and timestamp)
 /instrument:TestCoverage      Produce an assembly instrumented to collect
                               coverage information
 /sourcelink:&lt;file&gt;            Source link info to embed into Portable PDB.

                        - ERRORS AND WARNINGS -
 /warnaserror[+|-]             Report all warnings as errors
 /warnaserror[+|-]:&lt;warn list&gt; Report specific warnings as errors
 /warn:&lt;n&gt;                     Set warning level (0-4) (Short form: /w)
 /nowarn:&lt;warn list&gt;           Disable specific warning messages
 /ruleset:&lt;file&gt;               Specify a ruleset file that disables specific
                               diagnostics.
 /errorlog:&lt;file&gt;              Specify a file to log all compiler and analyzer
                               diagnostics.
 /reportanalyzer               Report additional analyzer information, such as
                               execution time.
 
                        - LANGUAGE -
 /checked[+|-]                 Generate overflow checks
 /unsafe[+|-]                  Allow 'unsafe' code
 /define:&lt;symbol list&gt;         Define conditional compilation symbol(s) (Short 
                               form: /d)
 /langversion:&lt;string&gt;         Specify language version mode: ISO-1, ISO-2, 3, 
                               4, 5, 6, Default, or Latest

                        - SECURITY -
 /delaysign[+|-]               Delay-sign the assembly using only the public 
                               portion of the strong name key
 /publicsign[+|-]              Public-sign the assembly using only the public
                               portion of the strong name key
 /keyfile:&lt;file&gt;               Specify a strong name key file
 /keycontainer:&lt;string&gt;        Specify a strong name key container
 /highentropyva[+|-]           Enable high-entropy ASLR

                        - MISCELLANEOUS -
 @&lt;file&gt;                       Read response file for more options
 /help                         Display this usage message (Short form: /?)
 /nologo                       Suppress compiler copyright message
 /noconfig                     Do not auto include CSC.RSP file
 /parallel[+|-]                Concurrent build.
 /version                      Display the compiler version number and exit.

                        - ADVANCED -
 /baseaddress:&lt;address&gt;        Base address for the library to be built
 /bugreport:&lt;file&gt;             Create a 'Bug Report' file
 /checksumalgorithm:&lt;alg&gt;      Specify algorithm for calculating source file 
                               checksum stored in PDB. Supported values are:
                               SHA1 (default) or SHA256.
 /codepage:&lt;n&gt;                 Specify the codepage to use when opening source 
                               files
 /utf8output                   Output compiler messages in UTF-8 encoding
 /main:&lt;type&gt;                  Specify the type that contains the entry point 
                               (ignore all other possible entry points) (Short 
                               form: /m)
 /fullpaths                    Compiler generates fully qualified paths
 /filealign:&lt;n&gt;                Specify the alignment used for output file 
                               sections
 /pathmap:&lt;K1&gt;=&lt;V1&gt;,&lt;K2&gt;=&lt;V2&gt;,...
                               Specify a mapping for source path names output by
                               the compiler.
 /pdb:&lt;file&gt;                   Specify debug information file name (default: 
                               output file name with .pdb extension)
 /errorendlocation             Output line and column of the end location of 
                               each error
 /preferreduilang              Specify the preferred output language name.
 /nostdlib[+|-]                Do not reference standard library (mscorlib.dll)
 /subsystemversion:&lt;string&gt;    Specify subsystem version of this assembly
 /lib:&lt;file list&gt;              Specify additional directories to search in for 
                               references
 /errorreport:&lt;string&gt;         Specify how to handle internal compiler errors: 
                               prompt, send, queue, or none. The default is 
                               queue.
 /appconfig:&lt;file&gt;             Specify an application configuration file 
                               containing assembly binding settings
 /moduleassemblyname:&lt;string&gt;  Name of the assembly which this module will be 
                               a part of
 /modulename:&lt;string&gt;          Specify the name of the source module
</value>
    <comment>Visual C# Compiler Options</comment>
  </data>
  <data name="ERR_ComImportWithInitializers" xml:space="preserve">
    <value>'{0}': a class with the ComImport attribute cannot specify field initializers.</value>
  </data>
  <data name="WRN_PdbLocalNameTooLong" xml:space="preserve">
    <value>Local name '{0}' is too long for PDB.  Consider shortening or compiling without /debug.</value>
  </data>
  <data name="WRN_PdbLocalNameTooLong_Title" xml:space="preserve">
    <value>Local name is too long for PDB</value>
  </data>
  <data name="ERR_RetNoObjectRequiredLambda" xml:space="preserve">
    <value>Anonymous function converted to a void returning delegate cannot return a value</value>
  </data>
  <data name="ERR_TaskRetNoObjectRequiredLambda" xml:space="preserve">
    <value>Async lambda expression converted to a 'Task' returning delegate cannot return a value. Did you intend to return 'Task&lt;T&gt;'?</value>
  </data>
  <data name="WRN_AnalyzerCannotBeCreated" xml:space="preserve">
    <value>An instance of analyzer {0} cannot be created from {1} : {2}.</value>
  </data>
  <data name="WRN_AnalyzerCannotBeCreated_Title" xml:space="preserve">
    <value>An analyzer instance cannot be created</value>
  </data>
  <data name="WRN_NoAnalyzerInAssembly" xml:space="preserve">
    <value>The assembly {0} does not contain any analyzers.</value>
  </data>
  <data name="WRN_NoAnalyzerInAssembly_Title" xml:space="preserve">
    <value>Assembly does not contain any analyzers</value>
  </data>
  <data name="WRN_UnableToLoadAnalyzer" xml:space="preserve">
    <value>Unable to load Analyzer assembly {0} : {1}</value>
  </data>
  <data name="WRN_UnableToLoadAnalyzer_Title" xml:space="preserve">
    <value>Unable to load Analyzer assembly</value>
  </data>
  <data name="INF_UnableToLoadSomeTypesInAnalyzer" xml:space="preserve">
    <value>Skipping some types in analyzer assembly {0} due to a ReflectionTypeLoadException : {1}.</value>
  </data>
  <data name="ERR_CantReadRulesetFile" xml:space="preserve">
    <value>Error reading ruleset file {0} - {1}</value>
  </data>
  <data name="ERR_BadPdbData" xml:space="preserve">
    <value>Error reading debug information for '{0}'</value>
  </data>
  <data name="IDS_OperationCausedStackOverflow" xml:space="preserve">
    <value>Operation caused a stack overflow.</value>
  </data>
  <data name="WRN_IdentifierOrNumericLiteralExpected" xml:space="preserve">
    <value>Expected identifier or numeric literal.</value>
  </data>
  <data name="WRN_IdentifierOrNumericLiteralExpected_Title" xml:space="preserve">
    <value>Expected identifier or numeric literal</value>
  </data>
  <data name="ERR_InitializerOnNonAutoProperty" xml:space="preserve">
    <value>Only auto-implemented properties can have initializers.</value>
  </data>
  <data name="ERR_AutoPropertyMustHaveGetAccessor" xml:space="preserve">
    <value>Auto-implemented properties must have get accessors.</value>
  </data>
  <data name="ERR_AutoPropertyMustOverrideSet" xml:space="preserve">
    <value>Auto-implemented properties must override all accessors of the overridden property.</value>
  </data>
  <data name="ERR_AutoPropertyInitializerInInterface" xml:space="preserve">
    <value>Auto-implemented properties inside interfaces cannot have initializers.</value>
  </data>
  <data name="ERR_InitializerInStructWithoutExplicitConstructor" xml:space="preserve">
    <value>Structs without explicit constructors cannot contain members with initializers.</value>
  </data>
  <data name="ERR_EncodinglessSyntaxTree" xml:space="preserve">
    <value>Cannot emit debug information for a source text without encoding.</value>
  </data>
  <data name="ERR_AccessorListAndExpressionBody" xml:space="preserve">
    <value>Properties cannot combine accessor lists with expression bodies.</value>
  </data>
  <data name="ERR_BlockBodyAndExpressionBody" xml:space="preserve">
    <value>Methods and accessors cannot combine block bodies with expression bodies.</value>
  </data>
  <data name="ERR_SwitchFallOut" xml:space="preserve">
    <value>Control cannot fall out of switch from final case label ('{0}')</value>
  </data>
  <data name="ERR_UnexpectedBoundGenericName" xml:space="preserve">
    <value>Type arguments are not allowed in the nameof operator.</value>
  </data>
  <data name="ERR_NullPropagatingOpInExpressionTree" xml:space="preserve">
    <value>An expression tree lambda may not contain a null propagating operator.</value>
  </data>
  <data name="ERR_DictionaryInitializerInExpressionTree" xml:space="preserve">
    <value>An expression tree lambda may not contain a dictionary initializer.</value>
  </data>
  <data name="ERR_ExtensionCollectionElementInitializerInExpressionTree" xml:space="preserve">
    <value>An extension Add method is not supported for a collection initializer in an expression lambda.</value>
  </data>
  <data name="IDS_FeatureNameof" xml:space="preserve">
    <value>nameof operator</value>
  </data>
  <data name="IDS_FeatureDictionaryInitializer" xml:space="preserve">
    <value>dictionary initializer</value>
  </data>
  <data name="ERR_UnclosedExpressionHole" xml:space="preserve">
    <value>Missing close delimiter '}' for interpolated expression started with '{'.</value>
  </data>
  <data name="ERR_SingleLineCommentInExpressionHole" xml:space="preserve">
    <value>A single-line comment may not be used in an interpolated string.</value>
  </data>
  <data name="ERR_InsufficientStack" xml:space="preserve">
    <value>An expression is too long or complex to compile</value>
  </data>
  <data name="ERR_ExpressionHasNoName" xml:space="preserve">
    <value>Expression does not have a name.</value>
  </data>
  <data name="ERR_SubexpressionNotInNameof" xml:space="preserve">
    <value>Sub-expression cannot be used in an argument to nameof.</value>
  </data>
  <data name="ERR_AliasQualifiedNameNotAnExpression" xml:space="preserve">
    <value>An alias-qualified name is not an expression.</value>
  </data>
  <data name="ERR_NameofMethodGroupWithTypeParameters" xml:space="preserve">
    <value>Type parameters are not allowed on a method group as an argument to 'nameof'.</value>
  </data>
  <data name="NoNoneSearchCriteria" xml:space="preserve">
    <value>SearchCriteria is expected.</value>
  </data>
  <data name="ERR_InvalidAssemblyCulture" xml:space="preserve">
    <value>Assembly culture strings may not contain embedded NUL characters.</value>
  </data>
  <data name="IDS_FeatureUsingStatic" xml:space="preserve">
    <value>using static</value>
  </data>
  <data name="IDS_FeatureInterpolatedStrings" xml:space="preserve">
    <value>interpolated strings</value>
  </data>
  <data name="IDS_AwaitInCatchAndFinally" xml:space="preserve">
    <value>await in catch blocks and finally blocks</value>
  </data>
  <data name="IDS_FeatureBinaryLiteral" xml:space="preserve">
    <value>binary literals</value>
  </data>
  <data name="IDS_FeatureDigitSeparator" xml:space="preserve">
    <value>digit separators</value>
  </data>
  <data name="IDS_FeatureLocalFunctions" xml:space="preserve">
    <value>local functions</value>
  </data>
  <data name="ERR_UnescapedCurly" xml:space="preserve">
    <value>A '{0}' character must be escaped (by doubling) in an interpolated string.</value>
  </data>
  <data name="ERR_EscapedCurly" xml:space="preserve">
    <value>A '{0}' character may only be escaped by doubling '{0}{0}' in an interpolated string.</value>
  </data>
  <data name="ERR_TrailingWhitespaceInFormatSpecifier" xml:space="preserve">
    <value>A format specifier may not contain trailing whitespace.</value>
  </data>
  <data name="ERR_EmptyFormatSpecifier" xml:space="preserve">
    <value>Empty format specifier.</value>
  </data>
  <data name="ERR_ErrorInReferencedAssembly" xml:space="preserve">
    <value>There is an error in a referenced assembly '{0}'.</value>
  </data>
  <data name="ERR_ExpressionOrDeclarationExpected" xml:space="preserve">
    <value>Expression or declaration statement expected.</value>
  </data>
  <data name="ERR_NameofExtensionMethod" xml:space="preserve">
    <value>Extension method groups are not allowed as an argument to 'nameof'.</value>
  </data>
  <data name="WRN_AlignmentMagnitude" xml:space="preserve">
    <value>Alignment value {0} has a magnitude greater than {1} and may result in a large formatted string.</value>
  </data>
  <data name="HDN_UnusedExternAlias_Title" xml:space="preserve">
    <value>Unused extern alias</value>
  </data>
  <data name="HDN_UnusedUsingDirective_Title" xml:space="preserve">
    <value>Unnecessary using directive</value>
  </data>
  <data name="INF_UnableToLoadSomeTypesInAnalyzer_Title" xml:space="preserve">
    <value>Skip loading types in analyzer assembly that fail due to a ReflectionTypeLoadException</value>
  </data>
  <data name="WRN_AlignmentMagnitude_Title" xml:space="preserve">
    <value>Alignment value has a magnitude that may result in a large formatted string</value>
  </data>
  <data name="ERR_ConstantStringTooLong" xml:space="preserve">
    <value>Length of String constant exceeds current memory limit.  Try splitting the string into multiple constants.</value>
  </data>
  <data name="ERR_TupleTooFewElements" xml:space="preserve">
    <value>Tuple must contain at least two elements.</value>
  </data>
  <data name="ERR_DebugEntryPointNotSourceMethodDefinition" xml:space="preserve">
    <value>Debug entry point must be a definition of a method declared in the current compilation.</value>
  </data>
  <data name="ERR_LoadDirectiveOnlyAllowedInScripts" xml:space="preserve">
    <value>#load is only allowed in scripts</value>
  </data>
  <data name="ERR_PPLoadFollowsToken" xml:space="preserve">
    <value>Cannot use #load after first token in file</value>
  </data>
  <data name="CouldNotFindFile" xml:space="preserve">
    <value>Could not find file.</value>
    <comment>File path referenced in source (#load) could not be resolved.</comment>
  </data>
  <data name="SyntaxTreeFromLoadNoRemoveReplace" xml:space="preserve">
    <value>SyntaxTree '{0}' resulted from a #load directive and cannot be removed or replaced directly.</value>
  </data>
  <data name="ERR_SourceFileReferencesNotSupported" xml:space="preserve">
    <value>Source file references are not supported.</value>
  </data>
  <data name="ERR_InvalidPathMap" xml:space="preserve">
    <value>The pathmap option was incorrectly formatted.</value>
  </data>
  <data name="ERR_InvalidReal" xml:space="preserve">
    <value>Invalid real literal.</value>
  </data>
  <data name="ERR_AutoPropertyCannotBeRefReturning" xml:space="preserve">
    <value>Auto-implemented properties cannot return by reference</value>
  </data>
  <data name="ERR_RefPropertyMustHaveGetAccessor" xml:space="preserve">
    <value>Properties which return by reference must have a get accessor</value>
  </data>
  <data name="ERR_RefPropertyCannotHaveSetAccessor" xml:space="preserve">
    <value>Properties which return by reference cannot have set accessors</value>
  </data>
  <data name="ERR_CantChangeRefReturnOnOverride" xml:space="preserve">
    <value>'{0}' must {2}return by reference to match overridden member '{1}'</value>
  </data>
  <data name="ERR_MustNotHaveRefReturn" xml:space="preserve">
    <value>By-reference returns may only be used in methods that return by reference</value>
  </data>
  <data name="ERR_MustHaveRefReturn" xml:space="preserve">
    <value>By-value returns may only be used in methods that return by value</value>
  </data>
  <data name="ERR_RefReturnMustHaveIdentityConversion" xml:space="preserve">
    <value>The return expression must be of type '{0}' because this method returns by reference</value>
  </data>
  <data name="ERR_CloseUnimplementedInterfaceMemberWrongRefReturn" xml:space="preserve">
    <value>'{0}' does not implement interface member '{1}'. '{2}' cannot implement '{1}' because it does not return by {3}</value>
  </data>
  <data name="ERR_BadIteratorReturnRef" xml:space="preserve">
    <value>The body of '{0}' cannot be an iterator block because '{0}' returns by reference</value>
  </data>
  <data name="ERR_BadRefReturnExpressionTree" xml:space="preserve">
    <value>Lambda expressions that return by reference cannot be converted to expression trees</value>
  </data>
  <data name="ERR_RefReturningCallInExpressionTree" xml:space="preserve">
    <value>An expression tree lambda may not contain a call to a method, property, or indexer that returns by reference</value>
  </data>
  <data name="ERR_RefReturnLvalueExpected" xml:space="preserve">
    <value>An expression cannot be used in this context because it may not be returned by reference</value>
  </data>
  <data name="ERR_RefReturnNonreturnableLocal" xml:space="preserve">
    <value>Cannot return '{0}' by reference because it was initialized to a value that cannot be returned by reference</value>
  </data>
  <data name="ERR_RefReturnNonreturnableLocal2" xml:space="preserve">
    <value>Cannot return by reference a member of '{0}' because it was initialized to a value that cannot be returned by reference</value>
  </data>
  <data name="ERR_RefReturnReadonlyLocal" xml:space="preserve">
    <value>Cannot return '{0}' by reference because it is read-only</value>
  </data>
  <data name="ERR_RefReturnRangeVariable" xml:space="preserve">
    <value>Cannot return the range variable '{0}' by reference</value>
  </data>
  <data name="ERR_RefReturnReadonlyLocalCause" xml:space="preserve">
    <value>Cannot return '{0}' by reference because it is a '{1}'</value>
  </data>
  <data name="ERR_RefReturnReadonlyLocal2Cause" xml:space="preserve">
    <value>Cannot return fields of '{0}' by reference because it is a '{1}'</value>
  </data>
  <data name="ERR_RefReturnReadonly" xml:space="preserve">
    <value>A readonly field cannot be returned by reference</value>
  </data>
  <data name="ERR_RefReturnReadonlyStatic" xml:space="preserve">
    <value>A static readonly field cannot be returned by reference</value>
  </data>
  <data name="ERR_RefReturnReadonly2" xml:space="preserve">
    <value>Members of readonly field '{0}' cannot be returned by reference</value>
  </data>
  <data name="ERR_RefReturnReadonlyStatic2" xml:space="preserve">
    <value>Fields of static readonly field '{0}' cannot be returned by reference</value>
  </data>
  <data name="ERR_RefReturnCall" xml:space="preserve">
    <value>Cannot return by reference a result of '{0}' because the argument passed to parameter '{1}' cannot be returned by reference</value>
  </data>
  <data name="ERR_RefReturnCall2" xml:space="preserve">
    <value>Cannot return by reference a member of result of '{0}' because the argument passed to parameter '{1}' cannot be returned by reference</value>
  </data>
  <data name="ERR_RefReturnParameter" xml:space="preserve">
    <value>Cannot return a parameter by reference '{0}' because it is not a ref or out parameter</value>
  </data>
  <data name="ERR_RefReturnParameter2" xml:space="preserve">
    <value>Cannot return or a member of parameter '{0}' by reference because it is not a ref or out parameter</value>
  </data>
  <data name="ERR_RefReturnLocal" xml:space="preserve">
    <value>Cannot return local '{0}' by reference because it is not a ref local</value>
  </data>
  <data name="ERR_RefReturnLocal2" xml:space="preserve">
    <value>Cannot return a member of local '{0}' by reference because it is not a ref local</value>
  </data>
  <data name="ERR_RefReturnReceiver" xml:space="preserve">
    <value>Cannot return '{0}' by reference because its receiver may not be returned by reference</value>
  </data>
  <data name="ERR_RefReturnStructThis" xml:space="preserve">
    <value>Struct members cannot return 'this' or other instance members by reference</value>
  </data>
  <data name="ERR_InitializeByValueVariableWithReference" xml:space="preserve">
    <value>Cannot initialize a by-value variable with a reference</value>
  </data>
  <data name="ERR_InitializeByReferenceVariableWithValue" xml:space="preserve">
    <value>Cannot initialize a by-reference variable with a value</value>
  </data>
  <data name="ERR_RefAssignmentMustHaveIdentityConversion" xml:space="preserve">
    <value>The expression must be of type '{0}' because it is being assigned by reference</value>
  </data>
  <data name="ERR_ByReferenceVariableMustBeInitialized" xml:space="preserve">
    <value>A declaration of a by-reference variable must have an initializer</value>
  </data>
  <data name="ERR_AnonDelegateCantUseLocal" xml:space="preserve">
    <value>Cannot use ref local '{0}' inside an anonymous method, lambda expression, or query expression</value>
  </data>
  <data name="ERR_BadIteratorLocalType" xml:space="preserve">
    <value>Iterators cannot have by reference locals</value>
  </data>
  <data name="ERR_BadAsyncLocalType" xml:space="preserve">
    <value>Async methods cannot have by reference locals</value>
  </data>
  <data name="ERR_RefReturningCallAndAwait" xml:space="preserve">
    <value>'await' cannot be used in an expression containing a call to '{0}' because it returns by reference</value>
  </data>
  <data name="ERR_ExpressionTreeContainsLocalFunction" xml:space="preserve">
    <value>An expression tree may not contain a reference to a local function</value>
  </data>
  <data name="ERR_DynamicLocalFunctionParamsParameter" xml:space="preserve">
    <value>Cannot pass argument with dynamic type to params parameter '{0}' of local function '{1}'.</value>
  </data>
  <data name="SyntaxTreeIsNotASubmission" xml:space="preserve">
    <value>Syntax tree should be created from a submission.</value>
  </data>
  <data name="ERR_TooManyUserStrings" xml:space="preserve">
    <value>Combined length of user strings used by the program exceeds allowed limit. Try to decrease use of string literals.</value>
  </data>
  <data name="ERR_PatternNullableType" xml:space="preserve">
    <value>It is not legal to use nullable type '{0}' in a pattern; use the underlying type '{1}' instead.</value>
  </data>
  <data name="ERR_BadIsPatternExpression" xml:space="preserve">
    <value>Invalid operand for pattern match; value required, but found '{0}'.</value>
  </data>
  <data name="ERR_PeWritingFailure" xml:space="preserve">
    <value>An error occurred while writing the output file: {0}.</value>
  </data>
  <data name="ERR_TupleDuplicateElementName" xml:space="preserve">
    <value>Tuple element names must be unique.</value>
  </data>
  <data name="ERR_TupleReservedElementName" xml:space="preserve">
    <value>Tuple element name '{0}' is only allowed at position {1}.</value>
  </data>
  <data name="ERR_TupleReservedElementNameAnyPosition" xml:space="preserve">
    <value>Tuple element name '{0}' is disallowed at any position.</value>
  </data>
  <data name="ERR_PredefinedTypeMemberNotFoundInAssembly" xml:space="preserve">
    <value>Member '{0}' was not found on type '{1}' from assembly '{2}'.</value>
  </data>
  <data name="IDS_FeatureTuples" xml:space="preserve">
    <value>tuples</value>
  </data>
  <data name="ERR_MissingDeconstruct" xml:space="preserve">
    <value>No Deconstruct instance or extension method was found for type '{0}', with {1} out parameters.</value>
  </data>
  <data name="ERR_DeconstructRequiresExpression" xml:space="preserve">
    <value>Deconstruct assignment requires an expression with a type on the right-hand-side.</value>
  </data>
  <data name="ERR_SwitchExpressionValueExpected" xml:space="preserve">
    <value>The switch expression must be a value; found {0}.</value>
  </data>
  <data name="ERR_PatternIsSubsumed" xml:space="preserve">
    <value>The switch case has already been handled by a previous case.</value>
  </data>
  <data name="ERR_PatternWrongType" xml:space="preserve">
    <value>An expression of type {0} cannot be handled by a pattern of type {1}.</value>
  </data>
  <data name="WRN_AttributeIgnoredWhenPublicSigning" xml:space="preserve">
    <value>Attribute '{0}' is ignored when public signing is specified.</value>
  </data>
  <data name="WRN_AttributeIgnoredWhenPublicSigning_Title" xml:space="preserve">
    <value>Attribute is ignored when public signing is specified.</value>
  </data>
  <data name="ERR_OptionMustBeAbsolutePath" xml:space="preserve">
    <value>Option '{0}' must be an absolute path.</value>
  </data>
  <data name="ERR_ConversionNotTupleCompatible" xml:space="preserve">
    <value>Tuple with {0} elements cannot be converted to type '{1}'.</value>
  </data>
  <data name="IDS_FeatureOutVar" xml:space="preserve">
    <value>out variable declaration</value>
  </data>
  <data name="ERR_ImplicitlyTypedOutVariableUsedInTheSameArgumentList" xml:space="preserve">
    <value>Reference to an implicitly-typed out variable '{0}' is not permitted in the same argument list.</value>
  </data>
  <data name="ERR_TypeInferenceFailedForImplicitlyTypedOutVariable" xml:space="preserve">
    <value>Cannot infer the type of implicitly-typed out variable '{0}'.</value>
  </data>
  <data name="ERR_TypeInferenceFailedForImplicitlyTypedDeconstructionVariable" xml:space="preserve">
    <value>Cannot infer the type of implicitly-typed deconstruction variable '{0}'.</value>
  </data>
  <data name="ERR_DiscardTypeInferenceFailed" xml:space="preserve">
    <value>Cannot infer the type of implicitly-typed discard.</value>
  </data>
  <data name="ERR_DeconstructWrongCardinality" xml:space="preserve">
    <value>Cannot deconstruct a tuple of '{0}' elements into '{1}' variables.</value>
  </data>
  <data name="ERR_CannotDeconstructDynamic" xml:space="preserve">
    <value>Cannot deconstruct dynamic objects.</value>
  </data>
  <data name="ERR_DeconstructTooFewElements" xml:space="preserve">
    <value>Deconstruction must contain at least two variables.</value>
  </data>
  <data name="TypeMustBeVar" xml:space="preserve">
    <value>The type must be 'var'.</value>
  </data>
  <data name="WRN_TupleLiteralNameMismatch" xml:space="preserve">
    <value>The tuple element name '{0}' is ignored because a different name is specified by the target type '{1}'.</value>
  </data>
  <data name="WRN_TupleLiteralNameMismatch_Title" xml:space="preserve">
    <value>The tuple element name is ignored because a different name is specified by the assignment target.</value>
  </data>
  <data name="ERR_PredefinedValueTupleTypeMustBeStruct" xml:space="preserve">
    <value>Predefined type '{0}' must be a struct.</value>
  </data>
  <data name="ERR_NewWithTupleTypeSyntax" xml:space="preserve">
    <value>'new' cannot be used with tuple type. Use a tuple literal expression instead.</value>
  </data>
  <data name="ERR_DeconstructionVarFormDisallowsSpecificType" xml:space="preserve">
    <value>Deconstruction 'var (...)' form disallows a specific type for 'var'.</value>
  </data>
  <data name="ERR_TupleElementNamesAttributeMissing" xml:space="preserve">
    <value>Cannot define a class or member that utilizes tuples because the compiler required type '{0}' cannot be found. Are you missing a reference?</value>
  </data>
  <data name="ERR_ExplicitTupleElementNamesAttribute" xml:space="preserve">
    <value>Cannot reference 'System.Runtime.CompilerServices.TupleElementNamesAttribute' explicitly. Use the tuple syntax to define tuple names.</value>
  </data>
  <data name="ERR_ExpressionTreeContainsOutVariable" xml:space="preserve">
    <value>An expression tree may not contain an out argument variable declaration.</value>
  </data>
  <data name="ERR_ExpressionTreeContainsIsMatch" xml:space="preserve">
    <value>An expression tree may not contain an 'is' pattern-matching operator.</value>
  </data>
  <data name="ERR_ExpressionTreeContainsTupleLiteral" xml:space="preserve">
    <value>An expression tree may not contain a tuple literal.</value>
  </data>
  <data name="ERR_ExpressionTreeContainsTupleConversion" xml:space="preserve">
    <value>An expression tree may not contain a tuple conversion.</value>
  </data>
  <data name="ERR_SourceLinkRequiresPortablePdb" xml:space="preserve">
    <value>/sourcelink switch is only supported when emitting Portable PDB (/debug:portable or /debug:embedded must be specified).</value>
  </data>
  <data name="ERR_CannotEmbedWithoutPdb" xml:space="preserve">
    <value>/embed switch is only supported when emitting Portable PDB (/debug:portable or /debug:embedded).</value>
  </data>
  <data name="ERR_InvalidInstrumentationKind" xml:space="preserve">
    <value>Invalid instrumentation kind: {0}</value>
  </data>
  <data name="ERR_VarInvocationLvalueReserved" xml:space="preserve">
    <value>The syntax 'var (...)' as an lvalue is reserved.</value>
  </data>
  <data name="ERR_ExpressionVariableInConstructorOrFieldInitializer" xml:space="preserve">
    <value>Out variable and pattern variable declarations are not allowed within constructor initializers, field initializers, or property initializers.</value>
  </data>
  <data name="ERR_SemiOrLBraceOrArrowExpected" xml:space="preserve">
    <value>{ or ; or =&gt; expected</value>
  </data>
  <data name="ERR_ThrowMisplaced" xml:space="preserve">
    <value>A throw expression is not allowed in this context.</value>
  </data>
<<<<<<< HEAD
  <data name="ERR_RefExtensionMethodOnNonValueType" xml:space="preserve">
    <value>A ref extension methods can only be defined on value types.</value>
=======
  <data name="ERR_PossibleBadNegCast" xml:space="preserve">
    <value>To cast a negative value, you must enclose the value in parentheses.</value>
>>>>>>> 93397f7b
  </data>
</root><|MERGE_RESOLUTION|>--- conflicted
+++ resolved
@@ -4984,12 +4984,10 @@
   <data name="ERR_ThrowMisplaced" xml:space="preserve">
     <value>A throw expression is not allowed in this context.</value>
   </data>
-<<<<<<< HEAD
+  <data name="ERR_PossibleBadNegCast" xml:space="preserve">
+    <value>To cast a negative value, you must enclose the value in parentheses.</value>
+  </data>
   <data name="ERR_RefExtensionMethodOnNonValueType" xml:space="preserve">
     <value>A ref extension methods can only be defined on value types.</value>
-=======
-  <data name="ERR_PossibleBadNegCast" xml:space="preserve">
-    <value>To cast a negative value, you must enclose the value in parentheses.</value>
->>>>>>> 93397f7b
   </data>
 </root>