--- conflicted
+++ resolved
@@ -8167,12 +8167,6 @@
   <data name="ERR_OperatorsMustBePublic" xml:space="preserve">
     <value>User-defined operator '{0}' must be declared public</value>
   </data>
-<<<<<<< HEAD
-  <data name="ERR_BadIncrementOpArgs" xml:space="preserve">
-    <value>Overloaded instance increment operator '{0}' must take no parameters</value>
-  </data>
-=======
->>>>>>> c2b6f460
   <data name="ERR_OperatorMustReturnVoid" xml:space="preserve">
     <value>The return type for this operator must be void</value>
   </data>
@@ -8185,7 +8179,9 @@
   <data name="ERR_BadCompoundAssignmentOpArgs" xml:space="preserve">
     <value>Overloaded compound assignment operator '{0}' takes one parameter</value>
   </data>
-<<<<<<< HEAD
+  <data name="ERR_PPShebangInProjectBasedProgram" xml:space="preserve">
+    <value>'#!' directives can be only used in scripts or file-based programs</value>
+  </data>
   <data name="ERR_BadExtensionUnaryOperatorSignature" xml:space="preserve">
     <value>The parameter of a unary operator must be the extended type.</value>
   </data>
@@ -8200,9 +8196,5 @@
   </data>
   <data name="ERR_OperatorInExtensionOfStaticClass" xml:space="preserve">
     <value>An extension block extending a static class cannot contain user-defined operators</value>
-=======
-  <data name="ERR_PPShebangInProjectBasedProgram" xml:space="preserve">
-    <value>'#!' directives can be only used in scripts or file-based programs</value>
->>>>>>> c2b6f460
   </data>
 </root>