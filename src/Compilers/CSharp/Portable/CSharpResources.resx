﻿<?xml version="1.0" encoding="utf-8"?>
<root>
  <!--
    Microsoft ResX Schema

    Version 2.0

    The primary goals of this format is to allow a simple XML format
    that is mostly human readable. The generation and parsing of the
    various data types are done through the TypeConverter classes
    associated with the data types.

    Example:

    ... ado.net/XML headers & schema ...
    <resheader name="resmimetype">text/microsoft-resx</resheader>
    <resheader name="version">2.0</resheader>
    <resheader name="reader">System.Resources.ResXResourceReader, System.Windows.Forms, ...</resheader>
    <resheader name="writer">System.Resources.ResXResourceWriter, System.Windows.Forms, ...</resheader>
    <data name="Name1"><value>this is my long string</value><comment>this is a comment</comment></data>
    <data name="Color1" type="System.Drawing.Color, System.Drawing">Blue</data>
    <data name="Bitmap1" mimetype="application/x-microsoft.net.object.binary.base64">
        <value>[base64 mime encoded serialized .NET Framework object]</value>
    </data>
    <data name="Icon1" type="System.Drawing.Icon, System.Drawing" mimetype="application/x-microsoft.net.object.bytearray.base64">
        <value>[base64 mime encoded string representing a byte array form of the .NET Framework object]</value>
        <comment>This is a comment</comment>
    </data>

    There are any number of "resheader" rows that contain simple
    name/value pairs.

    Each data row contains a name, and value. The row also contains a
    type or mimetype. Type corresponds to a .NET class that support
    text/value conversion through the TypeConverter architecture.
    Classes that don't support this are serialized and stored with the
    mimetype set.

    The mimetype is used for serialized objects, and tells the
    ResXResourceReader how to depersist the object. This is currently not
    extensible. For a given mimetype the value must be set accordingly:

    Note - application/x-microsoft.net.object.binary.base64 is the format
    that the ResXResourceWriter will generate, however the reader can
    read any of the formats listed below.

    mimetype: application/x-microsoft.net.object.binary.base64
    value   : The object must be serialized with
            : System.Runtime.Serialization.Formatters.Binary.BinaryFormatter
            : and then encoded with base64 encoding.

    mimetype: application/x-microsoft.net.object.soap.base64
    value   : The object must be serialized with
            : System.Runtime.Serialization.Formatters.Soap.SoapFormatter
            : and then encoded with base64 encoding.

    mimetype: application/x-microsoft.net.object.bytearray.base64
    value   : The object must be serialized into a byte array
            : using a System.ComponentModel.TypeConverter
            : and then encoded with base64 encoding.
    -->
  <xsd:schema id="root" xmlns="" xmlns:xsd="http://www.w3.org/2001/XMLSchema" xmlns:msdata="urn:schemas-microsoft-com:xml-msdata">
    <xsd:import namespace="http://www.w3.org/XML/1998/namespace" />
    <xsd:element name="root" msdata:IsDataSet="true">
      <xsd:complexType>
        <xsd:choice maxOccurs="unbounded">
          <xsd:element name="metadata">
            <xsd:complexType>
              <xsd:sequence>
                <xsd:element name="value" type="xsd:string" minOccurs="0" />
              </xsd:sequence>
              <xsd:attribute name="name" use="required" type="xsd:string" />
              <xsd:attribute name="type" type="xsd:string" />
              <xsd:attribute name="mimetype" type="xsd:string" />
              <xsd:attribute ref="xml:space" />
            </xsd:complexType>
          </xsd:element>
          <xsd:element name="assembly">
            <xsd:complexType>
              <xsd:attribute name="alias" type="xsd:string" />
              <xsd:attribute name="name" type="xsd:string" />
            </xsd:complexType>
          </xsd:element>
          <xsd:element name="data">
            <xsd:complexType>
              <xsd:sequence>
                <xsd:element name="value" type="xsd:string" minOccurs="0" msdata:Ordinal="1" />
                <xsd:element name="comment" type="xsd:string" minOccurs="0" msdata:Ordinal="2" />
              </xsd:sequence>
              <xsd:attribute name="name" type="xsd:string" use="required" msdata:Ordinal="1" />
              <xsd:attribute name="type" type="xsd:string" msdata:Ordinal="3" />
              <xsd:attribute name="mimetype" type="xsd:string" msdata:Ordinal="4" />
              <xsd:attribute ref="xml:space" />
            </xsd:complexType>
          </xsd:element>
          <xsd:element name="resheader">
            <xsd:complexType>
              <xsd:sequence>
                <xsd:element name="value" type="xsd:string" minOccurs="0" msdata:Ordinal="1" />
              </xsd:sequence>
              <xsd:attribute name="name" type="xsd:string" use="required" />
            </xsd:complexType>
          </xsd:element>
        </xsd:choice>
      </xsd:complexType>
    </xsd:element>
  </xsd:schema>
  <resheader name="resmimetype">
    <value>text/microsoft-resx</value>
  </resheader>
  <resheader name="version">
    <value>2.0</value>
  </resheader>
  <resheader name="reader">
    <value>System.Resources.ResXResourceReader, System.Windows.Forms, Version=4.0.0.0, Culture=neutral, PublicKeyToken=b77a5c561934e089</value>
  </resheader>
  <resheader name="writer">
    <value>System.Resources.ResXResourceWriter, System.Windows.Forms, Version=4.0.0.0, Culture=neutral, PublicKeyToken=b77a5c561934e089</value>
  </resheader>
  <data name="IDS_NULL" xml:space="preserve">
    <value>&lt;null&gt;</value>
  </data>
  <data name="IDS_ThrowExpression" xml:space="preserve">
    <value>&lt;throw expression&gt;</value>
  </data>
  <data name="IDS_FeatureSwitchExpression" xml:space="preserve">
    <value>&lt;switch expression&gt;</value>
  </data>
  <data name="IDS_FeatureLocalFunctionAttributes" xml:space="preserve">
    <value>local function attributes</value>
  </data>
  <data name="IDS_FeatureExternLocalFunctions" xml:space="preserve">
    <value>extern local functions</value>
  </data>
  <data name="IDS_RELATEDERROR" xml:space="preserve">
    <value>(Location of symbol related to previous error)</value>
  </data>
  <data name="IDS_RELATEDWARNING" xml:space="preserve">
    <value>(Location of symbol related to previous warning)</value>
  </data>
  <data name="IDS_XMLIGNORED" xml:space="preserve">
    <value>&lt;!-- Badly formed XML comment ignored for member "{0}" --&gt;</value>
  </data>
  <data name="IDS_XMLIGNORED2" xml:space="preserve">
    <value> Badly formed XML file "{0}" cannot be included </value>
  </data>
  <data name="IDS_XMLFAILEDINCLUDE" xml:space="preserve">
    <value> Failed to insert some or all of included XML </value>
  </data>
  <data name="IDS_XMLBADINCLUDE" xml:space="preserve">
    <value> Include tag is invalid </value>
  </data>
  <data name="IDS_XMLNOINCLUDE" xml:space="preserve">
    <value> No matching elements were found for the following include tag </value>
  </data>
  <data name="IDS_XMLMISSINGINCLUDEFILE" xml:space="preserve">
    <value>Missing file attribute</value>
  </data>
  <data name="IDS_XMLMISSINGINCLUDEPATH" xml:space="preserve">
    <value>Missing path attribute</value>
  </data>
  <data name="IDS_GlobalNamespace" xml:space="preserve">
    <value>&lt;global namespace&gt;</value>
  </data>
  <data name="IDS_FeatureGenerics" xml:space="preserve">
    <value>generics</value>
  </data>
  <data name="IDS_FeatureAnonDelegates" xml:space="preserve">
    <value>anonymous methods</value>
  </data>
  <data name="IDS_FeatureModuleAttrLoc" xml:space="preserve">
    <value>module as an attribute target specifier</value>
  </data>
  <data name="IDS_FeatureGlobalNamespace" xml:space="preserve">
    <value>namespace alias qualifier</value>
  </data>
  <data name="IDS_FeatureFixedBuffer" xml:space="preserve">
    <value>fixed size buffers</value>
  </data>
  <data name="IDS_FeaturePragma" xml:space="preserve">
    <value>#pragma</value>
  </data>
  <data name="IDS_FeatureStaticClasses" xml:space="preserve">
    <value>static classes</value>
  </data>
  <data name="IDS_FeatureReadOnlyStructs" xml:space="preserve">
    <value>readonly structs</value>
  </data>
  <data name="IDS_FeaturePartialTypes" xml:space="preserve">
    <value>partial types</value>
  </data>
  <data name="IDS_FeatureAsync" xml:space="preserve">
    <value>async function</value>
  </data>
  <data name="IDS_FeatureSwitchOnBool" xml:space="preserve">
    <value>switch on boolean type</value>
  </data>
  <data name="IDS_MethodGroup" xml:space="preserve">
    <value>method group</value>
  </data>
  <data name="IDS_AnonMethod" xml:space="preserve">
    <value>anonymous method</value>
  </data>
  <data name="IDS_Lambda" xml:space="preserve">
    <value>lambda expression</value>
  </data>
  <data name="IDS_Collection" xml:space="preserve">
    <value>collection</value>
  </data>
  <data name="IDS_Disposable" xml:space="preserve">
    <value>disposable</value>
  </data>
  <data name="IDS_FeaturePropertyAccessorMods" xml:space="preserve">
    <value>access modifiers on properties</value>
  </data>
  <data name="IDS_FeatureExternAlias" xml:space="preserve">
    <value>extern alias</value>
  </data>
  <data name="IDS_FeatureIterators" xml:space="preserve">
    <value>iterators</value>
  </data>
  <data name="IDS_FeatureDefault" xml:space="preserve">
    <value>default operator</value>
  </data>
  <data name="IDS_FeatureAsyncStreams" xml:space="preserve">
    <value>async streams</value>
  </data>
  <data name="IDS_FeatureUnmanagedConstructedTypes" xml:space="preserve">
    <value>unmanaged constructed types</value>
  </data>
  <data name="IDS_FeatureReadOnlyMembers" xml:space="preserve">
    <value>readonly members</value>
  </data>
  <data name="IDS_FeatureDefaultLiteral" xml:space="preserve">
    <value>default literal</value>
  </data>
  <data name="IDS_FeaturePrivateProtected" xml:space="preserve">
    <value>private protected</value>
  </data>
  <data name="IDS_FeatureTupleEquality" xml:space="preserve">
    <value>tuple equality</value>
  </data>
  <data name="IDS_FeatureNullable" xml:space="preserve">
    <value>nullable types</value>
  </data>
  <data name="IDS_FeaturePatternMatching" xml:space="preserve">
    <value>pattern matching</value>
  </data>
  <data name="IDS_FeatureExpressionBodiedAccessor" xml:space="preserve">
    <value>expression body property accessor</value>
  </data>
  <data name="IDS_FeatureExpressionBodiedDeOrConstructor" xml:space="preserve">
    <value>expression body constructor and destructor</value>
  </data>
  <data name="IDS_FeatureThrowExpression" xml:space="preserve">
    <value>throw expression</value>
  </data>
  <data name="IDS_FeatureImplicitArray" xml:space="preserve">
    <value>implicitly typed array</value>
  </data>
  <data name="IDS_FeatureImplicitLocal" xml:space="preserve">
    <value>implicitly typed local variable</value>
  </data>
  <data name="IDS_FeatureAnonymousTypes" xml:space="preserve">
    <value>anonymous types</value>
  </data>
  <data name="IDS_FeatureAutoImplementedProperties" xml:space="preserve">
    <value>automatically implemented properties</value>
  </data>
  <data name="IDS_FeatureReadonlyAutoImplementedProperties" xml:space="preserve">
    <value>readonly automatically implemented properties</value>
  </data>
  <data name="IDS_FeatureObjectInitializer" xml:space="preserve">
    <value>object initializer</value>
  </data>
  <data name="IDS_FeatureCollectionInitializer" xml:space="preserve">
    <value>collection initializer</value>
  </data>
  <data name="IDS_FeatureQueryExpression" xml:space="preserve">
    <value>query expression</value>
  </data>
  <data name="IDS_FeatureExtensionMethod" xml:space="preserve">
    <value>extension method</value>
  </data>
  <data name="IDS_FeaturePartialMethod" xml:space="preserve">
    <value>partial method</value>
  </data>
  <data name="IDS_SK_METHOD" xml:space="preserve">
    <value>method</value>
  </data>
  <data name="IDS_SK_TYPE" xml:space="preserve">
    <value>type</value>
  </data>
  <data name="IDS_SK_NAMESPACE" xml:space="preserve">
    <value>namespace</value>
  </data>
  <data name="IDS_SK_FIELD" xml:space="preserve">
    <value>field</value>
  </data>
  <data name="IDS_SK_PROPERTY" xml:space="preserve">
    <value>property</value>
  </data>
  <data name="IDS_SK_UNKNOWN" xml:space="preserve">
    <value>element</value>
  </data>
  <data name="IDS_SK_VARIABLE" xml:space="preserve">
    <value>variable</value>
  </data>
  <data name="IDS_SK_LABEL" xml:space="preserve">
    <value>label</value>
  </data>
  <data name="IDS_SK_EVENT" xml:space="preserve">
    <value>event</value>
  </data>
  <data name="IDS_SK_TYVAR" xml:space="preserve">
    <value>type parameter</value>
  </data>
  <data name="IDS_SK_ALIAS" xml:space="preserve">
    <value>using alias</value>
  </data>
  <data name="IDS_SK_EXTERNALIAS" xml:space="preserve">
    <value>extern alias</value>
  </data>
  <data name="IDS_SK_CONSTRUCTOR" xml:space="preserve">
    <value>constructor</value>
  </data>
  <data name="IDS_FOREACHLOCAL" xml:space="preserve">
    <value>foreach iteration variable</value>
  </data>
  <data name="IDS_FIXEDLOCAL" xml:space="preserve">
    <value>fixed variable</value>
  </data>
  <data name="IDS_USINGLOCAL" xml:space="preserve">
    <value>using variable</value>
  </data>
  <data name="IDS_Contravariant" xml:space="preserve">
    <value>contravariant</value>
  </data>
  <data name="IDS_Contravariantly" xml:space="preserve">
    <value>contravariantly</value>
  </data>
  <data name="IDS_Covariant" xml:space="preserve">
    <value>covariant</value>
  </data>
  <data name="IDS_Covariantly" xml:space="preserve">
    <value>covariantly</value>
  </data>
  <data name="IDS_Invariantly" xml:space="preserve">
    <value>invariantly</value>
  </data>
  <data name="IDS_FeatureDynamic" xml:space="preserve">
    <value>dynamic</value>
  </data>
  <data name="IDS_FeatureNamedArgument" xml:space="preserve">
    <value>named argument</value>
  </data>
  <data name="IDS_FeatureOptionalParameter" xml:space="preserve">
    <value>optional parameter</value>
  </data>
  <data name="IDS_FeatureExceptionFilter" xml:space="preserve">
    <value>exception filter</value>
  </data>
  <data name="IDS_FeatureTypeVariance" xml:space="preserve">
    <value>type variance</value>
  </data>
  <data name="IDS_Parameter" xml:space="preserve">
    <value>parameter</value>
  </data>
  <data name="IDS_Return" xml:space="preserve">
    <value>return</value>
  </data>
  <data name="XML_InvalidToken" xml:space="preserve">
    <value>The character(s) '{0}' cannot be used at this location.</value>
  </data>
  <data name="XML_IncorrectComment" xml:space="preserve">
    <value>Incorrect syntax was used in a comment.</value>
  </data>
  <data name="XML_InvalidCharEntity" xml:space="preserve">
    <value>An invalid character was found inside an entity reference.</value>
  </data>
  <data name="XML_ExpectedEndOfTag" xml:space="preserve">
    <value>Expected '&gt;' or '/&gt;' to close tag '{0}'.</value>
  </data>
  <data name="XML_ExpectedIdentifier" xml:space="preserve">
    <value>An identifier was expected.</value>
  </data>
  <data name="XML_InvalidUnicodeChar" xml:space="preserve">
    <value>Invalid unicode character.</value>
  </data>
  <data name="XML_InvalidWhitespace" xml:space="preserve">
    <value>Whitespace is not allowed at this location.</value>
  </data>
  <data name="XML_LessThanInAttributeValue" xml:space="preserve">
    <value>The character '&lt;' cannot be used in an attribute value.</value>
  </data>
  <data name="XML_MissingEqualsAttribute" xml:space="preserve">
    <value>Missing equals sign between attribute and attribute value.</value>
  </data>
  <data name="XML_RefUndefinedEntity_1" xml:space="preserve">
    <value>Reference to undefined entity '{0}'.</value>
  </data>
  <data name="XML_StringLiteralNoStartQuote" xml:space="preserve">
    <value>A string literal was expected, but no opening quotation mark was found.</value>
  </data>
  <data name="XML_StringLiteralNoEndQuote" xml:space="preserve">
    <value>Missing closing quotation mark for string literal.</value>
  </data>
  <data name="XML_StringLiteralNonAsciiQuote" xml:space="preserve">
    <value>Non-ASCII quotations marks may not be used around string literals.</value>
  </data>
  <data name="XML_EndTagNotExpected" xml:space="preserve">
    <value>End tag was not expected at this location.</value>
  </data>
  <data name="XML_ElementTypeMatch" xml:space="preserve">
    <value>End tag '{0}' does not match the start tag '{1}'.</value>
  </data>
  <data name="XML_EndTagExpected" xml:space="preserve">
    <value>Expected an end tag for element '{0}'.</value>
  </data>
  <data name="XML_WhitespaceMissing" xml:space="preserve">
    <value>Required white space was missing.</value>
  </data>
  <data name="XML_ExpectedEndOfXml" xml:space="preserve">
    <value>Unexpected character at this location.</value>
  </data>
  <data name="XML_CDataEndTagNotAllowed" xml:space="preserve">
    <value>The literal string ']]&gt;' is not allowed in element content.</value>
  </data>
  <data name="XML_DuplicateAttribute" xml:space="preserve">
    <value>Duplicate '{0}' attribute</value>
  </data>
  <data name="ERR_NoMetadataFile" xml:space="preserve">
    <value>Metadata file '{0}' could not be found</value>
  </data>
  <data name="ERR_MetadataReferencesNotSupported" xml:space="preserve">
    <value>Metadata references are not supported.</value>
  </data>
  <data name="FTL_MetadataCantOpenFile" xml:space="preserve">
    <value>Metadata file '{0}' could not be opened -- {1}</value>
  </data>
  <data name="ERR_NoTypeDef" xml:space="preserve">
    <value>The type '{0}' is defined in an assembly that is not referenced. You must add a reference to assembly '{1}'.</value>
  </data>
  <data name="ERR_NoTypeDefFromModule" xml:space="preserve">
    <value>The type '{0}' is defined in a module that has not been added. You must add the module '{1}'.</value>
  </data>
  <data name="ERR_OutputWriteFailed" xml:space="preserve">
    <value>Could not write to output file '{0}' -- '{1}'</value>
  </data>
  <data name="ERR_MultipleEntryPoints" xml:space="preserve">
    <value>Program has more than one entry point defined. Compile with /main to specify the type that contains the entry point.</value>
  </data>
  <data name="ERR_BadBinaryOps" xml:space="preserve">
    <value>Operator '{0}' cannot be applied to operands of type '{1}' and '{2}'</value>
  </data>
  <data name="ERR_AmbigBinaryOpsOnUnconstrainedDefault" xml:space="preserve">
    <value>Operator '{0}' cannot be applied to 'default' and operand of type '{1}' because it is a type parameter that is not known to be a reference type</value>
  </data>
  <data name="ERR_IntDivByZero" xml:space="preserve">
    <value>Division by constant zero</value>
  </data>
  <data name="ERR_BadIndexLHS" xml:space="preserve">
    <value>Cannot apply indexing with [] to an expression of type '{0}'</value>
  </data>
  <data name="ERR_BadIndexCount" xml:space="preserve">
    <value>Wrong number of indices inside []; expected {0}</value>
  </data>
  <data name="ERR_BadUnaryOp" xml:space="preserve">
    <value>Operator '{0}' cannot be applied to operand of type '{1}'</value>
  </data>
  <data name="ERR_BadOpOnNullOrDefaultOrNew" xml:space="preserve">
    <value>Operator '{0}' cannot be applied to operand '{1}'</value>
  </data>
  <data name="ERR_ThisInStaticMeth" xml:space="preserve">
    <value>Keyword 'this' is not valid in a static property, static method, or static field initializer</value>
  </data>
  <data name="ERR_ThisInBadContext" xml:space="preserve">
    <value>Keyword 'this' is not available in the current context</value>
  </data>
  <data name="ERR_OmittedTypeArgument" xml:space="preserve">
    <value>Omitting the type argument is not allowed in the current context</value>
  </data>
  <data name="WRN_InvalidMainSig" xml:space="preserve">
    <value>'{0}' has the wrong signature to be an entry point</value>
  </data>
  <data name="WRN_InvalidMainSig_Title" xml:space="preserve">
    <value>Method has the wrong signature to be an entry point</value>
  </data>
  <data name="ERR_NoImplicitConv" xml:space="preserve">
    <value>Cannot implicitly convert type '{0}' to '{1}'</value>
  </data>
  <data name="ERR_NoExplicitConv" xml:space="preserve">
    <value>Cannot convert type '{0}' to '{1}'</value>
  </data>
  <data name="ERR_ConstOutOfRange" xml:space="preserve">
    <value>Constant value '{0}' cannot be converted to a '{1}'</value>
  </data>
  <data name="ERR_AmbigBinaryOps" xml:space="preserve">
    <value>Operator '{0}' is ambiguous on operands of type '{1}' and '{2}'</value>
  </data>
  <data name="ERR_AmbigBinaryOpsOnDefault" xml:space="preserve">
    <value>Operator '{0}' is ambiguous on operands '{1}' and '{2}'</value>
  </data>
  <data name="ERR_AmbigUnaryOp" xml:space="preserve">
    <value>Operator '{0}' is ambiguous on an operand of type '{1}'</value>
  </data>
  <data name="ERR_InAttrOnOutParam" xml:space="preserve">
    <value>An out parameter cannot have the In attribute</value>
  </data>
  <data name="ERR_ValueCantBeNull" xml:space="preserve">
    <value>Cannot convert null to '{0}' because it is a non-nullable value type</value>
  </data>
  <data name="ERR_NoExplicitBuiltinConv" xml:space="preserve">
    <value>Cannot convert type '{0}' to '{1}' via a reference conversion, boxing conversion, unboxing conversion, wrapping conversion, or null type conversion</value>
  </data>
  <data name="FTL_DebugEmitFailure" xml:space="preserve">
    <value>Unexpected error writing debug information -- '{0}'</value>
  </data>
  <data name="ERR_BadVisReturnType" xml:space="preserve">
    <value>Inconsistent accessibility: return type '{1}' is less accessible than method '{0}'</value>
  </data>
  <data name="ERR_BadVisParamType" xml:space="preserve">
    <value>Inconsistent accessibility: parameter type '{1}' is less accessible than method '{0}'</value>
  </data>
  <data name="ERR_BadVisFieldType" xml:space="preserve">
    <value>Inconsistent accessibility: field type '{1}' is less accessible than field '{0}'</value>
  </data>
  <data name="ERR_BadVisPropertyType" xml:space="preserve">
    <value>Inconsistent accessibility: property type '{1}' is less accessible than property '{0}'</value>
  </data>
  <data name="ERR_BadVisIndexerReturn" xml:space="preserve">
    <value>Inconsistent accessibility: indexer return type '{1}' is less accessible than indexer '{0}'</value>
  </data>
  <data name="ERR_BadVisIndexerParam" xml:space="preserve">
    <value>Inconsistent accessibility: parameter type '{1}' is less accessible than indexer '{0}'</value>
  </data>
  <data name="ERR_BadVisOpReturn" xml:space="preserve">
    <value>Inconsistent accessibility: return type '{1}' is less accessible than operator '{0}'</value>
  </data>
  <data name="ERR_BadVisOpParam" xml:space="preserve">
    <value>Inconsistent accessibility: parameter type '{1}' is less accessible than operator '{0}'</value>
  </data>
  <data name="ERR_BadVisDelegateReturn" xml:space="preserve">
    <value>Inconsistent accessibility: return type '{1}' is less accessible than delegate '{0}'</value>
  </data>
  <data name="ERR_BadVisDelegateParam" xml:space="preserve">
    <value>Inconsistent accessibility: parameter type '{1}' is less accessible than delegate '{0}'</value>
  </data>
  <data name="ERR_BadVisBaseClass" xml:space="preserve">
    <value>Inconsistent accessibility: base class '{1}' is less accessible than class '{0}'</value>
  </data>
  <data name="ERR_BadVisBaseInterface" xml:space="preserve">
    <value>Inconsistent accessibility: base interface '{1}' is less accessible than interface '{0}'</value>
  </data>
  <data name="ERR_EventNeedsBothAccessors" xml:space="preserve">
    <value>'{0}': event property must have both add and remove accessors</value>
  </data>
  <data name="ERR_AbstractEventHasAccessors" xml:space="preserve">
    <value>'{0}': abstract event cannot use event accessor syntax</value>
  </data>
  <data name="ERR_EventNotDelegate" xml:space="preserve">
    <value>'{0}': event must be of a delegate type</value>
  </data>
  <data name="WRN_UnreferencedEvent" xml:space="preserve">
    <value>The event '{0}' is never used</value>
  </data>
  <data name="WRN_UnreferencedEvent_Title" xml:space="preserve">
    <value>Event is never used</value>
  </data>
  <data name="ERR_InterfaceEventInitializer" xml:space="preserve">
    <value>'{0}': instance event in interface cannot have initializer</value>
  </data>
  <data name="ERR_BadEventUsage" xml:space="preserve">
    <value>The event '{0}' can only appear on the left hand side of += or -= (except when used from within the type '{1}')</value>
  </data>
  <data name="ERR_ExplicitEventFieldImpl" xml:space="preserve">
    <value>An explicit interface implementation of an event must use event accessor syntax</value>
  </data>
  <data name="ERR_CantOverrideNonEvent" xml:space="preserve">
    <value>'{0}': cannot override; '{1}' is not an event</value>
  </data>
  <data name="ERR_AddRemoveMustHaveBody" xml:space="preserve">
    <value>An add or remove accessor must have a body</value>
  </data>
  <data name="ERR_AbstractEventInitializer" xml:space="preserve">
    <value>'{0}': abstract event cannot have initializer</value>
  </data>
  <data name="ERR_ReservedAssemblyName" xml:space="preserve">
    <value>The assembly name '{0}' is reserved and cannot be used as a reference in an interactive session</value>
  </data>
  <data name="ERR_ReservedEnumerator" xml:space="preserve">
    <value>The enumerator name '{0}' is reserved and cannot be used</value>
  </data>
  <data name="ERR_AsMustHaveReferenceType" xml:space="preserve">
    <value>The as operator must be used with a reference type or nullable type ('{0}' is a non-nullable value type)</value>
  </data>
  <data name="WRN_LowercaseEllSuffix" xml:space="preserve">
    <value>The 'l' suffix is easily confused with the digit '1' -- use 'L' for clarity</value>
  </data>
  <data name="WRN_LowercaseEllSuffix_Title" xml:space="preserve">
    <value>The 'l' suffix is easily confused with the digit '1'</value>
  </data>
  <data name="ERR_BadEventUsageNoField" xml:space="preserve">
    <value>The event '{0}' can only appear on the left hand side of += or -=</value>
  </data>
  <data name="ERR_ConstraintOnlyAllowedOnGenericDecl" xml:space="preserve">
    <value>Constraints are not allowed on non-generic declarations</value>
  </data>
  <data name="ERR_TypeParamMustBeIdentifier" xml:space="preserve">
    <value>Type parameter declaration must be an identifier not a type</value>
  </data>
  <data name="ERR_MemberReserved" xml:space="preserve">
    <value>Type '{1}' already reserves a member called '{0}' with the same parameter types</value>
  </data>
  <data name="ERR_DuplicateParamName" xml:space="preserve">
    <value>The parameter name '{0}' is a duplicate</value>
  </data>
  <data name="ERR_DuplicateNameInNS" xml:space="preserve">
    <value>The namespace '{1}' already contains a definition for '{0}'</value>
  </data>
  <data name="ERR_DuplicateNameInClass" xml:space="preserve">
    <value>The type '{0}' already contains a definition for '{1}'</value>
  </data>
  <data name="ERR_NameNotInContext" xml:space="preserve">
    <value>The name '{0}' does not exist in the current context</value>
  </data>
  <data name="ERR_NameNotInContextPossibleMissingReference" xml:space="preserve">
    <value>The name '{0}' does not exist in the current context (are you missing a reference to assembly '{1}'?)</value>
  </data>
  <data name="ERR_AmbigContext" xml:space="preserve">
    <value>'{0}' is an ambiguous reference between '{1}' and '{2}'</value>
  </data>
  <data name="WRN_DuplicateUsing" xml:space="preserve">
    <value>The using directive for '{0}' appeared previously in this namespace</value>
  </data>
  <data name="WRN_DuplicateUsing_Title" xml:space="preserve">
    <value>Using directive appeared previously in this namespace</value>
  </data>
  <data name="ERR_BadMemberFlag" xml:space="preserve">
    <value>The modifier '{0}' is not valid for this item</value>
  </data>
  <data name="ERR_BadInitAccessor" xml:space="preserve">
    <value>The 'init' accessor is not valid on static members</value>
  </data>
  <data name="ERR_BadMemberProtection" xml:space="preserve">
    <value>More than one protection modifier</value>
  </data>
  <data name="WRN_NewRequired" xml:space="preserve">
    <value>'{0}' hides inherited member '{1}'. Use the new keyword if hiding was intended.</value>
  </data>
  <data name="WRN_NewRequired_Title" xml:space="preserve">
    <value>Member hides inherited member; missing new keyword</value>
  </data>
  <data name="WRN_NewRequired_Description" xml:space="preserve">
    <value>A variable was declared with the same name as a variable in a base type. However, the new keyword was not used. This warning informs you that you should use new; the variable is declared as if new had been used in the declaration.</value>
  </data>
  <data name="WRN_NewNotRequired" xml:space="preserve">
    <value>The member '{0}' does not hide an accessible member. The new keyword is not required.</value>
  </data>
  <data name="WRN_NewNotRequired_Title" xml:space="preserve">
    <value>Member does not hide an inherited member; new keyword is not required</value>
  </data>
  <data name="ERR_CircConstValue" xml:space="preserve">
    <value>The evaluation of the constant value for '{0}' involves a circular definition</value>
  </data>
  <data name="ERR_MemberAlreadyExists" xml:space="preserve">
    <value>Type '{1}' already defines a member called '{0}' with the same parameter types</value>
  </data>
  <data name="ERR_StaticNotVirtual" xml:space="preserve">
    <value>A static member '{0}' cannot be marked as override, virtual, or abstract</value>
  </data>
  <data name="ERR_OverrideNotNew" xml:space="preserve">
    <value>A member '{0}' marked as override cannot be marked as new or virtual</value>
  </data>
  <data name="WRN_NewOrOverrideExpected" xml:space="preserve">
    <value>'{0}' hides inherited member '{1}'. To make the current member override that implementation, add the override keyword. Otherwise add the new keyword.</value>
  </data>
  <data name="WRN_NewOrOverrideExpected_Title" xml:space="preserve">
    <value>Member hides inherited member; missing override keyword</value>
  </data>
  <data name="ERR_OverrideNotExpected" xml:space="preserve">
    <value>'{0}': no suitable method found to override</value>
  </data>
  <data name="ERR_NamespaceUnexpected" xml:space="preserve">
    <value>A namespace cannot directly contain members such as fields or methods</value>
  </data>
  <data name="ERR_NoSuchMember" xml:space="preserve">
    <value>'{0}' does not contain a definition for '{1}'</value>
  </data>
  <data name="ERR_BadSKknown" xml:space="preserve">
    <value>'{0}' is a {1} but is used like a {2}</value>
  </data>
  <data name="ERR_BadSKunknown" xml:space="preserve">
    <value>'{0}' is a {1}, which is not valid in the given context</value>
  </data>
  <data name="ERR_ObjectRequired" xml:space="preserve">
    <value>An object reference is required for the non-static field, method, or property '{0}'</value>
  </data>
  <data name="ERR_AmbigCall" xml:space="preserve">
    <value>The call is ambiguous between the following methods or properties: '{0}' and '{1}'</value>
  </data>
  <data name="ERR_BadAccess" xml:space="preserve">
    <value>'{0}' is inaccessible due to its protection level</value>
  </data>
  <data name="ERR_MethDelegateMismatch" xml:space="preserve">
    <value>No overload for '{0}' matches delegate '{1}'</value>
  </data>
  <data name="ERR_RetObjectRequired" xml:space="preserve">
    <value>An object of a type convertible to '{0}' is required</value>
  </data>
  <data name="ERR_RetNoObjectRequired" xml:space="preserve">
    <value>Since '{0}' returns void, a return keyword must not be followed by an object expression</value>
  </data>
  <data name="ERR_LocalDuplicate" xml:space="preserve">
    <value>A local variable or function named '{0}' is already defined in this scope</value>
  </data>
  <data name="ERR_AssgLvalueExpected" xml:space="preserve">
    <value>The left-hand side of an assignment must be a variable, property or indexer</value>
  </data>
  <data name="ERR_StaticConstParam" xml:space="preserve">
    <value>'{0}': a static constructor must be parameterless</value>
  </data>
  <data name="ERR_NotConstantExpression" xml:space="preserve">
    <value>The expression being assigned to '{0}' must be constant</value>
  </data>
  <data name="ERR_NotNullConstRefField" xml:space="preserve">
    <value>'{0}' is of type '{1}'. A const field of a reference type other than string can only be initialized with null.</value>
  </data>
  <data name="ERR_LocalIllegallyOverrides" xml:space="preserve">
    <value>A local or parameter named '{0}' cannot be declared in this scope because that name is used in an enclosing local scope to define a local or parameter</value>
  </data>
  <data name="ERR_BadUsingNamespace" xml:space="preserve">
    <value>A 'using namespace' directive can only be applied to namespaces; '{0}' is a type not a namespace. Consider a 'using static' directive instead</value>
  </data>
  <data name="ERR_BadUsingType" xml:space="preserve">
    <value>A 'using static' directive can only be applied to types; '{0}' is a namespace not a type. Consider a 'using namespace' directive instead</value>
  </data>
  <data name="ERR_NoAliasHere" xml:space="preserve">
    <value>A 'using static' directive cannot be used to declare an alias</value>
  </data>
  <data name="ERR_NoBreakOrCont" xml:space="preserve">
    <value>No enclosing loop out of which to break or continue</value>
  </data>
  <data name="ERR_DuplicateLabel" xml:space="preserve">
    <value>The label '{0}' is a duplicate</value>
  </data>
  <data name="ERR_NoConstructors" xml:space="preserve">
    <value>The type '{0}' has no constructors defined</value>
  </data>
  <data name="ERR_NoNewAbstract" xml:space="preserve">
    <value>Cannot create an instance of the abstract type or interface '{0}'</value>
  </data>
  <data name="ERR_ConstValueRequired" xml:space="preserve">
    <value>A const field requires a value to be provided</value>
  </data>
  <data name="ERR_CircularBase" xml:space="preserve">
    <value>Circular base type dependency involving '{0}' and '{1}'</value>
  </data>
  <data name="ERR_BadDelegateConstructor" xml:space="preserve">
    <value>The delegate '{0}' does not have a valid constructor</value>
  </data>
  <data name="ERR_MethodNameExpected" xml:space="preserve">
    <value>Method name expected</value>
  </data>
  <data name="ERR_ConstantExpected" xml:space="preserve">
    <value>A constant value is expected</value>
  </data>
  <data name="ERR_V6SwitchGoverningTypeValueExpected" xml:space="preserve">
    <value>A switch expression or case label must be a bool, char, string, integral, enum, or corresponding nullable type in C# 6 and earlier.</value>
  </data>
  <data name="ERR_IntegralTypeValueExpected" xml:space="preserve">
    <value>A value of an integral type expected</value>
  </data>
  <data name="ERR_DuplicateCaseLabel" xml:space="preserve">
    <value>The switch statement contains multiple cases with the label value '{0}'</value>
  </data>
  <data name="ERR_InvalidGotoCase" xml:space="preserve">
    <value>A goto case is only valid inside a switch statement</value>
  </data>
  <data name="ERR_PropertyLacksGet" xml:space="preserve">
    <value>The property or indexer '{0}' cannot be used in this context because it lacks the get accessor</value>
  </data>
  <data name="ERR_BadExceptionType" xml:space="preserve">
    <value>The type caught or thrown must be derived from System.Exception</value>
  </data>
  <data name="ERR_BadEmptyThrow" xml:space="preserve">
    <value>A throw statement with no arguments is not allowed outside of a catch clause</value>
  </data>
  <data name="ERR_BadFinallyLeave" xml:space="preserve">
    <value>Control cannot leave the body of a finally clause</value>
  </data>
  <data name="ERR_LabelShadow" xml:space="preserve">
    <value>The label '{0}' shadows another label by the same name in a contained scope</value>
  </data>
  <data name="ERR_LabelNotFound" xml:space="preserve">
    <value>No such label '{0}' within the scope of the goto statement</value>
  </data>
  <data name="ERR_UnreachableCatch" xml:space="preserve">
    <value>A previous catch clause already catches all exceptions of this or of a super type ('{0}')</value>
  </data>
  <data name="WRN_FilterIsConstantTrue" xml:space="preserve">
    <value>Filter expression is a constant 'true', consider removing the filter</value>
  </data>
  <data name="WRN_FilterIsConstantTrue_Title" xml:space="preserve">
    <value>Filter expression is a constant 'true'</value>
  </data>
  <data name="ERR_ReturnExpected" xml:space="preserve">
    <value>'{0}': not all code paths return a value</value>
  </data>
  <data name="WRN_UnreachableCode" xml:space="preserve">
    <value>Unreachable code detected</value>
  </data>
  <data name="WRN_UnreachableCode_Title" xml:space="preserve">
    <value>Unreachable code detected</value>
  </data>
  <data name="ERR_SwitchFallThrough" xml:space="preserve">
    <value>Control cannot fall through from one case label ('{0}') to another</value>
  </data>
  <data name="WRN_UnreferencedLabel" xml:space="preserve">
    <value>This label has not been referenced</value>
  </data>
  <data name="WRN_UnreferencedLabel_Title" xml:space="preserve">
    <value>This label has not been referenced</value>
  </data>
  <data name="ERR_UseDefViolation" xml:space="preserve">
    <value>Use of unassigned local variable '{0}'</value>
  </data>
  <data name="WRN_UseDefViolation" xml:space="preserve">
    <value>Use of unassigned local variable '{0}'</value>
  </data>
  <data name="WRN_UseDefViolation_Title" xml:space="preserve">
    <value>Use of unassigned local variable</value>
  </data>
  <data name="WRN_UnreferencedVar" xml:space="preserve">
    <value>The variable '{0}' is declared but never used</value>
  </data>
  <data name="WRN_UnreferencedVar_Title" xml:space="preserve">
    <value>Variable is declared but never used</value>
  </data>
  <data name="WRN_UnreferencedField" xml:space="preserve">
    <value>The field '{0}' is never used</value>
  </data>
  <data name="WRN_UnreferencedField_Title" xml:space="preserve">
    <value>Field is never used</value>
  </data>
  <data name="ERR_UseDefViolationField" xml:space="preserve">
    <value>Use of possibly unassigned field '{0}'</value>
  </data>
  <data name="WRN_UseDefViolationField" xml:space="preserve">
    <value>Use of possibly unassigned field '{0}'</value>
  </data>
  <data name="WRN_UseDefViolationField_Title" xml:space="preserve">
    <value>Use of possibly unassigned field</value>
  </data>
  <data name="ERR_UseDefViolationProperty" xml:space="preserve">
    <value>Use of possibly unassigned auto-implemented property '{0}'</value>
  </data>
  <data name="WRN_UseDefViolationProperty" xml:space="preserve">
    <value>Use of possibly unassigned auto-implemented property '{0}'</value>
  </data>
  <data name="WRN_UseDefViolationProperty_Title" xml:space="preserve">
    <value>Use of possibly unassigned auto-implemented property</value>
  </data>
  <data name="ERR_UnassignedThis" xml:space="preserve">
    <value>Field '{0}' must be fully assigned before control is returned to the caller</value>
  </data>
  <data name="WRN_UnassignedThis" xml:space="preserve">
    <value>Field '{0}' must be fully assigned before control is returned to the caller</value>
  </data>
  <data name="WRN_UnassignedThis_Title" xml:space="preserve">
    <value>Fields of a struct must be fully assigned in a constructor before control is returned to the caller</value>
  </data>
  <data name="ERR_AmbigQM" xml:space="preserve">
    <value>Type of conditional expression cannot be determined because '{0}' and '{1}' implicitly convert to one another</value>
  </data>
  <data name="ERR_InvalidQM" xml:space="preserve">
    <value>Type of conditional expression cannot be determined because there is no implicit conversion between '{0}' and '{1}'</value>
  </data>
  <data name="ERR_NoBaseClass" xml:space="preserve">
    <value>A base class is required for a 'base' reference</value>
  </data>
  <data name="ERR_BaseIllegal" xml:space="preserve">
    <value>Use of keyword 'base' is not valid in this context</value>
  </data>
  <data name="ERR_ObjectProhibited" xml:space="preserve">
    <value>Member '{0}' cannot be accessed with an instance reference; qualify it with a type name instead</value>
  </data>
  <data name="ERR_ParamUnassigned" xml:space="preserve">
    <value>The out parameter '{0}' must be assigned to before control leaves the current method</value>
  </data>
  <data name="WRN_ParamUnassigned" xml:space="preserve">
    <value>The out parameter '{0}' must be assigned to before control leaves the current method</value>
  </data>
  <data name="WRN_ParamUnassigned_Title" xml:space="preserve">
    <value>An out parameter must be assigned to before control leaves the method</value>
  </data>
  <data name="ERR_InvalidArray" xml:space="preserve">
    <value>Invalid rank specifier: expected ',' or ']'</value>
  </data>
  <data name="ERR_ExternHasBody" xml:space="preserve">
    <value>'{0}' cannot be extern and declare a body</value>
  </data>
  <data name="ERR_ExternHasConstructorInitializer" xml:space="preserve">
    <value>'{0}' cannot be extern and have a constructor initializer</value>
  </data>
  <data name="ERR_AbstractAndExtern" xml:space="preserve">
    <value>'{0}' cannot be both extern and abstract</value>
  </data>
  <data name="ERR_BadAttributeParamType" xml:space="preserve">
    <value>Attribute constructor parameter '{0}' has type '{1}', which is not a valid attribute parameter type</value>
  </data>
  <data name="ERR_BadAttributeArgument" xml:space="preserve">
    <value>An attribute argument must be a constant expression, typeof expression or array creation expression of an attribute parameter type</value>
  </data>
  <data name="ERR_BadAttributeParamDefaultArgument" xml:space="preserve">
    <value>Attribute constructor parameter '{0}' is optional, but no default parameter value was specified.</value>
  </data>
  <data name="WRN_IsAlwaysTrue" xml:space="preserve">
    <value>The given expression is always of the provided ('{0}') type</value>
  </data>
  <data name="WRN_IsAlwaysTrue_Title" xml:space="preserve">
    <value>'is' expression's given expression is always of the provided type</value>
  </data>
  <data name="WRN_IsAlwaysFalse" xml:space="preserve">
    <value>The given expression is never of the provided ('{0}') type</value>
  </data>
  <data name="WRN_IsAlwaysFalse_Title" xml:space="preserve">
    <value>'is' expression's given expression is never of the provided type</value>
  </data>
  <data name="ERR_LockNeedsReference" xml:space="preserve">
    <value>'{0}' is not a reference type as required by the lock statement</value>
  </data>
  <data name="ERR_NullNotValid" xml:space="preserve">
    <value>Use of null is not valid in this context</value>
  </data>
  <data name="ERR_DefaultLiteralNotValid" xml:space="preserve">
    <value>Use of default literal is not valid in this context</value>
  </data>
  <data name="ERR_UseDefViolationThis" xml:space="preserve">
    <value>The 'this' object cannot be used before all of its fields have been assigned</value>
  </data>
  <data name="WRN_UseDefViolationThis" xml:space="preserve">
    <value>The 'this' object cannot be used before all of its fields have been assigned</value>
  </data>
  <data name="WRN_UseDefViolationThis_Title" xml:space="preserve">
    <value>The 'this' object cannot be used in a constructor before all of its fields have been assigned</value>
  </data>
  <data name="ERR_ArgsInvalid" xml:space="preserve">
    <value>The __arglist construct is valid only within a variable argument method</value>
  </data>
  <data name="ERR_PtrExpected" xml:space="preserve">
    <value>The * or -&gt; operator must be applied to a pointer</value>
  </data>
  <data name="ERR_PtrIndexSingle" xml:space="preserve">
    <value>A pointer must be indexed by only one value</value>
  </data>
  <data name="WRN_ByRefNonAgileField" xml:space="preserve">
    <value>Using '{0}' as a ref or out value or taking its address may cause a runtime exception because it is a field of a marshal-by-reference class</value>
  </data>
  <data name="WRN_ByRefNonAgileField_Title" xml:space="preserve">
    <value>Using a field of a marshal-by-reference class as a ref or out value or taking its address may cause a runtime exception</value>
  </data>
  <data name="ERR_AssgReadonlyStatic" xml:space="preserve">
    <value>A static readonly field cannot be assigned to (except in a static constructor or a variable initializer)</value>
  </data>
  <data name="ERR_RefReadonlyStatic" xml:space="preserve">
    <value>A static readonly field cannot be used as a ref or out value (except in a static constructor)</value>
  </data>
  <data name="ERR_AssgReadonlyProp" xml:space="preserve">
    <value>Property or indexer '{0}' cannot be assigned to -- it is read only</value>
  </data>
  <data name="ERR_IllegalStatement" xml:space="preserve">
    <value>Only assignment, call, increment, decrement, await, and new object expressions can be used as a statement</value>
  </data>
  <data name="ERR_BadGetEnumerator" xml:space="preserve">
    <value>foreach requires that the return type '{0}' of '{1}' must have a suitable public 'MoveNext' method and public 'Current' property</value>
  </data>
  <data name="ERR_BadGetAsyncEnumerator" xml:space="preserve">
    <value>Asynchronous foreach requires that the return type '{0}' of '{1}' must have a suitable public 'MoveNextAsync' method and public 'Current' property</value>
  </data>
  <data name="ERR_TooManyLocals" xml:space="preserve">
    <value>Only 65534 locals, including those generated by the compiler, are allowed</value>
  </data>
  <data name="ERR_AbstractBaseCall" xml:space="preserve">
    <value>Cannot call an abstract base member: '{0}'</value>
  </data>
  <data name="ERR_RefProperty" xml:space="preserve">
    <value>A property or indexer may not be passed as an out or ref parameter</value>
  </data>
  <data name="ERR_ManagedAddr" xml:space="preserve">
    <value>Cannot take the address of, get the size of, or declare a pointer to a managed type ('{0}')</value>
  </data>
  <data name="ERR_BadFixedInitType" xml:space="preserve">
    <value>The type of a local declared in a fixed statement must be a pointer type</value>
  </data>
  <data name="ERR_FixedMustInit" xml:space="preserve">
    <value>You must provide an initializer in a fixed or using statement declaration</value>
  </data>
  <data name="ERR_InvalidAddrOp" xml:space="preserve">
    <value>Cannot take the address of the given expression</value>
  </data>
  <data name="ERR_FixedNeeded" xml:space="preserve">
    <value>You can only take the address of an unfixed expression inside of a fixed statement initializer</value>
  </data>
  <data name="ERR_FixedNotNeeded" xml:space="preserve">
    <value>You cannot use the fixed statement to take the address of an already fixed expression</value>
  </data>
  <data name="ERR_ExprCannotBeFixed" xml:space="preserve">
    <value>The given expression cannot be used in a fixed statement</value>
  </data>
  <data name="ERR_UnsafeNeeded" xml:space="preserve">
    <value>Pointers and fixed size buffers may only be used in an unsafe context</value>
  </data>
  <data name="ERR_OpTFRetType" xml:space="preserve">
    <value>The return type of operator True or False must be bool</value>
  </data>
  <data name="ERR_OperatorNeedsMatch" xml:space="preserve">
    <value>The operator '{0}' requires a matching operator '{1}' to also be defined</value>
  </data>
  <data name="ERR_BadBoolOp" xml:space="preserve">
    <value>In order to be applicable as a short circuit operator a user-defined logical operator ('{0}') must have the same return type and parameter types</value>
  </data>
  <data name="ERR_MustHaveOpTF" xml:space="preserve">
    <value>In order for '{0}' to be applicable as a short circuit operator, its declaring type '{1}' must define operator true and operator false</value>
  </data>
  <data name="WRN_UnreferencedVarAssg" xml:space="preserve">
    <value>The variable '{0}' is assigned but its value is never used</value>
  </data>
  <data name="WRN_UnreferencedVarAssg_Title" xml:space="preserve">
    <value>Variable is assigned but its value is never used</value>
  </data>
  <data name="ERR_CheckedOverflow" xml:space="preserve">
    <value>The operation overflows at compile time in checked mode</value>
  </data>
  <data name="ERR_ConstOutOfRangeChecked" xml:space="preserve">
    <value>Constant value '{0}' cannot be converted to a '{1}' (use 'unchecked' syntax to override)</value>
  </data>
  <data name="ERR_BadVarargs" xml:space="preserve">
    <value>A method with vararg cannot be generic, be in a generic type, or have a params parameter</value>
  </data>
  <data name="ERR_ParamsMustBeArray" xml:space="preserve">
    <value>The params parameter must be a single dimensional array</value>
  </data>
  <data name="ERR_IllegalArglist" xml:space="preserve">
    <value>An __arglist expression may only appear inside of a call or new expression</value>
  </data>
  <data name="ERR_IllegalUnsafe" xml:space="preserve">
    <value>Unsafe code may only appear if compiling with /unsafe</value>
  </data>
  <data name="ERR_AmbigMember" xml:space="preserve">
    <value>Ambiguity between '{0}' and '{1}'</value>
  </data>
  <data name="ERR_BadForeachDecl" xml:space="preserve">
    <value>Type and identifier are both required in a foreach statement</value>
  </data>
  <data name="ERR_ParamsLast" xml:space="preserve">
    <value>A params parameter must be the last parameter in a formal parameter list</value>
  </data>
  <data name="ERR_SizeofUnsafe" xml:space="preserve">
    <value>'{0}' does not have a predefined size, therefore sizeof can only be used in an unsafe context</value>
  </data>
  <data name="ERR_DottedTypeNameNotFoundInNS" xml:space="preserve">
    <value>The type or namespace name '{0}' does not exist in the namespace '{1}' (are you missing an assembly reference?)</value>
  </data>
  <data name="ERR_FieldInitRefNonstatic" xml:space="preserve">
    <value>A field initializer cannot reference the non-static field, method, or property '{0}'</value>
  </data>
  <data name="ERR_SealedNonOverride" xml:space="preserve">
    <value>'{0}' cannot be sealed because it is not an override</value>
  </data>
  <data name="ERR_CantOverrideSealed" xml:space="preserve">
    <value>'{0}': cannot override inherited member '{1}' because it is sealed</value>
  </data>
  <data name="ERR_VoidError" xml:space="preserve">
    <value>The operation in question is undefined on void pointers</value>
  </data>
  <data name="ERR_ConditionalOnOverride" xml:space="preserve">
    <value>The Conditional attribute is not valid on '{0}' because it is an override method</value>
  </data>
  <data name="ERR_ConditionalOnLocalFunction" xml:space="preserve">
    <value>Local function '{0}' must be 'static' in order to use the Conditional attribute</value>
  </data>
  <data name="ERR_PointerInAsOrIs" xml:space="preserve">
    <value>Neither 'is' nor 'as' is valid on pointer types</value>
  </data>
  <data name="ERR_CallingFinalizeDeprecated" xml:space="preserve">
    <value>Destructors and object.Finalize cannot be called directly. Consider calling IDisposable.Dispose if available.</value>
  </data>
  <data name="ERR_SingleTypeNameNotFound" xml:space="preserve">
    <value>The type or namespace name '{0}' could not be found (are you missing a using directive or an assembly reference?)</value>
  </data>
  <data name="ERR_NegativeStackAllocSize" xml:space="preserve">
    <value>Cannot use a negative size with stackalloc</value>
  </data>
  <data name="ERR_NegativeArraySize" xml:space="preserve">
    <value>Cannot create an array with a negative size</value>
  </data>
  <data name="ERR_OverrideFinalizeDeprecated" xml:space="preserve">
    <value>Do not override object.Finalize. Instead, provide a destructor.</value>
  </data>
  <data name="ERR_CallingBaseFinalizeDeprecated" xml:space="preserve">
    <value>Do not directly call your base type Finalize method. It is called automatically from your destructor.</value>
  </data>
  <data name="WRN_NegativeArrayIndex" xml:space="preserve">
    <value>Indexing an array with a negative index (array indices always start at zero)</value>
  </data>
  <data name="WRN_NegativeArrayIndex_Title" xml:space="preserve">
    <value>Indexing an array with a negative index</value>
  </data>
  <data name="WRN_BadRefCompareLeft" xml:space="preserve">
    <value>Possible unintended reference comparison; to get a value comparison, cast the left hand side to type '{0}'</value>
  </data>
  <data name="WRN_BadRefCompareLeft_Title" xml:space="preserve">
    <value>Possible unintended reference comparison; left hand side needs cast</value>
  </data>
  <data name="WRN_BadRefCompareRight" xml:space="preserve">
    <value>Possible unintended reference comparison; to get a value comparison, cast the right hand side to type '{0}'</value>
  </data>
  <data name="WRN_BadRefCompareRight_Title" xml:space="preserve">
    <value>Possible unintended reference comparison; right hand side needs cast</value>
  </data>
  <data name="ERR_BadCastInFixed" xml:space="preserve">
    <value>The right hand side of a fixed statement assignment may not be a cast expression</value>
  </data>
  <data name="ERR_StackallocInCatchFinally" xml:space="preserve">
    <value>stackalloc may not be used in a catch or finally block</value>
  </data>
  <data name="ERR_VarargsLast" xml:space="preserve">
    <value>An __arglist parameter must be the last parameter in a formal parameter list</value>
  </data>
  <data name="ERR_MissingPartial" xml:space="preserve">
    <value>Missing partial modifier on declaration of type '{0}'; another partial declaration of this type exists</value>
  </data>
  <data name="ERR_PartialTypeKindConflict" xml:space="preserve">
    <value>Partial declarations of '{0}' must be all classes, all records, all structs, or all interfaces</value>
  </data>
  <data name="ERR_PartialModifierConflict" xml:space="preserve">
    <value>Partial declarations of '{0}' have conflicting accessibility modifiers</value>
  </data>
  <data name="ERR_PartialMultipleBases" xml:space="preserve">
    <value>Partial declarations of '{0}' must not specify different base classes</value>
  </data>
  <data name="ERR_PartialWrongTypeParams" xml:space="preserve">
    <value>Partial declarations of '{0}' must have the same type parameter names in the same order</value>
  </data>
  <data name="ERR_PartialWrongConstraints" xml:space="preserve">
    <value>Partial declarations of '{0}' have inconsistent constraints for type parameter '{1}'</value>
  </data>
  <data name="ERR_NoImplicitConvCast" xml:space="preserve">
    <value>Cannot implicitly convert type '{0}' to '{1}'. An explicit conversion exists (are you missing a cast?)</value>
  </data>
  <data name="ERR_PartialMisplaced" xml:space="preserve">
    <value>The 'partial' modifier can only appear immediately before 'class', 'record', 'struct', 'interface', or a method return type.</value>
  </data>
  <data name="ERR_ImportedCircularBase" xml:space="preserve">
    <value>Imported type '{0}' is invalid. It contains a circular base type dependency.</value>
  </data>
  <data name="ERR_UseDefViolationOut" xml:space="preserve">
    <value>Use of unassigned out parameter '{0}'</value>
  </data>
  <data name="WRN_UseDefViolationOut" xml:space="preserve">
    <value>Use of unassigned out parameter '{0}'</value>
  </data>
  <data name="WRN_UseDefViolationOut_Title" xml:space="preserve">
    <value>Use of unassigned out parameter</value>
  </data>
  <data name="ERR_ArraySizeInDeclaration" xml:space="preserve">
    <value>Array size cannot be specified in a variable declaration (try initializing with a 'new' expression)</value>
  </data>
  <data name="ERR_InaccessibleGetter" xml:space="preserve">
    <value>The property or indexer '{0}' cannot be used in this context because the get accessor is inaccessible</value>
  </data>
  <data name="ERR_InaccessibleSetter" xml:space="preserve">
    <value>The property or indexer '{0}' cannot be used in this context because the set accessor is inaccessible</value>
  </data>
  <data name="ERR_InvalidPropertyAccessMod" xml:space="preserve">
    <value>The accessibility modifier of the '{0}' accessor must be more restrictive than the property or indexer '{1}'</value>
  </data>
  <data name="ERR_DuplicatePropertyAccessMods" xml:space="preserve">
    <value>Cannot specify accessibility modifiers for both accessors of the property or indexer '{0}'</value>
  </data>
  <data name="ERR_AccessModMissingAccessor" xml:space="preserve">
    <value>'{0}': accessibility modifiers on accessors may only be used if the property or indexer has both a get and a set accessor</value>
  </data>
  <data name="ERR_UnimplementedInterfaceAccessor" xml:space="preserve">
    <value>'{0}' does not implement interface member '{1}'. '{2}' is not public.</value>
  </data>
  <data name="WRN_PatternIsAmbiguous" xml:space="preserve">
    <value>'{0}' does not implement the '{1}' pattern. '{2}' is ambiguous with '{3}'.</value>
  </data>
  <data name="WRN_PatternIsAmbiguous_Title" xml:space="preserve">
    <value>Type does not implement the collection pattern; members are ambiguous</value>
  </data>
  <data name="WRN_PatternNotPublicOrNotInstance" xml:space="preserve">
    <value>'{0}' does not implement the '{1}' pattern. '{2}' is not a public instance or extension method.</value>
  </data>
  <data name="WRN_PatternNotPublicOrNotInstance_Title" xml:space="preserve">
    <value>Type does not implement the collection pattern; member is is not a public instance or extension method.</value>
  </data>
  <data name="WRN_PatternBadSignature" xml:space="preserve">
    <value>'{0}' does not implement the '{1}' pattern. '{2}' has the wrong signature.</value>
  </data>
  <data name="WRN_PatternBadSignature_Title" xml:space="preserve">
    <value>Type does not implement the collection pattern; member has the wrong signature</value>
  </data>
  <data name="ERR_FriendRefNotEqualToThis" xml:space="preserve">
    <value>Friend access was granted by '{0}', but the public key of the output assembly ('{1}') does not match that specified by the InternalsVisibleTo attribute in the granting assembly.</value>
  </data>
  <data name="ERR_FriendRefSigningMismatch" xml:space="preserve">
    <value>Friend access was granted by '{0}', but the strong name signing state of the output assembly does not match that of the granting assembly.</value>
  </data>
  <data name="WRN_SequentialOnPartialClass" xml:space="preserve">
    <value>There is no defined ordering between fields in multiple declarations of partial struct '{0}'. To specify an ordering, all instance fields must be in the same declaration.</value>
  </data>
  <data name="WRN_SequentialOnPartialClass_Title" xml:space="preserve">
    <value>There is no defined ordering between fields in multiple declarations of partial struct</value>
  </data>
  <data name="ERR_BadConstType" xml:space="preserve">
    <value>The type '{0}' cannot be declared const</value>
  </data>
  <data name="ERR_NoNewTyvar" xml:space="preserve">
    <value>Cannot create an instance of the variable type '{0}' because it does not have the new() constraint</value>
  </data>
  <data name="ERR_BadArity" xml:space="preserve">
    <value>Using the generic {1} '{0}' requires {2} type arguments</value>
  </data>
  <data name="ERR_BadTypeArgument" xml:space="preserve">
    <value>The type '{0}' may not be used as a type argument</value>
  </data>
  <data name="ERR_TypeArgsNotAllowed" xml:space="preserve">
    <value>The {1} '{0}' cannot be used with type arguments</value>
  </data>
  <data name="ERR_HasNoTypeVars" xml:space="preserve">
    <value>The non-generic {1} '{0}' cannot be used with type arguments</value>
  </data>
  <data name="ERR_NewConstraintNotSatisfied" xml:space="preserve">
    <value>'{2}' must be a non-abstract type with a public parameterless constructor in order to use it as parameter '{1}' in the generic type or method '{0}'</value>
  </data>
  <data name="ERR_GenericConstraintNotSatisfiedRefType" xml:space="preserve">
    <value>The type '{3}' cannot be used as type parameter '{2}' in the generic type or method '{0}'. There is no implicit reference conversion from '{3}' to '{1}'.</value>
  </data>
  <data name="ERR_GenericConstraintNotSatisfiedNullableEnum" xml:space="preserve">
    <value>The type '{3}' cannot be used as type parameter '{2}' in the generic type or method '{0}'. The nullable type '{3}' does not satisfy the constraint of '{1}'.</value>
  </data>
  <data name="ERR_GenericConstraintNotSatisfiedNullableInterface" xml:space="preserve">
    <value>The type '{3}' cannot be used as type parameter '{2}' in the generic type or method '{0}'. The nullable type '{3}' does not satisfy the constraint of '{1}'. Nullable types can not satisfy any interface constraints.</value>
  </data>
  <data name="ERR_GenericConstraintNotSatisfiedTyVar" xml:space="preserve">
    <value>The type '{3}' cannot be used as type parameter '{2}' in the generic type or method '{0}'. There is no boxing conversion or type parameter conversion from '{3}' to '{1}'.</value>
  </data>
  <data name="ERR_GenericConstraintNotSatisfiedValType" xml:space="preserve">
    <value>The type '{3}' cannot be used as type parameter '{2}' in the generic type or method '{0}'. There is no boxing conversion from '{3}' to '{1}'.</value>
  </data>
  <data name="ERR_DuplicateGeneratedName" xml:space="preserve">
    <value>The parameter name '{0}' conflicts with an automatically-generated parameter name</value>
  </data>
  <data name="ERR_GlobalSingleTypeNameNotFound" xml:space="preserve">
    <value>The type or namespace name '{0}' could not be found in the global namespace (are you missing an assembly reference?)</value>
  </data>
  <data name="ERR_NewBoundMustBeLast" xml:space="preserve">
    <value>The new() constraint must be the last constraint specified</value>
  </data>
  <data name="WRN_MainCantBeGeneric" xml:space="preserve">
    <value>'{0}': an entry point cannot be generic or in a generic type</value>
  </data>
  <data name="WRN_MainCantBeGeneric_Title" xml:space="preserve">
    <value>An entry point cannot be generic or in a generic type</value>
  </data>
  <data name="ERR_TypeVarCantBeNull" xml:space="preserve">
    <value>Cannot convert null to type parameter '{0}' because it could be a non-nullable value type. Consider using 'default({0})' instead.</value>
  </data>
  <data name="ERR_AttributeCantBeGeneric" xml:space="preserve">
    <value>Cannot apply attribute class '{0}' because it is generic</value>
  </data>
  <data name="ERR_DuplicateBound" xml:space="preserve">
    <value>Duplicate constraint '{0}' for type parameter '{1}'</value>
  </data>
  <data name="ERR_ClassBoundNotFirst" xml:space="preserve">
    <value>The class type constraint '{0}' must come before any other constraints</value>
  </data>
  <data name="ERR_BadRetType" xml:space="preserve">
    <value>'{1} {0}' has the wrong return type</value>
  </data>
  <data name="ERR_DelegateRefMismatch" xml:space="preserve">
    <value>Ref mismatch between '{0}' and delegate '{1}'</value>
  </data>
  <data name="ERR_DuplicateConstraintClause" xml:space="preserve">
    <value>A constraint clause has already been specified for type parameter '{0}'. All of the constraints for a type parameter must be specified in a single where clause.</value>
  </data>
  <data name="ERR_CantInferMethTypeArgs" xml:space="preserve">
    <value>The type arguments for method '{0}' cannot be inferred from the usage. Try specifying the type arguments explicitly.</value>
  </data>
  <data name="ERR_LocalSameNameAsTypeParam" xml:space="preserve">
    <value>'{0}': a parameter, local variable, or local function cannot have the same name as a method type parameter</value>
  </data>
  <data name="ERR_AsWithTypeVar" xml:space="preserve">
    <value>The type parameter '{0}' cannot be used with the 'as' operator because it does not have a class type constraint nor a 'class' constraint</value>
  </data>
  <data name="WRN_UnreferencedFieldAssg" xml:space="preserve">
    <value>The field '{0}' is assigned but its value is never used</value>
  </data>
  <data name="WRN_UnreferencedFieldAssg_Title" xml:space="preserve">
    <value>Field is assigned but its value is never used</value>
  </data>
  <data name="ERR_BadIndexerNameAttr" xml:space="preserve">
    <value>The '{0}' attribute is valid only on an indexer that is not an explicit interface member declaration</value>
  </data>
  <data name="ERR_AttrArgWithTypeVars" xml:space="preserve">
    <value>'{0}': an attribute argument cannot use type parameters</value>
  </data>
  <data name="ERR_NewTyvarWithArgs" xml:space="preserve">
    <value>'{0}': cannot provide arguments when creating an instance of a variable type</value>
  </data>
  <data name="ERR_AbstractSealedStatic" xml:space="preserve">
    <value>'{0}': an abstract type cannot be sealed or static</value>
  </data>
  <data name="WRN_AmbiguousXMLReference" xml:space="preserve">
    <value>Ambiguous reference in cref attribute: '{0}'. Assuming '{1}', but could have also matched other overloads including '{2}'.</value>
  </data>
  <data name="WRN_AmbiguousXMLReference_Title" xml:space="preserve">
    <value>Ambiguous reference in cref attribute</value>
  </data>
  <data name="WRN_VolatileByRef" xml:space="preserve">
    <value>'{0}': a reference to a volatile field will not be treated as volatile</value>
  </data>
  <data name="WRN_VolatileByRef_Title" xml:space="preserve">
    <value>A reference to a volatile field will not be treated as volatile</value>
  </data>
  <data name="WRN_VolatileByRef_Description" xml:space="preserve">
    <value>A volatile field should not normally be used as a ref or out value, since it will not be treated as volatile. There are exceptions to this, such as when calling an interlocked API.</value>
  </data>
  <data name="ERR_ComImportWithImpl" xml:space="preserve">
    <value>Since '{1}' has the ComImport attribute, '{0}' must be extern or abstract</value>
  </data>
  <data name="ERR_ComImportWithBase" xml:space="preserve">
    <value>'{0}': a class with the ComImport attribute cannot specify a base class</value>
  </data>
  <data name="ERR_ImplBadConstraints" xml:space="preserve">
    <value>The constraints for type parameter '{0}' of method '{1}' must match the constraints for type parameter '{2}' of interface method '{3}'. Consider using an explicit interface implementation instead.</value>
  </data>
  <data name="ERR_ImplBadTupleNames" xml:space="preserve">
    <value>The tuple element names in the signature of method '{0}' must match the tuple element names of interface method '{1}' (including on the return type).</value>
  </data>
  <data name="ERR_DottedTypeNameNotFoundInAgg" xml:space="preserve">
    <value>The type name '{0}' does not exist in the type '{1}'</value>
  </data>
  <data name="ERR_MethGrpToNonDel" xml:space="preserve">
    <value>Cannot convert method group '{0}' to non-delegate type '{1}'. Did you intend to invoke the method?</value>
  </data>
  <data name="ERR_BadExternAlias" xml:space="preserve">
    <value>The extern alias '{0}' was not specified in a /reference option</value>
  </data>
  <data name="ERR_ColColWithTypeAlias" xml:space="preserve">
    <value>Cannot use alias '{0}' with '::' since the alias references a type. Use '.' instead.</value>
  </data>
  <data name="ERR_AliasNotFound" xml:space="preserve">
    <value>Alias '{0}' not found</value>
  </data>
  <data name="ERR_SameFullNameAggAgg" xml:space="preserve">
    <value>The type '{1}' exists in both '{0}' and '{2}'</value>
  </data>
  <data name="ERR_SameFullNameNsAgg" xml:space="preserve">
    <value>The namespace '{1}' in '{0}' conflicts with the type '{3}' in '{2}'</value>
  </data>
  <data name="WRN_SameFullNameThisNsAgg" xml:space="preserve">
    <value>The namespace '{1}' in '{0}' conflicts with the imported type '{3}' in '{2}'. Using the namespace defined in '{0}'.</value>
  </data>
  <data name="WRN_SameFullNameThisNsAgg_Title" xml:space="preserve">
    <value>Namespace conflicts with imported type</value>
  </data>
  <data name="WRN_SameFullNameThisAggAgg" xml:space="preserve">
    <value>The type '{1}' in '{0}' conflicts with the imported type '{3}' in '{2}'. Using the type defined in '{0}'.</value>
  </data>
  <data name="WRN_SameFullNameThisAggAgg_Title" xml:space="preserve">
    <value>Type conflicts with imported type</value>
  </data>
  <data name="WRN_SameFullNameThisAggNs" xml:space="preserve">
    <value>The type '{1}' in '{0}' conflicts with the imported namespace '{3}' in '{2}'. Using the type defined in '{0}'.</value>
  </data>
  <data name="WRN_SameFullNameThisAggNs_Title" xml:space="preserve">
    <value>Type conflicts with imported namespace</value>
  </data>
  <data name="ERR_SameFullNameThisAggThisNs" xml:space="preserve">
    <value>The type '{1}' in '{0}' conflicts with the namespace '{3}' in '{2}'</value>
  </data>
  <data name="ERR_ExternAfterElements" xml:space="preserve">
    <value>An extern alias declaration must precede all other elements defined in the namespace</value>
  </data>
  <data name="WRN_GlobalAliasDefn" xml:space="preserve">
    <value>Defining an alias named 'global' is ill-advised since 'global::' always references the global namespace and not an alias</value>
  </data>
  <data name="WRN_GlobalAliasDefn_Title" xml:space="preserve">
    <value>Defining an alias named 'global' is ill-advised</value>
  </data>
  <data name="ERR_SealedStaticClass" xml:space="preserve">
    <value>'{0}': a type cannot be both static and sealed</value>
  </data>
  <data name="ERR_PrivateAbstractAccessor" xml:space="preserve">
    <value>'{0}': abstract properties cannot have private accessors</value>
  </data>
  <data name="ERR_ValueExpected" xml:space="preserve">
    <value>Syntax error; value expected</value>
  </data>
  <data name="ERR_UnboxNotLValue" xml:space="preserve">
    <value>Cannot modify the result of an unboxing conversion</value>
  </data>
  <data name="ERR_AnonMethGrpInForEach" xml:space="preserve">
    <value>Foreach cannot operate on a '{0}'. Did you intend to invoke the '{0}'?</value>
  </data>
  <data name="ERR_BadIncDecRetType" xml:space="preserve">
    <value>The return type for ++ or -- operator must match the parameter type or be derived from the parameter type</value>
  </data>
  <data name="ERR_TypeConstraintsMustBeUniqueAndFirst" xml:space="preserve">
    <value>The 'class', 'struct', 'unmanaged', 'notnull', and 'default' constraints cannot be combined or duplicated, and must be specified first in the constraints list.</value>
  </data>
  <data name="ERR_RefValBoundWithClass" xml:space="preserve">
    <value>'{0}': cannot specify both a constraint class and the 'class' or 'struct' constraint</value>
  </data>
  <data name="ERR_UnmanagedBoundWithClass" xml:space="preserve">
    <value>'{0}': cannot specify both a constraint class and the 'unmanaged' constraint</value>
  </data>
  <data name="ERR_NewBoundWithVal" xml:space="preserve">
    <value>The 'new()' constraint cannot be used with the 'struct' constraint</value>
  </data>
  <data name="ERR_RefConstraintNotSatisfied" xml:space="preserve">
    <value>The type '{2}' must be a reference type in order to use it as parameter '{1}' in the generic type or method '{0}'</value>
  </data>
  <data name="ERR_ValConstraintNotSatisfied" xml:space="preserve">
    <value>The type '{2}' must be a non-nullable value type in order to use it as parameter '{1}' in the generic type or method '{0}'</value>
  </data>
  <data name="ERR_CircularConstraint" xml:space="preserve">
    <value>Circular constraint dependency involving '{0}' and '{1}'</value>
  </data>
  <data name="ERR_BaseConstraintConflict" xml:space="preserve">
    <value>Type parameter '{0}' inherits conflicting constraints '{1}' and '{2}'</value>
  </data>
  <data name="ERR_ConWithValCon" xml:space="preserve">
    <value>Type parameter '{1}' has the 'struct' constraint so '{1}' cannot be used as a constraint for '{0}'</value>
  </data>
  <data name="ERR_AmbigUDConv" xml:space="preserve">
    <value>Ambiguous user defined conversions '{0}' and '{1}' when converting from '{2}' to '{3}'</value>
  </data>
  <data name="WRN_AlwaysNull" xml:space="preserve">
    <value>The result of the expression is always 'null' of type '{0}'</value>
  </data>
  <data name="WRN_AlwaysNull_Title" xml:space="preserve">
    <value>The result of the expression is always 'null'</value>
  </data>
  <data name="ERR_RefReturnThis" xml:space="preserve">
    <value>Cannot return 'this' by reference.</value>
  </data>
  <data name="ERR_AttributeCtorInParameter" xml:space="preserve">
    <value>Cannot use attribute constructor '{0}' because it has 'in' parameters.</value>
  </data>
  <data name="ERR_OverrideWithConstraints" xml:space="preserve">
    <value>Constraints for override and explicit interface implementation methods are inherited from the base method, so they cannot be specified directly, except for either a 'class', or a 'struct' constraint.</value>
  </data>
  <data name="ERR_AmbigOverride" xml:space="preserve">
    <value>The inherited members '{0}' and '{1}' have the same signature in type '{2}', so they cannot be overridden</value>
  </data>
  <data name="ERR_DecConstError" xml:space="preserve">
    <value>Evaluation of the decimal constant expression failed</value>
  </data>
  <data name="WRN_CmpAlwaysFalse" xml:space="preserve">
    <value>Comparing with null of type '{0}' always produces 'false'</value>
  </data>
  <data name="WRN_CmpAlwaysFalse_Title" xml:space="preserve">
    <value>Comparing with null of struct type always produces 'false'</value>
  </data>
  <data name="WRN_FinalizeMethod" xml:space="preserve">
    <value>Introducing a 'Finalize' method can interfere with destructor invocation. Did you intend to declare a destructor?</value>
  </data>
  <data name="WRN_FinalizeMethod_Title" xml:space="preserve">
    <value>Introducing a 'Finalize' method can interfere with destructor invocation</value>
  </data>
  <data name="WRN_FinalizeMethod_Description" xml:space="preserve">
    <value>This warning occurs when you create a class with a method whose signature is public virtual void Finalize.

If such a class is used as a base class and if the deriving class defines a destructor, the destructor will override the base class Finalize method, not Finalize.</value>
  </data>
  <data name="ERR_ExplicitImplParams" xml:space="preserve">
    <value>'{0}' should not have a params parameter since '{1}' does not</value>
  </data>
  <data name="WRN_GotoCaseShouldConvert" xml:space="preserve">
    <value>The 'goto case' value is not implicitly convertible to type '{0}'</value>
  </data>
  <data name="WRN_GotoCaseShouldConvert_Title" xml:space="preserve">
    <value>The 'goto case' value is not implicitly convertible to the switch type</value>
  </data>
  <data name="ERR_MethodImplementingAccessor" xml:space="preserve">
    <value>Method '{0}' cannot implement interface accessor '{1}' for type '{2}'. Use an explicit interface implementation.</value>
  </data>
  <data name="WRN_NubExprIsConstBool" xml:space="preserve">
    <value>The result of the expression is always '{0}' since a value of type '{1}' is never equal to 'null' of type '{2}'</value>
  </data>
  <data name="WRN_NubExprIsConstBool_Title" xml:space="preserve">
    <value>The result of the expression is always the same since a value of this type is never equal to 'null'</value>
  </data>
  <data name="WRN_NubExprIsConstBool2" xml:space="preserve">
    <value>The result of the expression is always '{0}' since a value of type '{1}' is never equal to 'null' of type '{2}'</value>
  </data>
  <data name="WRN_NubExprIsConstBool2_Title" xml:space="preserve">
    <value>The result of the expression is always the same since a value of this type is never equal to 'null'</value>
  </data>
  <data name="WRN_ExplicitImplCollision" xml:space="preserve">
    <value>Explicit interface implementation '{0}' matches more than one interface member. Which interface member is actually chosen is implementation-dependent. Consider using a non-explicit implementation instead.</value>
  </data>
  <data name="WRN_ExplicitImplCollision_Title" xml:space="preserve">
    <value>Explicit interface implementation matches more than one interface member</value>
  </data>
  <data name="ERR_AbstractHasBody" xml:space="preserve">
    <value>'{0}' cannot declare a body because it is marked abstract</value>
  </data>
  <data name="ERR_ConcreteMissingBody" xml:space="preserve">
    <value>'{0}' must declare a body because it is not marked abstract, extern, or partial</value>
  </data>
  <data name="ERR_AbstractAndSealed" xml:space="preserve">
    <value>'{0}' cannot be both abstract and sealed</value>
  </data>
  <data name="ERR_AbstractNotVirtual" xml:space="preserve">
    <value>The abstract {0} '{1}' cannot be marked virtual</value>
  </data>
  <data name="ERR_StaticConstant" xml:space="preserve">
    <value>The constant '{0}' cannot be marked static</value>
  </data>
  <data name="ERR_CantOverrideNonFunction" xml:space="preserve">
    <value>'{0}': cannot override because '{1}' is not a function</value>
  </data>
  <data name="ERR_CantOverrideNonVirtual" xml:space="preserve">
    <value>'{0}': cannot override inherited member '{1}' because it is not marked virtual, abstract, or override</value>
  </data>
  <data name="ERR_CantChangeAccessOnOverride" xml:space="preserve">
    <value>'{0}': cannot change access modifiers when overriding '{1}' inherited member '{2}'</value>
  </data>
  <data name="ERR_CantChangeTupleNamesOnOverride" xml:space="preserve">
    <value>'{0}': cannot change tuple element names when overriding inherited member '{1}'</value>
  </data>
  <data name="ERR_CantChangeReturnTypeOnOverride" xml:space="preserve">
    <value>'{0}': return type must be '{2}' to match overridden member '{1}'</value>
  </data>
  <data name="ERR_CantDeriveFromSealedType" xml:space="preserve">
    <value>'{0}': cannot derive from sealed type '{1}'</value>
  </data>
  <data name="ERR_AbstractInConcreteClass" xml:space="preserve">
    <value>'{0}' is abstract but it is contained in non-abstract type '{1}'</value>
  </data>
  <data name="ERR_StaticConstructorWithExplicitConstructorCall" xml:space="preserve">
    <value>'{0}': static constructor cannot have an explicit 'this' or 'base' constructor call</value>
  </data>
  <data name="ERR_StaticConstructorWithAccessModifiers" xml:space="preserve">
    <value>'{0}': access modifiers are not allowed on static constructors</value>
  </data>
  <data name="ERR_RecursiveConstructorCall" xml:space="preserve">
    <value>Constructor '{0}' cannot call itself</value>
  </data>
  <data name="ERR_IndirectRecursiveConstructorCall" xml:space="preserve">
    <value>Constructor '{0}' cannot call itself through another constructor</value>
  </data>
  <data name="ERR_ObjectCallingBaseConstructor" xml:space="preserve">
    <value>'{0}' has no base class and cannot call a base constructor</value>
  </data>
  <data name="ERR_PredefinedTypeNotFound" xml:space="preserve">
    <value>Predefined type '{0}' is not defined or imported</value>
  </data>
  <data name="ERR_PredefinedValueTupleTypeNotFound" xml:space="preserve">
    <value>Predefined type '{0}' is not defined or imported</value>
  </data>
  <data name="ERR_PredefinedValueTupleTypeAmbiguous3" xml:space="preserve">
    <value>Predefined type '{0}' is declared in multiple referenced assemblies: '{1}' and '{2}'</value>
  </data>
  <data name="ERR_StructWithBaseConstructorCall" xml:space="preserve">
    <value>'{0}': structs cannot call base class constructors</value>
  </data>
  <data name="ERR_StructLayoutCycle" xml:space="preserve">
    <value>Struct member '{0}' of type '{1}' causes a cycle in the struct layout</value>
  </data>
  <data name="ERR_InterfacesCantContainFields" xml:space="preserve">
    <value>Interfaces cannot contain instance fields</value>
  </data>
  <data name="ERR_InterfacesCantContainConstructors" xml:space="preserve">
    <value>Interfaces cannot contain instance constructors</value>
  </data>
  <data name="ERR_NonInterfaceInInterfaceList" xml:space="preserve">
    <value>Type '{0}' in interface list is not an interface</value>
  </data>
  <data name="ERR_DuplicateInterfaceInBaseList" xml:space="preserve">
    <value>'{0}' is already listed in interface list</value>
  </data>
  <data name="ERR_DuplicateInterfaceWithTupleNamesInBaseList" xml:space="preserve">
    <value>'{0}' is already listed in the interface list on type '{2}' with different tuple element names, as '{1}'.</value>
  </data>
  <data name="ERR_DuplicateInterfaceWithDifferencesInBaseList" xml:space="preserve">
    <value>'{0}' is already listed in the interface list on type '{2}' as '{1}'.</value>
  </data>
  <data name="ERR_CycleInInterfaceInheritance" xml:space="preserve">
    <value>Inherited interface '{1}' causes a cycle in the interface hierarchy of '{0}'</value>
  </data>
  <data name="ERR_HidingAbstractMethod" xml:space="preserve">
    <value>'{0}' hides inherited abstract member '{1}'</value>
  </data>
  <data name="ERR_UnimplementedAbstractMethod" xml:space="preserve">
    <value>'{0}' does not implement inherited abstract member '{1}'</value>
  </data>
  <data name="ERR_UnimplementedInterfaceMember" xml:space="preserve">
    <value>'{0}' does not implement interface member '{1}'</value>
  </data>
  <data name="ERR_ObjectCantHaveBases" xml:space="preserve">
    <value>The class System.Object cannot have a base class or implement an interface</value>
  </data>
  <data name="ERR_ExplicitInterfaceImplementationNotInterface" xml:space="preserve">
    <value>'{0}' in explicit interface declaration is not an interface</value>
  </data>
  <data name="ERR_InterfaceMemberNotFound" xml:space="preserve">
    <value>'{0}' in explicit interface declaration is not found among members of the interface that can be implemented</value>
  </data>
  <data name="ERR_ClassDoesntImplementInterface" xml:space="preserve">
    <value>'{0}': containing type does not implement interface '{1}'</value>
  </data>
  <data name="ERR_ExplicitInterfaceImplementationInNonClassOrStruct" xml:space="preserve">
    <value>'{0}': explicit interface declaration can only be declared in a class, record, struct or interface</value>
  </data>
  <data name="ERR_MemberNameSameAsType" xml:space="preserve">
    <value>'{0}': member names cannot be the same as their enclosing type</value>
  </data>
  <data name="ERR_EnumeratorOverflow" xml:space="preserve">
    <value>'{0}': the enumerator value is too large to fit in its type</value>
  </data>
  <data name="ERR_CantOverrideNonProperty" xml:space="preserve">
    <value>'{0}': cannot override because '{1}' is not a property</value>
  </data>
  <data name="ERR_NoGetToOverride" xml:space="preserve">
    <value>'{0}': cannot override because '{1}' does not have an overridable get accessor</value>
  </data>
  <data name="ERR_NoSetToOverride" xml:space="preserve">
    <value>'{0}': cannot override because '{1}' does not have an overridable set accessor</value>
  </data>
  <data name="ERR_PropertyCantHaveVoidType" xml:space="preserve">
    <value>'{0}': property or indexer cannot have void type</value>
  </data>
  <data name="ERR_PropertyWithNoAccessors" xml:space="preserve">
    <value>'{0}': property or indexer must have at least one accessor</value>
  </data>
  <data name="ERR_CantUseVoidInArglist" xml:space="preserve">
    <value>__arglist cannot have an argument of void type</value>
  </data>
  <data name="ERR_NewVirtualInSealed" xml:space="preserve">
    <value>'{0}' is a new virtual member in sealed type '{1}'</value>
  </data>
  <data name="ERR_ExplicitPropertyAddingAccessor" xml:space="preserve">
    <value>'{0}' adds an accessor not found in interface member '{1}'</value>
  </data>
  <data name="ERR_ExplicitPropertyMismatchInitOnly" xml:space="preserve">
    <value>Accessors '{0}' and '{1}' should both be init-only or neither</value>
  </data>
  <data name="ERR_ExplicitPropertyMissingAccessor" xml:space="preserve">
    <value>Explicit interface implementation '{0}' is missing accessor '{1}'</value>
  </data>
  <data name="ERR_ConversionWithInterface" xml:space="preserve">
    <value>'{0}': user-defined conversions to or from an interface are not allowed</value>
  </data>
  <data name="ERR_ConversionWithBase" xml:space="preserve">
    <value>'{0}': user-defined conversions to or from a base type are not allowed</value>
  </data>
  <data name="ERR_ConversionWithDerived" xml:space="preserve">
    <value>'{0}': user-defined conversions to or from a derived type are not allowed</value>
  </data>
  <data name="ERR_IdentityConversion" xml:space="preserve">
    <value>User-defined operator cannot take an object of the enclosing type and convert to an object of the enclosing type</value>
  </data>
  <data name="ERR_ConversionNotInvolvingContainedType" xml:space="preserve">
    <value>User-defined conversion must convert to or from the enclosing type</value>
  </data>
  <data name="ERR_DuplicateConversionInClass" xml:space="preserve">
    <value>Duplicate user-defined conversion in type '{0}'</value>
  </data>
  <data name="ERR_OperatorsMustBeStatic" xml:space="preserve">
    <value>User-defined operator '{0}' must be declared static and public</value>
  </data>
  <data name="ERR_BadIncDecSignature" xml:space="preserve">
    <value>The parameter type for ++ or -- operator must be the containing type</value>
  </data>
  <data name="ERR_BadUnaryOperatorSignature" xml:space="preserve">
    <value>The parameter of a unary operator must be the containing type</value>
  </data>
  <data name="ERR_BadBinaryOperatorSignature" xml:space="preserve">
    <value>One of the parameters of a binary operator must be the containing type</value>
  </data>
  <data name="ERR_BadShiftOperatorSignature" xml:space="preserve">
    <value>The first operand of an overloaded shift operator must have the same type as the containing type, and the type of the second operand must be int</value>
  </data>
  <data name="ERR_InterfacesCantContainConversionOrEqualityOperators" xml:space="preserve">
    <value>Interfaces cannot contain conversion, equality, or inequality operators</value>
  </data>
  <data name="ERR_StructsCantContainDefaultConstructor" xml:space="preserve">
    <value>Structs cannot contain explicit parameterless constructors</value>
  </data>
  <data name="ERR_EnumsCantContainDefaultConstructor" xml:space="preserve">
    <value>Enums cannot contain explicit parameterless constructors</value>
  </data>
  <data name="ERR_CantOverrideBogusMethod" xml:space="preserve">
    <value>'{0}': cannot override '{1}' because it is not supported by the language</value>
  </data>
  <data name="ERR_BindToBogus" xml:space="preserve">
    <value>'{0}' is not supported by the language</value>
  </data>
  <data name="ERR_CantCallSpecialMethod" xml:space="preserve">
    <value>'{0}': cannot explicitly call operator or accessor</value>
  </data>
  <data name="ERR_BadTypeReference" xml:space="preserve">
    <value>'{0}': cannot reference a type through an expression; try '{1}' instead</value>
  </data>
  <data name="ERR_FieldInitializerInStruct" xml:space="preserve">
    <value>'{0}': cannot have instance property or field initializers in structs</value>
  </data>
  <data name="ERR_BadDestructorName" xml:space="preserve">
    <value>Name of destructor must match name of type</value>
  </data>
  <data name="ERR_OnlyClassesCanContainDestructors" xml:space="preserve">
    <value>Only class types can contain destructors</value>
  </data>
  <data name="ERR_ConflictAliasAndMember" xml:space="preserve">
    <value>Namespace '{1}' contains a definition conflicting with alias '{0}'</value>
  </data>
  <data name="ERR_ConflictingAliasAndDefinition" xml:space="preserve">
    <value>Alias '{0}' conflicts with {1} definition</value>
  </data>
  <data name="ERR_ConditionalOnSpecialMethod" xml:space="preserve">
    <value>The Conditional attribute is not valid on '{0}' because it is a constructor, destructor, operator, or explicit interface implementation</value>
  </data>
  <data name="ERR_ConditionalMustReturnVoid" xml:space="preserve">
    <value>The Conditional attribute is not valid on '{0}' because its return type is not void</value>
  </data>
  <data name="ERR_DuplicateAttribute" xml:space="preserve">
    <value>Duplicate '{0}' attribute</value>
  </data>
  <data name="ERR_DuplicateAttributeInNetModule" xml:space="preserve">
    <value>Duplicate '{0}' attribute in '{1}'</value>
  </data>
  <data name="ERR_ConditionalOnInterfaceMethod" xml:space="preserve">
    <value>The Conditional attribute is not valid on interface members</value>
  </data>
  <data name="ERR_OperatorCantReturnVoid" xml:space="preserve">
    <value>User-defined operators cannot return void</value>
  </data>
  <data name="ERR_BadDynamicConversion" xml:space="preserve">
    <value>'{0}': user-defined conversions to or from the dynamic type are not allowed</value>
  </data>
  <data name="ERR_InvalidAttributeArgument" xml:space="preserve">
    <value>Invalid value for argument to '{0}' attribute</value>
  </data>
  <data name="ERR_ParameterNotValidForType" xml:space="preserve">
    <value>Parameter not valid for the specified unmanaged type.</value>
  </data>
  <data name="ERR_AttributeParameterRequired1" xml:space="preserve">
    <value>Attribute parameter '{0}' must be specified.</value>
  </data>
  <data name="ERR_AttributeParameterRequired2" xml:space="preserve">
    <value>Attribute parameter '{0}' or '{1}' must be specified.</value>
  </data>
  <data name="ERR_MarshalUnmanagedTypeNotValidForFields" xml:space="preserve">
    <value>Unmanaged type '{0}' not valid for fields.</value>
  </data>
  <data name="ERR_MarshalUnmanagedTypeOnlyValidForFields" xml:space="preserve">
    <value>Unmanaged type '{0}' is only valid for fields.</value>
  </data>
  <data name="ERR_AttributeOnBadSymbolType" xml:space="preserve">
    <value>Attribute '{0}' is not valid on this declaration type. It is only valid on '{1}' declarations.</value>
  </data>
  <data name="ERR_FloatOverflow" xml:space="preserve">
    <value>Floating-point constant is outside the range of type '{0}'</value>
  </data>
  <data name="ERR_ComImportWithoutUuidAttribute" xml:space="preserve">
    <value>The Guid attribute must be specified with the ComImport attribute</value>
  </data>
  <data name="ERR_InvalidNamedArgument" xml:space="preserve">
    <value>Invalid value for named attribute argument '{0}'</value>
  </data>
  <data name="ERR_DllImportOnInvalidMethod" xml:space="preserve">
    <value>The DllImport attribute must be specified on a method marked 'static' and 'extern'</value>
  </data>
  <data name="ERR_EncUpdateFailedMissingAttribute" xml:space="preserve">
    <value>Cannot update '{0}'; attribute '{1}' is missing.</value>
  </data>
  <data name="ERR_DllImportOnGenericMethod" xml:space="preserve">
    <value>The DllImport attribute cannot be applied to a method that is generic or contained in a generic method or type.</value>
  </data>
  <data name="ERR_FieldCantBeRefAny" xml:space="preserve">
    <value>Field or property cannot be of type '{0}'</value>
  </data>
  <data name="ERR_FieldAutoPropCantBeByRefLike" xml:space="preserve">
    <value>Field or auto-implemented property cannot be of type '{0}' unless it is an instance member of a ref struct.</value>
  </data>
  <data name="ERR_ArrayElementCantBeRefAny" xml:space="preserve">
    <value>Array elements cannot be of type '{0}'</value>
  </data>
  <data name="WRN_DeprecatedSymbol" xml:space="preserve">
    <value>'{0}' is obsolete</value>
  </data>
  <data name="WRN_DeprecatedSymbol_Title" xml:space="preserve">
    <value>Type or member is obsolete</value>
  </data>
  <data name="ERR_NotAnAttributeClass" xml:space="preserve">
    <value>'{0}' is not an attribute class</value>
  </data>
  <data name="ERR_BadNamedAttributeArgument" xml:space="preserve">
    <value>'{0}' is not a valid named attribute argument. Named attribute arguments must be fields which are not readonly, static, or const, or read-write properties which are public and not static.</value>
  </data>
  <data name="WRN_DeprecatedSymbolStr" xml:space="preserve">
    <value>'{0}' is obsolete: '{1}'</value>
  </data>
  <data name="WRN_DeprecatedSymbolStr_Title" xml:space="preserve">
    <value>Type or member is obsolete</value>
  </data>
  <data name="ERR_DeprecatedSymbolStr" xml:space="preserve">
    <value>'{0}' is obsolete: '{1}'</value>
  </data>
  <data name="ERR_IndexerCantHaveVoidType" xml:space="preserve">
    <value>Indexers cannot have void type</value>
  </data>
  <data name="ERR_VirtualPrivate" xml:space="preserve">
    <value>'{0}': virtual or abstract members cannot be private</value>
  </data>
  <data name="ERR_ArrayInitToNonArrayType" xml:space="preserve">
    <value>Can only use array initializer expressions to assign to array types. Try using a new expression instead.</value>
  </data>
  <data name="ERR_ArrayInitInBadPlace" xml:space="preserve">
    <value>Array initializers can only be used in a variable or field initializer. Try using a new expression instead.</value>
  </data>
  <data name="ERR_MissingStructOffset" xml:space="preserve">
    <value>'{0}': instance field in types marked with StructLayout(LayoutKind.Explicit) must have a FieldOffset attribute</value>
  </data>
  <data name="WRN_ExternMethodNoImplementation" xml:space="preserve">
    <value>Method, operator, or accessor '{0}' is marked external and has no attributes on it. Consider adding a DllImport attribute to specify the external implementation.</value>
  </data>
  <data name="WRN_ExternMethodNoImplementation_Title" xml:space="preserve">
    <value>Method, operator, or accessor is marked external and has no attributes on it</value>
  </data>
  <data name="WRN_ProtectedInSealed" xml:space="preserve">
    <value>'{0}': new protected member declared in sealed type</value>
  </data>
  <data name="WRN_ProtectedInSealed_Title" xml:space="preserve">
    <value>New protected member declared in sealed type</value>
  </data>
  <data name="ERR_InterfaceImplementedByConditional" xml:space="preserve">
    <value>Conditional member '{0}' cannot implement interface member '{1}' in type '{2}'</value>
  </data>
  <data name="ERR_InterfaceImplementedImplicitlyByVariadic" xml:space="preserve">
    <value>'{0}' cannot implement interface member '{1}' in type '{2}' because it has an __arglist parameter</value>
  </data>
  <data name="ERR_IllegalRefParam" xml:space="preserve">
    <value>ref and out are not valid in this context</value>
  </data>
  <data name="ERR_BadArgumentToAttribute" xml:space="preserve">
    <value>The argument to the '{0}' attribute must be a valid identifier</value>
  </data>
  <data name="ERR_StructOffsetOnBadStruct" xml:space="preserve">
    <value>The FieldOffset attribute can only be placed on members of types marked with the StructLayout(LayoutKind.Explicit)</value>
  </data>
  <data name="ERR_StructOffsetOnBadField" xml:space="preserve">
    <value>The FieldOffset attribute is not allowed on static or const fields</value>
  </data>
  <data name="ERR_AttributeUsageOnNonAttributeClass" xml:space="preserve">
    <value>Attribute '{0}' is only valid on classes derived from System.Attribute</value>
  </data>
  <data name="WRN_PossibleMistakenNullStatement" xml:space="preserve">
    <value>Possible mistaken empty statement</value>
  </data>
  <data name="WRN_PossibleMistakenNullStatement_Title" xml:space="preserve">
    <value>Possible mistaken empty statement</value>
  </data>
  <data name="ERR_DuplicateNamedAttributeArgument" xml:space="preserve">
    <value>'{0}' duplicate named attribute argument</value>
  </data>
  <data name="ERR_DeriveFromEnumOrValueType" xml:space="preserve">
    <value>'{0}' cannot derive from special class '{1}'</value>
  </data>
  <data name="ERR_DefaultMemberOnIndexedType" xml:space="preserve">
    <value>Cannot specify the DefaultMember attribute on a type containing an indexer</value>
  </data>
  <data name="ERR_BogusType" xml:space="preserve">
    <value>'{0}' is a type not supported by the language</value>
  </data>
  <data name="WRN_UnassignedInternalField" xml:space="preserve">
    <value>Field '{0}' is never assigned to, and will always have its default value {1}</value>
  </data>
  <data name="WRN_UnassignedInternalField_Title" xml:space="preserve">
    <value>Field is never assigned to, and will always have its default value</value>
  </data>
  <data name="ERR_CStyleArray" xml:space="preserve">
    <value>Bad array declarator: To declare a managed array the rank specifier precedes the variable's identifier. To declare a fixed size buffer field, use the fixed keyword before the field type.</value>
  </data>
  <data name="WRN_VacuousIntegralComp" xml:space="preserve">
    <value>Comparison to integral constant is useless; the constant is outside the range of type '{0}'</value>
  </data>
  <data name="WRN_VacuousIntegralComp_Title" xml:space="preserve">
    <value>Comparison to integral constant is useless; the constant is outside the range of the type</value>
  </data>
  <data name="ERR_AbstractAttributeClass" xml:space="preserve">
    <value>Cannot apply attribute class '{0}' because it is abstract</value>
  </data>
  <data name="ERR_BadNamedAttributeArgumentType" xml:space="preserve">
    <value>'{0}' is not a valid named attribute argument because it is not a valid attribute parameter type</value>
  </data>
  <data name="ERR_MissingPredefinedMember" xml:space="preserve">
    <value>Missing compiler required member '{0}.{1}'</value>
  </data>
  <data name="WRN_AttributeLocationOnBadDeclaration" xml:space="preserve">
    <value>'{0}' is not a valid attribute location for this declaration. Valid attribute locations for this declaration are '{1}'. All attributes in this block will be ignored.</value>
  </data>
  <data name="WRN_AttributeLocationOnBadDeclaration_Title" xml:space="preserve">
    <value>Not a valid attribute location for this declaration</value>
  </data>
  <data name="WRN_InvalidAttributeLocation" xml:space="preserve">
    <value>'{0}' is not a recognized attribute location. Valid attribute locations for this declaration are '{1}'. All attributes in this block will be ignored.</value>
  </data>
  <data name="WRN_InvalidAttributeLocation_Title" xml:space="preserve">
    <value>Not a recognized attribute location</value>
  </data>
  <data name="WRN_EqualsWithoutGetHashCode" xml:space="preserve">
    <value>'{0}' overrides Object.Equals(object o) but does not override Object.GetHashCode()</value>
  </data>
  <data name="WRN_EqualsWithoutGetHashCode_Title" xml:space="preserve">
    <value>Type overrides Object.Equals(object o) but does not override Object.GetHashCode()</value>
  </data>
  <data name="WRN_EqualityOpWithoutEquals" xml:space="preserve">
    <value>'{0}' defines operator == or operator != but does not override Object.Equals(object o)</value>
  </data>
  <data name="WRN_EqualityOpWithoutEquals_Title" xml:space="preserve">
    <value>Type defines operator == or operator != but does not override Object.Equals(object o)</value>
  </data>
  <data name="WRN_EqualityOpWithoutGetHashCode" xml:space="preserve">
    <value>'{0}' defines operator == or operator != but does not override Object.GetHashCode()</value>
  </data>
  <data name="WRN_EqualityOpWithoutGetHashCode_Title" xml:space="preserve">
    <value>Type defines operator == or operator != but does not override Object.GetHashCode()</value>
  </data>
  <data name="ERR_OutAttrOnRefParam" xml:space="preserve">
    <value>Cannot specify the Out attribute on a ref parameter without also specifying the In attribute.</value>
  </data>
  <data name="ERR_OverloadRefKind" xml:space="preserve">
    <value>'{0}' cannot define an overloaded {1} that differs only on parameter modifiers '{2}' and '{3}'</value>
  </data>
  <data name="ERR_LiteralDoubleCast" xml:space="preserve">
    <value>Literal of type double cannot be implicitly converted to type '{1}'; use an '{0}' suffix to create a literal of this type</value>
  </data>
  <data name="WRN_IncorrectBooleanAssg" xml:space="preserve">
    <value>Assignment in conditional expression is always constant; did you mean to use == instead of = ?</value>
  </data>
  <data name="WRN_IncorrectBooleanAssg_Title" xml:space="preserve">
    <value>Assignment in conditional expression is always constant</value>
  </data>
  <data name="ERR_ProtectedInStruct" xml:space="preserve">
    <value>'{0}': new protected member declared in struct</value>
  </data>
  <data name="ERR_InconsistentIndexerNames" xml:space="preserve">
    <value>Two indexers have different names; the IndexerName attribute must be used with the same name on every indexer within a type</value>
  </data>
  <data name="ERR_ComImportWithUserCtor" xml:space="preserve">
    <value>A class with the ComImport attribute cannot have a user-defined constructor</value>
  </data>
  <data name="ERR_FieldCantHaveVoidType" xml:space="preserve">
    <value>Field cannot have void type</value>
  </data>
  <data name="WRN_NonObsoleteOverridingObsolete" xml:space="preserve">
    <value>Member '{0}' overrides obsolete member '{1}'. Add the Obsolete attribute to '{0}'.</value>
  </data>
  <data name="WRN_NonObsoleteOverridingObsolete_Title" xml:space="preserve">
    <value>Member overrides obsolete member</value>
  </data>
  <data name="ERR_SystemVoid" xml:space="preserve">
    <value>System.Void cannot be used from C# -- use typeof(void) to get the void type object</value>
  </data>
  <data name="ERR_ExplicitParamArray" xml:space="preserve">
    <value>Do not use 'System.ParamArrayAttribute'. Use the 'params' keyword instead.</value>
  </data>
  <data name="WRN_BitwiseOrSignExtend" xml:space="preserve">
    <value>Bitwise-or operator used on a sign-extended operand; consider casting to a smaller unsigned type first</value>
  </data>
  <data name="WRN_BitwiseOrSignExtend_Title" xml:space="preserve">
    <value>Bitwise-or operator used on a sign-extended operand</value>
  </data>
  <data name="WRN_BitwiseOrSignExtend_Description" xml:space="preserve">
    <value>The compiler implicitly widened and sign-extended a variable, and then used the resulting value in a bitwise OR operation. This can result in unexpected behavior.</value>
  </data>
  <data name="ERR_VolatileStruct" xml:space="preserve">
    <value>'{0}': a volatile field cannot be of the type '{1}'</value>
  </data>
  <data name="ERR_VolatileAndReadonly" xml:space="preserve">
    <value>'{0}': a field cannot be both volatile and readonly</value>
  </data>
  <data name="ERR_AbstractField" xml:space="preserve">
    <value>The modifier 'abstract' is not valid on fields. Try using a property instead.</value>
  </data>
  <data name="ERR_BogusExplicitImpl" xml:space="preserve">
    <value>'{0}' cannot implement '{1}' because it is not supported by the language</value>
  </data>
  <data name="ERR_ExplicitMethodImplAccessor" xml:space="preserve">
    <value>'{0}' explicit method implementation cannot implement '{1}' because it is an accessor</value>
  </data>
  <data name="WRN_CoClassWithoutComImport" xml:space="preserve">
    <value>'{0}' interface marked with 'CoClassAttribute' not marked with 'ComImportAttribute'</value>
  </data>
  <data name="WRN_CoClassWithoutComImport_Title" xml:space="preserve">
    <value>Interface marked with 'CoClassAttribute' not marked with 'ComImportAttribute'</value>
  </data>
  <data name="ERR_ConditionalWithOutParam" xml:space="preserve">
    <value>Conditional member '{0}' cannot have an out parameter</value>
  </data>
  <data name="ERR_AccessorImplementingMethod" xml:space="preserve">
    <value>Accessor '{0}' cannot implement interface member '{1}' for type '{2}'. Use an explicit interface implementation.</value>
  </data>
  <data name="ERR_AliasQualAsExpression" xml:space="preserve">
    <value>The namespace alias qualifier '::' always resolves to a type or namespace so is illegal here. Consider using '.' instead.</value>
  </data>
  <data name="ERR_DerivingFromATyVar" xml:space="preserve">
    <value>Cannot derive from '{0}' because it is a type parameter</value>
  </data>
  <data name="ERR_DuplicateTypeParameter" xml:space="preserve">
    <value>Duplicate type parameter '{0}'</value>
  </data>
  <data name="WRN_TypeParameterSameAsOuterTypeParameter" xml:space="preserve">
    <value>Type parameter '{0}' has the same name as the type parameter from outer type '{1}'</value>
  </data>
  <data name="WRN_TypeParameterSameAsOuterTypeParameter_Title" xml:space="preserve">
    <value>Type parameter has the same name as the type parameter from outer type</value>
  </data>
  <data name="WRN_TypeParameterSameAsOuterMethodTypeParameter" xml:space="preserve">
    <value>Type parameter '{0}' has the same name as the type parameter from outer method '{1}'</value>
  </data>
  <data name="WRN_TypeParameterSameAsOuterMethodTypeParameter_Title" xml:space="preserve">
    <value>Type parameter has the same type as the type parameter from outer method.</value>
  </data>
  <data name="ERR_TypeVariableSameAsParent" xml:space="preserve">
    <value>Type parameter '{0}' has the same name as the containing type, or method</value>
  </data>
  <data name="ERR_UnifyingInterfaceInstantiations" xml:space="preserve">
    <value>'{0}' cannot implement both '{1}' and '{2}' because they may unify for some type parameter substitutions</value>
  </data>
  <data name="ERR_GenericDerivingFromAttribute" xml:space="preserve">
    <value>A generic type cannot derive from '{0}' because it is an attribute class</value>
  </data>
  <data name="ERR_TyVarNotFoundInConstraint" xml:space="preserve">
    <value>'{1}' does not define type parameter '{0}'</value>
  </data>
  <data name="ERR_BadBoundType" xml:space="preserve">
    <value>'{0}' is not a valid constraint. A type used as a constraint must be an interface, a non-sealed class or a type parameter.</value>
  </data>
  <data name="ERR_SpecialTypeAsBound" xml:space="preserve">
    <value>Constraint cannot be special class '{0}'</value>
  </data>
  <data name="ERR_BadVisBound" xml:space="preserve">
    <value>Inconsistent accessibility: constraint type '{1}' is less accessible than '{0}'</value>
  </data>
  <data name="ERR_LookupInTypeVariable" xml:space="preserve">
    <value>Cannot do member lookup in '{0}' because it is a type parameter</value>
  </data>
  <data name="ERR_BadConstraintType" xml:space="preserve">
    <value>Invalid constraint type. A type used as a constraint must be an interface, a non-sealed class or a type parameter.</value>
  </data>
  <data name="ERR_InstanceMemberInStaticClass" xml:space="preserve">
    <value>'{0}': cannot declare instance members in a static class</value>
  </data>
  <data name="ERR_StaticBaseClass" xml:space="preserve">
    <value>'{1}': cannot derive from static class '{0}'</value>
  </data>
  <data name="ERR_ConstructorInStaticClass" xml:space="preserve">
    <value>Static classes cannot have instance constructors</value>
  </data>
  <data name="ERR_DestructorInStaticClass" xml:space="preserve">
    <value>Static classes cannot contain destructors</value>
  </data>
  <data name="ERR_InstantiatingStaticClass" xml:space="preserve">
    <value>Cannot create an instance of the static class '{0}'</value>
  </data>
  <data name="ERR_StaticDerivedFromNonObject" xml:space="preserve">
    <value>Static class '{0}' cannot derive from type '{1}'. Static classes must derive from object.</value>
  </data>
  <data name="ERR_StaticClassInterfaceImpl" xml:space="preserve">
    <value>'{0}': static classes cannot implement interfaces</value>
  </data>
  <data name="ERR_RefStructInterfaceImpl" xml:space="preserve">
    <value>'{0}': ref structs cannot implement interfaces</value>
  </data>
  <data name="ERR_OperatorInStaticClass" xml:space="preserve">
    <value>'{0}': static classes cannot contain user-defined operators</value>
  </data>
  <data name="ERR_ConvertToStaticClass" xml:space="preserve">
    <value>Cannot convert to static type '{0}'</value>
  </data>
  <data name="ERR_ConstraintIsStaticClass" xml:space="preserve">
    <value>'{0}': static classes cannot be used as constraints</value>
  </data>
  <data name="ERR_GenericArgIsStaticClass" xml:space="preserve">
    <value>'{0}': static types cannot be used as type arguments</value>
  </data>
  <data name="ERR_ArrayOfStaticClass" xml:space="preserve">
    <value>'{0}': array elements cannot be of static type</value>
  </data>
  <data name="ERR_IndexerInStaticClass" xml:space="preserve">
    <value>'{0}': cannot declare indexers in a static class</value>
  </data>
  <data name="ERR_ParameterIsStaticClass" xml:space="preserve">
    <value>'{0}': static types cannot be used as parameters</value>
  </data>
  <data name="WRN_ParameterIsStaticClass" xml:space="preserve">
    <value>'{0}': static types cannot be used as parameters</value>
  </data>
  <data name="WRN_ParameterIsStaticClass_Title" xml:space="preserve">
    <value>Static types cannot be used as parameters</value>
  </data>
  <data name="ERR_ReturnTypeIsStaticClass" xml:space="preserve">
    <value>'{0}': static types cannot be used as return types</value>
  </data>
  <data name="WRN_ReturnTypeIsStaticClass" xml:space="preserve">
    <value>'{0}': static types cannot be used as return types</value>
  </data>
  <data name="WRN_ReturnTypeIsStaticClass_Title" xml:space="preserve">
    <value>Static types cannot be used as return types</value>
  </data>
  <data name="ERR_VarDeclIsStaticClass" xml:space="preserve">
    <value>Cannot declare a variable of static type '{0}'</value>
  </data>
  <data name="ERR_BadEmptyThrowInFinally" xml:space="preserve">
    <value>A throw statement with no arguments is not allowed in a finally clause that is nested inside the nearest enclosing catch clause</value>
  </data>
  <data name="ERR_InvalidSpecifier" xml:space="preserve">
    <value>'{0}' is not a valid format specifier</value>
  </data>
  <data name="WRN_AssignmentToLockOrDispose" xml:space="preserve">
    <value>Possibly incorrect assignment to local '{0}' which is the argument to a using or lock statement. The Dispose call or unlocking will happen on the original value of the local.</value>
  </data>
  <data name="WRN_AssignmentToLockOrDispose_Title" xml:space="preserve">
    <value>Possibly incorrect assignment to local which is the argument to a using or lock statement</value>
  </data>
  <data name="ERR_ForwardedTypeInThisAssembly" xml:space="preserve">
    <value>Type '{0}' is defined in this assembly, but a type forwarder is specified for it</value>
  </data>
  <data name="ERR_ForwardedTypeIsNested" xml:space="preserve">
    <value>Cannot forward type '{0}' because it is a nested type of '{1}'</value>
  </data>
  <data name="ERR_CycleInTypeForwarder" xml:space="preserve">
    <value>The type forwarder for type '{0}' in assembly '{1}' causes a cycle</value>
  </data>
  <data name="ERR_AssemblyNameOnNonModule" xml:space="preserve">
    <value>The /moduleassemblyname option may only be specified when building a target type of 'module'</value>
  </data>
  <data name="ERR_InvalidAssemblyName" xml:space="preserve">
    <value>Assembly reference '{0}' is invalid and cannot be resolved</value>
  </data>
  <data name="ERR_InvalidFwdType" xml:space="preserve">
    <value>Invalid type specified as an argument for TypeForwardedTo attribute</value>
  </data>
  <data name="ERR_CloseUnimplementedInterfaceMemberStatic" xml:space="preserve">
    <value>'{0}' does not implement interface member '{1}'. '{2}' cannot implement an interface member because it is static.</value>
  </data>
  <data name="ERR_CloseUnimplementedInterfaceMemberNotPublic" xml:space="preserve">
    <value>'{0}' does not implement interface member '{1}'. '{2}' cannot implement an interface member because it is not public.</value>
  </data>
  <data name="ERR_CloseUnimplementedInterfaceMemberWrongReturnType" xml:space="preserve">
    <value>'{0}' does not implement interface member '{1}'. '{2}' cannot implement '{1}' because it does not have the matching return type of '{3}'.</value>
  </data>
  <data name="ERR_DuplicateTypeForwarder" xml:space="preserve">
    <value>'{0}' duplicate TypeForwardedToAttribute</value>
  </data>
  <data name="ERR_ExpectedSelectOrGroup" xml:space="preserve">
    <value>A query body must end with a select clause or a group clause</value>
  </data>
  <data name="ERR_ExpectedContextualKeywordOn" xml:space="preserve">
    <value>Expected contextual keyword 'on'</value>
  </data>
  <data name="ERR_ExpectedContextualKeywordEquals" xml:space="preserve">
    <value>Expected contextual keyword 'equals'</value>
  </data>
  <data name="ERR_ExpectedContextualKeywordBy" xml:space="preserve">
    <value>Expected contextual keyword 'by'</value>
  </data>
  <data name="ERR_InvalidAnonymousTypeMemberDeclarator" xml:space="preserve">
    <value>Invalid anonymous type member declarator. Anonymous type members must be declared with a member assignment, simple name or member access.</value>
  </data>
  <data name="ERR_InvalidInitializerElementInitializer" xml:space="preserve">
    <value>Invalid initializer member declarator</value>
  </data>
  <data name="ERR_InconsistentLambdaParameterUsage" xml:space="preserve">
    <value>Inconsistent lambda parameter usage; parameter types must be all explicit or all implicit</value>
  </data>
  <data name="ERR_PartialMethodInvalidModifier" xml:space="preserve">
    <value>A partial method cannot have the 'abstract' modifier</value>
  </data>
  <data name="ERR_PartialMethodOnlyInPartialClass" xml:space="preserve">
    <value>A partial method must be declared within a partial type</value>
  </data>
  <data name="ERR_PartialMethodNotExplicit" xml:space="preserve">
    <value>A partial method may not explicitly implement an interface method</value>
  </data>
  <data name="ERR_PartialMethodExtensionDifference" xml:space="preserve">
    <value>Both partial method declarations must be extension methods or neither may be an extension method</value>
  </data>
  <data name="ERR_PartialMethodOnlyOneLatent" xml:space="preserve">
    <value>A partial method may not have multiple defining declarations</value>
  </data>
  <data name="ERR_PartialMethodOnlyOneActual" xml:space="preserve">
    <value>A partial method may not have multiple implementing declarations</value>
  </data>
  <data name="ERR_PartialMethodParamsDifference" xml:space="preserve">
    <value>Both partial method declarations must use a params parameter or neither may use a params parameter</value>
  </data>
  <data name="ERR_PartialMethodMustHaveLatent" xml:space="preserve">
    <value>No defining declaration found for implementing declaration of partial method '{0}'</value>
  </data>
  <data name="ERR_PartialMethodInconsistentTupleNames" xml:space="preserve">
    <value>Both partial method declarations, '{0}' and '{1}', must use the same tuple element names.</value>
  </data>
  <data name="ERR_PartialMethodInconsistentConstraints" xml:space="preserve">
    <value>Partial method declarations of '{0}' have inconsistent constraints for type parameter '{1}'</value>
  </data>
  <data name="ERR_PartialMethodToDelegate" xml:space="preserve">
    <value>Cannot create delegate from method '{0}' because it is a partial method without an implementing declaration</value>
  </data>
  <data name="ERR_PartialMethodStaticDifference" xml:space="preserve">
    <value>Both partial method declarations must be static or neither may be static</value>
  </data>
  <data name="ERR_PartialMethodUnsafeDifference" xml:space="preserve">
    <value>Both partial method declarations must be unsafe or neither may be unsafe</value>
  </data>
  <data name="ERR_PartialMethodInExpressionTree" xml:space="preserve">
    <value>Partial methods with only a defining declaration or removed conditional methods cannot be used in expression trees</value>
  </data>
  <data name="WRN_ObsoleteOverridingNonObsolete" xml:space="preserve">
    <value>Obsolete member '{0}' overrides non-obsolete member '{1}'</value>
  </data>
  <data name="WRN_ObsoleteOverridingNonObsolete_Title" xml:space="preserve">
    <value>Obsolete member overrides non-obsolete member</value>
  </data>
  <data name="WRN_DebugFullNameTooLong" xml:space="preserve">
    <value>The fully qualified name for '{0}' is too long for debug information. Compile without '/debug' option.</value>
  </data>
  <data name="WRN_DebugFullNameTooLong_Title" xml:space="preserve">
    <value>Fully qualified name is too long for debug information</value>
  </data>
  <data name="ERR_ImplicitlyTypedVariableAssignedBadValue" xml:space="preserve">
    <value>Cannot assign {0} to an implicitly-typed variable</value>
  </data>
  <data name="ERR_ImplicitlyTypedVariableWithNoInitializer" xml:space="preserve">
    <value>Implicitly-typed variables must be initialized</value>
  </data>
  <data name="ERR_ImplicitlyTypedVariableMultipleDeclarator" xml:space="preserve">
    <value>Implicitly-typed variables cannot have multiple declarators</value>
  </data>
  <data name="ERR_ImplicitlyTypedVariableAssignedArrayInitializer" xml:space="preserve">
    <value>Cannot initialize an implicitly-typed variable with an array initializer</value>
  </data>
  <data name="ERR_ImplicitlyTypedLocalCannotBeFixed" xml:space="preserve">
    <value>Implicitly-typed local variables cannot be fixed</value>
  </data>
  <data name="ERR_ImplicitlyTypedVariableCannotBeConst" xml:space="preserve">
    <value>Implicitly-typed variables cannot be constant</value>
  </data>
  <data name="WRN_ExternCtorNoImplementation" xml:space="preserve">
    <value>Constructor '{0}' is marked external</value>
  </data>
  <data name="WRN_ExternCtorNoImplementation_Title" xml:space="preserve">
    <value>Constructor is marked external</value>
  </data>
  <data name="ERR_TypeVarNotFound" xml:space="preserve">
    <value>The contextual keyword 'var' may only appear within a local variable declaration or in script code</value>
  </data>
  <data name="ERR_ImplicitlyTypedArrayNoBestType" xml:space="preserve">
    <value>No best type found for implicitly-typed array</value>
  </data>
  <data name="ERR_AnonymousTypePropertyAssignedBadValue" xml:space="preserve">
    <value>Cannot assign '{0}' to anonymous type property</value>
  </data>
  <data name="ERR_ExpressionTreeContainsBaseAccess" xml:space="preserve">
    <value>An expression tree may not contain a base access</value>
  </data>
  <data name="ERR_ExpressionTreeContainsTupleBinOp" xml:space="preserve">
    <value>An expression tree may not contain a tuple == or != operator</value>
  </data>
  <data name="ERR_ExpressionTreeContainsAssignment" xml:space="preserve">
    <value>An expression tree may not contain an assignment operator</value>
  </data>
  <data name="ERR_AnonymousTypeDuplicatePropertyName" xml:space="preserve">
    <value>An anonymous type cannot have multiple properties with the same name</value>
  </data>
  <data name="ERR_StatementLambdaToExpressionTree" xml:space="preserve">
    <value>A lambda expression with a statement body cannot be converted to an expression tree</value>
  </data>
  <data name="ERR_ExpressionTreeMustHaveDelegate" xml:space="preserve">
    <value>Cannot convert lambda to an expression tree whose type argument '{0}' is not a delegate type</value>
  </data>
  <data name="ERR_AnonymousTypeNotAvailable" xml:space="preserve">
    <value>Cannot use anonymous type in a constant expression</value>
  </data>
  <data name="ERR_LambdaInIsAs" xml:space="preserve">
    <value>The first operand of an 'is' or 'as' operator may not be a lambda expression, anonymous method, or method group.</value>
  </data>
  <data name="ERR_TypelessTupleInAs" xml:space="preserve">
    <value>The first operand of an 'as' operator may not be a tuple literal without a natural type.</value>
  </data>
  <data name="ERR_ExpressionTreeContainsMultiDimensionalArrayInitializer" xml:space="preserve">
    <value>An expression tree may not contain a multidimensional array initializer</value>
  </data>
  <data name="ERR_MissingArgument" xml:space="preserve">
    <value>Argument missing</value>
  </data>
  <data name="ERR_VariableUsedBeforeDeclaration" xml:space="preserve">
    <value>Cannot use local variable '{0}' before it is declared</value>
  </data>
  <data name="ERR_RecursivelyTypedVariable" xml:space="preserve">
    <value>Type of '{0}' cannot be inferred since its initializer directly or indirectly refers to the definition.</value>
  </data>
  <data name="ERR_UnassignedThisAutoProperty" xml:space="preserve">
    <value>Auto-implemented property '{0}' must be fully assigned before control is returned to the caller.</value>
  </data>
  <data name="WRN_UnassignedThisAutoProperty" xml:space="preserve">
    <value>Auto-implemented property '{0}' must be fully assigned before control is returned to the caller.</value>
  </data>
  <data name="WRN_UnassignedThisAutoProperty_Title" xml:space="preserve">
    <value>An auto-implemented property must be fully assigned before control is returned to the caller.</value>
  </data>
  <data name="ERR_VariableUsedBeforeDeclarationAndHidesField" xml:space="preserve">
    <value>Cannot use local variable '{0}' before it is declared. The declaration of the local variable hides the field '{1}'.</value>
  </data>
  <data name="ERR_ExpressionTreeContainsBadCoalesce" xml:space="preserve">
    <value>An expression tree lambda may not contain a coalescing operator with a null or default literal left-hand side</value>
  </data>
  <data name="ERR_IdentifierExpected" xml:space="preserve">
    <value>Identifier expected</value>
  </data>
  <data name="ERR_SemicolonExpected" xml:space="preserve">
    <value>; expected</value>
  </data>
  <data name="ERR_SyntaxError" xml:space="preserve">
    <value>Syntax error, '{0}' expected</value>
  </data>
  <data name="ERR_DuplicateModifier" xml:space="preserve">
    <value>Duplicate '{0}' modifier</value>
  </data>
  <data name="ERR_DuplicateAccessor" xml:space="preserve">
    <value>Property accessor already defined</value>
  </data>
  <data name="ERR_IntegralTypeExpected" xml:space="preserve">
    <value>Type byte, sbyte, short, ushort, int, uint, long, or ulong expected</value>
  </data>
  <data name="ERR_IllegalEscape" xml:space="preserve">
    <value>Unrecognized escape sequence</value>
  </data>
  <data name="ERR_NewlineInConst" xml:space="preserve">
    <value>Newline in constant</value>
  </data>
  <data name="ERR_EmptyCharConst" xml:space="preserve">
    <value>Empty character literal</value>
  </data>
  <data name="ERR_TooManyCharsInConst" xml:space="preserve">
    <value>Too many characters in character literal</value>
  </data>
  <data name="ERR_InvalidNumber" xml:space="preserve">
    <value>Invalid number</value>
  </data>
  <data name="ERR_GetOrSetExpected" xml:space="preserve">
    <value>A get or set accessor expected</value>
  </data>
  <data name="ERR_ClassTypeExpected" xml:space="preserve">
    <value>An object, string, or class type expected</value>
  </data>
  <data name="ERR_NamedArgumentExpected" xml:space="preserve">
    <value>Named attribute argument expected</value>
  </data>
  <data name="ERR_TooManyCatches" xml:space="preserve">
    <value>Catch clauses cannot follow the general catch clause of a try statement</value>
  </data>
  <data name="ERR_ThisOrBaseExpected" xml:space="preserve">
    <value>Keyword 'this' or 'base' expected</value>
  </data>
  <data name="ERR_OvlUnaryOperatorExpected" xml:space="preserve">
    <value>Overloadable unary operator expected</value>
  </data>
  <data name="ERR_OvlBinaryOperatorExpected" xml:space="preserve">
    <value>Overloadable binary operator expected</value>
  </data>
  <data name="ERR_IntOverflow" xml:space="preserve">
    <value>Integral constant is too large</value>
  </data>
  <data name="ERR_EOFExpected" xml:space="preserve">
    <value>Type or namespace definition, or end-of-file expected</value>
  </data>
  <data name="ERR_GlobalDefinitionOrStatementExpected" xml:space="preserve">
    <value>Member definition, statement, or end-of-file expected</value>
  </data>
  <data name="ERR_BadEmbeddedStmt" xml:space="preserve">
    <value>Embedded statement cannot be a declaration or labeled statement</value>
  </data>
  <data name="ERR_PPDirectiveExpected" xml:space="preserve">
    <value>Preprocessor directive expected</value>
  </data>
  <data name="ERR_EndOfPPLineExpected" xml:space="preserve">
    <value>Single-line comment or end-of-line expected</value>
  </data>
  <data name="ERR_CloseParenExpected" xml:space="preserve">
    <value>) expected</value>
  </data>
  <data name="ERR_EndifDirectiveExpected" xml:space="preserve">
    <value>#endif directive expected</value>
  </data>
  <data name="ERR_UnexpectedDirective" xml:space="preserve">
    <value>Unexpected preprocessor directive</value>
  </data>
  <data name="ERR_ErrorDirective" xml:space="preserve">
    <value>#error: '{0}'</value>
  </data>
  <data name="WRN_WarningDirective" xml:space="preserve">
    <value>#warning: '{0}'</value>
  </data>
  <data name="WRN_WarningDirective_Title" xml:space="preserve">
    <value>#warning directive</value>
  </data>
  <data name="ERR_TypeExpected" xml:space="preserve">
    <value>Type expected</value>
  </data>
  <data name="ERR_PPDefFollowsToken" xml:space="preserve">
    <value>Cannot define/undefine preprocessor symbols after first token in file</value>
  </data>
  <data name="ERR_PPReferenceFollowsToken" xml:space="preserve">
    <value>Cannot use #r after first token in file</value>
  </data>
  <data name="ERR_OpenEndedComment" xml:space="preserve">
    <value>End-of-file found, '*/' expected</value>
  </data>
  <data name="ERR_Merge_conflict_marker_encountered" xml:space="preserve">
    <value>Merge conflict marker encountered</value>
  </data>
  <data name="ERR_NoRefOutWhenRefOnly" xml:space="preserve">
    <value>Do not use refout when using refonly.</value>
  </data>
  <data name="ERR_NoNetModuleOutputWhenRefOutOrRefOnly" xml:space="preserve">
    <value>Cannot compile net modules when using /refout or /refonly.</value>
  </data>
  <data name="ERR_OvlOperatorExpected" xml:space="preserve">
    <value>Overloadable operator expected</value>
  </data>
  <data name="ERR_EndRegionDirectiveExpected" xml:space="preserve">
    <value>#endregion directive expected</value>
  </data>
  <data name="ERR_UnterminatedStringLit" xml:space="preserve">
    <value>Unterminated string literal</value>
  </data>
  <data name="ERR_BadDirectivePlacement" xml:space="preserve">
    <value>Preprocessor directives must appear as the first non-whitespace character on a line</value>
  </data>
  <data name="ERR_IdentifierExpectedKW" xml:space="preserve">
    <value>Identifier expected; '{1}' is a keyword</value>
  </data>
  <data name="ERR_SemiOrLBraceExpected" xml:space="preserve">
    <value>{ or ; expected</value>
  </data>
  <data name="ERR_MultiTypeInDeclaration" xml:space="preserve">
    <value>Cannot use more than one type in a for, using, fixed, or declaration statement</value>
  </data>
  <data name="ERR_AddOrRemoveExpected" xml:space="preserve">
    <value>An add or remove accessor expected</value>
  </data>
  <data name="ERR_UnexpectedCharacter" xml:space="preserve">
    <value>Unexpected character '{0}'</value>
  </data>
  <data name="ERR_UnexpectedToken" xml:space="preserve">
    <value>Unexpected token '{0}'</value>
  </data>
  <data name="ERR_ProtectedInStatic" xml:space="preserve">
    <value>'{0}': static classes cannot contain protected members</value>
  </data>
  <data name="WRN_UnreachableGeneralCatch" xml:space="preserve">
    <value>A previous catch clause already catches all exceptions. All non-exceptions thrown will be wrapped in a System.Runtime.CompilerServices.RuntimeWrappedException.</value>
  </data>
  <data name="WRN_UnreachableGeneralCatch_Title" xml:space="preserve">
    <value>A previous catch clause already catches all exceptions</value>
  </data>
  <data name="WRN_UnreachableGeneralCatch_Description" xml:space="preserve">
    <value>This warning is caused when a catch() block has no specified exception type after a catch (System.Exception e) block. The warning advises that the catch() block will not catch any exceptions.

A catch() block after a catch (System.Exception e) block can catch non-CLS exceptions if the RuntimeCompatibilityAttribute is set to false in the AssemblyInfo.cs file: [assembly: RuntimeCompatibilityAttribute(WrapNonExceptionThrows = false)]. If this attribute is not set explicitly to false, all thrown non-CLS exceptions are wrapped as Exceptions and the catch (System.Exception e) block catches them.</value>
  </data>
  <data name="ERR_IncrementLvalueExpected" xml:space="preserve">
    <value>The operand of an increment or decrement operator must be a variable, property or indexer</value>
  </data>
  <data name="ERR_NoSuchMemberOrExtension" xml:space="preserve">
    <value>'{0}' does not contain a definition for '{1}' and no accessible extension method '{1}' accepting a first argument of type '{0}' could be found (are you missing a using directive or an assembly reference?)</value>
  </data>
  <data name="ERR_NoSuchMemberOrExtensionNeedUsing" xml:space="preserve">
    <value>'{0}' does not contain a definition for '{1}' and no extension method '{1}' accepting a first argument of type '{0}' could be found (are you missing a using directive for '{2}'?)</value>
  </data>
  <data name="ERR_BadThisParam" xml:space="preserve">
    <value>Method '{0}' has a parameter modifier 'this' which is not on the first parameter</value>
  </data>
  <data name="ERR_BadParameterModifiers" xml:space="preserve">
    <value> The parameter modifier '{0}' cannot be used with '{1}'</value>
  </data>
  <data name="ERR_BadTypeforThis" xml:space="preserve">
    <value>The first parameter of an extension method cannot be of type '{0}'</value>
  </data>
  <data name="ERR_BadParamModThis" xml:space="preserve">
    <value>A parameter array cannot be used with 'this' modifier on an extension method</value>
  </data>
  <data name="ERR_BadExtensionMeth" xml:space="preserve">
    <value>Extension method must be static</value>
  </data>
  <data name="ERR_BadExtensionAgg" xml:space="preserve">
    <value>Extension method must be defined in a non-generic static class</value>
  </data>
  <data name="ERR_DupParamMod" xml:space="preserve">
    <value>A parameter can only have one '{0}' modifier</value>
  </data>
  <data name="ERR_ExtensionMethodsDecl" xml:space="preserve">
    <value>Extension methods must be defined in a top level static class; {0} is a nested class</value>
  </data>
  <data name="ERR_ExtensionAttrNotFound" xml:space="preserve">
    <value>Cannot define a new extension method because the compiler required type '{0}' cannot be found. Are you missing a reference to System.Core.dll?</value>
  </data>
  <data name="ERR_ExplicitExtension" xml:space="preserve">
    <value>Do not use 'System.Runtime.CompilerServices.ExtensionAttribute'. Use the 'this' keyword instead.</value>
  </data>
  <data name="ERR_ExplicitDynamicAttr" xml:space="preserve">
    <value>Do not use 'System.Runtime.CompilerServices.DynamicAttribute'. Use the 'dynamic' keyword instead.</value>
  </data>
  <data name="ERR_NoDynamicPhantomOnBaseCtor" xml:space="preserve">
    <value>The constructor call needs to be dynamically dispatched, but cannot be because it is part of a constructor initializer. Consider casting the dynamic arguments.</value>
  </data>
  <data name="ERR_ValueTypeExtDelegate" xml:space="preserve">
    <value>Extension method '{0}' defined on value type '{1}' cannot be used to create delegates</value>
  </data>
  <data name="ERR_BadArgCount" xml:space="preserve">
    <value>No overload for method '{0}' takes {1} arguments</value>
  </data>
  <data name="ERR_BadArgType" xml:space="preserve">
    <value>Argument {0}: cannot convert from '{1}' to '{2}'</value>
  </data>
  <data name="ERR_NoSourceFile" xml:space="preserve">
    <value>Source file '{0}' could not be opened -- {1}</value>
  </data>
  <data name="ERR_CantRefResource" xml:space="preserve">
    <value>Cannot link resource files when building a module</value>
  </data>
  <data name="ERR_ResourceNotUnique" xml:space="preserve">
    <value>Resource identifier '{0}' has already been used in this assembly</value>
  </data>
  <data name="ERR_ResourceFileNameNotUnique" xml:space="preserve">
    <value>Each linked resource and module must have a unique filename. Filename '{0}' is specified more than once in this assembly</value>
  </data>
  <data name="ERR_ImportNonAssembly" xml:space="preserve">
    <value>The referenced file '{0}' is not an assembly</value>
  </data>
  <data name="ERR_RefLvalueExpected" xml:space="preserve">
    <value>A ref or out value must be an assignable variable</value>
  </data>
  <data name="ERR_BaseInStaticMeth" xml:space="preserve">
    <value>Keyword 'base' is not available in a static method</value>
  </data>
  <data name="ERR_BaseInBadContext" xml:space="preserve">
    <value>Keyword 'base' is not available in the current context</value>
  </data>
  <data name="ERR_RbraceExpected" xml:space="preserve">
    <value>} expected</value>
  </data>
  <data name="ERR_LbraceExpected" xml:space="preserve">
    <value>{ expected</value>
  </data>
  <data name="ERR_InExpected" xml:space="preserve">
    <value>'in' expected</value>
  </data>
  <data name="ERR_InvalidPreprocExpr" xml:space="preserve">
    <value>Invalid preprocessor expression</value>
  </data>
  <data name="ERR_InvalidMemberDecl" xml:space="preserve">
    <value>Invalid token '{0}' in class, record, struct, or interface member declaration</value>
  </data>
  <data name="ERR_MemberNeedsType" xml:space="preserve">
    <value>Method must have a return type</value>
  </data>
  <data name="ERR_BadBaseType" xml:space="preserve">
    <value>Invalid base type</value>
  </data>
  <data name="WRN_EmptySwitch" xml:space="preserve">
    <value>Empty switch block</value>
  </data>
  <data name="WRN_EmptySwitch_Title" xml:space="preserve">
    <value>Empty switch block</value>
  </data>
  <data name="ERR_ExpectedEndTry" xml:space="preserve">
    <value>Expected catch or finally</value>
  </data>
  <data name="ERR_InvalidExprTerm" xml:space="preserve">
    <value>Invalid expression term '{0}'</value>
  </data>
  <data name="ERR_BadNewExpr" xml:space="preserve">
    <value>A new expression requires an argument list or (), [], or {} after type</value>
  </data>
  <data name="ERR_NoNamespacePrivate" xml:space="preserve">
    <value>Elements defined in a namespace cannot be explicitly declared as private, protected, protected internal, or private protected</value>
  </data>
  <data name="ERR_BadVarDecl" xml:space="preserve">
    <value>Expected ; or = (cannot specify constructor arguments in declaration)</value>
  </data>
  <data name="ERR_UsingAfterElements" xml:space="preserve">
    <value>A using clause must precede all other elements defined in the namespace except extern alias declarations</value>
  </data>
  <data name="ERR_BadBinOpArgs" xml:space="preserve">
    <value>Overloaded binary operator '{0}' takes two parameters</value>
  </data>
  <data name="ERR_BadUnOpArgs" xml:space="preserve">
    <value>Overloaded unary operator '{0}' takes one parameter</value>
  </data>
  <data name="ERR_NoVoidParameter" xml:space="preserve">
    <value>Invalid parameter type 'void'</value>
  </data>
  <data name="ERR_DuplicateAlias" xml:space="preserve">
    <value>The using alias '{0}' appeared previously in this namespace</value>
  </data>
  <data name="ERR_BadProtectedAccess" xml:space="preserve">
    <value>Cannot access protected member '{0}' via a qualifier of type '{1}'; the qualifier must be of type '{2}' (or derived from it)</value>
  </data>
  <data name="ERR_AddModuleAssembly" xml:space="preserve">
    <value>'{0}' cannot be added to this assembly because it already is an assembly</value>
  </data>
  <data name="ERR_BindToBogusProp2" xml:space="preserve">
    <value>Property, indexer, or event '{0}' is not supported by the language; try directly calling accessor methods '{1}' or '{2}'</value>
  </data>
  <data name="ERR_BindToBogusProp1" xml:space="preserve">
    <value>Property, indexer, or event '{0}' is not supported by the language; try directly calling accessor method '{1}'</value>
  </data>
  <data name="ERR_NoVoidHere" xml:space="preserve">
    <value>Keyword 'void' cannot be used in this context</value>
  </data>
  <data name="ERR_IndexerNeedsParam" xml:space="preserve">
    <value>Indexers must have at least one parameter</value>
  </data>
  <data name="ERR_BadArraySyntax" xml:space="preserve">
    <value>Array type specifier, [], must appear before parameter name</value>
  </data>
  <data name="ERR_BadOperatorSyntax" xml:space="preserve">
    <value>Declaration is not valid; use '{0} operator &lt;dest-type&gt; (...' instead</value>
  </data>
  <data name="ERR_MainClassNotFound" xml:space="preserve">
    <value>Could not find '{0}' specified for Main method</value>
  </data>
  <data name="ERR_MainClassNotClass" xml:space="preserve">
    <value>'{0}' specified for Main method must be a non-generic class, record, struct, or interface</value>
  </data>
  <data name="ERR_NoMainInClass" xml:space="preserve">
    <value>'{0}' does not have a suitable static 'Main' method</value>
  </data>
  <data name="ERR_MainClassIsImport" xml:space="preserve">
    <value>Cannot use '{0}' for Main method because it is imported</value>
  </data>
  <data name="ERR_OutputNeedsName" xml:space="preserve">
    <value>Outputs without source must have the /out option specified</value>
  </data>
  <data name="ERR_NoOutputDirectory" xml:space="preserve">
    <value>Output directory could not be determined</value>
  </data>
  <data name="ERR_CantHaveWin32ResAndManifest" xml:space="preserve">
    <value>Conflicting options specified: Win32 resource file; Win32 manifest</value>
  </data>
  <data name="ERR_CantHaveWin32ResAndIcon" xml:space="preserve">
    <value>Conflicting options specified: Win32 resource file; Win32 icon</value>
  </data>
  <data name="ERR_CantReadResource" xml:space="preserve">
    <value>Error reading resource '{0}' -- '{1}'</value>
  </data>
  <data name="ERR_DocFileGen" xml:space="preserve">
    <value>Error writing to XML documentation file: {0}</value>
  </data>
  <data name="WRN_XMLParseError" xml:space="preserve">
    <value>XML comment has badly formed XML -- '{0}'</value>
  </data>
  <data name="WRN_XMLParseError_Title" xml:space="preserve">
    <value>XML comment has badly formed XML</value>
  </data>
  <data name="WRN_DuplicateParamTag" xml:space="preserve">
    <value>XML comment has a duplicate param tag for '{0}'</value>
  </data>
  <data name="WRN_DuplicateParamTag_Title" xml:space="preserve">
    <value>XML comment has a duplicate param tag</value>
  </data>
  <data name="WRN_UnmatchedParamTag" xml:space="preserve">
    <value>XML comment has a param tag for '{0}', but there is no parameter by that name</value>
  </data>
  <data name="WRN_UnmatchedParamTag_Title" xml:space="preserve">
    <value>XML comment has a param tag, but there is no parameter by that name</value>
  </data>
  <data name="WRN_UnmatchedParamRefTag" xml:space="preserve">
    <value>XML comment on '{1}' has a paramref tag for '{0}', but there is no parameter by that name</value>
  </data>
  <data name="WRN_UnmatchedParamRefTag_Title" xml:space="preserve">
    <value>XML comment has a paramref tag, but there is no parameter by that name</value>
  </data>
  <data name="WRN_MissingParamTag" xml:space="preserve">
    <value>Parameter '{0}' has no matching param tag in the XML comment for '{1}' (but other parameters do)</value>
  </data>
  <data name="WRN_MissingParamTag_Title" xml:space="preserve">
    <value>Parameter has no matching param tag in the XML comment (but other parameters do)</value>
  </data>
  <data name="WRN_BadXMLRef" xml:space="preserve">
    <value>XML comment has cref attribute '{0}' that could not be resolved</value>
  </data>
  <data name="WRN_BadXMLRef_Title" xml:space="preserve">
    <value>XML comment has cref attribute that could not be resolved</value>
  </data>
  <data name="ERR_BadStackAllocExpr" xml:space="preserve">
    <value>A stackalloc expression requires [] after type</value>
  </data>
  <data name="ERR_InvalidLineNumber" xml:space="preserve">
    <value>The line number specified for #line directive is missing or invalid</value>
  </data>
  <data name="ERR_MissingPPFile" xml:space="preserve">
    <value>Quoted file name, single-line comment or end-of-line expected</value>
  </data>
  <data name="ERR_ExpectedPPFile" xml:space="preserve">
    <value>Quoted file name expected</value>
  </data>
  <data name="ERR_ReferenceDirectiveOnlyAllowedInScripts" xml:space="preserve">
    <value>#r is only allowed in scripts</value>
  </data>
  <data name="ERR_ForEachMissingMember" xml:space="preserve">
    <value>foreach statement cannot operate on variables of type '{0}' because '{0}' does not contain a public instance or extension definition for '{1}'</value>
  </data>
  <data name="ERR_AwaitForEachMissingMember" xml:space="preserve">
    <value>Asynchronous foreach statement cannot operate on variables of type '{0}' because '{0}' does not contain a suitable public instance or extension definition for '{1}'</value>
  </data>
  <data name="ERR_ForEachMissingMemberWrongAsync" xml:space="preserve">
    <value>foreach statement cannot operate on variables of type '{0}' because '{0}' does not contain a public instance or extension definition for '{1}'. Did you mean 'await foreach' rather than 'foreach'?</value>
  </data>
  <data name="ERR_AwaitForEachMissingMemberWrongAsync" xml:space="preserve">
    <value>Asynchronous foreach statement cannot operate on variables of type '{0}' because '{0}' does not contain a public instance or extension definition for '{1}'. Did you mean 'foreach' rather than 'await foreach'?</value>
  </data>
  <data name="ERR_PossibleAsyncIteratorWithoutYield" xml:space="preserve">
    <value>The body of an async-iterator method must contain a 'yield' statement.</value>
  </data>
  <data name="ERR_PossibleAsyncIteratorWithoutYieldOrAwait" xml:space="preserve">
    <value>The body of an async-iterator method must contain a 'yield' statement. Consider removing 'async' from the method declaration or adding a 'yield' statement.</value>
  </data>
  <data name="ERR_StaticLocalFunctionCannotCaptureVariable" xml:space="preserve">
    <value>A static local function cannot contain a reference to '{0}'.</value>
  </data>
  <data name="ERR_StaticLocalFunctionCannotCaptureThis" xml:space="preserve">
    <value>A static local function cannot contain a reference to 'this' or 'base'.</value>
  </data>
  <data name="WRN_BadXMLRefParamType" xml:space="preserve">
    <value>Invalid type for parameter {0} in XML comment cref attribute: '{1}'</value>
  </data>
  <data name="WRN_BadXMLRefParamType_Title" xml:space="preserve">
    <value>Invalid type for parameter in XML comment cref attribute</value>
  </data>
  <data name="WRN_BadXMLRefReturnType" xml:space="preserve">
    <value>Invalid return type in XML comment cref attribute</value>
  </data>
  <data name="WRN_BadXMLRefReturnType_Title" xml:space="preserve">
    <value>Invalid return type in XML comment cref attribute</value>
  </data>
  <data name="ERR_BadWin32Res" xml:space="preserve">
    <value>Error reading Win32 resources -- {0}</value>
  </data>
  <data name="WRN_BadXMLRefSyntax" xml:space="preserve">
    <value>XML comment has syntactically incorrect cref attribute '{0}'</value>
  </data>
  <data name="WRN_BadXMLRefSyntax_Title" xml:space="preserve">
    <value>XML comment has syntactically incorrect cref attribute</value>
  </data>
  <data name="ERR_BadModifierLocation" xml:space="preserve">
    <value>Member modifier '{0}' must precede the member type and name</value>
  </data>
  <data name="ERR_MissingArraySize" xml:space="preserve">
    <value>Array creation must have array size or array initializer</value>
  </data>
  <data name="WRN_UnprocessedXMLComment" xml:space="preserve">
    <value>XML comment is not placed on a valid language element</value>
  </data>
  <data name="WRN_UnprocessedXMLComment_Title" xml:space="preserve">
    <value>XML comment is not placed on a valid language element</value>
  </data>
  <data name="WRN_FailedInclude" xml:space="preserve">
    <value>Unable to include XML fragment '{1}' of file '{0}' -- {2}</value>
  </data>
  <data name="WRN_FailedInclude_Title" xml:space="preserve">
    <value>Unable to include XML fragment</value>
  </data>
  <data name="WRN_InvalidInclude" xml:space="preserve">
    <value>Invalid XML include element -- {0}</value>
  </data>
  <data name="WRN_InvalidInclude_Title" xml:space="preserve">
    <value>Invalid XML include element</value>
  </data>
  <data name="WRN_MissingXMLComment" xml:space="preserve">
    <value>Missing XML comment for publicly visible type or member '{0}'</value>
  </data>
  <data name="WRN_MissingXMLComment_Title" xml:space="preserve">
    <value>Missing XML comment for publicly visible type or member</value>
  </data>
  <data name="WRN_MissingXMLComment_Description" xml:space="preserve">
    <value>The /doc compiler option was specified, but one or more constructs did not have comments.</value>
  </data>
  <data name="WRN_XMLParseIncludeError" xml:space="preserve">
    <value>Badly formed XML in included comments file -- '{0}'</value>
  </data>
  <data name="WRN_XMLParseIncludeError_Title" xml:space="preserve">
    <value>Badly formed XML in included comments file</value>
  </data>
  <data name="ERR_BadDelArgCount" xml:space="preserve">
    <value>Delegate '{0}' does not take {1} arguments</value>
  </data>
  <data name="ERR_UnexpectedSemicolon" xml:space="preserve">
    <value>Semicolon after method or accessor block is not valid</value>
  </data>
  <data name="ERR_MethodReturnCantBeRefAny" xml:space="preserve">
    <value>The return type of a method, delegate, or function pointer cannot be '{0}'</value>
  </data>
  <data name="ERR_CompileCancelled" xml:space="preserve">
    <value>Compilation cancelled by user</value>
  </data>
  <data name="ERR_MethodArgCantBeRefAny" xml:space="preserve">
    <value>Cannot make reference to variable of type '{0}'</value>
  </data>
  <data name="ERR_AssgReadonlyLocal" xml:space="preserve">
    <value>Cannot assign to '{0}' because it is read-only</value>
  </data>
  <data name="ERR_RefReadonlyLocal" xml:space="preserve">
    <value>Cannot use '{0}' as a ref or out value because it is read-only</value>
  </data>
  <data name="ERR_CantUseRequiredAttribute" xml:space="preserve">
    <value>The RequiredAttribute attribute is not permitted on C# types</value>
  </data>
  <data name="ERR_NoModifiersOnAccessor" xml:space="preserve">
    <value>Modifiers cannot be placed on event accessor declarations</value>
  </data>
  <data name="ERR_ParamsCantBeWithModifier" xml:space="preserve">
    <value>The params parameter cannot be declared as {0}</value>
  </data>
  <data name="ERR_ReturnNotLValue" xml:space="preserve">
    <value>Cannot modify the return value of '{0}' because it is not a variable</value>
  </data>
  <data name="ERR_MissingCoClass" xml:space="preserve">
    <value>The managed coclass wrapper class '{0}' for interface '{1}' cannot be found (are you missing an assembly reference?)</value>
  </data>
  <data name="ERR_AmbiguousAttribute" xml:space="preserve">
    <value>'{0}' is ambiguous between '{1}' and '{2}'; use either '@{0}' or '{0}Attribute'</value>
  </data>
  <data name="ERR_BadArgExtraRef" xml:space="preserve">
    <value>Argument {0} may not be passed with the '{1}' keyword</value>
  </data>
  <data name="WRN_CmdOptionConflictsSource" xml:space="preserve">
    <value>Option '{0}' overrides attribute '{1}' given in a source file or added module</value>
  </data>
  <data name="WRN_CmdOptionConflictsSource_Title" xml:space="preserve">
    <value>Option overrides attribute given in a source file or added module</value>
  </data>
  <data name="WRN_CmdOptionConflictsSource_Description" xml:space="preserve">
    <value>This warning occurs if the assembly attributes AssemblyKeyFileAttribute or AssemblyKeyNameAttribute found in source conflict with the /keyfile or /keycontainer command line option or key file name or key container specified in the Project Properties.</value>
  </data>
  <data name="ERR_BadCompatMode" xml:space="preserve">
    <value>Invalid option '{0}' for /langversion. Use '/langversion:?' to list supported values.</value>
  </data>
  <data name="ERR_DelegateOnConditional" xml:space="preserve">
    <value>Cannot create delegate with '{0}' because it or a method it overrides has a Conditional attribute</value>
  </data>
  <data name="ERR_CantMakeTempFile" xml:space="preserve">
    <value>Cannot create temporary file -- {0}</value>
  </data>
  <data name="ERR_BadArgRef" xml:space="preserve">
    <value>Argument {0} must be passed with the '{1}' keyword</value>
  </data>
  <data name="ERR_YieldInAnonMeth" xml:space="preserve">
    <value>The yield statement cannot be used inside an anonymous method or lambda expression</value>
  </data>
  <data name="ERR_ReturnInIterator" xml:space="preserve">
    <value>Cannot return a value from an iterator. Use the yield return statement to return a value, or yield break to end the iteration.</value>
  </data>
  <data name="ERR_BadIteratorArgType" xml:space="preserve">
    <value>Iterators cannot have ref, in or out parameters</value>
  </data>
  <data name="ERR_BadIteratorReturn" xml:space="preserve">
    <value>The body of '{0}' cannot be an iterator block because '{1}' is not an iterator interface type</value>
  </data>
  <data name="ERR_BadYieldInFinally" xml:space="preserve">
    <value>Cannot yield in the body of a finally clause</value>
  </data>
  <data name="ERR_IteratorMustBeAsync" xml:space="preserve">
    <value>Method '{0}' with an iterator block must be 'async' to return '{1}'</value>
  </data>
  <data name="ERR_BadYieldInTryOfCatch" xml:space="preserve">
    <value>Cannot yield a value in the body of a try block with a catch clause</value>
  </data>
  <data name="ERR_EmptyYield" xml:space="preserve">
    <value>Expression expected after yield return</value>
  </data>
  <data name="ERR_AnonDelegateCantUse" xml:space="preserve">
    <value>Cannot use ref, out, or in parameter '{0}' inside an anonymous method, lambda expression, query expression, or local function</value>
  </data>
  <data name="ERR_IllegalInnerUnsafe" xml:space="preserve">
    <value>Unsafe code may not appear in iterators</value>
  </data>
  <data name="ERR_BadYieldInCatch" xml:space="preserve">
    <value>Cannot yield a value in the body of a catch clause</value>
  </data>
  <data name="ERR_BadDelegateLeave" xml:space="preserve">
    <value>Control cannot leave the body of an anonymous method or lambda expression</value>
  </data>
  <data name="ERR_IllegalSuppression" xml:space="preserve">
    <value>The suppression operator is not allowed in this context</value>
  </data>
  <data name="WRN_IllegalPragma" xml:space="preserve">
    <value>Unrecognized #pragma directive</value>
  </data>
  <data name="WRN_IllegalPragma_Title" xml:space="preserve">
    <value>Unrecognized #pragma directive</value>
  </data>
  <data name="WRN_IllegalPPWarning" xml:space="preserve">
    <value>Expected 'disable' or 'restore'</value>
  </data>
  <data name="WRN_IllegalPPWarning_Title" xml:space="preserve">
    <value>Expected 'disable' or 'restore' after #pragma warning</value>
  </data>
  <data name="WRN_BadRestoreNumber" xml:space="preserve">
    <value>Cannot restore warning 'CS{0}' because it was disabled globally</value>
  </data>
  <data name="WRN_BadRestoreNumber_Title" xml:space="preserve">
    <value>Cannot restore warning because it was disabled globally</value>
  </data>
  <data name="ERR_VarargsIterator" xml:space="preserve">
    <value>__arglist is not allowed in the parameter list of iterators</value>
  </data>
  <data name="ERR_UnsafeIteratorArgType" xml:space="preserve">
    <value>Iterators cannot have unsafe parameters or yield types</value>
  </data>
  <data name="ERR_BadCoClassSig" xml:space="preserve">
    <value>The managed coclass wrapper class signature '{0}' for interface '{1}' is not a valid class name signature</value>
  </data>
  <data name="ERR_MultipleIEnumOfT" xml:space="preserve">
    <value>foreach statement cannot operate on variables of type '{0}' because it implements multiple instantiations of '{1}'; try casting to a specific interface instantiation</value>
  </data>
  <data name="ERR_MultipleIAsyncEnumOfT" xml:space="preserve">
    <value>Asynchronous foreach statement cannot operate on variables of type '{0}' because it implements multiple instantiations of '{1}'; try casting to a specific interface instantiation</value>
  </data>
  <data name="ERR_FixedDimsRequired" xml:space="preserve">
    <value>A fixed size buffer field must have the array size specifier after the field name</value>
  </data>
  <data name="ERR_FixedNotInStruct" xml:space="preserve">
    <value>Fixed size buffer fields may only be members of structs</value>
  </data>
  <data name="ERR_AnonymousReturnExpected" xml:space="preserve">
    <value>Not all code paths return a value in {0} of type '{1}'</value>
  </data>
  <data name="WRN_NonECMAFeature" xml:space="preserve">
    <value>Feature '{0}' is not part of the standardized ISO C# language specification, and may not be accepted by other compilers</value>
  </data>
  <data name="WRN_NonECMAFeature_Title" xml:space="preserve">
    <value>Feature is not part of the standardized ISO C# language specification, and may not be accepted by other compilers</value>
  </data>
  <data name="ERR_ExpectedVerbatimLiteral" xml:space="preserve">
    <value>Keyword, identifier, or string expected after verbatim specifier: @</value>
  </data>
  <data name="ERR_RefReadonly" xml:space="preserve">
    <value>A readonly field cannot be used as a ref or out value (except in a constructor)</value>
  </data>
  <data name="ERR_RefReadonly2" xml:space="preserve">
    <value>Members of readonly field '{0}' cannot be used as a ref or out value (except in a constructor)</value>
  </data>
  <data name="ERR_AssgReadonly" xml:space="preserve">
    <value>A readonly field cannot be assigned to (except in a constructor or init-only setter of the type in which the field is defined or a variable initializer)</value>
  </data>
  <data name="ERR_AssgReadonly2" xml:space="preserve">
    <value>Members of readonly field '{0}' cannot be modified (except in a constructor or a variable initializer)</value>
  </data>
  <data name="ERR_RefReadonlyNotField" xml:space="preserve">
    <value>Cannot use {0} '{1}' as a ref or out value because it is a readonly variable</value>
  </data>
  <data name="ERR_RefReadonlyNotField2" xml:space="preserve">
    <value>Members of {0} '{1}' cannot be used as a ref or out value because it is a readonly variable</value>
  </data>
  <data name="ERR_AssignReadonlyNotField" xml:space="preserve">
    <value>Cannot assign to {0} '{1}' because it is a readonly variable</value>
  </data>
  <data name="ERR_AssignReadonlyNotField2" xml:space="preserve">
    <value>Cannot assign to a member of {0} '{1}' because it is a readonly variable</value>
  </data>
  <data name="ERR_RefReturnReadonlyNotField" xml:space="preserve">
    <value>Cannot return {0} '{1}' by writable reference because it is a readonly variable</value>
  </data>
  <data name="ERR_RefReturnReadonlyNotField2" xml:space="preserve">
    <value>Members of {0} '{1}' cannot be returned by writable reference because it is a readonly variable</value>
  </data>
  <data name="ERR_AssgReadonlyStatic2" xml:space="preserve">
    <value>Fields of static readonly field '{0}' cannot be assigned to (except in a static constructor or a variable initializer)</value>
  </data>
  <data name="ERR_RefReadonlyStatic2" xml:space="preserve">
    <value>Fields of static readonly field '{0}' cannot be used as a ref or out value (except in a static constructor)</value>
  </data>
  <data name="ERR_AssgReadonlyLocal2Cause" xml:space="preserve">
    <value>Cannot modify members of '{0}' because it is a '{1}'</value>
  </data>
  <data name="ERR_RefReadonlyLocal2Cause" xml:space="preserve">
    <value>Cannot use fields of '{0}' as a ref or out value because it is a '{1}'</value>
  </data>
  <data name="ERR_AssgReadonlyLocalCause" xml:space="preserve">
    <value>Cannot assign to '{0}' because it is a '{1}'</value>
  </data>
  <data name="ERR_RefReadonlyLocalCause" xml:space="preserve">
    <value>Cannot use '{0}' as a ref or out value because it is a '{1}'</value>
  </data>
  <data name="WRN_ErrorOverride" xml:space="preserve">
    <value>{0}. See also error CS{1}.</value>
  </data>
  <data name="WRN_ErrorOverride_Title" xml:space="preserve">
    <value>Warning is overriding an error</value>
  </data>
  <data name="WRN_ErrorOverride_Description" xml:space="preserve">
    <value>The compiler emits this warning when it overrides an error with a warning. For information about the problem, search for the error code mentioned.</value>
  </data>
  <data name="ERR_AnonMethToNonDel" xml:space="preserve">
    <value>Cannot convert {0} to type '{1}' because it is not a delegate type</value>
  </data>
  <data name="ERR_CantConvAnonMethParams" xml:space="preserve">
    <value>Cannot convert {0} to type '{1}' because the parameter types do not match the delegate parameter types</value>
  </data>
  <data name="ERR_CantConvAnonMethReturns" xml:space="preserve">
    <value>Cannot convert {0} to intended delegate type because some of the return types in the block are not implicitly convertible to the delegate return type</value>
  </data>
  <data name="ERR_BadAsyncReturnExpression" xml:space="preserve">
    <value>Since this is an async method, the return expression must be of type '{0}' rather than 'Task&lt;{0}&gt;'</value>
  </data>
  <data name="ERR_CantConvAsyncAnonFuncReturns" xml:space="preserve">
    <value>Cannot convert async {0} to delegate type '{1}'. An async {0} may return void, Task or Task&lt;T&gt;, none of which are convertible to '{1}'.</value>
  </data>
  <data name="ERR_IllegalFixedType" xml:space="preserve">
    <value>Fixed size buffer type must be one of the following: bool, byte, short, int, long, char, sbyte, ushort, uint, ulong, float or double</value>
  </data>
  <data name="ERR_FixedOverflow" xml:space="preserve">
    <value>Fixed size buffer of length {0} and type '{1}' is too big</value>
  </data>
  <data name="ERR_InvalidFixedArraySize" xml:space="preserve">
    <value>Fixed size buffers must have a length greater than zero</value>
  </data>
  <data name="ERR_FixedBufferNotFixed" xml:space="preserve">
    <value>You cannot use fixed size buffers contained in unfixed expressions. Try using the fixed statement.</value>
  </data>
  <data name="ERR_AttributeNotOnAccessor" xml:space="preserve">
    <value>Attribute '{0}' is not valid on property or event accessors. It is only valid on '{1}' declarations.</value>
  </data>
  <data name="WRN_InvalidSearchPathDir" xml:space="preserve">
    <value>Invalid search path '{0}' specified in '{1}' -- '{2}'</value>
  </data>
  <data name="WRN_InvalidSearchPathDir_Title" xml:space="preserve">
    <value>Invalid search path specified</value>
  </data>
  <data name="ERR_IllegalVarArgs" xml:space="preserve">
    <value>__arglist is not valid in this context</value>
  </data>
  <data name="ERR_IllegalParams" xml:space="preserve">
    <value>params is not valid in this context</value>
  </data>
  <data name="ERR_BadModifiersOnNamespace" xml:space="preserve">
    <value>A namespace declaration cannot have modifiers or attributes</value>
  </data>
  <data name="ERR_BadPlatformType" xml:space="preserve">
    <value>Invalid option '{0}' for /platform; must be anycpu, x86, Itanium, arm, arm64 or x64</value>
  </data>
  <data name="ERR_ThisStructNotInAnonMeth" xml:space="preserve">
    <value>Anonymous methods, lambda expressions, query expressions, and local functions inside structs cannot access instance members of 'this'. Consider copying 'this' to a local variable outside the anonymous method, lambda expression, query expression, or local function and using the local instead.</value>
  </data>
  <data name="ERR_NoConvToIDisp" xml:space="preserve">
    <value>'{0}': type used in a using statement must be implicitly convertible to 'System.IDisposable'.</value>
  </data>
  <data name="ERR_NoConvToIDispWrongAsync" xml:space="preserve">
    <value>'{0}': type used in a using statement must be implicitly convertible to 'System.IDisposable'. Did you mean 'await using' rather than 'using'?</value>
  </data>
  <data name="ERR_NoConvToIAsyncDisp" xml:space="preserve">
    <value>'{0}': type used in an asynchronous using statement must be implicitly convertible to 'System.IAsyncDisposable' or implement a suitable 'DisposeAsync' method.</value>
  </data>
  <data name="ERR_NoConvToIAsyncDispWrongAsync" xml:space="preserve">
    <value>'{0}': type used in an asynchronous using statement must be implicitly convertible to 'System.IAsyncDisposable' or implement a suitable 'DisposeAsync' method. Did you mean 'using' rather than 'await using'?</value>
  </data>
  <data name="ERR_BadParamRef" xml:space="preserve">
    <value>Parameter {0} must be declared with the '{1}' keyword</value>
  </data>
  <data name="ERR_BadParamExtraRef" xml:space="preserve">
    <value>Parameter {0} should not be declared with the '{1}' keyword</value>
  </data>
  <data name="ERR_BadParamType" xml:space="preserve">
    <value>Parameter {0} is declared as type '{1}{2}' but should be '{3}{4}'</value>
  </data>
  <data name="ERR_BadExternIdentifier" xml:space="preserve">
    <value>Invalid extern alias for '/reference'; '{0}' is not a valid identifier</value>
  </data>
  <data name="ERR_AliasMissingFile" xml:space="preserve">
    <value>Invalid reference alias option: '{0}=' -- missing filename</value>
  </data>
  <data name="ERR_GlobalExternAlias" xml:space="preserve">
    <value>You cannot redefine the global extern alias</value>
  </data>
  <data name="ERR_MissingTypeInSource" xml:space="preserve">
    <value>Reference to type '{0}' claims it is defined in this assembly, but it is not defined in source or any added modules</value>
  </data>
  <data name="ERR_MissingTypeInAssembly" xml:space="preserve">
    <value>Reference to type '{0}' claims it is defined in '{1}', but it could not be found</value>
  </data>
  <data name="WRN_MultiplePredefTypes" xml:space="preserve">
    <value>The predefined type '{0}' is defined in multiple assemblies in the global alias; using definition from '{1}'</value>
  </data>
  <data name="WRN_MultiplePredefTypes_Title" xml:space="preserve">
    <value>Predefined type is defined in multiple assemblies in the global alias</value>
  </data>
  <data name="WRN_MultiplePredefTypes_Description" xml:space="preserve">
    <value>This error occurs when a predefined system type such as System.Int32 is found in two assemblies. One way this can happen is if you are referencing mscorlib or System.Runtime.dll from two different places, such as trying to run two versions of the .NET Framework side-by-side.</value>
  </data>
  <data name="ERR_LocalCantBeFixedAndHoisted" xml:space="preserve">
    <value>Local '{0}' or its members cannot have their address taken and be used inside an anonymous method or lambda expression</value>
  </data>
  <data name="WRN_TooManyLinesForDebugger" xml:space="preserve">
    <value>Source file has exceeded the limit of 16,707,565 lines representable in the PDB; debug information will be incorrect</value>
  </data>
  <data name="WRN_TooManyLinesForDebugger_Title" xml:space="preserve">
    <value>Source file has exceeded the limit of 16,707,565 lines representable in the PDB; debug information will be incorrect</value>
  </data>
  <data name="ERR_CantConvAnonMethNoParams" xml:space="preserve">
    <value>Cannot convert anonymous method block without a parameter list to delegate type '{0}' because it has one or more out parameters</value>
  </data>
  <data name="ERR_ConditionalOnNonAttributeClass" xml:space="preserve">
    <value>Attribute '{0}' is only valid on methods or attribute classes</value>
  </data>
  <data name="WRN_CallOnNonAgileField" xml:space="preserve">
    <value>Accessing a member on '{0}' may cause a runtime exception because it is a field of a marshal-by-reference class</value>
  </data>
  <data name="WRN_CallOnNonAgileField_Title" xml:space="preserve">
    <value>Accessing a member on a field of a marshal-by-reference class may cause a runtime exception</value>
  </data>
  <data name="WRN_CallOnNonAgileField_Description" xml:space="preserve">
    <value>This warning occurs when you try to call a method, property, or indexer on a member of a class that derives from MarshalByRefObject, and the member is a value type. Objects that inherit from MarshalByRefObject are typically intended to be marshaled by reference across an application domain. If any code ever attempts to directly access the value-type member of such an object across an application domain, a runtime exception will occur. To resolve the warning, first copy the member into a local variable and call the method on that variable.</value>
  </data>
  <data name="WRN_BadWarningNumber" xml:space="preserve">
    <value>'{0}' is not a valid warning number</value>
  </data>
  <data name="WRN_BadWarningNumber_Title" xml:space="preserve">
    <value>Not a valid warning number</value>
  </data>
  <data name="WRN_BadWarningNumber_Description" xml:space="preserve">
    <value>A number that was passed to the #pragma warning preprocessor directive was not a valid warning number. Verify that the number represents a warning, not an error.</value>
  </data>
  <data name="WRN_InvalidNumber" xml:space="preserve">
    <value>Invalid number</value>
  </data>
  <data name="WRN_InvalidNumber_Title" xml:space="preserve">
    <value>Invalid number</value>
  </data>
  <data name="WRN_FileNameTooLong" xml:space="preserve">
    <value>Invalid filename specified for preprocessor directive. Filename is too long or not a valid filename.</value>
  </data>
  <data name="WRN_FileNameTooLong_Title" xml:space="preserve">
    <value>Invalid filename specified for preprocessor directive</value>
  </data>
  <data name="WRN_IllegalPPChecksum" xml:space="preserve">
    <value>Invalid #pragma checksum syntax; should be #pragma checksum "filename" "{XXXXXXXX-XXXX-XXXX-XXXX-XXXXXXXXXXXX}" "XXXX..."</value>
  </data>
  <data name="WRN_IllegalPPChecksum_Title" xml:space="preserve">
    <value>Invalid #pragma checksum syntax</value>
  </data>
  <data name="WRN_EndOfPPLineExpected" xml:space="preserve">
    <value>Single-line comment or end-of-line expected</value>
  </data>
  <data name="WRN_EndOfPPLineExpected_Title" xml:space="preserve">
    <value>Single-line comment or end-of-line expected after #pragma directive</value>
  </data>
  <data name="WRN_ConflictingChecksum" xml:space="preserve">
    <value>Different checksum values given for '{0}'</value>
  </data>
  <data name="WRN_ConflictingChecksum_Title" xml:space="preserve">
    <value>Different #pragma checksum values given</value>
  </data>
  <data name="WRN_InvalidAssemblyName" xml:space="preserve">
    <value>Assembly reference '{0}' is invalid and cannot be resolved</value>
  </data>
  <data name="WRN_InvalidAssemblyName_Title" xml:space="preserve">
    <value>Assembly reference is invalid and cannot be resolved</value>
  </data>
  <data name="WRN_InvalidAssemblyName_Description" xml:space="preserve">
    <value>This warning indicates that an attribute, such as InternalsVisibleToAttribute, was not specified correctly.</value>
  </data>
  <data name="WRN_UnifyReferenceMajMin" xml:space="preserve">
    <value>Assuming assembly reference '{0}' used by '{1}' matches identity '{2}' of '{3}', you may need to supply runtime policy</value>
  </data>
  <data name="WRN_UnifyReferenceMajMin_Title" xml:space="preserve">
    <value>Assuming assembly reference matches identity</value>
  </data>
  <data name="WRN_UnifyReferenceMajMin_Description" xml:space="preserve">
    <value>The two assemblies differ in release and/or version number. For unification to occur, you must specify directives in the application's .config file, and you must provide the correct strong name of an assembly.</value>
  </data>
  <data name="WRN_UnifyReferenceBldRev" xml:space="preserve">
    <value>Assuming assembly reference '{0}' used by '{1}' matches identity '{2}' of '{3}', you may need to supply runtime policy</value>
  </data>
  <data name="WRN_UnifyReferenceBldRev_Title" xml:space="preserve">
    <value>Assuming assembly reference matches identity</value>
  </data>
  <data name="WRN_UnifyReferenceBldRev_Description" xml:space="preserve">
    <value>The two assemblies differ in release and/or version number. For unification to occur, you must specify directives in the application's .config file, and you must provide the correct strong name of an assembly.</value>
  </data>
  <data name="ERR_DuplicateImport" xml:space="preserve">
    <value>Multiple assemblies with equivalent identity have been imported: '{0}' and '{1}'. Remove one of the duplicate references.</value>
  </data>
  <data name="ERR_DuplicateImportSimple" xml:space="preserve">
    <value>An assembly with the same simple name '{0}' has already been imported. Try removing one of the references (e.g. '{1}') or sign them to enable side-by-side.</value>
  </data>
  <data name="ERR_AssemblyMatchBadVersion" xml:space="preserve">
    <value>Assembly '{0}' with identity '{1}' uses '{2}' which has a higher version than referenced assembly '{3}' with identity '{4}'</value>
  </data>
  <data name="ERR_FixedNeedsLvalue" xml:space="preserve">
    <value>Fixed size buffers can only be accessed through locals or fields</value>
  </data>
  <data name="WRN_DuplicateTypeParamTag" xml:space="preserve">
    <value>XML comment has a duplicate typeparam tag for '{0}'</value>
  </data>
  <data name="WRN_DuplicateTypeParamTag_Title" xml:space="preserve">
    <value>XML comment has a duplicate typeparam tag</value>
  </data>
  <data name="WRN_UnmatchedTypeParamTag" xml:space="preserve">
    <value>XML comment has a typeparam tag for '{0}', but there is no type parameter by that name</value>
  </data>
  <data name="WRN_UnmatchedTypeParamTag_Title" xml:space="preserve">
    <value>XML comment has a typeparam tag, but there is no type parameter by that name</value>
  </data>
  <data name="WRN_UnmatchedTypeParamRefTag" xml:space="preserve">
    <value>XML comment on '{1}' has a typeparamref tag for '{0}', but there is no type parameter by that name</value>
  </data>
  <data name="WRN_UnmatchedTypeParamRefTag_Title" xml:space="preserve">
    <value>XML comment has a typeparamref tag, but there is no type parameter by that name</value>
  </data>
  <data name="WRN_MissingTypeParamTag" xml:space="preserve">
    <value>Type parameter '{0}' has no matching typeparam tag in the XML comment on '{1}' (but other type parameters do)</value>
  </data>
  <data name="WRN_MissingTypeParamTag_Title" xml:space="preserve">
    <value>Type parameter has no matching typeparam tag in the XML comment (but other type parameters do)</value>
  </data>
  <data name="ERR_CantChangeTypeOnOverride" xml:space="preserve">
    <value>'{0}': type must be '{2}' to match overridden member '{1}'</value>
  </data>
  <data name="ERR_DoNotUseFixedBufferAttr" xml:space="preserve">
    <value>Do not use 'System.Runtime.CompilerServices.FixedBuffer' attribute. Use the 'fixed' field modifier instead.</value>
  </data>
  <data name="ERR_DoNotUseFixedBufferAttrOnProperty" xml:space="preserve">
    <value>Do not use 'System.Runtime.CompilerServices.FixedBuffer' attribute on a property</value>
  </data>
  <data name="WRN_AssignmentToSelf" xml:space="preserve">
    <value>Assignment made to same variable; did you mean to assign something else?</value>
  </data>
  <data name="WRN_AssignmentToSelf_Title" xml:space="preserve">
    <value>Assignment made to same variable</value>
  </data>
  <data name="WRN_ComparisonToSelf" xml:space="preserve">
    <value>Comparison made to same variable; did you mean to compare something else?</value>
  </data>
  <data name="WRN_ComparisonToSelf_Title" xml:space="preserve">
    <value>Comparison made to same variable</value>
  </data>
  <data name="ERR_CantOpenWin32Res" xml:space="preserve">
    <value>Error opening Win32 resource file '{0}' -- '{1}'</value>
  </data>
  <data name="WRN_DotOnDefault" xml:space="preserve">
    <value>Expression will always cause a System.NullReferenceException because the default value of '{0}' is null</value>
  </data>
  <data name="WRN_DotOnDefault_Title" xml:space="preserve">
    <value>Expression will always cause a System.NullReferenceException because the type's default value is null</value>
  </data>
  <data name="ERR_NoMultipleInheritance" xml:space="preserve">
    <value>Class '{0}' cannot have multiple base classes: '{1}' and '{2}'</value>
  </data>
  <data name="ERR_BaseClassMustBeFirst" xml:space="preserve">
    <value>Base class '{0}' must come before any interfaces</value>
  </data>
  <data name="WRN_BadXMLRefTypeVar" xml:space="preserve">
    <value>XML comment has cref attribute '{0}' that refers to a type parameter</value>
  </data>
  <data name="WRN_BadXMLRefTypeVar_Title" xml:space="preserve">
    <value>XML comment has cref attribute that refers to a type parameter</value>
  </data>
  <data name="ERR_FriendAssemblyBadArgs" xml:space="preserve">
    <value>Friend assembly reference '{0}' is invalid. InternalsVisibleTo declarations cannot have a version, culture, public key token, or processor architecture specified.</value>
  </data>
  <data name="ERR_FriendAssemblySNReq" xml:space="preserve">
    <value>Friend assembly reference '{0}' is invalid. Strong-name signed assemblies must specify a public key in their InternalsVisibleTo declarations.</value>
  </data>
  <data name="ERR_DelegateOnNullable" xml:space="preserve">
    <value>Cannot bind delegate to '{0}' because it is a member of 'System.Nullable&lt;T&gt;'</value>
  </data>
  <data name="ERR_BadCtorArgCount" xml:space="preserve">
    <value>'{0}' does not contain a constructor that takes {1} arguments</value>
  </data>
  <data name="ERR_GlobalAttributesNotFirst" xml:space="preserve">
    <value>Assembly and module attributes must precede all other elements defined in a file except using clauses and extern alias declarations</value>
  </data>
  <data name="ERR_ExpressionExpected" xml:space="preserve">
    <value>Expected expression</value>
  </data>
  <data name="ERR_InvalidSubsystemVersion" xml:space="preserve">
    <value>Invalid version {0} for /subsystemversion. The version must be 6.02 or greater for ARM or AppContainerExe, and 4.00 or greater otherwise</value>
  </data>
  <data name="ERR_InteropMethodWithBody" xml:space="preserve">
    <value>Embedded interop method '{0}' contains a body.</value>
  </data>
  <data name="ERR_BadWarningLevel" xml:space="preserve">
    <value>Warning level must be zero or greater</value>
  </data>
  <data name="ERR_BadDebugType" xml:space="preserve">
    <value>Invalid option '{0}' for /debug; must be 'portable', 'embedded', 'full' or 'pdbonly'</value>
  </data>
  <data name="ERR_BadResourceVis" xml:space="preserve">
    <value>Invalid option '{0}'; Resource visibility must be either 'public' or 'private'</value>
  </data>
  <data name="ERR_DefaultValueTypeMustMatch" xml:space="preserve">
    <value>The type of the argument to the DefaultParameterValue attribute must match the parameter type</value>
  </data>
  <data name="ERR_DefaultValueBadValueType" xml:space="preserve">
    <value>Argument of type '{0}' is not applicable for the DefaultParameterValue attribute</value>
  </data>
  <data name="ERR_MemberAlreadyInitialized" xml:space="preserve">
    <value>Duplicate initialization of member '{0}'</value>
  </data>
  <data name="ERR_MemberCannotBeInitialized" xml:space="preserve">
    <value>Member '{0}' cannot be initialized. It is not a field or property.</value>
  </data>
  <data name="ERR_StaticMemberInObjectInitializer" xml:space="preserve">
    <value>Static field or property '{0}' cannot be assigned in an object initializer</value>
  </data>
  <data name="ERR_ReadonlyValueTypeInObjectInitializer" xml:space="preserve">
    <value>Members of readonly field '{0}' of type '{1}' cannot be assigned with an object initializer because it is of a value type</value>
  </data>
  <data name="ERR_ValueTypePropertyInObjectInitializer" xml:space="preserve">
    <value>Members of property '{0}' of type '{1}' cannot be assigned with an object initializer because it is of a value type</value>
  </data>
  <data name="ERR_UnsafeTypeInObjectCreation" xml:space="preserve">
    <value>Unsafe type '{0}' cannot be used in object creation</value>
  </data>
  <data name="ERR_EmptyElementInitializer" xml:space="preserve">
    <value>Element initializer cannot be empty</value>
  </data>
  <data name="ERR_InitializerAddHasWrongSignature" xml:space="preserve">
    <value>The best overloaded method match for '{0}' has wrong signature for the initializer element. The initializable Add must be an accessible instance method.</value>
  </data>
  <data name="ERR_CollectionInitRequiresIEnumerable" xml:space="preserve">
    <value>Cannot initialize type '{0}' with a collection initializer because it does not implement 'System.Collections.IEnumerable'</value>
  </data>
  <data name="ERR_CantSetWin32Manifest" xml:space="preserve">
    <value>Error reading Win32 manifest file '{0}' -- '{1}'</value>
  </data>
  <data name="WRN_CantHaveManifestForModule" xml:space="preserve">
    <value>Ignoring /win32manifest for module because it only applies to assemblies</value>
  </data>
  <data name="WRN_CantHaveManifestForModule_Title" xml:space="preserve">
    <value>Ignoring /win32manifest for module because it only applies to assemblies</value>
  </data>
  <data name="ERR_BadInstanceArgType" xml:space="preserve">
    <value>'{0}' does not contain a definition for '{1}' and the best extension method overload '{2}' requires a receiver of type '{3}'</value>
  </data>
  <data name="ERR_QueryDuplicateRangeVariable" xml:space="preserve">
    <value>The range variable '{0}' has already been declared</value>
  </data>
  <data name="ERR_QueryRangeVariableOverrides" xml:space="preserve">
    <value>The range variable '{0}' conflicts with a previous declaration of '{0}'</value>
  </data>
  <data name="ERR_QueryRangeVariableAssignedBadValue" xml:space="preserve">
    <value>Cannot assign {0} to a range variable</value>
  </data>
  <data name="ERR_QueryNoProviderCastable" xml:space="preserve">
    <value>Could not find an implementation of the query pattern for source type '{0}'.  '{1}' not found.  Consider explicitly specifying the type of the range variable '{2}'.</value>
  </data>
  <data name="ERR_QueryNoProviderStandard" xml:space="preserve">
    <value>Could not find an implementation of the query pattern for source type '{0}'.  '{1}' not found.  Are you missing required assembly references or a using directive for 'System.Linq'?</value>
  </data>
  <data name="ERR_QueryNoProvider" xml:space="preserve">
    <value>Could not find an implementation of the query pattern for source type '{0}'.  '{1}' not found.</value>
  </data>
  <data name="ERR_QueryOuterKey" xml:space="preserve">
    <value>The name '{0}' is not in scope on the left side of 'equals'.  Consider swapping the expressions on either side of 'equals'.</value>
  </data>
  <data name="ERR_QueryInnerKey" xml:space="preserve">
    <value>The name '{0}' is not in scope on the right side of 'equals'.  Consider swapping the expressions on either side of 'equals'.</value>
  </data>
  <data name="ERR_QueryOutRefRangeVariable" xml:space="preserve">
    <value>Cannot pass the range variable '{0}' as an out or ref parameter</value>
  </data>
  <data name="ERR_QueryMultipleProviders" xml:space="preserve">
    <value>Multiple implementations of the query pattern were found for source type '{0}'.  Ambiguous call to '{1}'.</value>
  </data>
  <data name="ERR_QueryTypeInferenceFailedMulti" xml:space="preserve">
    <value>The type of one of the expressions in the {0} clause is incorrect.  Type inference failed in the call to '{1}'.</value>
  </data>
  <data name="ERR_QueryTypeInferenceFailed" xml:space="preserve">
    <value>The type of the expression in the {0} clause is incorrect.  Type inference failed in the call to '{1}'.</value>
  </data>
  <data name="ERR_QueryTypeInferenceFailedSelectMany" xml:space="preserve">
    <value>An expression of type '{0}' is not allowed in a subsequent from clause in a query expression with source type '{1}'.  Type inference failed in the call to '{2}'.</value>
  </data>
  <data name="ERR_ExpressionTreeContainsPointerOp" xml:space="preserve">
    <value>An expression tree may not contain an unsafe pointer operation</value>
  </data>
  <data name="ERR_ExpressionTreeContainsAnonymousMethod" xml:space="preserve">
    <value>An expression tree may not contain an anonymous method expression</value>
  </data>
  <data name="ERR_AnonymousMethodToExpressionTree" xml:space="preserve">
    <value>An anonymous method expression cannot be converted to an expression tree</value>
  </data>
  <data name="ERR_QueryRangeVariableReadOnly" xml:space="preserve">
    <value>Range variable '{0}' cannot be assigned to -- it is read only</value>
  </data>
  <data name="ERR_QueryRangeVariableSameAsTypeParam" xml:space="preserve">
    <value>The range variable '{0}' cannot have the same name as a method type parameter</value>
  </data>
  <data name="ERR_TypeVarNotFoundRangeVariable" xml:space="preserve">
    <value>The contextual keyword 'var' cannot be used in a range variable declaration</value>
  </data>
  <data name="ERR_BadArgTypesForCollectionAdd" xml:space="preserve">
    <value>The best overloaded Add method '{0}' for the collection initializer has some invalid arguments</value>
  </data>
  <data name="ERR_ByRefParameterInExpressionTree" xml:space="preserve">
    <value>An expression tree lambda may not contain a ref, in or out parameter</value>
  </data>
  <data name="ERR_VarArgsInExpressionTree" xml:space="preserve">
    <value>An expression tree lambda may not contain a method with variable arguments</value>
  </data>
  <data name="ERR_MemGroupInExpressionTree" xml:space="preserve">
    <value>An expression tree lambda may not contain a method group</value>
  </data>
  <data name="ERR_InitializerAddHasParamModifiers" xml:space="preserve">
    <value>The best overloaded method match '{0}' for the collection initializer element cannot be used. Collection initializer 'Add' methods cannot have ref or out parameters.</value>
  </data>
  <data name="ERR_NonInvocableMemberCalled" xml:space="preserve">
    <value>Non-invocable member '{0}' cannot be used like a method.</value>
  </data>
  <data name="WRN_MultipleRuntimeImplementationMatches" xml:space="preserve">
    <value>Member '{0}' implements interface member '{1}' in type '{2}'. There are multiple matches for the interface member at run-time. It is implementation dependent which method will be called.</value>
  </data>
  <data name="WRN_MultipleRuntimeImplementationMatches_Title" xml:space="preserve">
    <value>Member implements interface member with multiple matches at run-time</value>
  </data>
  <data name="WRN_MultipleRuntimeImplementationMatches_Description" xml:space="preserve">
    <value>This warning can be generated when two interface methods are differentiated only by whether a particular parameter is marked with ref or with out. It is best to change your code to avoid this warning because it is not obvious or guaranteed which method is called at runtime.

Although C# distinguishes between out and ref, the CLR sees them as the same. When deciding which method implements the interface, the CLR just picks one.

Give the compiler some way to differentiate the methods. For example, you can give them different names or provide an additional parameter on one of them.</value>
  </data>
  <data name="WRN_MultipleRuntimeOverrideMatches" xml:space="preserve">
    <value>Member '{1}' overrides '{0}'. There are multiple override candidates at run-time. It is implementation dependent which method will be called. Please use a newer runtime.</value>
  </data>
  <data name="WRN_MultipleRuntimeOverrideMatches_Title" xml:space="preserve">
    <value>Member overrides base member with multiple override candidates at run-time</value>
  </data>
  <data name="ERR_ObjectOrCollectionInitializerWithDelegateCreation" xml:space="preserve">
    <value>Object and collection initializer expressions may not be applied to a delegate creation expression</value>
  </data>
  <data name="ERR_InvalidConstantDeclarationType" xml:space="preserve">
    <value>'{0}' is of type '{1}'. The type specified in a constant declaration must be sbyte, byte, short, ushort, int, uint, long, ulong, char, float, double, decimal, bool, string, an enum-type, or a reference-type.</value>
  </data>
  <data name="ERR_FileNotFound" xml:space="preserve">
    <value>Source file '{0}' could not be found.</value>
  </data>
  <data name="WRN_FileAlreadyIncluded" xml:space="preserve">
    <value>Source file '{0}' specified multiple times</value>
  </data>
  <data name="WRN_FileAlreadyIncluded_Title" xml:space="preserve">
    <value>Source file specified multiple times</value>
  </data>
  <data name="ERR_NoFileSpec" xml:space="preserve">
    <value>Missing file specification for '{0}' option</value>
  </data>
  <data name="ERR_SwitchNeedsString" xml:space="preserve">
    <value>Command-line syntax error: Missing '{0}' for '{1}' option</value>
  </data>
  <data name="ERR_BadSwitch" xml:space="preserve">
    <value>Unrecognized option: '{0}'</value>
  </data>
  <data name="WRN_NoSources" xml:space="preserve">
    <value>No source files specified.</value>
  </data>
  <data name="WRN_NoSources_Title" xml:space="preserve">
    <value>No source files specified</value>
  </data>
  <data name="ERR_ExpectedSingleScript" xml:space="preserve">
    <value>Expected a script (.csx file) but none specified</value>
  </data>
  <data name="ERR_OpenResponseFile" xml:space="preserve">
    <value>Error opening response file '{0}'</value>
  </data>
  <data name="ERR_CantOpenFileWrite" xml:space="preserve">
    <value>Cannot open '{0}' for writing -- '{1}'</value>
  </data>
  <data name="ERR_BadBaseNumber" xml:space="preserve">
    <value>Invalid image base number '{0}'</value>
  </data>
  <data name="ERR_BinaryFile" xml:space="preserve">
    <value>'{0}' is a binary file instead of a text file</value>
  </data>
  <data name="FTL_BadCodepage" xml:space="preserve">
    <value>Code page '{0}' is invalid or not installed</value>
  </data>
  <data name="FTL_BadChecksumAlgorithm" xml:space="preserve">
    <value>Algorithm '{0}' is not supported</value>
  </data>
  <data name="ERR_NoMainOnDLL" xml:space="preserve">
    <value>Cannot specify /main if building a module or library</value>
  </data>
  <data name="FTL_InvalidTarget" xml:space="preserve">
    <value>Invalid target type for /target: must specify 'exe', 'winexe', 'library', or 'module'</value>
  </data>
  <data name="FTL_InvalidInputFileName" xml:space="preserve">
    <value>File name '{0}' is empty, contains invalid characters, has a drive specification without an absolute path, or is too long</value>
  </data>
  <data name="WRN_NoConfigNotOnCommandLine" xml:space="preserve">
    <value>Ignoring /noconfig option because it was specified in a response file</value>
  </data>
  <data name="WRN_NoConfigNotOnCommandLine_Title" xml:space="preserve">
    <value>Ignoring /noconfig option because it was specified in a response file</value>
  </data>
  <data name="ERR_InvalidFileAlignment" xml:space="preserve">
    <value>Invalid file section alignment '{0}'</value>
  </data>
  <data name="ERR_InvalidOutputName" xml:space="preserve">
    <value>Invalid output name: {0}</value>
  </data>
  <data name="ERR_InvalidDebugInformationFormat" xml:space="preserve">
    <value>Invalid debug information format: {0}</value>
  </data>
  <data name="ERR_LegacyObjectIdSyntax" xml:space="preserve">
    <value>'id#' syntax is no longer supported. Use '$id' instead.</value>
  </data>
  <data name="WRN_DefineIdentifierRequired" xml:space="preserve">
    <value>Invalid name for a preprocessing symbol; '{0}' is not a valid identifier</value>
  </data>
  <data name="WRN_DefineIdentifierRequired_Title" xml:space="preserve">
    <value>Invalid name for a preprocessing symbol; not a valid identifier</value>
  </data>
  <data name="FTL_OutputFileExists" xml:space="preserve">
    <value>Cannot create short filename '{0}' when a long filename with the same short filename already exists</value>
  </data>
  <data name="ERR_OneAliasPerReference" xml:space="preserve">
    <value>A /reference option that declares an extern alias can only have one filename. To specify multiple aliases or filenames, use multiple /reference options.</value>
  </data>
  <data name="ERR_SwitchNeedsNumber" xml:space="preserve">
    <value>Command-line syntax error: Missing ':&lt;number&gt;' for '{0}' option</value>
  </data>
  <data name="ERR_MissingDebugSwitch" xml:space="preserve">
    <value>The /pdb option requires that the /debug option also be used</value>
  </data>
  <data name="ERR_ComRefCallInExpressionTree" xml:space="preserve">
    <value>An expression tree lambda may not contain a COM call with ref omitted on arguments</value>
  </data>
  <data name="ERR_InvalidFormatForGuidForOption" xml:space="preserve">
    <value>Command-line syntax error: Invalid Guid format '{0}' for option '{1}'</value>
  </data>
  <data name="ERR_MissingGuidForOption" xml:space="preserve">
    <value>Command-line syntax error: Missing Guid for option '{1}'</value>
  </data>
  <data name="WRN_CLS_NoVarArgs" xml:space="preserve">
    <value>Methods with variable arguments are not CLS-compliant</value>
  </data>
  <data name="WRN_CLS_NoVarArgs_Title" xml:space="preserve">
    <value>Methods with variable arguments are not CLS-compliant</value>
  </data>
  <data name="WRN_CLS_BadArgType" xml:space="preserve">
    <value>Argument type '{0}' is not CLS-compliant</value>
  </data>
  <data name="WRN_CLS_BadArgType_Title" xml:space="preserve">
    <value>Argument type is not CLS-compliant</value>
  </data>
  <data name="WRN_CLS_BadReturnType" xml:space="preserve">
    <value>Return type of '{0}' is not CLS-compliant</value>
  </data>
  <data name="WRN_CLS_BadReturnType_Title" xml:space="preserve">
    <value>Return type is not CLS-compliant</value>
  </data>
  <data name="WRN_CLS_BadFieldPropType" xml:space="preserve">
    <value>Type of '{0}' is not CLS-compliant</value>
  </data>
  <data name="WRN_CLS_BadFieldPropType_Title" xml:space="preserve">
    <value>Type is not CLS-compliant</value>
  </data>
  <data name="WRN_CLS_BadFieldPropType_Description" xml:space="preserve">
    <value>A public, protected, or protected internal variable must be of a type that is compliant with the Common Language Specification (CLS).</value>
  </data>
  <data name="WRN_CLS_BadIdentifierCase" xml:space="preserve">
    <value>Identifier '{0}' differing only in case is not CLS-compliant</value>
  </data>
  <data name="WRN_CLS_BadIdentifierCase_Title" xml:space="preserve">
    <value>Identifier differing only in case is not CLS-compliant</value>
  </data>
  <data name="WRN_CLS_OverloadRefOut" xml:space="preserve">
    <value>Overloaded method '{0}' differing only in ref or out, or in array rank, is not CLS-compliant</value>
  </data>
  <data name="WRN_CLS_OverloadRefOut_Title" xml:space="preserve">
    <value>Overloaded method differing only in ref or out, or in array rank, is not CLS-compliant</value>
  </data>
  <data name="WRN_CLS_OverloadUnnamed" xml:space="preserve">
    <value>Overloaded method '{0}' differing only by unnamed array types is not CLS-compliant</value>
  </data>
  <data name="WRN_CLS_OverloadUnnamed_Title" xml:space="preserve">
    <value>Overloaded method differing only by unnamed array types is not CLS-compliant</value>
  </data>
  <data name="WRN_CLS_OverloadUnnamed_Description" xml:space="preserve">
    <value>This error occurs if you have an overloaded method that takes a jagged array and the only difference between the method signatures is the element type of the array. To avoid this error, consider using a rectangular array rather than a jagged array; use an additional parameter to disambiguate the function call; rename one or more of the overloaded methods; or, if CLS Compliance is not needed, remove the CLSCompliantAttribute attribute.</value>
  </data>
  <data name="WRN_CLS_BadIdentifier" xml:space="preserve">
    <value>Identifier '{0}' is not CLS-compliant</value>
  </data>
  <data name="WRN_CLS_BadIdentifier_Title" xml:space="preserve">
    <value>Identifier is not CLS-compliant</value>
  </data>
  <data name="WRN_CLS_BadBase" xml:space="preserve">
    <value>'{0}': base type '{1}' is not CLS-compliant</value>
  </data>
  <data name="WRN_CLS_BadBase_Title" xml:space="preserve">
    <value>Base type is not CLS-compliant</value>
  </data>
  <data name="WRN_CLS_BadBase_Description" xml:space="preserve">
    <value>A base type was marked as not having to be compliant with the Common Language Specification (CLS) in an assembly that was marked as being CLS compliant. Either remove the attribute that specifies the assembly is CLS compliant or remove the attribute that indicates the type is not CLS compliant.</value>
  </data>
  <data name="WRN_CLS_BadInterfaceMember" xml:space="preserve">
    <value>'{0}': CLS-compliant interfaces must have only CLS-compliant members</value>
  </data>
  <data name="WRN_CLS_BadInterfaceMember_Title" xml:space="preserve">
    <value>CLS-compliant interfaces must have only CLS-compliant members</value>
  </data>
  <data name="WRN_CLS_NoAbstractMembers" xml:space="preserve">
    <value>'{0}': only CLS-compliant members can be abstract</value>
  </data>
  <data name="WRN_CLS_NoAbstractMembers_Title" xml:space="preserve">
    <value>Only CLS-compliant members can be abstract</value>
  </data>
  <data name="WRN_CLS_NotOnModules" xml:space="preserve">
    <value>You must specify the CLSCompliant attribute on the assembly, not the module, to enable CLS compliance checking</value>
  </data>
  <data name="WRN_CLS_NotOnModules_Title" xml:space="preserve">
    <value>You must specify the CLSCompliant attribute on the assembly, not the module, to enable CLS compliance checking</value>
  </data>
  <data name="WRN_CLS_ModuleMissingCLS" xml:space="preserve">
    <value>Added modules must be marked with the CLSCompliant attribute to match the assembly</value>
  </data>
  <data name="WRN_CLS_ModuleMissingCLS_Title" xml:space="preserve">
    <value>Added modules must be marked with the CLSCompliant attribute to match the assembly</value>
  </data>
  <data name="WRN_CLS_AssemblyNotCLS" xml:space="preserve">
    <value>'{0}' cannot be marked as CLS-compliant because the assembly does not have a CLSCompliant attribute</value>
  </data>
  <data name="WRN_CLS_AssemblyNotCLS_Title" xml:space="preserve">
    <value>Type or member cannot be marked as CLS-compliant because the assembly does not have a CLSCompliant attribute</value>
  </data>
  <data name="WRN_CLS_BadAttributeType" xml:space="preserve">
    <value>'{0}' has no accessible constructors which use only CLS-compliant types</value>
  </data>
  <data name="WRN_CLS_BadAttributeType_Title" xml:space="preserve">
    <value>Type has no accessible constructors which use only CLS-compliant types</value>
  </data>
  <data name="WRN_CLS_ArrayArgumentToAttribute" xml:space="preserve">
    <value>Arrays as attribute arguments is not CLS-compliant</value>
  </data>
  <data name="WRN_CLS_ArrayArgumentToAttribute_Title" xml:space="preserve">
    <value>Arrays as attribute arguments is not CLS-compliant</value>
  </data>
  <data name="WRN_CLS_NotOnModules2" xml:space="preserve">
    <value>You cannot specify the CLSCompliant attribute on a module that differs from the CLSCompliant attribute on the assembly</value>
  </data>
  <data name="WRN_CLS_NotOnModules2_Title" xml:space="preserve">
    <value>You cannot specify the CLSCompliant attribute on a module that differs from the CLSCompliant attribute on the assembly</value>
  </data>
  <data name="WRN_CLS_IllegalTrueInFalse" xml:space="preserve">
    <value>'{0}' cannot be marked as CLS-compliant because it is a member of non-CLS-compliant type '{1}'</value>
  </data>
  <data name="WRN_CLS_IllegalTrueInFalse_Title" xml:space="preserve">
    <value>Type cannot be marked as CLS-compliant because it is a member of non-CLS-compliant type</value>
  </data>
  <data name="WRN_CLS_MeaninglessOnPrivateType" xml:space="preserve">
    <value>CLS compliance checking will not be performed on '{0}' because it is not visible from outside this assembly</value>
  </data>
  <data name="WRN_CLS_MeaninglessOnPrivateType_Title" xml:space="preserve">
    <value>CLS compliance checking will not be performed because it is not visible from outside this assembly</value>
  </data>
  <data name="WRN_CLS_AssemblyNotCLS2" xml:space="preserve">
    <value>'{0}' does not need a CLSCompliant attribute because the assembly does not have a CLSCompliant attribute</value>
  </data>
  <data name="WRN_CLS_AssemblyNotCLS2_Title" xml:space="preserve">
    <value>Type or member does not need a CLSCompliant attribute because the assembly does not have a CLSCompliant attribute</value>
  </data>
  <data name="WRN_CLS_MeaninglessOnParam" xml:space="preserve">
    <value>CLSCompliant attribute has no meaning when applied to parameters. Try putting it on the method instead.</value>
  </data>
  <data name="WRN_CLS_MeaninglessOnParam_Title" xml:space="preserve">
    <value>CLSCompliant attribute has no meaning when applied to parameters</value>
  </data>
  <data name="WRN_CLS_MeaninglessOnReturn" xml:space="preserve">
    <value>CLSCompliant attribute has no meaning when applied to return types. Try putting it on the method instead.</value>
  </data>
  <data name="WRN_CLS_MeaninglessOnReturn_Title" xml:space="preserve">
    <value>CLSCompliant attribute has no meaning when applied to return types</value>
  </data>
  <data name="WRN_CLS_BadTypeVar" xml:space="preserve">
    <value>Constraint type '{0}' is not CLS-compliant</value>
  </data>
  <data name="WRN_CLS_BadTypeVar_Title" xml:space="preserve">
    <value>Constraint type is not CLS-compliant</value>
  </data>
  <data name="WRN_CLS_VolatileField" xml:space="preserve">
    <value>CLS-compliant field '{0}' cannot be volatile</value>
  </data>
  <data name="WRN_CLS_VolatileField_Title" xml:space="preserve">
    <value>CLS-compliant field cannot be volatile</value>
  </data>
  <data name="WRN_CLS_BadInterface" xml:space="preserve">
    <value>'{0}' is not CLS-compliant because base interface '{1}' is not CLS-compliant</value>
  </data>
  <data name="WRN_CLS_BadInterface_Title" xml:space="preserve">
    <value>Type is not CLS-compliant because base interface is not CLS-compliant</value>
  </data>
  <data name="ERR_BadAwaitArg" xml:space="preserve">
    <value>'await' requires that the type {0} have a suitable 'GetAwaiter' method</value>
  </data>
  <data name="ERR_BadAwaitArgIntrinsic" xml:space="preserve">
    <value>Cannot await '{0}'</value>
  </data>
  <data name="ERR_BadAwaiterPattern" xml:space="preserve">
    <value>'await' requires that the return type '{0}' of '{1}.GetAwaiter()' have suitable 'IsCompleted', 'OnCompleted', and 'GetResult' members, and implement 'INotifyCompletion' or 'ICriticalNotifyCompletion'</value>
  </data>
  <data name="ERR_BadAwaitArg_NeedSystem" xml:space="preserve">
    <value>'await' requires that the type '{0}' have a suitable 'GetAwaiter' method. Are you missing a using directive for 'System'?</value>
  </data>
  <data name="ERR_BadAwaitArgVoidCall" xml:space="preserve">
    <value>Cannot await 'void'</value>
  </data>
  <data name="ERR_BadAwaitAsIdentifier" xml:space="preserve">
    <value>'await' cannot be used as an identifier within an async method or lambda expression</value>
  </data>
  <data name="ERR_DoesntImplementAwaitInterface" xml:space="preserve">
    <value>'{0}' does not implement '{1}'</value>
  </data>
  <data name="ERR_TaskRetNoObjectRequired" xml:space="preserve">
    <value>Since '{0}' is an async method that returns 'Task', a return keyword must not be followed by an object expression. Did you intend to return 'Task&lt;T&gt;'?</value>
  </data>
  <data name="ERR_BadAsyncReturn" xml:space="preserve">
    <value>The return type of an async method must be void, Task, Task&lt;T&gt;, a task-like type, IAsyncEnumerable&lt;T&gt;, or IAsyncEnumerator&lt;T&gt;</value>
  </data>
  <data name="ERR_CantReturnVoid" xml:space="preserve">
    <value>Cannot return an expression of type 'void'</value>
  </data>
  <data name="ERR_VarargsAsync" xml:space="preserve">
    <value>__arglist is not allowed in the parameter list of async methods</value>
  </data>
  <data name="ERR_ByRefTypeAndAwait" xml:space="preserve">
    <value>'await' cannot be used in an expression containing the type '{0}'</value>
  </data>
  <data name="ERR_UnsafeAsyncArgType" xml:space="preserve">
    <value>Async methods cannot have unsafe parameters or return types</value>
  </data>
  <data name="ERR_BadAsyncArgType" xml:space="preserve">
    <value>Async methods cannot have ref, in or out parameters</value>
  </data>
  <data name="ERR_BadAwaitWithoutAsync" xml:space="preserve">
    <value>The 'await' operator can only be used when contained within a method or lambda expression marked with the 'async' modifier</value>
  </data>
  <data name="ERR_BadAwaitWithoutAsyncLambda" xml:space="preserve">
    <value>The 'await' operator can only be used within an async {0}. Consider marking this {0} with the 'async' modifier.</value>
  </data>
  <data name="ERR_BadAwaitWithoutAsyncMethod" xml:space="preserve">
    <value>The 'await' operator can only be used within an async method. Consider marking this method with the 'async' modifier and changing its return type to 'Task&lt;{0}&gt;'.</value>
  </data>
  <data name="ERR_BadAwaitWithoutVoidAsyncMethod" xml:space="preserve">
    <value>The 'await' operator can only be used within an async method. Consider marking this method with the 'async' modifier and changing its return type to 'Task'.</value>
  </data>
  <data name="ERR_BadAwaitInFinally" xml:space="preserve">
    <value>Cannot await in the body of a finally clause</value>
  </data>
  <data name="ERR_BadAwaitInCatch" xml:space="preserve">
    <value>Cannot await in a catch clause</value>
  </data>
  <data name="ERR_BadAwaitInCatchFilter" xml:space="preserve">
    <value>Cannot await in the filter expression of a catch clause</value>
  </data>
  <data name="ERR_BadAwaitInLock" xml:space="preserve">
    <value>Cannot await in the body of a lock statement</value>
  </data>
  <data name="ERR_BadAwaitInStaticVariableInitializer" xml:space="preserve">
    <value>The 'await' operator cannot be used in a static script variable initializer.</value>
  </data>
  <data name="ERR_AwaitInUnsafeContext" xml:space="preserve">
    <value>Cannot await in an unsafe context</value>
  </data>
  <data name="ERR_BadAsyncLacksBody" xml:space="preserve">
    <value>The 'async' modifier can only be used in methods that have a body.</value>
  </data>
  <data name="ERR_BadSpecialByRefLocal" xml:space="preserve">
    <value>Parameters or locals of type '{0}' cannot be declared in async methods or lambda expressions.</value>
  </data>
  <data name="ERR_BadSpecialByRefIterator" xml:space="preserve">
    <value>foreach statement cannot operate on enumerators of type '{0}' in async or iterator methods because '{0}' is a ref struct.</value>
  </data>
  <data name="ERR_SecurityCriticalOrSecuritySafeCriticalOnAsync" xml:space="preserve">
    <value>Security attribute '{0}' cannot be applied to an Async method.</value>
  </data>
  <data name="ERR_SecurityCriticalOrSecuritySafeCriticalOnAsyncInClassOrStruct" xml:space="preserve">
    <value>Async methods are not allowed in an Interface, Class, or Structure which has the 'SecurityCritical' or 'SecuritySafeCritical' attribute.</value>
  </data>
  <data name="ERR_BadAwaitInQuery" xml:space="preserve">
    <value>The 'await' operator may only be used in a query expression within the first collection expression of the initial 'from' clause or within the collection expression of a 'join' clause</value>
  </data>
  <data name="WRN_AsyncLacksAwaits" xml:space="preserve">
    <value>This async method lacks 'await' operators and will run synchronously. Consider using the 'await' operator to await non-blocking API calls, or 'await Task.Run(...)' to do CPU-bound work on a background thread.</value>
  </data>
  <data name="WRN_AsyncLacksAwaits_Title" xml:space="preserve">
    <value>Async method lacks 'await' operators and will run synchronously</value>
  </data>
  <data name="WRN_UnobservedAwaitableExpression" xml:space="preserve">
    <value>Because this call is not awaited, execution of the current method continues before the call is completed. Consider applying the 'await' operator to the result of the call.</value>
  </data>
  <data name="WRN_UnobservedAwaitableExpression_Title" xml:space="preserve">
    <value>Because this call is not awaited, execution of the current method continues before the call is completed</value>
  </data>
  <data name="WRN_UnobservedAwaitableExpression_Description" xml:space="preserve">
    <value>The current method calls an async method that returns a Task or a Task&lt;TResult&gt; and doesn't apply the await operator to the result. The call to the async method starts an asynchronous task. However, because no await operator is applied, the program continues without waiting for the task to complete. In most cases, that behavior isn't what you expect. Usually other aspects of the calling method depend on the results of the call or, minimally, the called method is expected to complete before you return from the method that contains the call.

An equally important issue is what happens to exceptions that are raised in the called async method. An exception that's raised in a method that returns a Task or Task&lt;TResult&gt; is stored in the returned task. If you don't await the task or explicitly check for exceptions, the exception is lost. If you await the task, its exception is rethrown.

As a best practice, you should always await the call.

You should consider suppressing the warning only if you're sure that you don't want to wait for the asynchronous call to complete and that the called method won't raise any exceptions. In that case, you can suppress the warning by assigning the task result of the call to a variable.</value>
  </data>
  <data name="ERR_SynchronizedAsyncMethod" xml:space="preserve">
    <value>'MethodImplOptions.Synchronized' cannot be applied to an async method</value>
  </data>
  <data name="ERR_NoConversionForCallerLineNumberParam" xml:space="preserve">
    <value>CallerLineNumberAttribute cannot be applied because there are no standard conversions from type '{0}' to type '{1}'</value>
  </data>
  <data name="ERR_NoConversionForCallerFilePathParam" xml:space="preserve">
    <value>CallerFilePathAttribute cannot be applied because there are no standard conversions from type '{0}' to type '{1}'</value>
  </data>
  <data name="ERR_NoConversionForCallerMemberNameParam" xml:space="preserve">
    <value>CallerMemberNameAttribute cannot be applied because there are no standard conversions from type '{0}' to type '{1}'</value>
  </data>
  <data name="ERR_BadCallerLineNumberParamWithoutDefaultValue" xml:space="preserve">
    <value>The CallerLineNumberAttribute may only be applied to parameters with default values</value>
  </data>
  <data name="ERR_BadCallerFilePathParamWithoutDefaultValue" xml:space="preserve">
    <value>The CallerFilePathAttribute may only be applied to parameters with default values</value>
  </data>
  <data name="ERR_BadCallerMemberNameParamWithoutDefaultValue" xml:space="preserve">
    <value>The CallerMemberNameAttribute may only be applied to parameters with default values</value>
  </data>
  <data name="WRN_CallerLineNumberParamForUnconsumedLocation" xml:space="preserve">
    <value>The CallerLineNumberAttribute applied to parameter '{0}' will have no effect because it applies to a member that is used in contexts that do not allow optional arguments</value>
  </data>
  <data name="WRN_CallerLineNumberParamForUnconsumedLocation_Title" xml:space="preserve">
    <value>The CallerLineNumberAttribute will have no effect because it applies to a member that is used in contexts that do not allow optional arguments</value>
  </data>
  <data name="WRN_CallerFilePathParamForUnconsumedLocation" xml:space="preserve">
    <value>The CallerFilePathAttribute applied to parameter '{0}' will have no effect because it applies to a member that is used in contexts that do not allow optional arguments</value>
  </data>
  <data name="WRN_CallerFilePathParamForUnconsumedLocation_Title" xml:space="preserve">
    <value>The CallerFilePathAttribute will have no effect because it applies to a member that is used in contexts that do not allow optional arguments</value>
  </data>
  <data name="WRN_CallerMemberNameParamForUnconsumedLocation" xml:space="preserve">
    <value>The CallerMemberNameAttribute applied to parameter '{0}' will have no effect because it applies to a member that is used in contexts that do not allow optional arguments</value>
  </data>
  <data name="WRN_CallerMemberNameParamForUnconsumedLocation_Title" xml:space="preserve">
    <value>The CallerMemberNameAttribute will have no effect because it applies to a member that is used in contexts that do not allow optional arguments</value>
  </data>
  <data name="ERR_NoEntryPoint" xml:space="preserve">
    <value>Program does not contain a static 'Main' method suitable for an entry point</value>
  </data>
  <data name="ERR_ArrayInitializerIncorrectLength" xml:space="preserve">
    <value>An array initializer of length '{0}' is expected</value>
  </data>
  <data name="ERR_ArrayInitializerExpected" xml:space="preserve">
    <value>A nested array initializer is expected</value>
  </data>
  <data name="ERR_IllegalVarianceSyntax" xml:space="preserve">
    <value>Invalid variance modifier. Only interface and delegate type parameters can be specified as variant.</value>
  </data>
  <data name="ERR_UnexpectedAliasedName" xml:space="preserve">
    <value>Unexpected use of an aliased name</value>
  </data>
  <data name="ERR_UnexpectedGenericName" xml:space="preserve">
    <value>Unexpected use of a generic name</value>
  </data>
  <data name="ERR_UnexpectedUnboundGenericName" xml:space="preserve">
    <value>Unexpected use of an unbound generic name</value>
  </data>
  <data name="ERR_GlobalStatement" xml:space="preserve">
    <value>Expressions and statements can only occur in a method body</value>
  </data>
  <data name="ERR_NamedArgumentForArray" xml:space="preserve">
    <value>An array access may not have a named argument specifier</value>
  </data>
  <data name="ERR_NotYetImplementedInRoslyn" xml:space="preserve">
    <value>This language feature ('{0}') is not yet implemented.</value>
  </data>
  <data name="ERR_DefaultValueNotAllowed" xml:space="preserve">
    <value>Default values are not valid in this context.</value>
  </data>
  <data name="ERR_CantOpenIcon" xml:space="preserve">
    <value>Error opening icon file {0} -- {1}</value>
  </data>
  <data name="ERR_CantOpenWin32Manifest" xml:space="preserve">
    <value>Error opening Win32 manifest file {0} -- {1}</value>
  </data>
  <data name="ERR_ErrorBuildingWin32Resources" xml:space="preserve">
    <value>Error building Win32 resources -- {0}</value>
  </data>
  <data name="ERR_DefaultValueBeforeRequiredValue" xml:space="preserve">
    <value>Optional parameters must appear after all required parameters</value>
  </data>
  <data name="ERR_ExplicitImplCollisionOnRefOut" xml:space="preserve">
    <value>Cannot inherit interface '{0}' with the specified type parameters because it causes method '{1}' to contain overloads which differ only on ref and out</value>
  </data>
  <data name="ERR_PartialWrongTypeParamsVariance" xml:space="preserve">
    <value>Partial declarations of '{0}' must have the same type parameter names and variance modifiers in the same order</value>
  </data>
  <data name="ERR_UnexpectedVariance" xml:space="preserve">
    <value>Invalid variance: The type parameter '{1}' must be {3} valid on '{0}'. '{1}' is {2}.</value>
  </data>
  <data name="ERR_UnexpectedVarianceStaticMember" xml:space="preserve">
    <value>Invalid variance: The type parameter '{1}' must be {3} valid on '{0}' unless language version '{4}' or greater is used. '{1}' is {2}.</value>
  </data>
  <data name="ERR_DeriveFromDynamic" xml:space="preserve">
    <value>'{0}': cannot derive from the dynamic type</value>
  </data>
  <data name="ERR_DeriveFromConstructedDynamic" xml:space="preserve">
    <value>'{0}': cannot implement a dynamic interface '{1}'</value>
  </data>
  <data name="ERR_DynamicTypeAsBound" xml:space="preserve">
    <value>Constraint cannot be the dynamic type</value>
  </data>
  <data name="ERR_ConstructedDynamicTypeAsBound" xml:space="preserve">
    <value>Constraint cannot be a dynamic type '{0}'</value>
  </data>
  <data name="ERR_DynamicRequiredTypesMissing" xml:space="preserve">
    <value>One or more types required to compile a dynamic expression cannot be found. Are you missing a reference?</value>
  </data>
  <data name="ERR_MetadataNameTooLong" xml:space="preserve">
    <value>Name '{0}' exceeds the maximum length allowed in metadata.</value>
  </data>
  <data name="ERR_AttributesNotAllowed" xml:space="preserve">
    <value>Attributes are not valid in this context.</value>
  </data>
  <data name="ERR_ExternAliasNotAllowed" xml:space="preserve">
    <value>'extern alias' is not valid in this context</value>
  </data>
  <data name="WRN_IsDynamicIsConfusing" xml:space="preserve">
    <value>Using '{0}' to test compatibility with '{1}' is essentially identical to testing compatibility with '{2}' and will succeed for all non-null values</value>
  </data>
  <data name="WRN_IsDynamicIsConfusing_Title" xml:space="preserve">
    <value>Using 'is' to test compatibility with 'dynamic' is essentially identical to testing compatibility with 'Object'</value>
  </data>
  <data name="ERR_YieldNotAllowedInScript" xml:space="preserve">
    <value>Cannot use 'yield' in top-level script code</value>
  </data>
  <data name="ERR_NamespaceNotAllowedInScript" xml:space="preserve">
    <value>Cannot declare namespace in script code</value>
  </data>
  <data name="ERR_GlobalAttributesNotAllowed" xml:space="preserve">
    <value>Assembly and module attributes are not allowed in this context</value>
  </data>
  <data name="ERR_InvalidDelegateType" xml:space="preserve">
    <value>Delegate '{0}' has no invoke method or an invoke method with a return type or parameter types that are not supported.</value>
  </data>
  <data name="WRN_MainIgnored" xml:space="preserve">
    <value>The entry point of the program is global code; ignoring '{0}' entry point.</value>
  </data>
  <data name="WRN_MainIgnored_Title" xml:space="preserve">
    <value>The entry point of the program is global code; ignoring entry point</value>
  </data>
  <data name="WRN_StaticInAsOrIs" xml:space="preserve">
    <value>The second operand of an 'is' or 'as' operator may not be static type '{0}'</value>
  </data>
  <data name="WRN_StaticInAsOrIs_Title" xml:space="preserve">
    <value>The second operand of an 'is' or 'as' operator may not be a static type</value>
  </data>
  <data name="ERR_BadVisEventType" xml:space="preserve">
    <value>Inconsistent accessibility: event type '{1}' is less accessible than event '{0}'</value>
  </data>
  <data name="ERR_NamedArgumentSpecificationBeforeFixedArgument" xml:space="preserve">
    <value>Named argument specifications must appear after all fixed arguments have been specified. Please use language version {0} or greater to allow non-trailing named arguments.</value>
  </data>
  <data name="ERR_NamedArgumentSpecificationBeforeFixedArgumentInDynamicInvocation" xml:space="preserve">
    <value>Named argument specifications must appear after all fixed arguments have been specified in a dynamic invocation.</value>
  </data>
  <data name="ERR_BadNamedArgument" xml:space="preserve">
    <value>The best overload for '{0}' does not have a parameter named '{1}'</value>
  </data>
  <data name="ERR_BadNamedArgumentForDelegateInvoke" xml:space="preserve">
    <value>The delegate '{0}' does not have a parameter named '{1}'</value>
  </data>
  <data name="ERR_DuplicateNamedArgument" xml:space="preserve">
    <value>Named argument '{0}' cannot be specified multiple times</value>
  </data>
  <data name="ERR_NamedArgumentUsedInPositional" xml:space="preserve">
    <value>Named argument '{0}' specifies a parameter for which a positional argument has already been given</value>
  </data>
  <data name="ERR_BadNonTrailingNamedArgument" xml:space="preserve">
    <value>Named argument '{0}' is used out-of-position but is followed by an unnamed argument</value>
  </data>
  <data name="ERR_DefaultValueUsedWithAttributes" xml:space="preserve">
    <value>Cannot specify default parameter value in conjunction with DefaultParameterAttribute or OptionalAttribute</value>
  </data>
  <data name="ERR_DefaultValueMustBeConstant" xml:space="preserve">
    <value>Default parameter value for '{0}' must be a compile-time constant</value>
  </data>
  <data name="ERR_RefOutDefaultValue" xml:space="preserve">
    <value>A ref or out parameter cannot have a default value</value>
  </data>
  <data name="ERR_DefaultValueForExtensionParameter" xml:space="preserve">
    <value>Cannot specify a default value for the 'this' parameter</value>
  </data>
  <data name="ERR_DefaultValueForParamsParameter" xml:space="preserve">
    <value>Cannot specify a default value for a parameter array</value>
  </data>
  <data name="ERR_NoConversionForDefaultParam" xml:space="preserve">
    <value>A value of type '{0}' cannot be used as a default parameter because there are no standard conversions to type '{1}'</value>
  </data>
  <data name="ERR_NoConversionForNubDefaultParam" xml:space="preserve">
    <value>A value of type '{0}' cannot be used as default parameter for nullable parameter '{1}' because '{0}' is not a simple type</value>
  </data>
  <data name="ERR_NotNullRefDefaultParameter" xml:space="preserve">
    <value>'{0}' is of type '{1}'. A default parameter value of a reference type other than string can only be initialized with null</value>
  </data>
  <data name="WRN_DefaultValueForUnconsumedLocation" xml:space="preserve">
    <value>The default value specified for parameter '{0}' will have no effect because it applies to a member that is used in contexts that do not allow optional arguments</value>
  </data>
  <data name="WRN_DefaultValueForUnconsumedLocation_Title" xml:space="preserve">
    <value>The default value specified will have no effect because it applies to a member that is used in contexts that do not allow optional arguments</value>
  </data>
  <data name="ERR_PublicKeyFileFailure" xml:space="preserve">
    <value>Error signing output with public key from file '{0}' -- {1}</value>
  </data>
  <data name="ERR_PublicKeyContainerFailure" xml:space="preserve">
    <value>Error signing output with public key from container '{0}' -- {1}</value>
  </data>
  <data name="ERR_BadDynamicTypeof" xml:space="preserve">
    <value>The typeof operator cannot be used on the dynamic type</value>
  </data>
  <data name="ERR_BadNullableTypeof" xml:space="preserve">
    <value>The typeof operator cannot be used on a nullable reference type</value>
  </data>
  <data name="ERR_ExpressionTreeContainsDynamicOperation" xml:space="preserve">
    <value>An expression tree may not contain a dynamic operation</value>
  </data>
  <data name="ERR_BadAsyncExpressionTree" xml:space="preserve">
    <value>Async lambda expressions cannot be converted to expression trees</value>
  </data>
  <data name="ERR_DynamicAttributeMissing" xml:space="preserve">
    <value>Cannot define a class or member that utilizes 'dynamic' because the compiler required type '{0}' cannot be found. Are you missing a reference?</value>
  </data>
  <data name="ERR_CannotPassNullForFriendAssembly" xml:space="preserve">
    <value>Cannot pass null for friend assembly name</value>
  </data>
  <data name="ERR_SignButNoPrivateKey" xml:space="preserve">
    <value>Key file '{0}' is missing the private key needed for signing</value>
  </data>
  <data name="ERR_PublicSignButNoKey" xml:space="preserve">
    <value>Public signing was specified and requires a public key, but no public key was specified.</value>
  </data>
  <data name="ERR_PublicSignNetModule" xml:space="preserve">
    <value>Public signing is not supported for netmodules.</value>
  </data>
  <data name="WRN_DelaySignButNoKey" xml:space="preserve">
    <value>Delay signing was specified and requires a public key, but no public key was specified</value>
  </data>
  <data name="WRN_DelaySignButNoKey_Title" xml:space="preserve">
    <value>Delay signing was specified and requires a public key, but no public key was specified</value>
  </data>
  <data name="ERR_InvalidVersionFormat" xml:space="preserve">
    <value>The specified version string does not conform to the required format - major[.minor[.build[.revision]]]</value>
  </data>
  <data name="ERR_InvalidVersionFormatDeterministic" xml:space="preserve">
    <value>The specified version string contains wildcards, which are not compatible with determinism. Either remove wildcards from the version string, or disable determinism for this compilation</value>
  </data>
  <data name="ERR_InvalidVersionFormat2" xml:space="preserve">
    <value>The specified version string does not conform to the required format - major.minor.build.revision (without wildcards)</value>
  </data>
  <data name="WRN_InvalidVersionFormat" xml:space="preserve">
    <value>The specified version string does not conform to the recommended format - major.minor.build.revision</value>
  </data>
  <data name="WRN_InvalidVersionFormat_Title" xml:space="preserve">
    <value>The specified version string does not conform to the recommended format - major.minor.build.revision</value>
  </data>
  <data name="ERR_InvalidAssemblyCultureForExe" xml:space="preserve">
    <value>Executables cannot be satellite assemblies; culture should always be empty</value>
  </data>
  <data name="ERR_NoCorrespondingArgument" xml:space="preserve">
    <value>There is no argument given that corresponds to the required formal parameter '{0}' of '{1}'</value>
  </data>
  <data name="WRN_UnimplementedCommandLineSwitch" xml:space="preserve">
    <value>The command line switch '{0}' is not yet implemented and was ignored.</value>
  </data>
  <data name="WRN_UnimplementedCommandLineSwitch_Title" xml:space="preserve">
    <value>Command line switch is not yet implemented</value>
  </data>
  <data name="ERR_ModuleEmitFailure" xml:space="preserve">
    <value>Failed to emit module '{0}': {1}</value>
  </data>
  <data name="ERR_FixedLocalInLambda" xml:space="preserve">
    <value>Cannot use fixed local '{0}' inside an anonymous method, lambda expression, or query expression</value>
  </data>
  <data name="ERR_ExpressionTreeContainsNamedArgument" xml:space="preserve">
    <value>An expression tree may not contain a named argument specification</value>
  </data>
  <data name="ERR_ExpressionTreeContainsOptionalArgument" xml:space="preserve">
    <value>An expression tree may not contain a call or invocation that uses optional arguments</value>
  </data>
  <data name="ERR_ExpressionTreeContainsIndexedProperty" xml:space="preserve">
    <value>An expression tree may not contain an indexed property</value>
  </data>
  <data name="ERR_IndexedPropertyRequiresParams" xml:space="preserve">
    <value>Indexed property '{0}' has non-optional arguments which must be provided</value>
  </data>
  <data name="ERR_IndexedPropertyMustHaveAllOptionalParams" xml:space="preserve">
    <value>Indexed property '{0}' must have all arguments optional</value>
  </data>
  <data name="ERR_SpecialByRefInLambda" xml:space="preserve">
    <value>Instance of type '{0}' cannot be used inside a nested function, query expression, iterator block or async method</value>
  </data>
  <data name="ERR_SecurityAttributeMissingAction" xml:space="preserve">
    <value>First argument to a security attribute must be a valid SecurityAction</value>
  </data>
  <data name="ERR_SecurityAttributeInvalidAction" xml:space="preserve">
    <value>Security attribute '{0}' has an invalid SecurityAction value '{1}'</value>
  </data>
  <data name="ERR_SecurityAttributeInvalidActionAssembly" xml:space="preserve">
    <value>SecurityAction value '{0}' is invalid for security attributes applied to an assembly</value>
  </data>
  <data name="ERR_SecurityAttributeInvalidActionTypeOrMethod" xml:space="preserve">
    <value>SecurityAction value '{0}' is invalid for security attributes applied to a type or a method</value>
  </data>
  <data name="ERR_PrincipalPermissionInvalidAction" xml:space="preserve">
    <value>SecurityAction value '{0}' is invalid for PrincipalPermission attribute</value>
  </data>
  <data name="ERR_FeatureNotValidInExpressionTree" xml:space="preserve">
    <value>An expression tree may not contain '{0}'</value>
  </data>
  <data name="ERR_PermissionSetAttributeInvalidFile" xml:space="preserve">
    <value>Unable to resolve file path '{0}' specified for the named argument '{1}' for PermissionSet attribute</value>
  </data>
  <data name="ERR_PermissionSetAttributeFileReadError" xml:space="preserve">
    <value>Error reading file '{0}' specified for the named argument '{1}' for PermissionSet attribute: '{2}'</value>
  </data>
  <data name="ERR_GlobalSingleTypeNameNotFoundFwd" xml:space="preserve">
    <value>The type name '{0}' could not be found in the global namespace. This type has been forwarded to assembly '{1}' Consider adding a reference to that assembly.</value>
  </data>
  <data name="ERR_DottedTypeNameNotFoundInNSFwd" xml:space="preserve">
    <value>The type name '{0}' could not be found in the namespace '{1}'. This type has been forwarded to assembly '{2}' Consider adding a reference to that assembly.</value>
  </data>
  <data name="ERR_SingleTypeNameNotFoundFwd" xml:space="preserve">
    <value>The type name '{0}' could not be found. This type has been forwarded to assembly '{1}'. Consider adding a reference to that assembly.</value>
  </data>
  <data name="ERR_AssemblySpecifiedForLinkAndRef" xml:space="preserve">
    <value>Assemblies '{0}' and '{1}' refer to the same metadata but only one is a linked reference (specified using /link option); consider removing one of the references.</value>
  </data>
  <data name="WRN_DeprecatedCollectionInitAdd" xml:space="preserve">
    <value>The best overloaded Add method '{0}' for the collection initializer element is obsolete.</value>
  </data>
  <data name="WRN_DeprecatedCollectionInitAdd_Title" xml:space="preserve">
    <value>The best overloaded Add method for the collection initializer element is obsolete</value>
  </data>
  <data name="WRN_DeprecatedCollectionInitAddStr" xml:space="preserve">
    <value>The best overloaded Add method '{0}' for the collection initializer element is obsolete. {1}</value>
  </data>
  <data name="WRN_DeprecatedCollectionInitAddStr_Title" xml:space="preserve">
    <value>The best overloaded Add method for the collection initializer element is obsolete</value>
  </data>
  <data name="ERR_DeprecatedCollectionInitAddStr" xml:space="preserve">
    <value>The best overloaded Add method '{0}' for the collection initializer element is obsolete. {1}</value>
  </data>
  <data name="ERR_IteratorInInteractive" xml:space="preserve">
    <value>Yield statements may not appear at the top level in interactive code.</value>
  </data>
  <data name="ERR_SecurityAttributeInvalidTarget" xml:space="preserve">
    <value>Security attribute '{0}' is not valid on this declaration type. Security attributes are only valid on assembly, type and method declarations.</value>
  </data>
  <data name="ERR_BadDynamicMethodArg" xml:space="preserve">
    <value>Cannot use an expression of type '{0}' as an argument to a dynamically dispatched operation.</value>
  </data>
  <data name="ERR_BadDynamicMethodArgLambda" xml:space="preserve">
    <value>Cannot use a lambda expression as an argument to a dynamically dispatched operation without first casting it to a delegate or expression tree type.</value>
  </data>
  <data name="ERR_BadDynamicMethodArgMemgrp" xml:space="preserve">
    <value>Cannot use a method group as an argument to a dynamically dispatched operation. Did you intend to invoke the method?</value>
  </data>
  <data name="ERR_NoDynamicPhantomOnBase" xml:space="preserve">
    <value>The call to method '{0}' needs to be dynamically dispatched, but cannot be because it is part of a base access expression. Consider casting the dynamic arguments or eliminating the base access.</value>
  </data>
  <data name="ERR_BadDynamicQuery" xml:space="preserve">
    <value>Query expressions over source type 'dynamic' or with a join sequence of type 'dynamic' are not allowed</value>
  </data>
  <data name="ERR_NoDynamicPhantomOnBaseIndexer" xml:space="preserve">
    <value>The indexer access needs to be dynamically dispatched, but cannot be because it is part of a base access expression. Consider casting the dynamic arguments or eliminating the base access.</value>
  </data>
  <data name="WRN_DynamicDispatchToConditionalMethod" xml:space="preserve">
    <value>The dynamically dispatched call to method '{0}' may fail at runtime because one or more applicable overloads are conditional methods.</value>
  </data>
  <data name="WRN_DynamicDispatchToConditionalMethod_Title" xml:space="preserve">
    <value>Dynamically dispatched call may fail at runtime because one or more applicable overloads are conditional methods</value>
  </data>
  <data name="ERR_BadArgTypeDynamicExtension" xml:space="preserve">
    <value>'{0}' has no applicable method named '{1}' but appears to have an extension method by that name. Extension methods cannot be dynamically dispatched. Consider casting the dynamic arguments or calling the extension method without the extension method syntax.</value>
  </data>
  <data name="WRN_CallerFilePathPreferredOverCallerMemberName" xml:space="preserve">
    <value>The CallerMemberNameAttribute applied to parameter '{0}' will have no effect. It is overridden by the CallerFilePathAttribute.</value>
  </data>
  <data name="WRN_CallerFilePathPreferredOverCallerMemberName_Title" xml:space="preserve">
    <value>The CallerMemberNameAttribute will have no effect; it is overridden by the CallerFilePathAttribute</value>
  </data>
  <data name="WRN_CallerLineNumberPreferredOverCallerMemberName" xml:space="preserve">
    <value>The CallerMemberNameAttribute applied to parameter '{0}' will have no effect. It is overridden by the CallerLineNumberAttribute.</value>
  </data>
  <data name="WRN_CallerLineNumberPreferredOverCallerMemberName_Title" xml:space="preserve">
    <value>The CallerMemberNameAttribute will have no effect; it is overridden by the CallerLineNumberAttribute</value>
  </data>
  <data name="WRN_CallerLineNumberPreferredOverCallerFilePath" xml:space="preserve">
    <value>The CallerFilePathAttribute applied to parameter '{0}' will have no effect. It is overridden by the CallerLineNumberAttribute.</value>
  </data>
  <data name="WRN_CallerLineNumberPreferredOverCallerFilePath_Title" xml:space="preserve">
    <value>The CallerFilePathAttribute will have no effect; it is overridden by the CallerLineNumberAttribute</value>
  </data>
  <data name="ERR_InvalidDynamicCondition" xml:space="preserve">
    <value>Expression must be implicitly convertible to Boolean or its type '{0}' must define operator '{1}'.</value>
  </data>
  <data name="ERR_MixingWinRTEventWithRegular" xml:space="preserve">
    <value>'{0}' cannot implement '{1}' because '{2}' is a Windows Runtime event and '{3}' is a regular .NET event.</value>
  </data>
  <data name="WRN_CA2000_DisposeObjectsBeforeLosingScope1" xml:space="preserve">
    <value>Call System.IDisposable.Dispose() on allocated instance of {0} before all references to it are out of scope.</value>
  </data>
  <data name="WRN_CA2000_DisposeObjectsBeforeLosingScope1_Title" xml:space="preserve">
    <value>Call System.IDisposable.Dispose() on allocated instance before all references to it are out of scope</value>
  </data>
  <data name="WRN_CA2000_DisposeObjectsBeforeLosingScope2" xml:space="preserve">
    <value>Allocated instance of {0} is not disposed along all exception paths.  Call System.IDisposable.Dispose() before all references to it are out of scope.</value>
  </data>
  <data name="WRN_CA2000_DisposeObjectsBeforeLosingScope2_Title" xml:space="preserve">
    <value>Allocated instance is not disposed along all exception paths</value>
  </data>
  <data name="WRN_CA2202_DoNotDisposeObjectsMultipleTimes" xml:space="preserve">
    <value>Object '{0}' can be disposed more than once.</value>
  </data>
  <data name="WRN_CA2202_DoNotDisposeObjectsMultipleTimes_Title" xml:space="preserve">
    <value>Object can be disposed more than once</value>
  </data>
  <data name="ERR_NewCoClassOnLink" xml:space="preserve">
    <value>Interop type '{0}' cannot be embedded. Use the applicable interface instead.</value>
  </data>
  <data name="ERR_NoPIANestedType" xml:space="preserve">
    <value>Type '{0}' cannot be embedded because it is a nested type. Consider setting the 'Embed Interop Types' property to false.</value>
  </data>
  <data name="ERR_GenericsUsedInNoPIAType" xml:space="preserve">
    <value>Type '{0}' cannot be embedded because it has a generic argument. Consider setting the 'Embed Interop Types' property to false.</value>
  </data>
  <data name="ERR_InteropStructContainsMethods" xml:space="preserve">
    <value>Embedded interop struct '{0}' can contain only public instance fields.</value>
  </data>
  <data name="ERR_WinRtEventPassedByRef" xml:space="preserve">
    <value>A Windows Runtime event may not be passed as an out or ref parameter.</value>
  </data>
  <data name="ERR_MissingMethodOnSourceInterface" xml:space="preserve">
    <value>Source interface '{0}' is missing method '{1}' which is required to embed event '{2}'.</value>
  </data>
  <data name="ERR_MissingSourceInterface" xml:space="preserve">
    <value>Interface '{0}' has an invalid source interface which is required to embed event '{1}'.</value>
  </data>
  <data name="ERR_InteropTypeMissingAttribute" xml:space="preserve">
    <value>Interop type '{0}' cannot be embedded because it is missing the required '{1}' attribute.</value>
  </data>
  <data name="ERR_NoPIAAssemblyMissingAttribute" xml:space="preserve">
    <value>Cannot embed interop types from assembly '{0}' because it is missing the '{1}' attribute.</value>
  </data>
  <data name="ERR_NoPIAAssemblyMissingAttributes" xml:space="preserve">
    <value>Cannot embed interop types from assembly '{0}' because it is missing either the '{1}' attribute or the '{2}' attribute.</value>
  </data>
  <data name="ERR_InteropTypesWithSameNameAndGuid" xml:space="preserve">
    <value>Cannot embed interop type '{0}' found in both assembly '{1}' and '{2}'. Consider setting the 'Embed Interop Types' property to false.</value>
  </data>
  <data name="ERR_LocalTypeNameClash" xml:space="preserve">
    <value>Embedding the interop type '{0}' from assembly '{1}' causes a name clash in the current assembly. Consider setting the 'Embed Interop Types' property to false.</value>
  </data>
  <data name="WRN_ReferencedAssemblyReferencesLinkedPIA" xml:space="preserve">
    <value>A reference was created to embedded interop assembly '{0}' because of an indirect reference to that assembly created by assembly '{1}'. Consider changing the 'Embed Interop Types' property on either assembly.</value>
  </data>
  <data name="WRN_ReferencedAssemblyReferencesLinkedPIA_Title" xml:space="preserve">
    <value>A reference was created to embedded interop assembly because of an indirect assembly reference</value>
  </data>
  <data name="WRN_ReferencedAssemblyReferencesLinkedPIA_Description" xml:space="preserve">
    <value>You have added a reference to an assembly using /link (Embed Interop Types property set to True). This instructs the compiler to embed interop type information from that assembly. However, the compiler cannot embed interop type information from that assembly because another assembly that you have referenced also references that assembly using /reference (Embed Interop Types property set to False).

To embed interop type information for both assemblies, use /link for references to each assembly (set the Embed Interop Types property to True).

To remove the warning, you can use /reference instead (set the Embed Interop Types property to False). In this case, a primary interop assembly (PIA) provides interop type information.</value>
  </data>
  <data name="ERR_GenericsUsedAcrossAssemblies" xml:space="preserve">
    <value>Type '{0}' from assembly '{1}' cannot be used across assembly boundaries because it has a generic type argument that is an embedded interop type.</value>
  </data>
  <data name="ERR_NoCanonicalView" xml:space="preserve">
    <value>Cannot find the interop type that matches the embedded interop type '{0}'. Are you missing an assembly reference?</value>
  </data>
  <data name="ERR_ByRefReturnUnsupported" xml:space="preserve">
    <value>By-reference return type 'ref {0}' is not supported.</value>
  </data>
  <data name="ERR_NetModuleNameMismatch" xml:space="preserve">
    <value>Module name '{0}' stored in '{1}' must match its filename.</value>
  </data>
  <data name="ERR_BadModuleName" xml:space="preserve">
    <value>Invalid module name: {0}</value>
  </data>
  <data name="ERR_BadCompilationOptionValue" xml:space="preserve">
    <value>Invalid '{0}' value: '{1}'.</value>
  </data>
  <data name="ERR_BadAppConfigPath" xml:space="preserve">
    <value>AppConfigPath must be absolute.</value>
  </data>
  <data name="WRN_AssemblyAttributeFromModuleIsOverridden" xml:space="preserve">
    <value>Attribute '{0}' from module '{1}' will be ignored in favor of the instance appearing in source</value>
  </data>
  <data name="WRN_AssemblyAttributeFromModuleIsOverridden_Title" xml:space="preserve">
    <value>Attribute will be ignored in favor of the instance appearing in source</value>
  </data>
  <data name="ERR_CmdOptionConflictsSource" xml:space="preserve">
    <value>Attribute '{0}' given in a source file conflicts with option '{1}'.</value>
  </data>
  <data name="ERR_FixedBufferTooManyDimensions" xml:space="preserve">
    <value>A fixed buffer may only have one dimension.</value>
  </data>
  <data name="WRN_ReferencedAssemblyDoesNotHaveStrongName" xml:space="preserve">
    <value>Referenced assembly '{0}' does not have a strong name.</value>
  </data>
  <data name="WRN_ReferencedAssemblyDoesNotHaveStrongName_Title" xml:space="preserve">
    <value>Referenced assembly does not have a strong name</value>
  </data>
  <data name="ERR_InvalidSignaturePublicKey" xml:space="preserve">
    <value>Invalid signature public key specified in AssemblySignatureKeyAttribute.</value>
  </data>
  <data name="ERR_ExportedTypeConflictsWithDeclaration" xml:space="preserve">
    <value>Type '{0}' exported from module '{1}' conflicts with type declared in primary module of this assembly.</value>
  </data>
  <data name="ERR_ExportedTypesConflict" xml:space="preserve">
    <value>Type '{0}' exported from module '{1}' conflicts with type '{2}' exported from module '{3}'.</value>
  </data>
  <data name="ERR_ForwardedTypeConflictsWithDeclaration" xml:space="preserve">
    <value>Forwarded type '{0}' conflicts with type declared in primary module of this assembly.</value>
  </data>
  <data name="ERR_ForwardedTypesConflict" xml:space="preserve">
    <value>Type '{0}' forwarded to assembly '{1}' conflicts with type '{2}' forwarded to assembly '{3}'.</value>
  </data>
  <data name="ERR_ForwardedTypeConflictsWithExportedType" xml:space="preserve">
    <value>Type '{0}' forwarded to assembly '{1}' conflicts with type '{2}' exported from module '{3}'.</value>
  </data>
  <data name="WRN_RefCultureMismatch" xml:space="preserve">
    <value>Referenced assembly '{0}' has different culture setting of '{1}'.</value>
  </data>
  <data name="WRN_RefCultureMismatch_Title" xml:space="preserve">
    <value>Referenced assembly has different culture setting</value>
  </data>
  <data name="ERR_AgnosticToMachineModule" xml:space="preserve">
    <value>Agnostic assembly cannot have a processor specific module '{0}'.</value>
  </data>
  <data name="ERR_ConflictingMachineModule" xml:space="preserve">
    <value>Assembly and module '{0}' cannot target different processors.</value>
  </data>
  <data name="WRN_ConflictingMachineAssembly" xml:space="preserve">
    <value>Referenced assembly '{0}' targets a different processor.</value>
  </data>
  <data name="WRN_ConflictingMachineAssembly_Title" xml:space="preserve">
    <value>Referenced assembly targets a different processor</value>
  </data>
  <data name="ERR_CryptoHashFailed" xml:space="preserve">
    <value>Cryptographic failure while creating hashes.</value>
  </data>
  <data name="ERR_MissingNetModuleReference" xml:space="preserve">
    <value>Reference to '{0}' netmodule missing.</value>
  </data>
  <data name="ERR_NetModuleNameMustBeUnique" xml:space="preserve">
    <value>Module '{0}' is already defined in this assembly. Each module must have a unique filename.</value>
  </data>
  <data name="ERR_CantReadConfigFile" xml:space="preserve">
    <value>Cannot read config file '{0}' -- '{1}'</value>
  </data>
  <data name="ERR_EncNoPIAReference" xml:space="preserve">
    <value>Cannot continue since the edit includes a reference to an embedded type: '{0}'.</value>
  </data>
  <data name="ERR_EncReferenceToAddedMember" xml:space="preserve">
    <value>Member '{0}' added during the current debug session can only be accessed from within its declaring assembly '{1}'.</value>
  </data>
  <data name="ERR_MutuallyExclusiveOptions" xml:space="preserve">
    <value>Compilation options '{0}' and '{1}' can't both be specified at the same time.</value>
  </data>
  <data name="ERR_LinkedNetmoduleMetadataMustProvideFullPEImage" xml:space="preserve">
    <value>Linked netmodule metadata must provide a full PE image: '{0}'.</value>
  </data>
  <data name="ERR_BadPrefer32OnLib" xml:space="preserve">
    <value>/platform:anycpu32bitpreferred can only be used with /t:exe, /t:winexe and /t:appcontainerexe</value>
  </data>
  <data name="IDS_PathList" xml:space="preserve">
    <value>&lt;path list&gt;</value>
  </data>
  <data name="IDS_Text" xml:space="preserve">
    <value>&lt;text&gt;</value>
  </data>
  <data name="IDS_FeatureNullPropagatingOperator" xml:space="preserve">
    <value>null propagating operator</value>
  </data>
  <data name="IDS_FeatureExpressionBodiedMethod" xml:space="preserve">
    <value>expression-bodied method</value>
  </data>
  <data name="IDS_FeatureExpressionBodiedProperty" xml:space="preserve">
    <value>expression-bodied property</value>
  </data>
  <data name="IDS_FeatureExpressionBodiedIndexer" xml:space="preserve">
    <value>expression-bodied indexer</value>
  </data>
  <data name="IDS_FeatureAutoPropertyInitializer" xml:space="preserve">
    <value>auto property initializer</value>
  </data>
  <data name="IDS_Namespace1" xml:space="preserve">
    <value>&lt;namespace&gt;</value>
  </data>
  <data name="IDS_FeatureRefLocalsReturns" xml:space="preserve">
    <value>byref locals and returns</value>
  </data>
  <data name="IDS_FeatureReadOnlyReferences" xml:space="preserve">
    <value>readonly references</value>
  </data>
  <data name="IDS_FeatureRefStructs" xml:space="preserve">
    <value>ref structs</value>
  </data>
  <data name="IDS_FeatureRefConditional" xml:space="preserve">
    <value>ref conditional expression</value>
  </data>
  <data name="IDS_FeatureRefReassignment" xml:space="preserve">
    <value>ref reassignment</value>
  </data>
  <data name="IDS_FeatureRefFor" xml:space="preserve">
    <value>ref for-loop variables</value>
  </data>
  <data name="IDS_FeatureRefForEach" xml:space="preserve">
    <value>ref foreach iteration variables</value>
  </data>
  <data name="IDS_FeatureExtensibleFixedStatement" xml:space="preserve">
    <value>extensible fixed statement</value>
  </data>
  <data name="CompilationC" xml:space="preserve">
    <value>Compilation (C#): </value>
  </data>
  <data name="SyntaxNodeIsNotWithinSynt" xml:space="preserve">
    <value>Syntax node is not within syntax tree</value>
  </data>
  <data name="LocationMustBeProvided" xml:space="preserve">
    <value>Location must be provided in order to provide minimal type qualification.</value>
  </data>
  <data name="SyntaxTreeSemanticModelMust" xml:space="preserve">
    <value>SyntaxTreeSemanticModel must be provided in order to provide minimal type qualification.</value>
  </data>
  <data name="CantReferenceCompilationOf" xml:space="preserve">
    <value>Can't reference compilation of type '{0}' from {1} compilation.</value>
  </data>
  <data name="SyntaxTreeAlreadyPresent" xml:space="preserve">
    <value>Syntax tree already present</value>
  </data>
  <data name="SubmissionCanOnlyInclude" xml:space="preserve">
    <value>Submission can only include script code.</value>
  </data>
  <data name="SubmissionCanHaveAtMostOne" xml:space="preserve">
    <value>Submission can have at most one syntax tree.</value>
  </data>
  <data name="SyntaxTreeNotFoundToRemove" xml:space="preserve">
    <value>SyntaxTree is not part of the compilation, so it cannot be removed</value>
  </data>
  <data name="TreeMustHaveARootNodeWith" xml:space="preserve">
    <value>tree must have a root node with SyntaxKind.CompilationUnit</value>
  </data>
  <data name="TypeArgumentCannotBeNull" xml:space="preserve">
    <value>Type argument cannot be null</value>
  </data>
  <data name="WrongNumberOfTypeArguments" xml:space="preserve">
    <value>Wrong number of type arguments</value>
  </data>
  <data name="NameConflictForName" xml:space="preserve">
    <value>Name conflict for name {0}</value>
  </data>
  <data name="LookupOptionsHasInvalidCombo" xml:space="preserve">
    <value>LookupOptions has an invalid combination of options</value>
  </data>
  <data name="ItemsMustBeNonEmpty" xml:space="preserve">
    <value>items: must be non-empty</value>
  </data>
  <data name="UseVerbatimIdentifier" xml:space="preserve">
    <value>Use Microsoft.CodeAnalysis.CSharp.SyntaxFactory.Identifier or Microsoft.CodeAnalysis.CSharp.SyntaxFactory.VerbatimIdentifier to create identifier tokens.</value>
  </data>
  <data name="UseLiteralForTokens" xml:space="preserve">
    <value>Use Microsoft.CodeAnalysis.CSharp.SyntaxFactory.Literal to create character literal tokens.</value>
  </data>
  <data name="UseLiteralForNumeric" xml:space="preserve">
    <value>Use Microsoft.CodeAnalysis.CSharp.SyntaxFactory.Literal to create numeric literal tokens.</value>
  </data>
  <data name="ThisMethodCanOnlyBeUsedToCreateTokens" xml:space="preserve">
    <value>This method can only be used to create tokens - {0} is not a token kind.</value>
  </data>
  <data name="GenericParameterDefinition" xml:space="preserve">
    <value>Generic parameter is definition when expected to be reference {0}</value>
  </data>
  <data name="InvalidGetDeclarationNameMultipleDeclarators" xml:space="preserve">
    <value>Called GetDeclarationName for a declaration node that can possibly contain multiple variable declarators.</value>
  </data>
  <data name="TreeNotPartOfCompilation" xml:space="preserve">
    <value>tree not part of compilation</value>
  </data>
  <data name="PositionIsNotWithinSyntax" xml:space="preserve">
    <value>Position is not within syntax tree with full span {0}</value>
  </data>
  <data name="WRN_BadUILang" xml:space="preserve">
    <value>The language name '{0}' is invalid.</value>
  </data>
  <data name="WRN_BadUILang_Title" xml:space="preserve">
    <value>The language name is invalid</value>
  </data>
  <data name="ERR_UnsupportedTransparentIdentifierAccess" xml:space="preserve">
    <value>Transparent identifier member access failed for field '{0}' of '{1}'.  Does the data being queried implement the query pattern?</value>
  </data>
  <data name="ERR_ParamDefaultValueDiffersFromAttribute" xml:space="preserve">
    <value>The parameter has multiple distinct default values.</value>
  </data>
  <data name="ERR_FieldHasMultipleDistinctConstantValues" xml:space="preserve">
    <value>The field has multiple distinct constant values.</value>
  </data>
  <data name="WRN_UnqualifiedNestedTypeInCref" xml:space="preserve">
    <value>Within cref attributes, nested types of generic types should be qualified.</value>
  </data>
  <data name="WRN_UnqualifiedNestedTypeInCref_Title" xml:space="preserve">
    <value>Within cref attributes, nested types of generic types should be qualified</value>
  </data>
  <data name="NotACSharpSymbol" xml:space="preserve">
    <value>Not a C# symbol.</value>
  </data>
  <data name="HDN_UnusedUsingDirective" xml:space="preserve">
    <value>Unnecessary using directive.</value>
  </data>
  <data name="HDN_UnusedExternAlias" xml:space="preserve">
    <value>Unused extern alias.</value>
  </data>
  <data name="ElementsCannotBeNull" xml:space="preserve">
    <value>Elements cannot be null.</value>
  </data>
  <data name="IDS_LIB_ENV" xml:space="preserve">
    <value>LIB environment variable</value>
  </data>
  <data name="IDS_LIB_OPTION" xml:space="preserve">
    <value>/LIB option</value>
  </data>
  <data name="IDS_REFERENCEPATH_OPTION" xml:space="preserve">
    <value>/REFERENCEPATH option</value>
  </data>
  <data name="IDS_DirectoryDoesNotExist" xml:space="preserve">
    <value>directory does not exist</value>
  </data>
  <data name="IDS_DirectoryHasInvalidPath" xml:space="preserve">
    <value>path is too long or invalid</value>
  </data>
  <data name="WRN_NoRuntimeMetadataVersion" xml:space="preserve">
    <value>No value for RuntimeMetadataVersion found. No assembly containing System.Object was found nor was a value for RuntimeMetadataVersion specified through options.</value>
  </data>
  <data name="WRN_NoRuntimeMetadataVersion_Title" xml:space="preserve">
    <value>No value for RuntimeMetadataVersion found</value>
  </data>
  <data name="WrongSemanticModelType" xml:space="preserve">
    <value>Expected a {0} SemanticModel.</value>
  </data>
  <data name="IDS_FeatureLambda" xml:space="preserve">
    <value>lambda expression</value>
  </data>
  <data name="ERR_FeatureNotAvailableInVersion1" xml:space="preserve">
    <value>Feature '{0}' is not available in C# 1. Please use language version {1} or greater.</value>
  </data>
  <data name="ERR_FeatureNotAvailableInVersion2" xml:space="preserve">
    <value>Feature '{0}' is not available in C# 2. Please use language version {1} or greater.</value>
  </data>
  <data name="ERR_FeatureNotAvailableInVersion3" xml:space="preserve">
    <value>Feature '{0}' is not available in C# 3. Please use language version {1} or greater.</value>
  </data>
  <data name="ERR_FeatureNotAvailableInVersion4" xml:space="preserve">
    <value>Feature '{0}' is not available in C# 4. Please use language version {1} or greater.</value>
  </data>
  <data name="ERR_FeatureNotAvailableInVersion5" xml:space="preserve">
    <value>Feature '{0}' is not available in C# 5. Please use language version {1} or greater.</value>
  </data>
  <data name="ERR_FeatureNotAvailableInVersion6" xml:space="preserve">
    <value>Feature '{0}' is not available in C# 6. Please use language version {1} or greater.</value>
  </data>
  <data name="ERR_FeatureNotAvailableInVersion7" xml:space="preserve">
    <value>Feature '{0}' is not available in C# 7.0. Please use language version {1} or greater.</value>
  </data>
  <data name="ERR_FeatureIsExperimental" xml:space="preserve">
    <value>Feature '{0}' is experimental and unsupported; use '/features:{1}' to enable.</value>
  </data>
  <data name="IDS_VersionExperimental" xml:space="preserve">
    <value>'experimental'</value>
  </data>
  <data name="PositionNotWithinTree" xml:space="preserve">
    <value>Position must be within span of the syntax tree.</value>
  </data>
  <data name="SpeculatedSyntaxNodeCannotBelongToCurrentCompilation" xml:space="preserve">
    <value>Syntax node to be speculated cannot belong to a syntax tree from the current compilation.</value>
  </data>
  <data name="ChainingSpeculativeModelIsNotSupported" xml:space="preserve">
    <value>Chaining speculative semantic model is not supported. You should create a speculative model from the non-speculative ParentModel.</value>
  </data>
  <data name="IDS_ToolName" xml:space="preserve">
    <value>Microsoft (R) Visual C# Compiler</value>
  </data>
  <data name="IDS_LogoLine1" xml:space="preserve">
    <value>{0} version {1}</value>
  </data>
  <data name="IDS_LogoLine2" xml:space="preserve">
    <value>Copyright (C) Microsoft Corporation. All rights reserved.</value>
  </data>
  <data name="IDS_LangVersions" xml:space="preserve">
    <value>Supported language versions:</value>
  </data>
  <data name="IDS_CSCHelp" xml:space="preserve">
    <value>
                             Visual C# Compiler Options

                       - OUTPUT FILES -
-out:&lt;file&gt;                   Specify output file name (default: base name of
                              file with main class or first file)
-target:exe                   Build a console executable (default) (Short
                              form: -t:exe)
-target:winexe                Build a Windows executable (Short form:
                              -t:winexe)
-target:library               Build a library (Short form: -t:library)
-target:module                Build a module that can be added to another
                              assembly (Short form: -t:module)
-target:appcontainerexe       Build an Appcontainer executable (Short form:
                              -t:appcontainerexe)
-target:winmdobj              Build a Windows Runtime intermediate file that
                              is consumed by WinMDExp (Short form: -t:winmdobj)
-doc:&lt;file&gt;                   XML Documentation file to generate
-refout:&lt;file&gt;                Reference assembly output to generate
-platform:&lt;string&gt;            Limit which platforms this code can run on: x86,
                              Itanium, x64, arm, arm64, anycpu32bitpreferred, or
                              anycpu. The default is anycpu.

                       - INPUT FILES -
-recurse:&lt;wildcard&gt;           Include all files in the current directory and
                              subdirectories according to the wildcard
                              specifications
-reference:&lt;alias&gt;=&lt;file&gt;     Reference metadata from the specified assembly
                              file using the given alias (Short form: -r)
-reference:&lt;file list&gt;        Reference metadata from the specified assembly
                              files (Short form: -r)
-addmodule:&lt;file list&gt;        Link the specified modules into this assembly
-link:&lt;file list&gt;             Embed metadata from the specified interop
                              assembly files (Short form: -l)
-analyzer:&lt;file list&gt;         Run the analyzers from this assembly
                              (Short form: -a)
-additionalfile:&lt;file list&gt;   Additional files that don't directly affect code
                              generation but may be used by analyzers for producing
                              errors or warnings.
-embed                        Embed all source files in the PDB.
-embed:&lt;file list&gt;            Embed specific files in the PDB.

                       - RESOURCES -
-win32res:&lt;file&gt;              Specify a Win32 resource file (.res)
-win32icon:&lt;file&gt;             Use this icon for the output
-win32manifest:&lt;file&gt;         Specify a Win32 manifest file (.xml)
-nowin32manifest              Do not include the default Win32 manifest
-resource:&lt;resinfo&gt;           Embed the specified resource (Short form: -res)
-linkresource:&lt;resinfo&gt;       Link the specified resource to this assembly
                              (Short form: -linkres) Where the resinfo format
                              is &lt;file&gt;[,&lt;string name&gt;[,public|private]]

                       - CODE GENERATION -
-debug[+|-]                   Emit debugging information
-debug:{full|pdbonly|portable|embedded}
                              Specify debugging type ('full' is default,
                              'portable' is a cross-platform format,
                              'embedded' is a cross-platform format embedded into
                              the target .dll or .exe)
-optimize[+|-]                Enable optimizations (Short form: -o)
-deterministic                Produce a deterministic assembly
                              (including module version GUID and timestamp)
-refonly                      Produce a reference assembly in place of the main output
-instrument:TestCoverage      Produce an assembly instrumented to collect
                              coverage information
-sourcelink:&lt;file&gt;            Source link info to embed into PDB.

                       - ERRORS AND WARNINGS -
-warnaserror[+|-]             Report all warnings as errors
-warnaserror[+|-]:&lt;warn list&gt; Report specific warnings as errors
                              (use "nullable" for all nullability warnings)
-warn:&lt;n&gt;                     Set warning level (0 or higher) (Short form: -w)
-nowarn:&lt;warn list&gt;           Disable specific warning messages
                              (use "nullable" for all nullability warnings)
-ruleset:&lt;file&gt;               Specify a ruleset file that disables specific
                              diagnostics.
-errorlog:&lt;file&gt;[,version=&lt;sarif_version&gt;]
                              Specify a file to log all compiler and analyzer
                              diagnostics.
                              sarif_version:{1|2|2.1} Default is 1. 2 and 2.1
                              both mean SARIF version 2.1.0.
-reportanalyzer               Report additional analyzer information, such as
                              execution time.
-skipanalyzers[+|-]           Skip execution of diagnostic analyzers.

                       - LANGUAGE -
-checked[+|-]                 Generate overflow checks
-unsafe[+|-]                  Allow 'unsafe' code
-define:&lt;symbol list&gt;         Define conditional compilation symbol(s) (Short
                              form: -d)
-langversion:?                Display the allowed values for language version
-langversion:&lt;string&gt;         Specify language version such as
                              `latest` (latest version, including minor versions),
                              `default` (same as `latest`),
                              `latestmajor` (latest version, excluding minor versions),
                              `preview` (latest version, including features in unsupported preview),
                              or specific versions like `6` or `7.1`
-nullable[+|-]                Specify nullable context option enable|disable.
-nullable:{enable|disable|warnings|annotations}
                              Specify nullable context option enable|disable|warnings|annotations.

                       - SECURITY -
-delaysign[+|-]               Delay-sign the assembly using only the public
                              portion of the strong name key
-publicsign[+|-]              Public-sign the assembly using only the public
                              portion of the strong name key
-keyfile:&lt;file&gt;               Specify a strong name key file
-keycontainer:&lt;string&gt;        Specify a strong name key container
-highentropyva[+|-]           Enable high-entropy ASLR

                       - MISCELLANEOUS -
@&lt;file&gt;                       Read response file for more options
-help                         Display this usage message (Short form: -?)
-nologo                       Suppress compiler copyright message
-noconfig                     Do not auto include CSC.RSP file
-parallel[+|-]                Concurrent build.
-version                      Display the compiler version number and exit.

                       - ADVANCED -
-baseaddress:&lt;address&gt;        Base address for the library to be built
-checksumalgorithm:&lt;alg&gt;      Specify algorithm for calculating source file
                              checksum stored in PDB. Supported values are:
                              SHA1 or SHA256 (default).
-codepage:&lt;n&gt;                 Specify the codepage to use when opening source
                              files
-utf8output                   Output compiler messages in UTF-8 encoding
-main:&lt;type&gt;                  Specify the type that contains the entry point
                              (ignore all other possible entry points) (Short
                              form: -m)
-fullpaths                    Compiler generates fully qualified paths
-filealign:&lt;n&gt;                Specify the alignment used for output file
                              sections
-pathmap:&lt;K1&gt;=&lt;V1&gt;,&lt;K2&gt;=&lt;V2&gt;,...
                              Specify a mapping for source path names output by
                              the compiler.
-pdb:&lt;file&gt;                   Specify debug information file name (default:
                              output file name with .pdb extension)
-errorendlocation             Output line and column of the end location of
                              each error
-preferreduilang              Specify the preferred output language name.
-nosdkpath                    Disable searching the default SDK path for standard library assemblies.
-nostdlib[+|-]                Do not reference standard library (mscorlib.dll)
-subsystemversion:&lt;string&gt;    Specify subsystem version of this assembly
-lib:&lt;file list&gt;              Specify additional directories to search in for
                              references
-errorreport:&lt;string&gt;         Specify how to handle internal compiler errors:
                              prompt, send, queue, or none. The default is
                              queue.
-appconfig:&lt;file&gt;             Specify an application configuration file
                              containing assembly binding settings
-moduleassemblyname:&lt;string&gt;  Name of the assembly which this module will be
                              a part of
-modulename:&lt;string&gt;          Specify the name of the source module
-generatedfilesout:&lt;dir&gt;      Place files generated during compilation in the
                              specified directory.
</value>
    <comment>Visual C# Compiler Options</comment>
  </data>
  <data name="ERR_ComImportWithInitializers" xml:space="preserve">
    <value>'{0}': a class with the ComImport attribute cannot specify field initializers.</value>
  </data>
  <data name="WRN_PdbLocalNameTooLong" xml:space="preserve">
    <value>Local name '{0}' is too long for PDB.  Consider shortening or compiling without /debug.</value>
  </data>
  <data name="WRN_PdbLocalNameTooLong_Title" xml:space="preserve">
    <value>Local name is too long for PDB</value>
  </data>
  <data name="ERR_RetNoObjectRequiredLambda" xml:space="preserve">
    <value>Anonymous function converted to a void returning delegate cannot return a value</value>
  </data>
  <data name="ERR_TaskRetNoObjectRequiredLambda" xml:space="preserve">
    <value>Async lambda expression converted to a 'Task' returning delegate cannot return a value. Did you intend to return 'Task&lt;T&gt;'?</value>
  </data>
  <data name="WRN_AnalyzerCannotBeCreated" xml:space="preserve">
    <value>An instance of analyzer {0} cannot be created from {1} : {2}.</value>
  </data>
  <data name="WRN_AnalyzerCannotBeCreated_Title" xml:space="preserve">
    <value>An analyzer instance cannot be created</value>
  </data>
  <data name="WRN_NoAnalyzerInAssembly" xml:space="preserve">
    <value>The assembly {0} does not contain any analyzers.</value>
  </data>
  <data name="WRN_NoAnalyzerInAssembly_Title" xml:space="preserve">
    <value>Assembly does not contain any analyzers</value>
  </data>
  <data name="WRN_UnableToLoadAnalyzer" xml:space="preserve">
    <value>Unable to load Analyzer assembly {0} : {1}</value>
  </data>
  <data name="WRN_UnableToLoadAnalyzer_Title" xml:space="preserve">
    <value>Unable to load Analyzer assembly</value>
  </data>
  <data name="INF_UnableToLoadSomeTypesInAnalyzer" xml:space="preserve">
    <value>Skipping some types in analyzer assembly {0} due to a ReflectionTypeLoadException : {1}.</value>
  </data>
  <data name="ERR_CantReadRulesetFile" xml:space="preserve">
    <value>Error reading ruleset file {0} - {1}</value>
  </data>
  <data name="ERR_BadPdbData" xml:space="preserve">
    <value>Error reading debug information for '{0}'</value>
  </data>
  <data name="IDS_OperationCausedStackOverflow" xml:space="preserve">
    <value>Operation caused a stack overflow.</value>
  </data>
  <data name="WRN_IdentifierOrNumericLiteralExpected" xml:space="preserve">
    <value>Expected identifier or numeric literal.</value>
  </data>
  <data name="WRN_IdentifierOrNumericLiteralExpected_Title" xml:space="preserve">
    <value>Expected identifier or numeric literal</value>
  </data>
  <data name="ERR_InitializerOnNonAutoProperty" xml:space="preserve">
    <value>Only auto-implemented properties can have initializers.</value>
  </data>
  <data name="ERR_InstancePropertyInitializerInInterface" xml:space="preserve">
    <value>Instance properties in interfaces cannot have initializers.</value>
  </data>
  <data name="ERR_AutoPropertyMustHaveGetAccessor" xml:space="preserve">
    <value>Auto-implemented properties must have get accessors.</value>
  </data>
  <data name="ERR_AutoPropertyMustOverrideSet" xml:space="preserve">
    <value>Auto-implemented properties must override all accessors of the overridden property.</value>
  </data>
  <data name="ERR_InitializerInStructWithoutExplicitConstructor" xml:space="preserve">
    <value>Structs without explicit constructors cannot contain members with initializers.</value>
  </data>
  <data name="ERR_EncodinglessSyntaxTree" xml:space="preserve">
    <value>Cannot emit debug information for a source text without encoding.</value>
  </data>
  <data name="ERR_BlockBodyAndExpressionBody" xml:space="preserve">
    <value>Block bodies and expression bodies cannot both be provided.</value>
  </data>
  <data name="ERR_SwitchFallOut" xml:space="preserve">
    <value>Control cannot fall out of switch from final case label ('{0}')</value>
  </data>
  <data name="ERR_UnexpectedBoundGenericName" xml:space="preserve">
    <value>Type arguments are not allowed in the nameof operator.</value>
  </data>
  <data name="ERR_NullPropagatingOpInExpressionTree" xml:space="preserve">
    <value>An expression tree lambda may not contain a null propagating operator.</value>
  </data>
  <data name="ERR_DictionaryInitializerInExpressionTree" xml:space="preserve">
    <value>An expression tree lambda may not contain a dictionary initializer.</value>
  </data>
  <data name="ERR_ExtensionCollectionElementInitializerInExpressionTree" xml:space="preserve">
    <value>An extension Add method is not supported for a collection initializer in an expression lambda.</value>
  </data>
  <data name="IDS_FeatureNameof" xml:space="preserve">
    <value>nameof operator</value>
  </data>
  <data name="IDS_FeatureDictionaryInitializer" xml:space="preserve">
    <value>dictionary initializer</value>
  </data>
  <data name="ERR_UnclosedExpressionHole" xml:space="preserve">
    <value>Missing close delimiter '}' for interpolated expression started with '{'.</value>
  </data>
  <data name="ERR_SingleLineCommentInExpressionHole" xml:space="preserve">
    <value>A single-line comment may not be used in an interpolated string.</value>
  </data>
  <data name="ERR_InsufficientStack" xml:space="preserve">
    <value>An expression is too long or complex to compile</value>
  </data>
  <data name="ERR_ExpressionHasNoName" xml:space="preserve">
    <value>Expression does not have a name.</value>
  </data>
  <data name="ERR_SubexpressionNotInNameof" xml:space="preserve">
    <value>Sub-expression cannot be used in an argument to nameof.</value>
  </data>
  <data name="ERR_AliasQualifiedNameNotAnExpression" xml:space="preserve">
    <value>An alias-qualified name is not an expression.</value>
  </data>
  <data name="ERR_NameofMethodGroupWithTypeParameters" xml:space="preserve">
    <value>Type parameters are not allowed on a method group as an argument to 'nameof'.</value>
  </data>
  <data name="NoNoneSearchCriteria" xml:space="preserve">
    <value>SearchCriteria is expected.</value>
  </data>
  <data name="ERR_InvalidAssemblyCulture" xml:space="preserve">
    <value>Assembly culture strings may not contain embedded NUL characters.</value>
  </data>
  <data name="IDS_FeatureUsingStatic" xml:space="preserve">
    <value>using static</value>
  </data>
  <data name="IDS_FeatureInterpolatedStrings" xml:space="preserve">
    <value>interpolated strings</value>
  </data>
  <data name="IDS_FeatureAltInterpolatedVerbatimStrings" xml:space="preserve">
    <value>alternative interpolated verbatim strings</value>
  </data>
  <data name="IDS_AwaitInCatchAndFinally" xml:space="preserve">
    <value>await in catch blocks and finally blocks</value>
  </data>
  <data name="IDS_FeatureBinaryLiteral" xml:space="preserve">
    <value>binary literals</value>
  </data>
  <data name="IDS_FeatureDigitSeparator" xml:space="preserve">
    <value>digit separators</value>
  </data>
  <data name="IDS_FeatureLocalFunctions" xml:space="preserve">
    <value>local functions</value>
  </data>
  <data name="ERR_UnescapedCurly" xml:space="preserve">
    <value>A '{0}' character must be escaped (by doubling) in an interpolated string.</value>
  </data>
  <data name="ERR_EscapedCurly" xml:space="preserve">
    <value>A '{0}' character may only be escaped by doubling '{0}{0}' in an interpolated string.</value>
  </data>
  <data name="ERR_TrailingWhitespaceInFormatSpecifier" xml:space="preserve">
    <value>A format specifier may not contain trailing whitespace.</value>
  </data>
  <data name="ERR_EmptyFormatSpecifier" xml:space="preserve">
    <value>Empty format specifier.</value>
  </data>
  <data name="ERR_ErrorInReferencedAssembly" xml:space="preserve">
    <value>There is an error in a referenced assembly '{0}'.</value>
  </data>
  <data name="ERR_ExpressionOrDeclarationExpected" xml:space="preserve">
    <value>Expression or declaration statement expected.</value>
  </data>
  <data name="ERR_NameofExtensionMethod" xml:space="preserve">
    <value>Extension method groups are not allowed as an argument to 'nameof'.</value>
  </data>
  <data name="WRN_AlignmentMagnitude" xml:space="preserve">
    <value>Alignment value {0} has a magnitude greater than {1} and may result in a large formatted string.</value>
  </data>
  <data name="HDN_UnusedExternAlias_Title" xml:space="preserve">
    <value>Unused extern alias</value>
  </data>
  <data name="HDN_UnusedUsingDirective_Title" xml:space="preserve">
    <value>Unnecessary using directive</value>
  </data>
  <data name="INF_UnableToLoadSomeTypesInAnalyzer_Title" xml:space="preserve">
    <value>Skip loading types in analyzer assembly that fail due to a ReflectionTypeLoadException</value>
  </data>
  <data name="WRN_AlignmentMagnitude_Title" xml:space="preserve">
    <value>Alignment value has a magnitude that may result in a large formatted string</value>
  </data>
  <data name="ERR_ConstantStringTooLong" xml:space="preserve">
    <value>Length of String constant resulting from concatenation exceeds System.Int32.MaxValue.  Try splitting the string into multiple constants.</value>
  </data>
  <data name="ERR_TupleTooFewElements" xml:space="preserve">
    <value>Tuple must contain at least two elements.</value>
  </data>
  <data name="ERR_DebugEntryPointNotSourceMethodDefinition" xml:space="preserve">
    <value>Debug entry point must be a definition of a method declared in the current compilation.</value>
  </data>
  <data name="ERR_LoadDirectiveOnlyAllowedInScripts" xml:space="preserve">
    <value>#load is only allowed in scripts</value>
  </data>
  <data name="ERR_PPLoadFollowsToken" xml:space="preserve">
    <value>Cannot use #load after first token in file</value>
  </data>
  <data name="CouldNotFindFile" xml:space="preserve">
    <value>Could not find file.</value>
    <comment>File path referenced in source (#load) could not be resolved.</comment>
  </data>
  <data name="SyntaxTreeFromLoadNoRemoveReplace" xml:space="preserve">
    <value>SyntaxTree resulted from a #load directive and cannot be removed or replaced directly.</value>
  </data>
  <data name="ERR_SourceFileReferencesNotSupported" xml:space="preserve">
    <value>Source file references are not supported.</value>
  </data>
  <data name="ERR_InvalidPathMap" xml:space="preserve">
    <value>The pathmap option was incorrectly formatted.</value>
  </data>
  <data name="ERR_InvalidReal" xml:space="preserve">
    <value>Invalid real literal.</value>
  </data>
  <data name="ERR_AutoPropertyCannotBeRefReturning" xml:space="preserve">
    <value>Auto-implemented properties cannot return by reference</value>
  </data>
  <data name="ERR_RefPropertyMustHaveGetAccessor" xml:space="preserve">
    <value>Properties which return by reference must have a get accessor</value>
  </data>
  <data name="ERR_RefPropertyCannotHaveSetAccessor" xml:space="preserve">
    <value>Properties which return by reference cannot have set accessors</value>
  </data>
  <data name="ERR_CantChangeRefReturnOnOverride" xml:space="preserve">
    <value>'{0}' must match by reference return of overridden member '{1}'</value>
  </data>
  <data name="ERR_CantChangeInitOnlyOnOverride" xml:space="preserve">
    <value>'{0}' must match by init-only of overridden member '{1}'</value>
  </data>
  <data name="ERR_MustNotHaveRefReturn" xml:space="preserve">
    <value>By-reference returns may only be used in methods that return by reference</value>
  </data>
  <data name="ERR_MustHaveRefReturn" xml:space="preserve">
    <value>By-value returns may only be used in methods that return by value</value>
  </data>
  <data name="ERR_RefReturnMustHaveIdentityConversion" xml:space="preserve">
    <value>The return expression must be of type '{0}' because this method returns by reference</value>
  </data>
  <data name="ERR_CloseUnimplementedInterfaceMemberWrongRefReturn" xml:space="preserve">
    <value>'{0}' does not implement interface member '{1}'. '{2}' cannot implement '{1}' because it does not have matching return by reference.</value>
  </data>
  <data name="ERR_CloseUnimplementedInterfaceMemberWrongInitOnly" xml:space="preserve">
    <value>'{0}' does not implement interface member '{1}'. '{2}' cannot implement '{1}'.</value>
  </data>
  <data name="ERR_BadIteratorReturnRef" xml:space="preserve">
    <value>The body of '{0}' cannot be an iterator block because '{0}' returns by reference</value>
  </data>
  <data name="ERR_BadRefReturnExpressionTree" xml:space="preserve">
    <value>Lambda expressions that return by reference cannot be converted to expression trees</value>
  </data>
  <data name="ERR_RefReturningCallInExpressionTree" xml:space="preserve">
    <value>An expression tree lambda may not contain a call to a method, property, or indexer that returns by reference</value>
  </data>
  <data name="ERR_RefReturnLvalueExpected" xml:space="preserve">
    <value>An expression cannot be used in this context because it may not be passed or returned by reference</value>
  </data>
  <data name="ERR_RefReturnNonreturnableLocal" xml:space="preserve">
    <value>Cannot return '{0}' by reference because it was initialized to a value that cannot be returned by reference</value>
  </data>
  <data name="ERR_RefReturnNonreturnableLocal2" xml:space="preserve">
    <value>Cannot return by reference a member of '{0}' because it was initialized to a value that cannot be returned by reference</value>
  </data>
  <data name="ERR_RefReturnReadonlyLocal" xml:space="preserve">
    <value>Cannot return '{0}' by reference because it is read-only</value>
  </data>
  <data name="ERR_RefReturnRangeVariable" xml:space="preserve">
    <value>Cannot return the range variable '{0}' by reference</value>
  </data>
  <data name="ERR_RefReturnReadonlyLocalCause" xml:space="preserve">
    <value>Cannot return '{0}' by reference because it is a '{1}'</value>
  </data>
  <data name="ERR_RefReturnReadonlyLocal2Cause" xml:space="preserve">
    <value>Cannot return fields of '{0}' by reference because it is a '{1}'</value>
  </data>
  <data name="ERR_RefReturnReadonly" xml:space="preserve">
    <value>A readonly field cannot be returned by writable reference</value>
  </data>
  <data name="ERR_RefReturnReadonlyStatic" xml:space="preserve">
    <value>A static readonly field cannot be returned by writable reference</value>
  </data>
  <data name="ERR_RefReturnReadonly2" xml:space="preserve">
    <value>Members of readonly field '{0}' cannot be returned by writable reference</value>
  </data>
  <data name="ERR_RefReturnReadonlyStatic2" xml:space="preserve">
    <value>Fields of static readonly field '{0}' cannot be returned by writable reference</value>
  </data>
  <data name="ERR_RefReturnParameter" xml:space="preserve">
    <value>Cannot return a parameter by reference '{0}' because it is not a ref or out parameter</value>
  </data>
  <data name="ERR_RefReturnParameter2" xml:space="preserve">
    <value>Cannot return by reference a member of parameter '{0}' because it is not a ref or out parameter</value>
  </data>
  <data name="ERR_RefReturnLocal" xml:space="preserve">
    <value>Cannot return local '{0}' by reference because it is not a ref local</value>
  </data>
  <data name="ERR_RefReturnLocal2" xml:space="preserve">
    <value>Cannot return a member of local '{0}' by reference because it is not a ref local</value>
  </data>
  <data name="ERR_RefReturnStructThis" xml:space="preserve">
    <value>Struct members cannot return 'this' or other instance members by reference</value>
  </data>
  <data name="ERR_EscapeOther" xml:space="preserve">
    <value>Expression cannot be used in this context because it may indirectly expose variables outside of their declaration scope</value>
  </data>
  <data name="ERR_EscapeLocal" xml:space="preserve">
    <value>Cannot use local '{0}' in this context because it may expose referenced variables outside of their declaration scope</value>
  </data>
  <data name="ERR_EscapeCall" xml:space="preserve">
    <value>Cannot use a result of '{0}' in this context because it may expose variables referenced by parameter '{1}' outside of their declaration scope</value>
  </data>
  <data name="ERR_EscapeCall2" xml:space="preserve">
    <value>Cannot use a member of result of '{0}' in this context because it may expose variables referenced by parameter '{1}' outside of their declaration scope</value>
  </data>
  <data name="ERR_CallArgMixing" xml:space="preserve">
    <value>This combination of arguments to '{0}' is disallowed because it may expose variables referenced by parameter '{1}' outside of their declaration scope</value>
  </data>
  <data name="ERR_MismatchedRefEscapeInTernary" xml:space="preserve">
    <value>Branches of a ref conditional operator cannot refer to variables with incompatible declaration scopes</value>
  </data>
  <data name="ERR_EscapeStackAlloc" xml:space="preserve">
    <value>A result of a stackalloc expression of type '{0}' cannot be used in this context because it may be exposed outside of the containing method</value>
  </data>
  <data name="ERR_InitializeByValueVariableWithReference" xml:space="preserve">
    <value>Cannot initialize a by-value variable with a reference</value>
  </data>
  <data name="ERR_InitializeByReferenceVariableWithValue" xml:space="preserve">
    <value>Cannot initialize a by-reference variable with a value</value>
  </data>
  <data name="ERR_RefAssignmentMustHaveIdentityConversion" xml:space="preserve">
    <value>The expression must be of type '{0}' because it is being assigned by reference</value>
  </data>
  <data name="ERR_ByReferenceVariableMustBeInitialized" xml:space="preserve">
    <value>A declaration of a by-reference variable must have an initializer</value>
  </data>
  <data name="ERR_AnonDelegateCantUseLocal" xml:space="preserve">
    <value>Cannot use ref local '{0}' inside an anonymous method, lambda expression, or query expression</value>
  </data>
  <data name="ERR_BadIteratorLocalType" xml:space="preserve">
    <value>Iterators cannot have by-reference locals</value>
  </data>
  <data name="ERR_BadAsyncLocalType" xml:space="preserve">
    <value>Async methods cannot have by-reference locals</value>
  </data>
  <data name="ERR_RefReturningCallAndAwait" xml:space="preserve">
    <value>'await' cannot be used in an expression containing a call to '{0}' because it returns by reference</value>
  </data>
  <data name="ERR_RefConditionalAndAwait" xml:space="preserve">
    <value>'await' cannot be used in an expression containing a ref conditional operator</value>
  </data>
  <data name="ERR_RefConditionalNeedsTwoRefs" xml:space="preserve">
    <value>Both conditional operator values must be ref values or neither may be a ref value</value>
  </data>
  <data name="ERR_RefConditionalDifferentTypes" xml:space="preserve">
    <value>The expression must be of type '{0}' to match the alternative ref value</value>
  </data>
  <data name="ERR_ExpressionTreeContainsLocalFunction" xml:space="preserve">
    <value>An expression tree may not contain a reference to a local function</value>
  </data>
  <data name="ERR_DynamicLocalFunctionParamsParameter" xml:space="preserve">
    <value>Cannot pass argument with dynamic type to params parameter '{0}' of local function '{1}'.</value>
  </data>
  <data name="SyntaxTreeIsNotASubmission" xml:space="preserve">
    <value>Syntax tree should be created from a submission.</value>
  </data>
  <data name="ERR_TooManyUserStrings" xml:space="preserve">
    <value>Combined length of user strings used by the program exceeds allowed limit. Try to decrease use of string literals.</value>
  </data>
  <data name="ERR_PatternNullableType" xml:space="preserve">
    <value>It is not legal to use nullable type '{0}?' in a pattern; use the underlying type '{0}' instead.</value>
  </data>
  <data name="ERR_IsNullableType" xml:space="preserve">
    <value>It is not legal to use nullable reference type '{0}?' in an is-type expression; use the underlying type '{0}' instead.</value>
  </data>
  <data name="ERR_AsNullableType" xml:space="preserve">
    <value>It is not legal to use nullable reference type '{0}?' in an as expression; use the underlying type '{0}' instead.</value>
  </data>
  <data name="ERR_BadPatternExpression" xml:space="preserve">
    <value>Invalid operand for pattern match; value required, but found '{0}'.</value>
  </data>
  <data name="ERR_PeWritingFailure" xml:space="preserve">
    <value>An error occurred while writing the output file: {0}.</value>
  </data>
  <data name="ERR_TupleDuplicateElementName" xml:space="preserve">
    <value>Tuple element names must be unique.</value>
  </data>
  <data name="ERR_TupleReservedElementName" xml:space="preserve">
    <value>Tuple element name '{0}' is only allowed at position {1}.</value>
  </data>
  <data name="ERR_TupleReservedElementNameAnyPosition" xml:space="preserve">
    <value>Tuple element name '{0}' is disallowed at any position.</value>
  </data>
  <data name="ERR_PredefinedTypeMemberNotFoundInAssembly" xml:space="preserve">
    <value>Member '{0}' was not found on type '{1}' from assembly '{2}'.</value>
  </data>
  <data name="IDS_FeatureTuples" xml:space="preserve">
    <value>tuples</value>
  </data>
  <data name="ERR_MissingDeconstruct" xml:space="preserve">
    <value>No suitable 'Deconstruct' instance or extension method was found for type '{0}', with {1} out parameters and a void return type.</value>
  </data>
  <data name="ERR_DeconstructRequiresExpression" xml:space="preserve">
    <value>Deconstruct assignment requires an expression with a type on the right-hand-side.</value>
  </data>
  <data name="ERR_SwitchExpressionValueExpected" xml:space="preserve">
    <value>The switch expression must be a value; found '{0}'.</value>
  </data>
  <data name="ERR_SwitchCaseSubsumed" xml:space="preserve">
    <value>The switch case is unreachable. It has already been handled by a previous case or it is impossible to match.</value>
  </data>
  <data name="ERR_StdInOptionProvidedButConsoleInputIsNotRedirected" xml:space="preserve">
    <value>stdin argument '-' is specified, but input has not been redirected from the standard input stream.</value>
  </data>
  <data name="ERR_SwitchArmSubsumed" xml:space="preserve">
    <value>The pattern is unreachable. It has already been handled by a previous arm of the switch expression or it is impossible to match.</value>
  </data>
  <data name="ERR_PatternWrongType" xml:space="preserve">
    <value>An expression of type '{0}' cannot be handled by a pattern of type '{1}'.</value>
  </data>
  <data name="ERR_ConstantPatternVsOpenType" xml:space="preserve">
    <value>An expression of type '{0}' cannot be handled by a pattern of type '{1}'. Please use language version '{2}' or greater to match an open type with a constant pattern.</value>
  </data>
  <data name="WRN_AttributeIgnoredWhenPublicSigning" xml:space="preserve">
    <value>Attribute '{0}' is ignored when public signing is specified.</value>
  </data>
  <data name="WRN_AttributeIgnoredWhenPublicSigning_Title" xml:space="preserve">
    <value>Attribute is ignored when public signing is specified.</value>
  </data>
  <data name="ERR_OptionMustBeAbsolutePath" xml:space="preserve">
    <value>Option '{0}' must be an absolute path.</value>
  </data>
  <data name="ERR_ConversionNotTupleCompatible" xml:space="preserve">
    <value>Tuple with {0} elements cannot be converted to type '{1}'.</value>
  </data>
  <data name="IDS_FeatureOutVar" xml:space="preserve">
    <value>out variable declaration</value>
  </data>
  <data name="ERR_ImplicitlyTypedOutVariableUsedInTheSameArgumentList" xml:space="preserve">
    <value>Reference to an implicitly-typed out variable '{0}' is not permitted in the same argument list.</value>
  </data>
  <data name="ERR_TypeInferenceFailedForImplicitlyTypedOutVariable" xml:space="preserve">
    <value>Cannot infer the type of implicitly-typed out variable '{0}'.</value>
  </data>
  <data name="ERR_TypeInferenceFailedForImplicitlyTypedDeconstructionVariable" xml:space="preserve">
    <value>Cannot infer the type of implicitly-typed deconstruction variable '{0}'.</value>
  </data>
  <data name="ERR_DiscardTypeInferenceFailed" xml:space="preserve">
    <value>Cannot infer the type of implicitly-typed discard.</value>
  </data>
  <data name="ERR_DeconstructWrongCardinality" xml:space="preserve">
    <value>Cannot deconstruct a tuple of '{0}' elements into '{1}' variables.</value>
  </data>
  <data name="ERR_CannotDeconstructDynamic" xml:space="preserve">
    <value>Cannot deconstruct dynamic objects.</value>
  </data>
  <data name="ERR_DeconstructTooFewElements" xml:space="preserve">
    <value>Deconstruction must contain at least two variables.</value>
  </data>
  <data name="WRN_TupleLiteralNameMismatch" xml:space="preserve">
    <value>The tuple element name '{0}' is ignored because a different name or no name is specified by the target type '{1}'.</value>
  </data>
  <data name="WRN_TupleLiteralNameMismatch_Title" xml:space="preserve">
    <value>The tuple element name is ignored because a different name or no name is specified by the assignment target.</value>
  </data>
  <data name="WRN_TupleBinopLiteralNameMismatch" xml:space="preserve">
    <value>The tuple element name '{0}' is ignored because a different name or no name is specified on the other side of the tuple == or != operator.</value>
  </data>
  <data name="WRN_TupleBinopLiteralNameMismatch_Title" xml:space="preserve">
    <value>The tuple element name is ignored because a different name or no name is specified on the other side of the tuple == or != operator.</value>
  </data>
  <data name="ERR_PredefinedValueTupleTypeMustBeStruct" xml:space="preserve">
    <value>Predefined type '{0}' must be a struct.</value>
  </data>
  <data name="ERR_NewWithTupleTypeSyntax" xml:space="preserve">
    <value>'new' cannot be used with tuple type. Use a tuple literal expression instead.</value>
  </data>
  <data name="ERR_DeconstructionVarFormDisallowsSpecificType" xml:space="preserve">
    <value>Deconstruction 'var (...)' form disallows a specific type for 'var'.</value>
  </data>
  <data name="ERR_TupleElementNamesAttributeMissing" xml:space="preserve">
    <value>Cannot define a class or member that utilizes tuples because the compiler required type '{0}' cannot be found. Are you missing a reference?</value>
  </data>
  <data name="ERR_ExplicitTupleElementNamesAttribute" xml:space="preserve">
    <value>Cannot reference 'System.Runtime.CompilerServices.TupleElementNamesAttribute' explicitly. Use the tuple syntax to define tuple names.</value>
  </data>
  <data name="ERR_ExpressionTreeContainsOutVariable" xml:space="preserve">
    <value>An expression tree may not contain an out argument variable declaration.</value>
  </data>
  <data name="ERR_ExpressionTreeContainsDiscard" xml:space="preserve">
    <value>An expression tree may not contain a discard.</value>
  </data>
  <data name="ERR_ExpressionTreeContainsIsMatch" xml:space="preserve">
    <value>An expression tree may not contain an 'is' pattern-matching operator.</value>
  </data>
  <data name="ERR_ExpressionTreeContainsTupleLiteral" xml:space="preserve">
    <value>An expression tree may not contain a tuple literal.</value>
  </data>
  <data name="ERR_ExpressionTreeContainsTupleConversion" xml:space="preserve">
    <value>An expression tree may not contain a tuple conversion.</value>
  </data>
  <data name="ERR_SourceLinkRequiresPdb" xml:space="preserve">
    <value>/sourcelink switch is only supported when emitting PDB.</value>
  </data>
  <data name="ERR_CannotEmbedWithoutPdb" xml:space="preserve">
    <value>/embed switch is only supported when emitting a PDB.</value>
  </data>
  <data name="ERR_InvalidInstrumentationKind" xml:space="preserve">
    <value>Invalid instrumentation kind: {0}</value>
  </data>
  <data name="ERR_InvalidHashAlgorithmName" xml:space="preserve">
    <value>Invalid hash algorithm name: '{0}'</value>
  </data>
  <data name="ERR_VarInvocationLvalueReserved" xml:space="preserve">
    <value>The syntax 'var (...)' as an lvalue is reserved.</value>
  </data>
  <data name="ERR_SemiOrLBraceOrArrowExpected" xml:space="preserve">
    <value>{ or ; or =&gt; expected</value>
  </data>
  <data name="ERR_ThrowMisplaced" xml:space="preserve">
    <value>A throw expression is not allowed in this context.</value>
  </data>
  <data name="ERR_MixedDeconstructionUnsupported" xml:space="preserve">
    <value>A deconstruction cannot mix declarations and expressions on the left-hand-side.</value>
  </data>
  <data name="ERR_DeclarationExpressionNotPermitted" xml:space="preserve">
    <value>A declaration is not allowed in this context.</value>
  </data>
  <data name="ERR_MustDeclareForeachIteration" xml:space="preserve">
    <value>A foreach loop must declare its iteration variables.</value>
  </data>
  <data name="ERR_TupleElementNamesInDeconstruction" xml:space="preserve">
    <value>Tuple element names are not permitted on the left of a deconstruction.</value>
  </data>
  <data name="ERR_PossibleBadNegCast" xml:space="preserve">
    <value>To cast a negative value, you must enclose the value in parentheses.</value>
  </data>
  <data name="ERR_ExpressionTreeContainsThrowExpression" xml:space="preserve">
    <value>An expression tree may not contain a throw-expression.</value>
  </data>
  <data name="ERR_ExpressionTreeContainsWithExpression" xml:space="preserve">
    <value>An expression tree may not contain a with-expression.</value>
  </data>
  <data name="ERR_BadAssemblyName" xml:space="preserve">
    <value>Invalid assembly name: {0}</value>
  </data>
  <data name="ERR_BadAsyncMethodBuilderTaskProperty" xml:space="preserve">
    <value>For type '{0}' to be used as an AsyncMethodBuilder for type '{1}', its Task property should return type '{1}' instead of type '{2}'.</value>
  </data>
  <data name="ERR_AttributesInLocalFuncDecl" xml:space="preserve">
    <value>Attributes are not allowed on local function parameters or type parameters</value>
  </data>
  <data name="ERR_TypeForwardedToMultipleAssemblies" xml:space="preserve">
    <value>Module '{0}' in assembly '{1}' is forwarding the type '{2}' to multiple assemblies: '{3}' and '{4}'.</value>
  </data>
  <data name="ERR_PatternDynamicType" xml:space="preserve">
    <value>It is not legal to use the type 'dynamic' in a pattern.</value>
  </data>
  <data name="ERR_BadDocumentationMode" xml:space="preserve">
    <value>Provided documentation mode is unsupported or invalid: '{0}'.</value>
  </data>
  <data name="ERR_BadSourceCodeKind" xml:space="preserve">
    <value>Provided source code kind is unsupported or invalid: '{0}'</value>
  </data>
  <data name="ERR_BadLanguageVersion" xml:space="preserve">
    <value>Provided language version is unsupported or invalid: '{0}'.</value>
  </data>
  <data name="ERR_InvalidPreprocessingSymbol" xml:space="preserve">
    <value>Invalid name for a preprocessing symbol; '{0}' is not a valid identifier</value>
  </data>
  <data name="ERR_FeatureNotAvailableInVersion7_1" xml:space="preserve">
    <value>Feature '{0}' is not available in C# 7.1. Please use language version {1} or greater.</value>
  </data>
  <data name="ERR_FeatureNotAvailableInVersion7_2" xml:space="preserve">
    <value>Feature '{0}' is not available in C# 7.2. Please use language version {1} or greater.</value>
  </data>
  <data name="ERR_FeatureNotAvailableInVersion7_3" xml:space="preserve">
    <value>Feature '{0}' is not available in C# 7.3. Please use language version {1} or greater.</value>
  </data>
  <data name="ERR_FeatureNotAvailableInVersion8" xml:space="preserve">
    <value>Feature '{0}' is not available in C# 8.0. Please use language version {1} or greater.</value>
  </data>
  <data name="ERR_LanguageVersionCannotHaveLeadingZeroes" xml:space="preserve">
    <value>Specified language version '{0}' cannot have leading zeroes</value>
  </data>
  <data name="ERR_VoidAssignment" xml:space="preserve">
    <value>A value of type 'void' may not be assigned.</value>
  </data>
  <data name="WRN_Experimental" xml:space="preserve">
    <value>'{0}' is for evaluation purposes only and is subject to change or removal in future updates.</value>
  </data>
  <data name="WRN_Experimental_Title" xml:space="preserve">
    <value>Type is for evaluation purposes only and is subject to change or removal in future updates.</value>
  </data>
  <data name="ERR_CompilerAndLanguageVersion" xml:space="preserve">
    <value>Compiler version: '{0}'. Language version: {1}.</value>
  </data>
  <data name="IDS_FeatureAsyncMain" xml:space="preserve">
    <value>async main</value>
  </data>
  <data name="ERR_TupleInferredNamesNotAvailable" xml:space="preserve">
    <value>Tuple element name '{0}' is inferred. Please use language version {1} or greater to access an element by its inferred name.</value>
  </data>
  <data name="ERR_AltInterpolatedVerbatimStringsNotAvailable" xml:space="preserve">
    <value>To use '@$' instead of '$@' for an interpolated verbatim string, please use language version '{0}' or greater.</value>
  </data>
  <data name="WRN_AttributesOnBackingFieldsNotAvailable" xml:space="preserve">
    <value>Field-targeted attributes on auto-properties are not supported in language version {0}. Please use language version {1} or greater.</value>
  </data>
  <data name="WRN_AttributesOnBackingFieldsNotAvailable_Title" xml:space="preserve">
    <value>Field-targeted attributes on auto-properties are not supported in this version of the language.</value>
  </data>
  <data name="ERR_VoidInTuple" xml:space="preserve">
    <value>A tuple may not contain a value of type 'void'.</value>
  </data>
  <data name="IDS_FeatureNullableReferenceTypes" xml:space="preserve">
    <value>nullable reference types</value>
  </data>
  <data name="IDS_FeaturePragmaWarningEnable" xml:space="preserve">
    <value>warning action enable</value>
  </data>
  <data name="WRN_ConvertingNullableToNonNullable" xml:space="preserve">
    <value>Converting null literal or possible null value to non-nullable type.</value>
  </data>
  <data name="WRN_ConvertingNullableToNonNullable_Title" xml:space="preserve">
    <value>Converting null literal or possible null value to non-nullable type.</value>
  </data>
  <data name="WRN_NullReferenceAssignment" xml:space="preserve">
    <value>Possible null reference assignment.</value>
  </data>
  <data name="WRN_NullReferenceAssignment_Title" xml:space="preserve">
    <value>Possible null reference assignment.</value>
  </data>
  <data name="WRN_NullReferenceReceiver" xml:space="preserve">
    <value>Dereference of a possibly null reference.</value>
  </data>
  <data name="WRN_NullReferenceReceiver_Title" xml:space="preserve">
    <value>Dereference of a possibly null reference.</value>
  </data>
  <data name="WRN_NullReferenceReturn" xml:space="preserve">
    <value>Possible null reference return.</value>
  </data>
  <data name="WRN_NullReferenceReturn_Title" xml:space="preserve">
    <value>Possible null reference return.</value>
  </data>
  <data name="WRN_NullReferenceArgument" xml:space="preserve">
    <value>Possible null reference argument for parameter '{0}' in '{1}'.</value>
  </data>
  <data name="WRN_NullReferenceArgument_Title" xml:space="preserve">
    <value>Possible null reference argument.</value>
  </data>
  <data name="WRN_ThrowPossibleNull" xml:space="preserve">
    <value>Thrown value may be null.</value>
  </data>
  <data name="WRN_ThrowPossibleNull_Title" xml:space="preserve">
    <value>Thrown value may be null.</value>
  </data>
  <data name="WRN_UnboxPossibleNull" xml:space="preserve">
    <value>Unboxing a possibly null value.</value>
  </data>
  <data name="WRN_UnboxPossibleNull_Title" xml:space="preserve">
    <value>Unboxing a possibly null value.</value>
  </data>
  <data name="WRN_NullabilityMismatchInTypeOnOverride" xml:space="preserve">
    <value>Nullability of reference types in type doesn't match overridden member.</value>
  </data>
  <data name="WRN_NullabilityMismatchInTypeOnOverride_Title" xml:space="preserve">
    <value>Nullability of reference types in type doesn't match overridden member.</value>
  </data>
  <data name="WRN_NullabilityMismatchInReturnTypeOnOverride" xml:space="preserve">
    <value>Nullability of reference types in return type doesn't match overridden member.</value>
  </data>
  <data name="WRN_NullabilityMismatchInReturnTypeOnOverride_Title" xml:space="preserve">
    <value>Nullability of reference types in return type doesn't match overridden member.</value>
  </data>
  <data name="WRN_TopLevelNullabilityMismatchInReturnTypeOnOverride" xml:space="preserve">
    <value>Nullability of return type doesn't match overridden member (possibly because of nullability attributes).</value>
  </data>
  <data name="WRN_TopLevelNullabilityMismatchInReturnTypeOnOverride_Title" xml:space="preserve">
    <value>Nullability of return type doesn't match overridden member (possibly because of nullability attributes).</value>
  </data>
  <data name="WRN_NullabilityMismatchInParameterTypeOnOverride" xml:space="preserve">
    <value>Nullability of reference types in type of parameter '{0}' doesn't match overridden member.</value>
  </data>
  <data name="WRN_NullabilityMismatchInParameterTypeOnOverride_Title" xml:space="preserve">
    <value>Nullability of reference types in type of parameter doesn't match overridden member.</value>
  </data>
  <data name="WRN_TopLevelNullabilityMismatchInParameterTypeOnOverride" xml:space="preserve">
    <value>Nullability of type of parameter '{0}' doesn't match overridden member (possibly because of nullability attributes).</value>
  </data>
  <data name="WRN_TopLevelNullabilityMismatchInParameterTypeOnOverride_Title" xml:space="preserve">
    <value>Nullability of type of parameter doesn't match overridden member (possibly because of nullability attributes).</value>
  </data>
  <data name="WRN_NullabilityMismatchInParameterTypeOnPartial" xml:space="preserve">
    <value>Nullability of reference types in type of parameter '{0}' doesn't match partial method declaration.</value>
  </data>
  <data name="WRN_NullabilityMismatchInParameterTypeOnPartial_Title" xml:space="preserve">
    <value>Nullability of reference types in type of parameter doesn't match partial method declaration.</value>
  </data>
  <data name="WRN_NullabilityMismatchInReturnTypeOnPartial" xml:space="preserve">
    <value>Nullability of reference types in return type doesn't match partial method declaration.</value>
  </data>
  <data name="WRN_NullabilityMismatchInReturnTypeOnPartial_Title" xml:space="preserve">
    <value>Nullability of reference types in return type doesn't match partial method declaration.</value>
  </data>
  <data name="WRN_NullabilityMismatchInTypeOnImplicitImplementation" xml:space="preserve">
    <value>Nullability of reference types in type of '{0}' doesn't match implicitly implemented member '{1}'.</value>
  </data>
  <data name="WRN_NullabilityMismatchInTypeOnImplicitImplementation_Title" xml:space="preserve">
    <value>Nullability of reference types in type doesn't match implicitly implemented member.</value>
  </data>
  <data name="WRN_NullabilityMismatchInReturnTypeOnImplicitImplementation" xml:space="preserve">
    <value>Nullability of reference types in return type of '{0}' doesn't match implicitly implemented member '{1}'.</value>
  </data>
  <data name="WRN_NullabilityMismatchInReturnTypeOnImplicitImplementation_Title" xml:space="preserve">
    <value>Nullability of reference types in return type doesn't match implicitly implemented member.</value>
  </data>
  <data name="WRN_NullabilityMismatchInParameterTypeOnImplicitImplementation" xml:space="preserve">
    <value>Nullability of reference types in type of parameter '{0}' of '{1}' doesn't match implicitly implemented member '{2}'.</value>
  </data>
  <data name="WRN_NullabilityMismatchInParameterTypeOnImplicitImplementation_Title" xml:space="preserve">
    <value>Nullability of reference types in type of parameter doesn't match implicitly implemented member.</value>
  </data>
  <data name="WRN_TopLevelNullabilityMismatchInReturnTypeOnImplicitImplementation" xml:space="preserve">
    <value>Nullability of reference types in return type of '{0}' doesn't match implicitly implemented member '{1}' (possibly because of nullability attributes).</value>
  </data>
  <data name="WRN_TopLevelNullabilityMismatchInReturnTypeOnImplicitImplementation_Title" xml:space="preserve">
    <value>Nullability of reference types in return type doesn't match implicitly implemented member (possibly because of nullability attributes).</value>
  </data>
  <data name="WRN_TopLevelNullabilityMismatchInParameterTypeOnImplicitImplementation" xml:space="preserve">
    <value>Nullability of reference types in type of parameter '{0}' of '{1}' doesn't match implicitly implemented member '{2}' (possibly because of nullability attributes).</value>
  </data>
  <data name="WRN_TopLevelNullabilityMismatchInParameterTypeOnImplicitImplementation_Title" xml:space="preserve">
    <value>Nullability of reference types in type of parameter doesn't match implicitly implemented member (possibly because of nullability attributes).</value>
  </data>
  <data name="WRN_NullabilityMismatchInTypeOnExplicitImplementation" xml:space="preserve">
    <value>Nullability of reference types in type doesn't match implemented member '{0}'.</value>
  </data>
  <data name="WRN_NullabilityMismatchInTypeOnExplicitImplementation_Title" xml:space="preserve">
    <value>Nullability of reference types in type doesn't match implemented member.</value>
  </data>
  <data name="WRN_NullabilityMismatchInReturnTypeOnExplicitImplementation" xml:space="preserve">
    <value>Nullability of reference types in return type doesn't match implemented member '{0}'.</value>
  </data>
  <data name="WRN_NullabilityMismatchInReturnTypeOnExplicitImplementation_Title" xml:space="preserve">
    <value>Nullability of reference types in return type doesn't match implemented member.</value>
  </data>
  <data name="WRN_NullabilityMismatchInParameterTypeOnExplicitImplementation" xml:space="preserve">
    <value>Nullability of reference types in type of parameter '{0}' doesn't match implemented member '{1}'.</value>
  </data>
  <data name="WRN_NullabilityMismatchInParameterTypeOnExplicitImplementation_Title" xml:space="preserve">
    <value>Nullability of reference types in type of parameter doesn't match implemented member.</value>
  </data>
  <data name="WRN_TopLevelNullabilityMismatchInReturnTypeOnExplicitImplementation" xml:space="preserve">
    <value>Nullability of reference types in return type doesn't match implemented member '{0}' (possibly because of nullability attributes).</value>
  </data>
  <data name="WRN_TopLevelNullabilityMismatchInReturnTypeOnExplicitImplementation_Title" xml:space="preserve">
    <value>Nullability of reference types in return type doesn't match implemented member (possibly because of nullability attributes).</value>
  </data>
  <data name="WRN_TopLevelNullabilityMismatchInParameterTypeOnExplicitImplementation" xml:space="preserve">
    <value>Nullability of reference types in type of parameter '{0}' doesn't match implemented member '{1}' (possibly because of nullability attributes).</value>
  </data>
  <data name="WRN_TopLevelNullabilityMismatchInParameterTypeOnExplicitImplementation_Title" xml:space="preserve">
    <value>Nullability of reference types in type of parameter doesn't match implemented member (possibly because of nullability attributes).</value>
  </data>
  <data name="WRN_UninitializedNonNullableField" xml:space="preserve">
    <value>Non-nullable {0} '{1}' must contain a non-null value when exiting constructor. Consider declaring the {0} as nullable.</value>
  </data>
  <data name="WRN_UninitializedNonNullableField_Title" xml:space="preserve">
    <value>Non-nullable field must contain a non-null value when exiting constructor. Consider declaring as nullable.</value>
  </data>
  <data name="WRN_NullabilityMismatchInAssignment" xml:space="preserve">
    <value>Nullability of reference types in value of type '{0}' doesn't match target type '{1}'.</value>
  </data>
  <data name="WRN_NullabilityMismatchInAssignment_Title" xml:space="preserve">
    <value>Nullability of reference types in value doesn't match target type.</value>
  </data>
  <data name="WRN_ImplicitCopyInReadOnlyMember" xml:space="preserve">
    <value>Call to non-readonly member '{0}' from a 'readonly' member results in an implicit copy of '{1}'.</value>
  </data>
  <data name="WRN_ImplicitCopyInReadOnlyMember_Title" xml:space="preserve">
    <value>Call to non-readonly member from a 'readonly' member results in an implicit copy.</value>
  </data>
  <data name="ERR_StaticMemberCantBeReadOnly" xml:space="preserve">
    <value>Static member '{0}' cannot be marked 'readonly'.</value>
  </data>
  <data name="ERR_AutoSetterCantBeReadOnly" xml:space="preserve">
    <value>Auto-implemented 'set' accessor '{0}' cannot be marked 'readonly'.</value>
  </data>
  <data name="ERR_AutoPropertyWithSetterCantBeReadOnly" xml:space="preserve">
    <value>Auto-implemented property '{0}' cannot be marked 'readonly' because it has a 'set' accessor.</value>
  </data>
  <data name="ERR_InvalidPropertyReadOnlyMods" xml:space="preserve">
    <value>Cannot specify 'readonly' modifiers on both property or indexer '{0}' and its accessor. Remove one of them.</value>
  </data>
  <data name="ERR_DuplicatePropertyReadOnlyMods" xml:space="preserve">
    <value>Cannot specify 'readonly' modifiers on both accessors of property or indexer '{0}'. Instead, put a 'readonly' modifier on the property itself.</value>
  </data>
  <data name="ERR_FieldLikeEventCantBeReadOnly" xml:space="preserve">
    <value>Field-like event '{0}' cannot be 'readonly'.</value>
  </data>
  <data name="ERR_PartialMethodReadOnlyDifference" xml:space="preserve">
    <value>Both partial method declarations must be readonly or neither may be readonly</value>
  </data>
  <data name="ERR_ReadOnlyModMissingAccessor" xml:space="preserve">
    <value>'{0}': 'readonly' can only be used on accessors if the property or indexer has both a get and a set accessor</value>
  </data>
  <data name="WRN_NullabilityMismatchInArgument" xml:space="preserve">
    <value>Argument of type '{0}' cannot be used for parameter '{2}' of type '{1}' in '{3}' due to differences in the nullability of reference types.</value>
  </data>
  <data name="WRN_NullabilityMismatchInArgument_Title" xml:space="preserve">
    <value>Argument cannot be used for parameter due to differences in the nullability of reference types.</value>
  </data>
  <data name="WRN_NullabilityMismatchInArgumentForOutput" xml:space="preserve">
    <value>Argument of type '{0}' cannot be used as an output of type '{1}' for parameter '{2}' in '{3}' due to differences in the nullability of reference types.</value>
  </data>
  <data name="WRN_NullabilityMismatchInArgumentForOutput_Title" xml:space="preserve">
    <value>Argument cannot be used as an output for parameter due to differences in the nullability of reference types.</value>
  </data>
  <data name="WRN_DisallowNullAttributeForbidsMaybeNullAssignment" xml:space="preserve">
    <value>A possible null value may not be used for a type marked with [NotNull] or [DisallowNull]</value>
  </data>
  <data name="WRN_DisallowNullAttributeForbidsMaybeNullAssignment_Title" xml:space="preserve">
    <value>A possible null value may not be used for a type marked with [NotNull] or [DisallowNull]</value>
  </data>
  <data name="WRN_ParameterConditionallyDisallowsNull" xml:space="preserve">
    <value>Parameter '{0}' must have a non-null value when exiting with '{1}'.</value>
  </data>
  <data name="WRN_ParameterConditionallyDisallowsNull_Title" xml:space="preserve">
    <value>Parameter must have a non-null value when exiting in some condition.</value>
  </data>
  <data name="WRN_ParameterDisallowsNull" xml:space="preserve">
    <value>Parameter '{0}' must have a non-null value when exiting.</value>
  </data>
  <data name="WRN_ParameterDisallowsNull_Title" xml:space="preserve">
    <value>Parameter must have a non-null value when exiting.</value>
  </data>
  <data name="WRN_ParameterNotNullIfNotNull" xml:space="preserve">
    <value>Parameter '{0}' must have a non-null value when exiting because parameter '{1}' is non-null.</value>
  </data>
  <data name="WRN_ParameterNotNullIfNotNull_Title" xml:space="preserve">
    <value>Parameter must have a non-null value when exiting because parameter referenced by NotNullIfNotNull is non-null.</value>
  </data>
  <data name="WRN_ReturnNotNullIfNotNull" xml:space="preserve">
    <value>Return value must be non-null because parameter '{0}' is non-null.</value>
  </data>
  <data name="WRN_ReturnNotNullIfNotNull_Title" xml:space="preserve">
    <value>Return value must be non-null because parameter is non-null.</value>
  </data>
  <data name="WRN_MemberNotNull" xml:space="preserve">
    <value>Member '{0}' must have a non-null value when exiting.</value>
  </data>
  <data name="WRN_MemberNotNull_Title" xml:space="preserve">
    <value>Member must have a non-null value when exiting.</value>
  </data>
  <data name="WRN_MemberNotNullBadMember" xml:space="preserve">
    <value>Member '{0}' cannot be used in this attribute.</value>
  </data>
  <data name="WRN_MemberNotNullBadMember_Title" xml:space="preserve">
    <value>Member cannot be used in this attribute.</value>
  </data>
  <data name="WRN_MemberNotNullWhen" xml:space="preserve">
    <value>Member '{0}' must have a non-null value when exiting with '{1}'.</value>
  </data>
  <data name="WRN_MemberNotNullWhen_Title" xml:space="preserve">
    <value>Member must have a non-null value when exiting in some condition.</value>
  </data>
  <data name="WRN_ShouldNotReturn" xml:space="preserve">
    <value>A method marked [DoesNotReturn] should not return.</value>
  </data>
  <data name="WRN_ShouldNotReturn_Title" xml:space="preserve">
    <value>A method marked [DoesNotReturn] should not return.</value>
  </data>
  <data name="WRN_DoesNotReturnMismatch" xml:space="preserve">
    <value>Method '{0}' lacks `[DoesNotReturn]` annotation to match implemented or overridden member.</value>
  </data>
  <data name="WRN_DoesNotReturnMismatch_Title" xml:space="preserve">
    <value>Method lacks `[DoesNotReturn]` annotation to match implemented or overridden member.</value>
  </data>
  <data name="WRN_NullabilityMismatchInReturnTypeOfTargetDelegate" xml:space="preserve">
    <value>Nullability of reference types in return type of '{0}' doesn't match the target delegate '{1}' (possibly because of nullability attributes).</value>
  </data>
  <data name="WRN_NullabilityMismatchInReturnTypeOfTargetDelegate_Title" xml:space="preserve">
    <value>Nullability of reference types in return type doesn't match the target delegate (possibly because of nullability attributes).</value>
  </data>
  <data name="WRN_NullabilityMismatchInParameterTypeOfTargetDelegate" xml:space="preserve">
    <value>Nullability of reference types in type of parameter '{0}' of '{1}' doesn't match the target delegate '{2}' (possibly because of nullability attributes).</value>
  </data>
  <data name="WRN_NullabilityMismatchInParameterTypeOfTargetDelegate_Title" xml:space="preserve">
    <value>Nullability of reference types in type of parameter doesn't match the target delegate (possibly because of nullability attributes).</value>
  </data>
  <data name="WRN_NullAsNonNullable" xml:space="preserve">
    <value>Cannot convert null literal to non-nullable reference type.</value>
  </data>
  <data name="WRN_NullAsNonNullable_Title" xml:space="preserve">
    <value>Cannot convert null literal to non-nullable reference type.</value>
  </data>
  <data name="ERR_AnnotationDisallowedInObjectCreation" xml:space="preserve">
    <value>Cannot use a nullable reference type in object creation.</value>
  </data>
  <data name="WRN_NullableValueTypeMayBeNull" xml:space="preserve">
    <value>Nullable value type may be null.</value>
  </data>
  <data name="WRN_NullableValueTypeMayBeNull_Title" xml:space="preserve">
    <value>Nullable value type may be null.</value>
  </data>
  <data name="WRN_NullabilityMismatchInTypeParameterConstraint" xml:space="preserve">
    <value>The type '{3}' cannot be used as type parameter '{2}' in the generic type or method '{0}'. Nullability of type argument '{3}' doesn't match constraint type '{1}'.</value>
  </data>
  <data name="WRN_NullabilityMismatchInTypeParameterConstraint_Title" xml:space="preserve">
    <value>The type cannot be used as type parameter in the generic type or method. Nullability of type argument doesn't match constraint type.</value>
  </data>
  <data name="WRN_MissingNonNullTypesContextForAnnotation" xml:space="preserve">
    <value>The annotation for nullable reference types should only be used in code within a '#nullable' annotations context.</value>
  </data>
  <data name="WRN_MissingNonNullTypesContextForAnnotation_Title" xml:space="preserve">
    <value>The annotation for nullable reference types should only be used in code within a '#nullable' annotations context.</value>
  </data>
  <data name="ERR_ExplicitNullableAttribute" xml:space="preserve">
    <value>Explicit application of 'System.Runtime.CompilerServices.NullableAttribute' is not allowed.</value>
  </data>
  <data name="ERR_NullableUnconstrainedTypeParameter" xml:space="preserve">
    <value>A nullable type parameter must be known to be a value type or non-nullable reference type unless language version '{0}' or greater is used. Consider changing the language version or adding a 'class', 'struct', or type constraint.</value>
  </data>
  <data name="ERR_NullableOptionNotAvailable" xml:space="preserve">
    <value>Invalid '{0}' value: '{1}' for C# {2}. Please use language version '{3}' or greater.</value>
  </data>
  <data name="ERR_NonTaskMainCantBeAsync" xml:space="preserve">
    <value>A void or int returning entry point cannot be async</value>
  </data>
  <data name="ERR_PatternWrongGenericTypeInVersion" xml:space="preserve">
    <value>An expression of type '{0}' cannot be handled by a pattern of type '{1}' in C# {2}. Please use language version {3} or greater.</value>
  </data>
  <data name="WRN_UnreferencedLocalFunction" xml:space="preserve">
    <value>The local function '{0}' is declared but never used</value>
  </data>
  <data name="WRN_UnreferencedLocalFunction_Title" xml:space="preserve">
    <value>Local function is declared but never used</value>
  </data>
  <data name="ERR_LocalFunctionMissingBody" xml:space="preserve">
    <value>Local function '{0}' must declare a body because it is not marked 'static extern'.</value>
  </data>
  <data name="ERR_InvalidDebugInfo" xml:space="preserve">
    <value>Unable to read debug information of method '{0}' (token 0x{1:X8}) from assembly '{2}'</value>
  </data>
  <data name="IConversionExpressionIsNotCSharpConversion" xml:space="preserve">
    <value>{0} is not a valid C# conversion expression</value>
  </data>
  <data name="ERR_DynamicLocalFunctionTypeParameter" xml:space="preserve">
    <value>Cannot pass argument with dynamic type to generic local function '{0}' with inferred type arguments.</value>
  </data>
  <data name="IDS_FeatureLeadingDigitSeparator" xml:space="preserve">
    <value>leading digit separator</value>
  </data>
  <data name="ERR_ExplicitReservedAttr" xml:space="preserve">
    <value>Do not use '{0}'. This is reserved for compiler usage.</value>
  </data>
  <data name="ERR_TypeReserved" xml:space="preserve">
    <value>The type name '{0}' is reserved to be used by the compiler.</value>
  </data>
  <data name="ERR_InExtensionMustBeValueType" xml:space="preserve">
    <value>The first parameter of the 'in' extension method '{0}' must be a concrete (non-generic) value type.</value>
  </data>
  <data name="ERR_FieldsInRoStruct" xml:space="preserve">
    <value>Instance fields of readonly structs must be readonly.</value>
  </data>
  <data name="ERR_AutoPropsInRoStruct" xml:space="preserve">
    <value>Auto-implemented instance properties in readonly structs must be readonly.</value>
  </data>
  <data name="ERR_FieldlikeEventsInRoStruct" xml:space="preserve">
    <value>Field-like events are not allowed in readonly structs.</value>
  </data>
  <data name="IDS_FeatureRefExtensionMethods" xml:space="preserve">
    <value>ref extension methods</value>
  </data>
  <data name="ERR_StackAllocConversionNotPossible" xml:space="preserve">
    <value>Conversion of a stackalloc expression of type '{0}' to type '{1}' is not possible.</value>
  </data>
  <data name="ERR_RefExtensionMustBeValueTypeOrConstrainedToOne" xml:space="preserve">
    <value>The first parameter of a 'ref' extension method '{0}' must be a value type or a generic type constrained to struct.</value>
  </data>
  <data name="ERR_OutAttrOnInParam" xml:space="preserve">
    <value>An in parameter cannot have the Out attribute.</value>
  </data>
  <data name="ICompoundAssignmentOperationIsNotCSharpCompoundAssignment" xml:space="preserve">
    <value>{0} is not a valid C# compound assignment operation</value>
  </data>
  <data name="WRN_FilterIsConstantFalse" xml:space="preserve">
    <value>Filter expression is a constant 'false', consider removing the catch clause</value>
  </data>
  <data name="WRN_FilterIsConstantFalse_Title" xml:space="preserve">
    <value>Filter expression is a constant 'false'</value>
  </data>
  <data name="WRN_FilterIsConstantFalseRedundantTryCatch" xml:space="preserve">
    <value>Filter expression is a constant 'false', consider removing the try-catch block</value>
  </data>
  <data name="WRN_FilterIsConstantFalseRedundantTryCatch_Title" xml:space="preserve">
    <value>Filter expression is a constant 'false'. </value>
  </data>
  <data name="ERR_ConditionalInInterpolation" xml:space="preserve">
    <value>A conditional expression cannot be used directly in a string interpolation because the ':' ends the interpolation. Parenthesize the conditional expression.</value>
  </data>
  <data name="ERR_InDynamicMethodArg" xml:space="preserve">
    <value>Arguments with 'in' modifier cannot be used in dynamically dispatched expressions.</value>
  </data>
  <data name="ERR_TupleSizesMismatchForBinOps" xml:space="preserve">
    <value>Tuple types used as operands of an == or != operator must have matching cardinalities. But this operator has tuple types of cardinality {0} on the left and {1} on the right.</value>
  </data>
  <data name="ERR_RefLocalOrParamExpected" xml:space="preserve">
    <value>The left-hand side of a ref assignment must be a ref local or parameter.</value>
  </data>
  <data name="ERR_RefAssignNarrower" xml:space="preserve">
    <value>Cannot ref-assign '{1}' to '{0}' because '{1}' has a narrower escape scope than '{0}'.</value>
  </data>
  <data name="IDS_FeatureEnumGenericTypeConstraint" xml:space="preserve">
    <value>enum generic type constraints</value>
  </data>
  <data name="IDS_FeatureDelegateGenericTypeConstraint" xml:space="preserve">
    <value>delegate generic type constraints</value>
  </data>
  <data name="IDS_FeatureUnmanagedGenericTypeConstraint" xml:space="preserve">
    <value>unmanaged generic type constraints</value>
  </data>
  <data name="ERR_NewBoundWithUnmanaged" xml:space="preserve">
    <value>The 'new()' constraint cannot be used with the 'unmanaged' constraint</value>
  </data>
  <data name="ERR_UnmanagedConstraintNotSatisfied" xml:space="preserve">
    <value>The type '{2}' must be a non-nullable value type, along with all fields at any level of nesting, in order to use it as parameter '{1}' in the generic type or method '{0}'</value>
  </data>
  <data name="ERR_ConWithUnmanagedCon" xml:space="preserve">
    <value>Type parameter '{1}' has the 'unmanaged' constraint so '{1}' cannot be used as a constraint for '{0}'</value>
  </data>
  <data name="IDS_FeatureStackAllocInitializer" xml:space="preserve">
    <value>stackalloc initializer</value>
  </data>
  <data name="ERR_InvalidStackAllocArray" xml:space="preserve">
    <value>"Invalid rank specifier: expected ']'</value>
  </data>
  <data name="IDS_FeatureExpressionVariablesInQueriesAndInitializers" xml:space="preserve">
    <value>declaration of expression variables in member initializers and queries</value>
  </data>
  <data name="ERR_MissingPattern" xml:space="preserve">
    <value>Pattern missing</value>
  </data>
  <data name="IDS_FeatureRecursivePatterns" xml:space="preserve">
    <value>recursive patterns</value>
  </data>
  <data name="IDS_FeatureNullPointerConstantPattern" xml:space="preserve">
    <value>null pointer constant pattern</value>
  </data>
  <data name="IDS_FeatureDefaultTypeParameterConstraint" xml:space="preserve">
    <value>default type parameter constraints</value>
  </data>
  <data name="ERR_WrongNumberOfSubpatterns" xml:space="preserve">
    <value>Matching the tuple type '{0}' requires '{1}' subpatterns, but '{2}' subpatterns are present.</value>
  </data>
  <data name="ERR_PropertyPatternNameMissing" xml:space="preserve">
    <value>A property subpattern requires a reference to the property or field to be matched, e.g. '{{ Name: {0} }}'</value>
  </data>
  <data name="ERR_DefaultPattern" xml:space="preserve">
    <value>A default literal 'default' is not valid as a pattern. Use another literal (e.g. '0' or 'null') as appropriate. To match everything, use a discard pattern '_'.</value>
  </data>
  <data name="ERR_SwitchExpressionNoBestType" xml:space="preserve">
    <value>No best type was found for the switch expression.</value>
  </data>
  <data name="ERR_DefaultLiteralNoTargetType" xml:space="preserve">
    <value>There is no target type for the default literal.</value>
  </data>
  <data name="ERR_SingleElementPositionalPatternRequiresDisambiguation" xml:space="preserve">
    <value>A single-element deconstruct pattern requires some other syntax for disambiguation. It is recommended to add a discard designator '_' after the close paren ')'.</value>
  </data>
  <data name="ERR_VarMayNotBindToType" xml:space="preserve">
    <value>The syntax 'var' for a pattern is not permitted to refer to a type, but '{0}' is in scope here.</value>
  </data>
  <data name="WRN_SwitchExpressionNotExhaustive" xml:space="preserve">
    <value>The switch expression does not handle all possible values of its input type (it is not exhaustive). For example, the pattern '{0}' is not covered.</value>
  </data>
  <data name="WRN_SwitchExpressionNotExhaustive_Title" xml:space="preserve">
    <value>The switch expression does not handle all possible values of its input type (it is not exhaustive).</value>
  </data>
  <data name="WRN_SwitchExpressionNotExhaustiveWithWhen" xml:space="preserve">
    <value>The switch expression does not handle all possible values of its input type (it is not exhaustive). For example, the pattern '{0}' is not covered. However, a pattern with a 'when' clause might successfully match this value.</value>
  </data>
  <data name="WRN_SwitchExpressionNotExhaustiveWithWhen_Title" xml:space="preserve">
    <value>The switch expression does not handle all possible values of its input type (it is not exhaustive).</value>
  </data>
  <data name="WRN_SwitchExpressionNotExhaustiveWithUnnamedEnumValue" xml:space="preserve">
    <value>The switch expression does not handle some values of its input type (it is not exhaustive) involving an unnamed enum value. For example, the pattern '{0}' is not covered.</value>
  </data>
  <data name="WRN_SwitchExpressionNotExhaustiveWithUnnamedEnumValue_Title" xml:space="preserve">
    <value>The switch expression does not handle some values of its input type (it is not exhaustive) involving an unnamed enum value.</value>
  </data>
  <data name="WRN_CaseConstantNamedUnderscore" xml:space="preserve">
    <value>The name '_' refers to the constant, not the discard pattern. Use 'var _' to discard the value, or '@_' to refer to a constant by that name.</value>
  </data>
  <data name="WRN_CaseConstantNamedUnderscore_Title" xml:space="preserve">
    <value>Do not use '_' for a case constant.</value>
  </data>
  <data name="WRN_IsTypeNamedUnderscore" xml:space="preserve">
    <value>The name '_' refers to the type '{0}', not the discard pattern. Use '@_' for the type, or 'var _' to discard.</value>
  </data>
  <data name="WRN_IsTypeNamedUnderscore_Title" xml:space="preserve">
    <value>Do not use '_' to refer to the type in an is-type expression.</value>
  </data>
  <data name="ERR_ExpressionTreeContainsSwitchExpression" xml:space="preserve">
    <value>An expression tree may not contain a switch expression.</value>
  </data>
  <data name="ERR_InvalidObjectCreation" xml:space="preserve">
    <value>Invalid object creation</value>
  </data>
  <data name="IDS_FeatureIndexingMovableFixedBuffers" xml:space="preserve">
    <value>indexing movable fixed buffers</value>
  </data>
  <data name="ERR_CantUseInOrOutInArglist" xml:space="preserve">
    <value>__arglist cannot have an argument passed by 'in' or 'out'</value>
  </data>
  <data name="SyntaxTreeNotFound" xml:space="preserve">
    <value>SyntaxTree is not part of the compilation</value>
  </data>
  <data name="ERR_OutVariableCannotBeByRef" xml:space="preserve">
    <value>An out variable cannot be declared as a ref local</value>
  </data>
  <data name="ERR_MultipleAnalyzerConfigsInSameDir" xml:space="preserve">
    <value>Multiple analyzer config files cannot be in the same directory ('{0}').</value>
  </data>
  <data name="IDS_FeatureCoalesceAssignmentExpression" xml:space="preserve">
    <value>coalescing assignment</value>
  </data>
  <data name="CannotCreateConstructedFromConstructed" xml:space="preserve">
    <value>Cannot create constructed generic type from another constructed generic type.</value>
  </data>
  <data name="CannotCreateConstructedFromNongeneric" xml:space="preserve">
    <value>Cannot create constructed generic type from non-generic type.</value>
  </data>
  <data name="IDS_FeatureUnconstrainedTypeParameterInNullCoalescingOperator" xml:space="preserve">
    <value>unconstrained type parameters in null coalescing operator</value>
  </data>
  <data name="WRN_NullabilityMismatchInConstraintsOnImplicitImplementation" xml:space="preserve">
    <value>Nullability in constraints for type parameter '{0}' of method '{1}' doesn't match the constraints for type parameter '{2}' of interface method '{3}'. Consider using an explicit interface implementation instead.</value>
  </data>
  <data name="WRN_NullabilityMismatchInConstraintsOnImplicitImplementation_Title" xml:space="preserve">
    <value>Nullability in constraints for type parameter doesn't match the constraints for type parameter in implicitly implemented interface method'.</value>
  </data>
  <data name="WRN_NullabilityMismatchInTypeParameterReferenceTypeConstraint" xml:space="preserve">
    <value>The type '{2}' cannot be used as type parameter '{1}' in the generic type or method '{0}'. Nullability of type argument '{2}' doesn't match 'class' constraint.</value>
  </data>
  <data name="WRN_NullabilityMismatchInTypeParameterReferenceTypeConstraint_Title" xml:space="preserve">
    <value>The type cannot be used as type parameter in the generic type or method. Nullability of type argument doesn't match 'class' constraint.</value>
  </data>
  <data name="ERR_TripleDotNotAllowed" xml:space="preserve">
    <value>Unexpected character sequence '...'</value>
  </data>
  <data name="IDS_FeatureIndexOperator" xml:space="preserve">
    <value>index operator</value>
  </data>
  <data name="IDS_FeatureRangeOperator" xml:space="preserve">
    <value>range operator</value>
  </data>
  <data name="IDS_FeatureStaticLocalFunctions" xml:space="preserve">
    <value>static local functions</value>
  </data>
  <data name="IDS_FeatureNameShadowingInNestedFunctions" xml:space="preserve">
    <value>name shadowing in nested functions</value>
  </data>
  <data name="IDS_FeatureLambdaDiscardParameters" xml:space="preserve">
    <value>lambda discard parameters</value>
  </data>
  <data name="IDS_FeatureMemberNotNull" xml:space="preserve">
    <value>MemberNotNull attribute</value>
  </data>
  <data name="IDS_FeatureNativeInt" xml:space="preserve">
    <value>native-sized integers</value>
  </data>
  <data name="ERR_BadDynamicAwaitForEach" xml:space="preserve">
    <value>Cannot use a collection of dynamic type in an asynchronous foreach</value>
  </data>
  <data name="ERR_NullableDirectiveQualifierExpected" xml:space="preserve">
    <value>Expected 'enable', 'disable', or 'restore'</value>
  </data>
  <data name="ERR_NullableDirectiveTargetExpected" xml:space="preserve">
    <value>Expected 'warnings', 'annotations', or end of directive</value>
  </data>
  <data name="WRN_MissingNonNullTypesContextForAnnotationInGeneratedCode" xml:space="preserve">
    <value>The annotation for nullable reference types should only be used in code within a '#nullable' annotations context. Auto-generated code requires an explicit '#nullable' directive in source.</value>
  </data>
  <data name="WRN_MissingNonNullTypesContextForAnnotationInGeneratedCode_Title" xml:space="preserve">
    <value>The annotation for nullable reference types should only be used in code within a '#nullable' annotations context. Auto-generated code requires an explicit '#nullable' directive in source.</value>
  </data>
  <data name="WRN_NullReferenceInitializer" xml:space="preserve">
    <value>Object or collection initializer implicitly dereferences possibly null member '{0}'.</value>
  </data>
  <data name="WRN_NullReferenceInitializer_Title" xml:space="preserve">
    <value>Object or collection initializer implicitly dereferences possibly null member.</value>
  </data>
  <data name="ERR_ExpressionTreeCantContainRefStruct" xml:space="preserve">
    <value>Expression tree cannot contain value of ref struct or restricted type '{0}'.</value>
  </data>
  <data name="ERR_ElseCannotStartStatement" xml:space="preserve">
    <value>'else' cannot start a statement.</value>
  </data>
  <data name="ERR_ExpressionTreeCantContainNullCoalescingAssignment" xml:space="preserve">
    <value>An expression tree may not contain a null coalescing assignment</value>
  </data>
  <data name="ERR_BadNullableContextOption" xml:space="preserve">
    <value>Invalid option '{0}' for /nullable; must be 'disable', 'enable', 'warnings' or 'annotations'</value>
  </data>
  <data name="ERR_SwitchGoverningExpressionRequiresParens" xml:space="preserve">
    <value>Parentheses are required around the switch governing expression.</value>
  </data>
  <data name="ERR_TupleElementNameMismatch" xml:space="preserve">
    <value>The name '{0}' does not identify tuple element '{1}'.</value>
  </data>
  <data name="ERR_DeconstructParameterNameMismatch" xml:space="preserve">
    <value>The name '{0}' does not match the corresponding 'Deconstruct' parameter '{1}'.</value>
  </data>
  <data name="ERR_IsPatternImpossible" xml:space="preserve">
    <value>An expression of type '{0}' can never match the provided pattern.</value>
  </data>
  <data name="WRN_IsPatternAlways" xml:space="preserve">
    <value>An expression of type '{0}' always matches the provided pattern.</value>
  </data>
  <data name="WRN_IsPatternAlways_Title" xml:space="preserve">
    <value>The input always matches the provided pattern.</value>
  </data>
  <data name="WRN_GivenExpressionNeverMatchesPattern" xml:space="preserve">
    <value>The given expression never matches the provided pattern.</value>
  </data>
  <data name="WRN_GivenExpressionNeverMatchesPattern_Title" xml:space="preserve">
    <value>The given expression never matches the provided pattern.</value>
  </data>
  <data name="WRN_GivenExpressionAlwaysMatchesConstant" xml:space="preserve">
    <value>The given expression always matches the provided constant.</value>
  </data>
  <data name="WRN_GivenExpressionAlwaysMatchesConstant_Title" xml:space="preserve">
    <value>The given expression always matches the provided constant.</value>
  </data>
  <data name="WRN_GivenExpressionAlwaysMatchesPattern" xml:space="preserve">
    <value>The given expression always matches the provided pattern.</value>
  </data>
  <data name="WRN_GivenExpressionAlwaysMatchesPattern_Title" xml:space="preserve">
    <value>The given expression always matches the provided pattern.</value>
  </data>
  <data name="ERR_FeatureNotAvailableInVersion8_0" xml:space="preserve">
    <value>Feature '{0}' is not available in C# 8.0. Please use language version {1} or greater.</value>
  </data>
  <data name="ERR_PointerTypeInPatternMatching" xml:space="preserve">
    <value>Pattern-matching is not permitted for pointer types.</value>
  </data>
  <data name="ERR_ArgumentNameInITuplePattern" xml:space="preserve">
    <value>Element names are not permitted when pattern-matching via 'System.Runtime.CompilerServices.ITuple'.</value>
  </data>
  <data name="ERR_DiscardPatternInSwitchStatement" xml:space="preserve">
    <value>The discard pattern is not permitted as a case label in a switch statement. Use 'case var _:' for a discard pattern, or 'case @_:' for a constant named '_'.</value>
  </data>
  <data name="WRN_NullabilityMismatchInExplicitlyImplementedInterface" xml:space="preserve">
    <value>Nullability of reference types in explicit interface specifier doesn't match interface implemented by the type.</value>
  </data>
  <data name="WRN_NullabilityMismatchInExplicitlyImplementedInterface_Title" xml:space="preserve">
    <value>Nullability of reference types in explicit interface specifier doesn't match interface implemented by the type.</value>
  </data>
  <data name="WRN_NullabilityMismatchInInterfaceImplementedByBase" xml:space="preserve">
    <value>'{0}' does not implement interface member '{1}'. Nullability of reference types in interface implemented by the base type doesn't match.</value>
  </data>
  <data name="WRN_NullabilityMismatchInInterfaceImplementedByBase_Title" xml:space="preserve">
    <value>Type does not implement interface member. Nullability of reference types in interface implemented by the base type doesn't match.</value>
  </data>
  <data name="WRN_DuplicateInterfaceWithNullabilityMismatchInBaseList" xml:space="preserve">
    <value>'{0}' is already listed in the interface list on type '{1}' with different nullability of reference types.</value>
  </data>
  <data name="WRN_DuplicateInterfaceWithNullabilityMismatchInBaseList_Title" xml:space="preserve">
    <value>Interface is already listed in the interface list with different nullability of reference types.</value>
  </data>
  <data name="ERR_DuplicateExplicitImpl" xml:space="preserve">
    <value>'{0}' is explicitly implemented more than once.</value>
  </data>
  <data name="ERR_UsingVarInSwitchCase" xml:space="preserve">
    <value>A using variable cannot be used directly within a switch section (consider using braces). </value>
  </data>
  <data name="ERR_GoToForwardJumpOverUsingVar" xml:space="preserve">
    <value>A goto cannot jump to a location after a using declaration.</value>
  </data>
  <data name="ERR_GoToBackwardJumpOverUsingVar" xml:space="preserve">
    <value>A goto cannot jump to a location before a using declaration within the same block.</value>
  </data>
  <data name="IDS_FeatureUsingDeclarations" xml:space="preserve">
    <value>using declarations</value>
  </data>
  <data name="ERR_FeatureInPreview" xml:space="preserve">
    <value>The feature '{0}' is currently in Preview and *unsupported*. To use Preview features, use the 'preview' language version.</value>
  </data>
  <data name="IDS_DefaultInterfaceImplementation" xml:space="preserve">
    <value>default interface implementation</value>
  </data>
  <data name="ERR_RuntimeDoesNotSupportDefaultInterfaceImplementation" xml:space="preserve">
    <value>Target runtime doesn't support default interface implementation.</value>
  </data>
  <data name="ERR_RuntimeDoesNotSupportDefaultInterfaceImplementationForMember" xml:space="preserve">
    <value>'{0}' cannot implement interface member '{1}' in type '{2}' because the target runtime doesn't support default interface implementation.</value>
  </data>
  <data name="ERR_DefaultInterfaceImplementationModifier" xml:space="preserve">
    <value>The modifier '{0}' is not valid for this item in C# {1}. Please use language version '{2}' or greater.</value>
  </data>
  <data name="ERR_ImplicitImplementationOfNonPublicInterfaceMember" xml:space="preserve">
    <value>'{0}' does not implement interface member '{1}'. '{2}' cannot implicitly implement a non-public member.</value>
  </data>
  <data name="ERR_MostSpecificImplementationIsNotFound" xml:space="preserve">
    <value>Interface member '{0}' does not have a most specific implementation. Neither '{1}', nor '{2}' are most specific.</value>
  </data>
  <data name="ERR_LanguageVersionDoesNotSupportDefaultInterfaceImplementationForMember" xml:space="preserve">
    <value>'{0}' cannot implement interface member '{1}' in type '{2}' because feature '{3}' is not available in C# {4}. Please use language version '{5}' or greater.</value>
  </data>
  <data name="ERR_RuntimeDoesNotSupportProtectedAccessForInterfaceMember" xml:space="preserve">
    <value>Target runtime doesn't support 'protected', 'protected internal', or 'private protected' accessibility for a member of an interface.</value>
  </data>
  <data name="ERR_DefaultInterfaceImplementationInNoPIAType" xml:space="preserve">
    <value>Type '{0}' cannot be embedded because it has a non-abstract member. Consider setting the 'Embed Interop Types' property to false.</value>
  </data>
  <data name="WRN_SwitchExpressionNotExhaustiveForNull" xml:space="preserve">
    <value>The switch expression does not handle some null inputs (it is not exhaustive). For example, the pattern '{0}' is not covered.</value>
  </data>
  <data name="WRN_SwitchExpressionNotExhaustiveForNull_Title" xml:space="preserve">
    <value>The switch expression does not handle some null inputs.</value>
  </data>
  <data name="WRN_SwitchExpressionNotExhaustiveForNullWithWhen" xml:space="preserve">
    <value>The switch expression does not handle some null inputs (it is not exhaustive). For example, the pattern '{0}' is not covered. However, a pattern with a 'when' clause might successfully match this value.</value>
  </data>
  <data name="WRN_SwitchExpressionNotExhaustiveForNullWithWhen_Title" xml:space="preserve">
    <value>The switch expression does not handle some null inputs.</value>
  </data>
  <data name="ERR_AttributeNotOnEventAccessor" xml:space="preserve">
    <value>Attribute '{0}' is not valid on event accessors. It is only valid on '{1}' declarations.</value>
  </data>
  <data name="IDS_FeatureObsoleteOnPropertyAccessor" xml:space="preserve">
    <value>obsolete on property accessor</value>
  </data>
  <data name="WRN_UnconsumedEnumeratorCancellationAttributeUsage" xml:space="preserve">
    <value>The EnumeratorCancellationAttribute applied to parameter '{0}' will have no effect. The attribute is only effective on a parameter of type CancellationToken in an async-iterator method returning IAsyncEnumerable</value>
  </data>
  <data name="WRN_UnconsumedEnumeratorCancellationAttributeUsage_Title" xml:space="preserve">
    <value>The EnumeratorCancellationAttribute will have no effect. The attribute is only effective on a parameter of type CancellationToken in an async-iterator method returning IAsyncEnumerable</value>
  </data>
  <data name="WRN_UndecoratedCancellationTokenParameter" xml:space="preserve">
    <value>Async-iterator '{0}' has one or more parameters of type 'CancellationToken' but none of them is decorated with the 'EnumeratorCancellation' attribute, so the cancellation token parameter from the generated 'IAsyncEnumerable&lt;&gt;.GetAsyncEnumerator' will be unconsumed</value>
  </data>
  <data name="WRN_UndecoratedCancellationTokenParameter_Title" xml:space="preserve">
    <value>Async-iterator member has one or more parameters of type 'CancellationToken' but none of them is decorated with the 'EnumeratorCancellation' attribute, so the cancellation token parameter from the generated 'IAsyncEnumerable&lt;&gt;.GetAsyncEnumerator' will be unconsumed</value>
  </data>
  <data name="ERR_MultipleEnumeratorCancellationAttributes" xml:space="preserve">
    <value>The attribute [EnumeratorCancellation] cannot be used on multiple parameters</value>
  </data>
  <data name="ERR_OverrideRefConstraintNotSatisfied" xml:space="preserve">
    <value>Method '{0}' specifies a 'class' constraint for type parameter '{1}', but corresponding type parameter '{2}' of overridden or explicitly implemented method '{3}' is not a reference type.</value>
  </data>
  <data name="ERR_OverrideValConstraintNotSatisfied" xml:space="preserve">
    <value>Method '{0}' specifies a 'struct' constraint for type parameter '{1}', but corresponding type parameter '{2}' of overridden or explicitly implemented method '{3}' is not a non-nullable value type.</value>
  </data>
  <data name="ERR_OverrideDefaultConstraintNotSatisfied" xml:space="preserve">
    <value>Method '{0}' specifies a 'default' constraint for type parameter '{1}', but corresponding type parameter '{2}' of overridden or explicitly implemented method '{3}' is constrained to a reference type or a value type.</value>
  </data>
  <data name="ERR_DefaultConstraintOverrideOnly" xml:space="preserve">
    <value>The 'default' constraint is valid on override and explicit interface implementation methods only.</value>
  </data>
  <data name="IDS_OverrideWithConstraints" xml:space="preserve">
    <value>constraints for override and explicit interface implementation methods</value>
  </data>
  <data name="WRN_NullabilityMismatchInConstraintsOnPartialImplementation" xml:space="preserve">
    <value>Partial method declarations of '{0}' have inconsistent nullability in constraints for type parameter '{1}'</value>
  </data>
  <data name="WRN_NullabilityMismatchInConstraintsOnPartialImplementation_Title" xml:space="preserve">
    <value>Partial method declarations have inconsistent nullability in constraints for type parameter</value>
  </data>
  <data name="IDS_FeatureNestedStackalloc" xml:space="preserve">
    <value>stackalloc in nested expressions</value>
  </data>
  <data name="WRN_NullabilityMismatchInTypeParameterNotNullConstraint" xml:space="preserve">
    <value>The type '{2}' cannot be used as type parameter '{1}' in the generic type or method '{0}'. Nullability of type argument '{2}' doesn't match 'notnull' constraint.</value>
  </data>
  <data name="WRN_NullabilityMismatchInTypeParameterNotNullConstraint_Title" xml:space="preserve">
    <value>The type cannot be used as type parameter in the generic type or method. Nullability of type argument doesn't match 'notnull' constraint.</value>
  </data>
  <data name="IDS_FeatureNotNullGenericTypeConstraint" xml:space="preserve">
    <value>notnull generic type constraint</value>
  </data>
  <data name="ERR_DuplicateNullSuppression" xml:space="preserve">
    <value>Duplicate null suppression operator ('!')</value>
  </data>
  <data name="ERR_ReAbstractionInNoPIAType" xml:space="preserve">
    <value>Type '{0}' cannot be embedded because it has a re-abstraction of a member from base interface. Consider setting the 'Embed Interop Types' property to false.</value>
  </data>
  <data name="ERR_BadSwitchValue" xml:space="preserve">
    <value>Command-line syntax error: '{0}' is not a valid value for the '{1}' option. The value must be of the form '{2}'.</value>
  </data>
  <data name="IDS_FeatureFunctionPointers" xml:space="preserve">
    <value>function pointers</value>
  </data>
  <data name="IDS_AddressOfMethodGroup" xml:space="preserve">
    <value>&amp;method group</value>
  </data>
  <data name="ERR_InvalidFunctionPointerCallingConvention" xml:space="preserve">
    <value>'{0}' is not a valid calling convention specifier for a function pointer.</value>
  </data>
  <data name="ERR_TypeNotFound" xml:space="preserve">
    <value>Type '{0}' is not defined.</value>
  </data>
  <data name="ERR_TypeMustBePublic" xml:space="preserve">
    <value>Type '{0}' must be public to be used as a calling convention.</value>
  </data>
  <data name="WRN_SyncAndAsyncEntryPoints" xml:space="preserve">
    <value>Method '{0}' will not be used as an entry point because a synchronous entry point '{1}' was found.</value>
  </data>
  <data name="ERR_InternalError" xml:space="preserve">
    <value>Internal error in the C# compiler.</value>
  </data>
  <data name="IDS_FeatureStaticAnonymousFunction" xml:space="preserve">
    <value>static anonymous function</value>
  </data>
  <data name="ERR_StaticAnonymousFunctionCannotCaptureThis" xml:space="preserve">
    <value>A static anonymous function cannot contain a reference to 'this' or 'base'.</value>
  </data>
  <data name="ERR_StaticAnonymousFunctionCannotCaptureVariable" xml:space="preserve">
    <value>A static anonymous function cannot contain a reference to '{0}'.</value>
  </data>
  <data name="IDS_FeatureAsyncUsing" xml:space="preserve">
    <value>asynchronous using</value>
  </data>
  <data name="IDS_FeatureParenthesizedPattern" xml:space="preserve">
    <value>parenthesized pattern</value>
  </data>
  <data name="IDS_FeatureOrPattern" xml:space="preserve">
    <value>or pattern</value>
  </data>
  <data name="IDS_FeatureAndPattern" xml:space="preserve">
    <value>and pattern</value>
  </data>
  <data name="IDS_FeatureNotPattern" xml:space="preserve">
    <value>not pattern</value>
  </data>
  <data name="IDS_FeatureTypePattern" xml:space="preserve">
    <value>type pattern</value>
  </data>
  <data name="IDS_FeatureRelationalPattern" xml:space="preserve">
    <value>relational pattern</value>
  </data>
  <data name="ERR_VarianceInterfaceNesting" xml:space="preserve">
    <value>Enums, classes, and structures cannot be declared in an interface that has an 'in' or 'out' type parameter.</value>
  </data>
  <data name="ERR_ExternEventInitializer" xml:space="preserve">
    <value>'{0}': extern event cannot have initializer</value>
  </data>
  <data name="ERR_ImplicitIndexIndexerWithName" xml:space="preserve">
    <value>Invocation of implicit Index Indexer cannot name the argument.</value>
  </data>
  <data name="ERR_ImplicitRangeIndexerWithName" xml:space="preserve">
    <value>Invocation of implicit Range Indexer cannot name the argument.</value>
  </data>
  <data name="ERR_ImplicitObjectCreationIllegalTargetType" xml:space="preserve">
    <value>The type '{0}' may not be used as the target type of new()</value>
  </data>
  <data name="ERR_ImplicitObjectCreationNotValid" xml:space="preserve">
    <value>Use of new() is not valid in this context</value>
  </data>
  <data name="ERR_ImplicitObjectCreationNoTargetType" xml:space="preserve">
    <value>There is no target type for '{0}'</value>
  </data>
  <data name="IDS_FeatureImplicitObjectCreation" xml:space="preserve">
    <value>target-typed object creation</value>
  </data>
  <data name="ERR_ExpressionTreeContainsPatternIndexOrRangeIndexer" xml:space="preserve">
    <value>An expression tree may not contain a pattern System.Index or System.Range indexer access</value>
  </data>
  <data name="ERR_ExpressionTreeContainsFromEndIndexExpression" xml:space="preserve">
    <value>An expression tree may not contain a from-end index ('^') expression.</value>
  </data>
  <data name="ERR_ExpressionTreeContainsRangeExpression" xml:space="preserve">
    <value>An expression tree may not contain a range ('..') expression.</value>
  </data>
  <data name="WRN_GeneratorFailedDuringGeneration" xml:space="preserve">
    <value>Generator '{0}' failed to generate source. It will not contribute to the output and compilation errors may occur as a result. Exception was of type '{1}' with message '{2}'</value>
    <comment>{0} is the name of the generator that failed. {1} is the type of exception that was thrown {2} is the message in the exception</comment>
  </data>
  <data name="WRN_GeneratorFailedDuringInitialization" xml:space="preserve">
    <value>Generator '{0}' failed to initialize. It will not contribute to the output and compilation errors may occur as a result. Exception was of type '{1}' with message '{2}'</value>
    <comment>{0} is the name of the generator that failed. {1} is the type of exception that was thrown {2} is the message in the exception</comment>
  </data>
  <data name="WRN_GeneratorFailedDuringGeneration_Title" xml:space="preserve">
    <value>Generator failed to generate source.</value>
  </data>
  <data name="WRN_GeneratorFailedDuringInitialization_Title" xml:space="preserve">
    <value>Generator failed to initialize.</value>
  </data>
  <data name="WRN_GeneratorFailedDuringGeneration_Description" xml:space="preserve">
    <value>Generator threw the following exception:
'{0}'.</value>
    <comment>{0} is the string representation of the exception that was thrown.</comment>
  </data>
  <data name="WRN_GeneratorFailedDuringInitialization_Description" xml:space="preserve">
    <value>Generator threw the following exception:
'{0}'.</value>
    <comment>{0} is the string representation of the exception that was thrown.</comment>
  </data>
  <data name="IDS_FeatureRecords" xml:space="preserve">
    <value>records</value>
  </data>
  <data name="IDS_FeatureInitOnlySetters" xml:space="preserve">
    <value>init-only setters</value>
  </data>
  <data name="ERR_InvalidWithReceiverType" xml:space="preserve">
    <value>The receiver of a `with` expression must have a non-void type.</value>
  </data>
  <data name="ERR_NoSingleCloneMethod" xml:space="preserve">
    <value>The receiver type '{0}' is not a valid record type.</value>
  </data>
  <data name="ERR_AssignmentInitOnly" xml:space="preserve">
    <value>Init-only property or indexer '{0}' can only be assigned in an object initializer, or on 'this' or 'base' in an instance constructor or an 'init' accessor.</value>
  </data>
  <data name="ERR_DesignatorBeneathPatternCombinator" xml:space="preserve">
    <value>A variable may not be declared within a 'not' or 'or' pattern.</value>
  </data>
  <data name="ERR_UnsupportedTypeForRelationalPattern" xml:space="preserve">
    <value>Relational patterns may not be used for a value of type '{0}'.</value>
  </data>
  <data name="ERR_RelationalPatternWithNaN" xml:space="preserve">
    <value>Relational patterns may not be used for a floating-point NaN.</value>
  </data>
  <data name="IDS_FeatureExtendedPartialMethods" xml:space="preserve">
    <value>extended partial methods</value>
  </data>
  <data name="IDS_FeatureConstantInterpolatedStrings" xml:space="preserve">
    <value>constant interpolated strings</value>
  </data>
  <data name="ERR_PartialMethodWithNonVoidReturnMustHaveAccessMods" xml:space="preserve">
    <value>Partial method '{0}' must have accessibility modifiers because it has a non-void return type.</value>
  </data>
  <data name="ERR_PartialMethodWithOutParamMustHaveAccessMods" xml:space="preserve">
    <value>Partial method '{0}' must have accessibility modifiers because it has 'out' parameters.</value>
  </data>
  <data name="ERR_PartialMethodWithAccessibilityModsMustHaveImplementation" xml:space="preserve">
    <value>Partial method '{0}' must have an implementation part because it has accessibility modifiers.</value>
  </data>
  <data name="ERR_PartialMethodWithExtendedModMustHaveAccessMods" xml:space="preserve">
    <value>Partial method '{0}' must have accessibility modifiers because it has a 'virtual', 'override', 'sealed', 'new', or 'extern' modifier.</value>
  </data>
  <data name="ERR_PartialMethodAccessibilityDifference" xml:space="preserve">
    <value>Both partial method declarations must have identical accessibility modifiers.</value>
  </data>
  <data name="ERR_PartialMethodExtendedModDifference" xml:space="preserve">
    <value>Both partial method declarations must have identical combinations of 'virtual', 'override', 'sealed', and 'new' modifiers.</value>
  </data>
  <data name="ERR_PartialMethodReturnTypeDifference" xml:space="preserve">
    <value>Both partial method declarations must have the same return type.</value>
  </data>
  <data name="ERR_PartialMethodRefReturnDifference" xml:space="preserve">
    <value>Partial method declarations must have matching ref return values.</value>
  </data>
  <data name="IDS_TopLevelStatements" xml:space="preserve">
    <value>top-level statements</value>
  </data>
  <data name="ERR_SimpleProgramLocalIsReferencedOutsideOfTopLevelStatement" xml:space="preserve">
    <value>Cannot use local variable or local function '{0}' declared in a top-level statement in this context.</value>
  </data>
  <data name="ERR_SimpleProgramMultipleUnitsWithTopLevelStatements" xml:space="preserve">
    <value>Only one compilation unit can have top-level statements.</value>
  </data>
  <data name="ERR_TopLevelStatementAfterNamespaceOrType" xml:space="preserve">
    <value>Top-level statements must precede namespace and type declarations.</value>
  </data>
  <data name="ERR_SimpleProgramDisallowsMainType" xml:space="preserve">
    <value>Cannot specify /main if there is a compilation unit with top-level statements.</value>
  </data>
  <data name="ERR_SimpleProgramNotAnExecutable" xml:space="preserve">
    <value>Program using top-level statements must be an executable.</value>
  </data>
  <data name="ERR_InvalidFuncPointerReturnTypeModifier" xml:space="preserve">
    <value>'{0}' is not a valid function pointer return type modifier. Valid modifiers are 'ref' and 'ref readonly'.</value>
  </data>
  <data name="ERR_DupReturnTypeMod" xml:space="preserve">
    <value>A return type can only have one '{0}' modifier.</value>
  </data>
  <data name="ERR_BadFuncPointerParamModifier" xml:space="preserve">
    <value>'{0}' cannot be used as a modifier on a function pointer parameter.</value>
  </data>
  <data name="ERR_BadFuncPointerArgCount" xml:space="preserve">
    <value>Function pointer '{0}' does not take {1} arguments</value>
  </data>
  <data name="ERR_MethFuncPtrMismatch" xml:space="preserve">
    <value>No overload for '{0}' matches function pointer '{1}'</value>
  </data>
  <data name="ERR_FuncPtrRefMismatch" xml:space="preserve">
    <value>Ref mismatch between '{0}' and function pointer '{1}'</value>
  </data>
  <data name="ERR_FuncPtrMethMustBeStatic" xml:space="preserve">
    <value>Cannot create a function pointer for '{0}' because it is not a static method</value>
  </data>
  <data name="ERR_AddressOfMethodGroupInExpressionTree" xml:space="preserve">
    <value>'&amp;' on method groups cannot be used in expression trees</value>
  </data>
  <data name="ERR_WrongFuncPtrCallingConvention" xml:space="preserve">
    <value>Calling convention of '{0}' is not compatible with '{1}'.</value>
  </data>
  <data name="ERR_MissingAddressOf" xml:space="preserve">
    <value>Cannot convert method group to function pointer (Are you missing a '&amp;'?)</value>
  </data>
  <data name="ERR_CannotUseReducedExtensionMethodInAddressOf" xml:space="preserve">
    <value>Cannot use an extension method with a receiver as the target of a '&amp;' operator.</value>
  </data>
  <data name="ERR_CannotUseFunctionPointerAsFixedLocal" xml:space="preserve">
    <value>The type of a local declared in a fixed statement cannot be a function pointer type.</value>
  </data>
  <data name="ERR_UnsupportedCallingConvention" xml:space="preserve">
    <value>The calling convention of '{0}' is not supported by the language.</value>
  </data>
  <data name="ERR_RuntimeDoesNotSupportUnmanagedDefaultCallConv" xml:space="preserve">
    <value>The target runtime doesn't support extensible or runtime-environment default calling conventions.</value>
  </data>
  <data name="NotSameNumberParameterTypesAndRefKinds" xml:space="preserve">
    <value>Given {0} parameter types and {1} parameter ref kinds. These arrays must have the same length.</value>
  </data>
  <data name="OutIsNotValidForReturn" xml:space="preserve">
    <value>'RefKind.Out' is not a valid ref kind for a return type.</value>
  </data>
  <data name="CallingConventionTypesRequireUnmanaged" xml:space="preserve">
    <value>Passing '{0}' is not valid unless '{1}' is 'SignatureCallingConvention.Unmanaged'.</value>
  </data>
  <data name="CallingConventionTypeIsInvalid" xml:space="preserve">
    <value>Cannot use '{0}' as a calling convention modifier.</value>
  </data>
  <data name="ERR_CannotConvertAddressOfToDelegate" xml:space="preserve">
    <value>Cannot convert &amp;method group '{0}' to delegate type '{0}'.</value>
  </data>
  <data name="ERR_AddressOfToNonFunctionPointer" xml:space="preserve">
    <value>Cannot convert &amp;method group '{0}' to non-function pointer type '{1}'.</value>
  </data>
  <data name="ERR_CannotSpecifyManagedWithUnmanagedSpecifiers" xml:space="preserve">
    <value>'managed' calling convention cannot be combined with unmanaged calling convention specifiers.</value>
  </data>
  <data name="ERR_FeatureNotAvailableInVersion9" xml:space="preserve">
    <value>Feature '{0}' is not available in C# 9.0. Please use language version {1} or greater.</value>
  </data>
  <data name="ERR_UnexpectedArgumentList" xml:space="preserve">
    <value>Unexpected argument list.</value>
  </data>
  <data name="ERR_UnexpectedOrMissingConstructorInitializerInRecord" xml:space="preserve">
    <value>A constructor declared in a record with parameter list must have 'this' constructor initializer.</value>
  </data>
  <data name="ERR_MultipleRecordParameterLists" xml:space="preserve">
    <value>Only a single record partial declaration may have a parameter list</value>
  </data>
  <data name="ERR_BadRecordBase" xml:space="preserve">
    <value>Records may only inherit from object or another record</value>
  </data>
  <data name="ERR_BadInheritanceFromRecord" xml:space="preserve">
    <value>Only records may inherit from records.</value>
  </data>
  <data name="ERR_BadRecordMemberForPositionalParameter" xml:space="preserve">
    <value>Record member '{0}' must be a readable instance property of type '{1}' to match positional parameter '{2}'.</value>
  </data>
  <data name="ERR_NoCopyConstructorInBaseType" xml:space="preserve">
    <value>No accessible copy constructor found in base type '{0}'.</value>
  </data>
  <data name="ERR_CopyConstructorMustInvokeBaseCopyConstructor" xml:space="preserve">
    <value>A copy constructor in a record must call a copy constructor of the base, or a parameterless object constructor if the record inherits from object.</value>
  </data>
  <data name="IDS_FeatureTargetTypedConditional" xml:space="preserve">
    <value>target-typed conditional expression</value>
  </data>
  <data name="ERR_DoesNotOverrideMethodFromObject" xml:space="preserve">
    <value>'{0}' does not override expected method from 'object'.</value>
  </data>
  <data name="IDS_FeatureCovariantReturnsForOverrides" xml:space="preserve">
    <value>covariant returns</value>
  </data>
  <data name="ERR_RuntimeDoesNotSupportCovariantReturnsOfClasses" xml:space="preserve">
    <value>'{0}': Target runtime doesn't support covariant return types in overrides. Return type must be '{2}' to match overridden member '{1}'</value>
  </data>
  <data name="ERR_RuntimeDoesNotSupportCovariantPropertiesOfClasses" xml:space="preserve">
    <value>'{0}': Target runtime doesn't support covariant types in overrides. Type must be '{2}' to match overridden member '{1}'</value>
  </data>
  <data name="ERR_SealedAPIInRecord" xml:space="preserve">
    <value>'{0}' cannot be sealed because containing record is not sealed.</value>
  </data>
  <data name="ERR_DoesNotOverrideBaseMethod" xml:space="preserve">
    <value>'{0}' does not override expected method from '{1}'.</value>
  </data>
  <data name="WRN_ConstOutOfRangeChecked" xml:space="preserve">
    <value>Constant value '{0}' may overflow '{1}' at runtime (use 'unchecked' syntax to override)</value>
  </data>
  <data name="WRN_ConstOutOfRangeChecked_Title" xml:space="preserve">
    <value>Constant value may overflow at runtime (use 'unchecked' syntax to override)</value>
  </data>
  <data name="ERR_CloneDisallowedInRecord" xml:space="preserve">
    <value>Members named 'Clone' are disallowed in records.</value>
  </data>
  <data name="WRN_RecordNamedDisallowed" xml:space="preserve">
    <value>Types and aliases should not be named 'record'.</value>
  </data>
  <data name="WRN_RecordNamedDisallowed_Title" xml:space="preserve">
    <value>Types and aliases should not be named 'record'.</value>
  </data>
  <data name="ERR_NotOverridableAPIInRecord" xml:space="preserve">
    <value>'{0}' must allow overriding because the containing record is not sealed.</value>
  </data>
  <data name="ERR_NonPublicAPIInRecord" xml:space="preserve">
    <value>Record member '{0}' must be public.</value>
  </data>
  <data name="ERR_SignatureMismatchInRecord" xml:space="preserve">
    <value>Record member '{0}' must return '{1}'.</value>
  </data>
  <data name="ERR_NonProtectedAPIInRecord" xml:space="preserve">
    <value>Record member '{0}' must be protected.</value>
  </data>
  <data name="ERR_DoesNotOverrideBaseEqualityContract" xml:space="preserve">
    <value>'{0}' does not override expected property from '{1}'.</value>
  </data>
  <data name="ERR_StaticAPIInRecord" xml:space="preserve">
    <value>Record member '{0}' may not be static.</value>
  </data>
  <data name="ERR_CopyConstructorWrongAccessibility" xml:space="preserve">
    <value>A copy constructor '{0}' must be public or protected because the record is not sealed.</value>
  </data>
  <data name="ERR_NonPrivateAPIInRecord" xml:space="preserve">
    <value>Record member '{0}' must be private.</value>
  </data>
  <data name="WRN_PrecedenceInversion" xml:space="preserve">
    <value>Operator '{0}' cannot be used here due to precedence. Use parentheses to disambiguate.</value>
  </data>
  <data name="WRN_PrecedenceInversion_Title" xml:space="preserve">
    <value>Operator cannot be used here due to precedence.</value>
  </data>
  <data name="IDS_FeatureModuleInitializers" xml:space="preserve">
    <value>module initializers</value>
  </data>
  <data name="ERR_ModuleInitializerMethodMustBeAccessibleOutsideTopLevelType" xml:space="preserve">
    <value>Module initializer method '{0}' must be accessible at the module level</value>
  </data>
  <data name="ERR_ModuleInitializerMethodMustBeStaticParameterlessVoid" xml:space="preserve">
    <value>Module initializer method '{0}' must be static, must have no parameters, and must return 'void'</value>
  </data>
  <data name="ERR_ModuleInitializerMethodAndContainingTypesMustNotBeGeneric" xml:space="preserve">
    <value>Module initializer method '{0}' must not be generic and must not be contained in a generic type</value>
  </data>
  <data name="ERR_ModuleInitializerMethodMustBeOrdinary" xml:space="preserve">
    <value>A module initializer must be an ordinary member method</value>
  </data>
  <data name="IDS_FeatureExtensionGetAsyncEnumerator" xml:space="preserve">
    <value>extension GetAsyncEnumerator</value>
  </data>
  <data name="IDS_FeatureExtensionGetEnumerator" xml:space="preserve">
    <value>extension GetEnumerator</value>
  </data>
  <data name="ERR_UnmanagedCallersOnlyRequiresStatic" xml:space="preserve">
    <value>'UnmanagedCallersOnly' can only be applied to ordinary static methods or static local functions.</value>
    <comment>UnmanagedCallersOnly is not localizable.</comment>
  </data>
  <data name="ERR_InvalidUnmanagedCallersOnlyCallConv" xml:space="preserve">
    <value>'{0}' is not a valid calling convention type for 'UnmanagedCallersOnly'.</value>
    <comment>UnmanagedCallersOnly is not localizable.</comment>
  </data>
  <data name="ERR_CannotUseManagedTypeInUnmanagedCallersOnly" xml:space="preserve">
    <value>Cannot use '{0}' as a {1} type on a method attributed with 'UnmanagedCallersOnly'.</value>
    <comment>1 is the localized word for 'parameter' or 'return'. UnmanagedCallersOnly is not localizable.</comment>
  </data>
  <data name="ERR_UnmanagedCallersOnlyMethodOrTypeCannotBeGeneric" xml:space="preserve">
    <value>Methods attributed with 'UnmanagedCallersOnly' cannot have generic type parameters and cannot be declared in a generic type.</value>
    <comment>UnmanagedCallersOnly is not localizable.</comment>
  </data>
  <data name="ERR_UnmanagedCallersOnlyMethodsCannotBeCalledDirectly" xml:space="preserve">
    <value>'{0}' is attributed with 'UnmanagedCallersOnly' and cannot be called directly. Obtain a function pointer to this method.</value>
    <comment>UnmanagedCallersOnly is not localizable.</comment>
  </data>
  <data name="ERR_UnmanagedCallersOnlyMethodsCannotBeConvertedToDelegate" xml:space="preserve">
    <value>'{0}' is attributed with 'UnmanagedCallersOnly' and cannot be converted to a delegate type. Obtain a function pointer to this method.</value>
    <comment>UnmanagedCallersOnly is not localizable.</comment>
  </data>
  <data name="ERR_EntryPointCannotBeUnmanagedCallersOnly" xml:space="preserve">
    <value>Application entry points cannot be attributed with 'UnmanagedCallersOnly'.</value>
    <comment>UnmanagedCallersOnly is not localizable.</comment>
  </data>
  <data name="ERR_ModuleInitializerCannotBeUnmanagedCallersOnly" xml:space="preserve">
    <value>Module initializer cannot be attributed with 'UnmanagedCallersOnly'.</value>
    <comment>UnmanagedCallersOnly is not localizable.</comment>
  </data>
  <data name="WRN_RecordEqualsWithoutGetHashCode" xml:space="preserve">
    <value>'{0}' defines 'Equals' but not 'GetHashCode'</value>
    <comment>'GetHashCode' and 'Equals' are not localizable.</comment>
  </data>
  <data name="WRN_RecordEqualsWithoutGetHashCode_Title" xml:space="preserve">
    <value>Record defines 'Equals' but not 'GetHashCode'.</value>
    <comment>'GetHashCode' and 'Equals' are not localizable.</comment>
  </data>
  <data name="ERR_InitCannotBeReadonly" xml:space="preserve">
    <value>'init' accessors cannot be marked 'readonly'. Mark '{0}' readonly instead.</value>
  </data>
  <data name="IDS_FeatureDiscards" xml:space="preserve">
    <value>discards</value>
  </data>
  <data name="IDS_FeatureVarianceSafetyForStaticInterfaceMembers" xml:space="preserve">
    <value>variance safety for static interface members</value>
  </data>
  <data name="ERR_EqualityContractRequiresGetter" xml:space="preserve">
    <value>Record equality contract property '{0}' must have a get accessor.</value>
  </data>
  <data name="WRN_AnalyzerReferencesFramework" xml:space="preserve">
    <value>The assembly '{0}' containing type '{1}' references .NET Framework, which is not supported.</value>
    <comment>{1} is the type that was loaded, {0} is the containing assembly.</comment>
  </data>
  <data name="WRN_AnalyzerReferencesFramework_Title" xml:space="preserve">
    <value>The loaded assembly references .NET Framework, which is not supported.</value>
  </data>
  <data name="ERR_BadFieldTypeInRecord" xml:space="preserve">
    <value>The type '{0}' may not be used for a field of a record.</value>
  </data>
  <data name="ERR_FunctionPointersCannotBeCalledWithNamedArguments" xml:space="preserve">
    <value>A function pointer cannot be called with named arguments.</value>
  </data>
  <data name="WRN_UnreadRecordParameter" xml:space="preserve">
    <value>Parameter '{0}' is unread. Did you forget to use it to initialize the property with that name?</value>
  </data>
  <data name="WRN_UnreadRecordParameter_Title" xml:space="preserve">
    <value>Parameter is unread. Did you forget to use it to initialize the property with that name?</value>
  </data>
<<<<<<< HEAD
  <data name="ERR_RecordAmbigCtor" xml:space="preserve">
    <value>The primary constructor conflicts with the synthesized copy constructor.</value>
=======
  <data name="WRN_DoNotCompareFunctionPointers" xml:space="preserve">
    <value>Comparison of function pointers might yield an unexpected result, since pointers to the same function may be distinct.</value>
  </data>
  <data name="WRN_DoNotCompareFunctionPointers_Title" xml:space="preserve">
    <value>Do not compare function pointer values</value>
>>>>>>> d57cddba
  </data>
</root><|MERGE_RESOLUTION|>--- conflicted
+++ resolved
@@ -6591,15 +6591,13 @@
   <data name="WRN_UnreadRecordParameter_Title" xml:space="preserve">
     <value>Parameter is unread. Did you forget to use it to initialize the property with that name?</value>
   </data>
-<<<<<<< HEAD
   <data name="ERR_RecordAmbigCtor" xml:space="preserve">
     <value>The primary constructor conflicts with the synthesized copy constructor.</value>
-=======
+  </data>
   <data name="WRN_DoNotCompareFunctionPointers" xml:space="preserve">
     <value>Comparison of function pointers might yield an unexpected result, since pointers to the same function may be distinct.</value>
   </data>
   <data name="WRN_DoNotCompareFunctionPointers_Title" xml:space="preserve">
     <value>Do not compare function pointer values</value>
->>>>>>> d57cddba
   </data>
 </root>