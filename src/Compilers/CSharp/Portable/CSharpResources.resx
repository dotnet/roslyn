﻿<?xml version="1.0" encoding="utf-8"?>
<root>
  <!-- 
    Microsoft ResX Schema 
    
    Version 2.0
    
    The primary goals of this format is to allow a simple XML format 
    that is mostly human readable. The generation and parsing of the 
    various data types are done through the TypeConverter classes 
    associated with the data types.
    
    Example:
    
    ... ado.net/XML headers & schema ...
    <resheader name="resmimetype">text/microsoft-resx</resheader>
    <resheader name="version">2.0</resheader>
    <resheader name="reader">System.Resources.ResXResourceReader, System.Windows.Forms, ...</resheader>
    <resheader name="writer">System.Resources.ResXResourceWriter, System.Windows.Forms, ...</resheader>
    <data name="Name1"><value>this is my long string</value><comment>this is a comment</comment></data>
    <data name="Color1" type="System.Drawing.Color, System.Drawing">Blue</data>
    <data name="Bitmap1" mimetype="application/x-microsoft.net.object.binary.base64">
        <value>[base64 mime encoded serialized .NET Framework object]</value>
    </data>
    <data name="Icon1" type="System.Drawing.Icon, System.Drawing" mimetype="application/x-microsoft.net.object.bytearray.base64">
        <value>[base64 mime encoded string representing a byte array form of the .NET Framework object]</value>
        <comment>This is a comment</comment>
    </data>
                
    There are any number of "resheader" rows that contain simple 
    name/value pairs.
    
    Each data row contains a name, and value. The row also contains a 
    type or mimetype. Type corresponds to a .NET class that support 
    text/value conversion through the TypeConverter architecture. 
    Classes that don't support this are serialized and stored with the 
    mimetype set.
    
    The mimetype is used for serialized objects, and tells the 
    ResXResourceReader how to depersist the object. This is currently not 
    extensible. For a given mimetype the value must be set accordingly:
    
    Note - application/x-microsoft.net.object.binary.base64 is the format 
    that the ResXResourceWriter will generate, however the reader can 
    read any of the formats listed below.
    
    mimetype: application/x-microsoft.net.object.binary.base64
    value   : The object must be serialized with 
            : System.Runtime.Serialization.Formatters.Binary.BinaryFormatter
            : and then encoded with base64 encoding.
    
    mimetype: application/x-microsoft.net.object.soap.base64
    value   : The object must be serialized with 
            : System.Runtime.Serialization.Formatters.Soap.SoapFormatter
            : and then encoded with base64 encoding.

    mimetype: application/x-microsoft.net.object.bytearray.base64
    value   : The object must be serialized into a byte array 
            : using a System.ComponentModel.TypeConverter
            : and then encoded with base64 encoding.
    -->
  <xsd:schema id="root" xmlns="" xmlns:xsd="http://www.w3.org/2001/XMLSchema" xmlns:msdata="urn:schemas-microsoft-com:xml-msdata">
    <xsd:import namespace="http://www.w3.org/XML/1998/namespace" />
    <xsd:element name="root" msdata:IsDataSet="true">
      <xsd:complexType>
        <xsd:choice maxOccurs="unbounded">
          <xsd:element name="metadata">
            <xsd:complexType>
              <xsd:sequence>
                <xsd:element name="value" type="xsd:string" minOccurs="0" />
              </xsd:sequence>
              <xsd:attribute name="name" use="required" type="xsd:string" />
              <xsd:attribute name="type" type="xsd:string" />
              <xsd:attribute name="mimetype" type="xsd:string" />
              <xsd:attribute ref="xml:space" />
            </xsd:complexType>
          </xsd:element>
          <xsd:element name="assembly">
            <xsd:complexType>
              <xsd:attribute name="alias" type="xsd:string" />
              <xsd:attribute name="name" type="xsd:string" />
            </xsd:complexType>
          </xsd:element>
          <xsd:element name="data">
            <xsd:complexType>
              <xsd:sequence>
                <xsd:element name="value" type="xsd:string" minOccurs="0" msdata:Ordinal="1" />
                <xsd:element name="comment" type="xsd:string" minOccurs="0" msdata:Ordinal="2" />
              </xsd:sequence>
              <xsd:attribute name="name" type="xsd:string" use="required" msdata:Ordinal="1" />
              <xsd:attribute name="type" type="xsd:string" msdata:Ordinal="3" />
              <xsd:attribute name="mimetype" type="xsd:string" msdata:Ordinal="4" />
              <xsd:attribute ref="xml:space" />
            </xsd:complexType>
          </xsd:element>
          <xsd:element name="resheader">
            <xsd:complexType>
              <xsd:sequence>
                <xsd:element name="value" type="xsd:string" minOccurs="0" msdata:Ordinal="1" />
              </xsd:sequence>
              <xsd:attribute name="name" type="xsd:string" use="required" />
            </xsd:complexType>
          </xsd:element>
        </xsd:choice>
      </xsd:complexType>
    </xsd:element>
  </xsd:schema>
  <resheader name="resmimetype">
    <value>text/microsoft-resx</value>
  </resheader>
  <resheader name="version">
    <value>2.0</value>
  </resheader>
  <resheader name="reader">
    <value>System.Resources.ResXResourceReader, System.Windows.Forms, Version=4.0.0.0, Culture=neutral, PublicKeyToken=b77a5c561934e089</value>
  </resheader>
  <resheader name="writer">
    <value>System.Resources.ResXResourceWriter, System.Windows.Forms, Version=4.0.0.0, Culture=neutral, PublicKeyToken=b77a5c561934e089</value>
  </resheader>
  <data name="IDS_NULL" xml:space="preserve">
    <value>&lt;null&gt;</value>
  </data>
  <data name="IDS_ThrowExpression" xml:space="preserve">
    <value>&lt;throw expression&gt;</value>
  </data>
  <data name="IDS_FeatureSwitchExpression" xml:space="preserve">
    <value>&lt;switch expression&gt;</value>
  </data>
  <data name="IDS_FeatureLocalFunctionAttributes" xml:space="preserve">
    <value>local function attributes</value>
  </data>
  <data name="IDS_FeatureExternLocalFunctions" xml:space="preserve">
    <value>extern local functions</value>
  </data>
  <data name="IDS_RELATEDERROR" xml:space="preserve">
    <value>(Location of symbol related to previous error)</value>
  </data>
  <data name="IDS_RELATEDWARNING" xml:space="preserve">
    <value>(Location of symbol related to previous warning)</value>
  </data>
  <data name="IDS_XMLIGNORED" xml:space="preserve">
    <value>&lt;!-- Badly formed XML comment ignored for member "{0}" --&gt;</value>
  </data>
  <data name="IDS_XMLIGNORED2" xml:space="preserve">
    <value> Badly formed XML file "{0}" cannot be included </value>
  </data>
  <data name="IDS_XMLFAILEDINCLUDE" xml:space="preserve">
    <value> Failed to insert some or all of included XML </value>
  </data>
  <data name="IDS_XMLBADINCLUDE" xml:space="preserve">
    <value> Include tag is invalid </value>
  </data>
  <data name="IDS_XMLNOINCLUDE" xml:space="preserve">
    <value> No matching elements were found for the following include tag </value>
  </data>
  <data name="IDS_XMLMISSINGINCLUDEFILE" xml:space="preserve">
    <value>Missing file attribute</value>
  </data>
  <data name="IDS_XMLMISSINGINCLUDEPATH" xml:space="preserve">
    <value>Missing path attribute</value>
  </data>
  <data name="IDS_Missing" xml:space="preserve">
    <value>&lt;missing&gt;</value>
  </data>
  <data name="IDS_GlobalNamespace" xml:space="preserve">
    <value>&lt;global namespace&gt;</value>
  </data>
  <data name="IDS_FeatureGenerics" xml:space="preserve">
    <value>generics</value>
  </data>
  <data name="IDS_FeatureAnonDelegates" xml:space="preserve">
    <value>anonymous methods</value>
  </data>
  <data name="IDS_FeatureModuleAttrLoc" xml:space="preserve">
    <value>module as an attribute target specifier</value>
  </data>
  <data name="IDS_FeatureGlobalNamespace" xml:space="preserve">
    <value>namespace alias qualifier</value>
  </data>
  <data name="IDS_FeatureFixedBuffer" xml:space="preserve">
    <value>fixed size buffers</value>
  </data>
  <data name="IDS_FeaturePragma" xml:space="preserve">
    <value>#pragma</value>
  </data>
  <data name="IDS_FeatureStaticClasses" xml:space="preserve">
    <value>static classes</value>
  </data>
  <data name="IDS_FeatureReadOnlyStructs" xml:space="preserve">
    <value>readonly structs</value>
  </data>
  <data name="IDS_FeaturePartialTypes" xml:space="preserve">
    <value>partial types</value>
  </data>
  <data name="IDS_FeatureAsync" xml:space="preserve">
    <value>async function</value>
  </data>
  <data name="IDS_FeatureSwitchOnBool" xml:space="preserve">
    <value>switch on boolean type</value>
  </data>
  <data name="IDS_MethodGroup" xml:space="preserve">
    <value>method group</value>
  </data>
  <data name="IDS_AnonMethod" xml:space="preserve">
    <value>anonymous method</value>
  </data>
  <data name="IDS_Lambda" xml:space="preserve">
    <value>lambda expression</value>
  </data>
  <data name="IDS_Collection" xml:space="preserve">
    <value>collection</value>
  </data>
  <data name="IDS_Disposable" xml:space="preserve">
    <value>disposable</value>
  </data>
  <data name="IDS_FeaturePropertyAccessorMods" xml:space="preserve">
    <value>access modifiers on properties</value>
  </data>
  <data name="IDS_FeatureExternAlias" xml:space="preserve">
    <value>extern alias</value>
  </data>
  <data name="IDS_FeatureIterators" xml:space="preserve">
    <value>iterators</value>
  </data>
  <data name="IDS_FeatureDefault" xml:space="preserve">
    <value>default operator</value>
  </data>
  <data name="IDS_FeatureAsyncStreams" xml:space="preserve">
    <value>async streams</value>
  </data>
  <data name="IDS_FeatureUnmanagedConstructedTypes" xml:space="preserve">
    <value>unmanaged constructed types</value>
  </data>
  <data name="IDS_FeatureReadOnlyMembers" xml:space="preserve">
    <value>readonly members</value>
  </data>
  <data name="IDS_FeatureDefaultLiteral" xml:space="preserve">
    <value>default literal</value>
  </data>
  <data name="IDS_FeaturePrivateProtected" xml:space="preserve">
    <value>private protected</value>
  </data>
  <data name="IDS_FeatureTupleEquality" xml:space="preserve">
    <value>tuple equality</value>
  </data>
  <data name="IDS_FeatureNullable" xml:space="preserve">
    <value>nullable types</value>
  </data>
  <data name="IDS_FeaturePatternMatching" xml:space="preserve">
    <value>pattern matching</value>
  </data>
  <data name="IDS_FeatureExpressionBodiedAccessor" xml:space="preserve">
    <value>expression body property accessor</value>
  </data>
  <data name="IDS_FeatureExpressionBodiedDeOrConstructor" xml:space="preserve">
    <value>expression body constructor and destructor</value>
  </data>
  <data name="IDS_FeatureThrowExpression" xml:space="preserve">
    <value>throw expression</value>
  </data>
  <data name="IDS_FeatureImplicitArray" xml:space="preserve">
    <value>implicitly typed array</value>
  </data>
  <data name="IDS_FeatureImplicitLocal" xml:space="preserve">
    <value>implicitly typed local variable</value>
  </data>
  <data name="IDS_FeatureAnonymousTypes" xml:space="preserve">
    <value>anonymous types</value>
  </data>
  <data name="IDS_FeatureAutoImplementedProperties" xml:space="preserve">
    <value>automatically implemented properties</value>
  </data>
  <data name="IDS_FeatureReadonlyAutoImplementedProperties" xml:space="preserve">
    <value>readonly automatically implemented properties</value>
  </data>
  <data name="IDS_FeatureObjectInitializer" xml:space="preserve">
    <value>object initializer</value>
  </data>
  <data name="IDS_FeatureCollectionInitializer" xml:space="preserve">
    <value>collection initializer</value>
  </data>
  <data name="IDS_FeatureQueryExpression" xml:space="preserve">
    <value>query expression</value>
  </data>
  <data name="IDS_FeatureExtensionMethod" xml:space="preserve">
    <value>extension method</value>
  </data>
  <data name="IDS_FeaturePartialMethod" xml:space="preserve">
    <value>partial method</value>
  </data>
  <data name="IDS_SK_METHOD" xml:space="preserve">
    <value>method</value>
  </data>
  <data name="IDS_SK_TYPE" xml:space="preserve">
    <value>type</value>
  </data>
  <data name="IDS_SK_NAMESPACE" xml:space="preserve">
    <value>namespace</value>
  </data>
  <data name="IDS_SK_FIELD" xml:space="preserve">
    <value>field</value>
  </data>
  <data name="IDS_SK_PROPERTY" xml:space="preserve">
    <value>property</value>
  </data>
  <data name="IDS_SK_UNKNOWN" xml:space="preserve">
    <value>element</value>
  </data>
  <data name="IDS_SK_VARIABLE" xml:space="preserve">
    <value>variable</value>
  </data>
  <data name="IDS_SK_LABEL" xml:space="preserve">
    <value>label</value>
  </data>
  <data name="IDS_SK_EVENT" xml:space="preserve">
    <value>event</value>
  </data>
  <data name="IDS_SK_TYVAR" xml:space="preserve">
    <value>type parameter</value>
  </data>
  <data name="IDS_SK_ARRAY" xml:space="preserve">
    <value>array</value>
  </data>
  <data name="IDS_SK_POINTER" xml:space="preserve">
    <value>pointer</value>
  </data>
  <data name="IDS_SK_FUNCTION_POINTER" xml:space="preserve">
    <value>function pointer</value>
  </data>
  <data name="IDS_SK_DYNAMIC" xml:space="preserve">
    <value>dynamic</value>
  </data>
  <data name="IDS_SK_ALIAS" xml:space="preserve">
    <value>using alias</value>
  </data>
  <data name="IDS_SK_EXTERNALIAS" xml:space="preserve">
    <value>extern alias</value>
  </data>
  <data name="IDS_SK_CONSTRUCTOR" xml:space="preserve">
    <value>constructor</value>
  </data>
  <data name="IDS_FOREACHLOCAL" xml:space="preserve">
    <value>foreach iteration variable</value>
  </data>
  <data name="IDS_FIXEDLOCAL" xml:space="preserve">
    <value>fixed variable</value>
  </data>
  <data name="IDS_USINGLOCAL" xml:space="preserve">
    <value>using variable</value>
  </data>
  <data name="IDS_Contravariant" xml:space="preserve">
    <value>contravariant</value>
  </data>
  <data name="IDS_Contravariantly" xml:space="preserve">
    <value>contravariantly</value>
  </data>
  <data name="IDS_Covariant" xml:space="preserve">
    <value>covariant</value>
  </data>
  <data name="IDS_Covariantly" xml:space="preserve">
    <value>covariantly</value>
  </data>
  <data name="IDS_Invariantly" xml:space="preserve">
    <value>invariantly</value>
  </data>
  <data name="IDS_FeatureDynamic" xml:space="preserve">
    <value>dynamic</value>
  </data>
  <data name="IDS_FeatureNamedArgument" xml:space="preserve">
    <value>named argument</value>
  </data>
  <data name="IDS_FeatureOptionalParameter" xml:space="preserve">
    <value>optional parameter</value>
  </data>
  <data name="IDS_FeatureExceptionFilter" xml:space="preserve">
    <value>exception filter</value>
  </data>
  <data name="IDS_FeatureTypeVariance" xml:space="preserve">
    <value>type variance</value>
  </data>
  <data name="IDS_Parameter" xml:space="preserve">
    <value>parameter</value>
  </data>
  <data name="IDS_Return" xml:space="preserve">
    <value>return</value>
  </data>
  <data name="XML_InvalidToken" xml:space="preserve">
    <value>The character(s) '{0}' cannot be used at this location.</value>
  </data>
  <data name="XML_IncorrectComment" xml:space="preserve">
    <value>Incorrect syntax was used in a comment.</value>
  </data>
  <data name="XML_InvalidCharEntity" xml:space="preserve">
    <value>An invalid character was found inside an entity reference.</value>
  </data>
  <data name="XML_ExpectedEndOfTag" xml:space="preserve">
    <value>Expected '&gt;' or '/&gt;' to close tag '{0}'.</value>
  </data>
  <data name="XML_ExpectedIdentifier" xml:space="preserve">
    <value>An identifier was expected.</value>
  </data>
  <data name="XML_InvalidUnicodeChar" xml:space="preserve">
    <value>Invalid unicode character.</value>
  </data>
  <data name="XML_InvalidWhitespace" xml:space="preserve">
    <value>Whitespace is not allowed at this location.</value>
  </data>
  <data name="XML_LessThanInAttributeValue" xml:space="preserve">
    <value>The character '&lt;' cannot be used in an attribute value.</value>
  </data>
  <data name="XML_MissingEqualsAttribute" xml:space="preserve">
    <value>Missing equals sign between attribute and attribute value.</value>
  </data>
  <data name="XML_RefUndefinedEntity_1" xml:space="preserve">
    <value>Reference to undefined entity '{0}'.</value>
  </data>
  <data name="XML_StringLiteralNoStartQuote" xml:space="preserve">
    <value>A string literal was expected, but no opening quotation mark was found.</value>
  </data>
  <data name="XML_StringLiteralNoEndQuote" xml:space="preserve">
    <value>Missing closing quotation mark for string literal.</value>
  </data>
  <data name="XML_StringLiteralNonAsciiQuote" xml:space="preserve">
    <value>Non-ASCII quotations marks may not be used around string literals.</value>
  </data>
  <data name="XML_EndTagNotExpected" xml:space="preserve">
    <value>End tag was not expected at this location.</value>
  </data>
  <data name="XML_ElementTypeMatch" xml:space="preserve">
    <value>End tag '{0}' does not match the start tag '{1}'.</value>
  </data>
  <data name="XML_EndTagExpected" xml:space="preserve">
    <value>Expected an end tag for element '{0}'.</value>
  </data>
  <data name="XML_WhitespaceMissing" xml:space="preserve">
    <value>Required white space was missing.</value>
  </data>
  <data name="XML_ExpectedEndOfXml" xml:space="preserve">
    <value>Unexpected character at this location.</value>
  </data>
  <data name="XML_CDataEndTagNotAllowed" xml:space="preserve">
    <value>The literal string ']]&gt;' is not allowed in element content.</value>
  </data>
  <data name="XML_DuplicateAttribute" xml:space="preserve">
    <value>Duplicate '{0}' attribute</value>
  </data>
  <data name="ERR_NoMetadataFile" xml:space="preserve">
    <value>Metadata file '{0}' could not be found</value>
  </data>
  <data name="ERR_MetadataReferencesNotSupported" xml:space="preserve">
    <value>Metadata references are not supported.</value>
  </data>
  <data name="FTL_MetadataCantOpenFile" xml:space="preserve">
    <value>Metadata file '{0}' could not be opened -- {1}</value>
  </data>
  <data name="ERR_NoTypeDef" xml:space="preserve">
    <value>The type '{0}' is defined in an assembly that is not referenced. You must add a reference to assembly '{1}'.</value>
  </data>
  <data name="ERR_NoTypeDefFromModule" xml:space="preserve">
    <value>The type '{0}' is defined in a module that has not been added. You must add the module '{1}'.</value>
  </data>
  <data name="ERR_OutputWriteFailed" xml:space="preserve">
    <value>Could not write to output file '{0}' -- '{1}'</value>
  </data>
  <data name="ERR_MultipleEntryPoints" xml:space="preserve">
    <value>Program has more than one entry point defined. Compile with /main to specify the type that contains the entry point.</value>
  </data>
  <data name="ERR_BadBinaryOps" xml:space="preserve">
    <value>Operator '{0}' cannot be applied to operands of type '{1}' and '{2}'</value>
  </data>
  <data name="ERR_AmbigBinaryOpsOnUnconstrainedDefault" xml:space="preserve">
    <value>Operator '{0}' cannot be applied to 'default' and operand of type '{1}' because it is a type parameter that is not known to be a reference type</value>
  </data>
  <data name="ERR_IntDivByZero" xml:space="preserve">
    <value>Division by constant zero</value>
  </data>
  <data name="ERR_BadIndexLHS" xml:space="preserve">
    <value>Cannot apply indexing with [] to an expression of type '{0}'</value>
  </data>
  <data name="ERR_BadIndexCount" xml:space="preserve">
    <value>Wrong number of indices inside []; expected {0}</value>
  </data>
  <data name="ERR_BadUnaryOp" xml:space="preserve">
    <value>Operator '{0}' cannot be applied to operand of type '{1}'</value>
  </data>
  <data name="ERR_BadOpOnNullOrDefaultOrNew" xml:space="preserve">
    <value>Operator '{0}' cannot be applied to operand '{1}'</value>
  </data>
  <data name="ERR_ThisInStaticMeth" xml:space="preserve">
    <value>Keyword 'this' is not valid in a static property, static method, or static field initializer</value>
  </data>
  <data name="ERR_ThisInBadContext" xml:space="preserve">
    <value>Keyword 'this' is not available in the current context</value>
  </data>
  <data name="ERR_OmittedTypeArgument" xml:space="preserve">
    <value>Omitting the type argument is not allowed in the current context</value>
  </data>
  <data name="WRN_InvalidMainSig" xml:space="preserve">
    <value>'{0}' has the wrong signature to be an entry point</value>
  </data>
  <data name="WRN_InvalidMainSig_Title" xml:space="preserve">
    <value>Method has the wrong signature to be an entry point</value>
  </data>
  <data name="ERR_NoImplicitConv" xml:space="preserve">
    <value>Cannot implicitly convert type '{0}' to '{1}'</value>
  </data>
  <data name="ERR_NoExplicitConv" xml:space="preserve">
    <value>Cannot convert type '{0}' to '{1}'</value>
  </data>
  <data name="ERR_ConstOutOfRange" xml:space="preserve">
    <value>Constant value '{0}' cannot be converted to a '{1}'</value>
  </data>
  <data name="ERR_AmbigBinaryOps" xml:space="preserve">
    <value>Operator '{0}' is ambiguous on operands of type '{1}' and '{2}'</value>
  </data>
  <data name="ERR_AmbigBinaryOpsOnDefault" xml:space="preserve">
    <value>Operator '{0}' is ambiguous on operands '{1}' and '{2}'</value>
  </data>
  <data name="ERR_AmbigUnaryOp" xml:space="preserve">
    <value>Operator '{0}' is ambiguous on an operand of type '{1}'</value>
  </data>
  <data name="ERR_InAttrOnOutParam" xml:space="preserve">
    <value>An out parameter cannot have the In attribute</value>
  </data>
  <data name="ERR_ValueCantBeNull" xml:space="preserve">
    <value>Cannot convert null to '{0}' because it is a non-nullable value type</value>
  </data>
  <data name="ERR_NoExplicitBuiltinConv" xml:space="preserve">
    <value>Cannot convert type '{0}' to '{1}' via a reference conversion, boxing conversion, unboxing conversion, wrapping conversion, or null type conversion</value>
  </data>
  <data name="FTL_DebugEmitFailure" xml:space="preserve">
    <value>Unexpected error writing debug information -- '{0}'</value>
  </data>
  <data name="ERR_BadVisReturnType" xml:space="preserve">
    <value>Inconsistent accessibility: return type '{1}' is less accessible than method '{0}'</value>
  </data>
  <data name="ERR_BadVisParamType" xml:space="preserve">
    <value>Inconsistent accessibility: parameter type '{1}' is less accessible than method '{0}'</value>
  </data>
  <data name="ERR_BadVisFieldType" xml:space="preserve">
    <value>Inconsistent accessibility: field type '{1}' is less accessible than field '{0}'</value>
  </data>
  <data name="ERR_BadVisPropertyType" xml:space="preserve">
    <value>Inconsistent accessibility: property type '{1}' is less accessible than property '{0}'</value>
  </data>
  <data name="ERR_BadVisIndexerReturn" xml:space="preserve">
    <value>Inconsistent accessibility: indexer return type '{1}' is less accessible than indexer '{0}'</value>
  </data>
  <data name="ERR_BadVisIndexerParam" xml:space="preserve">
    <value>Inconsistent accessibility: parameter type '{1}' is less accessible than indexer or property '{0}'</value>
  </data>
  <data name="ERR_BadVisOpReturn" xml:space="preserve">
    <value>Inconsistent accessibility: return type '{1}' is less accessible than operator '{0}'</value>
  </data>
  <data name="ERR_BadVisOpParam" xml:space="preserve">
    <value>Inconsistent accessibility: parameter type '{1}' is less accessible than operator '{0}'</value>
  </data>
  <data name="ERR_BadVisDelegateReturn" xml:space="preserve">
    <value>Inconsistent accessibility: return type '{1}' is less accessible than delegate '{0}'</value>
  </data>
  <data name="ERR_BadVisDelegateParam" xml:space="preserve">
    <value>Inconsistent accessibility: parameter type '{1}' is less accessible than delegate '{0}'</value>
  </data>
  <data name="ERR_BadVisBaseClass" xml:space="preserve">
    <value>Inconsistent accessibility: base class '{1}' is less accessible than class '{0}'</value>
  </data>
  <data name="ERR_BadVisBaseInterface" xml:space="preserve">
    <value>Inconsistent accessibility: base interface '{1}' is less accessible than interface '{0}'</value>
  </data>
  <data name="ERR_EventNeedsBothAccessors" xml:space="preserve">
    <value>'{0}': event property must have both add and remove accessors</value>
  </data>
  <data name="ERR_AbstractEventHasAccessors" xml:space="preserve">
    <value>'{0}': abstract event cannot use event accessor syntax</value>
  </data>
  <data name="ERR_EventNotDelegate" xml:space="preserve">
    <value>'{0}': event must be of a delegate type</value>
  </data>
  <data name="WRN_UnreferencedEvent" xml:space="preserve">
    <value>The event '{0}' is never used</value>
  </data>
  <data name="WRN_UnreferencedEvent_Title" xml:space="preserve">
    <value>Event is never used</value>
  </data>
  <data name="ERR_InterfaceEventInitializer" xml:space="preserve">
    <value>'{0}': instance event in interface cannot have initializer</value>
  </data>
  <data name="ERR_BadEventUsage" xml:space="preserve">
    <value>The event '{0}' can only appear on the left hand side of += or -= (except when used from within the type '{1}')</value>
  </data>
  <data name="ERR_ExplicitEventFieldImpl" xml:space="preserve">
    <value>An explicit interface implementation of an event must use event accessor syntax</value>
  </data>
  <data name="ERR_CantOverrideNonEvent" xml:space="preserve">
    <value>'{0}': cannot override; '{1}' is not an event</value>
  </data>
  <data name="ERR_AddRemoveMustHaveBody" xml:space="preserve">
    <value>An add or remove accessor must have a body</value>
  </data>
  <data name="ERR_AbstractEventInitializer" xml:space="preserve">
    <value>'{0}': abstract event cannot have initializer</value>
  </data>
  <data name="ERR_ReservedAssemblyName" xml:space="preserve">
    <value>The assembly name '{0}' is reserved and cannot be used as a reference in an interactive session</value>
  </data>
  <data name="ERR_ReservedEnumerator" xml:space="preserve">
    <value>The enumerator name '{0}' is reserved and cannot be used</value>
  </data>
  <data name="ERR_AsMustHaveReferenceType" xml:space="preserve">
    <value>The as operator must be used with a reference type or nullable type ('{0}' is a non-nullable value type)</value>
  </data>
  <data name="WRN_LowercaseEllSuffix" xml:space="preserve">
    <value>The 'l' suffix is easily confused with the digit '1' -- use 'L' for clarity</value>
  </data>
  <data name="WRN_LowercaseEllSuffix_Title" xml:space="preserve">
    <value>The 'l' suffix is easily confused with the digit '1'</value>
  </data>
  <data name="ERR_BadEventUsageNoField" xml:space="preserve">
    <value>The event '{0}' can only appear on the left hand side of += or -=</value>
  </data>
  <data name="ERR_ConstraintOnlyAllowedOnGenericDecl" xml:space="preserve">
    <value>Constraints are not allowed on non-generic declarations</value>
  </data>
  <data name="ERR_TypeParamMustBeIdentifier" xml:space="preserve">
    <value>Type parameter declaration must be an identifier not a type</value>
  </data>
  <data name="ERR_MemberReserved" xml:space="preserve">
    <value>Type '{1}' already reserves a member called '{0}' with the same parameter types</value>
  </data>
  <data name="ERR_DuplicateParamName" xml:space="preserve">
    <value>The parameter name '{0}' is a duplicate</value>
  </data>
  <data name="ERR_DuplicateNameInNS" xml:space="preserve">
    <value>The namespace '{1}' already contains a definition for '{0}'</value>
  </data>
  <data name="ERR_DuplicateNameInClass" xml:space="preserve">
    <value>The type '{0}' already contains a definition for '{1}'</value>
  </data>
  <data name="ERR_NameNotInContext" xml:space="preserve">
    <value>The name '{0}' does not exist in the current context</value>
  </data>
  <data name="ERR_NameNotInContextPossibleMissingReference" xml:space="preserve">
    <value>The name '{0}' does not exist in the current context (are you missing a reference to assembly '{1}'?)</value>
  </data>
  <data name="ERR_AmbigContext" xml:space="preserve">
    <value>'{0}' is an ambiguous reference between '{1}' and '{2}'</value>
  </data>
  <data name="WRN_DuplicateUsing" xml:space="preserve">
    <value>The using directive for '{0}' appeared previously in this namespace</value>
  </data>
  <data name="WRN_DuplicateUsing_Title" xml:space="preserve">
    <value>Using directive appeared previously in this namespace</value>
  </data>
  <data name="ERR_BadMemberFlag" xml:space="preserve">
    <value>The modifier '{0}' is not valid for this item</value>
  </data>
  <data name="ERR_BadInitAccessor" xml:space="preserve">
    <value>The 'init' accessor is not valid on static members</value>
  </data>
  <data name="ERR_BadMemberProtection" xml:space="preserve">
    <value>More than one protection modifier</value>
  </data>
  <data name="WRN_NewRequired" xml:space="preserve">
    <value>'{0}' hides inherited member '{1}'. Use the new keyword if hiding was intended.</value>
  </data>
  <data name="WRN_NewRequired_Title" xml:space="preserve">
    <value>Member hides inherited member; missing new keyword</value>
  </data>
  <data name="WRN_NewRequired_Description" xml:space="preserve">
    <value>A variable was declared with the same name as a variable in a base type. However, the new keyword was not used. This warning informs you that you should use new; the variable is declared as if new had been used in the declaration.</value>
  </data>
  <data name="WRN_NewNotRequired" xml:space="preserve">
    <value>The member '{0}' does not hide an accessible member. The new keyword is not required.</value>
  </data>
  <data name="WRN_NewNotRequired_Title" xml:space="preserve">
    <value>Member does not hide an inherited member; new keyword is not required</value>
  </data>
  <data name="ERR_CircConstValue" xml:space="preserve">
    <value>The evaluation of the constant value for '{0}' involves a circular definition</value>
  </data>
  <data name="ERR_MemberAlreadyExists" xml:space="preserve">
    <value>Type '{1}' already defines a member called '{0}' with the same parameter types</value>
  </data>
  <data name="ERR_StaticNotVirtual" xml:space="preserve">
    <value>A static member cannot be marked as '{0}'</value>
  </data>
  <data name="ERR_OverrideNotNew" xml:space="preserve">
    <value>A member '{0}' marked as override cannot be marked as new or virtual</value>
  </data>
  <data name="WRN_NewOrOverrideExpected" xml:space="preserve">
    <value>'{0}' hides inherited member '{1}'. To make the current member override that implementation, add the override keyword. Otherwise add the new keyword.</value>
  </data>
  <data name="WRN_NewOrOverrideExpected_Title" xml:space="preserve">
    <value>Member hides inherited member; missing override keyword</value>
  </data>
  <data name="ERR_OverrideNotExpected" xml:space="preserve">
    <value>'{0}': no suitable method found to override</value>
  </data>
  <data name="ERR_NamespaceUnexpected" xml:space="preserve">
    <value>A namespace cannot directly contain members such as fields, methods or statements</value>
  </data>
  <data name="ERR_NoSuchMember" xml:space="preserve">
    <value>'{0}' does not contain a definition for '{1}'</value>
  </data>
  <data name="ERR_BadSKknown" xml:space="preserve">
    <value>'{0}' is a {1} but is used like a {2}</value>
  </data>
  <data name="ERR_BadSKunknown" xml:space="preserve">
    <value>'{0}' is a {1}, which is not valid in the given context</value>
  </data>
  <data name="ERR_ObjectRequired" xml:space="preserve">
    <value>An object reference is required for the non-static field, method, or property '{0}'</value>
  </data>
  <data name="ERR_AmbigCall" xml:space="preserve">
    <value>The call is ambiguous between the following methods or properties: '{0}' and '{1}'</value>
  </data>
  <data name="ERR_BadAccess" xml:space="preserve">
    <value>'{0}' is inaccessible due to its protection level</value>
  </data>
  <data name="ERR_MethDelegateMismatch" xml:space="preserve">
    <value>No overload for '{0}' matches delegate '{1}'</value>
  </data>
  <data name="ERR_RetObjectRequired" xml:space="preserve">
    <value>An object of a type convertible to '{0}' is required</value>
  </data>
  <data name="ERR_RetNoObjectRequired" xml:space="preserve">
    <value>Since '{0}' returns void, a return keyword must not be followed by an object expression</value>
  </data>
  <data name="ERR_LocalDuplicate" xml:space="preserve">
    <value>A local variable or function named '{0}' is already defined in this scope</value>
  </data>
  <data name="ERR_AssgLvalueExpected" xml:space="preserve">
    <value>The left-hand side of an assignment must be a variable, property or indexer</value>
  </data>
  <data name="ERR_StaticConstParam" xml:space="preserve">
    <value>'{0}': a static constructor must be parameterless</value>
  </data>
  <data name="ERR_NotConstantExpression" xml:space="preserve">
    <value>The expression being assigned to '{0}' must be constant</value>
  </data>
  <data name="ERR_NotNullConstRefField" xml:space="preserve">
    <value>'{0}' is of type '{1}'. A const field of a reference type other than string can only be initialized with null.</value>
  </data>
  <data name="ERR_LocalIllegallyOverrides" xml:space="preserve">
    <value>A local or parameter named '{0}' cannot be declared in this scope because that name is used in an enclosing local scope to define a local or parameter</value>
  </data>
  <data name="ERR_BadUsingNamespace" xml:space="preserve">
    <value>A 'using namespace' directive can only be applied to namespaces; '{0}' is a type not a namespace. Consider a 'using static' directive instead</value>
  </data>
  <data name="ERR_BadUsingType" xml:space="preserve">
    <value>A 'using static' directive can only be applied to types; '{0}' is a namespace not a type. Consider a 'using namespace' directive instead</value>
  </data>
  <data name="ERR_NoAliasHere" xml:space="preserve">
    <value>A 'using static' directive cannot be used to declare an alias</value>
  </data>
  <data name="ERR_NoBreakOrCont" xml:space="preserve">
    <value>No enclosing loop out of which to break or continue</value>
  </data>
  <data name="ERR_DuplicateLabel" xml:space="preserve">
    <value>The label '{0}' is a duplicate</value>
  </data>
  <data name="ERR_NoConstructors" xml:space="preserve">
    <value>The type '{0}' has no constructors defined</value>
  </data>
  <data name="ERR_NoNewAbstract" xml:space="preserve">
    <value>Cannot create an instance of the abstract type or interface '{0}'</value>
  </data>
  <data name="ERR_ConstValueRequired" xml:space="preserve">
    <value>A const field requires a value to be provided</value>
  </data>
  <data name="ERR_CircularBase" xml:space="preserve">
    <value>Circular base type dependency involving '{0}' and '{1}'</value>
  </data>
  <data name="ERR_BadDelegateConstructor" xml:space="preserve">
    <value>The delegate '{0}' does not have a valid constructor</value>
  </data>
  <data name="ERR_MethodNameExpected" xml:space="preserve">
    <value>Method name expected</value>
  </data>
  <data name="ERR_ConstantExpected" xml:space="preserve">
    <value>A constant value is expected</value>
  </data>
  <data name="ERR_V6SwitchGoverningTypeValueExpected" xml:space="preserve">
    <value>A switch expression or case label must be a bool, char, string, integral, enum, or corresponding nullable type in C# 6 and earlier.</value>
  </data>
  <data name="ERR_DuplicateCaseLabel" xml:space="preserve">
    <value>The switch statement contains multiple cases with the label value '{0}'</value>
  </data>
  <data name="ERR_InvalidGotoCase" xml:space="preserve">
    <value>A goto case is only valid inside a switch statement</value>
  </data>
  <data name="ERR_PropertyLacksGet" xml:space="preserve">
    <value>The property or indexer '{0}' cannot be used in this context because it lacks the get accessor</value>
  </data>
  <data name="ERR_BadExceptionType" xml:space="preserve">
    <value>The type caught or thrown must be derived from System.Exception</value>
  </data>
  <data name="ERR_BadEmptyThrow" xml:space="preserve">
    <value>A throw statement with no arguments is not allowed outside of a catch clause</value>
  </data>
  <data name="ERR_BadFinallyLeave" xml:space="preserve">
    <value>Control cannot leave the body of a finally clause</value>
  </data>
  <data name="ERR_LabelShadow" xml:space="preserve">
    <value>The label '{0}' shadows another label by the same name in a contained scope</value>
  </data>
  <data name="ERR_LabelNotFound" xml:space="preserve">
    <value>No such label '{0}' within the scope of the goto statement</value>
  </data>
  <data name="ERR_UnreachableCatch" xml:space="preserve">
    <value>A previous catch clause already catches all exceptions of this or of a super type ('{0}')</value>
  </data>
  <data name="WRN_FilterIsConstantTrue" xml:space="preserve">
    <value>Filter expression is a constant 'true', consider removing the filter</value>
  </data>
  <data name="WRN_FilterIsConstantTrue_Title" xml:space="preserve">
    <value>Filter expression is a constant 'true'</value>
  </data>
  <data name="ERR_ReturnExpected" xml:space="preserve">
    <value>'{0}': not all code paths return a value</value>
  </data>
  <data name="WRN_UnreachableCode" xml:space="preserve">
    <value>Unreachable code detected</value>
  </data>
  <data name="WRN_UnreachableCode_Title" xml:space="preserve">
    <value>Unreachable code detected</value>
  </data>
  <data name="ERR_SwitchFallThrough" xml:space="preserve">
    <value>Control cannot fall through from one case label ('{0}') to another</value>
  </data>
  <data name="WRN_UnreferencedLabel" xml:space="preserve">
    <value>This label has not been referenced</value>
  </data>
  <data name="WRN_UnreferencedLabel_Title" xml:space="preserve">
    <value>This label has not been referenced</value>
  </data>
  <data name="ERR_UseDefViolation" xml:space="preserve">
    <value>Use of unassigned local variable '{0}'</value>
  </data>
  <data name="WRN_UseDefViolation" xml:space="preserve">
    <value>Use of unassigned local variable '{0}'</value>
  </data>
  <data name="WRN_UseDefViolation_Title" xml:space="preserve">
    <value>Use of unassigned local variable</value>
  </data>
  <data name="WRN_UnreferencedVar" xml:space="preserve">
    <value>The variable '{0}' is declared but never used</value>
  </data>
  <data name="WRN_UnreferencedVar_Title" xml:space="preserve">
    <value>Variable is declared but never used</value>
  </data>
  <data name="WRN_UnreferencedField" xml:space="preserve">
    <value>The field '{0}' is never used</value>
  </data>
  <data name="WRN_UnreferencedField_Title" xml:space="preserve">
    <value>Field is never used</value>
  </data>
  <data name="ERR_UseDefViolationField" xml:space="preserve">
    <value>Use of possibly unassigned field '{0}'</value>
  </data>
  <data name="WRN_UseDefViolationField" xml:space="preserve">
    <value>Use of possibly unassigned field '{0}'</value>
  </data>
  <data name="WRN_UseDefViolationField_Title" xml:space="preserve">
    <value>Use of possibly unassigned field</value>
  </data>
  <data name="ERR_UseDefViolationProperty" xml:space="preserve">
    <value>Use of possibly unassigned auto-implemented property '{0}'</value>
  </data>
  <data name="WRN_UseDefViolationProperty" xml:space="preserve">
    <value>Use of possibly unassigned auto-implemented property '{0}'</value>
  </data>
  <data name="WRN_UseDefViolationProperty_Title" xml:space="preserve">
    <value>Use of possibly unassigned auto-implemented property</value>
  </data>
  <data name="ERR_UnassignedThisUnsupportedVersion" xml:space="preserve">
    <value>Field '{0}' must be fully assigned before control is returned to the caller. Consider updating to language version '{1}' to auto-default the field.</value>
  </data>
  <data name="WRN_UnassignedThisUnsupportedVersion" xml:space="preserve">
    <value>Field '{0}' must be fully assigned before control is returned to the caller. Consider updating to language version '{1}' to auto-default the field.</value>
  </data>
  <data name="WRN_UnassignedThisUnsupportedVersion_Title" xml:space="preserve">
    <value>Fields of a struct must be fully assigned in a constructor before control is returned to the caller. Consider updating the language version to auto-default the field.</value>
  </data>
  <data name="ERR_AmbigQM" xml:space="preserve">
    <value>Type of conditional expression cannot be determined because '{0}' and '{1}' implicitly convert to one another</value>
  </data>
  <data name="ERR_InvalidQM" xml:space="preserve">
    <value>Type of conditional expression cannot be determined because there is no implicit conversion between '{0}' and '{1}'</value>
  </data>
  <data name="ERR_NoBaseClass" xml:space="preserve">
    <value>A base class is required for a 'base' reference</value>
  </data>
  <data name="ERR_BaseIllegal" xml:space="preserve">
    <value>Use of keyword 'base' is not valid in this context</value>
  </data>
  <data name="ERR_ObjectProhibited" xml:space="preserve">
    <value>Member '{0}' cannot be accessed with an instance reference; qualify it with a type name instead</value>
  </data>
  <data name="ERR_ParamUnassigned" xml:space="preserve">
    <value>The out parameter '{0}' must be assigned to before control leaves the current method</value>
  </data>
  <data name="WRN_ParamUnassigned" xml:space="preserve">
    <value>The out parameter '{0}' must be assigned to before control leaves the current method</value>
  </data>
  <data name="WRN_ParamUnassigned_Title" xml:space="preserve">
    <value>An out parameter must be assigned to before control leaves the method</value>
  </data>
  <data name="ERR_InvalidArray" xml:space="preserve">
    <value>Invalid rank specifier: expected ',' or ']'</value>
  </data>
  <data name="ERR_ExternHasBody" xml:space="preserve">
    <value>'{0}' cannot be extern and declare a body</value>
  </data>
  <data name="ERR_ExternHasConstructorInitializer" xml:space="preserve">
    <value>'{0}' cannot be extern and have a constructor initializer</value>
  </data>
  <data name="ERR_AbstractAndExtern" xml:space="preserve">
    <value>'{0}' cannot be both extern and abstract</value>
  </data>
  <data name="ERR_BadAttributeParamType" xml:space="preserve">
    <value>Attribute constructor parameter '{0}' has type '{1}', which is not a valid attribute parameter type</value>
  </data>
  <data name="ERR_BadAttributeArgument" xml:space="preserve">
    <value>An attribute argument must be a constant expression, typeof expression or array creation expression of an attribute parameter type</value>
  </data>
  <data name="ERR_BadAttributeParamDefaultArgument" xml:space="preserve">
    <value>Attribute constructor parameter '{0}' is optional, but no default parameter value was specified.</value>
  </data>
  <data name="WRN_IsAlwaysTrue" xml:space="preserve">
    <value>The given expression is always of the provided ('{0}') type</value>
  </data>
  <data name="WRN_IsAlwaysTrue_Title" xml:space="preserve">
    <value>'is' expression's given expression is always of the provided type</value>
  </data>
  <data name="WRN_IsAlwaysFalse" xml:space="preserve">
    <value>The given expression is never of the provided ('{0}') type</value>
  </data>
  <data name="WRN_IsAlwaysFalse_Title" xml:space="preserve">
    <value>'is' expression's given expression is never of the provided type</value>
  </data>
  <data name="ERR_LockNeedsReference" xml:space="preserve">
    <value>'{0}' is not a reference type as required by the lock statement</value>
  </data>
  <data name="ERR_NullNotValid" xml:space="preserve">
    <value>Use of null is not valid in this context</value>
  </data>
  <data name="ERR_DefaultLiteralNotValid" xml:space="preserve">
    <value>Use of default literal is not valid in this context</value>
  </data>
  <data name="ERR_UseDefViolationThisUnsupportedVersion" xml:space="preserve">
    <value>The 'this' object cannot be used before all of its fields have been assigned. Consider updating to language version '{0}' to auto-default the unassigned fields.</value>
  </data>
  <data name="WRN_UseDefViolationThisUnsupportedVersion" xml:space="preserve">
    <value>The 'this' object cannot be used before all of its fields have been assigned. Consider updating to language version '{0}' to auto-default the unassigned fields.</value>
  </data>
  <data name="WRN_UseDefViolationThisUnsupportedVersion_Title" xml:space="preserve">
    <value>The 'this' object cannot be used in a constructor before all of its fields have been assigned. Consider updating the language version to auto-default the unassigned fields.</value>
  </data>
  <data name="ERR_ArgsInvalid" xml:space="preserve">
    <value>The __arglist construct is valid only within a variable argument method</value>
  </data>
  <data name="ERR_PtrExpected" xml:space="preserve">
    <value>The * or -&gt; operator must be applied to a pointer</value>
  </data>
  <data name="ERR_PtrIndexSingle" xml:space="preserve">
    <value>A pointer must be indexed by only one value</value>
  </data>
  <data name="WRN_ByRefNonAgileField" xml:space="preserve">
    <value>Using '{0}' as a ref or out value or taking its address may cause a runtime exception because it is a field of a marshal-by-reference class</value>
  </data>
  <data name="WRN_ByRefNonAgileField_Title" xml:space="preserve">
    <value>Using a field of a marshal-by-reference class as a ref or out value or taking its address may cause a runtime exception</value>
  </data>
  <data name="ERR_AssgReadonlyStatic" xml:space="preserve">
    <value>A static readonly field cannot be assigned to (except in a static constructor or a variable initializer)</value>
  </data>
  <data name="ERR_RefReadonlyStatic" xml:space="preserve">
    <value>A static readonly field cannot be used as a ref or out value (except in a static constructor)</value>
  </data>
  <data name="ERR_AssgReadonlyProp" xml:space="preserve">
    <value>Property or indexer '{0}' cannot be assigned to -- it is read only</value>
  </data>
  <data name="ERR_IllegalStatement" xml:space="preserve">
    <value>Only assignment, call, increment, decrement, await, and new object expressions can be used as a statement</value>
  </data>
  <data name="ERR_BadGetEnumerator" xml:space="preserve">
    <value>foreach requires that the return type '{0}' of '{1}' must have a suitable public 'MoveNext' method and public 'Current' property</value>
  </data>
  <data name="ERR_BadGetAsyncEnumerator" xml:space="preserve">
    <value>Asynchronous foreach requires that the return type '{0}' of '{1}' must have a suitable public 'MoveNextAsync' method and public 'Current' property</value>
  </data>
  <data name="ERR_TooManyLocals" xml:space="preserve">
    <value>Only 65534 locals, including those generated by the compiler, are allowed</value>
  </data>
  <data name="ERR_AbstractBaseCall" xml:space="preserve">
    <value>Cannot call an abstract base member: '{0}'</value>
  </data>
  <data name="ERR_RefProperty" xml:space="preserve">
    <value>A non ref-returning property or indexer may not be used as an out or ref value</value>
  </data>
  <data name="ERR_ManagedAddr" xml:space="preserve">
    <value>Cannot take the address of, get the size of, or declare a pointer to a managed type ('{0}')</value>
  </data>
  <data name="WRN_ManagedAddr" xml:space="preserve">
    <value>This takes the address of, gets the size of, or declares a pointer to a managed type ('{0}')</value>
  </data>
  <data name="WRN_ManagedAddr_Title" xml:space="preserve">
    <value>This takes the address of, gets the size of, or declares a pointer to a managed type</value>
  </data>
  <data name="ERR_BadFixedInitType" xml:space="preserve">
    <value>The type of a local declared in a fixed statement must be a pointer type</value>
  </data>
  <data name="ERR_FixedMustInit" xml:space="preserve">
    <value>You must provide an initializer in a fixed or using statement declaration</value>
  </data>
  <data name="ERR_InvalidAddrOp" xml:space="preserve">
    <value>Cannot take the address of the given expression</value>
  </data>
  <data name="ERR_FixedNeeded" xml:space="preserve">
    <value>You can only take the address of an unfixed expression inside of a fixed statement initializer</value>
  </data>
  <data name="ERR_FixedNotNeeded" xml:space="preserve">
    <value>You cannot use the fixed statement to take the address of an already fixed expression</value>
  </data>
  <data name="ERR_ExprCannotBeFixed" xml:space="preserve">
    <value>The given expression cannot be used in a fixed statement</value>
  </data>
  <data name="ERR_UnsafeNeeded" xml:space="preserve">
    <value>Pointers and fixed size buffers may only be used in an unsafe context</value>
  </data>
  <data name="ERR_OpTFRetType" xml:space="preserve">
    <value>The return type of operator True or False must be bool</value>
  </data>
  <data name="ERR_OperatorNeedsMatch" xml:space="preserve">
    <value>The operator '{0}' requires a matching operator '{1}' to also be defined</value>
  </data>
  <data name="ERR_BadBoolOp" xml:space="preserve">
    <value>In order to be applicable as a short circuit operator a user-defined logical operator ('{0}') must have the same return type and parameter types</value>
  </data>
  <data name="ERR_MustHaveOpTF" xml:space="preserve">
    <value>In order for '{0}' to be applicable as a short circuit operator, its declaring type '{1}' must define operator true and operator false</value>
  </data>
  <data name="WRN_UnreferencedVarAssg" xml:space="preserve">
    <value>The variable '{0}' is assigned but its value is never used</value>
  </data>
  <data name="WRN_UnreferencedVarAssg_Title" xml:space="preserve">
    <value>Variable is assigned but its value is never used</value>
  </data>
  <data name="ERR_CheckedOverflow" xml:space="preserve">
    <value>The operation overflows at compile time in checked mode</value>
  </data>
  <data name="ERR_ConstOutOfRangeChecked" xml:space="preserve">
    <value>Constant value '{0}' cannot be converted to a '{1}' (use 'unchecked' syntax to override)</value>
  </data>
  <data name="ERR_BadVarargs" xml:space="preserve">
    <value>A method with vararg cannot be generic, be in a generic type, or have a params parameter</value>
  </data>
  <data name="ERR_ParamsMustBeCollection" xml:space="preserve">
    <value>The params parameter must have a valid collection type</value>
  </data>
  <data name="ERR_IllegalArglist" xml:space="preserve">
    <value>An __arglist expression may only appear inside of a call or new expression</value>
  </data>
  <data name="ERR_IllegalUnsafe" xml:space="preserve">
    <value>Unsafe code may only appear if compiling with /unsafe</value>
  </data>
  <data name="ERR_AmbigMember" xml:space="preserve">
    <value>Ambiguity between '{0}' and '{1}'</value>
  </data>
  <data name="ERR_BadForeachDecl" xml:space="preserve">
    <value>Type and identifier are both required in a foreach statement</value>
  </data>
  <data name="ERR_ParamsLast" xml:space="preserve">
    <value>A params parameter must be the last parameter in a parameter list</value>
  </data>
  <data name="ERR_SizeofUnsafe" xml:space="preserve">
    <value>'{0}' does not have a predefined size, therefore sizeof can only be used in an unsafe context</value>
  </data>
  <data name="ERR_DottedTypeNameNotFoundInNS" xml:space="preserve">
    <value>The type or namespace name '{0}' does not exist in the namespace '{1}' (are you missing an assembly reference?)</value>
  </data>
  <data name="ERR_FieldInitRefNonstatic" xml:space="preserve">
    <value>A field initializer cannot reference the non-static field, method, or property '{0}'</value>
  </data>
  <data name="ERR_SealedNonOverride" xml:space="preserve">
    <value>'{0}' cannot be sealed because it is not an override</value>
  </data>
  <data name="ERR_CantOverrideSealed" xml:space="preserve">
    <value>'{0}': cannot override inherited member '{1}' because it is sealed</value>
  </data>
  <data name="ERR_VoidError" xml:space="preserve">
    <value>The operation in question is undefined on void pointers</value>
  </data>
  <data name="ERR_ConditionalOnOverride" xml:space="preserve">
    <value>The Conditional attribute is not valid on '{0}' because it is an override method</value>
  </data>
  <data name="ERR_ConditionalOnLocalFunction" xml:space="preserve">
    <value>Local function '{0}' must be 'static' in order to use the Conditional attribute</value>
  </data>
  <data name="ERR_PointerInAsOrIs" xml:space="preserve">
    <value>Neither 'is' nor 'as' is valid on pointer types</value>
  </data>
  <data name="ERR_CallingFinalizeDeprecated" xml:space="preserve">
    <value>Destructors and object.Finalize cannot be called directly. Consider calling IDisposable.Dispose if available.</value>
  </data>
  <data name="ERR_SingleTypeNameNotFound" xml:space="preserve">
    <value>The type or namespace name '{0}' could not be found (are you missing a using directive or an assembly reference?)</value>
  </data>
  <data name="ERR_NegativeStackAllocSize" xml:space="preserve">
    <value>Cannot use a negative size with stackalloc</value>
  </data>
  <data name="ERR_NegativeArraySize" xml:space="preserve">
    <value>Cannot create an array with a negative size</value>
  </data>
  <data name="ERR_OverrideFinalizeDeprecated" xml:space="preserve">
    <value>Do not override object.Finalize. Instead, provide a destructor.</value>
  </data>
  <data name="ERR_CallingBaseFinalizeDeprecated" xml:space="preserve">
    <value>Do not directly call your base type Finalize method. It is called automatically from your destructor.</value>
  </data>
  <data name="WRN_NegativeArrayIndex" xml:space="preserve">
    <value>Indexing an array with a negative index (array indices always start at zero)</value>
  </data>
  <data name="WRN_NegativeArrayIndex_Title" xml:space="preserve">
    <value>Indexing an array with a negative index</value>
  </data>
  <data name="WRN_BadRefCompareLeft" xml:space="preserve">
    <value>Possible unintended reference comparison; to get a value comparison, cast the left hand side to type '{0}'</value>
  </data>
  <data name="WRN_BadRefCompareLeft_Title" xml:space="preserve">
    <value>Possible unintended reference comparison; left hand side needs cast</value>
  </data>
  <data name="WRN_BadRefCompareRight" xml:space="preserve">
    <value>Possible unintended reference comparison; to get a value comparison, cast the right hand side to type '{0}'</value>
  </data>
  <data name="WRN_BadRefCompareRight_Title" xml:space="preserve">
    <value>Possible unintended reference comparison; right hand side needs cast</value>
  </data>
  <data name="ERR_BadCastInFixed" xml:space="preserve">
    <value>The right hand side of a fixed statement assignment may not be a cast expression</value>
  </data>
  <data name="ERR_StackallocInCatchFinally" xml:space="preserve">
    <value>stackalloc may not be used in a catch or finally block</value>
  </data>
  <data name="ERR_VarargsLast" xml:space="preserve">
    <value>An __arglist parameter must be the last parameter in a parameter list</value>
  </data>
  <data name="ERR_MissingPartial" xml:space="preserve">
    <value>Missing partial modifier on declaration of type '{0}'; another partial declaration of this type exists</value>
  </data>
  <data name="ERR_PartialTypeKindConflict" xml:space="preserve">
    <value>Partial declarations of '{0}' must be all classes, all record classes, all structs, all record structs, or all interfaces</value>
  </data>
  <data name="ERR_PartialModifierConflict" xml:space="preserve">
    <value>Partial declarations of '{0}' have conflicting accessibility modifiers</value>
  </data>
  <data name="ERR_PartialMultipleBases" xml:space="preserve">
    <value>Partial declarations of '{0}' must not specify different base classes</value>
  </data>
  <data name="ERR_PartialWrongTypeParams" xml:space="preserve">
    <value>Partial declarations of '{0}' must have the same type parameter names in the same order</value>
  </data>
  <data name="ERR_PartialWrongConstraints" xml:space="preserve">
    <value>Partial declarations of '{0}' have inconsistent constraints for type parameter '{1}'</value>
  </data>
  <data name="ERR_NoImplicitConvCast" xml:space="preserve">
    <value>Cannot implicitly convert type '{0}' to '{1}'. An explicit conversion exists (are you missing a cast?)</value>
  </data>
  <data name="ERR_PartialMisplaced" xml:space="preserve">
    <value>The 'partial' modifier can only appear immediately before 'class', 'record', 'struct', 'interface', 'event', an instance constructor name, or a method or property return type.</value>
  </data>
  <data name="ERR_ImportedCircularBase" xml:space="preserve">
    <value>Imported type '{0}' is invalid. It contains a circular base type dependency.</value>
  </data>
  <data name="ERR_UseDefViolationOut" xml:space="preserve">
    <value>Use of unassigned out parameter '{0}'</value>
  </data>
  <data name="WRN_UseDefViolationOut" xml:space="preserve">
    <value>Use of unassigned out parameter '{0}'</value>
  </data>
  <data name="WRN_UseDefViolationOut_Title" xml:space="preserve">
    <value>Use of unassigned out parameter</value>
  </data>
  <data name="ERR_ArraySizeInDeclaration" xml:space="preserve">
    <value>Array size cannot be specified in a variable declaration (try initializing with a 'new' expression)</value>
  </data>
  <data name="ERR_InaccessibleGetter" xml:space="preserve">
    <value>The property or indexer '{0}' cannot be used in this context because the get accessor is inaccessible</value>
  </data>
  <data name="ERR_InaccessibleSetter" xml:space="preserve">
    <value>The property or indexer '{0}' cannot be used in this context because the set accessor is inaccessible</value>
  </data>
  <data name="ERR_InvalidPropertyAccessMod" xml:space="preserve">
    <value>The accessibility modifier of the '{0}' accessor must be more restrictive than the property or indexer '{1}'</value>
  </data>
  <data name="ERR_DuplicatePropertyAccessMods" xml:space="preserve">
    <value>Cannot specify accessibility modifiers for both accessors of the property or indexer '{0}'</value>
  </data>
  <data name="ERR_AccessModMissingAccessor" xml:space="preserve">
    <value>'{0}': accessibility modifiers on accessors may only be used if the property or indexer has both a get and a set accessor</value>
  </data>
  <data name="ERR_UnimplementedInterfaceAccessor" xml:space="preserve">
    <value>'{0}' does not implement interface member '{1}'. '{2}' is not public.</value>
  </data>
  <data name="WRN_PatternIsAmbiguous" xml:space="preserve">
    <value>'{0}' does not implement the '{1}' pattern. '{2}' is ambiguous with '{3}'.</value>
  </data>
  <data name="WRN_PatternIsAmbiguous_Title" xml:space="preserve">
    <value>Type does not implement the collection pattern; members are ambiguous</value>
  </data>
  <data name="WRN_PatternNotPublicOrNotInstance" xml:space="preserve">
    <value>'{0}' does not implement the '{1}' pattern. '{2}' is not a public instance or extension method.</value>
  </data>
  <data name="WRN_PatternNotPublicOrNotInstance_Title" xml:space="preserve">
    <value>Type does not implement the collection pattern; member is is not a public instance or extension method.</value>
  </data>
  <data name="WRN_PatternBadSignature" xml:space="preserve">
    <value>'{0}' does not implement the '{1}' pattern. '{2}' has the wrong signature.</value>
  </data>
  <data name="WRN_PatternBadSignature_Title" xml:space="preserve">
    <value>Type does not implement the collection pattern; member has the wrong signature</value>
  </data>
  <data name="ERR_FriendRefNotEqualToThis" xml:space="preserve">
    <value>Friend access was granted by '{0}', but the public key of the output assembly ('{1}') does not match that specified by the InternalsVisibleTo attribute in the granting assembly.</value>
  </data>
  <data name="ERR_FriendRefSigningMismatch" xml:space="preserve">
    <value>Friend access was granted by '{0}', but the strong name signing state of the output assembly does not match that of the granting assembly.</value>
  </data>
  <data name="WRN_SequentialOnPartialClass" xml:space="preserve">
    <value>There is no defined ordering between fields in multiple declarations of partial struct '{0}'. To specify an ordering, all instance fields must be in the same declaration.</value>
  </data>
  <data name="WRN_SequentialOnPartialClass_Title" xml:space="preserve">
    <value>There is no defined ordering between fields in multiple declarations of partial struct</value>
  </data>
  <data name="ERR_BadConstType" xml:space="preserve">
    <value>The type '{0}' cannot be declared const</value>
  </data>
  <data name="ERR_NoNewTyvar" xml:space="preserve">
    <value>Cannot create an instance of the variable type '{0}' because it does not have the new() constraint</value>
  </data>
  <data name="ERR_BadArity" xml:space="preserve">
    <value>Using the generic {1} '{0}' requires {2} type arguments</value>
  </data>
  <data name="ERR_BadTypeArgument" xml:space="preserve">
    <value>The type '{0}' may not be used as a type argument</value>
  </data>
  <data name="ERR_TypeArgsNotAllowed" xml:space="preserve">
    <value>The {1} '{0}' cannot be used with type arguments</value>
  </data>
  <data name="ERR_HasNoTypeVars" xml:space="preserve">
    <value>The non-generic {1} '{0}' cannot be used with type arguments</value>
  </data>
  <data name="ERR_NewConstraintNotSatisfied" xml:space="preserve">
    <value>'{2}' must be a non-abstract type with a public parameterless constructor in order to use it as parameter '{1}' in the generic type or method '{0}'</value>
  </data>
  <data name="ERR_GenericConstraintNotSatisfiedRefType" xml:space="preserve">
    <value>The type '{3}' cannot be used as type parameter '{2}' in the generic type or method '{0}'. There is no implicit reference conversion from '{3}' to '{1}'.</value>
  </data>
  <data name="ERR_GenericConstraintNotSatisfiedNullableEnum" xml:space="preserve">
    <value>The type '{3}' cannot be used as type parameter '{2}' in the generic type or method '{0}'. The nullable type '{3}' does not satisfy the constraint of '{1}'.</value>
  </data>
  <data name="ERR_GenericConstraintNotSatisfiedNullableInterface" xml:space="preserve">
    <value>The type '{3}' cannot be used as type parameter '{2}' in the generic type or method '{0}'. The nullable type '{3}' does not satisfy the constraint of '{1}'. Nullable types can not satisfy any interface constraints.</value>
  </data>
  <data name="ERR_GenericConstraintNotSatisfiedTyVar" xml:space="preserve">
    <value>The type '{3}' cannot be used as type parameter '{2}' in the generic type or method '{0}'. There is no boxing conversion or type parameter conversion from '{3}' to '{1}'.</value>
  </data>
  <data name="ERR_GenericConstraintNotSatisfiedValType" xml:space="preserve">
    <value>The type '{3}' cannot be used as type parameter '{2}' in the generic type or method '{0}'. There is no boxing conversion from '{3}' to '{1}'.</value>
  </data>
  <data name="ERR_DuplicateGeneratedName" xml:space="preserve">
    <value>The parameter name '{0}' conflicts with an automatically-generated parameter name</value>
  </data>
  <data name="ERR_GlobalSingleTypeNameNotFound" xml:space="preserve">
    <value>The type or namespace name '{0}' could not be found in the global namespace (are you missing an assembly reference?)</value>
  </data>
  <data name="ERR_NewBoundMustBeLast" xml:space="preserve">
    <value>The new() constraint must be the last restrictive constraint specified</value>
  </data>
  <data name="WRN_MainCantBeGeneric" xml:space="preserve">
    <value>'{0}': an entry point cannot be generic or in a generic type</value>
  </data>
  <data name="WRN_MainCantBeGeneric_Title" xml:space="preserve">
    <value>An entry point cannot be generic or in a generic type</value>
  </data>
  <data name="ERR_TypeVarCantBeNull" xml:space="preserve">
    <value>Cannot convert null to type parameter '{0}' because it could be a non-nullable value type. Consider using 'default({0})' instead.</value>
  </data>
  <data name="ERR_DuplicateBound" xml:space="preserve">
    <value>Duplicate constraint '{0}' for type parameter '{1}'</value>
  </data>
  <data name="ERR_ClassBoundNotFirst" xml:space="preserve">
    <value>The class type constraint '{0}' must come before any other constraints</value>
  </data>
  <data name="ERR_BadRetType" xml:space="preserve">
    <value>'{1} {0}' has the wrong return type</value>
  </data>
  <data name="ERR_DelegateRefMismatch" xml:space="preserve">
    <value>Ref mismatch between '{0}' and delegate '{1}'</value>
  </data>
  <data name="ERR_DuplicateConstraintClause" xml:space="preserve">
    <value>A constraint clause has already been specified for type parameter '{0}'. All of the constraints for a type parameter must be specified in a single where clause.</value>
  </data>
  <data name="ERR_CantInferMethTypeArgs" xml:space="preserve">
    <value>The type arguments for method '{0}' cannot be inferred from the usage. Try specifying the type arguments explicitly.</value>
  </data>
  <data name="ERR_LocalSameNameAsTypeParam" xml:space="preserve">
    <value>'{0}': a parameter, local variable, or local function cannot have the same name as a method type parameter</value>
  </data>
  <data name="ERR_AsWithTypeVar" xml:space="preserve">
    <value>The type parameter '{0}' cannot be used with the 'as' operator because it does not have a class type constraint nor a 'class' constraint</value>
  </data>
  <data name="WRN_UnreferencedFieldAssg" xml:space="preserve">
    <value>The field '{0}' is assigned but its value is never used</value>
  </data>
  <data name="WRN_UnreferencedFieldAssg_Title" xml:space="preserve">
    <value>Field is assigned but its value is never used</value>
  </data>
  <data name="ERR_BadIndexerNameAttr" xml:space="preserve">
    <value>The '{0}' attribute is valid only on an indexer that is not an explicit interface member declaration</value>
  </data>
  <data name="ERR_AttrArgWithTypeVars" xml:space="preserve">
    <value>'{0}': an attribute argument cannot use type parameters</value>
  </data>
  <data name="ERR_AttrTypeArgCannotBeTypeVar" xml:space="preserve">
    <value>'{0}': an attribute type argument cannot use type parameters</value>
  </data>
  <data name="ERR_AttrDependentTypeNotAllowed" xml:space="preserve">
    <value>Type '{0}' cannot be used in this context because it cannot be represented in metadata.</value>
  </data>
  <data name="ERR_NewTyvarWithArgs" xml:space="preserve">
    <value>'{0}': cannot provide arguments when creating an instance of a variable type</value>
  </data>
  <data name="ERR_AbstractSealedStatic" xml:space="preserve">
    <value>'{0}': an abstract type cannot be sealed or static</value>
  </data>
  <data name="WRN_AmbiguousXMLReference" xml:space="preserve">
    <value>Ambiguous reference in cref attribute: '{0}'. Assuming '{1}', but could have also matched other overloads including '{2}'.</value>
  </data>
  <data name="WRN_AmbiguousXMLReference_Title" xml:space="preserve">
    <value>Ambiguous reference in cref attribute</value>
  </data>
  <data name="WRN_VolatileByRef" xml:space="preserve">
    <value>'{0}': a reference to a volatile field will not be treated as volatile</value>
  </data>
  <data name="WRN_VolatileByRef_Title" xml:space="preserve">
    <value>A reference to a volatile field will not be treated as volatile</value>
  </data>
  <data name="WRN_VolatileByRef_Description" xml:space="preserve">
    <value>A volatile field should not normally be used as a ref or out value, since it will not be treated as volatile. There are exceptions to this, such as when calling an interlocked API.</value>
  </data>
  <data name="ERR_ComImportWithImpl" xml:space="preserve">
    <value>Since '{1}' has the ComImport attribute, '{0}' must be extern or abstract</value>
  </data>
  <data name="ERR_ComImportWithBase" xml:space="preserve">
    <value>'{0}': a class with the ComImport attribute cannot specify a base class</value>
  </data>
  <data name="ERR_ImplBadConstraints" xml:space="preserve">
    <value>The constraints for type parameter '{0}' of method '{1}' must match the constraints for type parameter '{2}' of interface method '{3}'. Consider using an explicit interface implementation instead.</value>
  </data>
  <data name="ERR_ImplBadTupleNames" xml:space="preserve">
    <value>The tuple element names in the signature of method '{0}' must match the tuple element names of interface method '{1}' (including on the return type).</value>
  </data>
  <data name="ERR_DottedTypeNameNotFoundInAgg" xml:space="preserve">
    <value>The type name '{0}' does not exist in the type '{1}'</value>
  </data>
  <data name="ERR_MethGrpToNonDel" xml:space="preserve">
    <value>Cannot convert method group '{0}' to non-delegate type '{1}'. Did you intend to invoke the method?</value>
  </data>
  <data name="WRN_MethGrpToNonDel" xml:space="preserve">
    <value>Converting method group '{0}' to non-delegate type '{1}'. Did you intend to invoke the method?</value>
  </data>
  <data name="WRN_MethGrpToNonDel_Title" xml:space="preserve">
    <value>Converting method group to non-delegate type</value>
  </data>
  <data name="ERR_BadExternAlias" xml:space="preserve">
    <value>The extern alias '{0}' was not specified in a /reference option</value>
  </data>
  <data name="ERR_ColColWithTypeAlias" xml:space="preserve">
    <value>Cannot use alias '{0}' with '::' since the alias references a type. Use '.' instead.</value>
  </data>
  <data name="ERR_AliasNotFound" xml:space="preserve">
    <value>Alias '{0}' not found</value>
  </data>
  <data name="ERR_SameFullNameAggAgg" xml:space="preserve">
    <value>The type '{1}' exists in both '{0}' and '{2}'</value>
  </data>
  <data name="ERR_SameFullNameNsAgg" xml:space="preserve">
    <value>The namespace '{1}' in '{0}' conflicts with the type '{3}' in '{2}'</value>
  </data>
  <data name="WRN_SameFullNameThisNsAgg" xml:space="preserve">
    <value>The namespace '{1}' in '{0}' conflicts with the imported type '{3}' in '{2}'. Using the namespace defined in '{0}'.</value>
  </data>
  <data name="WRN_SameFullNameThisNsAgg_Title" xml:space="preserve">
    <value>Namespace conflicts with imported type</value>
  </data>
  <data name="WRN_SameFullNameThisAggAgg" xml:space="preserve">
    <value>The type '{1}' in '{0}' conflicts with the imported type '{3}' in '{2}'. Using the type defined in '{0}'.</value>
  </data>
  <data name="WRN_SameFullNameThisAggAgg_Title" xml:space="preserve">
    <value>Type conflicts with imported type</value>
  </data>
  <data name="WRN_SameFullNameThisAggNs" xml:space="preserve">
    <value>The type '{1}' in '{0}' conflicts with the imported namespace '{3}' in '{2}'. Using the type defined in '{0}'.</value>
  </data>
  <data name="WRN_SameFullNameThisAggNs_Title" xml:space="preserve">
    <value>Type conflicts with imported namespace</value>
  </data>
  <data name="ERR_SameFullNameThisAggThisNs" xml:space="preserve">
    <value>The type '{1}' in '{0}' conflicts with the namespace '{3}' in '{2}'</value>
  </data>
  <data name="ERR_ExternAfterElements" xml:space="preserve">
    <value>An extern alias declaration must precede all other elements defined in the namespace</value>
  </data>
  <data name="WRN_GlobalAliasDefn" xml:space="preserve">
    <value>Defining an alias named 'global' is ill-advised since 'global::' always references the global namespace and not an alias</value>
  </data>
  <data name="WRN_GlobalAliasDefn_Title" xml:space="preserve">
    <value>Defining an alias named 'global' is ill-advised</value>
  </data>
  <data name="ERR_SealedStaticClass" xml:space="preserve">
    <value>'{0}': a type cannot be both static and sealed</value>
  </data>
  <data name="ERR_PrivateAbstractAccessor" xml:space="preserve">
    <value>'{0}': abstract properties cannot have private accessors</value>
  </data>
  <data name="ERR_ValueExpected" xml:space="preserve">
    <value>Syntax error; value expected</value>
  </data>
  <data name="ERR_UnboxNotLValue" xml:space="preserve">
    <value>Cannot modify the result of an unboxing conversion</value>
  </data>
  <data name="ERR_AnonMethGrpInForEach" xml:space="preserve">
    <value>Foreach cannot operate on a '{0}'. Did you intend to invoke the '{0}'?</value>
  </data>
  <data name="ERR_BadIncDecRetType" xml:space="preserve">
    <value>The return type for ++ or -- operator must match the parameter type or be derived from the parameter type</value>
  </data>
  <data name="ERR_TypeConstraintsMustBeUniqueAndFirst" xml:space="preserve">
    <value>The 'class', 'struct', 'unmanaged', 'notnull', and 'default' constraints cannot be combined or duplicated, and must be specified first in the constraints list.</value>
  </data>
  <data name="ERR_RefValBoundWithClass" xml:space="preserve">
    <value>'{0}': cannot specify both a constraint class and the 'class' or 'struct' constraint</value>
  </data>
  <data name="ERR_UnmanagedBoundWithClass" xml:space="preserve">
    <value>'{0}': cannot specify both a constraint class and the 'unmanaged' constraint</value>
  </data>
  <data name="ERR_NewBoundWithVal" xml:space="preserve">
    <value>The 'new()' constraint cannot be used with the 'struct' constraint</value>
  </data>
  <data name="ERR_RefConstraintNotSatisfied" xml:space="preserve">
    <value>The type '{2}' must be a reference type in order to use it as parameter '{1}' in the generic type or method '{0}'</value>
  </data>
  <data name="ERR_ValConstraintNotSatisfied" xml:space="preserve">
    <value>The type '{2}' must be a non-nullable value type in order to use it as parameter '{1}' in the generic type or method '{0}'</value>
  </data>
  <data name="ERR_CircularConstraint" xml:space="preserve">
    <value>Circular constraint dependency involving '{0}' and '{1}'</value>
  </data>
  <data name="ERR_BaseConstraintConflict" xml:space="preserve">
    <value>Type parameter '{0}' inherits conflicting constraints '{1}' and '{2}'</value>
  </data>
  <data name="ERR_ConWithValCon" xml:space="preserve">
    <value>Type parameter '{1}' has the 'struct' constraint so '{1}' cannot be used as a constraint for '{0}'</value>
  </data>
  <data name="ERR_AmbigUDConv" xml:space="preserve">
    <value>Ambiguous user defined conversions '{0}' and '{1}' when converting from '{2}' to '{3}'</value>
  </data>
  <data name="WRN_AlwaysNull" xml:space="preserve">
    <value>The result of the expression is always 'null' of type '{0}'</value>
  </data>
  <data name="WRN_AlwaysNull_Title" xml:space="preserve">
    <value>The result of the expression is always 'null'</value>
  </data>
  <data name="ERR_RefReturnThis" xml:space="preserve">
    <value>Cannot return 'this' by reference.</value>
  </data>
  <data name="ERR_AttributeCtorInParameter" xml:space="preserve">
    <value>Cannot use attribute constructor '{0}' because it has 'in' or 'ref readonly' parameters.</value>
  </data>
  <data name="ERR_OverrideWithConstraints" xml:space="preserve">
    <value>Constraints for override and explicit interface implementation methods are inherited from the base method, so they cannot be specified directly, except for either a 'class', or a 'struct' constraint.</value>
  </data>
  <data name="ERR_AmbigOverride" xml:space="preserve">
    <value>The inherited members '{0}' and '{1}' have the same signature in type '{2}', so they cannot be overridden</value>
  </data>
  <data name="ERR_DecConstError" xml:space="preserve">
    <value>Evaluation of the decimal constant expression failed</value>
  </data>
  <data name="WRN_CmpAlwaysFalse" xml:space="preserve">
    <value>Comparing with null of type '{0}' always produces 'false'</value>
  </data>
  <data name="WRN_CmpAlwaysFalse_Title" xml:space="preserve">
    <value>Comparing with null of struct type always produces 'false'</value>
  </data>
  <data name="WRN_FinalizeMethod" xml:space="preserve">
    <value>Introducing a 'Finalize' method can interfere with destructor invocation. Did you intend to declare a destructor?</value>
  </data>
  <data name="WRN_FinalizeMethod_Title" xml:space="preserve">
    <value>Introducing a 'Finalize' method can interfere with destructor invocation</value>
  </data>
  <data name="WRN_FinalizeMethod_Description" xml:space="preserve">
    <value>This warning occurs when you create a class with a method whose signature is public virtual void Finalize.

If such a class is used as a base class and if the deriving class defines a destructor, the destructor will override the base class Finalize method, not Finalize.</value>
  </data>
  <data name="ERR_ExplicitImplParams" xml:space="preserve">
    <value>'{0}' should not have a params parameter since '{1}' does not</value>
  </data>
  <data name="WRN_GotoCaseShouldConvert" xml:space="preserve">
    <value>The 'goto case' value is not implicitly convertible to type '{0}'</value>
  </data>
  <data name="WRN_GotoCaseShouldConvert_Title" xml:space="preserve">
    <value>The 'goto case' value is not implicitly convertible to the switch type</value>
  </data>
  <data name="ERR_MethodImplementingAccessor" xml:space="preserve">
    <value>Method '{0}' cannot implement interface accessor '{1}' for type '{2}'. Use an explicit interface implementation.</value>
  </data>
  <data name="WRN_NubExprIsConstBool" xml:space="preserve">
    <value>The result of the expression is always '{0}' since a value of type '{1}' is never equal to 'null' of type '{2}'</value>
  </data>
  <data name="WRN_NubExprIsConstBool_Title" xml:space="preserve">
    <value>The result of the expression is always the same since a value of this type is never equal to 'null'</value>
  </data>
  <data name="WRN_NubExprIsConstBool2" xml:space="preserve">
    <value>The result of the expression is always '{0}' since a value of type '{1}' is never equal to 'null' of type '{2}'</value>
  </data>
  <data name="WRN_NubExprIsConstBool2_Title" xml:space="preserve">
    <value>The result of the expression is always the same since a value of this type is never equal to 'null'</value>
  </data>
  <data name="WRN_ExplicitImplCollision" xml:space="preserve">
    <value>Explicit interface implementation '{0}' matches more than one interface member. Which interface member is actually chosen is implementation-dependent. Consider using a non-explicit implementation instead.</value>
  </data>
  <data name="WRN_ExplicitImplCollision_Title" xml:space="preserve">
    <value>Explicit interface implementation matches more than one interface member</value>
  </data>
  <data name="ERR_AbstractHasBody" xml:space="preserve">
    <value>'{0}' cannot declare a body because it is marked abstract</value>
  </data>
  <data name="ERR_ConcreteMissingBody" xml:space="preserve">
    <value>'{0}' must declare a body because it is not marked abstract, extern, or partial</value>
  </data>
  <data name="ERR_AbstractAndSealed" xml:space="preserve">
    <value>'{0}' cannot be both abstract and sealed</value>
  </data>
  <data name="ERR_AbstractNotVirtual" xml:space="preserve">
    <value>The abstract {0} '{1}' cannot be marked virtual</value>
  </data>
  <data name="ERR_StaticConstant" xml:space="preserve">
    <value>The constant '{0}' cannot be marked static</value>
  </data>
  <data name="ERR_CantOverrideNonFunction" xml:space="preserve">
    <value>'{0}': cannot override because '{1}' is not a function</value>
  </data>
  <data name="ERR_CantOverrideNonVirtual" xml:space="preserve">
    <value>'{0}': cannot override inherited member '{1}' because it is not marked virtual, abstract, or override</value>
  </data>
  <data name="ERR_CantChangeAccessOnOverride" xml:space="preserve">
    <value>'{0}': cannot change access modifiers when overriding '{1}' inherited member '{2}'</value>
  </data>
  <data name="ERR_CantChangeTupleNamesOnOverride" xml:space="preserve">
    <value>'{0}': cannot change tuple element names when overriding inherited member '{1}'</value>
  </data>
  <data name="ERR_CantChangeReturnTypeOnOverride" xml:space="preserve">
    <value>'{0}': return type must be '{2}' to match overridden member '{1}'</value>
  </data>
  <data name="ERR_CantDeriveFromSealedType" xml:space="preserve">
    <value>'{0}': cannot derive from sealed type '{1}'</value>
  </data>
  <data name="ERR_AbstractInConcreteClass" xml:space="preserve">
    <value>'{0}' is abstract but it is contained in non-abstract type '{1}'</value>
  </data>
  <data name="ERR_StaticConstructorWithExplicitConstructorCall" xml:space="preserve">
    <value>'{0}': static constructor cannot have an explicit 'this' or 'base' constructor call</value>
  </data>
  <data name="ERR_StaticConstructorWithAccessModifiers" xml:space="preserve">
    <value>'{0}': access modifiers are not allowed on static constructors</value>
  </data>
  <data name="ERR_RecursiveConstructorCall" xml:space="preserve">
    <value>Constructor '{0}' cannot call itself</value>
  </data>
  <data name="ERR_IndirectRecursiveConstructorCall" xml:space="preserve">
    <value>Constructor '{0}' cannot call itself through another constructor</value>
  </data>
  <data name="ERR_ObjectCallingBaseConstructor" xml:space="preserve">
    <value>'{0}' has no base class and cannot call a base constructor</value>
  </data>
  <data name="ERR_PredefinedTypeNotFound" xml:space="preserve">
    <value>Predefined type '{0}' is not defined or imported</value>
  </data>
  <data name="ERR_PredefinedValueTupleTypeNotFound" xml:space="preserve">
    <value>Predefined type '{0}' is not defined or imported</value>
  </data>
  <data name="ERR_PredefinedTypeAmbiguous" xml:space="preserve">
    <value>Predefined type '{0}' is declared in multiple referenced assemblies: '{1}' and '{2}'</value>
  </data>
  <data name="ERR_StructWithBaseConstructorCall" xml:space="preserve">
    <value>'{0}': structs cannot call base class constructors</value>
  </data>
  <data name="ERR_StructLayoutCycle" xml:space="preserve">
    <value>Struct member '{0}' of type '{1}' causes a cycle in the struct layout</value>
  </data>
  <data name="ERR_InterfacesCantContainFields" xml:space="preserve">
    <value>Interfaces cannot contain instance fields</value>
  </data>
  <data name="ERR_InterfacesCantContainConstructors" xml:space="preserve">
    <value>Interfaces cannot contain instance constructors</value>
  </data>
  <data name="ERR_NonInterfaceInInterfaceList" xml:space="preserve">
    <value>Type '{0}' in interface list is not an interface</value>
  </data>
  <data name="ERR_DuplicateInterfaceInBaseList" xml:space="preserve">
    <value>'{0}' is already listed in interface list</value>
  </data>
  <data name="ERR_DuplicateInterfaceWithTupleNamesInBaseList" xml:space="preserve">
    <value>'{0}' is already listed in the interface list on type '{2}' with different tuple element names, as '{1}'.</value>
  </data>
  <data name="ERR_DuplicateInterfaceWithDifferencesInBaseList" xml:space="preserve">
    <value>'{0}' is already listed in the interface list on type '{2}' as '{1}'.</value>
  </data>
  <data name="ERR_CycleInInterfaceInheritance" xml:space="preserve">
    <value>Inherited interface '{1}' causes a cycle in the interface hierarchy of '{0}'</value>
  </data>
  <data name="ERR_HidingAbstractMethod" xml:space="preserve">
    <value>'{0}' hides inherited abstract member '{1}'</value>
  </data>
  <data name="ERR_UnimplementedAbstractMethod" xml:space="preserve">
    <value>'{0}' does not implement inherited abstract member '{1}'</value>
  </data>
  <data name="ERR_UnimplementedInterfaceMember" xml:space="preserve">
    <value>'{0}' does not implement interface member '{1}'</value>
  </data>
  <data name="ERR_ObjectCantHaveBases" xml:space="preserve">
    <value>The class System.Object cannot have a base class or implement an interface</value>
  </data>
  <data name="ERR_ExplicitInterfaceImplementationNotInterface" xml:space="preserve">
    <value>'{0}' in explicit interface declaration is not an interface</value>
  </data>
  <data name="ERR_InterfaceMemberNotFound" xml:space="preserve">
    <value>'{0}' in explicit interface declaration is not found among members of the interface that can be implemented</value>
  </data>
  <data name="ERR_ClassDoesntImplementInterface" xml:space="preserve">
    <value>'{0}': containing type does not implement interface '{1}'</value>
  </data>
  <data name="ERR_ExplicitInterfaceImplementationInNonClassOrStruct" xml:space="preserve">
    <value>'{0}': explicit interface declaration can only be declared in a class, record, struct or interface</value>
  </data>
  <data name="ERR_MemberNameSameAsType" xml:space="preserve">
    <value>'{0}': member names cannot be the same as their enclosing type</value>
  </data>
  <data name="ERR_EnumeratorOverflow" xml:space="preserve">
    <value>'{0}': the enumerator value is too large to fit in its type</value>
  </data>
  <data name="ERR_CantOverrideNonProperty" xml:space="preserve">
    <value>'{0}': cannot override because '{1}' is not a property</value>
  </data>
  <data name="ERR_NoGetToOverride" xml:space="preserve">
    <value>'{0}': cannot override because '{1}' does not have an overridable get accessor</value>
  </data>
  <data name="ERR_NoSetToOverride" xml:space="preserve">
    <value>'{0}': cannot override because '{1}' does not have an overridable set accessor</value>
  </data>
  <data name="ERR_PropertyCantHaveVoidType" xml:space="preserve">
    <value>'{0}': property or indexer cannot have void type</value>
  </data>
  <data name="ERR_PropertyWithNoAccessors" xml:space="preserve">
    <value>'{0}': property or indexer must have at least one accessor</value>
  </data>
  <data name="ERR_CantUseVoidInArglist" xml:space="preserve">
    <value>__arglist cannot have an argument of void type</value>
  </data>
  <data name="ERR_NewVirtualInSealed" xml:space="preserve">
    <value>'{0}' is a new virtual member in sealed type '{1}'</value>
  </data>
  <data name="ERR_ExplicitPropertyAddingAccessor" xml:space="preserve">
    <value>'{0}' adds an accessor not found in interface member '{1}'</value>
  </data>
  <data name="ERR_ExplicitPropertyMismatchInitOnly" xml:space="preserve">
    <value>Accessors '{0}' and '{1}' should both be init-only or neither</value>
  </data>
  <data name="ERR_ExplicitPropertyMissingAccessor" xml:space="preserve">
    <value>Explicit interface implementation '{0}' is missing accessor '{1}'</value>
  </data>
  <data name="ERR_ConversionWithInterface" xml:space="preserve">
    <value>'{0}': user-defined conversions to or from an interface are not allowed</value>
  </data>
  <data name="ERR_ConversionWithBase" xml:space="preserve">
    <value>'{0}': user-defined conversions to or from a base type are not allowed</value>
  </data>
  <data name="ERR_ConversionWithDerived" xml:space="preserve">
    <value>'{0}': user-defined conversions to or from a derived type are not allowed</value>
  </data>
  <data name="ERR_IdentityConversion" xml:space="preserve">
    <value>User-defined operator cannot convert a type to itself</value>
  </data>
  <data name="ERR_ConversionNotInvolvingContainedType" xml:space="preserve">
    <value>User-defined conversion must convert to or from the enclosing type</value>
  </data>
  <data name="ERR_DuplicateConversionInClass" xml:space="preserve">
    <value>Duplicate user-defined conversion in type '{0}'</value>
  </data>
  <data name="ERR_OperatorsMustBeStaticAndPublic" xml:space="preserve">
    <value>User-defined operator '{0}' must be declared static and public</value>
  </data>
  <data name="ERR_BadIncDecSignature" xml:space="preserve">
    <value>The parameter type for ++ or -- operator must be the containing type</value>
  </data>
  <data name="ERR_BadUnaryOperatorSignature" xml:space="preserve">
    <value>The parameter of a unary operator must be the containing type</value>
  </data>
  <data name="ERR_BadBinaryOperatorSignature" xml:space="preserve">
    <value>One of the parameters of a binary operator must be the containing type</value>
  </data>
  <data name="ERR_BadShiftOperatorSignature" xml:space="preserve">
    <value>The first operand of an overloaded shift operator must have the same type as the containing type</value>
  </data>
  <data name="ERR_InterfacesCantContainConversionOrEqualityOperators" xml:space="preserve">
    <value>Conversion, equality, or inequality operators declared in interfaces must be abstract or virtual</value>
  </data>
  <data name="ERR_EnumsCantContainDefaultConstructor" xml:space="preserve">
    <value>Enums cannot contain explicit parameterless constructors</value>
  </data>
  <data name="ERR_CantOverrideBogusMethod" xml:space="preserve">
    <value>'{0}': cannot override '{1}' because it is not supported by the language</value>
  </data>
  <data name="ERR_BindToBogus" xml:space="preserve">
    <value>'{0}' is not supported by the language</value>
  </data>
  <data name="ERR_CantCallSpecialMethod" xml:space="preserve">
    <value>'{0}': cannot explicitly call operator or accessor</value>
  </data>
  <data name="ERR_BadTypeReference" xml:space="preserve">
    <value>'{0}': cannot reference a type through an expression; try '{1}' instead</value>
  </data>
  <data name="ERR_BadDestructorName" xml:space="preserve">
    <value>Name of destructor must match name of type</value>
  </data>
  <data name="ERR_OnlyClassesCanContainDestructors" xml:space="preserve">
    <value>Only class types can contain destructors</value>
  </data>
  <data name="ERR_ConflictAliasAndMember" xml:space="preserve">
    <value>Namespace '{1}' contains a definition conflicting with alias '{0}'</value>
  </data>
  <data name="ERR_ConflictingAliasAndDefinition" xml:space="preserve">
    <value>Alias '{0}' conflicts with {1} definition</value>
  </data>
  <data name="ERR_ConditionalOnSpecialMethod" xml:space="preserve">
    <value>The Conditional attribute is not valid on '{0}' because it is a constructor, destructor, operator, lambda expression, or explicit interface implementation</value>
  </data>
  <data name="ERR_ConditionalMustReturnVoid" xml:space="preserve">
    <value>The Conditional attribute is not valid on '{0}' because its return type is not void</value>
  </data>
  <data name="ERR_DuplicateAttribute" xml:space="preserve">
    <value>Duplicate '{0}' attribute</value>
  </data>
  <data name="ERR_DuplicateAttributeInNetModule" xml:space="preserve">
    <value>Duplicate '{0}' attribute in '{1}'</value>
  </data>
  <data name="ERR_ConditionalOnInterfaceMethod" xml:space="preserve">
    <value>The Conditional attribute is not valid on interface members</value>
  </data>
  <data name="ERR_OperatorCantReturnVoid" xml:space="preserve">
    <value>User-defined operators cannot return void</value>
  </data>
  <data name="ERR_BadDynamicConversion" xml:space="preserve">
    <value>'{0}': user-defined conversions to or from the dynamic type are not allowed</value>
  </data>
  <data name="ERR_InvalidAttributeArgument" xml:space="preserve">
    <value>Invalid value for argument to '{0}' attribute</value>
  </data>
  <data name="ERR_ParameterNotValidForType" xml:space="preserve">
    <value>Parameter not valid for the specified unmanaged type.</value>
  </data>
  <data name="ERR_AttributeParameterRequired1" xml:space="preserve">
    <value>Attribute parameter '{0}' must be specified.</value>
  </data>
  <data name="ERR_AttributeParameterRequired2" xml:space="preserve">
    <value>Attribute parameter '{0}' or '{1}' must be specified.</value>
  </data>
  <data name="ERR_MarshalUnmanagedTypeNotValidForFields" xml:space="preserve">
    <value>Unmanaged type '{0}' not valid for fields.</value>
  </data>
  <data name="ERR_MarshalUnmanagedTypeOnlyValidForFields" xml:space="preserve">
    <value>Unmanaged type '{0}' is only valid for fields.</value>
  </data>
  <data name="ERR_AttributeOnBadSymbolType" xml:space="preserve">
    <value>Attribute '{0}' is not valid on this declaration type. It is only valid on '{1}' declarations.</value>
  </data>
  <data name="ERR_FloatOverflow" xml:space="preserve">
    <value>Floating-point constant is outside the range of type '{0}'</value>
  </data>
  <data name="ERR_ComImportWithoutUuidAttribute" xml:space="preserve">
    <value>The Guid attribute must be specified with the ComImport attribute</value>
  </data>
  <data name="ERR_InvalidNamedArgument" xml:space="preserve">
    <value>Invalid value for named attribute argument '{0}'</value>
  </data>
  <data name="ERR_DllImportOnInvalidMethod" xml:space="preserve">
    <value>The DllImport attribute must be specified on a method marked 'extern' that is either 'static' or an extension member</value>
  </data>
  <data name="ERR_EncUpdateFailedMissingSymbol" xml:space="preserve">
    <value>Cannot emit update; {0} '{1}' is missing.</value>
  </data>
  <data name="ERR_DllImportOnGenericMethod" xml:space="preserve">
    <value>The DllImport attribute cannot be applied to a method that is generic or contained in a generic method or type.</value>
  </data>
  <data name="ERR_FieldCantBeRefAny" xml:space="preserve">
    <value>Field or property cannot be of type '{0}'</value>
  </data>
  <data name="ERR_FieldAutoPropCantBeByRefLike" xml:space="preserve">
    <value>Field or auto-implemented property cannot be of type '{0}' unless it is an instance member of a ref struct.</value>
  </data>
  <data name="ERR_ArrayElementCantBeRefAny" xml:space="preserve">
    <value>Array elements cannot be of type '{0}'</value>
  </data>
  <data name="WRN_DeprecatedSymbol" xml:space="preserve">
    <value>'{0}' is obsolete</value>
  </data>
  <data name="WRN_DeprecatedSymbol_Title" xml:space="preserve">
    <value>Type or member is obsolete</value>
  </data>
  <data name="ERR_NotAnAttributeClass" xml:space="preserve">
    <value>'{0}' is not an attribute class</value>
  </data>
  <data name="ERR_BadNamedAttributeArgument" xml:space="preserve">
    <value>'{0}' is not a valid named attribute argument. Named attribute arguments must be fields which are not readonly, static, or const, or read-write properties which are public and not static.</value>
  </data>
  <data name="WRN_DeprecatedSymbolStr" xml:space="preserve">
    <value>'{0}' is obsolete: '{1}'</value>
  </data>
  <data name="WRN_DeprecatedSymbolStr_Title" xml:space="preserve">
    <value>Type or member is obsolete</value>
  </data>
  <data name="ERR_DeprecatedSymbolStr" xml:space="preserve">
    <value>'{0}' is obsolete: '{1}'</value>
  </data>
  <data name="ERR_IndexerCantHaveVoidType" xml:space="preserve">
    <value>Indexers cannot have void type</value>
  </data>
  <data name="ERR_VirtualPrivate" xml:space="preserve">
    <value>'{0}': virtual or abstract members cannot be private</value>
  </data>
  <data name="ERR_ArrayInitToNonArrayType" xml:space="preserve">
    <value>Can only use array initializer expressions to assign to array types. Try using a new expression instead.</value>
  </data>
  <data name="ERR_ArrayInitInBadPlace" xml:space="preserve">
    <value>Array initializers can only be used in a variable or field initializer. Try using a new expression instead.</value>
  </data>
  <data name="ERR_MissingStructOffset" xml:space="preserve">
    <value>'{0}': instance field in types marked with StructLayout(LayoutKind.Explicit) must have a FieldOffset attribute</value>
  </data>
  <data name="WRN_ExternMethodNoImplementation" xml:space="preserve">
    <value>Method, operator, or accessor '{0}' is marked external and has no attributes on it. Consider adding a DllImport attribute to specify the external implementation.</value>
  </data>
  <data name="WRN_ExternMethodNoImplementation_Title" xml:space="preserve">
    <value>Method, operator, or accessor is marked external and has no attributes on it</value>
  </data>
  <data name="WRN_ProtectedInSealed" xml:space="preserve">
    <value>'{0}': new protected member declared in sealed type</value>
  </data>
  <data name="WRN_ProtectedInSealed_Title" xml:space="preserve">
    <value>New protected member declared in sealed type</value>
  </data>
  <data name="ERR_InterfaceImplementedByConditional" xml:space="preserve">
    <value>Conditional member '{0}' cannot implement interface member '{1}' in type '{2}'</value>
  </data>
  <data name="ERR_InterfaceImplementedImplicitlyByVariadic" xml:space="preserve">
    <value>'{0}' cannot implement interface member '{1}' in type '{2}' because it has an __arglist parameter</value>
  </data>
  <data name="ERR_IllegalRefParam" xml:space="preserve">
    <value>ref and out are not valid in this context</value>
  </data>
  <data name="ERR_BadArgumentToAttribute" xml:space="preserve">
    <value>The argument to the '{0}' attribute must be a valid identifier</value>
  </data>
  <data name="ERR_StructOffsetOnBadStruct" xml:space="preserve">
    <value>The FieldOffset attribute can only be placed on members of types marked with the StructLayout(LayoutKind.Explicit)</value>
  </data>
  <data name="ERR_StructOffsetOnBadField" xml:space="preserve">
    <value>The FieldOffset attribute is not allowed on static or const fields</value>
  </data>
  <data name="ERR_AttributeUsageOnNonAttributeClass" xml:space="preserve">
    <value>Attribute '{0}' is only valid on classes derived from System.Attribute</value>
  </data>
  <data name="WRN_PossibleMistakenNullStatement" xml:space="preserve">
    <value>Possible mistaken empty statement</value>
  </data>
  <data name="WRN_PossibleMistakenNullStatement_Title" xml:space="preserve">
    <value>Possible mistaken empty statement</value>
  </data>
  <data name="ERR_DuplicateNamedAttributeArgument" xml:space="preserve">
    <value>'{0}' duplicate named attribute argument</value>
  </data>
  <data name="ERR_DeriveFromEnumOrValueType" xml:space="preserve">
    <value>'{0}' cannot derive from special class '{1}'</value>
  </data>
  <data name="ERR_DefaultMemberOnIndexedType" xml:space="preserve">
    <value>Cannot specify the DefaultMember attribute on a type containing an indexer</value>
  </data>
  <data name="ERR_BogusType" xml:space="preserve">
    <value>'{0}' is a type not supported by the language</value>
  </data>
  <data name="WRN_UnassignedInternalField" xml:space="preserve">
    <value>Field '{0}' is never assigned to, and will always have its default value {1}</value>
  </data>
  <data name="WRN_UnassignedInternalField_Title" xml:space="preserve">
    <value>Field is never assigned to, and will always have its default value</value>
  </data>
  <data name="WRN_UnassignedInternalRefField" xml:space="preserve">
    <value>Field '{0}' is never ref-assigned to, and will always have its default value (null reference)</value>
  </data>
  <data name="WRN_UnassignedInternalRefField_Title" xml:space="preserve">
    <value>Field is never ref-assigned to, and will always have its default value (null reference)</value>
  </data>
  <data name="ERR_CStyleArray" xml:space="preserve">
    <value>Bad array declarator: To declare a managed array the rank specifier precedes the variable's identifier. To declare a fixed size buffer field, use the fixed keyword before the field type.</value>
  </data>
  <data name="WRN_VacuousIntegralComp" xml:space="preserve">
    <value>Comparison to integral constant is useless; the constant is outside the range of type '{0}'</value>
  </data>
  <data name="WRN_VacuousIntegralComp_Title" xml:space="preserve">
    <value>Comparison to integral constant is useless; the constant is outside the range of the type</value>
  </data>
  <data name="ERR_AbstractAttributeClass" xml:space="preserve">
    <value>Cannot apply attribute class '{0}' because it is abstract</value>
  </data>
  <data name="ERR_BadNamedAttributeArgumentType" xml:space="preserve">
    <value>'{0}' is not a valid named attribute argument because it is not a valid attribute parameter type</value>
  </data>
  <data name="ERR_MissingPredefinedMember" xml:space="preserve">
    <value>Missing compiler required member '{0}.{1}'</value>
  </data>
  <data name="WRN_AttributeLocationOnBadDeclaration" xml:space="preserve">
    <value>'{0}' is not a valid attribute location for this declaration. Valid attribute locations for this declaration are '{1}'. All attributes in this block will be ignored.</value>
  </data>
  <data name="WRN_AttributeLocationOnBadDeclaration_Title" xml:space="preserve">
    <value>Not a valid attribute location for this declaration</value>
  </data>
  <data name="WRN_InvalidAttributeLocation" xml:space="preserve">
    <value>'{0}' is not a recognized attribute location. Valid attribute locations for this declaration are '{1}'. All attributes in this block will be ignored.</value>
  </data>
  <data name="WRN_InvalidAttributeLocation_Title" xml:space="preserve">
    <value>Not a recognized attribute location</value>
  </data>
  <data name="WRN_EqualsWithoutGetHashCode" xml:space="preserve">
    <value>'{0}' overrides Object.Equals(object o) but does not override Object.GetHashCode()</value>
  </data>
  <data name="WRN_EqualsWithoutGetHashCode_Title" xml:space="preserve">
    <value>Type overrides Object.Equals(object o) but does not override Object.GetHashCode()</value>
  </data>
  <data name="WRN_EqualityOpWithoutEquals" xml:space="preserve">
    <value>'{0}' defines operator == or operator != but does not override Object.Equals(object o)</value>
  </data>
  <data name="WRN_EqualityOpWithoutEquals_Title" xml:space="preserve">
    <value>Type defines operator == or operator != but does not override Object.Equals(object o)</value>
  </data>
  <data name="WRN_EqualityOpWithoutGetHashCode" xml:space="preserve">
    <value>'{0}' defines operator == or operator != but does not override Object.GetHashCode()</value>
  </data>
  <data name="WRN_EqualityOpWithoutGetHashCode_Title" xml:space="preserve">
    <value>Type defines operator == or operator != but does not override Object.GetHashCode()</value>
  </data>
  <data name="ERR_OutAttrOnRefParam" xml:space="preserve">
    <value>Cannot specify the Out attribute on a ref parameter without also specifying the In attribute.</value>
  </data>
  <data name="ERR_OverloadRefKind" xml:space="preserve">
    <value>'{0}' cannot define an overloaded {1} that differs only on parameter modifiers '{2}' and '{3}'</value>
  </data>
  <data name="ERR_LiteralDoubleCast" xml:space="preserve">
    <value>Literal of type double cannot be implicitly converted to type '{1}'; use an '{0}' suffix to create a literal of this type</value>
  </data>
  <data name="WRN_IncorrectBooleanAssg" xml:space="preserve">
    <value>Assignment in conditional expression is always constant; did you mean to use == instead of = ?</value>
  </data>
  <data name="WRN_IncorrectBooleanAssg_Title" xml:space="preserve">
    <value>Assignment in conditional expression is always constant</value>
  </data>
  <data name="ERR_ProtectedInStruct" xml:space="preserve">
    <value>'{0}': new protected member declared in struct</value>
  </data>
  <data name="ERR_InconsistentIndexerNames" xml:space="preserve">
    <value>Two indexers have different names; the IndexerName attribute must be used with the same name on every indexer within a type</value>
  </data>
  <data name="ERR_ComImportWithUserCtor" xml:space="preserve">
    <value>A class with the ComImport attribute cannot have a user-defined constructor</value>
  </data>
  <data name="ERR_FieldCantHaveVoidType" xml:space="preserve">
    <value>Field cannot have void type</value>
  </data>
  <data name="WRN_NonObsoleteOverridingObsolete" xml:space="preserve">
    <value>Member '{0}' overrides obsolete member '{1}'. Add the Obsolete attribute to '{0}'.</value>
  </data>
  <data name="WRN_NonObsoleteOverridingObsolete_Title" xml:space="preserve">
    <value>Member overrides obsolete member</value>
  </data>
  <data name="ERR_SystemVoid" xml:space="preserve">
    <value>System.Void cannot be used from C# -- use typeof(void) to get the void type object</value>
  </data>
  <data name="ERR_ExplicitParamArrayOrCollection" xml:space="preserve">
    <value>Do not use 'System.ParamArrayAttribute'/'System.Runtime.CompilerServices.ParamCollectionAttribute'. Use the 'params' keyword instead.</value>
  </data>
  <data name="WRN_BitwiseOrSignExtend" xml:space="preserve">
    <value>Bitwise-or operator used on a sign-extended operand; consider casting to a smaller unsigned type first</value>
  </data>
  <data name="WRN_BitwiseOrSignExtend_Title" xml:space="preserve">
    <value>Bitwise-or operator used on a sign-extended operand</value>
  </data>
  <data name="WRN_BitwiseOrSignExtend_Description" xml:space="preserve">
    <value>The compiler implicitly widened and sign-extended a variable, and then used the resulting value in a bitwise OR operation. This can result in unexpected behavior.</value>
  </data>
  <data name="ERR_VolatileStruct" xml:space="preserve">
    <value>'{0}': a volatile field cannot be of the type '{1}'</value>
  </data>
  <data name="ERR_VolatileAndReadonly" xml:space="preserve">
    <value>'{0}': a field cannot be both volatile and readonly</value>
  </data>
  <data name="ERR_AbstractField" xml:space="preserve">
    <value>The modifier 'abstract' is not valid on fields. Try using a property instead.</value>
  </data>
  <data name="ERR_BogusExplicitImpl" xml:space="preserve">
    <value>'{0}' cannot implement '{1}' because it is not supported by the language</value>
  </data>
  <data name="ERR_ExplicitMethodImplAccessor" xml:space="preserve">
    <value>'{0}' explicit method implementation cannot implement '{1}' because it is an accessor</value>
  </data>
  <data name="WRN_CoClassWithoutComImport" xml:space="preserve">
    <value>'{0}' interface marked with 'CoClassAttribute' not marked with 'ComImportAttribute'</value>
  </data>
  <data name="WRN_CoClassWithoutComImport_Title" xml:space="preserve">
    <value>Interface marked with 'CoClassAttribute' not marked with 'ComImportAttribute'</value>
  </data>
  <data name="ERR_ConditionalWithOutParam" xml:space="preserve">
    <value>Conditional member '{0}' cannot have an out parameter</value>
  </data>
  <data name="ERR_AccessorImplementingMethod" xml:space="preserve">
    <value>Accessor '{0}' cannot implement interface member '{1}' for type '{2}'. Use an explicit interface implementation.</value>
  </data>
  <data name="ERR_AliasQualAsExpression" xml:space="preserve">
    <value>The namespace alias qualifier '::' always resolves to a type or namespace so is illegal here. Consider using '.' instead.</value>
  </data>
  <data name="ERR_DerivingFromATyVar" xml:space="preserve">
    <value>Cannot derive from '{0}' because it is a type parameter</value>
  </data>
  <data name="ERR_DuplicateTypeParameter" xml:space="preserve">
    <value>Duplicate type parameter '{0}'</value>
  </data>
  <data name="WRN_TypeParameterSameAsOuterTypeParameter" xml:space="preserve">
    <value>Type parameter '{0}' has the same name as the type parameter from outer type '{1}'</value>
  </data>
  <data name="WRN_TypeParameterSameAsOuterTypeParameter_Title" xml:space="preserve">
    <value>Type parameter has the same name as the type parameter from outer type</value>
  </data>
  <data name="WRN_TypeParameterSameAsOuterMethodTypeParameter" xml:space="preserve">
    <value>Type parameter '{0}' has the same name as the type parameter from outer method '{1}'</value>
  </data>
  <data name="WRN_TypeParameterSameAsOuterMethodTypeParameter_Title" xml:space="preserve">
    <value>Type parameter has the same type as the type parameter from outer method.</value>
  </data>
  <data name="ERR_TypeVariableSameAsParent" xml:space="preserve">
    <value>Type parameter '{0}' has the same name as the containing type, or method</value>
  </data>
  <data name="ERR_UnifyingInterfaceInstantiations" xml:space="preserve">
    <value>'{0}' cannot implement both '{1}' and '{2}' because they may unify for some type parameter substitutions</value>
  </data>
  <data name="ERR_TyVarNotFoundInConstraint" xml:space="preserve">
    <value>'{1}' does not define type parameter '{0}'</value>
  </data>
  <data name="ERR_BadBoundType" xml:space="preserve">
    <value>'{0}' is not a valid constraint. A type used as a constraint must be an interface, a non-sealed class or a type parameter.</value>
  </data>
  <data name="ERR_SpecialTypeAsBound" xml:space="preserve">
    <value>Constraint cannot be special class '{0}'</value>
  </data>
  <data name="ERR_BadVisBound" xml:space="preserve">
    <value>Inconsistent accessibility: constraint type '{1}' is less accessible than '{0}'</value>
  </data>
  <data name="ERR_LookupInTypeVariable" xml:space="preserve">
    <value>Cannot do non-virtual member lookup in '{0}' because it is a type parameter</value>
  </data>
  <data name="ERR_BadConstraintType" xml:space="preserve">
    <value>Invalid constraint type. A type used as a constraint must be an interface, a non-sealed class or a type parameter.</value>
  </data>
  <data name="ERR_InstanceMemberInStaticClass" xml:space="preserve">
    <value>'{0}': cannot declare instance members in a static class</value>
  </data>
  <data name="ERR_StaticBaseClass" xml:space="preserve">
    <value>'{1}': cannot derive from static class '{0}'</value>
  </data>
  <data name="ERR_ConstructorInStaticClass" xml:space="preserve">
    <value>Static classes cannot have instance constructors</value>
  </data>
  <data name="ERR_DestructorInStaticClass" xml:space="preserve">
    <value>Static classes cannot contain destructors</value>
  </data>
  <data name="ERR_InstantiatingStaticClass" xml:space="preserve">
    <value>Cannot create an instance of the static class '{0}'</value>
  </data>
  <data name="ERR_StaticDerivedFromNonObject" xml:space="preserve">
    <value>Static class '{0}' cannot derive from type '{1}'. Static classes must derive from object.</value>
  </data>
  <data name="ERR_StaticClassInterfaceImpl" xml:space="preserve">
    <value>'{0}': static classes cannot implement interfaces</value>
  </data>
  <data name="ERR_OperatorInStaticClass" xml:space="preserve">
    <value>'{0}': static classes cannot contain user-defined operators</value>
  </data>
  <data name="ERR_ConvertToStaticClass" xml:space="preserve">
    <value>Cannot convert to static type '{0}'</value>
  </data>
  <data name="ERR_ConstraintIsStaticClass" xml:space="preserve">
    <value>'{0}': static classes cannot be used as constraints</value>
  </data>
  <data name="ERR_GenericArgIsStaticClass" xml:space="preserve">
    <value>'{0}': static types cannot be used as type arguments</value>
  </data>
  <data name="ERR_ArrayOfStaticClass" xml:space="preserve">
    <value>'{0}': array elements cannot be of static type</value>
  </data>
  <data name="ERR_IndexerInStaticClass" xml:space="preserve">
    <value>'{0}': cannot declare indexers in a static class</value>
  </data>
  <data name="ERR_ParameterIsStaticClass" xml:space="preserve">
    <value>'{0}': static types cannot be used as parameters</value>
  </data>
  <data name="WRN_ParameterIsStaticClass" xml:space="preserve">
    <value>'{0}': static types cannot be used as parameters</value>
  </data>
  <data name="WRN_ParameterIsStaticClass_Title" xml:space="preserve">
    <value>Static types cannot be used as parameters</value>
  </data>
  <data name="ERR_ReturnTypeIsStaticClass" xml:space="preserve">
    <value>'{0}': static types cannot be used as return types</value>
  </data>
  <data name="WRN_ReturnTypeIsStaticClass" xml:space="preserve">
    <value>'{0}': static types cannot be used as return types</value>
  </data>
  <data name="WRN_ReturnTypeIsStaticClass_Title" xml:space="preserve">
    <value>Static types cannot be used as return types</value>
  </data>
  <data name="ERR_VarDeclIsStaticClass" xml:space="preserve">
    <value>Cannot declare a variable of static type '{0}'</value>
  </data>
  <data name="ERR_BadEmptyThrowInFinally" xml:space="preserve">
    <value>A throw statement with no arguments is not allowed in a finally clause that is nested inside the nearest enclosing catch clause</value>
  </data>
  <data name="ERR_InvalidSpecifier" xml:space="preserve">
    <value>'{0}' is not a valid format specifier</value>
  </data>
  <data name="WRN_AssignmentToLockOrDispose" xml:space="preserve">
    <value>Possibly incorrect assignment to local '{0}' which is the argument to a using or lock statement. The Dispose call or unlocking will happen on the original value of the local.</value>
  </data>
  <data name="WRN_AssignmentToLockOrDispose_Title" xml:space="preserve">
    <value>Possibly incorrect assignment to local which is the argument to a using or lock statement</value>
  </data>
  <data name="ERR_ForwardedTypeInThisAssembly" xml:space="preserve">
    <value>Type '{0}' is defined in this assembly, but a type forwarder is specified for it</value>
  </data>
  <data name="ERR_ForwardedTypeIsNested" xml:space="preserve">
    <value>Cannot forward type '{0}' because it is a nested type of '{1}'</value>
  </data>
  <data name="ERR_CycleInTypeForwarder" xml:space="preserve">
    <value>The type forwarder for type '{0}' in assembly '{1}' causes a cycle</value>
  </data>
  <data name="ERR_AssemblyNameOnNonModule" xml:space="preserve">
    <value>The /moduleassemblyname option may only be specified when building a target type of 'module'</value>
  </data>
  <data name="ERR_InvalidAssemblyName" xml:space="preserve">
    <value>Assembly reference '{0}' is invalid and cannot be resolved</value>
  </data>
  <data name="ERR_InvalidFwdType" xml:space="preserve">
    <value>Invalid type specified as an argument for TypeForwardedTo attribute</value>
  </data>
  <data name="ERR_CloseUnimplementedInterfaceMemberStatic" xml:space="preserve">
    <value>'{0}' does not implement instance interface member '{1}'. '{2}' cannot implement the interface member because it is static.</value>
  </data>
  <data name="ERR_CloseUnimplementedInterfaceMemberNotPublic" xml:space="preserve">
    <value>'{0}' does not implement interface member '{1}'. '{2}' cannot implement an interface member because it is not public.</value>
  </data>
  <data name="ERR_CloseUnimplementedInterfaceMemberWrongReturnType" xml:space="preserve">
    <value>'{0}' does not implement interface member '{1}'. '{2}' cannot implement '{1}' because it does not have the matching return type of '{3}'.</value>
  </data>
  <data name="ERR_DuplicateTypeForwarder" xml:space="preserve">
    <value>'{0}' duplicate TypeForwardedToAttribute</value>
  </data>
  <data name="ERR_ExpectedSelectOrGroup" xml:space="preserve">
    <value>A query body must end with a select clause or a group clause</value>
  </data>
  <data name="ERR_ExpectedContextualKeywordOn" xml:space="preserve">
    <value>Expected contextual keyword 'on'</value>
  </data>
  <data name="ERR_ExpectedContextualKeywordEquals" xml:space="preserve">
    <value>Expected contextual keyword 'equals'</value>
  </data>
  <data name="ERR_ExpectedContextualKeywordBy" xml:space="preserve">
    <value>Expected contextual keyword 'by'</value>
  </data>
  <data name="ERR_InvalidAnonymousTypeMemberDeclarator" xml:space="preserve">
    <value>Invalid anonymous type member declarator. Anonymous type members must be declared with a member assignment, simple name or member access.</value>
  </data>
  <data name="ERR_InvalidInitializerElementInitializer" xml:space="preserve">
    <value>Invalid initializer member declarator</value>
  </data>
  <data name="ERR_InconsistentLambdaParameterUsage" xml:space="preserve">
    <value>Inconsistent lambda parameter usage; parameter types must be all explicit or all implicit</value>
  </data>
  <data name="ERR_PartialMemberCannotBeAbstract" xml:space="preserve">
    <value>A partial member cannot have the 'abstract' modifier</value>
  </data>
  <data name="ERR_PartialMemberOnlyInPartialClass" xml:space="preserve">
    <value>A partial member must be declared within a partial type</value>
  </data>
  <data name="ERR_PartialMemberNotExplicit" xml:space="preserve">
    <value>A partial member may not explicitly implement an interface member</value>
  </data>
  <data name="ERR_PartialMethodExtensionDifference" xml:space="preserve">
    <value>Both partial method declarations must be extension methods or neither may be an extension method</value>
  </data>
  <data name="ERR_PartialMethodOnlyOneLatent" xml:space="preserve">
    <value>A partial method may not have multiple defining declarations</value>
  </data>
  <data name="ERR_PartialMethodOnlyOneActual" xml:space="preserve">
    <value>A partial method may not have multiple implementing declarations</value>
  </data>
  <data name="ERR_PartialMemberParamsDifference" xml:space="preserve">
    <value>Both partial member declarations must use a params parameter or neither may use a params parameter</value>
  </data>
  <data name="ERR_PartialMethodMustHaveLatent" xml:space="preserve">
    <value>No defining declaration found for implementing declaration of partial method '{0}'</value>
  </data>
  <data name="ERR_PartialMemberInconsistentTupleNames" xml:space="preserve">
    <value>Both partial member declarations, '{0}' and '{1}', must use the same tuple element names.</value>
  </data>
  <data name="ERR_PartialMethodInconsistentConstraints" xml:space="preserve">
    <value>Partial method declarations of '{0}' have inconsistent constraints for type parameter '{1}'</value>
  </data>
  <data name="ERR_PartialMethodToDelegate" xml:space="preserve">
    <value>Cannot create delegate from method '{0}' because it is a partial method without an implementing declaration</value>
  </data>
  <data name="ERR_PartialMemberStaticDifference" xml:space="preserve">
    <value>Both partial member declarations must be static or neither may be static</value>
  </data>
  <data name="ERR_PartialMemberUnsafeDifference" xml:space="preserve">
    <value>Both partial member declarations must be unsafe or neither may be unsafe</value>
  </data>
  <data name="ERR_PartialMethodInExpressionTree" xml:space="preserve">
    <value>Partial methods with only a defining declaration or removed conditional methods cannot be used in expression trees</value>
  </data>
  <data name="WRN_ObsoleteOverridingNonObsolete" xml:space="preserve">
    <value>Obsolete member '{0}' overrides non-obsolete member '{1}'</value>
  </data>
  <data name="WRN_ObsoleteOverridingNonObsolete_Title" xml:space="preserve">
    <value>Obsolete member overrides non-obsolete member</value>
  </data>
  <data name="WRN_DebugFullNameTooLong" xml:space="preserve">
    <value>The fully qualified name for '{0}' is too long for debug information. Compile without '/debug' option.</value>
  </data>
  <data name="WRN_DebugFullNameTooLong_Title" xml:space="preserve">
    <value>Fully qualified name is too long for debug information</value>
  </data>
  <data name="ERR_ImplicitlyTypedVariableAssignedBadValue" xml:space="preserve">
    <value>Cannot assign {0} to an implicitly-typed variable</value>
  </data>
  <data name="ERR_ImplicitlyTypedVariableWithNoInitializer" xml:space="preserve">
    <value>Implicitly-typed variables must be initialized</value>
  </data>
  <data name="ERR_ImplicitlyTypedVariableMultipleDeclarator" xml:space="preserve">
    <value>Implicitly-typed variables cannot have multiple declarators</value>
  </data>
  <data name="ERR_ImplicitlyTypedVariableAssignedArrayInitializer" xml:space="preserve">
    <value>Cannot initialize an implicitly-typed variable with an array initializer</value>
  </data>
  <data name="ERR_ImplicitlyTypedLocalCannotBeFixed" xml:space="preserve">
    <value>Implicitly-typed local variables cannot be fixed</value>
  </data>
  <data name="ERR_ImplicitlyTypedVariableCannotBeConst" xml:space="preserve">
    <value>Implicitly-typed variables cannot be constant</value>
  </data>
  <data name="WRN_ExternCtorNoImplementation" xml:space="preserve">
    <value>Constructor '{0}' is marked external</value>
  </data>
  <data name="WRN_ExternCtorNoImplementation_Title" xml:space="preserve">
    <value>Constructor is marked external</value>
  </data>
  <data name="ERR_TypeVarNotFound" xml:space="preserve">
    <value>The contextual keyword 'var' may only appear within a local variable declaration or in script code</value>
  </data>
  <data name="ERR_ImplicitlyTypedArrayNoBestType" xml:space="preserve">
    <value>No best type found for implicitly-typed array</value>
  </data>
  <data name="ERR_AnonymousTypePropertyAssignedBadValue" xml:space="preserve">
    <value>Cannot assign '{0}' to anonymous type property</value>
  </data>
  <data name="ERR_ExpressionTreeContainsBaseAccess" xml:space="preserve">
    <value>An expression tree may not contain a base access</value>
  </data>
  <data name="ERR_ExpressionTreeContainsTupleBinOp" xml:space="preserve">
    <value>An expression tree may not contain a tuple == or != operator</value>
  </data>
  <data name="ERR_ExpressionTreeContainsAssignment" xml:space="preserve">
    <value>An expression tree may not contain an assignment operator</value>
  </data>
  <data name="ERR_AnonymousTypeDuplicatePropertyName" xml:space="preserve">
    <value>An anonymous type cannot have multiple properties with the same name</value>
  </data>
  <data name="ERR_StatementLambdaToExpressionTree" xml:space="preserve">
    <value>A lambda expression with a statement body cannot be converted to an expression tree</value>
  </data>
  <data name="ERR_ExpressionTreeMustHaveDelegate" xml:space="preserve">
    <value>Cannot convert lambda to an expression tree whose type argument '{0}' is not a delegate type</value>
  </data>
  <data name="ERR_AnonymousTypeNotAvailable" xml:space="preserve">
    <value>Cannot use anonymous type in a constant expression</value>
  </data>
  <data name="ERR_LambdaInIsAs" xml:space="preserve">
    <value>The first operand of an 'is' or 'as' operator may not be a lambda expression, anonymous method, or method group.</value>
  </data>
  <data name="ERR_TypelessTupleInAs" xml:space="preserve">
    <value>The first operand of an 'as' operator may not be a tuple literal without a natural type.</value>
  </data>
  <data name="ERR_ExpressionTreeContainsMultiDimensionalArrayInitializer" xml:space="preserve">
    <value>An expression tree may not contain a multidimensional array initializer</value>
  </data>
  <data name="ERR_MissingArgument" xml:space="preserve">
    <value>Argument missing</value>
  </data>
  <data name="ERR_VariableUsedBeforeDeclaration" xml:space="preserve">
    <value>Cannot use local variable '{0}' before it is declared</value>
  </data>
  <data name="ERR_RecursivelyTypedVariable" xml:space="preserve">
    <value>Type of '{0}' cannot be inferred since its initializer directly or indirectly refers to the definition.</value>
  </data>
  <data name="ERR_UnassignedThisAutoPropertyUnsupportedVersion" xml:space="preserve">
    <value>Auto-implemented property '{0}' must be fully assigned before control is returned to the caller. Consider updating to language version '{1}' to auto-default the property.</value>
  </data>
  <data name="WRN_UnassignedThisAutoPropertyUnsupportedVersion" xml:space="preserve">
    <value>Auto-implemented property '{0}' must be fully assigned before control is returned to the caller. Consider updating to language version '{1}' to auto-default the property.</value>
  </data>
  <data name="WRN_UnassignedThisAutoPropertyUnsupportedVersion_Title" xml:space="preserve">
    <value>An auto-implemented property must be fully assigned before control is returned to the caller. Consider updating the language version to auto-default the property.</value>
  </data>
  <data name="ERR_VariableUsedBeforeDeclarationAndHidesField" xml:space="preserve">
    <value>Cannot use local variable '{0}' before it is declared. The declaration of the local variable hides the field '{1}'.</value>
  </data>
  <data name="ERR_ExpressionTreeContainsBadCoalesce" xml:space="preserve">
    <value>An expression tree lambda may not contain a coalescing operator with a null or default literal left-hand side</value>
  </data>
  <data name="ERR_IdentifierExpected" xml:space="preserve">
    <value>Identifier expected</value>
  </data>
  <data name="ERR_SemicolonExpected" xml:space="preserve">
    <value>; expected</value>
  </data>
  <data name="ERR_SyntaxError" xml:space="preserve">
    <value>Syntax error, '{0}' expected</value>
  </data>
  <data name="ERR_DuplicateModifier" xml:space="preserve">
    <value>Duplicate '{0}' modifier</value>
  </data>
  <data name="ERR_DuplicateAccessor" xml:space="preserve">
    <value>Property accessor already defined</value>
  </data>
  <data name="ERR_IntegralTypeExpected" xml:space="preserve">
    <value>Type byte, sbyte, short, ushort, int, uint, long, or ulong expected</value>
  </data>
  <data name="ERR_IllegalEscape" xml:space="preserve">
    <value>Unrecognized escape sequence</value>
  </data>
  <data name="ERR_NewlineInConst" xml:space="preserve">
    <value>Newline in constant</value>
  </data>
  <data name="ERR_EmptyCharConst" xml:space="preserve">
    <value>Empty character literal</value>
  </data>
  <data name="ERR_TooManyCharsInConst" xml:space="preserve">
    <value>Too many characters in character literal</value>
  </data>
  <data name="ERR_InvalidNumber" xml:space="preserve">
    <value>Invalid number</value>
  </data>
  <data name="ERR_GetOrSetExpected" xml:space="preserve">
    <value>A get or set accessor expected</value>
  </data>
  <data name="ERR_ClassTypeExpected" xml:space="preserve">
    <value>An object, string, or class type expected</value>
  </data>
  <data name="ERR_NamedArgumentExpected" xml:space="preserve">
    <value>Named attribute argument expected</value>
  </data>
  <data name="ERR_TooManyCatches" xml:space="preserve">
    <value>Catch clauses cannot follow the general catch clause of a try statement</value>
  </data>
  <data name="ERR_ThisOrBaseExpected" xml:space="preserve">
    <value>Keyword 'this' or 'base' expected</value>
  </data>
  <data name="ERR_OvlUnaryOperatorExpected" xml:space="preserve">
    <value>Overloadable unary operator expected</value>
  </data>
  <data name="ERR_OvlBinaryOperatorExpected" xml:space="preserve">
    <value>Overloadable binary operator expected</value>
  </data>
  <data name="ERR_IntOverflow" xml:space="preserve">
    <value>Integral constant is too large</value>
  </data>
  <data name="ERR_EOFExpected" xml:space="preserve">
    <value>Type or namespace definition, or end-of-file expected</value>
  </data>
  <data name="ERR_GlobalDefinitionOrStatementExpected" xml:space="preserve">
    <value>Member definition, statement, or end-of-file expected</value>
  </data>
  <data name="ERR_BadEmbeddedStmt" xml:space="preserve">
    <value>Embedded statement cannot be a declaration or labeled statement</value>
  </data>
  <data name="ERR_PPDirectiveExpected" xml:space="preserve">
    <value>Preprocessor directive expected</value>
  </data>
  <data name="ERR_EndOfPPLineExpected" xml:space="preserve">
    <value>Single-line comment or end-of-line expected</value>
  </data>
  <data name="ERR_CloseParenExpected" xml:space="preserve">
    <value>) expected</value>
  </data>
  <data name="ERR_EndifDirectiveExpected" xml:space="preserve">
    <value>#endif directive expected</value>
  </data>
  <data name="ERR_UnexpectedDirective" xml:space="preserve">
    <value>Unexpected preprocessor directive</value>
  </data>
  <data name="ERR_ErrorDirective" xml:space="preserve">
    <value>#error: '{0}'</value>
  </data>
  <data name="WRN_WarningDirective" xml:space="preserve">
    <value>#warning: '{0}'</value>
  </data>
  <data name="WRN_WarningDirective_Title" xml:space="preserve">
    <value>#warning directive</value>
  </data>
  <data name="ERR_TypeExpected" xml:space="preserve">
    <value>Type expected</value>
  </data>
  <data name="ERR_PPDefFollowsToken" xml:space="preserve">
    <value>Cannot define/undefine preprocessor symbols after first token in file</value>
  </data>
  <data name="ERR_PPReferenceFollowsToken" xml:space="preserve">
    <value>Cannot use #r after first token in file</value>
  </data>
  <data name="ERR_OpenEndedComment" xml:space="preserve">
    <value>End-of-file found, '*/' expected</value>
  </data>
  <data name="ERR_Merge_conflict_marker_encountered" xml:space="preserve">
    <value>Merge conflict marker encountered</value>
  </data>
  <data name="ERR_NoRefOutWhenRefOnly" xml:space="preserve">
    <value>Do not use refout when using refonly.</value>
  </data>
  <data name="ERR_NoNetModuleOutputWhenRefOutOrRefOnly" xml:space="preserve">
    <value>Cannot compile net modules when using /refout or /refonly.</value>
  </data>
  <data name="ERR_OvlOperatorExpected" xml:space="preserve">
    <value>Overloadable operator expected</value>
  </data>
  <data name="ERR_EndRegionDirectiveExpected" xml:space="preserve">
    <value>#endregion directive expected</value>
  </data>
  <data name="ERR_UnterminatedStringLit" xml:space="preserve">
    <value>Unterminated string literal</value>
  </data>
  <data name="ERR_BadDirectivePlacement" xml:space="preserve">
    <value>Preprocessor directives must appear as the first non-whitespace character on a line</value>
  </data>
  <data name="ERR_IdentifierExpectedKW" xml:space="preserve">
    <value>Identifier expected; '{1}' is a keyword</value>
  </data>
  <data name="ERR_SemiOrLBraceExpected" xml:space="preserve">
    <value>{ or ; expected</value>
  </data>
  <data name="ERR_MultiTypeInDeclaration" xml:space="preserve">
    <value>Cannot use more than one type in a for, using, fixed, or declaration statement</value>
  </data>
  <data name="ERR_AddOrRemoveExpected" xml:space="preserve">
    <value>An add or remove accessor expected</value>
  </data>
  <data name="ERR_UnexpectedCharacter" xml:space="preserve">
    <value>Unexpected character '{0}'</value>
  </data>
  <data name="ERR_UnexpectedToken" xml:space="preserve">
    <value>Unexpected token '{0}'</value>
  </data>
  <data name="ERR_ProtectedInStatic" xml:space="preserve">
    <value>'{0}': static classes cannot contain protected members</value>
  </data>
  <data name="WRN_UnreachableGeneralCatch" xml:space="preserve">
    <value>A previous catch clause already catches all exceptions. All non-exceptions thrown will be wrapped in a System.Runtime.CompilerServices.RuntimeWrappedException.</value>
  </data>
  <data name="WRN_UnreachableGeneralCatch_Title" xml:space="preserve">
    <value>A previous catch clause already catches all exceptions</value>
  </data>
  <data name="WRN_UnreachableGeneralCatch_Description" xml:space="preserve">
    <value>This warning is caused when a catch() block has no specified exception type after a catch (System.Exception e) block. The warning advises that the catch() block will not catch any exceptions.

A catch() block after a catch (System.Exception e) block can catch non-CLS exceptions if the RuntimeCompatibilityAttribute is set to false in the AssemblyInfo.cs file: [assembly: RuntimeCompatibilityAttribute(WrapNonExceptionThrows = false)]. If this attribute is not set explicitly to false, all thrown non-CLS exceptions are wrapped as Exceptions and the catch (System.Exception e) block catches them.</value>
  </data>
  <data name="ERR_IncrementLvalueExpected" xml:space="preserve">
    <value>The operand of an increment or decrement operator must be a variable, property or indexer</value>
  </data>
  <data name="ERR_NoSuchMemberOrExtension" xml:space="preserve">
    <value>'{0}' does not contain a definition for '{1}' and no accessible extension method '{1}' accepting a first argument of type '{0}' could be found (are you missing a using directive or an assembly reference?)</value>
  </data>
  <data name="ERR_NoSuchMemberOrExtensionNeedUsing" xml:space="preserve">
    <value>'{0}' does not contain a definition for '{1}' and no extension method '{1}' accepting a first argument of type '{0}' could be found (are you missing a using directive for '{2}'?)</value>
  </data>
  <data name="ERR_BadThisParam" xml:space="preserve">
    <value>Method '{0}' has a parameter modifier 'this' which is not on the first parameter</value>
  </data>
  <data name="ERR_BadParameterModifiers" xml:space="preserve">
    <value> The parameter modifier '{0}' cannot be used with '{1}'</value>
  </data>
  <data name="ERR_BadTypeforThis" xml:space="preserve">
    <value>The receiver parameter of an extension cannot be of type '{0}'</value>
  </data>
  <data name="ERR_BadParamModThis" xml:space="preserve">
    <value>A parameter array cannot be used with 'this' modifier on an extension method</value>
  </data>
  <data name="ERR_BadExtensionMeth" xml:space="preserve">
    <value>Extension method must be static</value>
  </data>
  <data name="ERR_BadExtensionAgg" xml:space="preserve">
    <value>Extension method must be defined in a non-generic static class</value>
  </data>
  <data name="ERR_DupParamMod" xml:space="preserve">
    <value>A parameter can only have one '{0}' modifier</value>
  </data>
  <data name="ERR_ExtensionMethodsDecl" xml:space="preserve">
    <value>Extension methods must be defined in a top level static class; {0} is a nested class</value>
  </data>
  <data name="ERR_ExtensionAttrNotFound" xml:space="preserve">
    <value>Cannot define a new extension because the compiler required type '{0}' cannot be found. Are you missing a reference to System.Core.dll?</value>
  </data>
  <data name="ERR_ExplicitExtension" xml:space="preserve">
    <value>Do not use 'System.Runtime.CompilerServices.ExtensionAttribute'. Use the 'this' keyword instead.</value>
  </data>
  <data name="ERR_ExplicitDynamicAttr" xml:space="preserve">
    <value>Do not use 'System.Runtime.CompilerServices.DynamicAttribute'. Use the 'dynamic' keyword instead.</value>
  </data>
  <data name="ERR_NoDynamicPhantomOnBaseCtor" xml:space="preserve">
    <value>The constructor call needs to be dynamically dispatched, but cannot be because it is part of a constructor initializer. Consider casting the dynamic arguments.</value>
  </data>
  <data name="ERR_ValueTypeExtDelegate" xml:space="preserve">
    <value>Extension method '{0}' defined on value type '{1}' cannot be used to create delegates</value>
  </data>
  <data name="ERR_BadArgCount" xml:space="preserve">
    <value>No overload for method '{0}' takes {1} arguments</value>
  </data>
  <data name="ERR_BadArgType" xml:space="preserve">
    <value>Argument {0}: cannot convert from '{1}' to '{2}'</value>
  </data>
  <data name="ERR_NoSourceFile" xml:space="preserve">
    <value>Source file '{0}' could not be opened -- {1}</value>
  </data>
  <data name="ERR_CantRefResource" xml:space="preserve">
    <value>Cannot link resource files when building a module</value>
  </data>
  <data name="ERR_ResourceNotUnique" xml:space="preserve">
    <value>Resource identifier '{0}' has already been used in this assembly</value>
  </data>
  <data name="ERR_ResourceFileNameNotUnique" xml:space="preserve">
    <value>Each linked resource and module must have a unique filename. Filename '{0}' is specified more than once in this assembly</value>
  </data>
  <data name="ERR_ImportNonAssembly" xml:space="preserve">
    <value>The referenced file '{0}' is not an assembly</value>
  </data>
  <data name="ERR_RefLvalueExpected" xml:space="preserve">
    <value>A ref or out value must be an assignable variable</value>
  </data>
  <data name="ERR_BaseInStaticMeth" xml:space="preserve">
    <value>Keyword 'base' is not available in a static method</value>
  </data>
  <data name="ERR_BaseInBadContext" xml:space="preserve">
    <value>Keyword 'base' is not available in the current context</value>
  </data>
  <data name="ERR_RbraceExpected" xml:space="preserve">
    <value>} expected</value>
  </data>
  <data name="ERR_LbraceExpected" xml:space="preserve">
    <value>{ expected</value>
  </data>
  <data name="ERR_InExpected" xml:space="preserve">
    <value>'in' expected</value>
  </data>
  <data name="ERR_InvalidPreprocExpr" xml:space="preserve">
    <value>Invalid preprocessor expression</value>
  </data>
  <data name="ERR_InvalidMemberDecl" xml:space="preserve">
    <value>Invalid token '{0}' in a member declaration</value>
  </data>
  <data name="ERR_MemberNeedsType" xml:space="preserve">
    <value>Method must have a return type</value>
  </data>
  <data name="ERR_BadBaseType" xml:space="preserve">
    <value>Invalid base type</value>
  </data>
  <data name="WRN_EmptySwitch" xml:space="preserve">
    <value>Empty switch block</value>
  </data>
  <data name="WRN_EmptySwitch_Title" xml:space="preserve">
    <value>Empty switch block</value>
  </data>
  <data name="ERR_ExpectedEndTry" xml:space="preserve">
    <value>Expected catch or finally</value>
  </data>
  <data name="ERR_InvalidExprTerm" xml:space="preserve">
    <value>Invalid expression term '{0}'</value>
  </data>
  <data name="ERR_BadNewExpr" xml:space="preserve">
    <value>A new expression requires an argument list or (), [], or {} after type</value>
  </data>
  <data name="ERR_NoNamespacePrivate" xml:space="preserve">
    <value>Elements defined in a namespace cannot be explicitly declared as private, protected, protected internal, or private protected</value>
  </data>
  <data name="ERR_BadVarDecl" xml:space="preserve">
    <value>Expected ; or = (cannot specify constructor arguments in declaration)</value>
  </data>
  <data name="ERR_UsingAfterElements" xml:space="preserve">
    <value>A using clause must precede all other elements defined in the namespace except extern alias declarations</value>
  </data>
  <data name="ERR_BadBinOpArgs" xml:space="preserve">
    <value>Overloaded binary operator '{0}' takes two parameters</value>
  </data>
  <data name="ERR_BadUnOpArgs" xml:space="preserve">
    <value>Overloaded unary operator '{0}' takes one parameter</value>
  </data>
  <data name="ERR_NoVoidParameter" xml:space="preserve">
    <value>Invalid parameter type 'void'</value>
  </data>
  <data name="ERR_DuplicateAlias" xml:space="preserve">
    <value>The using alias '{0}' appeared previously in this namespace</value>
  </data>
  <data name="ERR_BadProtectedAccess" xml:space="preserve">
    <value>Cannot access protected member '{0}' via a qualifier of type '{1}'; the qualifier must be of type '{2}' (or derived from it)</value>
  </data>
  <data name="ERR_AddModuleAssembly" xml:space="preserve">
    <value>'{0}' cannot be added to this assembly because it already is an assembly</value>
  </data>
  <data name="ERR_BindToBogusProp2" xml:space="preserve">
    <value>Property, indexer, or event '{0}' is not supported by the language; try directly calling accessor methods '{1}' or '{2}'</value>
  </data>
  <data name="ERR_BindToBogusProp1" xml:space="preserve">
    <value>Property, indexer, or event '{0}' is not supported by the language; try directly calling accessor method '{1}'</value>
  </data>
  <data name="ERR_NoVoidHere" xml:space="preserve">
    <value>Keyword 'void' cannot be used in this context</value>
  </data>
  <data name="ERR_IndexerNeedsParam" xml:space="preserve">
    <value>Indexers must have at least one parameter</value>
  </data>
  <data name="ERR_BadArraySyntax" xml:space="preserve">
    <value>Array type specifier, [], must appear before parameter name</value>
  </data>
  <data name="ERR_BadOperatorSyntax" xml:space="preserve">
    <value>Declaration is not valid; use '{0} operator &lt;dest-type&gt; (...' instead</value>
  </data>
  <data name="ERR_MainClassNotFound" xml:space="preserve">
    <value>Could not find '{0}' specified for Main method</value>
  </data>
  <data name="ERR_MainClassNotClass" xml:space="preserve">
    <value>'{0}' specified for Main method must be a non-generic class, record, struct, or interface</value>
  </data>
  <data name="ERR_NoMainInClass" xml:space="preserve">
    <value>'{0}' does not have a suitable static 'Main' method</value>
  </data>
  <data name="ERR_OutputNeedsName" xml:space="preserve">
    <value>Outputs without source must have the /out option specified</value>
  </data>
  <data name="ERR_NoOutputDirectory" xml:space="preserve">
    <value>Output directory could not be determined</value>
  </data>
  <data name="ERR_CantHaveWin32ResAndManifest" xml:space="preserve">
    <value>Conflicting options specified: Win32 resource file; Win32 manifest</value>
  </data>
  <data name="ERR_CantHaveWin32ResAndIcon" xml:space="preserve">
    <value>Conflicting options specified: Win32 resource file; Win32 icon</value>
  </data>
  <data name="ERR_CantReadResource" xml:space="preserve">
    <value>Error reading resource '{0}' -- '{1}'</value>
  </data>
  <data name="ERR_DocFileGen" xml:space="preserve">
    <value>Error writing to XML documentation file: {0}</value>
  </data>
  <data name="WRN_XMLParseError" xml:space="preserve">
    <value>XML comment has badly formed XML -- '{0}'</value>
  </data>
  <data name="WRN_XMLParseError_Title" xml:space="preserve">
    <value>XML comment has badly formed XML</value>
  </data>
  <data name="WRN_DuplicateParamTag" xml:space="preserve">
    <value>XML comment has a duplicate param tag for '{0}'</value>
  </data>
  <data name="WRN_DuplicateParamTag_Title" xml:space="preserve">
    <value>XML comment has a duplicate param tag</value>
  </data>
  <data name="WRN_UnmatchedParamTag" xml:space="preserve">
    <value>XML comment has a param tag for '{0}', but there is no parameter by that name</value>
  </data>
  <data name="WRN_UnmatchedParamTag_Title" xml:space="preserve">
    <value>XML comment has a param tag, but there is no parameter by that name</value>
  </data>
  <data name="WRN_UnmatchedParamRefTag" xml:space="preserve">
    <value>XML comment on '{1}' has a paramref tag for '{0}', but there is no parameter by that name</value>
  </data>
  <data name="WRN_UnmatchedParamRefTag_Title" xml:space="preserve">
    <value>XML comment has a paramref tag, but there is no parameter by that name</value>
  </data>
  <data name="WRN_MissingParamTag" xml:space="preserve">
    <value>Parameter '{0}' has no matching param tag in the XML comment for '{1}' (but other parameters do)</value>
  </data>
  <data name="WRN_MissingParamTag_Title" xml:space="preserve">
    <value>Parameter has no matching param tag in the XML comment (but other parameters do)</value>
  </data>
  <data name="WRN_BadXMLRef" xml:space="preserve">
    <value>XML comment has cref attribute '{0}' that could not be resolved</value>
  </data>
  <data name="WRN_BadXMLRef_Title" xml:space="preserve">
    <value>XML comment has cref attribute that could not be resolved</value>
  </data>
  <data name="ERR_BadStackAllocExpr" xml:space="preserve">
    <value>A stackalloc expression requires [] after type</value>
  </data>
  <data name="ERR_InvalidLineNumber" xml:space="preserve">
    <value>The line number specified for #line directive is missing or invalid</value>
  </data>
  <data name="ERR_MissingPPFile" xml:space="preserve">
    <value>Quoted file name, single-line comment or end-of-line expected</value>
  </data>
  <data name="ERR_ExpectedPPFile" xml:space="preserve">
    <value>Quoted file name expected</value>
  </data>
  <data name="ERR_ReferenceDirectiveOnlyAllowedInScripts" xml:space="preserve">
    <value>#r is only allowed in scripts</value>
  </data>
  <data name="ERR_ForEachMissingMember" xml:space="preserve">
    <value>foreach statement cannot operate on variables of type '{0}' because '{0}' does not contain a public instance or extension definition for '{1}'</value>
  </data>
  <data name="ERR_AwaitForEachMissingMember" xml:space="preserve">
    <value>Asynchronous foreach statement cannot operate on variables of type '{0}' because '{0}' does not contain a suitable public instance or extension definition for '{1}'</value>
  </data>
  <data name="ERR_ForEachMissingMemberWrongAsync" xml:space="preserve">
    <value>foreach statement cannot operate on variables of type '{0}' because '{0}' does not contain a public instance or extension definition for '{1}'. Did you mean 'await foreach' rather than 'foreach'?</value>
  </data>
  <data name="ERR_AwaitForEachMissingMemberWrongAsync" xml:space="preserve">
    <value>Asynchronous foreach statement cannot operate on variables of type '{0}' because '{0}' does not contain a public instance or extension definition for '{1}'. Did you mean 'foreach' rather than 'await foreach'?</value>
  </data>
  <data name="ERR_SpreadMissingMember" xml:space="preserve">
    <value>Spread operator '..' cannot operate on variables of type '{0}' because '{0}' does not contain a public instance or extension definition for '{1}'</value>
  </data>
  <data name="ERR_PossibleAsyncIteratorWithoutYield" xml:space="preserve">
    <value>The body of an async-iterator method must contain a 'yield' statement.</value>
  </data>
  <data name="ERR_PossibleAsyncIteratorWithoutYieldOrAwait" xml:space="preserve">
    <value>The body of an async-iterator method must contain a 'yield' statement. Consider removing 'async' from the method declaration or adding a 'yield' statement.</value>
  </data>
  <data name="ERR_StaticLocalFunctionCannotCaptureVariable" xml:space="preserve">
    <value>A static local function cannot contain a reference to '{0}'.</value>
  </data>
  <data name="ERR_StaticLocalFunctionCannotCaptureThis" xml:space="preserve">
    <value>A static local function cannot contain a reference to 'this' or 'base'.</value>
  </data>
  <data name="WRN_BadXMLRefParamType" xml:space="preserve">
    <value>Invalid type for parameter {0} in XML comment cref attribute: '{1}'</value>
  </data>
  <data name="WRN_BadXMLRefParamType_Title" xml:space="preserve">
    <value>Invalid type for parameter in XML comment cref attribute</value>
  </data>
  <data name="WRN_BadXMLRefReturnType" xml:space="preserve">
    <value>Invalid return type in XML comment cref attribute</value>
  </data>
  <data name="WRN_BadXMLRefReturnType_Title" xml:space="preserve">
    <value>Invalid return type in XML comment cref attribute</value>
  </data>
  <data name="ERR_BadWin32Res" xml:space="preserve">
    <value>Error reading Win32 resources -- {0}</value>
  </data>
  <data name="WRN_BadXMLRefSyntax" xml:space="preserve">
    <value>XML comment has syntactically incorrect cref attribute '{0}'</value>
  </data>
  <data name="WRN_BadXMLRefSyntax_Title" xml:space="preserve">
    <value>XML comment has syntactically incorrect cref attribute</value>
  </data>
  <data name="ERR_BadModifierLocation" xml:space="preserve">
    <value>Member modifier '{0}' must precede the member type and name</value>
  </data>
  <data name="ERR_MissingArraySize" xml:space="preserve">
    <value>Array creation must have array size or array initializer</value>
  </data>
  <data name="WRN_UnprocessedXMLComment" xml:space="preserve">
    <value>XML comment is not placed on a valid language element</value>
  </data>
  <data name="WRN_UnprocessedXMLComment_Title" xml:space="preserve">
    <value>XML comment is not placed on a valid language element</value>
  </data>
  <data name="WRN_FailedInclude" xml:space="preserve">
    <value>Unable to include XML fragment '{1}' of file '{0}' -- {2}</value>
  </data>
  <data name="WRN_FailedInclude_Title" xml:space="preserve">
    <value>Unable to include XML fragment</value>
  </data>
  <data name="WRN_InvalidInclude" xml:space="preserve">
    <value>Invalid XML include element -- {0}</value>
  </data>
  <data name="WRN_InvalidInclude_Title" xml:space="preserve">
    <value>Invalid XML include element</value>
  </data>
  <data name="WRN_MissingXMLComment" xml:space="preserve">
    <value>Missing XML comment for publicly visible type or member '{0}'</value>
  </data>
  <data name="WRN_MissingXMLComment_Title" xml:space="preserve">
    <value>Missing XML comment for publicly visible type or member</value>
  </data>
  <data name="WRN_MissingXMLComment_Description" xml:space="preserve">
    <value>The /doc compiler option was specified, but one or more constructs did not have comments.</value>
  </data>
  <data name="WRN_XMLParseIncludeError" xml:space="preserve">
    <value>Badly formed XML in included comments file -- '{0}'</value>
  </data>
  <data name="WRN_XMLParseIncludeError_Title" xml:space="preserve">
    <value>Badly formed XML in included comments file</value>
  </data>
  <data name="ERR_BadDelArgCount" xml:space="preserve">
    <value>Delegate '{0}' does not take {1} arguments</value>
  </data>
  <data name="ERR_UnexpectedSemicolon" xml:space="preserve">
    <value>Semicolon after method or accessor block is not valid</value>
  </data>
  <data name="ERR_MethodReturnCantBeRefAny" xml:space="preserve">
    <value>The return type of a method, delegate, or function pointer cannot be '{0}'</value>
  </data>
  <data name="ERR_CompileCancelled" xml:space="preserve">
    <value>Compilation cancelled by user</value>
  </data>
  <data name="ERR_MethodArgCantBeRefAny" xml:space="preserve">
    <value>Cannot make reference to variable of type '{0}'</value>
  </data>
  <data name="ERR_AssgReadonlyLocal" xml:space="preserve">
    <value>Cannot assign to '{0}' because it is read-only</value>
  </data>
  <data name="ERR_RefReadonlyLocal" xml:space="preserve">
    <value>Cannot use '{0}' as a ref or out value because it is read-only</value>
  </data>
  <data name="ERR_CantUseRequiredAttribute" xml:space="preserve">
    <value>The RequiredAttribute attribute is not permitted on C# types</value>
  </data>
  <data name="ERR_NoModifiersOnAccessor" xml:space="preserve">
    <value>Modifiers cannot be placed on event accessor declarations</value>
  </data>
  <data name="ERR_ParamsCantBeWithModifier" xml:space="preserve">
    <value>The params parameter cannot be declared as {0}</value>
  </data>
  <data name="ERR_ReturnNotLValue" xml:space="preserve">
    <value>Cannot modify the return value of '{0}' because it is not a variable</value>
  </data>
  <data name="ERR_MissingCoClass" xml:space="preserve">
    <value>The managed coclass wrapper class '{0}' for interface '{1}' cannot be found (are you missing an assembly reference?)</value>
  </data>
  <data name="ERR_AmbiguousAttribute" xml:space="preserve">
    <value>'{0}' is ambiguous between '{1}' and '{2}'. Either use '@{0}' or explicitly include the 'Attribute' suffix.</value>
  </data>
  <data name="ERR_BadArgExtraRef" xml:space="preserve">
    <value>Argument {0} may not be passed with the '{1}' keyword</value>
  </data>
  <data name="ERR_BadArgExtraRefLangVersion" xml:space="preserve">
    <value>Argument {0} may not be passed with the 'ref' keyword in language version {1}. To pass 'ref' arguments to 'in' parameters, upgrade to language version {2} or greater.</value>
  </data>
  <data name="WRN_CmdOptionConflictsSource" xml:space="preserve">
    <value>Option '{0}' overrides attribute '{1}' given in a source file or added module</value>
  </data>
  <data name="WRN_CmdOptionConflictsSource_Title" xml:space="preserve">
    <value>Option overrides attribute given in a source file or added module</value>
  </data>
  <data name="WRN_CmdOptionConflictsSource_Description" xml:space="preserve">
    <value>This warning occurs if the assembly attributes AssemblyKeyFileAttribute or AssemblyKeyNameAttribute found in source conflict with the /keyfile or /keycontainer command line option or key file name or key container specified in the Project Properties.</value>
  </data>
  <data name="ERR_BadCompatMode" xml:space="preserve">
    <value>Invalid option '{0}' for /langversion. Use '/langversion:?' to list supported values.</value>
  </data>
  <data name="ERR_DelegateOnConditional" xml:space="preserve">
    <value>Cannot create delegate with '{0}' because it or a method it overrides has a Conditional attribute</value>
  </data>
  <data name="ERR_CantMakeTempFile" xml:space="preserve">
    <value>Cannot create temporary file -- {0}</value>
  </data>
  <data name="ERR_BadArgRef" xml:space="preserve">
    <value>Argument {0} must be passed with the '{1}' keyword</value>
  </data>
  <data name="WRN_BadArgRef" xml:space="preserve">
    <value>The 'ref' modifier for argument {0} corresponding to 'in' parameter is equivalent to 'in'. Consider using 'in' instead.</value>
  </data>
  <data name="WRN_BadArgRef_Title" xml:space="preserve">
    <value>The 'ref' modifier for an argument corresponding to 'in' parameter is equivalent to 'in'. Consider using 'in' instead.</value>
  </data>
  <data name="WRN_ArgExpectedRefOrIn" xml:space="preserve">
    <value>Argument {0} should be passed with 'ref' or 'in' keyword</value>
  </data>
  <data name="WRN_ArgExpectedRefOrIn_Title" xml:space="preserve">
    <value>Argument should be passed with 'ref' or 'in' keyword</value>
  </data>
  <data name="WRN_ArgExpectedIn" xml:space="preserve">
    <value>Argument {0} should be passed with the 'in' keyword</value>
  </data>
  <data name="WRN_ArgExpectedIn_Title" xml:space="preserve">
    <value>Argument should be passed with the 'in' keyword</value>
  </data>
  <data name="WRN_RefReadonlyNotVariable" xml:space="preserve">
    <value>Argument {0} should be a variable because it is passed to a 'ref readonly' parameter</value>
  </data>
  <data name="WRN_RefReadonlyNotVariable_Title" xml:space="preserve">
    <value>Argument should be a variable because it is passed to a 'ref readonly' parameter</value>
  </data>
  <data name="ERR_YieldInAnonMeth" xml:space="preserve">
    <value>The yield statement cannot be used inside an anonymous method or lambda expression</value>
  </data>
  <data name="ERR_ReturnInIterator" xml:space="preserve">
    <value>Cannot return a value from an iterator. Use the yield return statement to return a value, or yield break to end the iteration.</value>
  </data>
  <data name="ERR_BadIteratorArgType" xml:space="preserve">
    <value>Iterators cannot have ref, in or out parameters</value>
  </data>
  <data name="ERR_BadIteratorReturn" xml:space="preserve">
    <value>The body of '{0}' cannot be an iterator block because '{1}' is not an iterator interface type</value>
  </data>
  <data name="ERR_BadYieldInFinally" xml:space="preserve">
    <value>Cannot yield in the body of a finally clause</value>
  </data>
  <data name="ERR_IteratorMustBeAsync" xml:space="preserve">
    <value>Method '{0}' with an iterator block must be 'async' to return '{1}'</value>
  </data>
  <data name="ERR_BadYieldInTryOfCatch" xml:space="preserve">
    <value>Cannot yield a value in the body of a try block with a catch clause</value>
  </data>
  <data name="ERR_EmptyYield" xml:space="preserve">
    <value>Expression expected after yield return</value>
  </data>
  <data name="ERR_AnonDelegateCantUse" xml:space="preserve">
    <value>Cannot use ref, out, or in parameter '{0}' inside an anonymous method, lambda expression, query expression, or local function</value>
  </data>
  <data name="ERR_BadYieldInCatch" xml:space="preserve">
    <value>Cannot yield a value in the body of a catch clause</value>
  </data>
  <data name="ERR_BadDelegateLeave" xml:space="preserve">
    <value>Control cannot leave the body of an anonymous method or lambda expression</value>
  </data>
  <data name="ERR_IllegalSuppression" xml:space="preserve">
    <value>The suppression operator is not allowed in this context</value>
  </data>
  <data name="WRN_IllegalPragma" xml:space="preserve">
    <value>Unrecognized #pragma directive</value>
  </data>
  <data name="WRN_IllegalPragma_Title" xml:space="preserve">
    <value>Unrecognized #pragma directive</value>
  </data>
  <data name="WRN_IllegalPPWarning" xml:space="preserve">
    <value>Expected 'disable' or 'restore'</value>
  </data>
  <data name="WRN_IllegalPPWarning_Title" xml:space="preserve">
    <value>Expected 'disable' or 'restore' after #pragma warning</value>
  </data>
  <data name="WRN_BadRestoreNumber" xml:space="preserve">
    <value>Cannot restore warning 'CS{0}' because it was disabled globally</value>
  </data>
  <data name="WRN_BadRestoreNumber_Title" xml:space="preserve">
    <value>Cannot restore warning because it was disabled globally</value>
  </data>
  <data name="ERR_VarargsIterator" xml:space="preserve">
    <value>__arglist is not allowed in the parameter list of iterators</value>
  </data>
  <data name="ERR_UnsafeIteratorArgType" xml:space="preserve">
    <value>Iterators cannot have pointer type parameters</value>
  </data>
  <data name="ERR_BadCoClassSig" xml:space="preserve">
    <value>The managed coclass wrapper class signature '{0}' for interface '{1}' is not a valid class name signature</value>
  </data>
  <data name="ERR_MultipleIEnumOfT" xml:space="preserve">
    <value>foreach statement cannot operate on variables of type '{0}' because it implements multiple instantiations of '{1}'; try casting to a specific interface instantiation</value>
  </data>
  <data name="ERR_MultipleIAsyncEnumOfT" xml:space="preserve">
    <value>Asynchronous foreach statement cannot operate on variables of type '{0}' because it implements multiple instantiations of '{1}'; try casting to a specific interface instantiation</value>
  </data>
  <data name="ERR_FixedDimsRequired" xml:space="preserve">
    <value>A fixed size buffer field must have the array size specifier after the field name</value>
  </data>
  <data name="ERR_FixedNotInStruct" xml:space="preserve">
    <value>Fixed size buffer fields may only be members of structs</value>
  </data>
  <data name="ERR_AnonymousReturnExpected" xml:space="preserve">
    <value>Not all code paths return a value in {0} of type '{1}'</value>
  </data>
  <data name="WRN_NonECMAFeature" xml:space="preserve">
    <value>Feature '{0}' is not part of the standardized ISO C# language specification, and may not be accepted by other compilers</value>
  </data>
  <data name="WRN_NonECMAFeature_Title" xml:space="preserve">
    <value>Feature is not part of the standardized ISO C# language specification, and may not be accepted by other compilers</value>
  </data>
  <data name="ERR_ExpectedVerbatimLiteral" xml:space="preserve">
    <value>Keyword, identifier, or string expected after verbatim specifier: @</value>
  </data>
  <data name="ERR_RefReadonly" xml:space="preserve">
    <value>A readonly field cannot be used as a ref or out value (except in a constructor)</value>
  </data>
  <data name="ERR_RefReadonly2" xml:space="preserve">
    <value>Members of readonly field '{0}' cannot be used as a ref or out value (except in a constructor)</value>
  </data>
  <data name="ERR_AssgReadonly" xml:space="preserve">
    <value>A readonly field cannot be assigned to (except in a constructor or init-only setter of the type in which the field is defined or a variable initializer)</value>
  </data>
  <data name="ERR_AssgReadonly2" xml:space="preserve">
    <value>Members of readonly field '{0}' cannot be modified (except in a constructor or a variable initializer)</value>
  </data>
  <data name="ERR_RefReadonlyNotField" xml:space="preserve">
    <value>Cannot use {0} '{1}' as a ref or out value because it is a readonly variable</value>
  </data>
  <data name="ERR_RefReadonlyNotField2" xml:space="preserve">
    <value>Members of {0} '{1}' cannot be used as a ref or out value because it is a readonly variable</value>
  </data>
  <data name="ERR_AssignReadonlyNotField" xml:space="preserve">
    <value>Cannot assign to {0} '{1}' or use it as the right hand side of a ref assignment because it is a readonly variable</value>
  </data>
  <data name="ERR_AssignReadonlyNotField2" xml:space="preserve">
    <value>Cannot assign to a member of {0} '{1}' or use it as the right hand side of a ref assignment because it is a readonly variable</value>
  </data>
  <data name="ERR_RefReturnReadonlyNotField" xml:space="preserve">
    <value>Cannot return {0} '{1}' by writable reference because it is a readonly variable</value>
  </data>
  <data name="ERR_RefReturnReadonlyNotField2" xml:space="preserve">
    <value>Members of {0} '{1}' cannot be returned by writable reference because it is a readonly variable</value>
  </data>
  <data name="ERR_AssgReadonlyStatic2" xml:space="preserve">
    <value>Fields of static readonly field '{0}' cannot be assigned to (except in a static constructor or a variable initializer)</value>
  </data>
  <data name="ERR_RefReadonlyStatic2" xml:space="preserve">
    <value>Fields of static readonly field '{0}' cannot be used as a ref or out value (except in a static constructor)</value>
  </data>
  <data name="ERR_AssgReadonlyLocal2Cause" xml:space="preserve">
    <value>Cannot modify members of '{0}' because it is a '{1}'</value>
  </data>
  <data name="ERR_RefReadonlyLocal2Cause" xml:space="preserve">
    <value>Cannot use fields of '{0}' as a ref or out value because it is a '{1}'</value>
  </data>
  <data name="ERR_AssgReadonlyLocalCause" xml:space="preserve">
    <value>Cannot assign to '{0}' because it is a '{1}'</value>
  </data>
  <data name="ERR_RefReadonlyLocalCause" xml:space="preserve">
    <value>Cannot use '{0}' as a ref or out value because it is a '{1}'</value>
  </data>
  <data name="WRN_ErrorOverride" xml:space="preserve">
    <value>{0}. See also error CS{1}.</value>
  </data>
  <data name="WRN_ErrorOverride_Title" xml:space="preserve">
    <value>Warning is overriding an error</value>
  </data>
  <data name="WRN_ErrorOverride_Description" xml:space="preserve">
    <value>The compiler emits this warning when it overrides an error with a warning. For information about the problem, search for the error code mentioned.</value>
  </data>
  <data name="ERR_AnonMethToNonDel" xml:space="preserve">
    <value>Cannot convert {0} to type '{1}' because it is not a delegate type</value>
  </data>
  <data name="ERR_CantConvAnonMethParams" xml:space="preserve">
    <value>Cannot convert {0} to type '{1}' because the parameter types do not match the delegate parameter types</value>
  </data>
  <data name="ERR_CantConvAnonMethReturnType" xml:space="preserve">
    <value>Cannot convert {0} to type '{1}' because the return type does not match the delegate return type</value>
  </data>
  <data name="ERR_CantConvAnonMethReturns" xml:space="preserve">
    <value>Cannot convert {0} to intended delegate type because some of the return types in the block are not implicitly convertible to the delegate return type</value>
  </data>
  <data name="ERR_BadAsyncReturnExpression" xml:space="preserve">
    <value>Since this is an async method, the return expression must be of type '{0}' rather than '{1}'</value>
  </data>
  <data name="ERR_CantConvAsyncAnonFuncReturns" xml:space="preserve">
    <value>Cannot convert async {0} to delegate type '{1}'. An async {0} may return void, Task or Task&lt;T&gt;, none of which are convertible to '{1}'.</value>
  </data>
  <data name="ERR_IllegalFixedType" xml:space="preserve">
    <value>Fixed size buffer type must be one of the following: bool, byte, short, int, long, char, sbyte, ushort, uint, ulong, float or double</value>
  </data>
  <data name="ERR_FixedOverflow" xml:space="preserve">
    <value>Fixed size buffer of length {0} and type '{1}' is too big</value>
  </data>
  <data name="ERR_InvalidFixedArraySize" xml:space="preserve">
    <value>Fixed size buffers must have a length greater than zero</value>
  </data>
  <data name="ERR_FixedBufferNotFixed" xml:space="preserve">
    <value>You cannot use fixed size buffers contained in unfixed expressions. Try using the fixed statement.</value>
  </data>
  <data name="ERR_AttributeNotOnAccessor" xml:space="preserve">
    <value>Attribute '{0}' is not valid on property or event accessors. It is only valid on '{1}' declarations.</value>
  </data>
  <data name="WRN_InvalidSearchPathDir" xml:space="preserve">
    <value>Invalid search path '{0}' specified in '{1}' -- '{2}'</value>
  </data>
  <data name="WRN_InvalidSearchPathDir_Title" xml:space="preserve">
    <value>Invalid search path specified</value>
  </data>
  <data name="ERR_IllegalVarArgs" xml:space="preserve">
    <value>__arglist is not valid in this context</value>
  </data>
  <data name="ERR_IllegalParams" xml:space="preserve">
    <value>params is not valid in this context</value>
  </data>
  <data name="ERR_BadModifiersOnNamespace" xml:space="preserve">
    <value>A namespace declaration cannot have modifiers or attributes</value>
  </data>
  <data name="ERR_BadPlatformType" xml:space="preserve">
    <value>Invalid option '{0}' for /platform; must be anycpu, x86, Itanium, arm, arm64 or x64</value>
  </data>
  <data name="ERR_ThisStructNotInAnonMeth" xml:space="preserve">
    <value>Anonymous methods, lambda expressions, query expressions, and local functions inside structs cannot access instance members of 'this'. Consider copying 'this' to a local variable outside the anonymous method, lambda expression, query expression, or local function and using the local instead.</value>
  </data>
  <data name="ERR_NoConvToIDisp" xml:space="preserve">
    <value>'{0}': type used in a using statement must implement 'System.IDisposable'.</value>
  </data>
  <data name="ERR_NoConvToIDispWrongAsync" xml:space="preserve">
    <value>'{0}': type used in a using statement must implement 'System.IDisposable'. Did you mean 'await using' rather than 'using'?</value>
  </data>
  <data name="ERR_NoConvToIAsyncDisp" xml:space="preserve">
    <value>'{0}': type used in an asynchronous using statement must implement 'System.IAsyncDisposable' or implement a suitable 'DisposeAsync' method.</value>
  </data>
  <data name="ERR_NoConvToIAsyncDispWrongAsync" xml:space="preserve">
    <value>'{0}': type used in an asynchronous using statement must implement 'System.IAsyncDisposable' or implement a suitable 'DisposeAsync' method. Did you mean 'using' rather than 'await using'?</value>
  </data>
  <data name="ERR_BadParamRef" xml:space="preserve">
    <value>Parameter {0} must be declared with the '{1}' keyword</value>
  </data>
  <data name="ERR_BadParamExtraRef" xml:space="preserve">
    <value>Parameter {0} should not be declared with the '{1}' keyword</value>
  </data>
  <data name="ERR_BadParamType" xml:space="preserve">
    <value>Parameter {0} is declared as type '{1}{2}' but should be '{3}{4}'</value>
  </data>
  <data name="ERR_BadExternIdentifier" xml:space="preserve">
    <value>Invalid extern alias for '/reference'; '{0}' is not a valid identifier</value>
  </data>
  <data name="ERR_AliasMissingFile" xml:space="preserve">
    <value>Invalid reference alias option: '{0}=' -- missing filename</value>
  </data>
  <data name="ERR_GlobalExternAlias" xml:space="preserve">
    <value>You cannot redefine the global extern alias</value>
  </data>
  <data name="ERR_MissingTypeInSource" xml:space="preserve">
    <value>Reference to type '{0}' claims it is defined in this assembly, but it is not defined in source or any added modules</value>
  </data>
  <data name="ERR_MissingTypeInAssembly" xml:space="preserve">
    <value>Reference to type '{0}' claims it is defined in '{1}', but it could not be found</value>
  </data>
  <data name="WRN_MultiplePredefTypes" xml:space="preserve">
    <value>The predefined type '{0}' is defined in multiple assemblies in the global alias; using definition from '{1}'</value>
  </data>
  <data name="WRN_MultiplePredefTypes_Title" xml:space="preserve">
    <value>Predefined type is defined in multiple assemblies in the global alias</value>
  </data>
  <data name="WRN_MultiplePredefTypes_Description" xml:space="preserve">
    <value>This error occurs when a predefined system type such as System.Int32 is found in two assemblies. One way this can happen is if you are referencing mscorlib or System.Runtime.dll from two different places, such as trying to run two versions of the .NET Framework side-by-side.</value>
  </data>
  <data name="ERR_LocalCantBeFixedAndHoisted" xml:space="preserve">
    <value>Local '{0}' or its members cannot have their address taken and be used inside an anonymous method or lambda expression</value>
  </data>
  <data name="WRN_TooManyLinesForDebugger" xml:space="preserve">
    <value>Source file has exceeded the limit of 16,707,565 lines representable in the PDB; debug information will be incorrect</value>
  </data>
  <data name="WRN_TooManyLinesForDebugger_Title" xml:space="preserve">
    <value>Source file has exceeded the limit of 16,707,565 lines representable in the PDB; debug information will be incorrect</value>
  </data>
  <data name="ERR_CantConvAnonMethNoParams" xml:space="preserve">
    <value>Cannot convert anonymous method block without a parameter list to delegate type '{0}' because it has one or more out parameters</value>
  </data>
  <data name="ERR_ConditionalOnNonAttributeClass" xml:space="preserve">
    <value>Attribute '{0}' is only valid on methods or attribute classes</value>
  </data>
  <data name="WRN_CallOnNonAgileField" xml:space="preserve">
    <value>Accessing a member on '{0}' may cause a runtime exception because it is a field of a marshal-by-reference class</value>
  </data>
  <data name="WRN_CallOnNonAgileField_Title" xml:space="preserve">
    <value>Accessing a member on a field of a marshal-by-reference class may cause a runtime exception</value>
  </data>
  <data name="WRN_CallOnNonAgileField_Description" xml:space="preserve">
    <value>This warning occurs when you try to call a method, property, or indexer on a member of a class that derives from MarshalByRefObject, and the member is a value type. Objects that inherit from MarshalByRefObject are typically intended to be marshaled by reference across an application domain. If any code ever attempts to directly access the value-type member of such an object across an application domain, a runtime exception will occur. To resolve the warning, first copy the member into a local variable and call the method on that variable.</value>
  </data>
  <data name="WRN_InvalidNumber" xml:space="preserve">
    <value>Invalid number</value>
  </data>
  <data name="WRN_InvalidNumber_Title" xml:space="preserve">
    <value>Invalid number</value>
  </data>
  <data name="WRN_IllegalPPChecksum" xml:space="preserve">
    <value>Invalid #pragma checksum syntax; should be #pragma checksum "filename" "{XXXXXXXX-XXXX-XXXX-XXXX-XXXXXXXXXXXX}" "XXXX..."</value>
  </data>
  <data name="WRN_IllegalPPChecksum_Title" xml:space="preserve">
    <value>Invalid #pragma checksum syntax</value>
  </data>
  <data name="WRN_EndOfPPLineExpected" xml:space="preserve">
    <value>Single-line comment or end-of-line expected</value>
  </data>
  <data name="WRN_EndOfPPLineExpected_Title" xml:space="preserve">
    <value>Single-line comment or end-of-line expected after #pragma directive</value>
  </data>
  <data name="WRN_ConflictingChecksum" xml:space="preserve">
    <value>Different checksum values given for '{0}'</value>
  </data>
  <data name="WRN_ConflictingChecksum_Title" xml:space="preserve">
    <value>Different #pragma checksum values given</value>
  </data>
  <data name="WRN_InvalidAssemblyName" xml:space="preserve">
    <value>Assembly reference '{0}' is invalid and cannot be resolved</value>
  </data>
  <data name="WRN_InvalidAssemblyName_Title" xml:space="preserve">
    <value>Assembly reference is invalid and cannot be resolved</value>
  </data>
  <data name="WRN_InvalidAssemblyName_Description" xml:space="preserve">
    <value>This warning indicates that an attribute, such as InternalsVisibleToAttribute, was not specified correctly.</value>
  </data>
  <data name="WRN_UnifyReferenceMajMin" xml:space="preserve">
    <value>Assuming assembly reference '{0}' used by '{1}' matches identity '{2}' of '{3}', you may need to supply runtime policy</value>
  </data>
  <data name="WRN_UnifyReferenceMajMin_Title" xml:space="preserve">
    <value>Assuming assembly reference matches identity</value>
  </data>
  <data name="WRN_UnifyReferenceMajMin_Description" xml:space="preserve">
    <value>The two assemblies differ in release and/or version number. For unification to occur, you must specify directives in the application's .config file, and you must provide the correct strong name of an assembly.</value>
  </data>
  <data name="WRN_UnifyReferenceBldRev" xml:space="preserve">
    <value>Assuming assembly reference '{0}' used by '{1}' matches identity '{2}' of '{3}', you may need to supply runtime policy</value>
  </data>
  <data name="WRN_UnifyReferenceBldRev_Title" xml:space="preserve">
    <value>Assuming assembly reference matches identity</value>
  </data>
  <data name="WRN_UnifyReferenceBldRev_Description" xml:space="preserve">
    <value>The two assemblies differ in release and/or version number. For unification to occur, you must specify directives in the application's .config file, and you must provide the correct strong name of an assembly.</value>
  </data>
  <data name="ERR_DuplicateImport" xml:space="preserve">
    <value>Multiple assemblies with equivalent identity have been imported: '{0}' and '{1}'. Remove one of the duplicate references.</value>
  </data>
  <data name="ERR_DuplicateImportSimple" xml:space="preserve">
    <value>An assembly with the same simple name '{0}' has already been imported. Try removing one of the references (e.g. '{1}') or sign them to enable side-by-side.</value>
  </data>
  <data name="ERR_AssemblyMatchBadVersion" xml:space="preserve">
    <value>Assembly '{0}' with identity '{1}' uses '{2}' which has a higher version than referenced assembly '{3}' with identity '{4}'</value>
  </data>
  <data name="ERR_FixedNeedsLvalue" xml:space="preserve">
    <value>Fixed size buffers can only be accessed through locals or fields</value>
  </data>
  <data name="WRN_DuplicateTypeParamTag" xml:space="preserve">
    <value>XML comment has a duplicate typeparam tag for '{0}'</value>
  </data>
  <data name="WRN_DuplicateTypeParamTag_Title" xml:space="preserve">
    <value>XML comment has a duplicate typeparam tag</value>
  </data>
  <data name="WRN_UnmatchedTypeParamTag" xml:space="preserve">
    <value>XML comment has a typeparam tag for '{0}', but there is no type parameter by that name</value>
  </data>
  <data name="WRN_UnmatchedTypeParamTag_Title" xml:space="preserve">
    <value>XML comment has a typeparam tag, but there is no type parameter by that name</value>
  </data>
  <data name="WRN_UnmatchedTypeParamRefTag" xml:space="preserve">
    <value>XML comment on '{1}' has a typeparamref tag for '{0}', but there is no type parameter by that name</value>
  </data>
  <data name="WRN_UnmatchedTypeParamRefTag_Title" xml:space="preserve">
    <value>XML comment has a typeparamref tag, but there is no type parameter by that name</value>
  </data>
  <data name="WRN_MissingTypeParamTag" xml:space="preserve">
    <value>Type parameter '{0}' has no matching typeparam tag in the XML comment on '{1}' (but other type parameters do)</value>
  </data>
  <data name="WRN_MissingTypeParamTag_Title" xml:space="preserve">
    <value>Type parameter has no matching typeparam tag in the XML comment (but other type parameters do)</value>
  </data>
  <data name="ERR_CantChangeTypeOnOverride" xml:space="preserve">
    <value>'{0}': type must be '{2}' to match overridden member '{1}'</value>
  </data>
  <data name="ERR_DoNotUseFixedBufferAttr" xml:space="preserve">
    <value>Do not use 'System.Runtime.CompilerServices.FixedBuffer' attribute. Use the 'fixed' field modifier instead.</value>
  </data>
  <data name="ERR_DoNotUseFixedBufferAttrOnProperty" xml:space="preserve">
    <value>Do not use 'System.Runtime.CompilerServices.FixedBuffer' attribute on a property</value>
  </data>
  <data name="WRN_AssignmentToSelf" xml:space="preserve">
    <value>Assignment made to same variable; did you mean to assign something else?</value>
  </data>
  <data name="WRN_AssignmentToSelf_Title" xml:space="preserve">
    <value>Assignment made to same variable</value>
  </data>
  <data name="WRN_ComparisonToSelf" xml:space="preserve">
    <value>Comparison made to same variable; did you mean to compare something else?</value>
  </data>
  <data name="WRN_ComparisonToSelf_Title" xml:space="preserve">
    <value>Comparison made to same variable</value>
  </data>
  <data name="ERR_CantOpenWin32Res" xml:space="preserve">
    <value>Error opening Win32 resource file '{0}' -- '{1}'</value>
  </data>
  <data name="WRN_DotOnDefault" xml:space="preserve">
    <value>Expression will always cause a System.NullReferenceException because the default value of '{0}' is null</value>
  </data>
  <data name="WRN_DotOnDefault_Title" xml:space="preserve">
    <value>Expression will always cause a System.NullReferenceException because the type's default value is null</value>
  </data>
  <data name="ERR_NoMultipleInheritance" xml:space="preserve">
    <value>Class '{0}' cannot have multiple base classes: '{1}' and '{2}'</value>
  </data>
  <data name="ERR_BaseClassMustBeFirst" xml:space="preserve">
    <value>Base class '{0}' must come before any interfaces</value>
  </data>
  <data name="WRN_BadXMLRefTypeVar" xml:space="preserve">
    <value>XML comment has cref attribute '{0}' that refers to a type parameter</value>
  </data>
  <data name="WRN_BadXMLRefTypeVar_Title" xml:space="preserve">
    <value>XML comment has cref attribute that refers to a type parameter</value>
  </data>
  <data name="ERR_FriendAssemblyBadArgs" xml:space="preserve">
    <value>Friend assembly reference '{0}' is invalid. InternalsVisibleTo declarations cannot have a version, culture, public key token, or processor architecture specified.</value>
  </data>
  <data name="ERR_FriendAssemblySNReq" xml:space="preserve">
    <value>Friend assembly reference '{0}' is invalid. Strong-name signed assemblies must specify a public key in their InternalsVisibleTo declarations.</value>
  </data>
  <data name="ERR_DelegateOnNullable" xml:space="preserve">
    <value>Cannot bind delegate to '{0}' because it is a member of 'System.Nullable&lt;T&gt;'</value>
  </data>
  <data name="ERR_BadCtorArgCount" xml:space="preserve">
    <value>'{0}' does not contain a constructor that takes {1} arguments</value>
  </data>
  <data name="ERR_GlobalAttributesNotFirst" xml:space="preserve">
    <value>Assembly and module attributes must precede all other elements defined in a file except using clauses and extern alias declarations</value>
  </data>
  <data name="ERR_ExpressionExpected" xml:space="preserve">
    <value>Expected expression</value>
  </data>
  <data name="ERR_InvalidSubsystemVersion" xml:space="preserve">
    <value>Invalid version {0} for /subsystemversion. The version must be 6.02 or greater for ARM or AppContainerExe, and 4.00 or greater otherwise</value>
  </data>
  <data name="ERR_InteropMethodWithBody" xml:space="preserve">
    <value>Embedded interop method '{0}' contains a body.</value>
  </data>
  <data name="ERR_BadWarningLevel" xml:space="preserve">
    <value>Warning level must be zero or greater</value>
  </data>
  <data name="ERR_BadDebugType" xml:space="preserve">
    <value>Invalid option '{0}' for /debug; must be 'portable', 'embedded', 'full' or 'pdbonly'</value>
  </data>
  <data name="ERR_BadResourceVis" xml:space="preserve">
    <value>Invalid option '{0}'; Resource visibility must be either 'public' or 'private'</value>
  </data>
  <data name="ERR_DefaultValueTypeMustMatch" xml:space="preserve">
    <value>The type of the argument to the DefaultParameterValue attribute must match the parameter type</value>
  </data>
  <data name="ERR_DefaultValueBadValueType" xml:space="preserve">
    <value>Argument of type '{0}' is not applicable for the DefaultParameterValue attribute</value>
  </data>
  <data name="ERR_MemberAlreadyInitialized" xml:space="preserve">
    <value>Duplicate initialization of member '{0}'</value>
  </data>
  <data name="ERR_MemberCannotBeInitialized" xml:space="preserve">
    <value>Member '{0}' cannot be initialized. It is not a field or property.</value>
  </data>
  <data name="ERR_StaticMemberInObjectInitializer" xml:space="preserve">
    <value>Static field or property '{0}' cannot be assigned in an object initializer</value>
  </data>
  <data name="ERR_ReadonlyValueTypeInObjectInitializer" xml:space="preserve">
    <value>Members of readonly field '{0}' of type '{1}' cannot be assigned with an object initializer because it is of a value type</value>
  </data>
  <data name="ERR_ValueTypePropertyInObjectInitializer" xml:space="preserve">
    <value>Members of property '{0}' of type '{1}' cannot be assigned with an object initializer because it is of a value type</value>
  </data>
  <data name="ERR_UnsafeTypeInObjectCreation" xml:space="preserve">
    <value>Unsafe type '{0}' cannot be used in object creation</value>
  </data>
  <data name="ERR_EmptyElementInitializer" xml:space="preserve">
    <value>Element initializer cannot be empty</value>
  </data>
  <data name="ERR_InitializerAddHasWrongSignature" xml:space="preserve">
    <value>The best overloaded method match for '{0}' has wrong signature for the initializer element. The initializable Add must be an accessible instance method.</value>
  </data>
  <data name="ERR_CollectionInitRequiresIEnumerable" xml:space="preserve">
    <value>Cannot initialize type '{0}' with a collection initializer because it does not implement 'System.Collections.IEnumerable'</value>
  </data>
  <data name="WRN_CantHaveManifestForModule" xml:space="preserve">
    <value>Ignoring /win32manifest for module because it only applies to assemblies</value>
  </data>
  <data name="WRN_CantHaveManifestForModule_Title" xml:space="preserve">
    <value>Ignoring /win32manifest for module because it only applies to assemblies</value>
  </data>
  <data name="ERR_BadInstanceArgType" xml:space="preserve">
    <value>'{0}' does not contain a definition for '{1}' and the best extension method overload '{2}' requires a receiver of type '{3}'</value>
  </data>
  <data name="ERR_QueryDuplicateRangeVariable" xml:space="preserve">
    <value>The range variable '{0}' has already been declared</value>
  </data>
  <data name="ERR_QueryRangeVariableOverrides" xml:space="preserve">
    <value>The range variable '{0}' conflicts with a previous declaration of '{0}'</value>
  </data>
  <data name="ERR_QueryRangeVariableAssignedBadValue" xml:space="preserve">
    <value>Cannot assign {0} to a range variable</value>
  </data>
  <data name="ERR_QueryNoProviderCastable" xml:space="preserve">
    <value>Could not find an implementation of the query pattern for source type '{0}'.  '{1}' not found.  Consider explicitly specifying the type of the range variable '{2}'.</value>
  </data>
  <data name="ERR_QueryNoProviderStandard" xml:space="preserve">
    <value>Could not find an implementation of the query pattern for source type '{0}'.  '{1}' not found.  Are you missing required assembly references or a using directive for 'System.Linq'?</value>
  </data>
  <data name="ERR_QueryNoProvider" xml:space="preserve">
    <value>Could not find an implementation of the query pattern for source type '{0}'.  '{1}' not found.</value>
  </data>
  <data name="ERR_QueryOuterKey" xml:space="preserve">
    <value>The name '{0}' is not in scope on the left side of 'equals'.  Consider swapping the expressions on either side of 'equals'.</value>
  </data>
  <data name="ERR_QueryInnerKey" xml:space="preserve">
    <value>The name '{0}' is not in scope on the right side of 'equals'.  Consider swapping the expressions on either side of 'equals'.</value>
  </data>
  <data name="ERR_QueryOutRefRangeVariable" xml:space="preserve">
    <value>Cannot pass the range variable '{0}' as an out or ref parameter</value>
  </data>
  <data name="ERR_QueryMultipleProviders" xml:space="preserve">
    <value>Multiple implementations of the query pattern were found for source type '{0}'.  Ambiguous call to '{1}'.</value>
  </data>
  <data name="ERR_QueryTypeInferenceFailedMulti" xml:space="preserve">
    <value>The type of one of the expressions in the {0} clause is incorrect.  Type inference failed in the call to '{1}'.</value>
  </data>
  <data name="ERR_QueryTypeInferenceFailed" xml:space="preserve">
    <value>The type of the expression in the {0} clause is incorrect.  Type inference failed in the call to '{1}'.</value>
  </data>
  <data name="ERR_QueryTypeInferenceFailedSelectMany" xml:space="preserve">
    <value>An expression of type '{0}' is not allowed in a subsequent from clause in a query expression with source type '{1}'.  Type inference failed in the call to '{2}'.</value>
  </data>
  <data name="ERR_ExpressionTreeContainsPointerOp" xml:space="preserve">
    <value>An expression tree may not contain an unsafe pointer operation</value>
  </data>
  <data name="ERR_ExpressionTreeContainsAnonymousMethod" xml:space="preserve">
    <value>An expression tree may not contain an anonymous method expression</value>
  </data>
  <data name="ERR_AnonymousMethodToExpressionTree" xml:space="preserve">
    <value>An anonymous method expression cannot be converted to an expression tree</value>
  </data>
  <data name="ERR_QueryRangeVariableReadOnly" xml:space="preserve">
    <value>Range variable '{0}' cannot be assigned to -- it is read only</value>
  </data>
  <data name="ERR_QueryRangeVariableSameAsTypeParam" xml:space="preserve">
    <value>The range variable '{0}' cannot have the same name as a method type parameter</value>
  </data>
  <data name="ERR_TypeVarNotFoundRangeVariable" xml:space="preserve">
    <value>The contextual keyword 'var' cannot be used in a range variable declaration</value>
  </data>
  <data name="ERR_BadArgTypesForCollectionAdd" xml:space="preserve">
    <value>The best overloaded Add method '{0}' for the collection initializer has some invalid arguments</value>
  </data>
  <data name="ERR_ByRefParameterInExpressionTree" xml:space="preserve">
    <value>An expression tree lambda may not contain a ref, in or out parameter</value>
  </data>
  <data name="ERR_VarArgsInExpressionTree" xml:space="preserve">
    <value>An expression tree lambda may not contain a method with variable arguments</value>
  </data>
  <data name="ERR_InitializerAddHasParamModifiers" xml:space="preserve">
    <value>The best overloaded method match '{0}' for the collection initializer element cannot be used. Collection initializer 'Add' methods cannot have ref or out parameters.</value>
  </data>
  <data name="ERR_NonInvocableMemberCalled" xml:space="preserve">
    <value>Non-invocable member '{0}' cannot be used like a method.</value>
  </data>
  <data name="WRN_MultipleRuntimeImplementationMatches" xml:space="preserve">
    <value>Member '{0}' implements interface member '{1}' in type '{2}'. There are multiple matches for the interface member at run-time. It is implementation dependent which method will be called.</value>
  </data>
  <data name="WRN_MultipleRuntimeImplementationMatches_Title" xml:space="preserve">
    <value>Member implements interface member with multiple matches at run-time</value>
  </data>
  <data name="WRN_MultipleRuntimeImplementationMatches_Description" xml:space="preserve">
    <value>This warning can be generated when two interface methods are differentiated only by whether a particular parameter is marked with ref or with out. It is best to change your code to avoid this warning because it is not obvious or guaranteed which method is called at runtime.

Although C# distinguishes between out and ref, the CLR sees them as the same. When deciding which method implements the interface, the CLR just picks one.

Give the compiler some way to differentiate the methods. For example, you can give them different names or provide an additional parameter on one of them.</value>
  </data>
  <data name="WRN_MultipleRuntimeOverrideMatches" xml:space="preserve">
    <value>Member '{1}' overrides '{0}'. There are multiple override candidates at run-time. It is implementation dependent which method will be called. Please use a newer runtime.</value>
  </data>
  <data name="WRN_MultipleRuntimeOverrideMatches_Title" xml:space="preserve">
    <value>Member overrides base member with multiple override candidates at run-time</value>
  </data>
  <data name="ERR_ObjectOrCollectionInitializerWithDelegateCreation" xml:space="preserve">
    <value>Object and collection initializer expressions may not be applied to a delegate creation expression</value>
  </data>
  <data name="ERR_InvalidConstantDeclarationType" xml:space="preserve">
    <value>'{0}' is of type '{1}'. The type specified in a constant declaration must be sbyte, byte, short, ushort, int, uint, long, ulong, char, float, double, decimal, bool, string, an enum-type, or a reference-type.</value>
  </data>
  <data name="ERR_FileNotFound" xml:space="preserve">
    <value>Source file '{0}' could not be found.</value>
  </data>
  <data name="WRN_FileAlreadyIncluded" xml:space="preserve">
    <value>Source file '{0}' specified multiple times</value>
  </data>
  <data name="WRN_FileAlreadyIncluded_Title" xml:space="preserve">
    <value>Source file specified multiple times</value>
  </data>
  <data name="ERR_NoFileSpec" xml:space="preserve">
    <value>Missing file specification for '{0}' option</value>
  </data>
  <data name="ERR_SwitchNeedsString" xml:space="preserve">
    <value>Command-line syntax error: Missing '{0}' for '{1}' option</value>
  </data>
  <data name="ERR_BadSwitch" xml:space="preserve">
    <value>Unrecognized option: '{0}'</value>
  </data>
  <data name="WRN_NoSources" xml:space="preserve">
    <value>No source files specified.</value>
  </data>
  <data name="WRN_NoSources_Title" xml:space="preserve">
    <value>No source files specified</value>
  </data>
  <data name="ERR_ExpectedSingleScript" xml:space="preserve">
    <value>Expected a script (.csx file) but none specified</value>
  </data>
  <data name="ERR_OpenResponseFile" xml:space="preserve">
    <value>Error opening response file '{0}'</value>
  </data>
  <data name="ERR_CantOpenFileWrite" xml:space="preserve">
    <value>Cannot open '{0}' for writing -- {1}</value>
  </data>
  <data name="ERR_BadBaseNumber" xml:space="preserve">
    <value>Invalid image base number '{0}'</value>
  </data>
  <data name="ERR_BinaryFile" xml:space="preserve">
    <value>'{0}' is a binary file instead of a text file</value>
  </data>
  <data name="FTL_BadCodepage" xml:space="preserve">
    <value>Code page '{0}' is invalid or not installed</value>
  </data>
  <data name="FTL_BadChecksumAlgorithm" xml:space="preserve">
    <value>Algorithm '{0}' is not supported</value>
  </data>
  <data name="ERR_NoMainOnDLL" xml:space="preserve">
    <value>Cannot specify /main if building a module or library</value>
  </data>
  <data name="FTL_InvalidTarget" xml:space="preserve">
    <value>Invalid target type for /target: must specify 'exe', 'winexe', 'library', or 'module'</value>
  </data>
  <data name="FTL_InvalidInputFileName" xml:space="preserve">
    <value>File name '{0}' is empty, contains invalid characters, has a drive specification without an absolute path, or is too long</value>
  </data>
  <data name="WRN_NoConfigNotOnCommandLine" xml:space="preserve">
    <value>Ignoring /noconfig option because it was specified in a response file</value>
  </data>
  <data name="WRN_NoConfigNotOnCommandLine_Title" xml:space="preserve">
    <value>Ignoring /noconfig option because it was specified in a response file</value>
  </data>
  <data name="ERR_InvalidFileAlignment" xml:space="preserve">
    <value>Invalid file section alignment '{0}'</value>
  </data>
  <data name="ERR_InvalidOutputName" xml:space="preserve">
    <value>Invalid output name: {0}</value>
  </data>
  <data name="ERR_InvalidDebugInformationFormat" xml:space="preserve">
    <value>Invalid debug information format: {0}</value>
  </data>
  <data name="ERR_LegacyObjectIdSyntax" xml:space="preserve">
    <value>'id#' syntax is no longer supported. Use '$id' instead.</value>
  </data>
  <data name="WRN_DefineIdentifierRequired" xml:space="preserve">
    <value>Invalid name for a preprocessing symbol; '{0}' is not a valid identifier</value>
  </data>
  <data name="WRN_DefineIdentifierRequired_Title" xml:space="preserve">
    <value>Invalid name for a preprocessing symbol; not a valid identifier</value>
  </data>
  <data name="FTL_OutputFileExists" xml:space="preserve">
    <value>Cannot create short filename '{0}' when a long filename with the same short filename already exists</value>
  </data>
  <data name="ERR_OneAliasPerReference" xml:space="preserve">
    <value>A /reference option that declares an extern alias can only have one filename. To specify multiple aliases or filenames, use multiple /reference options.</value>
  </data>
  <data name="ERR_SwitchNeedsNumber" xml:space="preserve">
    <value>Command-line syntax error: Missing ':&lt;number&gt;' for '{0}' option</value>
  </data>
  <data name="ERR_MissingDebugSwitch" xml:space="preserve">
    <value>The /pdb option requires that the /debug option also be used</value>
  </data>
  <data name="ERR_ComRefCallInExpressionTree" xml:space="preserve">
    <value>An expression tree lambda may not contain a COM call with ref omitted on arguments</value>
  </data>
  <data name="ERR_InvalidFormatForGuidForOption" xml:space="preserve">
    <value>Command-line syntax error: Invalid Guid format '{0}' for option '{1}'</value>
  </data>
  <data name="ERR_MissingGuidForOption" xml:space="preserve">
    <value>Command-line syntax error: Missing Guid for option '{1}'</value>
  </data>
  <data name="WRN_CLS_NoVarArgs" xml:space="preserve">
    <value>Methods with variable arguments are not CLS-compliant</value>
  </data>
  <data name="WRN_CLS_NoVarArgs_Title" xml:space="preserve">
    <value>Methods with variable arguments are not CLS-compliant</value>
  </data>
  <data name="WRN_CLS_BadArgType" xml:space="preserve">
    <value>Argument type '{0}' is not CLS-compliant</value>
  </data>
  <data name="WRN_CLS_BadArgType_Title" xml:space="preserve">
    <value>Argument type is not CLS-compliant</value>
  </data>
  <data name="WRN_CLS_BadReturnType" xml:space="preserve">
    <value>Return type of '{0}' is not CLS-compliant</value>
  </data>
  <data name="WRN_CLS_BadReturnType_Title" xml:space="preserve">
    <value>Return type is not CLS-compliant</value>
  </data>
  <data name="WRN_CLS_BadFieldPropType" xml:space="preserve">
    <value>Type of '{0}' is not CLS-compliant</value>
  </data>
  <data name="WRN_CLS_BadFieldPropType_Title" xml:space="preserve">
    <value>Type is not CLS-compliant</value>
  </data>
  <data name="WRN_CLS_BadFieldPropType_Description" xml:space="preserve">
    <value>A public, protected, or protected internal variable must be of a type that is compliant with the Common Language Specification (CLS).</value>
  </data>
  <data name="WRN_CLS_BadIdentifierCase" xml:space="preserve">
    <value>Identifier '{0}' differing only in case is not CLS-compliant</value>
  </data>
  <data name="WRN_CLS_BadIdentifierCase_Title" xml:space="preserve">
    <value>Identifier differing only in case is not CLS-compliant</value>
  </data>
  <data name="WRN_CLS_OverloadRefOut" xml:space="preserve">
    <value>Overloaded method '{0}' differing only in ref or out, or in array rank, is not CLS-compliant</value>
  </data>
  <data name="WRN_CLS_OverloadRefOut_Title" xml:space="preserve">
    <value>Overloaded method differing only in ref or out, or in array rank, is not CLS-compliant</value>
  </data>
  <data name="WRN_CLS_OverloadUnnamed" xml:space="preserve">
    <value>Overloaded method '{0}' differing only by unnamed array types is not CLS-compliant</value>
  </data>
  <data name="WRN_CLS_OverloadUnnamed_Title" xml:space="preserve">
    <value>Overloaded method differing only by unnamed array types is not CLS-compliant</value>
  </data>
  <data name="WRN_CLS_OverloadUnnamed_Description" xml:space="preserve">
    <value>This error occurs if you have an overloaded method that takes a jagged array and the only difference between the method signatures is the element type of the array. To avoid this error, consider using a rectangular array rather than a jagged array; use an additional parameter to disambiguate the function call; rename one or more of the overloaded methods; or, if CLS Compliance is not needed, remove the CLSCompliantAttribute attribute.</value>
  </data>
  <data name="WRN_CLS_BadIdentifier" xml:space="preserve">
    <value>Identifier '{0}' is not CLS-compliant</value>
  </data>
  <data name="WRN_CLS_BadIdentifier_Title" xml:space="preserve">
    <value>Identifier is not CLS-compliant</value>
  </data>
  <data name="WRN_CLS_BadBase" xml:space="preserve">
    <value>'{0}': base type '{1}' is not CLS-compliant</value>
  </data>
  <data name="WRN_CLS_BadBase_Title" xml:space="preserve">
    <value>Base type is not CLS-compliant</value>
  </data>
  <data name="WRN_CLS_BadBase_Description" xml:space="preserve">
    <value>A base type was marked as not having to be compliant with the Common Language Specification (CLS) in an assembly that was marked as being CLS compliant. Either remove the attribute that specifies the assembly is CLS compliant or remove the attribute that indicates the type is not CLS compliant.</value>
  </data>
  <data name="WRN_CLS_BadInterfaceMember" xml:space="preserve">
    <value>'{0}': CLS-compliant interfaces must have only CLS-compliant members</value>
  </data>
  <data name="WRN_CLS_BadInterfaceMember_Title" xml:space="preserve">
    <value>CLS-compliant interfaces must have only CLS-compliant members</value>
  </data>
  <data name="WRN_CLS_NoAbstractMembers" xml:space="preserve">
    <value>'{0}': only CLS-compliant members can be abstract</value>
  </data>
  <data name="WRN_CLS_NoAbstractMembers_Title" xml:space="preserve">
    <value>Only CLS-compliant members can be abstract</value>
  </data>
  <data name="WRN_CLS_NotOnModules" xml:space="preserve">
    <value>You must specify the CLSCompliant attribute on the assembly, not the module, to enable CLS compliance checking</value>
  </data>
  <data name="WRN_CLS_NotOnModules_Title" xml:space="preserve">
    <value>You must specify the CLSCompliant attribute on the assembly, not the module, to enable CLS compliance checking</value>
  </data>
  <data name="WRN_CLS_ModuleMissingCLS" xml:space="preserve">
    <value>Added modules must be marked with the CLSCompliant attribute to match the assembly</value>
  </data>
  <data name="WRN_CLS_ModuleMissingCLS_Title" xml:space="preserve">
    <value>Added modules must be marked with the CLSCompliant attribute to match the assembly</value>
  </data>
  <data name="WRN_CLS_AssemblyNotCLS" xml:space="preserve">
    <value>'{0}' cannot be marked as CLS-compliant because the assembly does not have a CLSCompliant attribute</value>
  </data>
  <data name="WRN_CLS_AssemblyNotCLS_Title" xml:space="preserve">
    <value>Type or member cannot be marked as CLS-compliant because the assembly does not have a CLSCompliant attribute</value>
  </data>
  <data name="WRN_CLS_BadAttributeType" xml:space="preserve">
    <value>'{0}' has no accessible constructors which use only CLS-compliant types</value>
  </data>
  <data name="WRN_CLS_BadAttributeType_Title" xml:space="preserve">
    <value>Type has no accessible constructors which use only CLS-compliant types</value>
  </data>
  <data name="WRN_CLS_ArrayArgumentToAttribute" xml:space="preserve">
    <value>Arrays as attribute arguments is not CLS-compliant</value>
  </data>
  <data name="WRN_CLS_ArrayArgumentToAttribute_Title" xml:space="preserve">
    <value>Arrays as attribute arguments is not CLS-compliant</value>
  </data>
  <data name="WRN_CLS_NotOnModules2" xml:space="preserve">
    <value>You cannot specify the CLSCompliant attribute on a module that differs from the CLSCompliant attribute on the assembly</value>
  </data>
  <data name="WRN_CLS_NotOnModules2_Title" xml:space="preserve">
    <value>You cannot specify the CLSCompliant attribute on a module that differs from the CLSCompliant attribute on the assembly</value>
  </data>
  <data name="WRN_CLS_IllegalTrueInFalse" xml:space="preserve">
    <value>'{0}' cannot be marked as CLS-compliant because it is a member of non-CLS-compliant type '{1}'</value>
  </data>
  <data name="WRN_CLS_IllegalTrueInFalse_Title" xml:space="preserve">
    <value>Type cannot be marked as CLS-compliant because it is a member of non-CLS-compliant type</value>
  </data>
  <data name="WRN_CLS_MeaninglessOnPrivateType" xml:space="preserve">
    <value>CLS compliance checking will not be performed on '{0}' because it is not visible from outside this assembly</value>
  </data>
  <data name="WRN_CLS_MeaninglessOnPrivateType_Title" xml:space="preserve">
    <value>CLS compliance checking will not be performed because it is not visible from outside this assembly</value>
  </data>
  <data name="WRN_CLS_AssemblyNotCLS2" xml:space="preserve">
    <value>'{0}' does not need a CLSCompliant attribute because the assembly does not have a CLSCompliant attribute</value>
  </data>
  <data name="WRN_CLS_AssemblyNotCLS2_Title" xml:space="preserve">
    <value>Type or member does not need a CLSCompliant attribute because the assembly does not have a CLSCompliant attribute</value>
  </data>
  <data name="WRN_CLS_MeaninglessOnParam" xml:space="preserve">
    <value>CLSCompliant attribute has no meaning when applied to parameters. Try putting it on the method instead.</value>
  </data>
  <data name="WRN_CLS_MeaninglessOnParam_Title" xml:space="preserve">
    <value>CLSCompliant attribute has no meaning when applied to parameters</value>
  </data>
  <data name="WRN_CLS_MeaninglessOnReturn" xml:space="preserve">
    <value>CLSCompliant attribute has no meaning when applied to return types. Try putting it on the method instead.</value>
  </data>
  <data name="WRN_CLS_MeaninglessOnReturn_Title" xml:space="preserve">
    <value>CLSCompliant attribute has no meaning when applied to return types</value>
  </data>
  <data name="WRN_CLS_BadTypeVar" xml:space="preserve">
    <value>Constraint type '{0}' is not CLS-compliant</value>
  </data>
  <data name="WRN_CLS_BadTypeVar_Title" xml:space="preserve">
    <value>Constraint type is not CLS-compliant</value>
  </data>
  <data name="WRN_CLS_VolatileField" xml:space="preserve">
    <value>CLS-compliant field '{0}' cannot be volatile</value>
  </data>
  <data name="WRN_CLS_VolatileField_Title" xml:space="preserve">
    <value>CLS-compliant field cannot be volatile</value>
  </data>
  <data name="WRN_CLS_BadInterface" xml:space="preserve">
    <value>'{0}' is not CLS-compliant because base interface '{1}' is not CLS-compliant</value>
  </data>
  <data name="WRN_CLS_BadInterface_Title" xml:space="preserve">
    <value>Type is not CLS-compliant because base interface is not CLS-compliant</value>
  </data>
  <data name="ERR_BadAwaitArg" xml:space="preserve">
    <value>'await' requires that the type {0} have a suitable 'GetAwaiter' method</value>
  </data>
  <data name="ERR_BadAwaitArgIntrinsic" xml:space="preserve">
    <value>Cannot await '{0}'</value>
  </data>
  <data name="ERR_BadAwaiterPattern" xml:space="preserve">
    <value>'await' requires that the return type '{0}' of '{1}.GetAwaiter()' have suitable 'IsCompleted', 'OnCompleted', and 'GetResult' members, and implement 'INotifyCompletion' or 'ICriticalNotifyCompletion'</value>
  </data>
  <data name="ERR_BadAwaitArg_NeedSystem" xml:space="preserve">
    <value>'await' requires that the type '{0}' have a suitable 'GetAwaiter' method. Are you missing a using directive for 'System'?</value>
  </data>
  <data name="ERR_BadAwaitArgVoidCall" xml:space="preserve">
    <value>Cannot await 'void'</value>
  </data>
  <data name="ERR_BadAwaitAsIdentifier" xml:space="preserve">
    <value>'await' cannot be used as an identifier within an async method or lambda expression</value>
  </data>
  <data name="ERR_DoesntImplementAwaitInterface" xml:space="preserve">
    <value>'{0}' does not implement '{1}'</value>
  </data>
  <data name="ERR_TaskRetNoObjectRequired" xml:space="preserve">
    <value>Since '{0}' is an async method that returns '{1}', a return keyword must not be followed by an object expression</value>
  </data>
  <data name="ERR_BadAsyncReturn" xml:space="preserve">
    <value>The return type of an async method must be void, Task, Task&lt;T&gt;, a task-like type, IAsyncEnumerable&lt;T&gt;, or IAsyncEnumerator&lt;T&gt;</value>
  </data>
  <data name="ERR_WrongArityAsyncReturn" xml:space="preserve">
    <value>A generic task-like return type was expected, but the type '{0}' found in 'AsyncMethodBuilder' attribute was not suitable. It must be an unbound generic type of arity one, and its containing type (if any) must be non-generic.</value>
  </data>
  <data name="ERR_CantReturnVoid" xml:space="preserve">
    <value>Cannot return an expression of type 'void'</value>
  </data>
  <data name="ERR_VarargsAsync" xml:space="preserve">
    <value>__arglist is not allowed in the parameter list of async methods</value>
  </data>
  <data name="ERR_ByRefTypeAndAwait" xml:space="preserve">
    <value>Instance of type '{0}' cannot be preserved across 'await' or 'yield' boundary.</value>
  </data>
  <data name="ERR_UnsafeAsyncArgType" xml:space="preserve">
    <value>Async methods cannot have pointer type parameters</value>
  </data>
  <data name="ERR_BadAsyncArgType" xml:space="preserve">
    <value>Async methods cannot have ref, in or out parameters</value>
  </data>
  <data name="ERR_BadAwaitWithoutAsync" xml:space="preserve">
    <value>The 'await' operator can only be used when contained within a method or lambda expression marked with the 'async' modifier</value>
  </data>
  <data name="ERR_BadAwaitWithoutAsyncLambda" xml:space="preserve">
    <value>The 'await' operator can only be used within an async {0}. Consider marking this {0} with the 'async' modifier.</value>
  </data>
  <data name="ERR_BadAwaitWithoutAsyncMethod" xml:space="preserve">
    <value>The 'await' operator can only be used within an async method. Consider marking this method with the 'async' modifier and changing its return type to 'Task&lt;{0}&gt;'.</value>
  </data>
  <data name="ERR_BadAwaitWithoutVoidAsyncMethod" xml:space="preserve">
    <value>The 'await' operator can only be used within an async method. Consider marking this method with the 'async' modifier and changing its return type to 'Task'.</value>
  </data>
  <data name="ERR_BadAwaitInFinally" xml:space="preserve">
    <value>Cannot await in the body of a finally clause</value>
  </data>
  <data name="ERR_BadAwaitInCatch" xml:space="preserve">
    <value>Cannot await in a catch clause</value>
  </data>
  <data name="ERR_BadAwaitInCatchFilter" xml:space="preserve">
    <value>Cannot await in the filter expression of a catch clause</value>
  </data>
  <data name="ERR_BadSpreadInCatchFilter" xml:space="preserve">
    <value>Cannot use '..' spread operator in the filter expression of a catch clause</value>
  </data>
  <data name="ERR_BadAwaitInLock" xml:space="preserve">
    <value>Cannot await in the body of a lock statement</value>
  </data>
  <data name="ERR_BadAwaitInStaticVariableInitializer" xml:space="preserve">
    <value>The 'await' operator cannot be used in a static script variable initializer.</value>
  </data>
  <data name="ERR_AwaitInUnsafeContext" xml:space="preserve">
    <value>Cannot await in an unsafe context</value>
  </data>
  <data name="ERR_BadAsyncLacksBody" xml:space="preserve">
    <value>The 'async' modifier can only be used in methods that have a body.</value>
  </data>
  <data name="ERR_BadSpecialByRefParameter" xml:space="preserve">
    <value>Parameters of type '{0}' cannot be declared in async methods or async lambda expressions.</value>
  </data>
  <data name="ERR_SecurityCriticalOrSecuritySafeCriticalOnAsync" xml:space="preserve">
    <value>Security attribute '{0}' cannot be applied to an Async method.</value>
  </data>
  <data name="ERR_SecurityCriticalOrSecuritySafeCriticalOnAsyncInClassOrStruct" xml:space="preserve">
    <value>Async methods are not allowed in an Interface, Class, or Structure which has the 'SecurityCritical' or 'SecuritySafeCritical' attribute.</value>
  </data>
  <data name="ERR_BadAwaitInQuery" xml:space="preserve">
    <value>The 'await' operator may only be used in a query expression within the first collection expression of the initial 'from' clause or within the collection expression of a 'join' clause</value>
  </data>
  <data name="WRN_UnobservedAwaitableExpression" xml:space="preserve">
    <value>Because this call is not awaited, execution of the current method continues before the call is completed. Consider applying the 'await' operator to the result of the call.</value>
  </data>
  <data name="WRN_UnobservedAwaitableExpression_Title" xml:space="preserve">
    <value>Because this call is not awaited, execution of the current method continues before the call is completed</value>
  </data>
  <data name="WRN_UnobservedAwaitableExpression_Description" xml:space="preserve">
    <value>The current method calls an async method that returns a Task or a Task&lt;TResult&gt; and doesn't apply the await operator to the result. The call to the async method starts an asynchronous task. However, because no await operator is applied, the program continues without waiting for the task to complete. In most cases, that behavior isn't what you expect. Usually other aspects of the calling method depend on the results of the call or, minimally, the called method is expected to complete before you return from the method that contains the call.

An equally important issue is what happens to exceptions that are raised in the called async method. An exception that's raised in a method that returns a Task or Task&lt;TResult&gt; is stored in the returned task. If you don't await the task or explicitly check for exceptions, the exception is lost. If you await the task, its exception is rethrown.

As a best practice, you should always await the call.

You should consider suppressing the warning only if you're sure that you don't want to wait for the asynchronous call to complete and that the called method won't raise any exceptions. In that case, you can suppress the warning by assigning the task result of the call to a variable.</value>
  </data>
  <data name="ERR_SynchronizedAsyncMethod" xml:space="preserve">
    <value>'MethodImplOptions.Synchronized' cannot be applied to an async method</value>
  </data>
  <data name="ERR_NoConversionForCallerLineNumberParam" xml:space="preserve">
    <value>CallerLineNumberAttribute cannot be applied because there are no standard conversions from type '{0}' to type '{1}'</value>
  </data>
  <data name="ERR_NoConversionForCallerFilePathParam" xml:space="preserve">
    <value>CallerFilePathAttribute cannot be applied because there are no standard conversions from type '{0}' to type '{1}'</value>
  </data>
  <data name="ERR_NoConversionForCallerMemberNameParam" xml:space="preserve">
    <value>CallerMemberNameAttribute cannot be applied because there are no standard conversions from type '{0}' to type '{1}'</value>
  </data>
  <data name="ERR_BadCallerLineNumberParamWithoutDefaultValue" xml:space="preserve">
    <value>The CallerLineNumberAttribute may only be applied to parameters with default values</value>
  </data>
  <data name="ERR_BadCallerFilePathParamWithoutDefaultValue" xml:space="preserve">
    <value>The CallerFilePathAttribute may only be applied to parameters with default values</value>
  </data>
  <data name="ERR_BadCallerMemberNameParamWithoutDefaultValue" xml:space="preserve">
    <value>The CallerMemberNameAttribute may only be applied to parameters with default values</value>
  </data>
  <data name="WRN_CallerLineNumberParamForUnconsumedLocation" xml:space="preserve">
    <value>The CallerLineNumberAttribute applied to parameter '{0}' will have no effect because it applies to a member that is used in contexts that do not allow optional arguments</value>
  </data>
  <data name="WRN_CallerLineNumberParamForUnconsumedLocation_Title" xml:space="preserve">
    <value>The CallerLineNumberAttribute will have no effect because it applies to a member that is used in contexts that do not allow optional arguments</value>
  </data>
  <data name="WRN_CallerFilePathParamForUnconsumedLocation" xml:space="preserve">
    <value>The CallerFilePathAttribute applied to parameter '{0}' will have no effect because it applies to a member that is used in contexts that do not allow optional arguments</value>
  </data>
  <data name="WRN_CallerFilePathParamForUnconsumedLocation_Title" xml:space="preserve">
    <value>The CallerFilePathAttribute will have no effect because it applies to a member that is used in contexts that do not allow optional arguments</value>
  </data>
  <data name="WRN_CallerMemberNameParamForUnconsumedLocation" xml:space="preserve">
    <value>The CallerMemberNameAttribute applied to parameter '{0}' will have no effect because it applies to a member that is used in contexts that do not allow optional arguments</value>
  </data>
  <data name="WRN_CallerMemberNameParamForUnconsumedLocation_Title" xml:space="preserve">
    <value>The CallerMemberNameAttribute will have no effect because it applies to a member that is used in contexts that do not allow optional arguments</value>
  </data>
  <data name="ERR_NoEntryPoint" xml:space="preserve">
    <value>Program does not contain a static 'Main' method suitable for an entry point</value>
  </data>
  <data name="ERR_ArrayInitializerIncorrectLength" xml:space="preserve">
    <value>An array initializer of length '{0}' is expected</value>
  </data>
  <data name="ERR_ArrayInitializerExpected" xml:space="preserve">
    <value>A nested array initializer is expected</value>
  </data>
  <data name="ERR_IllegalVarianceSyntax" xml:space="preserve">
    <value>Invalid variance modifier. Only interface and delegate type parameters can be specified as variant.</value>
  </data>
  <data name="ERR_UnexpectedAliasedName" xml:space="preserve">
    <value>Unexpected use of an aliased name</value>
  </data>
  <data name="ERR_UnexpectedGenericName" xml:space="preserve">
    <value>Unexpected use of a generic name</value>
  </data>
  <data name="ERR_UnexpectedUnboundGenericName" xml:space="preserve">
    <value>Unexpected use of an unbound generic name</value>
  </data>
  <data name="ERR_GlobalStatement" xml:space="preserve">
    <value>Expressions and statements can only occur in a method body</value>
  </data>
  <data name="ERR_NamedArgumentForArray" xml:space="preserve">
    <value>An array access may not have a named argument specifier</value>
  </data>
  <data name="ERR_DefaultValueNotAllowed" xml:space="preserve">
    <value>Default values are not valid in this context.</value>
  </data>
  <data name="ERR_CantOpenIcon" xml:space="preserve">
    <value>Error opening icon file {0} -- {1}</value>
  </data>
  <data name="ERR_CantOpenWin32Manifest" xml:space="preserve">
    <value>Error opening Win32 manifest file {0} -- {1}</value>
  </data>
  <data name="ERR_ErrorBuildingWin32Resources" xml:space="preserve">
    <value>Error building Win32 resources -- {0}</value>
  </data>
  <data name="ERR_DefaultValueBeforeRequiredValue" xml:space="preserve">
    <value>Optional parameters must appear after all required parameters</value>
  </data>
  <data name="ERR_ExplicitImplCollisionOnRefOut" xml:space="preserve">
    <value>Cannot inherit interface '{0}' with the specified type parameters because it causes method '{1}' to contain overloads which differ only on ref and out</value>
  </data>
  <data name="ERR_PartialWrongTypeParamsVariance" xml:space="preserve">
    <value>Partial declarations of '{0}' must have the same type parameter names and variance modifiers in the same order</value>
  </data>
  <data name="ERR_UnexpectedVariance" xml:space="preserve">
    <value>Invalid variance: The type parameter '{1}' must be {3} valid on '{0}'. '{1}' is {2}.</value>
  </data>
  <data name="ERR_UnexpectedVarianceStaticMember" xml:space="preserve">
    <value>Invalid variance: The type parameter '{1}' must be {3} valid on '{0}' unless language version '{4}' or greater is used. '{1}' is {2}.</value>
  </data>
  <data name="ERR_DeriveFromDynamic" xml:space="preserve">
    <value>'{0}': cannot derive from the dynamic type</value>
  </data>
  <data name="ERR_DeriveFromConstructedDynamic" xml:space="preserve">
    <value>'{0}': cannot implement a dynamic interface '{1}'</value>
  </data>
  <data name="ERR_DynamicTypeAsBound" xml:space="preserve">
    <value>Constraint cannot be the dynamic type</value>
  </data>
  <data name="ERR_ConstructedDynamicTypeAsBound" xml:space="preserve">
    <value>Constraint cannot be a dynamic type '{0}'</value>
  </data>
  <data name="ERR_DynamicRequiredTypesMissing" xml:space="preserve">
    <value>One or more types required to compile a dynamic expression cannot be found. Are you missing a reference?</value>
  </data>
  <data name="ERR_MetadataNameTooLong" xml:space="preserve">
    <value>Name '{0}' exceeds the maximum length allowed in metadata.</value>
  </data>
  <data name="ERR_AttributesNotAllowed" xml:space="preserve">
    <value>Attributes are not valid in this context.</value>
  </data>
  <data name="ERR_AttributesRequireParenthesizedLambdaExpression" xml:space="preserve">
    <value>Attributes on lambda expressions require a parenthesized parameter list.</value>
  </data>
  <data name="ERR_ExternAliasNotAllowed" xml:space="preserve">
    <value>'extern alias' is not valid in this context</value>
  </data>
  <data name="WRN_IsDynamicIsConfusing" xml:space="preserve">
    <value>Using '{0}' to test compatibility with '{1}' is essentially identical to testing compatibility with '{2}' and will succeed for all non-null values</value>
  </data>
  <data name="WRN_IsDynamicIsConfusing_Title" xml:space="preserve">
    <value>Using 'is' to test compatibility with 'dynamic' is essentially identical to testing compatibility with 'Object'</value>
  </data>
  <data name="ERR_YieldNotAllowedInScript" xml:space="preserve">
    <value>Cannot use 'yield' in top-level script code</value>
  </data>
  <data name="ERR_NamespaceNotAllowedInScript" xml:space="preserve">
    <value>Cannot declare namespace in script code</value>
  </data>
  <data name="ERR_GlobalAttributesNotAllowed" xml:space="preserve">
    <value>Assembly and module attributes are not allowed in this context</value>
  </data>
  <data name="ERR_InvalidDelegateType" xml:space="preserve">
    <value>Delegate '{0}' has no invoke method or an invoke method with a return type or parameter types that are not supported.</value>
  </data>
  <data name="WRN_MainIgnored" xml:space="preserve">
    <value>The entry point of the program is global code; ignoring '{0}' entry point.</value>
  </data>
  <data name="WRN_MainIgnored_Title" xml:space="preserve">
    <value>The entry point of the program is global code; ignoring entry point</value>
  </data>
  <data name="WRN_StaticInAsOrIs" xml:space="preserve">
    <value>The second operand of an 'is' or 'as' operator may not be static type '{0}'</value>
  </data>
  <data name="WRN_StaticInAsOrIs_Title" xml:space="preserve">
    <value>The second operand of an 'is' or 'as' operator may not be a static type</value>
  </data>
  <data name="ERR_BadVisEventType" xml:space="preserve">
    <value>Inconsistent accessibility: event type '{1}' is less accessible than event '{0}'</value>
  </data>
  <data name="ERR_NamedArgumentSpecificationBeforeFixedArgument" xml:space="preserve">
    <value>Named argument specifications must appear after all fixed arguments have been specified. Please use language version {0} or greater to allow non-trailing named arguments.</value>
  </data>
  <data name="ERR_NamedArgumentSpecificationBeforeFixedArgumentInDynamicInvocation" xml:space="preserve">
    <value>Named argument specifications must appear after all fixed arguments have been specified in a dynamic invocation.</value>
  </data>
  <data name="ERR_BadNamedArgument" xml:space="preserve">
    <value>The best overload for '{0}' does not have a parameter named '{1}'</value>
  </data>
  <data name="ERR_BadNamedArgumentForDelegateInvoke" xml:space="preserve">
    <value>The delegate '{0}' does not have a parameter named '{1}'</value>
  </data>
  <data name="ERR_DuplicateNamedArgument" xml:space="preserve">
    <value>Named argument '{0}' cannot be specified multiple times</value>
  </data>
  <data name="ERR_NamedArgumentUsedInPositional" xml:space="preserve">
    <value>Named argument '{0}' specifies a parameter for which a positional argument has already been given</value>
  </data>
  <data name="ERR_BadNonTrailingNamedArgument" xml:space="preserve">
    <value>Named argument '{0}' is used out-of-position but is followed by an unnamed argument</value>
  </data>
  <data name="ERR_DefaultValueUsedWithAttributes" xml:space="preserve">
    <value>Cannot specify default parameter value in conjunction with DefaultParameterAttribute or OptionalAttribute</value>
  </data>
  <data name="ERR_DefaultValueMustBeConstant" xml:space="preserve">
    <value>Default parameter value for '{0}' must be a compile-time constant</value>
  </data>
  <data name="ERR_RefOutDefaultValue" xml:space="preserve">
    <value>A ref or out parameter cannot have a default value</value>
  </data>
  <data name="ERR_DefaultValueForExtensionParameter" xml:space="preserve">
    <value>Cannot specify a default value for the 'this' parameter</value>
  </data>
  <data name="ERR_DefaultValueForParamsParameter" xml:space="preserve">
    <value>Cannot specify a default value for a parameter collection</value>
  </data>
  <data name="ERR_NoConversionForDefaultParam" xml:space="preserve">
    <value>A value of type '{0}' cannot be used as a default parameter because there are no standard conversions to type '{1}'</value>
  </data>
  <data name="ERR_NoConversionForNubDefaultParam" xml:space="preserve">
    <value>A value of type '{0}' cannot be used as default parameter for nullable parameter '{1}' because '{0}' is not a simple type</value>
  </data>
  <data name="ERR_NotNullRefDefaultParameter" xml:space="preserve">
    <value>'{0}' is of type '{1}'. A default parameter value of a reference type other than string can only be initialized with null</value>
  </data>
  <data name="WRN_DefaultValueForUnconsumedLocation" xml:space="preserve">
    <value>The default value specified for parameter '{0}' will have no effect because it applies to a member that is used in contexts that do not allow optional arguments</value>
  </data>
  <data name="WRN_DefaultValueForUnconsumedLocation_Title" xml:space="preserve">
    <value>The default value specified will have no effect because it applies to a member that is used in contexts that do not allow optional arguments</value>
  </data>
  <data name="WRN_RefReadonlyParameterDefaultValue" xml:space="preserve">
    <value>A default value is specified for 'ref readonly' parameter '{0}', but 'ref readonly' should be used only for references. Consider declaring the parameter as 'in'.</value>
  </data>
  <data name="WRN_RefReadonlyParameterDefaultValue_Title" xml:space="preserve">
    <value>A default value is specified for 'ref readonly' parameter, but 'ref readonly' should be used only for references. Consider declaring the parameter as 'in'.</value>
  </data>
  <data name="ERR_PublicKeyFileFailure" xml:space="preserve">
    <value>Error signing output with public key from file '{0}' -- {1}</value>
  </data>
  <data name="ERR_PublicKeyContainerFailure" xml:space="preserve">
    <value>Error signing output with public key from container '{0}' -- {1}</value>
  </data>
  <data name="ERR_BadDynamicTypeof" xml:space="preserve">
    <value>The typeof operator cannot be used on the dynamic type</value>
  </data>
  <data name="ERR_BadNullableTypeof" xml:space="preserve">
    <value>The typeof operator cannot be used on a nullable reference type</value>
  </data>
  <data name="ERR_ExpressionTreeContainsDynamicOperation" xml:space="preserve">
    <value>An expression tree may not contain a dynamic operation</value>
  </data>
  <data name="ERR_BadAsyncExpressionTree" xml:space="preserve">
    <value>Async lambda expressions cannot be converted to expression trees</value>
  </data>
  <data name="ERR_DynamicAttributeMissing" xml:space="preserve">
    <value>Cannot define a class or member that utilizes 'dynamic' because the compiler required type '{0}' cannot be found. Are you missing a reference?</value>
  </data>
  <data name="ERR_CannotPassNullForFriendAssembly" xml:space="preserve">
    <value>Cannot pass null for friend assembly name</value>
  </data>
  <data name="ERR_SignButNoPrivateKey" xml:space="preserve">
    <value>Key file '{0}' is missing the private key needed for signing</value>
  </data>
  <data name="ERR_PublicSignButNoKey" xml:space="preserve">
    <value>Public signing was specified and requires a public key, but no public key was specified.</value>
  </data>
  <data name="ERR_PublicSignNetModule" xml:space="preserve">
    <value>Public signing is not supported for netmodules.</value>
  </data>
  <data name="WRN_DelaySignButNoKey" xml:space="preserve">
    <value>Delay signing was specified and requires a public key, but no public key was specified</value>
  </data>
  <data name="WRN_DelaySignButNoKey_Title" xml:space="preserve">
    <value>Delay signing was specified and requires a public key, but no public key was specified</value>
  </data>
  <data name="ERR_InvalidVersionFormat" xml:space="preserve">
    <value>The specified version string '{0}' does not conform to the required format - major[.minor[.build[.revision]]]</value>
  </data>
  <data name="ERR_InvalidVersionFormatDeterministic" xml:space="preserve">
    <value>The specified version string '{0}' contains wildcards, which are not compatible with determinism. Either remove wildcards from the version string, or disable determinism for this compilation</value>
  </data>
  <data name="ERR_InvalidVersionFormat2" xml:space="preserve">
    <value>The specified version string '{0}' does not conform to the required format - major.minor.build.revision (without wildcards)</value>
  </data>
  <data name="WRN_InvalidVersionFormat" xml:space="preserve">
    <value>The specified version string '{0}' does not conform to the recommended format - major.minor.build.revision</value>
  </data>
  <data name="WRN_InvalidVersionFormat_Title" xml:space="preserve">
    <value>The specified version string does not conform to the recommended format - major.minor.build.revision</value>
  </data>
  <data name="ERR_InvalidAssemblyCultureForExe" xml:space="preserve">
    <value>Executables cannot be satellite assemblies; culture should always be empty</value>
  </data>
  <data name="ERR_NoCorrespondingArgument" xml:space="preserve">
    <value>There is no argument given that corresponds to the required parameter '{0}' of '{1}'</value>
  </data>
  <data name="WRN_UnimplementedCommandLineSwitch" xml:space="preserve">
    <value>The command line switch '{0}' is not yet implemented and was ignored.</value>
  </data>
  <data name="WRN_UnimplementedCommandLineSwitch_Title" xml:space="preserve">
    <value>Command line switch is not yet implemented</value>
  </data>
  <data name="ERR_ModuleEmitFailure" xml:space="preserve">
    <value>Failed to emit module '{0}': {1}</value>
  </data>
  <data name="ERR_FixedLocalInLambda" xml:space="preserve">
    <value>Cannot use fixed local '{0}' inside an anonymous method, lambda expression, or query expression</value>
  </data>
  <data name="ERR_ExpressionTreeContainsNamedArgument" xml:space="preserve">
    <value>An expression tree may not contain a named argument specification</value>
  </data>
  <data name="ERR_ExpressionTreeContainsNamedArgumentOutOfPosition" xml:space="preserve">
    <value>An expression tree may not contain a named argument specification out of position</value>
  </data>
  <data name="ERR_ExpressionTreeContainsOptionalArgument" xml:space="preserve">
    <value>An expression tree may not contain a call or invocation that uses optional arguments</value>
  </data>
  <data name="ERR_ExpressionTreeContainsIndexedProperty" xml:space="preserve">
    <value>An expression tree may not contain an indexed property</value>
  </data>
  <data name="ERR_IndexedPropertyRequiresParams" xml:space="preserve">
    <value>Indexed property '{0}' has non-optional arguments which must be provided</value>
  </data>
  <data name="ERR_IndexedPropertyMustHaveAllOptionalParams" xml:space="preserve">
    <value>Indexed property '{0}' must have all arguments optional</value>
  </data>
  <data name="ERR_SpecialByRefInLambda" xml:space="preserve">
    <value>Instance of type '{0}' cannot be used inside a nested function, query expression, iterator block or async method</value>
  </data>
  <data name="ERR_SecurityAttributeMissingAction" xml:space="preserve">
    <value>First argument to a security attribute must be a valid SecurityAction</value>
  </data>
  <data name="ERR_SecurityAttributeInvalidAction" xml:space="preserve">
    <value>Security attribute '{0}' has an invalid SecurityAction value '{1}'</value>
  </data>
  <data name="ERR_SecurityAttributeInvalidActionAssembly" xml:space="preserve">
    <value>SecurityAction value '{0}' is invalid for security attributes applied to an assembly</value>
  </data>
  <data name="ERR_SecurityAttributeInvalidActionTypeOrMethod" xml:space="preserve">
    <value>SecurityAction value '{0}' is invalid for security attributes applied to a type or a method</value>
  </data>
  <data name="ERR_PrincipalPermissionInvalidAction" xml:space="preserve">
    <value>SecurityAction value '{0}' is invalid for PrincipalPermission attribute</value>
  </data>
  <data name="ERR_FeatureNotValidInExpressionTree" xml:space="preserve">
    <value>An expression tree may not contain '{0}'</value>
  </data>
  <data name="ERR_PermissionSetAttributeInvalidFile" xml:space="preserve">
    <value>Unable to resolve file path '{0}' specified for the named argument '{1}' for PermissionSet attribute</value>
  </data>
  <data name="ERR_PermissionSetAttributeFileReadError" xml:space="preserve">
    <value>Error reading file '{0}' specified for the named argument '{1}' for PermissionSet attribute: '{2}'</value>
  </data>
  <data name="ERR_GlobalSingleTypeNameNotFoundFwd" xml:space="preserve">
    <value>The type name '{0}' could not be found in the global namespace. This type has been forwarded to assembly '{1}' Consider adding a reference to that assembly.</value>
  </data>
  <data name="ERR_DottedTypeNameNotFoundInNSFwd" xml:space="preserve">
    <value>The type name '{0}' could not be found in the namespace '{1}'. This type has been forwarded to assembly '{2}' Consider adding a reference to that assembly.</value>
  </data>
  <data name="ERR_SingleTypeNameNotFoundFwd" xml:space="preserve">
    <value>The type name '{0}' could not be found. This type has been forwarded to assembly '{1}'. Consider adding a reference to that assembly.</value>
  </data>
  <data name="ERR_AssemblySpecifiedForLinkAndRef" xml:space="preserve">
    <value>Assemblies '{0}' and '{1}' refer to the same metadata but only one is a linked reference (specified using /link option); consider removing one of the references.</value>
  </data>
  <data name="WRN_DeprecatedCollectionInitAdd" xml:space="preserve">
    <value>The best overloaded Add method '{0}' for the collection initializer element is obsolete.</value>
  </data>
  <data name="WRN_DeprecatedCollectionInitAdd_Title" xml:space="preserve">
    <value>The best overloaded Add method for the collection initializer element is obsolete</value>
  </data>
  <data name="WRN_DeprecatedCollectionInitAddStr" xml:space="preserve">
    <value>The best overloaded Add method '{0}' for the collection initializer element is obsolete. {1}</value>
  </data>
  <data name="WRN_DeprecatedCollectionInitAddStr_Title" xml:space="preserve">
    <value>The best overloaded Add method for the collection initializer element is obsolete</value>
  </data>
  <data name="ERR_DeprecatedCollectionInitAddStr" xml:space="preserve">
    <value>The best overloaded Add method '{0}' for the collection initializer element is obsolete. {1}</value>
  </data>
  <data name="ERR_SecurityAttributeInvalidTarget" xml:space="preserve">
    <value>Security attribute '{0}' is not valid on this declaration type. Security attributes are only valid on assembly, type and method declarations.</value>
  </data>
  <data name="ERR_BadDynamicMethodArg" xml:space="preserve">
    <value>Cannot use an expression of type '{0}' as an argument to a dynamically dispatched operation.</value>
  </data>
  <data name="ERR_BadDynamicMethodArgLambda" xml:space="preserve">
    <value>Cannot use a lambda expression as an argument to a dynamically dispatched operation without first casting it to a delegate or expression tree type.</value>
  </data>
  <data name="ERR_BadDynamicMethodArgMemgrp" xml:space="preserve">
    <value>Cannot use a method group as an argument to a dynamically dispatched operation. Did you intend to invoke the method?</value>
  </data>
  <data name="ERR_NoDynamicPhantomOnBase" xml:space="preserve">
    <value>The call to method '{0}' needs to be dynamically dispatched, but cannot be because it is part of a base access expression. Consider casting the dynamic arguments or eliminating the base access.</value>
  </data>
  <data name="ERR_BadDynamicQuery" xml:space="preserve">
    <value>Query expressions over source type 'dynamic' or with a join sequence of type 'dynamic' are not allowed</value>
  </data>
  <data name="ERR_NoDynamicPhantomOnBaseIndexer" xml:space="preserve">
    <value>The indexer access needs to be dynamically dispatched, but cannot be because it is part of a base access expression. Consider casting the dynamic arguments or eliminating the base access.</value>
  </data>
  <data name="WRN_DynamicDispatchToConditionalMethod" xml:space="preserve">
    <value>The dynamically dispatched call to method '{0}' may fail at runtime because one or more applicable overloads are conditional methods.</value>
  </data>
  <data name="WRN_DynamicDispatchToConditionalMethod_Title" xml:space="preserve">
    <value>Dynamically dispatched call may fail at runtime because one or more applicable overloads are conditional methods</value>
  </data>
  <data name="ERR_BadArgTypeDynamicExtension" xml:space="preserve">
    <value>'{0}' has no applicable method named '{1}' but appears to have an extension method by that name. Extension methods cannot be dynamically dispatched. Consider casting the dynamic arguments or calling the extension method without the extension method syntax.</value>
  </data>
  <data name="WRN_CallerFilePathPreferredOverCallerMemberName" xml:space="preserve">
    <value>The CallerMemberNameAttribute applied to parameter '{0}' will have no effect. It is overridden by the CallerFilePathAttribute.</value>
  </data>
  <data name="WRN_CallerFilePathPreferredOverCallerMemberName_Title" xml:space="preserve">
    <value>The CallerMemberNameAttribute will have no effect; it is overridden by the CallerFilePathAttribute</value>
  </data>
  <data name="WRN_CallerLineNumberPreferredOverCallerMemberName" xml:space="preserve">
    <value>The CallerMemberNameAttribute applied to parameter '{0}' will have no effect. It is overridden by the CallerLineNumberAttribute.</value>
  </data>
  <data name="WRN_CallerLineNumberPreferredOverCallerMemberName_Title" xml:space="preserve">
    <value>The CallerMemberNameAttribute will have no effect; it is overridden by the CallerLineNumberAttribute</value>
  </data>
  <data name="WRN_CallerLineNumberPreferredOverCallerFilePath" xml:space="preserve">
    <value>The CallerFilePathAttribute applied to parameter '{0}' will have no effect. It is overridden by the CallerLineNumberAttribute.</value>
  </data>
  <data name="WRN_CallerLineNumberPreferredOverCallerFilePath_Title" xml:space="preserve">
    <value>The CallerFilePathAttribute will have no effect; it is overridden by the CallerLineNumberAttribute</value>
  </data>
  <data name="ERR_InvalidDynamicCondition" xml:space="preserve">
    <value>Expression must be implicitly convertible to Boolean or its type '{0}' must define operator '{1}'.</value>
  </data>
  <data name="ERR_MixingWinRTEventWithRegular" xml:space="preserve">
    <value>'{0}' cannot implement '{1}' because '{2}' is a Windows Runtime event and '{3}' is a regular .NET event.</value>
  </data>
  <data name="ERR_NewCoClassOnLink" xml:space="preserve">
    <value>Interop type '{0}' cannot be embedded. Use the applicable interface instead.</value>
  </data>
  <data name="ERR_NoPIANestedType" xml:space="preserve">
    <value>Type '{0}' cannot be embedded because it is a nested type. Consider setting the 'Embed Interop Types' property to false.</value>
  </data>
  <data name="ERR_GenericsUsedInNoPIAType" xml:space="preserve">
    <value>Type '{0}' cannot be embedded because it has a generic argument. Consider setting the 'Embed Interop Types' property to false.</value>
  </data>
  <data name="ERR_InteropStructContainsMethods" xml:space="preserve">
    <value>Embedded interop struct '{0}' can contain only public instance fields.</value>
  </data>
  <data name="ERR_WinRtEventPassedByRef" xml:space="preserve">
    <value>A Windows Runtime event may not be passed as an out or ref parameter.</value>
  </data>
  <data name="ERR_MissingMethodOnSourceInterface" xml:space="preserve">
    <value>Source interface '{0}' is missing method '{1}' which is required to embed event '{2}'.</value>
  </data>
  <data name="ERR_MissingSourceInterface" xml:space="preserve">
    <value>Interface '{0}' has an invalid source interface which is required to embed event '{1}'.</value>
  </data>
  <data name="ERR_InteropTypeMissingAttribute" xml:space="preserve">
    <value>Interop type '{0}' cannot be embedded because it is missing the required '{1}' attribute.</value>
  </data>
  <data name="ERR_NoPIAAssemblyMissingAttribute" xml:space="preserve">
    <value>Cannot embed interop types from assembly '{0}' because it is missing the '{1}' attribute.</value>
  </data>
  <data name="ERR_NoPIAAssemblyMissingAttributes" xml:space="preserve">
    <value>Cannot embed interop types from assembly '{0}' because it is missing either the '{1}' attribute or the '{2}' attribute.</value>
  </data>
  <data name="ERR_InteropTypesWithSameNameAndGuid" xml:space="preserve">
    <value>Cannot embed interop type '{0}' found in both assembly '{1}' and '{2}'. Consider setting the 'Embed Interop Types' property to false.</value>
  </data>
  <data name="ERR_LocalTypeNameClash" xml:space="preserve">
    <value>Embedding the interop type '{0}' from assembly '{1}' causes a name clash in the current assembly. Consider setting the 'Embed Interop Types' property to false.</value>
  </data>
  <data name="WRN_ReferencedAssemblyReferencesLinkedPIA" xml:space="preserve">
    <value>A reference was created to embedded interop assembly '{0}' because of an indirect reference to that assembly created by assembly '{1}'. Consider changing the 'Embed Interop Types' property on either assembly.</value>
  </data>
  <data name="WRN_ReferencedAssemblyReferencesLinkedPIA_Title" xml:space="preserve">
    <value>A reference was created to embedded interop assembly because of an indirect assembly reference</value>
  </data>
  <data name="WRN_ReferencedAssemblyReferencesLinkedPIA_Description" xml:space="preserve">
    <value>You have added a reference to an assembly using /link (Embed Interop Types property set to True). This instructs the compiler to embed interop type information from that assembly. However, the compiler cannot embed interop type information from that assembly because another assembly that you have referenced also references that assembly using /reference (Embed Interop Types property set to False).

To embed interop type information for both assemblies, use /link for references to each assembly (set the Embed Interop Types property to True).

To remove the warning, you can use /reference instead (set the Embed Interop Types property to False). In this case, a primary interop assembly (PIA) provides interop type information.</value>
  </data>
  <data name="ERR_GenericsUsedAcrossAssemblies" xml:space="preserve">
    <value>Type '{0}' from assembly '{1}' cannot be used across assembly boundaries because it has a generic type argument that is an embedded interop type.</value>
  </data>
  <data name="ERR_NoCanonicalView" xml:space="preserve">
    <value>Cannot find the interop type that matches the embedded interop type '{0}'. Are you missing an assembly reference?</value>
  </data>
  <data name="ERR_NetModuleNameMismatch" xml:space="preserve">
    <value>Module name '{0}' stored in '{1}' must match its filename.</value>
  </data>
  <data name="ERR_BadModuleName" xml:space="preserve">
    <value>Invalid module name: {0}</value>
  </data>
  <data name="ERR_BadCompilationOptionValue" xml:space="preserve">
    <value>Invalid '{0}' value: '{1}'.</value>
  </data>
  <data name="ERR_BadAppConfigPath" xml:space="preserve">
    <value>AppConfigPath must be absolute.</value>
  </data>
  <data name="WRN_AssemblyAttributeFromModuleIsOverridden" xml:space="preserve">
    <value>Attribute '{0}' from module '{1}' will be ignored in favor of the instance appearing in source</value>
  </data>
  <data name="WRN_AssemblyAttributeFromModuleIsOverridden_Title" xml:space="preserve">
    <value>Attribute will be ignored in favor of the instance appearing in source</value>
  </data>
  <data name="ERR_CmdOptionConflictsSource" xml:space="preserve">
    <value>Attribute '{0}' given in a source file conflicts with option '{1}'.</value>
  </data>
  <data name="ERR_FixedBufferTooManyDimensions" xml:space="preserve">
    <value>A fixed buffer may only have one dimension.</value>
  </data>
  <data name="WRN_ReferencedAssemblyDoesNotHaveStrongName" xml:space="preserve">
    <value>Referenced assembly '{0}' does not have a strong name.</value>
  </data>
  <data name="WRN_ReferencedAssemblyDoesNotHaveStrongName_Title" xml:space="preserve">
    <value>Referenced assembly does not have a strong name</value>
  </data>
  <data name="ERR_InvalidSignaturePublicKey" xml:space="preserve">
    <value>Invalid signature public key specified in AssemblySignatureKeyAttribute.</value>
  </data>
  <data name="ERR_ExportedTypeConflictsWithDeclaration" xml:space="preserve">
    <value>Type '{0}' exported from module '{1}' conflicts with type declared in primary module of this assembly.</value>
  </data>
  <data name="ERR_ExportedTypesConflict" xml:space="preserve">
    <value>Type '{0}' exported from module '{1}' conflicts with type '{2}' exported from module '{3}'.</value>
  </data>
  <data name="ERR_ForwardedTypeConflictsWithDeclaration" xml:space="preserve">
    <value>Forwarded type '{0}' conflicts with type declared in primary module of this assembly.</value>
  </data>
  <data name="ERR_ForwardedTypesConflict" xml:space="preserve">
    <value>Type '{0}' forwarded to assembly '{1}' conflicts with type '{2}' forwarded to assembly '{3}'.</value>
  </data>
  <data name="ERR_ForwardedTypeConflictsWithExportedType" xml:space="preserve">
    <value>Type '{0}' forwarded to assembly '{1}' conflicts with type '{2}' exported from module '{3}'.</value>
  </data>
  <data name="WRN_RefCultureMismatch" xml:space="preserve">
    <value>Referenced assembly '{0}' has different culture setting of '{1}'.</value>
  </data>
  <data name="WRN_RefCultureMismatch_Title" xml:space="preserve">
    <value>Referenced assembly has different culture setting</value>
  </data>
  <data name="ERR_AgnosticToMachineModule" xml:space="preserve">
    <value>Agnostic assembly cannot have a processor specific module '{0}'.</value>
  </data>
  <data name="ERR_ConflictingMachineModule" xml:space="preserve">
    <value>Assembly and module '{0}' cannot target different processors.</value>
  </data>
  <data name="WRN_ConflictingMachineAssembly" xml:space="preserve">
    <value>Referenced assembly '{0}' targets a different processor.</value>
  </data>
  <data name="WRN_ConflictingMachineAssembly_Title" xml:space="preserve">
    <value>Referenced assembly targets a different processor</value>
  </data>
  <data name="ERR_CryptoHashFailed" xml:space="preserve">
    <value>Cryptographic failure while creating hashes.</value>
  </data>
  <data name="ERR_MissingNetModuleReference" xml:space="preserve">
    <value>Reference to '{0}' netmodule missing.</value>
  </data>
  <data name="ERR_NetModuleNameMustBeUnique" xml:space="preserve">
    <value>Module '{0}' is already defined in this assembly. Each module must have a unique filename.</value>
  </data>
  <data name="ERR_CantReadConfigFile" xml:space="preserve">
    <value>Cannot read config file '{0}' -- '{1}'</value>
  </data>
  <data name="ERR_EncNoPIAReference" xml:space="preserve">
    <value>Cannot continue since the edit includes a reference to an embedded type: '{0}'.</value>
  </data>
  <data name="ERR_EncReferenceToAddedMember" xml:space="preserve">
    <value>Member '{0}' added during the current debug session can only be accessed from within its declaring assembly '{1}'.</value>
  </data>
  <data name="ERR_MutuallyExclusiveOptions" xml:space="preserve">
    <value>Compilation options '{0}' and '{1}' can't both be specified at the same time.</value>
  </data>
  <data name="ERR_LinkedNetmoduleMetadataMustProvideFullPEImage" xml:space="preserve">
    <value>Linked netmodule metadata must provide a full PE image: '{0}'.</value>
  </data>
  <data name="ERR_BadPrefer32OnLib" xml:space="preserve">
    <value>/platform:anycpu32bitpreferred can only be used with /t:exe, /t:winexe and /t:appcontainerexe</value>
  </data>
  <data name="IDS_PathList" xml:space="preserve">
    <value>&lt;path list&gt;</value>
  </data>
  <data name="IDS_Text" xml:space="preserve">
    <value>&lt;text&gt;</value>
  </data>
  <data name="IDS_FeatureNullPropagatingOperator" xml:space="preserve">
    <value>null propagating operator</value>
  </data>
  <data name="IDS_FeatureExpressionBodiedMethod" xml:space="preserve">
    <value>expression-bodied method</value>
  </data>
  <data name="IDS_FeatureExpressionBodiedProperty" xml:space="preserve">
    <value>expression-bodied property</value>
  </data>
  <data name="IDS_FeatureExpressionBodiedIndexer" xml:space="preserve">
    <value>expression-bodied indexer</value>
  </data>
  <data name="IDS_FeatureAutoPropertyInitializer" xml:space="preserve">
    <value>auto property initializer</value>
  </data>
  <data name="IDS_Namespace1" xml:space="preserve">
    <value>&lt;namespace&gt;</value>
  </data>
  <data name="IDS_FeatureRefLocalsReturns" xml:space="preserve">
    <value>byref locals and returns</value>
  </data>
  <data name="IDS_FeatureReadOnlyReferences" xml:space="preserve">
    <value>readonly references</value>
  </data>
  <data name="IDS_FeatureRefStructs" xml:space="preserve">
    <value>ref structs</value>
  </data>
  <data name="IDS_FeatureRefConditional" xml:space="preserve">
    <value>ref conditional expression</value>
  </data>
  <data name="IDS_FeatureRefReassignment" xml:space="preserve">
    <value>ref reassignment</value>
  </data>
  <data name="IDS_FeatureRefFor" xml:space="preserve">
    <value>ref for-loop variables</value>
  </data>
  <data name="IDS_FeatureRefForEach" xml:space="preserve">
    <value>ref foreach iteration variables</value>
  </data>
  <data name="IDS_FeatureExtensibleFixedStatement" xml:space="preserve">
    <value>extensible fixed statement</value>
  </data>
  <data name="CompilationC" xml:space="preserve">
    <value>Compilation (C#): </value>
  </data>
  <data name="SyntaxNodeIsNotWithinSynt" xml:space="preserve">
    <value>Syntax node is not within syntax tree</value>
  </data>
  <data name="LocationMustBeProvided" xml:space="preserve">
    <value>Location must be provided in order to provide minimal type qualification.</value>
  </data>
  <data name="SyntaxTreeSemanticModelMust" xml:space="preserve">
    <value>SyntaxTreeSemanticModel must be provided in order to provide minimal type qualification.</value>
  </data>
  <data name="CantReferenceCompilationOf" xml:space="preserve">
    <value>Can't reference compilation of type '{0}' from {1} compilation.</value>
  </data>
  <data name="SyntaxTreeAlreadyPresent" xml:space="preserve">
    <value>Syntax tree already present</value>
  </data>
  <data name="SubmissionCanOnlyInclude" xml:space="preserve">
    <value>Submission can only include script code.</value>
  </data>
  <data name="SubmissionCanHaveAtMostOne" xml:space="preserve">
    <value>Submission can have at most one syntax tree.</value>
  </data>
  <data name="SyntaxTreeNotFoundToRemove" xml:space="preserve">
    <value>SyntaxTree is not part of the compilation, so it cannot be removed</value>
  </data>
  <data name="TreeMustHaveARootNodeWith" xml:space="preserve">
    <value>tree must have a root node with SyntaxKind.CompilationUnit</value>
  </data>
  <data name="TypeArgumentCannotBeNull" xml:space="preserve">
    <value>Type argument cannot be null</value>
  </data>
  <data name="WrongNumberOfTypeArguments" xml:space="preserve">
    <value>Wrong number of type arguments</value>
  </data>
  <data name="NameConflictForName" xml:space="preserve">
    <value>Name conflict for name {0}</value>
  </data>
  <data name="LookupOptionsHasInvalidCombo" xml:space="preserve">
    <value>LookupOptions has an invalid combination of options</value>
  </data>
  <data name="ItemsMustBeNonEmpty" xml:space="preserve">
    <value>items: must be non-empty</value>
  </data>
  <data name="UseVerbatimIdentifier" xml:space="preserve">
    <value>Use Microsoft.CodeAnalysis.CSharp.SyntaxFactory.Identifier or Microsoft.CodeAnalysis.CSharp.SyntaxFactory.VerbatimIdentifier to create identifier tokens.</value>
  </data>
  <data name="UseLiteralForTokens" xml:space="preserve">
    <value>Use Microsoft.CodeAnalysis.CSharp.SyntaxFactory.Literal to create character literal tokens.</value>
  </data>
  <data name="UseLiteralForNumeric" xml:space="preserve">
    <value>Use Microsoft.CodeAnalysis.CSharp.SyntaxFactory.Literal to create numeric literal tokens.</value>
  </data>
  <data name="ThisMethodCanOnlyBeUsedToCreateTokens" xml:space="preserve">
    <value>This method can only be used to create tokens - {0} is not a token kind.</value>
  </data>
  <data name="GenericParameterDefinition" xml:space="preserve">
    <value>Generic parameter is definition when expected to be reference {0}</value>
  </data>
  <data name="InvalidGetDeclarationNameMultipleDeclarators" xml:space="preserve">
    <value>Called GetDeclarationName for a declaration node that can possibly contain multiple variable declarators.</value>
  </data>
  <data name="PositionIsNotWithinSyntax" xml:space="preserve">
    <value>Position is not within syntax tree with full span {0}</value>
  </data>
  <data name="WRN_BadUILang" xml:space="preserve">
    <value>The language name '{0}' is invalid.</value>
  </data>
  <data name="WRN_BadUILang_Title" xml:space="preserve">
    <value>The language name is invalid</value>
  </data>
  <data name="ERR_UnsupportedTransparentIdentifierAccess" xml:space="preserve">
    <value>Transparent identifier member access failed for field '{0}' of '{1}'.  Does the data being queried implement the query pattern?</value>
  </data>
  <data name="ERR_ParamDefaultValueDiffersFromAttribute" xml:space="preserve">
    <value>The parameter has multiple distinct default values.</value>
  </data>
  <data name="ERR_FieldHasMultipleDistinctConstantValues" xml:space="preserve">
    <value>The field has multiple distinct constant values.</value>
  </data>
  <data name="WRN_UnqualifiedNestedTypeInCref" xml:space="preserve">
    <value>Within cref attributes, nested types of generic types should be qualified.</value>
  </data>
  <data name="WRN_UnqualifiedNestedTypeInCref_Title" xml:space="preserve">
    <value>Within cref attributes, nested types of generic types should be qualified</value>
  </data>
  <data name="NotACSharpSymbol" xml:space="preserve">
    <value>Not a C# symbol.</value>
  </data>
  <data name="HDN_UnusedUsingDirective" xml:space="preserve">
    <value>Unnecessary using directive.</value>
  </data>
  <data name="HDN_UnusedExternAlias" xml:space="preserve">
    <value>Unused extern alias.</value>
  </data>
  <data name="ElementsCannotBeNull" xml:space="preserve">
    <value>Elements cannot be null.</value>
  </data>
  <data name="IDS_LIB_ENV" xml:space="preserve">
    <value>LIB environment variable</value>
  </data>
  <data name="IDS_LIB_OPTION" xml:space="preserve">
    <value>/LIB option</value>
  </data>
  <data name="IDS_REFERENCEPATH_OPTION" xml:space="preserve">
    <value>/REFERENCEPATH option</value>
  </data>
  <data name="IDS_DirectoryDoesNotExist" xml:space="preserve">
    <value>directory does not exist</value>
  </data>
  <data name="IDS_DirectoryHasInvalidPath" xml:space="preserve">
    <value>path is too long or invalid</value>
  </data>
  <data name="WRN_NoRuntimeMetadataVersion" xml:space="preserve">
    <value>No value for RuntimeMetadataVersion found. No assembly containing System.Object was found nor was a value for RuntimeMetadataVersion specified through options.</value>
  </data>
  <data name="WRN_NoRuntimeMetadataVersion_Title" xml:space="preserve">
    <value>No value for RuntimeMetadataVersion found</value>
  </data>
  <data name="WrongSemanticModelType" xml:space="preserve">
    <value>Expected a {0} SemanticModel.</value>
  </data>
  <data name="IDS_FeatureLambda" xml:space="preserve">
    <value>lambda expression</value>
  </data>
  <data name="ERR_FeatureNotAvailableInVersion1" xml:space="preserve">
    <value>Feature '{0}' is not available in C# 1. Please use language version {1} or greater.</value>
  </data>
  <data name="ERR_FeatureNotAvailableInVersion2" xml:space="preserve">
    <value>Feature '{0}' is not available in C# 2. Please use language version {1} or greater.</value>
  </data>
  <data name="ERR_FeatureNotAvailableInVersion3" xml:space="preserve">
    <value>Feature '{0}' is not available in C# 3. Please use language version {1} or greater.</value>
  </data>
  <data name="ERR_FeatureNotAvailableInVersion4" xml:space="preserve">
    <value>Feature '{0}' is not available in C# 4. Please use language version {1} or greater.</value>
  </data>
  <data name="ERR_FeatureNotAvailableInVersion5" xml:space="preserve">
    <value>Feature '{0}' is not available in C# 5. Please use language version {1} or greater.</value>
  </data>
  <data name="ERR_FeatureNotAvailableInVersion6" xml:space="preserve">
    <value>Feature '{0}' is not available in C# 6. Please use language version {1} or greater.</value>
  </data>
  <data name="ERR_FeatureNotAvailableInVersion7" xml:space="preserve">
    <value>Feature '{0}' is not available in C# 7.0. Please use language version {1} or greater.</value>
  </data>
  <data name="ERR_FeatureIsExperimental" xml:space="preserve">
    <value>Feature '{0}' is experimental and unsupported; use '/features:{1}' to enable.</value>
  </data>
  <data name="IDS_VersionExperimental" xml:space="preserve">
    <value>'experimental'</value>
  </data>
  <data name="PositionNotWithinTree" xml:space="preserve">
    <value>Position must be within span of the syntax tree.</value>
  </data>
  <data name="SpeculatedSyntaxNodeCannotBelongToCurrentCompilation" xml:space="preserve">
    <value>Syntax node to be speculated cannot belong to a syntax tree from the current compilation.</value>
  </data>
  <data name="ChainingSpeculativeModelIsNotSupported" xml:space="preserve">
    <value>Chaining speculative semantic model is not supported. You should create a speculative model from the non-speculative ParentModel.</value>
  </data>
  <data name="IDS_ToolName" xml:space="preserve">
    <value>Microsoft (R) Visual C# Compiler</value>
  </data>
  <data name="IDS_LogoLine1" xml:space="preserve">
    <value>{0} version {1}</value>
  </data>
  <data name="IDS_LogoLine2" xml:space="preserve">
    <value>Copyright (C) Microsoft Corporation. All rights reserved.</value>
  </data>
  <data name="IDS_LangVersions" xml:space="preserve">
    <value>Supported language versions:</value>
  </data>
  <data name="IDS_CSCHelp" xml:space="preserve">
    <value>
                             Visual C# Compiler Options

                       - OUTPUT FILES -
-out:&lt;file&gt;                   Specify output file name (default: base name of
                              file with main class or first file)
-target:exe                   Build a console executable (default) (Short
                              form: -t:exe)
-target:winexe                Build a Windows executable (Short form:
                              -t:winexe)
-target:library               Build a library (Short form: -t:library)
-target:module                Build a module that can be added to another
                              assembly (Short form: -t:module)
-target:appcontainerexe       Build an Appcontainer executable (Short form:
                              -t:appcontainerexe)
-target:winmdobj              Build a Windows Runtime intermediate file that
                              is consumed by WinMDExp (Short form: -t:winmdobj)
-doc:&lt;file&gt;                   XML Documentation file to generate
-refout:&lt;file&gt;                Reference assembly output to generate
-platform:&lt;string&gt;            Limit which platforms this code can run on: x86,
                              Itanium, x64, arm, arm64, anycpu32bitpreferred, or
                              anycpu. The default is anycpu.

                       - INPUT FILES -
-recurse:&lt;wildcard&gt;           Include all files in the current directory and
                              subdirectories according to the wildcard
                              specifications
-reference:&lt;alias&gt;=&lt;file&gt;     Reference metadata from the specified assembly
                              file using the given alias (Short form: -r)
-reference:&lt;file list&gt;        Reference metadata from the specified assembly
                              files (Short form: -r)
-addmodule:&lt;file list&gt;        Link the specified modules into this assembly
-link:&lt;file list&gt;             Embed metadata from the specified interop
                              assembly files (Short form: -l)
-analyzer:&lt;file list&gt;         Run the analyzers from this assembly
                              (Short form: -a)
-additionalfile:&lt;file list&gt;   Additional files that don't directly affect code
                              generation but may be used by analyzers for producing
                              errors or warnings.
-embed                        Embed all source files in the PDB.
-embed:&lt;file list&gt;            Embed specific files in the PDB.

                       - RESOURCES -
-win32res:&lt;file&gt;              Specify a Win32 resource file (.res)
-win32icon:&lt;file&gt;             Use this icon for the output
-win32manifest:&lt;file&gt;         Specify a Win32 manifest file (.xml)
-nowin32manifest              Do not include the default Win32 manifest
-resource:&lt;resinfo&gt;           Embed the specified resource (Short form: -res)
-linkresource:&lt;resinfo&gt;       Link the specified resource to this assembly
                              (Short form: -linkres) Where the resinfo format
                              is &lt;file&gt;[,&lt;string name&gt;[,public|private]]

                       - CODE GENERATION -
-debug[+|-]                   Emit debugging information
-debug:{full|pdbonly|portable|embedded}
                              Specify debugging type ('full' is default,
                              'portable' is a cross-platform format,
                              'embedded' is a cross-platform format embedded into
                              the target .dll or .exe)
-optimize[+|-]                Enable optimizations (Short form: -o)
-deterministic                Produce a deterministic assembly
                              (including module version GUID and timestamp)
-refonly                      Produce a reference assembly in place of the main output
-instrument:TestCoverage      Produce an assembly instrumented to collect
                              coverage information
-sourcelink:&lt;file&gt;            Source link info to embed into PDB.

                       - ERRORS AND WARNINGS -
-warnaserror[+|-]             Report all warnings as errors
-warnaserror[+|-]:&lt;warn list&gt; Report specific warnings as errors
                              (use "nullable" for all nullability warnings)
-warn:&lt;n&gt;                     Set warning level (0 or higher) (Short form: -w)
-nowarn:&lt;warn list&gt;           Disable specific warning messages
                              (use "nullable" for all nullability warnings)
-ruleset:&lt;file&gt;               Specify a ruleset file that disables specific
                              diagnostics.
-errorlog:&lt;file&gt;[,version=&lt;sarif_version&gt;]
                              Specify a file to log all compiler and analyzer
                              diagnostics.
                              sarif_version:{1|2|2.1} Default is 1. 2 and 2.1
                              both mean SARIF version 2.1.0.
-reportanalyzer               Report additional analyzer information, such as
                              execution time.
-skipanalyzers[+|-]           Skip execution of diagnostic analyzers.

                       - LANGUAGE -
-checked[+|-]                 Generate overflow checks
-unsafe[+|-]                  Allow 'unsafe' code
-define:&lt;symbol list&gt;         Define conditional compilation symbol(s) (Short
                              form: -d)
-langversion:?                Display the allowed values for language version
-langversion:&lt;string&gt;         Specify language version such as
                              `latest` (latest version, including minor versions),
                              `default` (same as `latest`),
                              `latestmajor` (latest version, excluding minor versions),
                              `preview` (latest version, including features in unsupported preview),
                              or specific versions like `6` or `7.1`
-nullable[+|-]                Specify nullable context option enable|disable.
-nullable:{enable|disable|warnings|annotations}
                              Specify nullable context option enable|disable|warnings|annotations.

                       - SECURITY -
-delaysign[+|-]               Delay-sign the assembly using only the public
                              portion of the strong name key
-publicsign[+|-]              Public-sign the assembly using only the public
                              portion of the strong name key
-keyfile:&lt;file&gt;               Specify a strong name key file
-keycontainer:&lt;string&gt;        Specify a strong name key container
-highentropyva[+|-]           Enable high-entropy ASLR

                       - MISCELLANEOUS -
@&lt;file&gt;                       Read response file for more options
-help                         Display this usage message (Short form: -?)
-nologo                       Suppress compiler copyright message
-noconfig                     Do not auto include CSC.RSP file
-parallel[+|-]                Concurrent build.
-version                      Display the compiler version number and exit.

                       - ADVANCED -
-baseaddress:&lt;address&gt;        Base address for the library to be built
-checksumalgorithm:&lt;alg&gt;      Specify algorithm for calculating source file
                              checksum stored in PDB. Supported values are:
                              SHA1 or SHA256 (default).
-codepage:&lt;n&gt;                 Specify the codepage to use when opening source
                              files
-utf8output                   Output compiler messages in UTF-8 encoding
-main:&lt;type&gt;                  Specify the type that contains the entry point
                              (ignore all other possible entry points) (Short
                              form: -m)
-fullpaths                    Compiler generates fully qualified paths
-filealign:&lt;n&gt;                Specify the alignment used for output file
                              sections
-pathmap:&lt;K1&gt;=&lt;V1&gt;,&lt;K2&gt;=&lt;V2&gt;,...
                              Specify a mapping for source path names output by
                              the compiler.
-pdb:&lt;file&gt;                   Specify debug information file name (default:
                              output file name with .pdb extension)
-errorendlocation             Output line and column of the end location of
                              each error
-preferreduilang              Specify the preferred output language name.
-nosdkpath                    Disable searching the default SDK path for standard library assemblies.
-sdkpath:&lt;path&gt;         Path used to search for standard library assemblies.
-nostdlib[+|-]                Do not reference standard library (mscorlib.dll)
-subsystemversion:&lt;string&gt;    Specify subsystem version of this assembly
-lib:&lt;file list&gt;              Specify additional directories to search in for
                              references
-errorreport:&lt;string&gt;         Specify how to handle internal compiler errors:
                              prompt, send, queue, or none. The default is
                              queue.
-appconfig:&lt;file&gt;             Specify an application configuration file
                              containing assembly binding settings
-moduleassemblyname:&lt;string&gt;  Name of the assembly which this module will be
                              a part of
-modulename:&lt;string&gt;          Specify the name of the source module
-generatedfilesout:&lt;dir&gt;      Place files generated during compilation in the
                              specified directory.
-reportivts[+|-]                    Output information on all IVTs granted to this
                              assembly by all dependencies, and annotate foreign assembly
                              accessibility errors with what assembly they came from.
</value>
    <comment>Visual C# Compiler Options</comment>
  </data>
  <data name="ERR_ComImportWithInitializers" xml:space="preserve">
    <value>'{0}': a class with the ComImport attribute cannot specify field initializers.</value>
  </data>
  <data name="WRN_PdbLocalNameTooLong" xml:space="preserve">
    <value>Local name '{0}' is too long for PDB.  Consider shortening or compiling without /debug.</value>
  </data>
  <data name="WRN_PdbLocalNameTooLong_Title" xml:space="preserve">
    <value>Local name is too long for PDB</value>
  </data>
  <data name="ERR_RetNoObjectRequiredLambda" xml:space="preserve">
    <value>Anonymous function converted to a void returning delegate cannot return a value</value>
  </data>
  <data name="ERR_TaskRetNoObjectRequiredLambda" xml:space="preserve">
    <value>Async lambda expression converted to a '{0}' returning delegate cannot return a value</value>
  </data>
  <data name="WRN_AnalyzerCannotBeCreated" xml:space="preserve">
    <value>An instance of analyzer {0} cannot be created from {1} : {2}.</value>
  </data>
  <data name="WRN_AnalyzerCannotBeCreated_Title" xml:space="preserve">
    <value>An analyzer instance cannot be created</value>
  </data>
  <data name="WRN_NoAnalyzerInAssembly" xml:space="preserve">
    <value>The assembly {0} does not contain any analyzers.</value>
  </data>
  <data name="WRN_NoAnalyzerInAssembly_Title" xml:space="preserve">
    <value>Assembly does not contain any analyzers</value>
  </data>
  <data name="WRN_UnableToLoadAnalyzer" xml:space="preserve">
    <value>Unable to load Analyzer assembly {0} : {1}</value>
  </data>
  <data name="WRN_UnableToLoadAnalyzer_Title" xml:space="preserve">
    <value>Unable to load Analyzer assembly</value>
  </data>
  <data name="INF_UnableToLoadSomeTypesInAnalyzer" xml:space="preserve">
    <value>Skipping some types in analyzer assembly {0} due to a ReflectionTypeLoadException : {1}.</value>
  </data>
  <data name="ERR_CantReadRulesetFile" xml:space="preserve">
    <value>Error reading ruleset file {0} - {1}</value>
  </data>
  <data name="ERR_BadPdbData" xml:space="preserve">
    <value>Error reading debug information for '{0}'</value>
  </data>
  <data name="IDS_OperationCausedStackOverflow" xml:space="preserve">
    <value>Operation caused a stack overflow.</value>
  </data>
  <data name="WRN_IdentifierOrNumericLiteralExpected" xml:space="preserve">
    <value>Expected identifier or numeric literal.</value>
  </data>
  <data name="WRN_IdentifierOrNumericLiteralExpected_Title" xml:space="preserve">
    <value>Expected identifier or numeric literal</value>
  </data>
  <data name="ERR_InitializerOnNonAutoProperty" xml:space="preserve">
    <value>Only auto-implemented properties, or properties that use the 'field' keyword, can have initializers.</value>
  </data>
  <data name="ERR_InstancePropertyInitializerInInterface" xml:space="preserve">
    <value>Instance properties in interfaces cannot have initializers.</value>
  </data>
  <data name="ERR_AutoPropertyMustHaveGetAccessor" xml:space="preserve">
    <value>Auto-implemented properties must have get accessors.</value>
  </data>
  <data name="ERR_AutoPropertyMustOverrideSet" xml:space="preserve">
    <value>Auto-implemented properties must override all accessors of the overridden property.</value>
  </data>
  <data name="ERR_EncodinglessSyntaxTree" xml:space="preserve">
    <value>Cannot emit debug information for a source text without encoding.</value>
  </data>
  <data name="ERR_BlockBodyAndExpressionBody" xml:space="preserve">
    <value>Block bodies and expression bodies cannot both be provided.</value>
  </data>
  <data name="ERR_SwitchFallOut" xml:space="preserve">
    <value>Control cannot fall out of switch from final case label ('{0}')</value>
  </data>
  <data name="ERR_NullPropagatingOpInExpressionTree" xml:space="preserve">
    <value>An expression tree lambda may not contain a null propagating operator.</value>
  </data>
  <data name="ERR_DictionaryInitializerInExpressionTree" xml:space="preserve">
    <value>An expression tree lambda may not contain a dictionary initializer.</value>
  </data>
  <data name="ERR_ExtensionCollectionElementInitializerInExpressionTree" xml:space="preserve">
    <value>An extension Add method is not supported for a collection initializer in an expression lambda.</value>
  </data>
  <data name="IDS_FeatureNameof" xml:space="preserve">
    <value>nameof operator</value>
  </data>
  <data name="IDS_FeatureUnboundGenericTypesInNameof" xml:space="preserve">
    <value>unbound generic types in nameof operator</value>
  </data>
  <data name="IDS_FeatureDictionaryInitializer" xml:space="preserve">
    <value>dictionary initializer</value>
  </data>
  <data name="ERR_UnclosedExpressionHole" xml:space="preserve">
    <value>Missing close delimiter '}' for interpolated expression started with '{'.</value>
  </data>
  <data name="ERR_InsufficientStack" xml:space="preserve">
    <value>An expression is too long or complex to compile</value>
  </data>
  <data name="ERR_ExpressionHasNoName" xml:space="preserve">
    <value>Expression does not have a name.</value>
  </data>
  <data name="ERR_SubexpressionNotInNameof" xml:space="preserve">
    <value>Sub-expression cannot be used in an argument to nameof.</value>
  </data>
  <data name="ERR_AliasQualifiedNameNotAnExpression" xml:space="preserve">
    <value>An alias-qualified name is not an expression.</value>
  </data>
  <data name="ERR_NameofMethodGroupWithTypeParameters" xml:space="preserve">
    <value>Type parameters are not allowed on a method group as an argument to 'nameof'.</value>
  </data>
  <data name="NoNoneSearchCriteria" xml:space="preserve">
    <value>SearchCriteria is expected.</value>
  </data>
  <data name="ERR_InvalidAssemblyCulture" xml:space="preserve">
    <value>Assembly culture strings may not contain embedded NUL characters.</value>
  </data>
  <data name="IDS_FeatureUsingStatic" xml:space="preserve">
    <value>using static</value>
  </data>
  <data name="IDS_FeatureInterpolatedStrings" xml:space="preserve">
    <value>interpolated strings</value>
  </data>
  <data name="IDS_FeatureAltInterpolatedVerbatimStrings" xml:space="preserve">
    <value>alternative interpolated verbatim strings</value>
  </data>
  <data name="IDS_AwaitInCatchAndFinally" xml:space="preserve">
    <value>await in catch blocks and finally blocks</value>
  </data>
  <data name="IDS_FeatureBinaryLiteral" xml:space="preserve">
    <value>binary literals</value>
  </data>
  <data name="IDS_FeatureDigitSeparator" xml:space="preserve">
    <value>digit separators</value>
  </data>
  <data name="IDS_FeatureLocalFunctions" xml:space="preserve">
    <value>local functions</value>
  </data>
  <data name="ERR_UnescapedCurly" xml:space="preserve">
    <value>A '{0}' character must be escaped (by doubling) in an interpolated string.</value>
  </data>
  <data name="ERR_EscapedCurly" xml:space="preserve">
    <value>A '{0}' character may only be escaped by doubling '{0}{0}' in an interpolated string.</value>
  </data>
  <data name="ERR_TrailingWhitespaceInFormatSpecifier" xml:space="preserve">
    <value>A format specifier may not contain trailing whitespace.</value>
  </data>
  <data name="ERR_EmptyFormatSpecifier" xml:space="preserve">
    <value>Empty format specifier.</value>
  </data>
  <data name="ERR_ErrorInReferencedAssembly" xml:space="preserve">
    <value>There is an error in a referenced assembly '{0}'.</value>
  </data>
  <data name="ERR_ExpressionOrDeclarationExpected" xml:space="preserve">
    <value>Expression or declaration statement expected.</value>
  </data>
  <data name="ERR_NameofExtensionMethod" xml:space="preserve">
    <value>Extension method groups are not allowed as an argument to 'nameof'.</value>
  </data>
  <data name="WRN_AlignmentMagnitude" xml:space="preserve">
    <value>Alignment value {0} has a magnitude greater than {1} and may result in a large formatted string.</value>
  </data>
  <data name="HDN_UnusedExternAlias_Title" xml:space="preserve">
    <value>Unused extern alias</value>
  </data>
  <data name="HDN_UnusedUsingDirective_Title" xml:space="preserve">
    <value>Unnecessary using directive</value>
  </data>
  <data name="INF_UnableToLoadSomeTypesInAnalyzer_Title" xml:space="preserve">
    <value>Skip loading types in analyzer assembly that fail due to a ReflectionTypeLoadException</value>
  </data>
  <data name="WRN_AlignmentMagnitude_Title" xml:space="preserve">
    <value>Alignment value has a magnitude that may result in a large formatted string</value>
  </data>
  <data name="ERR_ConstantStringTooLong" xml:space="preserve">
    <value>Length of String constant resulting from concatenation exceeds System.Int32.MaxValue.  Try splitting the string into multiple constants.</value>
  </data>
  <data name="ERR_TupleTooFewElements" xml:space="preserve">
    <value>Tuple must contain at least two elements.</value>
  </data>
  <data name="ERR_DebugEntryPointNotSourceMethodDefinition" xml:space="preserve">
    <value>Debug entry point must be a definition of a method declared in the current compilation.</value>
  </data>
  <data name="ERR_LoadDirectiveOnlyAllowedInScripts" xml:space="preserve">
    <value>#load is only allowed in scripts</value>
  </data>
  <data name="ERR_PPLoadFollowsToken" xml:space="preserve">
    <value>Cannot use #load after first token in file</value>
  </data>
  <data name="CouldNotFindFile" xml:space="preserve">
    <value>Could not find file.</value>
    <comment>File path referenced in source (#load) could not be resolved.</comment>
  </data>
  <data name="SyntaxTreeFromLoadNoRemoveReplace" xml:space="preserve">
    <value>SyntaxTree resulted from a #load directive and cannot be removed or replaced directly.</value>
  </data>
  <data name="ERR_SourceFileReferencesNotSupported" xml:space="preserve">
    <value>Source file references are not supported.</value>
  </data>
  <data name="ERR_InvalidPathMap" xml:space="preserve">
    <value>The pathmap option was incorrectly formatted.</value>
  </data>
  <data name="ERR_InvalidReal" xml:space="preserve">
    <value>Invalid real literal.</value>
  </data>
  <data name="ERR_AutoPropertyCannotBeRefReturning" xml:space="preserve">
    <value>Auto-implemented properties cannot return by reference</value>
  </data>
  <data name="ERR_RefPropertyMustHaveGetAccessor" xml:space="preserve">
    <value>Properties which return by reference must have a get accessor</value>
  </data>
  <data name="ERR_RefPropertyCannotHaveSetAccessor" xml:space="preserve">
    <value>Properties which return by reference cannot have set accessors</value>
  </data>
  <data name="ERR_CantChangeRefReturnOnOverride" xml:space="preserve">
    <value>'{0}' must match by reference return of overridden member '{1}'</value>
  </data>
  <data name="ERR_CantChangeInitOnlyOnOverride" xml:space="preserve">
    <value>'{0}' must match by init-only of overridden member '{1}'</value>
  </data>
  <data name="ERR_MustNotHaveRefReturn" xml:space="preserve">
    <value>By-reference returns may only be used in methods that return by reference</value>
  </data>
  <data name="ERR_MustHaveRefReturn" xml:space="preserve">
    <value>By-value returns may only be used in methods that return by value</value>
  </data>
  <data name="ERR_RefReturnMustHaveIdentityConversion" xml:space="preserve">
    <value>The return expression must be of type '{0}' because this method returns by reference</value>
  </data>
  <data name="ERR_CloseUnimplementedInterfaceMemberWrongRefReturn" xml:space="preserve">
    <value>'{0}' does not implement interface member '{1}'. '{2}' cannot implement '{1}' because it does not have matching return by reference.</value>
  </data>
  <data name="ERR_CloseUnimplementedInterfaceMemberWrongInitOnly" xml:space="preserve">
    <value>'{0}' does not implement interface member '{1}'. '{2}' cannot implement '{1}'.</value>
  </data>
  <data name="ERR_BadIteratorReturnRef" xml:space="preserve">
    <value>The body of '{0}' cannot be an iterator block because '{0}' returns by reference</value>
  </data>
  <data name="ERR_BadRefReturnExpressionTree" xml:space="preserve">
    <value>Lambda expressions that return by reference cannot be converted to expression trees</value>
  </data>
  <data name="ERR_RefReturningCallInExpressionTree" xml:space="preserve">
    <value>An expression tree lambda may not contain a call to a method, property, or indexer that returns by reference</value>
  </data>
  <data name="ERR_RefReturnLvalueExpected" xml:space="preserve">
    <value>An expression cannot be used in this context because it may not be passed or returned by reference</value>
  </data>
  <data name="ERR_RefReturnNonreturnableLocal" xml:space="preserve">
    <value>Cannot return '{0}' by reference because it was initialized to a value that cannot be returned by reference</value>
  </data>
  <data name="ERR_RefReturnNonreturnableLocal2" xml:space="preserve">
    <value>Cannot return by reference a member of '{0}' because it was initialized to a value that cannot be returned by reference</value>
  </data>
  <data name="WRN_RefReturnNonreturnableLocal" xml:space="preserve">
    <value>Local '{0}' is returned by reference but was initialized to a value that cannot be returned by reference</value>
  </data>
  <data name="WRN_RefReturnNonreturnableLocal_Title" xml:space="preserve">
    <value>Local is returned by reference but was initialized to a value that cannot be returned by reference</value>
  </data>
  <data name="WRN_RefReturnNonreturnableLocal2" xml:space="preserve">
    <value>A member of '{0}' is returned by reference but was initialized to a value that cannot be returned by reference</value>
  </data>
  <data name="WRN_RefReturnNonreturnableLocal2_Title" xml:space="preserve">
    <value>A member is returned by reference but was initialized to a value that cannot be returned by reference</value>
  </data>
  <data name="ERR_RefReturnRangeVariable" xml:space="preserve">
    <value>Cannot return the range variable '{0}' by reference</value>
  </data>
  <data name="ERR_RefReturnReadonly" xml:space="preserve">
    <value>A readonly field cannot be returned by writable reference</value>
  </data>
  <data name="ERR_RefReturnReadonlyStatic" xml:space="preserve">
    <value>A static readonly field cannot be returned by writable reference</value>
  </data>
  <data name="ERR_RefReturnReadonly2" xml:space="preserve">
    <value>Members of readonly field '{0}' cannot be returned by writable reference</value>
  </data>
  <data name="ERR_RefReturnReadonlyStatic2" xml:space="preserve">
    <value>Fields of static readonly field '{0}' cannot be returned by writable reference</value>
  </data>
  <data name="ERR_RefReturnParameter" xml:space="preserve">
    <value>Cannot return a parameter by reference '{0}' because it is not a ref parameter</value>
  </data>
  <data name="ERR_RefReturnParameter2" xml:space="preserve">
    <value>Cannot return by reference a member of parameter '{0}' because it is not a ref or out parameter</value>
  </data>
  <data name="ERR_RefReturnScopedParameter" xml:space="preserve">
    <value>Cannot return a parameter by reference '{0}' because it is scoped to the current method</value>
  </data>
  <data name="ERR_RefReturnScopedParameter2" xml:space="preserve">
    <value>Cannot return by reference a member of parameter '{0}' because it is scoped to the current method</value>
  </data>
  <data name="ERR_RefReturnOnlyParameter" xml:space="preserve">
    <value>Cannot return a parameter by reference '{0}' through a ref parameter; it can only be returned in a return statement</value>
  </data>
  <data name="ERR_RefReturnOnlyParameter2" xml:space="preserve">
    <value>Cannot return by reference a member of parameter '{0}' through a ref parameter; it can only be returned in a return statement</value>
  </data>
  <data name="WRN_RefReturnOnlyParameter" xml:space="preserve">
    <value>This returns a parameter by reference '{0}' through a ref parameter; but it can only safely be returned in a return statement</value>
  </data>
  <data name="WRN_RefReturnOnlyParameter_Title" xml:space="preserve">
    <value>This returns a parameter by reference through a ref parameter; but it can only safely be returned in a return statement</value>
  </data>
  <data name="WRN_RefReturnOnlyParameter2" xml:space="preserve">
    <value>This returns by reference a member of parameter '{0}' through a ref parameter; but it can only safely be returned in a return statement</value>
  </data>
  <data name="WRN_RefReturnOnlyParameter2_Title" xml:space="preserve">
    <value>This returns by reference a member of parameter through a ref parameter; but it can only safely be returned in a return statement</value>
  </data>
  <data name="WRN_RefReturnParameter" xml:space="preserve">
    <value>This returns a parameter by reference '{0}' but it is not a ref parameter</value>
  </data>
  <data name="WRN_RefReturnParameter_Title" xml:space="preserve">
    <value>This returns a parameter by reference but it is not a ref parameter</value>
  </data>
  <data name="WRN_RefReturnScopedParameter" xml:space="preserve">
    <value>This returns a parameter by reference '{0}' but it is scoped to the current method</value>
  </data>
  <data name="WRN_RefReturnScopedParameter_Title" xml:space="preserve">
    <value>This returns a parameter by reference but it is scoped to the current method</value>
  </data>
  <data name="WRN_RefReturnParameter2" xml:space="preserve">
    <value>This returns by reference a member of parameter '{0}' that is not a ref or out parameter</value>
  </data>
  <data name="WRN_RefReturnParameter2_Title" xml:space="preserve">
    <value>This returns by reference a member of parameter that is not a ref or out parameter</value>
  </data>
  <data name="WRN_RefReturnScopedParameter2" xml:space="preserve">
    <value>This returns by reference a member of parameter '{0}' that is scoped to the current method</value>
  </data>
  <data name="WRN_RefReturnScopedParameter2_Title" xml:space="preserve">
    <value>This returns by reference a member of parameter that is scoped to the current method</value>
  </data>
  <data name="ERR_RefReturnLocal" xml:space="preserve">
    <value>Cannot return local '{0}' by reference because it is not a ref local</value>
  </data>
  <data name="ERR_RefReturnLocal2" xml:space="preserve">
    <value>Cannot return a member of local '{0}' by reference because it is not a ref local</value>
  </data>
  <data name="WRN_RefReturnLocal" xml:space="preserve">
    <value>This returns local '{0}' by reference but it is not a ref local</value>
  </data>
  <data name="WRN_RefReturnLocal_Title" xml:space="preserve">
    <value>This returns local by reference but it is not a ref local</value>
  </data>
  <data name="WRN_RefReturnLocal2" xml:space="preserve">
    <value>This returns a member of local '{0}' by reference but it is not a ref local</value>
  </data>
  <data name="WRN_RefReturnLocal2_Title" xml:space="preserve">
    <value>This returns a member of local by reference but it is not a ref local</value>
  </data>
  <data name="ERR_RefReturnStructThis" xml:space="preserve">
    <value>Struct members cannot return 'this' or other instance members by reference</value>
  </data>
  <data name="WRN_RefReturnStructThis" xml:space="preserve">
    <value>Struct member returns 'this' or other instance members by reference</value>
  </data>
  <data name="WRN_RefReturnStructThis_Title" xml:space="preserve">
    <value>Struct member returns 'this' or other instance members by reference</value>
  </data>
  <data name="ERR_EscapeOther" xml:space="preserve">
    <value>Expression cannot be used in this context because it may indirectly expose variables outside of their declaration scope</value>
  </data>
  <data name="ERR_EscapeVariable" xml:space="preserve">
    <value>Cannot use variable '{0}' in this context because it may expose referenced variables outside of their declaration scope</value>
  </data>
  <data name="WRN_EscapeVariable" xml:space="preserve">
    <value>Use of variable '{0}' in this context may expose referenced variables outside of their declaration scope</value>
  </data>
  <data name="WRN_EscapeVariable_Title" xml:space="preserve">
    <value>Use of variable in this context may expose referenced variables outside of their declaration scope</value>
  </data>
  <data name="ERR_EscapeCall" xml:space="preserve">
    <value>Cannot use a result of '{0}' in this context because it may expose variables referenced by parameter '{1}' outside of their declaration scope</value>
  </data>
  <data name="ERR_EscapeCall2" xml:space="preserve">
    <value>Cannot use a member of result of '{0}' in this context because it may expose variables referenced by parameter '{1}' outside of their declaration scope</value>
  </data>
  <data name="ERR_CallArgMixing" xml:space="preserve">
    <value>This combination of arguments to '{0}' is disallowed because it may expose variables referenced by parameter '{1}' outside of their declaration scope</value>
  </data>
  <data name="ERR_MismatchedRefEscapeInTernary" xml:space="preserve">
    <value>Branches of a ref conditional operator cannot refer to variables with incompatible declaration scopes</value>
  </data>
  <data name="WRN_MismatchedRefEscapeInTernary" xml:space="preserve">
    <value>The branches of the ref conditional operator refer to variables with incompatible declaration scopes</value>
  </data>
  <data name="WRN_MismatchedRefEscapeInTernary_Title" xml:space="preserve">
    <value>The branches of the ref conditional operator refer to variables with incompatible declaration scopes</value>
  </data>
  <data name="ERR_EscapeStackAlloc" xml:space="preserve">
    <value>A result of a stackalloc expression of type '{0}' cannot be used in this context because it may be exposed outside of the containing method</value>
  </data>
  <data name="WRN_EscapeStackAlloc" xml:space="preserve">
    <value>A result of a stackalloc expression of type '{0}' in this context may be exposed outside of the containing method</value>
  </data>
  <data name="WRN_EscapeStackAlloc_Title" xml:space="preserve">
    <value>A result of a stackalloc expression of this type in this context may be exposed outside of the containing method</value>
  </data>
  <data name="ERR_InitializeByValueVariableWithReference" xml:space="preserve">
    <value>Cannot initialize a by-value variable with a reference</value>
  </data>
  <data name="ERR_InitializeByReferenceVariableWithValue" xml:space="preserve">
    <value>Cannot initialize a by-reference variable with a value</value>
  </data>
  <data name="ERR_RefAssignmentMustHaveIdentityConversion" xml:space="preserve">
    <value>The expression must be of type '{0}' because it is being assigned by reference</value>
  </data>
  <data name="ERR_ByReferenceVariableMustBeInitialized" xml:space="preserve">
    <value>A declaration of a by-reference variable must have an initializer</value>
  </data>
  <data name="ERR_AnonDelegateCantUseLocal" xml:space="preserve">
    <value>Cannot use ref local '{0}' inside an anonymous method, lambda expression, or query expression</value>
  </data>
  <data name="ERR_RefReturningCallAndAwait" xml:space="preserve">
    <value>A reference returned by a call to '{0}' cannot be preserved across 'await' or 'yield' boundary.</value>
  </data>
  <data name="ERR_RefConditionalAndAwait" xml:space="preserve">
    <value>'await' cannot be used in an expression containing a ref conditional operator</value>
  </data>
  <data name="ERR_RefConditionalNeedsTwoRefs" xml:space="preserve">
    <value>Both conditional operator values must be ref values or neither may be a ref value</value>
  </data>
  <data name="ERR_RefConditionalDifferentTypes" xml:space="preserve">
    <value>The expression must be of type '{0}' to match the alternative ref value</value>
  </data>
  <data name="ERR_ExpressionTreeContainsLocalFunction" xml:space="preserve">
    <value>An expression tree may not contain a reference to a local function</value>
  </data>
  <data name="ERR_DynamicLocalFunctionParamsParameter" xml:space="preserve">
    <value>Cannot pass argument with dynamic type to params parameter '{0}' of local function '{1}'.</value>
  </data>
  <data name="SyntaxTreeIsNotASubmission" xml:space="preserve">
    <value>Syntax tree should be created from a submission.</value>
  </data>
  <data name="ERR_TooManyUserStrings" xml:space="preserve">
    <value>Combined length of user strings used by the program exceeds allowed limit. Try to decrease use of string literals or try the EXPERIMENTAL feature flag 'experimental-data-section-string-literals'.</value>
  </data>
  <data name="ERR_TooManyUserStrings_RestartRequired" xml:space="preserve">
    <value>Combined length of user strings used by the program exceeds allowed limit. Adding a string literal requires restarting the application.</value>
  </data>
  <data name="ERR_PatternNullableType" xml:space="preserve">
    <value>It is not legal to use nullable type '{0}?' in a pattern; use the underlying type '{0}' instead.</value>
  </data>
  <data name="ERR_IsNullableType" xml:space="preserve">
    <value>It is not legal to use nullable reference type '{0}?' in an is-type expression; use the underlying type '{0}' instead.</value>
  </data>
  <data name="ERR_AsNullableType" xml:space="preserve">
    <value>It is not legal to use nullable reference type '{0}?' in an as expression; use the underlying type '{0}' instead.</value>
  </data>
  <data name="ERR_BadPatternExpression" xml:space="preserve">
    <value>Invalid operand for pattern match; value required, but found '{0}'.</value>
  </data>
  <data name="ERR_PeWritingFailure" xml:space="preserve">
    <value>An error occurred while writing the output file: {0}.</value>
  </data>
  <data name="ERR_TupleDuplicateElementName" xml:space="preserve">
    <value>Tuple element names must be unique.</value>
  </data>
  <data name="ERR_TupleReservedElementName" xml:space="preserve">
    <value>Tuple element name '{0}' is only allowed at position {1}.</value>
  </data>
  <data name="ERR_TupleReservedElementNameAnyPosition" xml:space="preserve">
    <value>Tuple element name '{0}' is disallowed at any position.</value>
  </data>
  <data name="ERR_PredefinedTypeMemberNotFoundInAssembly" xml:space="preserve">
    <value>Member '{0}' was not found on type '{1}' from assembly '{2}'.</value>
  </data>
  <data name="IDS_FeatureTuples" xml:space="preserve">
    <value>tuples</value>
  </data>
  <data name="ERR_MissingDeconstruct" xml:space="preserve">
    <value>No suitable 'Deconstruct' instance or extension method was found for type '{0}', with {1} out parameters and a void return type.</value>
  </data>
  <data name="ERR_DeconstructRequiresExpression" xml:space="preserve">
    <value>Deconstruct assignment requires an expression with a type on the right-hand-side.</value>
  </data>
  <data name="ERR_SwitchExpressionValueExpected" xml:space="preserve">
    <value>The switch expression must be a value; found '{0}'.</value>
  </data>
  <data name="ERR_SwitchCaseSubsumed" xml:space="preserve">
    <value>The switch case is unreachable. It has already been handled by a previous case or it is impossible to match.</value>
  </data>
  <data name="ERR_StdInOptionProvidedButConsoleInputIsNotRedirected" xml:space="preserve">
    <value>stdin argument '-' is specified, but input has not been redirected from the standard input stream.</value>
  </data>
  <data name="ERR_SwitchArmSubsumed" xml:space="preserve">
    <value>The pattern is unreachable. It has already been handled by a previous arm of the switch expression or it is impossible to match.</value>
  </data>
  <data name="ERR_PatternWrongType" xml:space="preserve">
    <value>An expression of type '{0}' cannot be handled by a pattern of type '{1}'.</value>
  </data>
  <data name="ERR_ConstantPatternVsOpenType" xml:space="preserve">
    <value>An expression of type '{0}' cannot be handled by a pattern of type '{1}'. Please use language version '{2}' or greater to match an open type with a constant pattern.</value>
  </data>
  <data name="WRN_AttributeIgnoredWhenPublicSigning" xml:space="preserve">
    <value>Attribute '{0}' is ignored when public signing is specified.</value>
  </data>
  <data name="WRN_AttributeIgnoredWhenPublicSigning_Title" xml:space="preserve">
    <value>Attribute is ignored when public signing is specified.</value>
  </data>
  <data name="ERR_OptionMustBeAbsolutePath" xml:space="preserve">
    <value>Option '{0}' must be an absolute path.</value>
  </data>
  <data name="ERR_ConversionNotTupleCompatible" xml:space="preserve">
    <value>Tuple with {0} elements cannot be converted to type '{1}'.</value>
  </data>
  <data name="IDS_FeatureOutVar" xml:space="preserve">
    <value>out variable declaration</value>
  </data>
  <data name="ERR_ImplicitlyTypedVariableUsedInForbiddenZone" xml:space="preserve">
    <value>Reference to an implicitly-typed variable '{0}' is not permitted in this location.</value>
  </data>
  <data name="ERR_TypeInferenceFailedForImplicitlyTypedOutVariable" xml:space="preserve">
    <value>Cannot infer the type of implicitly-typed out variable '{0}'.</value>
  </data>
  <data name="ERR_TypeInferenceFailedForImplicitlyTypedDeconstructionVariable" xml:space="preserve">
    <value>Cannot infer the type of implicitly-typed deconstruction variable '{0}'.</value>
  </data>
  <data name="ERR_DiscardTypeInferenceFailed" xml:space="preserve">
    <value>Cannot infer the type of implicitly-typed discard.</value>
  </data>
  <data name="ERR_DeconstructWrongCardinality" xml:space="preserve">
    <value>Cannot deconstruct a tuple of '{0}' elements into '{1}' variables.</value>
  </data>
  <data name="ERR_CannotDeconstructDynamic" xml:space="preserve">
    <value>Cannot deconstruct dynamic objects.</value>
  </data>
  <data name="ERR_DeconstructTooFewElements" xml:space="preserve">
    <value>Deconstruction must contain at least two variables.</value>
  </data>
  <data name="WRN_TupleLiteralNameMismatch" xml:space="preserve">
    <value>The tuple element name '{0}' is ignored because a different name or no name is specified by the target type '{1}'.</value>
  </data>
  <data name="WRN_TupleLiteralNameMismatch_Title" xml:space="preserve">
    <value>The tuple element name is ignored because a different name or no name is specified by the assignment target.</value>
  </data>
  <data name="WRN_TupleBinopLiteralNameMismatch" xml:space="preserve">
    <value>The tuple element name '{0}' is ignored because a different name or no name is specified on the other side of the tuple == or != operator.</value>
  </data>
  <data name="WRN_TupleBinopLiteralNameMismatch_Title" xml:space="preserve">
    <value>The tuple element name is ignored because a different name or no name is specified on the other side of the tuple == or != operator.</value>
  </data>
  <data name="ERR_PredefinedValueTupleTypeMustBeStruct" xml:space="preserve">
    <value>Predefined type '{0}' must be a struct.</value>
  </data>
  <data name="ERR_NewWithTupleTypeSyntax" xml:space="preserve">
    <value>'new' cannot be used with tuple type. Use a tuple literal expression instead.</value>
  </data>
  <data name="ERR_DeconstructionVarFormDisallowsSpecificType" xml:space="preserve">
    <value>Deconstruction 'var (...)' form disallows a specific type for 'var'.</value>
  </data>
  <data name="ERR_TupleElementNamesAttributeMissing" xml:space="preserve">
    <value>Cannot define a class or member that utilizes tuples because the compiler required type '{0}' cannot be found. Are you missing a reference?</value>
  </data>
  <data name="ERR_ExplicitTupleElementNamesAttribute" xml:space="preserve">
    <value>Cannot reference 'System.Runtime.CompilerServices.TupleElementNamesAttribute' explicitly. Use the tuple syntax to define tuple names.</value>
  </data>
  <data name="ERR_ExpressionTreeContainsOutVariable" xml:space="preserve">
    <value>An expression tree may not contain an out argument variable declaration.</value>
  </data>
  <data name="ERR_ExpressionTreeContainsDiscard" xml:space="preserve">
    <value>An expression tree may not contain a discard.</value>
  </data>
  <data name="ERR_ExpressionTreeContainsIsMatch" xml:space="preserve">
    <value>An expression tree may not contain an 'is' pattern-matching operator.</value>
  </data>
  <data name="ERR_ExpressionTreeContainsTupleLiteral" xml:space="preserve">
    <value>An expression tree may not contain a tuple literal.</value>
  </data>
  <data name="ERR_ExpressionTreeContainsTupleConversion" xml:space="preserve">
    <value>An expression tree may not contain a tuple conversion.</value>
  </data>
  <data name="ERR_SourceLinkRequiresPdb" xml:space="preserve">
    <value>/sourcelink switch is only supported when emitting PDB.</value>
  </data>
  <data name="ERR_CannotEmbedWithoutPdb" xml:space="preserve">
    <value>/embed switch is only supported when emitting a PDB.</value>
  </data>
  <data name="ERR_InvalidInstrumentationKind" xml:space="preserve">
    <value>Invalid instrumentation kind: {0}</value>
  </data>
  <data name="ERR_InvalidHashAlgorithmName" xml:space="preserve">
    <value>Invalid hash algorithm name: '{0}'</value>
  </data>
  <data name="ERR_VarInvocationLvalueReserved" xml:space="preserve">
    <value>The syntax 'var (...)' as an lvalue is reserved.</value>
  </data>
  <data name="ERR_SemiOrLBraceOrArrowExpected" xml:space="preserve">
    <value>{ or ; or =&gt; expected</value>
  </data>
  <data name="ERR_ThrowMisplaced" xml:space="preserve">
    <value>A throw expression is not allowed in this context.</value>
  </data>
  <data name="ERR_DeclarationExpressionNotPermitted" xml:space="preserve">
    <value>A declaration is not allowed in this context.</value>
  </data>
  <data name="ERR_MustDeclareForeachIteration" xml:space="preserve">
    <value>A foreach loop must declare its iteration variables.</value>
  </data>
  <data name="ERR_TupleElementNamesInDeconstruction" xml:space="preserve">
    <value>Tuple element names are not permitted on the left of a deconstruction.</value>
  </data>
  <data name="ERR_PossibleBadNegCast" xml:space="preserve">
    <value>To cast a negative value, you must enclose the value in parentheses.</value>
  </data>
  <data name="ERR_ExpressionTreeContainsThrowExpression" xml:space="preserve">
    <value>An expression tree may not contain a throw-expression.</value>
  </data>
  <data name="ERR_ExpressionTreeContainsWithExpression" xml:space="preserve">
    <value>An expression tree may not contain a with-expression.</value>
  </data>
  <data name="ERR_BadAssemblyName" xml:space="preserve">
    <value>Invalid assembly name: {0}</value>
  </data>
  <data name="ERR_BadAsyncMethodBuilderTaskProperty" xml:space="preserve">
    <value>For type '{0}' to be used as an AsyncMethodBuilder for type '{1}', its Task property should return type '{1}' instead of type '{2}'.</value>
  </data>
  <data name="ERR_TypeForwardedToMultipleAssemblies" xml:space="preserve">
    <value>Module '{0}' in assembly '{1}' is forwarding the type '{2}' to multiple assemblies: '{3}' and '{4}'.</value>
  </data>
  <data name="ERR_PatternDynamicType" xml:space="preserve">
    <value>It is not legal to use the type 'dynamic' in a pattern.</value>
  </data>
  <data name="ERR_BadDocumentationMode" xml:space="preserve">
    <value>Provided documentation mode is unsupported or invalid: '{0}'.</value>
  </data>
  <data name="ERR_BadSourceCodeKind" xml:space="preserve">
    <value>Provided source code kind is unsupported or invalid: '{0}'</value>
  </data>
  <data name="ERR_BadLanguageVersion" xml:space="preserve">
    <value>Provided language version is unsupported or invalid: '{0}'.</value>
  </data>
  <data name="ERR_InvalidPreprocessingSymbol" xml:space="preserve">
    <value>Invalid name for a preprocessing symbol; '{0}' is not a valid identifier</value>
  </data>
  <data name="ERR_FeatureNotAvailableInVersion7_1" xml:space="preserve">
    <value>Feature '{0}' is not available in C# 7.1. Please use language version {1} or greater.</value>
  </data>
  <data name="ERR_FeatureNotAvailableInVersion7_2" xml:space="preserve">
    <value>Feature '{0}' is not available in C# 7.2. Please use language version {1} or greater.</value>
  </data>
  <data name="ERR_FeatureNotAvailableInVersion7_3" xml:space="preserve">
    <value>Feature '{0}' is not available in C# 7.3. Please use language version {1} or greater.</value>
  </data>
  <data name="ERR_FeatureNotAvailableInVersion8" xml:space="preserve">
    <value>Feature '{0}' is not available in C# 8.0. Please use language version {1} or greater.</value>
  </data>
  <data name="ERR_LanguageVersionCannotHaveLeadingZeroes" xml:space="preserve">
    <value>Specified language version '{0}' cannot have leading zeroes</value>
  </data>
  <data name="ERR_VoidAssignment" xml:space="preserve">
    <value>A value of type 'void' may not be assigned.</value>
  </data>
  <data name="WRN_WindowsExperimental" xml:space="preserve">
    <value>'{0}' is for evaluation purposes only and is subject to change or removal in future updates.</value>
  </data>
  <data name="WRN_WindowsExperimental_Title" xml:space="preserve">
    <value>Type is for evaluation purposes only and is subject to change or removal in future updates.</value>
  </data>
  <data name="WRN_Experimental" xml:space="preserve">
    <value>'{0}' is for evaluation purposes only and is subject to change or removal in future updates. Suppress this diagnostic to proceed.</value>
  </data>
  <data name="WRN_Experimental_Title" xml:space="preserve">
    <value>Type is for evaluation purposes only and is subject to change or removal in future updates. Suppress this diagnostic to proceed.</value>
  </data>
  <data name="WRN_ExperimentalWithMessage" xml:space="preserve">
    <value>'{0}' is for evaluation purposes only and is subject to change or removal in future updates: '{1}'. Suppress this diagnostic to proceed.</value>
  </data>
  <data name="WRN_ExperimentalWithMessage_Title" xml:space="preserve">
    <value>Type is for evaluation purposes only and is subject to change or removal in future updates. Suppress this diagnostic to proceed.</value>
  </data>
  <data name="ERR_CompilerAndLanguageVersion" xml:space="preserve">
    <value>Compiler version: '{0}'. Language version: {1}. Compiler path: '{2}'.</value>
  </data>
  <data name="IDS_FeatureAsyncMain" xml:space="preserve">
    <value>async main</value>
  </data>
  <data name="ERR_TupleInferredNamesNotAvailable" xml:space="preserve">
    <value>Tuple element name '{0}' is inferred. Please use language version {1} or greater to access an element by its inferred name.</value>
  </data>
  <data name="ERR_AltInterpolatedVerbatimStringsNotAvailable" xml:space="preserve">
    <value>To use '@$' instead of '$@' for an interpolated verbatim string, please use language version '{0}' or greater.</value>
  </data>
  <data name="WRN_AttributesOnBackingFieldsNotAvailable" xml:space="preserve">
    <value>Field-targeted attributes on auto-properties are not supported in language version {0}. Please use language version {1} or greater.</value>
  </data>
  <data name="WRN_AttributesOnBackingFieldsNotAvailable_Title" xml:space="preserve">
    <value>Field-targeted attributes on auto-properties are not supported in this version of the language.</value>
  </data>
  <data name="ERR_VoidInTuple" xml:space="preserve">
    <value>A tuple may not contain a value of type 'void'.</value>
  </data>
  <data name="IDS_FeatureNullableReferenceTypes" xml:space="preserve">
    <value>nullable reference types</value>
  </data>
  <data name="IDS_FeaturePragmaWarningEnable" xml:space="preserve">
    <value>warning action enable</value>
  </data>
  <data name="WRN_ConvertingNullableToNonNullable" xml:space="preserve">
    <value>Converting null literal or possible null value to non-nullable type.</value>
  </data>
  <data name="WRN_ConvertingNullableToNonNullable_Title" xml:space="preserve">
    <value>Converting null literal or possible null value to non-nullable type.</value>
  </data>
  <data name="WRN_NullReferenceAssignment" xml:space="preserve">
    <value>Possible null reference assignment.</value>
  </data>
  <data name="WRN_NullReferenceAssignment_Title" xml:space="preserve">
    <value>Possible null reference assignment.</value>
  </data>
  <data name="WRN_NullReferenceReceiver" xml:space="preserve">
    <value>Dereference of a possibly null reference.</value>
  </data>
  <data name="WRN_NullReferenceReceiver_Title" xml:space="preserve">
    <value>Dereference of a possibly null reference.</value>
  </data>
  <data name="WRN_NullReferenceReturn" xml:space="preserve">
    <value>Possible null reference return.</value>
  </data>
  <data name="WRN_NullReferenceReturn_Title" xml:space="preserve">
    <value>Possible null reference return.</value>
  </data>
  <data name="WRN_NullReferenceArgument" xml:space="preserve">
    <value>Possible null reference argument for parameter '{0}' in '{1}'.</value>
  </data>
  <data name="WRN_NullReferenceArgument_Title" xml:space="preserve">
    <value>Possible null reference argument.</value>
  </data>
  <data name="WRN_ThrowPossibleNull" xml:space="preserve">
    <value>Thrown value may be null.</value>
  </data>
  <data name="WRN_ThrowPossibleNull_Title" xml:space="preserve">
    <value>Thrown value may be null.</value>
  </data>
  <data name="WRN_UnboxPossibleNull" xml:space="preserve">
    <value>Unboxing a possibly null value.</value>
  </data>
  <data name="WRN_UnboxPossibleNull_Title" xml:space="preserve">
    <value>Unboxing a possibly null value.</value>
  </data>
  <data name="WRN_NullabilityMismatchInTypeOnOverride" xml:space="preserve">
    <value>Nullability of reference types in type doesn't match overridden member.</value>
  </data>
  <data name="WRN_NullabilityMismatchInTypeOnOverride_Title" xml:space="preserve">
    <value>Nullability of reference types in type doesn't match overridden member.</value>
  </data>
  <data name="WRN_NullabilityMismatchInReturnTypeOnOverride" xml:space="preserve">
    <value>Nullability of reference types in return type doesn't match overridden member.</value>
  </data>
  <data name="WRN_NullabilityMismatchInReturnTypeOnOverride_Title" xml:space="preserve">
    <value>Nullability of reference types in return type doesn't match overridden member.</value>
  </data>
  <data name="WRN_TopLevelNullabilityMismatchInReturnTypeOnOverride" xml:space="preserve">
    <value>Nullability of return type doesn't match overridden member (possibly because of nullability attributes).</value>
  </data>
  <data name="WRN_TopLevelNullabilityMismatchInReturnTypeOnOverride_Title" xml:space="preserve">
    <value>Nullability of return type doesn't match overridden member (possibly because of nullability attributes).</value>
  </data>
  <data name="WRN_NullabilityMismatchInParameterTypeOnOverride" xml:space="preserve">
    <value>Nullability of reference types in type of parameter '{0}' doesn't match overridden member.</value>
  </data>
  <data name="WRN_NullabilityMismatchInParameterTypeOnOverride_Title" xml:space="preserve">
    <value>Nullability of reference types in type of parameter doesn't match overridden member.</value>
  </data>
  <data name="WRN_TopLevelNullabilityMismatchInParameterTypeOnOverride" xml:space="preserve">
    <value>Nullability of type of parameter '{0}' doesn't match overridden member (possibly because of nullability attributes).</value>
  </data>
  <data name="WRN_TopLevelNullabilityMismatchInParameterTypeOnOverride_Title" xml:space="preserve">
    <value>Nullability of type of parameter doesn't match overridden member (possibly because of nullability attributes).</value>
  </data>
  <data name="WRN_NullabilityMismatchInParameterTypeOnPartial" xml:space="preserve">
    <value>Nullability of reference types in type of parameter '{0}' doesn't match partial method declaration.</value>
  </data>
  <data name="WRN_NullabilityMismatchInParameterTypeOnPartial_Title" xml:space="preserve">
    <value>Nullability of reference types in type of parameter doesn't match partial method declaration.</value>
  </data>
  <data name="WRN_NullabilityMismatchInReturnTypeOnPartial" xml:space="preserve">
    <value>Nullability of reference types in return type doesn't match partial method declaration.</value>
  </data>
  <data name="WRN_NullabilityMismatchInReturnTypeOnPartial_Title" xml:space="preserve">
    <value>Nullability of reference types in return type doesn't match partial method declaration.</value>
  </data>
  <data name="WRN_NullabilityMismatchInTypeOnImplicitImplementation" xml:space="preserve">
    <value>Nullability of reference types in type of '{0}' doesn't match implicitly implemented member '{1}'.</value>
  </data>
  <data name="WRN_NullabilityMismatchInTypeOnImplicitImplementation_Title" xml:space="preserve">
    <value>Nullability of reference types in type doesn't match implicitly implemented member.</value>
  </data>
  <data name="WRN_NullabilityMismatchInReturnTypeOnImplicitImplementation" xml:space="preserve">
    <value>Nullability of reference types in return type of '{0}' doesn't match implicitly implemented member '{1}'.</value>
  </data>
  <data name="WRN_NullabilityMismatchInReturnTypeOnImplicitImplementation_Title" xml:space="preserve">
    <value>Nullability of reference types in return type doesn't match implicitly implemented member.</value>
  </data>
  <data name="WRN_NullabilityMismatchInParameterTypeOnImplicitImplementation" xml:space="preserve">
    <value>Nullability of reference types in type of parameter '{0}' of '{1}' doesn't match implicitly implemented member '{2}'.</value>
  </data>
  <data name="WRN_NullabilityMismatchInParameterTypeOnImplicitImplementation_Title" xml:space="preserve">
    <value>Nullability of reference types in type of parameter doesn't match implicitly implemented member.</value>
  </data>
  <data name="WRN_TopLevelNullabilityMismatchInReturnTypeOnImplicitImplementation" xml:space="preserve">
    <value>Nullability of reference types in return type of '{0}' doesn't match implicitly implemented member '{1}' (possibly because of nullability attributes).</value>
  </data>
  <data name="WRN_TopLevelNullabilityMismatchInReturnTypeOnImplicitImplementation_Title" xml:space="preserve">
    <value>Nullability of reference types in return type doesn't match implicitly implemented member (possibly because of nullability attributes).</value>
  </data>
  <data name="WRN_TopLevelNullabilityMismatchInParameterTypeOnImplicitImplementation" xml:space="preserve">
    <value>Nullability of reference types in type of parameter '{0}' of '{1}' doesn't match implicitly implemented member '{2}' (possibly because of nullability attributes).</value>
  </data>
  <data name="WRN_TopLevelNullabilityMismatchInParameterTypeOnImplicitImplementation_Title" xml:space="preserve">
    <value>Nullability of reference types in type of parameter doesn't match implicitly implemented member (possibly because of nullability attributes).</value>
  </data>
  <data name="WRN_NullabilityMismatchInTypeOnExplicitImplementation" xml:space="preserve">
    <value>Nullability of reference types in type doesn't match implemented member '{0}'.</value>
  </data>
  <data name="WRN_NullabilityMismatchInTypeOnExplicitImplementation_Title" xml:space="preserve">
    <value>Nullability of reference types in type doesn't match implemented member.</value>
  </data>
  <data name="WRN_NullabilityMismatchInReturnTypeOnExplicitImplementation" xml:space="preserve">
    <value>Nullability of reference types in return type doesn't match implemented member '{0}'.</value>
  </data>
  <data name="WRN_NullabilityMismatchInReturnTypeOnExplicitImplementation_Title" xml:space="preserve">
    <value>Nullability of reference types in return type doesn't match implemented member.</value>
  </data>
  <data name="WRN_NullabilityMismatchInParameterTypeOnExplicitImplementation" xml:space="preserve">
    <value>Nullability of reference types in type of parameter '{0}' doesn't match implemented member '{1}'.</value>
  </data>
  <data name="WRN_NullabilityMismatchInParameterTypeOnExplicitImplementation_Title" xml:space="preserve">
    <value>Nullability of reference types in type of parameter doesn't match implemented member.</value>
  </data>
  <data name="WRN_TopLevelNullabilityMismatchInReturnTypeOnExplicitImplementation" xml:space="preserve">
    <value>Nullability of reference types in return type doesn't match implemented member '{0}' (possibly because of nullability attributes).</value>
  </data>
  <data name="WRN_TopLevelNullabilityMismatchInReturnTypeOnExplicitImplementation_Title" xml:space="preserve">
    <value>Nullability of reference types in return type doesn't match implemented member (possibly because of nullability attributes).</value>
  </data>
  <data name="WRN_TopLevelNullabilityMismatchInParameterTypeOnExplicitImplementation" xml:space="preserve">
    <value>Nullability of reference types in type of parameter '{0}' doesn't match implemented member '{1}' (possibly because of nullability attributes).</value>
  </data>
  <data name="WRN_TopLevelNullabilityMismatchInParameterTypeOnExplicitImplementation_Title" xml:space="preserve">
    <value>Nullability of reference types in type of parameter doesn't match implemented member (possibly because of nullability attributes).</value>
  </data>
  <data name="WRN_UninitializedNonNullableField" xml:space="preserve">
    <value>Non-nullable {0} '{1}' must contain a non-null value when exiting constructor. Consider adding the 'required' modifier or declaring the {0} as nullable.</value>
  </data>
  <data name="WRN_UninitializedNonNullableField_Title" xml:space="preserve">
    <value>Non-nullable field must contain a non-null value when exiting constructor. Consider adding the 'required' modifier or declaring as nullable.</value>
  </data>
  <data name="WRN_NullabilityMismatchInAssignment" xml:space="preserve">
    <value>Nullability of reference types in value of type '{0}' doesn't match target type '{1}'.</value>
  </data>
  <data name="WRN_NullabilityMismatchInAssignment_Title" xml:space="preserve">
    <value>Nullability of reference types in value doesn't match target type.</value>
  </data>
  <data name="WRN_ImplicitCopyInReadOnlyMember" xml:space="preserve">
    <value>Call to non-readonly member '{0}' from a 'readonly' member results in an implicit copy of '{1}'.</value>
  </data>
  <data name="WRN_ImplicitCopyInReadOnlyMember_Title" xml:space="preserve">
    <value>Call to non-readonly member from a 'readonly' member results in an implicit copy.</value>
  </data>
  <data name="ERR_StaticMemberCantBeReadOnly" xml:space="preserve">
    <value>Static member '{0}' cannot be marked 'readonly'.</value>
  </data>
  <data name="ERR_AutoSetterCantBeReadOnly" xml:space="preserve">
    <value>Auto-implemented 'set' accessor '{0}' cannot be marked 'readonly'.</value>
  </data>
  <data name="ERR_AutoPropertyWithSetterCantBeReadOnly" xml:space="preserve">
    <value>Auto-implemented property '{0}' cannot be marked 'readonly' because it has a 'set' accessor.</value>
  </data>
  <data name="ERR_InvalidPropertyReadOnlyMods" xml:space="preserve">
    <value>Cannot specify 'readonly' modifiers on both property or indexer '{0}' and its accessor. Remove one of them.</value>
  </data>
  <data name="ERR_DuplicatePropertyReadOnlyMods" xml:space="preserve">
    <value>Cannot specify 'readonly' modifiers on both accessors of property or indexer '{0}'. Instead, put a 'readonly' modifier on the property itself.</value>
  </data>
  <data name="ERR_FieldLikeEventCantBeReadOnly" xml:space="preserve">
    <value>Field-like event '{0}' cannot be 'readonly'.</value>
  </data>
  <data name="ERR_PartialMemberReadOnlyDifference" xml:space="preserve">
    <value>Both partial member declarations must be readonly or neither may be readonly</value>
  </data>
  <data name="ERR_ReadOnlyModMissingAccessor" xml:space="preserve">
    <value>'{0}': 'readonly' can only be used on accessors if the property or indexer has both a get and a set accessor</value>
  </data>
  <data name="WRN_NullabilityMismatchInArgument" xml:space="preserve">
    <value>Argument of type '{0}' cannot be used for parameter '{2}' of type '{1}' in '{3}' due to differences in the nullability of reference types.</value>
  </data>
  <data name="WRN_NullabilityMismatchInArgument_Title" xml:space="preserve">
    <value>Argument cannot be used for parameter due to differences in the nullability of reference types.</value>
  </data>
  <data name="WRN_NullabilityMismatchInArgumentForOutput" xml:space="preserve">
    <value>Argument of type '{0}' cannot be used as an output of type '{1}' for parameter '{2}' in '{3}' due to differences in the nullability of reference types.</value>
  </data>
  <data name="WRN_NullabilityMismatchInArgumentForOutput_Title" xml:space="preserve">
    <value>Argument cannot be used as an output for parameter due to differences in the nullability of reference types.</value>
  </data>
  <data name="WRN_DisallowNullAttributeForbidsMaybeNullAssignment" xml:space="preserve">
    <value>A possible null value may not be used for a type marked with [NotNull] or [DisallowNull]</value>
  </data>
  <data name="WRN_DisallowNullAttributeForbidsMaybeNullAssignment_Title" xml:space="preserve">
    <value>A possible null value may not be used for a type marked with [NotNull] or [DisallowNull]</value>
  </data>
  <data name="WRN_ParameterConditionallyDisallowsNull" xml:space="preserve">
    <value>Parameter '{0}' must have a non-null value when exiting with '{1}'.</value>
  </data>
  <data name="WRN_ParameterConditionallyDisallowsNull_Title" xml:space="preserve">
    <value>Parameter must have a non-null value when exiting in some condition.</value>
  </data>
  <data name="WRN_ParameterDisallowsNull" xml:space="preserve">
    <value>Parameter '{0}' must have a non-null value when exiting.</value>
  </data>
  <data name="WRN_ParameterDisallowsNull_Title" xml:space="preserve">
    <value>Parameter must have a non-null value when exiting.</value>
  </data>
  <data name="WRN_ParameterNotNullIfNotNull" xml:space="preserve">
    <value>Parameter '{0}' must have a non-null value when exiting because parameter '{1}' is non-null.</value>
  </data>
  <data name="WRN_ParameterNotNullIfNotNull_Title" xml:space="preserve">
    <value>Parameter must have a non-null value when exiting because parameter referenced by NotNullIfNotNull is non-null.</value>
  </data>
  <data name="WRN_ReturnNotNullIfNotNull" xml:space="preserve">
    <value>Return value must be non-null because parameter '{0}' is non-null.</value>
  </data>
  <data name="WRN_ReturnNotNullIfNotNull_Title" xml:space="preserve">
    <value>Return value must be non-null because parameter is non-null.</value>
  </data>
  <data name="WRN_MemberNotNull" xml:space="preserve">
    <value>Member '{0}' must have a non-null value when exiting.</value>
  </data>
  <data name="WRN_MemberNotNull_Title" xml:space="preserve">
    <value>Member must have a non-null value when exiting.</value>
  </data>
  <data name="WRN_MemberNotNullBadMember" xml:space="preserve">
    <value>Member '{0}' cannot be used in this attribute.</value>
  </data>
  <data name="WRN_MemberNotNullBadMember_Title" xml:space="preserve">
    <value>Member cannot be used in this attribute.</value>
  </data>
  <data name="WRN_MemberNotNullWhen" xml:space="preserve">
    <value>Member '{0}' must have a non-null value when exiting with '{1}'.</value>
  </data>
  <data name="WRN_MemberNotNullWhen_Title" xml:space="preserve">
    <value>Member must have a non-null value when exiting in some condition.</value>
  </data>
  <data name="WRN_ShouldNotReturn" xml:space="preserve">
    <value>A method marked [DoesNotReturn] should not return.</value>
  </data>
  <data name="WRN_ShouldNotReturn_Title" xml:space="preserve">
    <value>A method marked [DoesNotReturn] should not return.</value>
  </data>
  <data name="WRN_DoesNotReturnMismatch" xml:space="preserve">
    <value>Method '{0}' lacks `[DoesNotReturn]` annotation to match implemented or overridden member.</value>
  </data>
  <data name="WRN_DoesNotReturnMismatch_Title" xml:space="preserve">
    <value>Method lacks `[DoesNotReturn]` annotation to match implemented or overridden member.</value>
  </data>
  <data name="WRN_NullabilityMismatchInReturnTypeOfTargetDelegate" xml:space="preserve">
    <value>Nullability of reference types in return type of '{0}' doesn't match the target delegate '{1}' (possibly because of nullability attributes).</value>
  </data>
  <data name="WRN_NullabilityMismatchInReturnTypeOfTargetDelegate_Title" xml:space="preserve">
    <value>Nullability of reference types in return type doesn't match the target delegate (possibly because of nullability attributes).</value>
  </data>
  <data name="WRN_NullabilityMismatchInParameterTypeOfTargetDelegate" xml:space="preserve">
    <value>Nullability of reference types in type of parameter '{0}' of '{1}' doesn't match the target delegate '{2}' (possibly because of nullability attributes).</value>
  </data>
  <data name="WRN_NullabilityMismatchInParameterTypeOfTargetDelegate_Title" xml:space="preserve">
    <value>Nullability of reference types in type of parameter doesn't match the target delegate (possibly because of nullability attributes).</value>
  </data>
  <data name="WRN_NullAsNonNullable" xml:space="preserve">
    <value>Cannot convert null literal to non-nullable reference type.</value>
  </data>
  <data name="WRN_NullAsNonNullable_Title" xml:space="preserve">
    <value>Cannot convert null literal to non-nullable reference type.</value>
  </data>
  <data name="ERR_AnnotationDisallowedInObjectCreation" xml:space="preserve">
    <value>Cannot use a nullable reference type in object creation.</value>
  </data>
  <data name="WRN_NullableValueTypeMayBeNull" xml:space="preserve">
    <value>Nullable value type may be null.</value>
  </data>
  <data name="WRN_NullableValueTypeMayBeNull_Title" xml:space="preserve">
    <value>Nullable value type may be null.</value>
  </data>
  <data name="WRN_NullabilityMismatchInTypeParameterConstraint" xml:space="preserve">
    <value>The type '{3}' cannot be used as type parameter '{2}' in the generic type or method '{0}'. Nullability of type argument '{3}' doesn't match constraint type '{1}'.</value>
  </data>
  <data name="WRN_NullabilityMismatchInTypeParameterConstraint_Title" xml:space="preserve">
    <value>The type cannot be used as type parameter in the generic type or method. Nullability of type argument doesn't match constraint type.</value>
  </data>
  <data name="WRN_MissingNonNullTypesContextForAnnotation" xml:space="preserve">
    <value>The annotation for nullable reference types should only be used in code within a '#nullable' annotations context.</value>
  </data>
  <data name="WRN_MissingNonNullTypesContextForAnnotation_Title" xml:space="preserve">
    <value>The annotation for nullable reference types should only be used in code within a '#nullable' annotations context.</value>
  </data>
  <data name="ERR_ExplicitNullableAttribute" xml:space="preserve">
    <value>Explicit application of 'System.Runtime.CompilerServices.NullableAttribute' is not allowed.</value>
  </data>
  <data name="ERR_NullableUnconstrainedTypeParameter" xml:space="preserve">
    <value>A nullable type parameter must be known to be a value type or non-nullable reference type unless language version '{0}' or greater is used. Consider changing the language version or adding a 'class', 'struct', or type constraint.</value>
  </data>
  <data name="ERR_NullableOptionNotAvailable" xml:space="preserve">
    <value>Invalid '{0}' value: '{1}' for C# {2}. Please use language version '{3}' or greater.</value>
  </data>
  <data name="ERR_NonTaskMainCantBeAsync" xml:space="preserve">
    <value>A void or int returning entry point cannot be async</value>
  </data>
  <data name="ERR_PatternWrongGenericTypeInVersion" xml:space="preserve">
    <value>An expression of type '{0}' cannot be handled by a pattern of type '{1}' in C# {2}. Please use language version {3} or greater.</value>
  </data>
  <data name="WRN_UnreferencedLocalFunction" xml:space="preserve">
    <value>The local function '{0}' is declared but never used</value>
  </data>
  <data name="WRN_UnreferencedLocalFunction_Title" xml:space="preserve">
    <value>Local function is declared but never used</value>
  </data>
  <data name="ERR_LocalFunctionMissingBody" xml:space="preserve">
    <value>Local function '{0}' must declare a body because it is not marked 'static extern'.</value>
  </data>
  <data name="ERR_InvalidDebugInfo" xml:space="preserve">
    <value>Unable to read debug information of method '{0}' (token 0x{1:X8}) from assembly '{2}': {3}</value>
  </data>
  <data name="IConversionExpressionIsNotCSharpConversion" xml:space="preserve">
    <value>{0} is not a valid C# conversion expression</value>
  </data>
  <data name="ERR_DynamicLocalFunctionTypeParameter" xml:space="preserve">
    <value>Cannot pass argument with dynamic type to generic local function '{0}' with inferred type arguments.</value>
  </data>
  <data name="IDS_FeatureLeadingDigitSeparator" xml:space="preserve">
    <value>leading digit separator</value>
  </data>
  <data name="ERR_ExplicitReservedAttr" xml:space="preserve">
    <value>Do not use '{0}'. This is reserved for compiler usage.</value>
  </data>
  <data name="ERR_TypeReserved" xml:space="preserve">
    <value>The type name '{0}' is reserved to be used by the compiler.</value>
  </data>
  <data name="ERR_EmbeddedAttributeMustFollowPattern" xml:space="preserve">
    <value>The type 'Microsoft.CodeAnalysis.EmbeddedAttribute' must be non-generic, internal, non-file, sealed, non-static, have a parameterless constructor, inherit from System.Attribute, and be able to be applied to any type.</value>
  </data>
  <data name="ERR_InExtensionMustBeValueType" xml:space="preserve">
    <value>The first 'in' or 'ref readonly' parameter of the extension method '{0}' must be a concrete (non-generic) value type.</value>
  </data>
  <data name="ERR_InExtensionParameterMustBeValueType" xml:space="preserve">
    <value>The 'in' or 'ref readonly' receiver parameter of extension must be a concrete (non-generic) value type.</value>
  </data>
  <data name="ERR_FieldsInRoStruct" xml:space="preserve">
    <value>Instance fields of readonly structs must be readonly.</value>
  </data>
  <data name="ERR_AutoPropsInRoStruct" xml:space="preserve">
    <value>Auto-implemented instance properties in readonly structs must be readonly.</value>
  </data>
  <data name="ERR_FieldlikeEventsInRoStruct" xml:space="preserve">
    <value>Field-like events are not allowed in readonly structs.</value>
  </data>
  <data name="IDS_FeatureRefExtensionMethods" xml:space="preserve">
    <value>ref extension methods</value>
  </data>
  <data name="ERR_StackAllocConversionNotPossible" xml:space="preserve">
    <value>Conversion of a stackalloc expression of type '{0}' to type '{1}' is not possible.</value>
  </data>
  <data name="ERR_RefExtensionMustBeValueTypeOrConstrainedToOne" xml:space="preserve">
    <value>The first parameter of a 'ref' extension method '{0}' must be a value type or a generic type constrained to struct.</value>
  </data>
  <data name="ERR_RefExtensionParameterMustBeValueTypeOrConstrainedToOne" xml:space="preserve">
    <value>The 'ref' receiver parameter of an extension block must be a value type or a generic type constrained to struct.</value>
  </data>
  <data name="ERR_OutAttrOnInParam" xml:space="preserve">
    <value>An in parameter cannot have the Out attribute.</value>
  </data>
  <data name="ERR_OutAttrOnRefReadonlyParam" xml:space="preserve">
    <value>A ref readonly parameter cannot have the Out attribute.</value>
  </data>
  <data name="ICompoundAssignmentOperationIsNotCSharpCompoundAssignment" xml:space="preserve">
    <value>{0} is not a valid C# compound assignment operation</value>
  </data>
  <data name="ISpreadOperationIsNotCSharpSpread" xml:space="preserve">
    <value>{0} is not a valid C# spread operation</value>
  </data>
  <data name="WRN_FilterIsConstantFalse" xml:space="preserve">
    <value>Filter expression is a constant 'false', consider removing the catch clause</value>
  </data>
  <data name="WRN_FilterIsConstantFalse_Title" xml:space="preserve">
    <value>Filter expression is a constant 'false'</value>
  </data>
  <data name="WRN_FilterIsConstantFalseRedundantTryCatch" xml:space="preserve">
    <value>Filter expression is a constant 'false', consider removing the try-catch block</value>
  </data>
  <data name="WRN_FilterIsConstantFalseRedundantTryCatch_Title" xml:space="preserve">
    <value>Filter expression is a constant 'false'. </value>
  </data>
  <data name="ERR_ConditionalInInterpolation" xml:space="preserve">
    <value>A conditional expression cannot be used directly in a string interpolation because the ':' ends the interpolation. Parenthesize the conditional expression.</value>
  </data>
  <data name="ERR_InDynamicMethodArg" xml:space="preserve">
    <value>Arguments with 'in' modifier cannot be used in dynamically dispatched expressions.</value>
  </data>
  <data name="ERR_TupleSizesMismatchForBinOps" xml:space="preserve">
    <value>Tuple types used as operands of an == or != operator must have matching cardinalities. But this operator has tuple types of cardinality {0} on the left and {1} on the right.</value>
  </data>
  <data name="ERR_RefLocalOrParamExpected" xml:space="preserve">
    <value>The left-hand side of a ref assignment must be a ref variable.</value>
  </data>
  <data name="ERR_RefAssignNarrower" xml:space="preserve">
    <value>Cannot ref-assign '{1}' to '{0}' because '{1}' has a narrower escape scope than '{0}'.</value>
  </data>
  <data name="ERR_RefAssignReturnOnly" xml:space="preserve">
    <value>Cannot ref-assign '{1}' to '{0}' because '{1}' can only escape the current method through a return statement.</value>
  </data>
  <data name="WRN_RefAssignReturnOnly" xml:space="preserve">
    <value>This ref-assigns '{1}' to '{0}' but '{1}' can only escape the current method through a return statement.</value>
  </data>
  <data name="WRN_RefAssignReturnOnly_Title" xml:space="preserve">
    <value>This ref-assigns a value that can only escape the current method through a return statement.</value>
  </data>
  <data name="WRN_RefAssignNarrower" xml:space="preserve">
    <value>This ref-assigns '{1}' to '{0}' but '{1}' has a narrower escape scope than '{0}'.</value>
  </data>
  <data name="WRN_RefAssignNarrower_Title" xml:space="preserve">
    <value>This ref-assigns a value that has a narrower escape scope than the target.</value>
  </data>
  <data name="ERR_RefAssignValEscapeWider" xml:space="preserve">
    <value>Cannot ref-assign '{1}' to '{0}' because '{1}' has a wider value escape scope than '{0}' allowing assignment through '{0}' of values with narrower escape scopes than '{1}'.</value>
  </data>
  <data name="WRN_RefAssignValEscapeWider" xml:space="preserve">
    <value>This ref-assigns '{1}' to '{0}' but '{1}' has a wider value escape scope than '{0}' allowing assignment through '{0}' of values with narrower escape scopes than '{1}'.</value>
  </data>
  <data name="WRN_RefAssignValEscapeWider_Title" xml:space="preserve">
    <value>This ref-assigns a value that has a wider value escape scope than the target allowing assignment through the target of values with narrower escapes scopes.</value>
  </data>
  <data name="IDS_FeatureEnumGenericTypeConstraint" xml:space="preserve">
    <value>enum generic type constraints</value>
  </data>
  <data name="IDS_FeatureDelegateGenericTypeConstraint" xml:space="preserve">
    <value>delegate generic type constraints</value>
  </data>
  <data name="IDS_FeatureUnmanagedGenericTypeConstraint" xml:space="preserve">
    <value>unmanaged generic type constraints</value>
  </data>
  <data name="ERR_NewBoundWithUnmanaged" xml:space="preserve">
    <value>The 'new()' constraint cannot be used with the 'unmanaged' constraint</value>
  </data>
  <data name="ERR_UnmanagedConstraintNotSatisfied" xml:space="preserve">
    <value>The type '{2}' must be a non-nullable value type, along with all fields at any level of nesting, in order to use it as parameter '{1}' in the generic type or method '{0}'</value>
  </data>
  <data name="ERR_ConWithUnmanagedCon" xml:space="preserve">
    <value>Type parameter '{1}' has the 'unmanaged' constraint so '{1}' cannot be used as a constraint for '{0}'</value>
  </data>
  <data name="IDS_FeatureStackAllocInitializer" xml:space="preserve">
    <value>stackalloc initializer</value>
  </data>
  <data name="ERR_InvalidStackAllocArray" xml:space="preserve">
    <value>"Invalid rank specifier: expected ']'</value>
  </data>
  <data name="IDS_FeatureExpressionVariablesInQueriesAndInitializers" xml:space="preserve">
    <value>declaration of expression variables in member initializers and queries</value>
  </data>
  <data name="ERR_MissingPattern" xml:space="preserve">
    <value>Pattern missing</value>
  </data>
  <data name="IDS_FeatureRecursivePatterns" xml:space="preserve">
    <value>recursive patterns</value>
  </data>
  <data name="IDS_FeatureNullPointerConstantPattern" xml:space="preserve">
    <value>null pointer constant pattern</value>
  </data>
  <data name="IDS_FeatureDefaultTypeParameterConstraint" xml:space="preserve">
    <value>default type parameter constraints</value>
  </data>
  <data name="ERR_WrongNumberOfSubpatterns" xml:space="preserve">
    <value>Matching the tuple type '{0}' requires '{1}' subpatterns, but '{2}' subpatterns are present.</value>
  </data>
  <data name="ERR_PropertyPatternNameMissing" xml:space="preserve">
    <value>A property subpattern requires a reference to the property or field to be matched, e.g. '{{ Name: {0} }}'</value>
  </data>
  <data name="ERR_DefaultPattern" xml:space="preserve">
    <value>A default literal 'default' is not valid as a pattern. Use another literal (e.g. '0' or 'null') as appropriate. To match everything, use a discard pattern '_'.</value>
  </data>
  <data name="ERR_SwitchExpressionNoBestType" xml:space="preserve">
    <value>No best type was found for the switch expression.</value>
  </data>
  <data name="ERR_DefaultLiteralNoTargetType" xml:space="preserve">
    <value>There is no target type for the default literal.</value>
  </data>
  <data name="ERR_CannotInferDelegateType" xml:space="preserve">
    <value>The delegate type could not be inferred.</value>
  </data>
  <data name="ERR_LambdaExplicitReturnTypeVar" xml:space="preserve">
    <value>The contextual keyword 'var' cannot be used as an explicit lambda return type</value>
  </data>
  <data name="ERR_VarMayNotBindToType" xml:space="preserve">
    <value>The syntax 'var' for a pattern is not permitted to refer to a type, but '{0}' is in scope here.</value>
  </data>
  <data name="WRN_SwitchExpressionNotExhaustive" xml:space="preserve">
    <value>The switch expression does not handle all possible values of its input type (it is not exhaustive). For example, the pattern '{0}' is not covered.</value>
  </data>
  <data name="WRN_SwitchExpressionNotExhaustive_Title" xml:space="preserve">
    <value>The switch expression does not handle all possible values of its input type (it is not exhaustive).</value>
  </data>
  <data name="WRN_SwitchExpressionNotExhaustiveWithWhen" xml:space="preserve">
    <value>The switch expression does not handle all possible values of its input type (it is not exhaustive). For example, the pattern '{0}' is not covered. However, a pattern with a 'when' clause might successfully match this value.</value>
  </data>
  <data name="WRN_SwitchExpressionNotExhaustiveWithWhen_Title" xml:space="preserve">
    <value>The switch expression does not handle all possible values of its input type (it is not exhaustive).</value>
  </data>
  <data name="WRN_SwitchExpressionNotExhaustiveWithUnnamedEnumValue" xml:space="preserve">
    <value>The switch expression does not handle some values of its input type (it is not exhaustive) involving an unnamed enum value. For example, the pattern '{0}' is not covered.</value>
  </data>
  <data name="WRN_SwitchExpressionNotExhaustiveWithUnnamedEnumValue_Title" xml:space="preserve">
    <value>The switch expression does not handle some values of its input type (it is not exhaustive) involving an unnamed enum value.</value>
  </data>
  <data name="WRN_CaseConstantNamedUnderscore" xml:space="preserve">
    <value>The name '_' refers to the constant, not the discard pattern. Use 'var _' to discard the value, or '@_' to refer to a constant by that name.</value>
  </data>
  <data name="WRN_CaseConstantNamedUnderscore_Title" xml:space="preserve">
    <value>Do not use '_' for a case constant.</value>
  </data>
  <data name="WRN_IsTypeNamedUnderscore" xml:space="preserve">
    <value>The name '_' refers to the type '{0}', not the discard pattern. Use '@_' for the type, or 'var _' to discard.</value>
  </data>
  <data name="WRN_IsTypeNamedUnderscore_Title" xml:space="preserve">
    <value>Do not use '_' to refer to the type in an is-type expression.</value>
  </data>
  <data name="ERR_ExpressionTreeContainsSwitchExpression" xml:space="preserve">
    <value>An expression tree may not contain a switch expression.</value>
  </data>
  <data name="ERR_InvalidObjectCreation" xml:space="preserve">
    <value>Invalid object creation</value>
  </data>
  <data name="IDS_FeatureIndexingMovableFixedBuffers" xml:space="preserve">
    <value>indexing movable fixed buffers</value>
  </data>
  <data name="ERR_CantUseInOrOutInArglist" xml:space="preserve">
    <value>__arglist cannot have an argument passed by 'in' or 'out'</value>
  </data>
  <data name="SyntaxTreeNotFound" xml:space="preserve">
    <value>SyntaxTree is not part of the compilation</value>
  </data>
  <data name="ERR_OutVariableCannotBeByRef" xml:space="preserve">
    <value>An out variable cannot be declared as a ref local</value>
  </data>
  <data name="ERR_MultipleAnalyzerConfigsInSameDir" xml:space="preserve">
    <value>Multiple analyzer config files cannot be in the same directory ('{0}').</value>
  </data>
  <data name="IDS_FeatureCoalesceAssignmentExpression" xml:space="preserve">
    <value>coalescing assignment</value>
  </data>
  <data name="CannotCreateConstructedFromConstructed" xml:space="preserve">
    <value>Cannot create constructed generic type from another constructed generic type.</value>
  </data>
  <data name="CannotCreateConstructedFromNongeneric" xml:space="preserve">
    <value>Cannot create constructed generic type from non-generic type.</value>
  </data>
  <data name="IDS_FeatureUnconstrainedTypeParameterInNullCoalescingOperator" xml:space="preserve">
    <value>unconstrained type parameters in null coalescing operator</value>
  </data>
  <data name="WRN_NullabilityMismatchInConstraintsOnImplicitImplementation" xml:space="preserve">
    <value>Nullability in constraints for type parameter '{0}' of method '{1}' doesn't match the constraints for type parameter '{2}' of interface method '{3}'. Consider using an explicit interface implementation instead.</value>
  </data>
  <data name="WRN_NullabilityMismatchInConstraintsOnImplicitImplementation_Title" xml:space="preserve">
    <value>Nullability in constraints for type parameter doesn't match the constraints for type parameter in implicitly implemented interface method'.</value>
  </data>
  <data name="WRN_NullabilityMismatchInTypeParameterReferenceTypeConstraint" xml:space="preserve">
    <value>The type '{2}' cannot be used as type parameter '{1}' in the generic type or method '{0}'. Nullability of type argument '{2}' doesn't match 'class' constraint.</value>
  </data>
  <data name="WRN_NullabilityMismatchInTypeParameterReferenceTypeConstraint_Title" xml:space="preserve">
    <value>The type cannot be used as type parameter in the generic type or method. Nullability of type argument doesn't match 'class' constraint.</value>
  </data>
  <data name="ERR_TripleDotNotAllowed" xml:space="preserve">
    <value>Unexpected character sequence '...'</value>
  </data>
  <data name="IDS_FeatureIndexOperator" xml:space="preserve">
    <value>index operator</value>
  </data>
  <data name="IDS_FeatureRangeOperator" xml:space="preserve">
    <value>range operator</value>
  </data>
  <data name="IDS_FeatureStaticLocalFunctions" xml:space="preserve">
    <value>static local functions</value>
  </data>
  <data name="IDS_FeatureNameShadowingInNestedFunctions" xml:space="preserve">
    <value>name shadowing in nested functions</value>
  </data>
  <data name="IDS_FeatureLambdaDiscardParameters" xml:space="preserve">
    <value>lambda discard parameters</value>
  </data>
  <data name="IDS_FeatureMemberNotNull" xml:space="preserve">
    <value>MemberNotNull attribute</value>
  </data>
  <data name="IDS_FeatureNativeInt" xml:space="preserve">
    <value>native-sized integers</value>
  </data>
  <data name="ERR_BadDynamicAwaitForEach" xml:space="preserve">
    <value>Cannot use a collection of dynamic type in an asynchronous foreach</value>
  </data>
  <data name="ERR_NullableDirectiveQualifierExpected" xml:space="preserve">
    <value>Expected 'enable', 'disable', or 'restore'</value>
  </data>
  <data name="ERR_NullableDirectiveTargetExpected" xml:space="preserve">
    <value>Expected 'warnings', 'annotations', or end of directive</value>
  </data>
  <data name="WRN_MissingNonNullTypesContextForAnnotationInGeneratedCode" xml:space="preserve">
    <value>The annotation for nullable reference types should only be used in code within a '#nullable' annotations context. Auto-generated code requires an explicit '#nullable' directive in source.</value>
  </data>
  <data name="WRN_MissingNonNullTypesContextForAnnotationInGeneratedCode_Title" xml:space="preserve">
    <value>The annotation for nullable reference types should only be used in code within a '#nullable' annotations context. Auto-generated code requires an explicit '#nullable' directive in source.</value>
  </data>
  <data name="WRN_NullReferenceInitializer" xml:space="preserve">
    <value>Object or collection initializer implicitly dereferences possibly null member '{0}'.</value>
  </data>
  <data name="WRN_NullReferenceInitializer_Title" xml:space="preserve">
    <value>Object or collection initializer implicitly dereferences possibly null member.</value>
  </data>
  <data name="ERR_ExpressionTreeCantContainRefStruct" xml:space="preserve">
    <value>Expression tree cannot contain value of ref struct or restricted type '{0}'.</value>
  </data>
  <data name="ERR_ElseCannotStartStatement" xml:space="preserve">
    <value>'else' cannot start a statement.</value>
  </data>
  <data name="ERR_ExpressionTreeCantContainNullCoalescingAssignment" xml:space="preserve">
    <value>An expression tree may not contain a null coalescing assignment</value>
  </data>
  <data name="ERR_BadNullableContextOption" xml:space="preserve">
    <value>Invalid option '{0}' for /nullable; must be 'disable', 'enable', 'warnings' or 'annotations'</value>
  </data>
  <data name="ERR_SwitchGoverningExpressionRequiresParens" xml:space="preserve">
    <value>Parentheses are required around the switch governing expression.</value>
  </data>
  <data name="ERR_TupleElementNameMismatch" xml:space="preserve">
    <value>The name '{0}' does not identify tuple element '{1}'.</value>
  </data>
  <data name="ERR_DeconstructParameterNameMismatch" xml:space="preserve">
    <value>The name '{0}' does not match the corresponding 'Deconstruct' parameter '{1}'.</value>
  </data>
  <data name="ERR_IsPatternImpossible" xml:space="preserve">
    <value>An expression of type '{0}' can never match the provided pattern.</value>
  </data>
  <data name="WRN_IsPatternAlways" xml:space="preserve">
    <value>An expression of type '{0}' always matches the provided pattern.</value>
  </data>
  <data name="WRN_IsPatternAlways_Title" xml:space="preserve">
    <value>The input always matches the provided pattern.</value>
  </data>
  <data name="WRN_GivenExpressionNeverMatchesPattern" xml:space="preserve">
    <value>The given expression never matches the provided pattern.</value>
  </data>
  <data name="WRN_GivenExpressionNeverMatchesPattern_Title" xml:space="preserve">
    <value>The given expression never matches the provided pattern.</value>
  </data>
  <data name="WRN_GivenExpressionAlwaysMatchesConstant" xml:space="preserve">
    <value>The given expression always matches the provided constant.</value>
  </data>
  <data name="WRN_GivenExpressionAlwaysMatchesConstant_Title" xml:space="preserve">
    <value>The given expression always matches the provided constant.</value>
  </data>
  <data name="WRN_GivenExpressionAlwaysMatchesPattern" xml:space="preserve">
    <value>The given expression always matches the provided pattern.</value>
  </data>
  <data name="WRN_GivenExpressionAlwaysMatchesPattern_Title" xml:space="preserve">
    <value>The given expression always matches the provided pattern.</value>
  </data>
  <data name="ERR_PointerTypeInPatternMatching" xml:space="preserve">
    <value>Pattern-matching is not permitted for pointer types.</value>
  </data>
  <data name="ERR_ArgumentNameInITuplePattern" xml:space="preserve">
    <value>Element names are not permitted when pattern-matching via 'System.Runtime.CompilerServices.ITuple'.</value>
  </data>
  <data name="ERR_DiscardPatternInSwitchStatement" xml:space="preserve">
    <value>The discard pattern is not permitted as a case label in a switch statement. Use 'case var _:' for a discard pattern, or 'case @_:' for a constant named '_'.</value>
  </data>
  <data name="WRN_NullabilityMismatchInExplicitlyImplementedInterface" xml:space="preserve">
    <value>Nullability of reference types in explicit interface specifier doesn't match interface implemented by the type.</value>
  </data>
  <data name="WRN_NullabilityMismatchInExplicitlyImplementedInterface_Title" xml:space="preserve">
    <value>Nullability of reference types in explicit interface specifier doesn't match interface implemented by the type.</value>
  </data>
  <data name="WRN_NullabilityMismatchInInterfaceImplementedByBase" xml:space="preserve">
    <value>'{0}' does not implement interface member '{1}'. Nullability of reference types in interface implemented by the base type doesn't match.</value>
  </data>
  <data name="WRN_NullabilityMismatchInInterfaceImplementedByBase_Title" xml:space="preserve">
    <value>Type does not implement interface member. Nullability of reference types in interface implemented by the base type doesn't match.</value>
  </data>
  <data name="WRN_DuplicateInterfaceWithNullabilityMismatchInBaseList" xml:space="preserve">
    <value>'{0}' is already listed in the interface list on type '{1}' with different nullability of reference types.</value>
  </data>
  <data name="WRN_DuplicateInterfaceWithNullabilityMismatchInBaseList_Title" xml:space="preserve">
    <value>Interface is already listed in the interface list with different nullability of reference types.</value>
  </data>
  <data name="ERR_DuplicateExplicitImpl" xml:space="preserve">
    <value>'{0}' is explicitly implemented more than once.</value>
  </data>
  <data name="ERR_UsingVarInSwitchCase" xml:space="preserve">
    <value>A using variable cannot be used directly within a switch section (consider using braces). </value>
  </data>
  <data name="ERR_GoToForwardJumpOverUsingVar" xml:space="preserve">
    <value>A goto cannot jump to a location after a using declaration.</value>
  </data>
  <data name="ERR_GoToBackwardJumpOverUsingVar" xml:space="preserve">
    <value>A goto cannot jump to a location before a using declaration within the same block.</value>
  </data>
  <data name="IDS_FeatureUsingDeclarations" xml:space="preserve">
    <value>using declarations</value>
  </data>
  <data name="IDS_FeatureDisposalPattern" xml:space="preserve">
    <value>pattern-based disposal</value>
  </data>
  <data name="ERR_FeatureInPreview" xml:space="preserve">
    <value>The feature '{0}' is currently in Preview and *unsupported*. To use Preview features, use the 'preview' language version.</value>
  </data>
  <data name="IDS_DefaultInterfaceImplementation" xml:space="preserve">
    <value>default interface implementation</value>
  </data>
  <data name="ERR_RuntimeDoesNotSupportDefaultInterfaceImplementation" xml:space="preserve">
    <value>Target runtime doesn't support default interface implementation.</value>
  </data>
  <data name="ERR_RuntimeDoesNotSupportDefaultInterfaceImplementationForMember" xml:space="preserve">
    <value>'{0}' cannot implement interface member '{1}' in type '{2}' because the target runtime doesn't support default interface implementation.</value>
  </data>
  <data name="ERR_InvalidModifierForLanguageVersion" xml:space="preserve">
    <value>The modifier '{0}' is not valid for this item in C# {1}. Please use language version '{2}' or greater.</value>
  </data>
  <data name="ERR_ImplicitImplementationOfNonPublicInterfaceMember" xml:space="preserve">
    <value>'{0}' does not implement interface member '{1}'. '{2}' cannot implicitly implement a non-public member in C# {3}. Please use language version '{4}' or greater.</value>
  </data>
  <data name="ERR_MostSpecificImplementationIsNotFound" xml:space="preserve">
    <value>Interface member '{0}' does not have a most specific implementation. Neither '{1}', nor '{2}' are most specific.</value>
  </data>
  <data name="ERR_LanguageVersionDoesNotSupportInterfaceImplementationForMember" xml:space="preserve">
    <value>'{0}' cannot implement interface member '{1}' in type '{2}' because feature '{3}' is not available in C# {4}. Please use language version '{5}' or greater.</value>
  </data>
  <data name="ERR_RuntimeDoesNotSupportProtectedAccessForInterfaceMember" xml:space="preserve">
    <value>Target runtime doesn't support 'protected', 'protected internal', or 'private protected' accessibility for a member of an interface.</value>
  </data>
  <data name="ERR_DefaultInterfaceImplementationInNoPIAType" xml:space="preserve">
    <value>Type '{0}' cannot be embedded because it has a non-abstract member. Consider setting the 'Embed Interop Types' property to false.</value>
  </data>
  <data name="WRN_SwitchExpressionNotExhaustiveForNull" xml:space="preserve">
    <value>The switch expression does not handle some null inputs (it is not exhaustive). For example, the pattern '{0}' is not covered.</value>
  </data>
  <data name="WRN_SwitchExpressionNotExhaustiveForNull_Title" xml:space="preserve">
    <value>The switch expression does not handle some null inputs.</value>
  </data>
  <data name="WRN_SwitchExpressionNotExhaustiveForNullWithWhen" xml:space="preserve">
    <value>The switch expression does not handle some null inputs (it is not exhaustive). For example, the pattern '{0}' is not covered. However, a pattern with a 'when' clause might successfully match this value.</value>
  </data>
  <data name="WRN_SwitchExpressionNotExhaustiveForNullWithWhen_Title" xml:space="preserve">
    <value>The switch expression does not handle some null inputs.</value>
  </data>
  <data name="ERR_AttributeNotOnEventAccessor" xml:space="preserve">
    <value>Attribute '{0}' is not valid on event accessors. It is only valid on '{1}' declarations.</value>
  </data>
  <data name="IDS_FeatureObsoleteOnPropertyAccessor" xml:space="preserve">
    <value>obsolete on property accessor</value>
  </data>
  <data name="WRN_UnconsumedEnumeratorCancellationAttributeUsage" xml:space="preserve">
    <value>The EnumeratorCancellationAttribute applied to parameter '{0}' will have no effect. The attribute is only effective on a parameter of type CancellationToken in an async-iterator method returning IAsyncEnumerable</value>
  </data>
  <data name="WRN_UnconsumedEnumeratorCancellationAttributeUsage_Title" xml:space="preserve">
    <value>The EnumeratorCancellationAttribute will have no effect. The attribute is only effective on a parameter of type CancellationToken in an async-iterator method returning IAsyncEnumerable</value>
  </data>
  <data name="WRN_UndecoratedCancellationTokenParameter" xml:space="preserve">
    <value>Async-iterator '{0}' has one or more parameters of type 'CancellationToken' but none of them is decorated with the 'EnumeratorCancellation' attribute, so the cancellation token parameter from the generated 'IAsyncEnumerable&lt;&gt;.GetAsyncEnumerator' will be unconsumed</value>
  </data>
  <data name="WRN_UndecoratedCancellationTokenParameter_Title" xml:space="preserve">
    <value>Async-iterator member has one or more parameters of type 'CancellationToken' but none of them is decorated with the 'EnumeratorCancellation' attribute, so the cancellation token parameter from the generated 'IAsyncEnumerable&lt;&gt;.GetAsyncEnumerator' will be unconsumed</value>
  </data>
  <data name="ERR_MultipleEnumeratorCancellationAttributes" xml:space="preserve">
    <value>The attribute [EnumeratorCancellation] cannot be used on multiple parameters</value>
  </data>
  <data name="ERR_OverrideRefConstraintNotSatisfied" xml:space="preserve">
    <value>Method '{0}' specifies a 'class' constraint for type parameter '{1}', but corresponding type parameter '{2}' of overridden or explicitly implemented method '{3}' is not a reference type.</value>
  </data>
  <data name="ERR_OverrideValConstraintNotSatisfied" xml:space="preserve">
    <value>Method '{0}' specifies a 'struct' constraint for type parameter '{1}', but corresponding type parameter '{2}' of overridden or explicitly implemented method '{3}' is not a non-nullable value type.</value>
  </data>
  <data name="ERR_OverrideDefaultConstraintNotSatisfied" xml:space="preserve">
    <value>Method '{0}' specifies a 'default' constraint for type parameter '{1}', but corresponding type parameter '{2}' of overridden or explicitly implemented method '{3}' is constrained to a reference type or a value type.</value>
  </data>
  <data name="ERR_DefaultConstraintOverrideOnly" xml:space="preserve">
    <value>The 'default' constraint is valid on override and explicit interface implementation methods only.</value>
  </data>
  <data name="IDS_OverrideWithConstraints" xml:space="preserve">
    <value>constraints for override and explicit interface implementation methods</value>
  </data>
  <data name="WRN_NullabilityMismatchInConstraintsOnPartialImplementation" xml:space="preserve">
    <value>Partial method declarations of '{0}' have inconsistent nullability in constraints for type parameter '{1}'</value>
  </data>
  <data name="WRN_NullabilityMismatchInConstraintsOnPartialImplementation_Title" xml:space="preserve">
    <value>Partial method declarations have inconsistent nullability in constraints for type parameter</value>
  </data>
  <data name="IDS_FeatureNestedStackalloc" xml:space="preserve">
    <value>stackalloc in nested expressions</value>
  </data>
  <data name="WRN_NullabilityMismatchInTypeParameterNotNullConstraint" xml:space="preserve">
    <value>The type '{2}' cannot be used as type parameter '{1}' in the generic type or method '{0}'. Nullability of type argument '{2}' doesn't match 'notnull' constraint.</value>
  </data>
  <data name="WRN_NullabilityMismatchInTypeParameterNotNullConstraint_Title" xml:space="preserve">
    <value>The type cannot be used as type parameter in the generic type or method. Nullability of type argument doesn't match 'notnull' constraint.</value>
  </data>
  <data name="IDS_FeatureNotNullGenericTypeConstraint" xml:space="preserve">
    <value>notnull generic type constraint</value>
  </data>
  <data name="ERR_DuplicateNullSuppression" xml:space="preserve">
    <value>Duplicate null suppression operator ('!')</value>
  </data>
  <data name="ERR_ReAbstractionInNoPIAType" xml:space="preserve">
    <value>Type '{0}' cannot be embedded because it has a re-abstraction of a member from base interface. Consider setting the 'Embed Interop Types' property to false.</value>
  </data>
  <data name="ERR_BadSwitchValue" xml:space="preserve">
    <value>Command-line syntax error: '{0}' is not a valid value for the '{1}' option. The value must be of the form '{2}'.</value>
  </data>
  <data name="IDS_FeatureFunctionPointers" xml:space="preserve">
    <value>function pointers</value>
  </data>
  <data name="IDS_AddressOfMethodGroup" xml:space="preserve">
    <value>&amp;method group</value>
  </data>
  <data name="ERR_InvalidFunctionPointerCallingConvention" xml:space="preserve">
    <value>'{0}' is not a valid calling convention specifier for a function pointer.</value>
  </data>
  <data name="ERR_TypeNotFound" xml:space="preserve">
    <value>Type '{0}' is not defined.</value>
  </data>
  <data name="ERR_TypeMustBePublic" xml:space="preserve">
    <value>Type '{0}' must be public to be used as a calling convention.</value>
  </data>
  <data name="WRN_SyncAndAsyncEntryPoints" xml:space="preserve">
    <value>Method '{0}' will not be used as an entry point because a synchronous entry point '{1}' was found.</value>
  </data>
  <data name="ERR_InternalError" xml:space="preserve">
    <value>Internal error in the C# compiler.</value>
  </data>
  <data name="IDS_FeatureStaticAnonymousFunction" xml:space="preserve">
    <value>static anonymous function</value>
  </data>
  <data name="ERR_StaticAnonymousFunctionCannotCaptureThis" xml:space="preserve">
    <value>A static anonymous function cannot contain a reference to 'this' or 'base'.</value>
  </data>
  <data name="ERR_StaticAnonymousFunctionCannotCaptureVariable" xml:space="preserve">
    <value>A static anonymous function cannot contain a reference to '{0}'.</value>
  </data>
  <data name="IDS_FeatureAsyncUsing" xml:space="preserve">
    <value>asynchronous using</value>
  </data>
  <data name="IDS_FeatureParenthesizedPattern" xml:space="preserve">
    <value>parenthesized pattern</value>
  </data>
  <data name="IDS_FeatureOrPattern" xml:space="preserve">
    <value>or pattern</value>
  </data>
  <data name="IDS_FeatureAndPattern" xml:space="preserve">
    <value>and pattern</value>
  </data>
  <data name="IDS_FeatureNotPattern" xml:space="preserve">
    <value>not pattern</value>
  </data>
  <data name="IDS_FeatureTypePattern" xml:space="preserve">
    <value>type pattern</value>
  </data>
  <data name="IDS_FeatureRelationalPattern" xml:space="preserve">
    <value>relational pattern</value>
  </data>
  <data name="ERR_VarianceInterfaceNesting" xml:space="preserve">
    <value>Enums, classes, and structures cannot be declared in an interface that has an 'in' or 'out' type parameter.</value>
  </data>
  <data name="ERR_ExternEventInitializer" xml:space="preserve">
    <value>'{0}': extern event cannot have initializer</value>
  </data>
  <data name="ERR_ImplicitIndexIndexerWithName" xml:space="preserve">
    <value>Invocation of implicit Index Indexer cannot name the argument.</value>
  </data>
  <data name="ERR_ImplicitRangeIndexerWithName" xml:space="preserve">
    <value>Invocation of implicit Range Indexer cannot name the argument.</value>
  </data>
  <data name="ERR_ImplicitObjectCreationIllegalTargetType" xml:space="preserve">
    <value>The type '{0}' may not be used as the target type of new()</value>
  </data>
  <data name="ERR_ImplicitObjectCreationNotValid" xml:space="preserve">
    <value>Use of new() is not valid in this context</value>
  </data>
  <data name="ERR_ImplicitObjectCreationNoTargetType" xml:space="preserve">
    <value>There is no target type for '{0}'</value>
  </data>
  <data name="IDS_FeatureImplicitObjectCreation" xml:space="preserve">
    <value>target-typed object creation</value>
  </data>
  <data name="ERR_ExpressionTreeContainsPatternImplicitIndexer" xml:space="preserve">
    <value>An expression tree may not contain a pattern System.Index or System.Range indexer access</value>
  </data>
  <data name="ERR_ExpressionTreeContainsFromEndIndexExpression" xml:space="preserve">
    <value>An expression tree may not contain a from-end index ('^') expression.</value>
  </data>
  <data name="ERR_ExpressionTreeContainsRangeExpression" xml:space="preserve">
    <value>An expression tree may not contain a range ('..') expression.</value>
  </data>
  <data name="WRN_GeneratorFailedDuringGeneration" xml:space="preserve">
    <value>Generator '{0}' failed to generate source. It will not contribute to the output and compilation errors may occur as a result. Exception was of type '{1}' with message '{2}'.
{3}</value>
    <comment>{0} is the name of the generator that failed.
{1} is the type of exception that was thrown.
{2} is the message in the exception.
{3} is the string representation of the exception that was thrown.</comment>
  </data>
  <data name="WRN_GeneratorFailedDuringInitialization" xml:space="preserve">
    <value>Generator '{0}' failed to initialize. It will not contribute to the output and compilation errors may occur as a result. Exception was of type '{1}' with message '{2}'.
{3}</value>
    <comment>{0} is the name of the generator that failed.
{1} is the type of exception that was thrown.
{2} is the message in the exception.
{3} is the string representation of the exception that was thrown.</comment>
  </data>
  <data name="WRN_GeneratorFailedDuringGeneration_Title" xml:space="preserve">
    <value>Generator failed to generate source.</value>
  </data>
  <data name="WRN_GeneratorFailedDuringInitialization_Title" xml:space="preserve">
    <value>Generator failed to initialize.</value>
  </data>
  <data name="IDS_FeatureRecords" xml:space="preserve">
    <value>records</value>
  </data>
  <data name="IDS_FeatureInitOnlySetters" xml:space="preserve">
    <value>init-only setters</value>
  </data>
  <data name="ERR_InvalidWithReceiverType" xml:space="preserve">
    <value>The receiver of a `with` expression must have a non-void type.</value>
  </data>
  <data name="ERR_CannotClone" xml:space="preserve">
    <value>The receiver type '{0}' is not a valid record type and is not a struct type.</value>
  </data>
  <data name="ERR_AssignmentInitOnly" xml:space="preserve">
    <value>Init-only property or indexer '{0}' can only be assigned in an object initializer, or on 'this' or 'base' in an instance constructor or an 'init' accessor.</value>
  </data>
  <data name="ERR_DesignatorBeneathPatternCombinator" xml:space="preserve">
    <value>A variable may not be declared within a 'not' or 'or' pattern.</value>
  </data>
  <data name="ERR_UnsupportedTypeForRelationalPattern" xml:space="preserve">
    <value>Relational patterns may not be used for a value of type '{0}'.</value>
  </data>
  <data name="ERR_RelationalPatternWithNaN" xml:space="preserve">
    <value>Relational patterns may not be used for a floating-point NaN.</value>
  </data>
  <data name="IDS_FeatureSpanCharConstantPattern" xml:space="preserve">
    <value>pattern matching ReadOnly/Span&lt;char&gt; on constant string</value>
  </data>
  <data name="IDS_FeatureExtendedPartialMethods" xml:space="preserve">
    <value>extended partial methods</value>
  </data>
  <data name="IDS_FeatureConstantInterpolatedStrings" xml:space="preserve">
    <value>constant interpolated strings</value>
  </data>
  <data name="ERR_PartialMethodWithNonVoidReturnMustHaveAccessMods" xml:space="preserve">
    <value>Partial method '{0}' must have accessibility modifiers because it has a non-void return type.</value>
  </data>
  <data name="ERR_PartialMethodWithOutParamMustHaveAccessMods" xml:space="preserve">
    <value>Partial method '{0}' must have accessibility modifiers because it has 'out' parameters.</value>
  </data>
  <data name="ERR_PartialMethodWithAccessibilityModsMustHaveImplementation" xml:space="preserve">
    <value>Partial method '{0}' must have an implementation part because it has accessibility modifiers.</value>
  </data>
  <data name="ERR_PartialMethodWithExtendedModMustHaveAccessMods" xml:space="preserve">
    <value>Partial method '{0}' must have accessibility modifiers because it has a 'virtual', 'override', 'sealed', 'new', or 'extern' modifier.</value>
  </data>
  <data name="ERR_PartialMemberAccessibilityDifference" xml:space="preserve">
    <value>Both partial member declarations must have identical accessibility modifiers.</value>
  </data>
  <data name="ERR_PartialMemberExtendedModDifference" xml:space="preserve">
    <value>Both partial member declarations must have identical combinations of 'virtual', 'override', 'sealed', and 'new' modifiers.</value>
  </data>
  <data name="ERR_PartialMethodReturnTypeDifference" xml:space="preserve">
    <value>Both partial method declarations must have the same return type.</value>
  </data>
  <data name="ERR_PartialMemberRefReturnDifference" xml:space="preserve">
    <value>Partial member declarations must have matching ref return values.</value>
  </data>
  <data name="WRN_PartialMethodTypeDifference" xml:space="preserve">
    <value>Partial method declarations '{0}' and '{1}' have signature differences.</value>
  </data>
  <data name="WRN_PartialMethodTypeDifference_Title" xml:space="preserve">
    <value>Partial method declarations have signature differences.</value>
  </data>
  <data name="IDS_TopLevelStatements" xml:space="preserve">
    <value>top-level statements</value>
  </data>
  <data name="ERR_SimpleProgramLocalIsReferencedOutsideOfTopLevelStatement" xml:space="preserve">
    <value>Cannot use local variable or local function '{0}' declared in a top-level statement in this context.</value>
  </data>
  <data name="ERR_SimpleProgramMultipleUnitsWithTopLevelStatements" xml:space="preserve">
    <value>Only one compilation unit can have top-level statements.</value>
  </data>
  <data name="ERR_TopLevelStatementAfterNamespaceOrType" xml:space="preserve">
    <value>Top-level statements must precede namespace and type declarations.</value>
  </data>
  <data name="ERR_SimpleProgramNotAnExecutable" xml:space="preserve">
    <value>Program using top-level statements must be an executable.</value>
  </data>
  <data name="ERR_InvalidFuncPointerReturnTypeModifier" xml:space="preserve">
    <value>'{0}' is not a valid function pointer return type modifier. Valid modifiers are 'ref' and 'ref readonly'.</value>
  </data>
  <data name="ERR_DupReturnTypeMod" xml:space="preserve">
    <value>A return type can only have one '{0}' modifier.</value>
  </data>
  <data name="ERR_BadFuncPointerParamModifier" xml:space="preserve">
    <value>'{0}' cannot be used as a modifier on a function pointer parameter.</value>
  </data>
  <data name="ERR_BadFuncPointerArgCount" xml:space="preserve">
    <value>Function pointer '{0}' does not take {1} arguments</value>
  </data>
  <data name="ERR_MethFuncPtrMismatch" xml:space="preserve">
    <value>No overload for '{0}' matches function pointer '{1}'</value>
  </data>
  <data name="ERR_FuncPtrRefMismatch" xml:space="preserve">
    <value>Ref mismatch between '{0}' and function pointer '{1}'</value>
  </data>
  <data name="ERR_FuncPtrMethMustBeStatic" xml:space="preserve">
    <value>Cannot create a function pointer for '{0}' because it is not a static method</value>
  </data>
  <data name="ERR_AddressOfMethodGroupInExpressionTree" xml:space="preserve">
    <value>'&amp;' on method groups cannot be used in expression trees</value>
  </data>
  <data name="ERR_WrongFuncPtrCallingConvention" xml:space="preserve">
    <value>Calling convention of '{0}' is not compatible with '{1}'.</value>
  </data>
  <data name="ERR_MissingAddressOf" xml:space="preserve">
    <value>Cannot convert method group to function pointer (Are you missing a '&amp;'?)</value>
  </data>
  <data name="ERR_CannotUseReducedExtensionMethodInAddressOf" xml:space="preserve">
    <value>Cannot use an extension method with a receiver as the target of a '&amp;' operator.</value>
  </data>
  <data name="ERR_CannotUseFunctionPointerAsFixedLocal" xml:space="preserve">
    <value>The type of a local declared in a fixed statement cannot be a function pointer type.</value>
  </data>
  <data name="ERR_UnsupportedCallingConvention" xml:space="preserve">
    <value>The calling convention of '{0}' is not supported by the language.</value>
  </data>
  <data name="ERR_RuntimeDoesNotSupportUnmanagedDefaultCallConv" xml:space="preserve">
    <value>The target runtime doesn't support extensible or runtime-environment default calling conventions.</value>
  </data>
  <data name="NotSameNumberParameterTypesAndRefKinds" xml:space="preserve">
    <value>Given {0} parameter types and {1} parameter ref kinds. These arrays must have the same length.</value>
  </data>
  <data name="OutIsNotValidForReturn" xml:space="preserve">
    <value>'RefKind.Out' is not a valid ref kind for a return type.</value>
  </data>
  <data name="CallingConventionTypesRequireUnmanaged" xml:space="preserve">
    <value>Passing '{0}' is not valid unless '{1}' is 'SignatureCallingConvention.Unmanaged'.</value>
  </data>
  <data name="CallingConventionTypeIsInvalid" xml:space="preserve">
    <value>Cannot use '{0}' as a calling convention modifier.</value>
  </data>
  <data name="ERR_CannotConvertAddressOfToDelegate" xml:space="preserve">
    <value>Cannot convert &amp;method group '{0}' to delegate type '{1}'.</value>
  </data>
  <data name="ERR_AddressOfToNonFunctionPointer" xml:space="preserve">
    <value>Cannot convert &amp;method group '{0}' to non-function pointer type '{1}'.</value>
  </data>
  <data name="ERR_CannotSpecifyManagedWithUnmanagedSpecifiers" xml:space="preserve">
    <value>'managed' calling convention cannot be combined with unmanaged calling convention specifiers.</value>
  </data>
  <data name="ERR_FeatureNotAvailableInVersion9" xml:space="preserve">
    <value>Feature '{0}' is not available in C# 9.0. Please use language version {1} or greater.</value>
  </data>
  <data name="ERR_FeatureNotAvailableInVersion10" xml:space="preserve">
    <value>Feature '{0}' is not available in C# 10.0. Please use language version {1} or greater.</value>
  </data>
  <data name="ERR_FeatureNotAvailableInVersion11" xml:space="preserve">
    <value>Feature '{0}' is not available in C# 11.0. Please use language version {1} or greater.</value>
  </data>
  <data name="ERR_FeatureNotAvailableInVersion12" xml:space="preserve">
    <value>Feature '{0}' is not available in C# 12.0. Please use language version {1} or greater.</value>
  </data>
  <data name="ERR_FeatureNotAvailableInVersion13" xml:space="preserve">
    <value>Feature '{0}' is not available in C# 13.0. Please use language version {1} or greater.</value>
  </data>
  <data name="ERR_FeatureNotAvailableInVersion14" xml:space="preserve">
    <value>Feature '{0}' is not available in C# 14.0. Please use language version {1} or greater.</value>
  </data>
  <data name="ERR_UnexpectedArgumentList" xml:space="preserve">
    <value>Unexpected argument list.</value>
  </data>
  <data name="ERR_UnexpectedOrMissingConstructorInitializerInRecord" xml:space="preserve">
    <value>A constructor declared in a type with parameter list must have 'this' constructor initializer.</value>
  </data>
  <data name="ERR_MultipleRecordParameterLists" xml:space="preserve">
    <value>Only a single partial type declaration may have a parameter list</value>
  </data>
  <data name="ERR_BadRecordBase" xml:space="preserve">
    <value>Records may only inherit from object or another record</value>
  </data>
  <data name="ERR_BadInheritanceFromRecord" xml:space="preserve">
    <value>Only records may inherit from records.</value>
  </data>
  <data name="ERR_BadRecordMemberForPositionalParameter" xml:space="preserve">
    <value>Record member '{0}' must be a readable instance property or field of type '{1}' to match positional parameter '{2}'.</value>
  </data>
  <data name="ERR_NoCopyConstructorInBaseType" xml:space="preserve">
    <value>No accessible copy constructor found in base type '{0}'.</value>
  </data>
  <data name="ERR_CopyConstructorMustInvokeBaseCopyConstructor" xml:space="preserve">
    <value>A copy constructor in a record must call a copy constructor of the base, or a parameterless object constructor if the record inherits from object.</value>
  </data>
  <data name="IDS_FeatureTargetTypedConditional" xml:space="preserve">
    <value>target-typed conditional expression</value>
  </data>
  <data name="ERR_NoImplicitConvTargetTypedConditional" xml:space="preserve">
    <value>Conditional expression is not valid in language version {0} because a common type was not found between '{1}' and '{2}'. To use a target-typed conversion, upgrade to language version {3} or greater.</value>
  </data>
  <data name="ERR_DoesNotOverrideMethodFromObject" xml:space="preserve">
    <value>'{0}' does not override expected method from 'object'.</value>
  </data>
  <data name="IDS_FeatureCovariantReturnsForOverrides" xml:space="preserve">
    <value>covariant returns</value>
  </data>
  <data name="ERR_RuntimeDoesNotSupportCovariantReturnsOfClasses" xml:space="preserve">
    <value>'{0}': Target runtime doesn't support covariant return types in overrides. Return type must be '{2}' to match overridden member '{1}'</value>
  </data>
  <data name="ERR_RuntimeDoesNotSupportCovariantPropertiesOfClasses" xml:space="preserve">
    <value>'{0}': Target runtime doesn't support covariant types in overrides. Type must be '{2}' to match overridden member '{1}'</value>
  </data>
  <data name="ERR_SealedAPIInRecord" xml:space="preserve">
    <value>'{0}' cannot be sealed because containing record is not sealed.</value>
  </data>
  <data name="ERR_DoesNotOverrideBaseMethod" xml:space="preserve">
    <value>'{0}' does not override expected method from '{1}'.</value>
  </data>
  <data name="WRN_ConstOutOfRangeChecked" xml:space="preserve">
    <value>Constant value '{0}' may overflow '{1}' at runtime (use 'unchecked' syntax to override)</value>
  </data>
  <data name="WRN_ConstOutOfRangeChecked_Title" xml:space="preserve">
    <value>Constant value may overflow at runtime (use 'unchecked' syntax to override)</value>
  </data>
  <data name="ERR_CloneDisallowedInRecord" xml:space="preserve">
    <value>Members named 'Clone' are disallowed in records.</value>
  </data>
  <data name="WRN_RecordNamedDisallowed" xml:space="preserve">
    <value>Types and aliases should not be named 'record'.</value>
  </data>
  <data name="WRN_RecordNamedDisallowed_Title" xml:space="preserve">
    <value>Types and aliases should not be named 'record'.</value>
  </data>
  <data name="ERR_NotOverridableAPIInRecord" xml:space="preserve">
    <value>'{0}' must allow overriding because the containing record is not sealed.</value>
  </data>
  <data name="ERR_NonPublicAPIInRecord" xml:space="preserve">
    <value>Record member '{0}' must be public.</value>
  </data>
  <data name="ERR_SignatureMismatchInRecord" xml:space="preserve">
    <value>Record member '{0}' must return '{1}'.</value>
  </data>
  <data name="ERR_NonProtectedAPIInRecord" xml:space="preserve">
    <value>Record member '{0}' must be protected.</value>
  </data>
  <data name="ERR_DoesNotOverrideBaseEqualityContract" xml:space="preserve">
    <value>'{0}' does not override expected property from '{1}'.</value>
  </data>
  <data name="ERR_StaticAPIInRecord" xml:space="preserve">
    <value>Record member '{0}' may not be static.</value>
  </data>
  <data name="ERR_CopyConstructorWrongAccessibility" xml:space="preserve">
    <value>A copy constructor '{0}' must be public or protected because the record is not sealed.</value>
  </data>
  <data name="ERR_NonPrivateAPIInRecord" xml:space="preserve">
    <value>Record member '{0}' must be private.</value>
  </data>
  <data name="WRN_PrecedenceInversion" xml:space="preserve">
    <value>Operator '{0}' cannot be used here due to precedence. Use parentheses to disambiguate.</value>
  </data>
  <data name="WRN_PrecedenceInversion_Title" xml:space="preserve">
    <value>Operator cannot be used here due to precedence.</value>
  </data>
  <data name="IDS_FeatureModuleInitializers" xml:space="preserve">
    <value>module initializers</value>
  </data>
  <data name="ERR_ModuleInitializerMethodMustBeAccessibleOutsideTopLevelType" xml:space="preserve">
    <value>Module initializer method '{0}' must be accessible at the module level</value>
  </data>
  <data name="ERR_ModuleInitializerMethodMustBeStaticParameterlessVoid" xml:space="preserve">
    <value>Module initializer method '{0}' must be static, and non-virtual, must have no parameters, and must return 'void'</value>
  </data>
  <data name="ERR_ModuleInitializerMethodAndContainingTypesMustNotBeGeneric" xml:space="preserve">
    <value>Module initializer method '{0}' must not be generic and must not be contained in a generic type</value>
  </data>
  <data name="ERR_ModuleInitializerMethodMustBeOrdinary" xml:space="preserve">
    <value>A module initializer must be an ordinary member method</value>
  </data>
  <data name="IDS_FeatureExtensionGetAsyncEnumerator" xml:space="preserve">
    <value>extension GetAsyncEnumerator</value>
  </data>
  <data name="IDS_FeatureExtensionGetEnumerator" xml:space="preserve">
    <value>extension GetEnumerator</value>
  </data>
  <data name="ERR_UnmanagedCallersOnlyRequiresStatic" xml:space="preserve">
    <value>'UnmanagedCallersOnly' can only be applied to ordinary static non-abstract, non-virtual methods or static local functions.</value>
    <comment>UnmanagedCallersOnly is not localizable.</comment>
  </data>
  <data name="ERR_InvalidUnmanagedCallersOnlyCallConv" xml:space="preserve">
    <value>'{0}' is not a valid calling convention type for 'UnmanagedCallersOnly'.</value>
    <comment>UnmanagedCallersOnly is not localizable.</comment>
  </data>
  <data name="ERR_CannotUseManagedTypeInUnmanagedCallersOnly" xml:space="preserve">
    <value>Cannot use '{0}' as a {1} type on a method attributed with 'UnmanagedCallersOnly'.</value>
    <comment>1 is the localized word for 'parameter' or 'return'. UnmanagedCallersOnly is not localizable.</comment>
  </data>
  <data name="ERR_UnmanagedCallersOnlyMethodOrTypeCannotBeGeneric" xml:space="preserve">
    <value>Methods attributed with 'UnmanagedCallersOnly' cannot have generic type parameters and cannot be declared in a generic type.</value>
    <comment>UnmanagedCallersOnly is not localizable.</comment>
  </data>
  <data name="ERR_UnmanagedCallersOnlyMethodsCannotBeCalledDirectly" xml:space="preserve">
    <value>'{0}' is attributed with 'UnmanagedCallersOnly' and cannot be called directly. Obtain a function pointer to this method.</value>
    <comment>UnmanagedCallersOnly is not localizable.</comment>
  </data>
  <data name="ERR_UnmanagedCallersOnlyMethodsCannotBeConvertedToDelegate" xml:space="preserve">
    <value>'{0}' is attributed with 'UnmanagedCallersOnly' and cannot be converted to a delegate type. Obtain a function pointer to this method.</value>
    <comment>UnmanagedCallersOnly is not localizable.</comment>
  </data>
  <data name="ERR_EntryPointCannotBeUnmanagedCallersOnly" xml:space="preserve">
    <value>Application entry points cannot be attributed with 'UnmanagedCallersOnly'.</value>
    <comment>UnmanagedCallersOnly is not localizable.</comment>
  </data>
  <data name="ERR_ModuleInitializerCannotBeUnmanagedCallersOnly" xml:space="preserve">
    <value>Module initializer cannot be attributed with 'UnmanagedCallersOnly'.</value>
    <comment>UnmanagedCallersOnly is not localizable.</comment>
  </data>
  <data name="WRN_RecordEqualsWithoutGetHashCode" xml:space="preserve">
    <value>'{0}' defines 'Equals' but not 'GetHashCode'</value>
    <comment>'GetHashCode' and 'Equals' are not localizable.</comment>
  </data>
  <data name="WRN_RecordEqualsWithoutGetHashCode_Title" xml:space="preserve">
    <value>Record defines 'Equals' but not 'GetHashCode'.</value>
    <comment>'GetHashCode' and 'Equals' are not localizable.</comment>
  </data>
  <data name="ERR_InitCannotBeReadonly" xml:space="preserve">
    <value>'init' accessors cannot be marked 'readonly'. Mark '{0}' readonly instead.</value>
  </data>
  <data name="IDS_FeatureDiscards" xml:space="preserve">
    <value>discards</value>
  </data>
  <data name="IDS_FeatureMixedDeclarationsAndExpressionsInDeconstruction" xml:space="preserve">
    <value>Mixed declarations and expressions in deconstruction</value>
  </data>
  <data name="IDS_FeatureRecordStructs" xml:space="preserve">
    <value>record structs</value>
    <comment>'record structs' is not localizable.</comment>
  </data>
  <data name="IDS_FeatureWithOnStructs" xml:space="preserve">
    <value>with on structs</value>
  </data>
  <data name="IDS_FeatureWithOnAnonymousTypes" xml:space="preserve">
    <value>with on anonymous types</value>
  </data>
  <data name="IDS_AsyncMethodBuilderOverride" xml:space="preserve">
    <value>async method builder override</value>
  </data>
  <data name="IDS_FeaturePositionalFieldsInRecords" xml:space="preserve">
    <value>positional fields in records</value>
  </data>
  <data name="IDS_FeatureParameterlessStructConstructors" xml:space="preserve">
    <value>parameterless struct constructors</value>
  </data>
  <data name="IDS_FeatureStructFieldInitializers" xml:space="preserve">
    <value>struct field initializers</value>
  </data>
  <data name="IDS_FeatureRefFields" xml:space="preserve">
    <value>ref fields</value>
  </data>
  <data name="IDS_FeatureVarianceSafetyForStaticInterfaceMembers" xml:space="preserve">
    <value>variance safety for static interface members</value>
  </data>
  <data name="IDS_FeatureCollectionExpressions" xml:space="preserve">
    <value>collection expressions</value>
  </data>
  <data name="IDS_CollectionExpression" xml:space="preserve">
    <value>collection expression</value>
  </data>
  <data name="ERR_CollectionExpressionTargetTypeNotConstructible" xml:space="preserve">
    <value>Cannot initialize type '{0}' with a collection expression because the type is not constructible.</value>
  </data>
  <data name="ERR_ExpressionTreeContainsCollectionExpression" xml:space="preserve">
    <value>An expression tree may not contain a collection expression.</value>
  </data>
  <data name="ERR_CollectionExpressionNoTargetType" xml:space="preserve">
    <value>There is no target type for the collection expression.</value>
  </data>
  <data name="ERR_CollectionBuilderAttributeMethodNotFound" xml:space="preserve">
    <value>Could not find an accessible '{0}' method with the expected signature: a static method with a single parameter of type 'ReadOnlySpan&lt;{1}&gt;' and return type '{2}'.</value>
  </data>
  <data name="ERR_CollectionBuilderNoElementType" xml:space="preserve">
    <value>'{0}' has a CollectionBuilderAttribute but no element type.</value>
  </data>
  <data name="ERR_CollectionExpressionTargetNoElementType" xml:space="preserve">
    <value>Collection expression target '{0}' has no element type.</value>
  </data>
  <data name="ERR_CollectionExpressionMissingConstructor" xml:space="preserve">
    <value>Collection expression type must have an applicable constructor that can be called with no arguments.</value>
  </data>
  <data name="ERR_CollectionExpressionMissingAdd" xml:space="preserve">
    <value>Collection expression type '{0}' must have an instance or extension method 'Add' that can be called with a single argument.</value>
  </data>
  <data name="ERR_CollectionBuilderAttributeInvalidType" xml:space="preserve">
    <value>The CollectionBuilderAttribute builder type must be a non-generic class or struct.</value>
  </data>
  <data name="ERR_CollectionBuilderAttributeInvalidMethodName" xml:space="preserve">
    <value>The CollectionBuilderAttribute method name is invalid.</value>
  </data>
  <data name="ERR_CollectionExpressionEscape" xml:space="preserve">
    <value>A collection expression of type '{0}' cannot be used in this context because it may be exposed outside of the current scope.</value>
  </data>
  <data name="INF_TooManyBoundLambdas" xml:space="preserve">
    <value>Compiling requires binding the lambda expression at least {0} times. Consider declaring the lambda expression with explicit parameter types, or if the containing method call is generic, consider using explicit type arguments.</value>
  </data>
  <data name="INF_TooManyBoundLambdas_Title" xml:space="preserve">
    <value>Compiling requires binding the lambda expression many times. Consider declaring the lambda expression with explicit parameter types, or if the containing method call is generic, consider using explicit type arguments.</value>
  </data>
  <data name="WRN_FieldIsAmbiguous" xml:space="preserve">
    <value>In language version {0}, the 'field' keyword binds to a synthesized backing field for the property. To avoid generating a synthesized backing field, and to refer to the existing member, use 'this.field' or '@field' instead.</value>
  </data>
  <data name="WRN_FieldIsAmbiguous_Title" xml:space="preserve">
    <value>The 'field' keyword binds to a synthesized backing field for the property.</value>
  </data>
  <data name="ERR_VariableDeclarationNamedField" xml:space="preserve">
    <value>In language version {0}, 'field' is a keyword within a property accessor. Rename the variable or use the identifier '@field' instead.</value>
  </data>
  <data name="ERR_EqualityContractRequiresGetter" xml:space="preserve">
    <value>Record equality contract property '{0}' must have a get accessor.</value>
  </data>
  <data name="WRN_AnalyzerReferencesFramework" xml:space="preserve">
    <value>The assembly '{0}' containing type '{1}' references .NET Framework, which is not supported.</value>
    <comment>{1} is the type that was loaded, {0} is the containing assembly.</comment>
  </data>
  <data name="WRN_AnalyzerReferencesFramework_Title" xml:space="preserve">
    <value>The loaded assembly references .NET Framework, which is not supported.</value>
  </data>
  <data name="WRN_AnalyzerReferencesNewerCompiler" xml:space="preserve">
    <value>Analyzer assembly '{0}' cannot be used because it references version '{1}' of the compiler, which is newer than the currently running version '{2}'.</value>
  </data>
  <data name="WRN_AnalyzerReferencesNewerCompiler_Title" xml:space="preserve">
    <value>Analyzer assembly cannot be used because it references a newer version of the compiler than the currently running version.</value>
  </data>
  <data name="ERR_BadFieldTypeInRecord" xml:space="preserve">
    <value>The type '{0}' may not be used for a field of a record.</value>
  </data>
  <data name="ERR_FunctionPointersCannotBeCalledWithNamedArguments" xml:space="preserve">
    <value>A function pointer cannot be called with named arguments.</value>
  </data>
  <data name="IDS_FeatureFileScopedNamespace" xml:space="preserve">
    <value>file-scoped namespace</value>
  </data>
  <data name="ERR_MultipleFileScopedNamespace" xml:space="preserve">
    <value>Source file can only contain one file-scoped namespace declaration.</value>
  </data>
  <data name="ERR_FileScopedAndNormalNamespace" xml:space="preserve">
    <value>Source file can not contain both file-scoped and normal namespace declarations.</value>
  </data>
  <data name="ERR_FileScopedNamespaceNotBeforeAllMembers" xml:space="preserve">
    <value>File-scoped namespace must precede all other members in a file.</value>
  </data>
  <data name="WRN_UnreadRecordParameter" xml:space="preserve">
    <value>Parameter '{0}' is unread. Did you forget to use it to initialize the property with that name?</value>
  </data>
  <data name="WRN_UnreadRecordParameter_Title" xml:space="preserve">
    <value>Parameter is unread. Did you forget to use it to initialize the property with that name?</value>
  </data>
  <data name="IDS_FeatureInstanceMemberInNameof" xml:space="preserve">
    <value>instance member in 'nameof'</value>
  </data>
  <data name="ERR_RecordAmbigCtor" xml:space="preserve">
    <value>The primary constructor conflicts with the synthesized copy constructor.</value>
  </data>
  <data name="IDS_FeatureLambdaAttributes" xml:space="preserve">
    <value>lambda attributes</value>
  </data>
  <data name="IDS_FeatureLambdaReturnType" xml:space="preserve">
    <value>lambda return type</value>
  </data>
  <data name="IDS_FeatureInferredDelegateType" xml:space="preserve">
    <value>inferred delegate type</value>
  </data>
  <data name="IDS_FeatureAutoDefaultStructs" xml:space="preserve">
    <value>auto default struct fields</value>
  </data>
  <data name="ERR_LineSpanDirectiveInvalidValue" xml:space="preserve">
    <value>The #line directive value is missing or out of range</value>
  </data>
  <data name="ERR_LineSpanDirectiveEndLessThanStart" xml:space="preserve">
    <value>The #line directive end position must be greater than or equal to the start position</value>
  </data>
  <data name="ERR_LineSpanDirectiveRequiresSpace" xml:space="preserve">
    <value>The #line span directive requires space before the first parenthesis, before the character offset, and before the file name</value>
  </data>
  <data name="WRN_DoNotCompareFunctionPointers" xml:space="preserve">
    <value>Comparison of function pointers might yield an unexpected result, since pointers to the same function may be distinct.</value>
  </data>
  <data name="WRN_DoNotCompareFunctionPointers_Title" xml:space="preserve">
    <value>Do not compare function pointer values</value>
  </data>
  <data name="IDS_FeatureUsingTypeAlias" xml:space="preserve">
    <value>using type alias</value>
  </data>
  <data name="ERR_BadRefInUsingAlias" xml:space="preserve">
    <value>Using alias cannot be a 'ref' type.</value>
  </data>
  <data name="ERR_BadUnsafeInUsingDirective" xml:space="preserve">
    <value>Only a 'using static' or 'using alias' can be 'unsafe'.</value>
  </data>
  <data name="ERR_BadNullableReferenceTypeInUsingAlias" xml:space="preserve">
    <value>Using alias cannot be a nullable reference type.</value>
  </data>
  <data name="ERR_FunctionPointerTypesInAttributeNotSupported" xml:space="preserve">
    <value>Using a function pointer type in this context is not supported.</value>
  </data>
  <data name="ERR_BadCallerArgumentExpressionParamWithoutDefaultValue" xml:space="preserve">
    <value>The CallerArgumentExpressionAttribute may only be applied to parameters with default values</value>
  </data>
  <data name="ERR_NoConversionForCallerArgumentExpressionParam" xml:space="preserve">
    <value>CallerArgumentExpressionAttribute cannot be applied because there are no standard conversions from type '{0}' to type '{1}'</value>
  </data>
  <data name="WRN_CallerArgumentExpressionParamForUnconsumedLocation" xml:space="preserve">
    <value>The CallerArgumentExpressionAttribute applied to parameter '{0}' will have no effect because it applies to a member that is used in contexts that do not allow optional arguments</value>
  </data>
  <data name="WRN_CallerArgumentExpressionParamForUnconsumedLocation_Title" xml:space="preserve">
    <value>The CallerArgumentExpressionAttribute will have no effect because it applies to a member that is used in contexts that do not allow optional arguments</value>
  </data>
  <data name="WRN_CallerFilePathPreferredOverCallerArgumentExpression" xml:space="preserve">
    <value>The CallerArgumentExpressionAttribute applied to parameter '{0}' will have no effect. It is overridden by the CallerFilePathAttribute.</value>
  </data>
  <data name="WRN_CallerFilePathPreferredOverCallerArgumentExpression_Title" xml:space="preserve">
    <value>The CallerArgumentExpressionAttribute will have no effect; it is overridden by the CallerFilePathAttribute</value>
  </data>
  <data name="WRN_CallerLineNumberPreferredOverCallerArgumentExpression" xml:space="preserve">
    <value>The CallerArgumentExpressionAttribute applied to parameter '{0}' will have no effect. It is overridden by the CallerLineNumberAttribute.</value>
  </data>
  <data name="WRN_CallerLineNumberPreferredOverCallerArgumentExpression_Title" xml:space="preserve">
    <value>The CallerArgumentExpressionAttribute will have no effect; it is overridden by the CallerLineNumberAttribute</value>
  </data>
  <data name="WRN_CallerMemberNamePreferredOverCallerArgumentExpression" xml:space="preserve">
    <value>The CallerArgumentExpressionAttribute applied to parameter '{0}' will have no effect. It is overridden by the CallerMemberNameAttribute.</value>
  </data>
  <data name="WRN_CallerMemberNamePreferredOverCallerArgumentExpression_Title" xml:space="preserve">
    <value>The CallerArgumentExpressionAttribute will have no effect; it is overridden by the CallerMemberNameAttribute</value>
  </data>
  <data name="WRN_CallerArgumentExpressionAttributeHasInvalidParameterName" xml:space="preserve">
    <value>The CallerArgumentExpressionAttribute applied to parameter '{0}' will have no effect. It is applied with an invalid parameter name.</value>
  </data>
  <data name="WRN_CallerArgumentExpressionAttributeHasInvalidParameterName_Title" xml:space="preserve">
    <value>The CallerArgumentExpressionAttribute is applied with an invalid parameter name.</value>
  </data>
  <data name="WRN_CallerArgumentExpressionAttributeSelfReferential" xml:space="preserve">
    <value>The CallerArgumentExpressionAttribute applied to parameter '{0}' will have no effect because it's self-referential.</value>
  </data>
  <data name="WRN_CallerArgumentExpressionAttributeSelfReferential_Title" xml:space="preserve">
    <value>The CallerArgumentExpressionAttribute applied to parameter will have no effect because it's self-refential.</value>
  </data>
  <data name="IDS_FeatureSealedToStringInRecord" xml:space="preserve">
    <value>sealed ToString in record</value>
  </data>
  <data name="ERR_InheritingFromRecordWithSealedToString" xml:space="preserve">
    <value>Inheriting from a record with a sealed 'Object.ToString' is not supported in C# {0}. Please use language version '{1}' or greater.</value>
  </data>
  <data name="IDS_FeatureListPattern" xml:space="preserve">
    <value>list pattern</value>
  </data>
  <data name="ERR_UnsupportedTypeForListPattern" xml:space="preserve">
    <value>List patterns may not be used for a value of type '{0}'.</value>
  </data>
  <data name="ERR_ListPatternRequiresLength" xml:space="preserve">
    <value>List patterns may not be used for a value of type '{0}'. No suitable 'Length' or 'Count' property was found.</value>
  </data>
  <data name="ERR_ScopedRefAndRefStructOnly" xml:space="preserve">
    <value>The 'scoped' modifier can be used for refs and ref struct values only.</value>
  </data>
  <data name="ERR_ScopedMismatchInParameterOfOverrideOrImplementation" xml:space="preserve">
    <value>The 'scoped' modifier of parameter '{0}' doesn't match overridden or implemented member.</value>
  </data>
  <data name="WRN_ScopedMismatchInParameterOfOverrideOrImplementation" xml:space="preserve">
    <value>The 'scoped' modifier of parameter '{0}' doesn't match overridden or implemented member.</value>
  </data>
  <data name="WRN_ScopedMismatchInParameterOfOverrideOrImplementation_Title" xml:space="preserve">
    <value>The 'scoped' modifier of parameter doesn't match overridden or implemented member.</value>
  </data>
  <data name="ERR_ScopedMismatchInParameterOfTarget" xml:space="preserve">
    <value>The 'scoped' modifier of parameter '{0}' doesn't match target '{1}'.</value>
  </data>
  <data name="WRN_ScopedMismatchInParameterOfTarget" xml:space="preserve">
    <value>The 'scoped' modifier of parameter '{0}' doesn't match target '{1}'.</value>
  </data>
  <data name="WRN_ScopedMismatchInParameterOfTarget_Title" xml:space="preserve">
    <value>The 'scoped' modifier of parameter doesn't match target.</value>
  </data>
  <data name="ERR_ScopedMismatchInParameterOfPartial" xml:space="preserve">
    <value>The 'scoped' modifier of parameter '{0}' doesn't match partial definition.</value>
  </data>
  <data name="ERR_FixedFieldMustNotBeRef" xml:space="preserve">
    <value>A fixed field must not be a ref field.</value>
  </data>
  <data name="ERR_RefFieldCannotReferToRefStruct" xml:space="preserve">
    <value>A ref field cannot refer to a ref struct.</value>
  </data>
  <data name="ERR_RefFieldInNonRefStruct" xml:space="preserve">
    <value>A ref field can only be declared in a ref struct.</value>
  </data>
  <data name="WRN_UseDefViolationPropertySupportedVersion" xml:space="preserve">
    <value>Auto-implemented property '{0}' is read before being explicitly assigned, causing a preceding implicit assignment of 'default'.</value>
  </data>
  <data name="WRN_UseDefViolationPropertySupportedVersion_Title" xml:space="preserve">
    <value>Auto-implemented property is read before being explicitly assigned, causing a preceding implicit assignment of 'default'.</value>
  </data>
  <data name="WRN_UseDefViolationFieldSupportedVersion" xml:space="preserve">
    <value>Field '{0}' is read before being explicitly assigned, causing a preceding implicit assignment of 'default'.</value>
  </data>
  <data name="WRN_UseDefViolationFieldSupportedVersion_Title" xml:space="preserve">
    <value>Field is read before being explicitly assigned, causing a preceding implicit assignment of 'default'.</value>
  </data>
  <data name="WRN_UseDefViolationThisSupportedVersion" xml:space="preserve">
    <value>The 'this' object is read before all of its fields have been assigned, causing preceding implicit assignments of 'default' to non-explicitly assigned fields.</value>
  </data>
  <data name="WRN_UseDefViolationThisSupportedVersion_Title" xml:space="preserve">
    <value>The 'this' object is read before all of its fields have been assigned, causing preceding implicit assignments of 'default' to non-explicitly assigned fields.</value>
  </data>
  <data name="WRN_UnassignedThisAutoPropertySupportedVersion" xml:space="preserve">
    <value>Control is returned to caller before auto-implemented property '{0}' is explicitly assigned, causing a preceding implicit assignment of 'default'.</value>
  </data>
  <data name="WRN_UnassignedThisAutoPropertySupportedVersion_Title" xml:space="preserve">
    <value>Control is returned to caller before auto-implemented property is explicitly assigned, causing a preceding implicit assignment of 'default'.</value>
  </data>
  <data name="WRN_UnassignedThisSupportedVersion" xml:space="preserve">
    <value>Control is returned to caller before field '{0}' is explicitly assigned, causing a preceding implicit assignment of 'default'.</value>
  </data>
  <data name="WRN_UnassignedThisSupportedVersion_Title" xml:space="preserve">
    <value>Control is returned to caller before field is explicitly assigned, causing a preceding implicit assignment of 'default'.</value>
  </data>
  <data name="ERR_UseDefViolationFieldUnsupportedVersion" xml:space="preserve">
    <value>Use of possibly unassigned field '{0}'. Consider updating to language version '{1}' to auto-default the field.</value>
  </data>
  <data name="ERR_UseDefViolationPropertyUnsupportedVersion" xml:space="preserve">
    <value>Use of possibly unassigned auto-implemented property '{0}'. Consider updating to language version '{1}' to auto-default the property.</value>
  </data>
  <data name="WRN_UseDefViolationFieldUnsupportedVersion" xml:space="preserve">
    <value>Use of possibly unassigned field '{0}'. Consider updating to language version '{1}' to auto-default the field.</value>
  </data>
  <data name="WRN_UseDefViolationFieldUnsupportedVersion_Title" xml:space="preserve">
    <value>Use of possibly unassigned field. Consider updating the language version to auto-default the field.</value>
  </data>
  <data name="WRN_UseDefViolationPropertyUnsupportedVersion" xml:space="preserve">
    <value>Use of possibly unassigned auto-implemented property '{0}'. Consider updating to language version '{1}' to auto-default the property.</value>
  </data>
  <data name="WRN_UseDefViolationPropertyUnsupportedVersion_Title" xml:space="preserve">
    <value>Use of possibly unassigned auto-implemented property. Consider updating the language version to auto-default the property.</value>
  </data>
  <data name="ERR_MisplacedSlicePattern" xml:space="preserve">
    <value>Slice patterns may only be used once and directly inside a list pattern.</value>
  </data>
  <data name="ERR_HiddenPositionalMember" xml:space="preserve">
    <value>The positional member '{0}' found corresponding to this parameter is hidden.</value>
  </data>
  <data name="IDS_FeatureImprovedInterpolatedStrings" xml:space="preserve">
    <value>interpolated string handlers</value>
  </data>
  <data name="ERR_InterpolatedStringHandlerMethodReturnMalformed" xml:space="preserve">
    <value>Interpolated string handler method '{0}' is malformed. It does not return 'void' or 'bool'.</value>
    <comment>void and bool are keywords</comment>
  </data>
  <data name="ERR_InterpolatedStringHandlerMethodReturnInconsistent" xml:space="preserve">
    <value>Interpolated string handler method '{0}' has inconsistent return type. Expected to return '{1}'.</value>
  </data>
  <data name="ERR_InvalidNameInSubpattern" xml:space="preserve">
    <value>Identifier or a simple member access expected.</value>
  </data>
  <data name="IDS_FeatureExtendedPropertyPatterns" xml:space="preserve">
    <value>extended property patterns</value>
  </data>
  <data name="IDS_FeatureGlobalUsing" xml:space="preserve">
    <value>global using directive</value>
  </data>
  <data name="ERR_GlobalUsingInNamespace" xml:space="preserve">
    <value>A global using directive cannot be used in a namespace declaration.</value>
  </data>
  <data name="ERR_GlobalUsingOutOfOrder" xml:space="preserve">
    <value>A global using directive must precede all non-global using directives.</value>
  </data>
  <data name="ERR_NullInvalidInterpolatedStringHandlerArgumentName" xml:space="preserve">
    <value>null is not a valid parameter name. To get access to the receiver of an instance method, use the empty string as the parameter name.</value>
  </data>
  <data name="ERR_NotInstanceInvalidInterpolatedStringHandlerArgumentName" xml:space="preserve">
    <value>'{0}' is not an instance method, the receiver or extension receiver parameter cannot be an interpolated string handler argument.</value>
  </data>
  <data name="ERR_InvalidInterpolatedStringHandlerArgumentName" xml:space="preserve">
    <value>'{0}' is not a valid parameter name from '{1}'.</value>
  </data>
  <data name="ERR_TypeIsNotAnInterpolatedStringHandlerType" xml:space="preserve">
    <value>'{0}' is not an interpolated string handler type.</value>
  </data>
  <data name="WRN_ParameterOccursAfterInterpolatedStringHandlerParameter" xml:space="preserve">
    <value>Parameter '{0}' occurs after '{1}' in the parameter list, but is used as an argument for interpolated string handler conversions. This will require the caller to reorder parameters with named arguments at the call site. Consider putting the interpolated string handler parameter after all arguments involved.</value>
  </data>
  <data name="WRN_ParameterOccursAfterInterpolatedStringHandlerParameter_Title" xml:space="preserve">
    <value>Parameter to interpolated string handler conversion occurs after handler parameter</value>
  </data>
  <data name="ERR_CannotUseSelfAsInterpolatedStringHandlerArgument" xml:space="preserve">
    <value>InterpolatedStringHandlerArgumentAttribute arguments cannot refer to the parameter the attribute is used on.</value>
    <comment>InterpolatedStringHandlerArgumentAttribute is a type name and should not be translated.</comment>
  </data>
  <data name="ERR_InterpolatedStringHandlerArgumentAttributeMalformed" xml:space="preserve">
    <value>The InterpolatedStringHandlerArgumentAttribute applied to parameter '{0}' is malformed and cannot be interpreted. Construct an instance of '{1}' manually.</value>
    <comment>InterpolatedStringHandlerArgumentAttribute is a type name and should not be translated.</comment>
  </data>
  <data name="ERR_InterpolatedStringHandlerArgumentLocatedAfterInterpolatedString" xml:space="preserve">
    <value>Parameter '{0}' is an argument to the interpolated string handler conversion on parameter '{1}', but the corresponding argument is specified after the interpolated string expression. Reorder the arguments to move '{0}' before '{1}'.</value>
  </data>
  <data name="ERR_InterpolatedStringHandlerArgumentOptionalNotSpecified" xml:space="preserve">
    <value>Parameter '{0}' is not explicitly provided, but is used as an argument to the interpolated string handler conversion on parameter '{1}'. Specify the value of '{0}' before '{1}'.</value>
  </data>
  <data name="ERR_ExpressionTreeContainsInterpolatedStringHandlerConversion" xml:space="preserve">
    <value>An expression tree may not contain an interpolated string handler conversion.</value>
  </data>
  <data name="ERR_InterpolatedStringHandlerCreationCannotUseDynamic" xml:space="preserve">
    <value>An interpolated string handler construction cannot use dynamic. Manually construct an instance of '{0}'.</value>
  </data>
  <data name="ERR_NonPublicParameterlessStructConstructor" xml:space="preserve">
    <value>The parameterless struct constructor must be 'public'.</value>
  </data>
  <data name="IDS_FeatureStaticAbstractMembersInInterfaces" xml:space="preserve">
    <value>static abstract members in interfaces</value>
  </data>
  <data name="ERR_RuntimeDoesNotSupportStaticAbstractMembersInInterfaces" xml:space="preserve">
    <value>Target runtime doesn't support static abstract members in interfaces.</value>
  </data>
  <data name="ERR_GenericConstraintNotSatisfiedInterfaceWithStaticAbstractMembers" xml:space="preserve">
    <value>The interface '{0}' cannot be used as type argument. Static member '{1}' does not have a most specific implementation in the interface.</value>
  </data>
  <data name="ERR_BadAbstractUnaryOperatorSignature" xml:space="preserve">
    <value>The parameter of a unary operator must be the containing type, or its type parameter constrained to it.</value>
  </data>
  <data name="ERR_BadAbstractIncDecSignature" xml:space="preserve">
    <value>The parameter type for ++ or -- operator must be the containing type, or its type parameter constrained to it.</value>
  </data>
  <data name="ERR_BadAbstractIncDecRetType" xml:space="preserve">
    <value>The return type for ++ or -- operator must either match the parameter type, or be derived from the parameter type, or be the containing type's type parameter constrained to it unless the parameter type is a different type parameter.</value>
  </data>
  <data name="ERR_BadAbstractBinaryOperatorSignature" xml:space="preserve">
    <value>One of the parameters of a binary operator must be the containing type, or its type parameter constrained to it.</value>
  </data>
  <data name="ERR_BadAbstractShiftOperatorSignature" xml:space="preserve">
    <value>The first operand of an overloaded shift operator must have the same type as the containing type or its type parameter constrained to it</value>
  </data>
  <data name="ERR_BadAbstractStaticMemberAccess" xml:space="preserve">
    <value>A static virtual or abstract interface member can be accessed only on a type parameter.</value>
  </data>
  <data name="ERR_ExpressionTreeContainsAbstractStaticMemberAccess" xml:space="preserve">
    <value>An expression tree may not contain an access of static virtual or abstract interface member</value>
  </data>
  <data name="ERR_CloseUnimplementedInterfaceMemberNotStatic" xml:space="preserve">
    <value>'{0}' does not implement static interface member '{1}'. '{2}' cannot implement the interface member because it is not static.</value>
  </data>
  <data name="ERR_RuntimeDoesNotSupportStaticAbstractMembersInInterfacesForMember" xml:space="preserve">
    <value>'{0}' cannot implement interface member '{1}' in type '{2}' because the target runtime doesn't support static abstract members in interfaces.</value>
  </data>
  <data name="ERR_ExplicitImplementationOfOperatorsMustBeStatic" xml:space="preserve">
    <value>Explicit implementation of a user-defined operator '{0}' must be declared static</value>
  </data>
  <data name="ERR_AbstractConversionNotInvolvingContainedType" xml:space="preserve">
    <value>User-defined conversion in an interface must convert to or from a type parameter on the enclosing type constrained to the enclosing type</value>
  </data>
  <data name="ERR_InterfaceImplementedByUnmanagedCallersOnlyMethod" xml:space="preserve">
    <value>'UnmanagedCallersOnly' method '{0}' cannot implement interface member '{1}' in type '{2}'</value>
    <comment>UnmanagedCallersOnly is not localizable.</comment>
  </data>
  <data name="HDN_DuplicateWithGlobalUsing" xml:space="preserve">
    <value>The using directive for '{0}' appeared previously as global using</value>
  </data>
  <data name="HDN_DuplicateWithGlobalUsing_Title" xml:space="preserve">
    <value>The using directive appeared previously as global using</value>
  </data>
  <data name="ERR_BuilderAttributeDisallowed" xml:space="preserve">
    <value>The AsyncMethodBuilder attribute is disallowed on anonymous methods without an explicit return type.</value>
  </data>
  <data name="ERR_SimpleProgramIsEmpty" xml:space="preserve">
    <value>At least one top-level statement must be non-empty.</value>
  </data>
  <data name="ERR_LineDoesNotStartWithSameWhitespace" xml:space="preserve">
    <value>Line does not start with the same whitespace as the closing line of the raw string literal.</value>
  </data>
  <data name="ERR_RawStringNotInDirectives" xml:space="preserve">
    <value>Raw string literals are not allowed in preprocessor directives.</value>
  </data>
  <data name="ERR_RawStringDelimiterOnOwnLine" xml:space="preserve">
    <value>Raw string literal delimiter must be on its own line.</value>
  </data>
  <data name="ERR_TooManyQuotesForRawString" xml:space="preserve">
    <value>The raw string literal does not start with enough quote characters to allow this many consecutive quote characters as content.</value>
  </data>
  <data name="ERR_TooManyOpenBracesForRawString" xml:space="preserve">
    <value>The interpolated raw string literal does not start with enough '$' characters to allow this many consecutive opening braces as content.</value>
  </data>
  <data name="ERR_TooManyCloseBracesForRawString" xml:space="preserve">
    <value>The interpolated raw string literal does not start with enough '$' characters to allow this many consecutive closing braces as content.</value>
  </data>
  <data name="ERR_NotEnoughQuotesForRawString" xml:space="preserve">
    <value>Not enough quotes for raw string literal.</value>
  </data>
  <data name="ERR_NotEnoughCloseBracesForRawString" xml:space="preserve">
    <value>The interpolation must end with the same number of closing braces as the number of '$' characters that the raw string literal started with.</value>
  </data>
  <data name="ERR_IllegalAtSequence" xml:space="preserve">
    <value>Sequence of '@' characters is not allowed. A verbatim string or identifier can only have one '@' character and a raw string cannot have any.</value>
  </data>
  <data name="ERR_StringMustStartWithQuoteCharacter" xml:space="preserve">
    <value>String must start with quote character: "</value>
  </data>
  <data name="ERR_UnterminatedRawString" xml:space="preserve">
    <value>Unterminated raw string literal.</value>
  </data>
  <data name="IDS_FeatureRawStringLiterals" xml:space="preserve">
    <value>raw string literals</value>
  </data>
  <data name="ERR_RawStringInVerbatimInterpolatedStrings" xml:space="preserve">
    <value>Multi-line raw string literals are only allowed in verbatim interpolated strings.</value>
  </data>
  <data name="ERR_RawStringMustContainContent" xml:space="preserve">
    <value>Multi-line raw string literals must contain at least one line of content.</value>
  </data>
  <data name="ERR_NewlinesAreNotAllowedInsideANonVerbatimInterpolatedString" xml:space="preserve">
    <value>Newlines inside a non-verbatim interpolated string are not supported in C# {0}. Please use language version {1} or greater.</value>
  </data>
  <data name="IDS_FeatureGenericAttributes" xml:space="preserve">
    <value>generic attributes</value>
  </data>
  <data name="WRN_InterpolatedStringHandlerArgumentAttributeIgnoredOnLambdaParameters" xml:space="preserve">
    <value>InterpolatedStringHandlerArgument has no effect when applied to lambda parameters and will be ignored at the call site.</value>
  </data>
  <data name="WRN_InterpolatedStringHandlerArgumentAttributeIgnoredOnLambdaParameters_Title" xml:space="preserve">
    <value>InterpolatedStringHandlerArgument has no effect when applied to lambda parameters and will be ignored at the call site.</value>
  </data>
  <data name="ERR_LambdaWithAttributesToExpressionTree" xml:space="preserve">
    <value>A lambda expression with attributes cannot be converted to an expression tree</value>
  </data>
  <data name="ERR_RecordStructConstructorCallsDefaultConstructor" xml:space="preserve">
    <value>A constructor declared in a 'struct' with parameter list must have a 'this' initializer that calls the primary constructor or an explicitly declared constructor.</value>
  </data>
  <data name="ERR_StructHasInitializersAndNoDeclaredConstructor" xml:space="preserve">
    <value>A 'struct' with field initializers must include an explicitly declared constructor.</value>
  </data>
  <data name="ERR_PatternSpanCharCannotBeStringNull" xml:space="preserve">
    <value>A string 'null' constant is not supported as a pattern for '{0}'. Use an empty string instead.</value>
  </data>
  <data name="WRN_CompileTimeCheckedOverflow" xml:space="preserve">
    <value>The operation may overflow '{0}' at runtime (use 'unchecked' syntax to override)</value>
  </data>
  <data name="WRN_CompileTimeCheckedOverflow_Title" xml:space="preserve">
    <value>The operation may overflow at runtime (use 'unchecked' syntax to override)</value>
  </data>
  <data name="ERR_CannotUseRefInUnmanagedCallersOnly" xml:space="preserve">
    <value>Cannot use 'ref', 'in', or 'out' in the signature of a method attributed with 'UnmanagedCallersOnly'.</value>
  </data>
  <data name="IDS_FeatureNewLinesInInterpolations" xml:space="preserve">
    <value>newlines in interpolations</value>
  </data>
  <data name="ERR_InterpolatedStringsReferencingInstanceCannotBeInObjectInitializers" xml:space="preserve">
    <value>Interpolated string handler conversions that reference the instance being indexed cannot be used in indexer member initializers.</value>
  </data>
  <data name="ERR_CannotBeMadeNullable" xml:space="preserve">
    <value>'{0}' cannot be made nullable.</value>
  </data>
  <data name="WRN_LowerCaseTypeName" xml:space="preserve">
    <value>The type name '{0}' only contains lower-cased ascii characters. Such names may become reserved for the language.</value>
  </data>
  <data name="WRN_LowerCaseTypeName_Title" xml:space="preserve">
    <value>The type name only contains lower-cased ascii characters. Such names may become reserved for the language.</value>
  </data>
  <data name="ERR_RequiredNameDisallowed" xml:space="preserve">
    <value>Types and aliases cannot be named 'required'.</value>
  </data>
  <data name="IDS_FeatureRequiredMembers" xml:space="preserve">
    <value>required members</value>
  </data>
  <data name="ERR_OverrideMustHaveRequired" xml:space="preserve">
    <value>'{0}' must be required because it overrides required member '{1}'</value>
  </data>
  <data name="ERR_RequiredMemberCannotBeHidden" xml:space="preserve">
    <value>Required member '{0}' cannot be hidden by '{1}'.</value>
  </data>
  <data name="ERR_RequiredMemberCannotBeLessVisibleThanContainingType" xml:space="preserve">
    <value>Required member '{0}' cannot be less visible or have a setter less visible than the containing type '{1}'.</value>
  </data>
  <data name="ERR_ExplicitRequiredMember" xml:space="preserve">
    <value>Do not use 'System.Runtime.CompilerServices.RequiredMemberAttribute'. Use the 'required' keyword on required fields and properties instead.</value>
  </data>
  <data name="ERR_RequiredMemberMustBeSettable" xml:space="preserve">
    <value>Required member '{0}' must be settable.</value>
  </data>
  <data name="ERR_RequiredMemberMustBeSet" xml:space="preserve">
    <value>Required member '{0}' must be set in the object initializer or attribute constructor.</value>
  </data>
  <data name="ERR_RequiredMembersMustBeAssignedValue" xml:space="preserve">
    <value>Required member '{0}' must be assigned a value, it cannot use a nested member or collection initializer.</value>
  </data>
  <data name="ERR_RequiredMembersInvalid" xml:space="preserve">
    <value>The required members list for '{0}' is malformed and cannot be interpreted.</value>
  </data>
  <data name="ERR_RequiredMembersBaseTypeInvalid" xml:space="preserve">
    <value>The required members list for the base type '{0}' is malformed and cannot be interpreted. To use this constructor, apply the 'SetsRequiredMembers' attribute.</value>
  </data>
  <data name="ERR_LineContainsDifferentWhitespace" xml:space="preserve">
    <value>Line contains different whitespace than the closing line of the raw string literal: '{0}' versus '{1}'</value>
  </data>
  <data name="ERR_NoEnumConstraint" xml:space="preserve">
    <value>Keyword 'enum' cannot be used as a constraint. Did you mean 'struct, System.Enum'?</value>
  </data>
  <data name="ERR_NoDelegateConstraint" xml:space="preserve">
    <value>Keyword 'delegate' cannot be used as a constraint. Did you mean 'System.Delegate'?</value>
  </data>
  <data name="ERR_MisplacedRecord" xml:space="preserve">
    <value>Unexpected keyword 'record'. Did you mean 'record struct' or 'record class'?</value>
  </data>
  <data name="IDS_FeatureCheckedUserDefinedOperators" xml:space="preserve">
    <value>checked user-defined operators</value>
  </data>
  <data name="ERR_OperatorCantBeChecked" xml:space="preserve">
    <value>User-defined operator '{0}' cannot be declared checked</value>
  </data>
  <data name="ERR_ImplicitConversionOperatorCantBeChecked" xml:space="preserve">
    <value>An 'implicit' user-defined conversion operator cannot be declared checked</value>
  </data>
  <data name="ERR_CheckedOperatorNeedsMatch" xml:space="preserve">
    <value>The operator '{0}' requires a matching non-checked version of the operator to also be defined</value>
  </data>
  <data name="ERR_CannotBeConvertedToUtf8" xml:space="preserve">
    <value>The input string cannot be converted into the equivalent UTF-8 byte representation. {0}</value>
  </data>
  <data name="IDS_FeatureUtf8StringLiterals" xml:space="preserve">
    <value>UTF-8 string literals</value>
  </data>
  <data name="ERR_ChainingToSetsRequiredMembersRequiresSetsRequiredMembers" xml:space="preserve">
    <value>This constructor must add 'SetsRequiredMembers' because it chains to a constructor that has that attribute.</value>
  </data>
  <data name="ERR_NewConstraintCannotHaveRequiredMembers" xml:space="preserve">
    <value>'{2}' cannot satisfy the 'new()' constraint on parameter '{1}' in the generic type or or method '{0}' because '{2}' has required members.</value>
  </data>
  <data name="ERR_FileTypeDisallowedInSignature" xml:space="preserve">
    <value>File-local type '{0}' cannot be used in a member signature in non-file-local type '{1}'.</value>
  </data>
  <data name="ERR_FileTypeNoExplicitAccessibility" xml:space="preserve">
    <value>File-local type '{0}' cannot use accessibility modifiers.</value>
  </data>
  <data name="ERR_FileTypeBase" xml:space="preserve">
    <value>File-local type '{0}' cannot be used as a base type of non-file-local type '{1}'.</value>
  </data>
  <data name="ERR_FileTypeNested" xml:space="preserve">
    <value>File-local type '{0}' must be defined in a top level type; '{0}' is a nested type.</value>
  </data>
  <data name="ERR_FilePathCannotBeConvertedToUtf8" xml:space="preserve">
    <value>File-local type '{0}' cannot be used because the containing file path cannot be converted into the equivalent UTF-8 byte representation. {1}</value>
  </data>
  <data name="ERR_GlobalUsingStaticFileType" xml:space="preserve">
    <value>File-local type '{0}' cannot be used in a 'global using static' directive.</value>
  </data>
  <data name="ERR_FileTypeNameDisallowed" xml:space="preserve">
    <value>Types and aliases cannot be named 'file'.</value>
  </data>
  <data name="ERR_FileTypeNonUniquePath" xml:space="preserve">
    <value>File-local type '{0}' must be declared in a file with a unique path. Path '{1}' is used in multiple files.</value>
  </data>
  <data name="IDS_FeatureUnsignedRightShift" xml:space="preserve">
    <value>unsigned right shift</value>
  </data>
  <data name="IDS_FeatureRelaxedShiftOperator" xml:space="preserve">
    <value>relaxed shift operator</value>
  </data>
  <data name="ERR_UnsupportedCompilerFeature" xml:space="preserve">
    <value>'{0}' requires compiler feature '{1}', which is not supported by this version of the C# compiler.</value>
  </data>
  <data name="WRN_ObsoleteMembersShouldNotBeRequired" xml:space="preserve">
    <value>Required member '{0}' should not be attributed with 'ObsoleteAttribute' unless the containing type is obsolete or all constructors are obsolete.</value>
  </data>
  <data name="WRN_ObsoleteMembersShouldNotBeRequired_Title" xml:space="preserve">
    <value>Members attributed with 'ObsoleteAttribute' should not be required unless the containing type is obsolete or all constructors are obsolete.</value>
  </data>
  <data name="ERR_RefReturningPropertiesCannotBeRequired" xml:space="preserve">
    <value>Ref returning properties cannot be required.</value>
  </data>
  <data name="ERR_MisplacedUnchecked" xml:space="preserve">
    <value>Unexpected keyword 'unchecked'</value>
  </data>
  <data name="ERR_ImplicitImplementationOfInaccessibleInterfaceMember" xml:space="preserve">
    <value>'{0}' does not implement interface member '{1}'. '{2}' cannot implicitly implement an inaccessible member.</value>
  </data>
  <data name="ERR_ScriptsAndSubmissionsCannotHaveRequiredMembers" xml:space="preserve">
    <value>Required members are not allowed on the top level of a script or submission.</value>
  </data>
  <data name="ERR_BadAbstractEqualityOperatorSignature" xml:space="preserve">
    <value>One of the parameters of an equality, or inequality operator declared in interface '{0}' must be a type parameter on '{0}' constrained to '{0}'</value>
  </data>
  <data name="ERR_BadBinaryReadOnlySpanConcatenation" xml:space="preserve">
    <value>Operator '{0}' cannot be applied to operands of type '{1}' and '{2}' that are not UTF-8 byte representations</value>
  </data>
  <data name="ERR_ImplicitlyTypedDefaultParameter" xml:space="preserve">
    <value>Implicitly typed lambda parameter '{0}' cannot have a default value.</value>
  </data>
  <data name="ERR_ImplicitlyTypedParamsParameter" xml:space="preserve">
    <value>Implicitly typed lambda parameter '{0}' cannot have the 'params' modifier.</value>
  </data>
  <data name="WRN_OptionalParamValueMismatch" xml:space="preserve">
    <value>Parameter {0} has default value '{1:10}' in lambda but '{2:10}' in the target delegate type.</value>
  </data>
  <data name="WRN_OptionalParamValueMismatch_Title" xml:space="preserve">
    <value>The default parameter value does not match in the target delegate type.</value>
  </data>
  <data name="IDS_FeatureFileTypes" xml:space="preserve">
    <value>file types</value>
  </data>
  <data name="ERR_CannotMatchOnINumberBase" xml:space="preserve">
    <value>Cannot use a numeric constant or relational pattern on '{0}' because it inherits from or extends 'INumberBase&lt;T&gt;'. Consider using a type pattern to narrow to a specific numeric type.</value>
  </data>
  <data name="IDS_ArrayAccess" xml:space="preserve">
    <value>array access</value>
  </data>
  <data name="IDS_PointerElementAccess" xml:space="preserve">
    <value>pointer element access</value>
  </data>
  <data name="ERR_ScopedTypeNameDisallowed" xml:space="preserve">
    <value>Types and aliases cannot be named 'scoped'.</value>
  </data>
  <data name="ERR_UnscopedRefAttributeUnsupportedTarget" xml:space="preserve">
    <value>UnscopedRefAttribute cannot be applied to this parameter because it is unscoped by default.</value>
  </data>
  <data name="ERR_UnscopedRefAttributeUnsupportedMemberTarget" xml:space="preserve">
    <value>UnscopedRefAttribute can only be applied to struct or virtual interface instance methods and properties, and cannot be applied to constructors or init-only members.</value>
  </data>
  <data name="ERR_UnscopedRefAttributeInterfaceImplementation" xml:space="preserve">
    <value>UnscopedRefAttribute cannot be applied to an interface implementation because implemented member '{0}' doesn't have this attribute.</value>
  </data>
  <data name="ERR_UnrecognizedRefSafetyRulesAttributeVersion" xml:space="preserve">
    <value>'{0}' is defined in a module with an unrecognized RefSafetyRulesAttribute version, expecting '11'.</value>
  </data>
  <data name="ERR_RuntimeDoesNotSupportRefFields" xml:space="preserve">
    <value>Target runtime doesn't support ref fields.</value>
  </data>
  <data name="ERR_ExplicitScopedRef" xml:space="preserve">
    <value>Do not use 'System.Runtime.CompilerServices.ScopedRefAttribute'. Use the 'scoped' keyword instead.</value>
  </data>
  <data name="WRN_DuplicateAnalyzerReference" xml:space="preserve">
    <value>Analyzer reference '{0}' specified multiple times</value>
  </data>
  <data name="WRN_DuplicateAnalyzerReference_Title" xml:space="preserve">
    <value>Analyzer reference specified multiple times</value>
  </data>
  <data name="ERR_FileLocalDuplicateNameInNS" xml:space="preserve">
    <value>The namespace '{1}' already contains a definition for '{0}' in this file.</value>
  </data>
  <data name="ERR_UnscopedScoped" xml:space="preserve">
    <value>UnscopedRefAttribute cannot be applied to parameters that have a 'scoped' modifier.</value>
  </data>
  <data name="ERR_RefReadOnlyWrongOrdering" xml:space="preserve">
    <value>'readonly' modifier must be specified after 'ref'.</value>
  </data>
  <data name="ERR_ScopedDiscard" xml:space="preserve">
    <value>The 'scoped' modifier cannot be used with discard.</value>
  </data>
  <data name="ERR_DeconstructVariableCannotBeByRef" xml:space="preserve">
    <value>A deconstruction variable cannot be declared as a ref local</value>
  </data>
  <data name="IDS_FeatureLambdaOptionalParameters" xml:space="preserve">
    <value>lambda optional parameters</value>
  </data>
  <data name="IDS_FeatureLambdaParamsArray" xml:space="preserve">
    <value>lambda params array</value>
  </data>
  <data name="WRN_ParamsArrayInLambdaOnly" xml:space="preserve">
    <value>Parameter {0} has params modifier in lambda but not in target delegate type.</value>
  </data>
  <data name="WRN_ParamsArrayInLambdaOnly_Title" xml:space="preserve">
    <value>Parameter has params modifier in lambda but not in target delegate type.</value>
  </data>
  <data name="IDS_FeaturePrimaryConstructors" xml:space="preserve">
    <value>primary constructors</value>
  </data>
  <data name="ERR_InvalidPrimaryConstructorParameterReference" xml:space="preserve">
    <value>Cannot use primary constructor parameter '{0}' in this context.</value>
  </data>
  <data name="ERR_AmbiguousPrimaryConstructorParameterAsColorColorReceiver" xml:space="preserve">
    <value>Identifier '{0}' is ambiguous between type '{1}' and parameter '{2}' in this context.</value>
  </data>
  <data name="WRN_CapturedPrimaryConstructorParameterPassedToBase" xml:space="preserve">
    <value>Parameter '{0}' is captured into the state of the enclosing type and its value is also passed to the base constructor. The value might be captured by the base class as well.</value>
  </data>
  <data name="WRN_CapturedPrimaryConstructorParameterPassedToBase_Title" xml:space="preserve">
    <value>Parameter is captured into the state of the enclosing type and its value is also passed to the base constructor. The value might be captured by the base class as well.</value>
  </data>
  <data name="ERR_AnonDelegateCantUseRefLike" xml:space="preserve">
    <value>Cannot use parameter '{0}' that has ref-like type inside an anonymous method, lambda expression, query expression, or local function</value>
  </data>
  <data name="ERR_UnsupportedPrimaryConstructorParameterCapturingRef" xml:space="preserve">
    <value>Cannot use ref, out, or in primary constructor parameter '{0}' inside an instance member</value>
  </data>
  <data name="ERR_UnsupportedPrimaryConstructorParameterCapturingRefLike" xml:space="preserve">
    <value>Cannot use primary constructor parameter '{0}' that has ref-like type inside an instance member</value>
  </data>
  <data name="ERR_AnonDelegateCantUseStructPrimaryConstructorParameterInMember" xml:space="preserve">
    <value>Anonymous methods, lambda expressions, query expressions, and local functions inside an instance member of a struct cannot access primary constructor parameter</value>
  </data>
  <data name="ERR_AnonDelegateCantUseStructPrimaryConstructorParameterCaptured" xml:space="preserve">
    <value>Anonymous methods, lambda expressions, query expressions, and local functions inside a struct cannot access primary constructor parameter also used inside an instance member</value>
  </data>
  <data name="WRN_UnreadPrimaryConstructorParameter" xml:space="preserve">
    <value>Parameter '{0}' is unread.</value>
  </data>
  <data name="WRN_UnreadPrimaryConstructorParameter_Title" xml:space="preserve">
    <value>Parameter is unread.</value>
  </data>
  <data name="ERR_AssgReadonlyPrimaryConstructorParameter" xml:space="preserve">
    <value>A primary constructor parameter of a readonly type cannot be assigned to (except in init-only setter of the type or a variable initializer)</value>
  </data>
  <data name="ERR_RefReturnReadonlyPrimaryConstructorParameter" xml:space="preserve">
    <value>A primary constructor parameter of a readonly type cannot be returned by writable reference</value>
  </data>
  <data name="ERR_RefReadonlyPrimaryConstructorParameter" xml:space="preserve">
    <value>A primary constructor parameter of a readonly type cannot be used as a ref or out value (except in init-only setter of the type or a variable initializer)</value>
  </data>
  <data name="ERR_AssgReadonlyPrimaryConstructorParameter2" xml:space="preserve">
    <value>Members of primary constructor parameter '{0}' of a readonly type cannot be modified (except in init-only setter of the type or a variable initializer)</value>
  </data>
  <data name="ERR_RefReturnReadonlyPrimaryConstructorParameter2" xml:space="preserve">
    <value>Members of primary constructor parameter '{0}' of a readonly type cannot be returned by writable reference</value>
  </data>
  <data name="ERR_RefReadonlyPrimaryConstructorParameter2" xml:space="preserve">
    <value>Members of primary constructor parameter '{0}' of a readonly type cannot be used as a ref or out value (except in init-only setter of the type or a variable initializer)</value>
  </data>
  <data name="ERR_RefReturnPrimaryConstructorParameter" xml:space="preserve">
    <value>Cannot return primary constructor parameter '{0}' by reference.</value>
  </data>
  <data name="ERR_StructLayoutCyclePrimaryConstructorParameter" xml:space="preserve">
    <value>Struct primary constructor parameter '{0}' of type '{1}' causes a cycle in the struct layout</value>
  </data>
  <data name="ERR_UnexpectedParameterList" xml:space="preserve">
    <value>Unexpected parameter list.</value>
  </data>
  <data name="WRN_AddressOfInAsync" xml:space="preserve">
    <value>The '&amp;' operator should not be used on parameters or local variables in async methods.</value>
  </data>
  <data name="WRN_AddressOfInAsync_Title" xml:space="preserve">
    <value>The '&amp;' operator should not be used on parameters or local variables in async methods.</value>
  </data>
  <data name="WRN_ByValArraySizeConstRequired" xml:space="preserve">
    <value>Attribute parameter 'SizeConst' must be specified.</value>
  </data>
  <data name="WRN_ByValArraySizeConstRequired_Title" xml:space="preserve">
    <value>Attribute parameter 'SizeConst' must be specified.</value>
  </data>
  <data name="ERR_BadStaticAfterUnsafe" xml:space="preserve">
    <value>'static' modifier must precede 'unsafe' modifier.</value>
  </data>
  <data name="ERR_BadCaseInSwitchArm" xml:space="preserve">
    <value>A switch expression arm does not begin with a 'case' keyword.</value>
  </data>
  <data name="ERR_InterceptorsFeatureNotEnabled" xml:space="preserve">
    <value>The 'interceptors' feature is not enabled in this namespace. Add '{0}' to your project.</value>
  </data>
  <data name="ERR_InterceptorGlobalNamespace" xml:space="preserve">
    <value>An interceptor cannot be declared in the global namespace.</value>
  </data>
  <data name="ERR_InterceptableMethodMustBeOrdinary" xml:space="preserve">
    <value>Cannot intercept '{0}' because it is not an invocation of an ordinary member method.</value>
  </data>
  <data name="ERR_InterceptorContainingTypeCannotBeGeneric" xml:space="preserve">
    <value>Method '{0}' cannot be used as an interceptor because its containing type has type parameters.</value>
  </data>
  <data name="ERR_InterceptorArityNotCompatible" xml:space="preserve">
    <value>Method '{0}' must be non-generic or have arity {1} to match '{2}'.</value>
  </data>
  <data name="ERR_InterceptorCannotBeGeneric" xml:space="preserve">
    <value>Method '{0}' must be non-generic to match '{1}'.</value>
  </data>
  <data name="ERR_InterceptorPathNotInCompilation" xml:space="preserve">
    <value>Cannot intercept: compilation does not contain a file with path '{0}'.</value>
  </data>
  <data name="ERR_InterceptorPathNotInCompilationWithCandidate" xml:space="preserve">
    <value>Cannot intercept: compilation does not contain a file with path '{0}'. Did you mean to use path '{1}'?</value>
  </data>
  <data name="ERR_InterceptorLineOutOfRange" xml:space="preserve">
    <value>The given file has '{0}' lines, which is fewer than the provided line number '{1}'.</value>
  </data>
  <data name="ERR_InterceptorCharacterOutOfRange" xml:space="preserve">
    <value>The given line is '{0}' characters long, which is fewer than the provided character number '{1}'.</value>
  </data>
  <data name="ERR_InterceptorLineCharacterMustBePositive" xml:space="preserve">
    <value>Line and character numbers provided to InterceptsLocationAttribute must be positive.</value>
  </data>
  <data name="ERR_InterceptorPositionBadToken" xml:space="preserve">
    <value>The provided line and character number does not refer to an interceptable method name, but rather to token '{0}'.</value>
  </data>
  <data name="ERR_InterceptorMustReferToStartOfTokenPosition" xml:space="preserve">
    <value>The provided line and character number does not refer to the start of token '{0}'. Did you mean to use line '{1}' and character '{2}'?</value>
  </data>
  <data name="ERR_InterceptorSignatureMismatch" xml:space="preserve">
    <value>Cannot intercept method '{0}' with interceptor '{1}' because the signatures do not match.</value>
  </data>
  <data name="WRN_InterceptorSignatureMismatch" xml:space="preserve">
    <value>Intercepting a call to '{0}' with interceptor '{1}', but the signatures do not match.</value>
  </data>
  <data name="WRN_InterceptorSignatureMismatch_Title" xml:space="preserve">
    <value>Signatures of interceptable and interceptor methods do not match.</value>
  </data>
  <data name="ERR_InterceptorMethodMustBeOrdinary" xml:space="preserve">
    <value>An interceptor method must be an ordinary member method.</value>
  </data>
  <data name="ERR_InterceptorMustHaveMatchingThisParameter" xml:space="preserve">
    <value>Interceptor must have a 'this' parameter matching parameter '{0}' on '{1}'.</value>
  </data>
  <data name="ERR_InterceptorMustNotHaveThisParameter" xml:space="preserve">
    <value>Interceptor must not have a 'this' parameter because '{0}' does not have a 'this' parameter.</value>
  </data>
  <data name="ERR_InterceptorFilePathCannotBeNull" xml:space="preserve">
    <value>Interceptor cannot have a 'null' file path.</value>
  </data>
  <data name="ERR_InterceptorNameNotInvoked" xml:space="preserve">
    <value>Possible method name '{0}' cannot be intercepted because it is not being invoked.</value>
  </data>
  <data name="ERR_InterceptorNonUniquePath" xml:space="preserve">
    <value>Cannot intercept a call in file with path '{0}' because multiple files in the compilation have this path.</value>
  </data>
  <data name="ERR_DuplicateInterceptor" xml:space="preserve">
    <value>The indicated call is intercepted multiple times.</value>
  </data>
  <data name="ERR_InterceptorNotAccessible" xml:space="preserve">
    <value>Cannot intercept call with '{0}' because it is not accessible within '{1}'.</value>
  </data>
  <data name="ERR_InterceptorScopedMismatch" xml:space="preserve">
    <value>Cannot intercept call to '{0}' with '{1}' because of a difference in 'scoped' modifiers or '[UnscopedRef]' attributes.</value>
  </data>
  <data name="ERR_ConstantValueOfTypeExpected" xml:space="preserve">
    <value>A constant value of type '{0}' is expected</value>
  </data>
  <data name="ERR_UnsupportedPrimaryConstructorParameterCapturingRefAny" xml:space="preserve">
    <value>Cannot use primary constructor parameter of type '{0}' inside an instance member</value>
  </data>
  <data name="WRN_NullabilityMismatchInParameterTypeOnInterceptor" xml:space="preserve">
    <value>Nullability of reference types in type of parameter '{0}' doesn't match interceptable method '{1}'.</value>
  </data>
  <data name="WRN_NullabilityMismatchInParameterTypeOnInterceptor_Title" xml:space="preserve">
    <value>Nullability of reference types in type of parameter doesn't match interceptable method.</value>
  </data>
  <data name="WRN_NullabilityMismatchInReturnTypeOnInterceptor" xml:space="preserve">
    <value>Nullability of reference types in return type doesn't match interceptable method '{0}'.</value>
  </data>
  <data name="WRN_NullabilityMismatchInReturnTypeOnInterceptor_Title" xml:space="preserve">
    <value>Nullability of reference types in return type doesn't match interceptable method.</value>
  </data>
  <data name="ERR_InterceptorCannotInterceptNameof" xml:space="preserve">
    <value>A nameof operator cannot be intercepted.</value>
  </data>
  <data name="ERR_InterceptorCannotUseUnmanagedCallersOnly" xml:space="preserve">
    <value>An interceptor cannot be marked with 'UnmanagedCallersOnlyAttribute'.</value>
  </data>
  <data name="ERR_BadUsingStaticType" xml:space="preserve">
    <value>'{0}' type is not valid for 'using static'. Only a class, struct, interface, enum, delegate, or namespace can be used.</value>
  </data>
  <data name="ERR_SymbolDefinedInAssembly" xml:space="preserve">
    <value>'{0}' is defined in assembly '{1}'.</value>
  </data>
  <data name="WRN_CapturedPrimaryConstructorParameterInFieldInitializer" xml:space="preserve">
    <value>Parameter '{0}' is captured into the state of the enclosing type and its value is also used to initialize a field, property, or event.</value>
  </data>
  <data name="WRN_CapturedPrimaryConstructorParameterInFieldInitializer_Title" xml:space="preserve">
    <value>Parameter is captured into the state of the enclosing type and its value is also used to initialize a field, property, or event.</value>
  </data>
  <data name="ERR_InlineArrayConversionToSpanNotSupported" xml:space="preserve">
    <value>Cannot convert expression to '{0}' because it is not an assignable variable</value>
  </data>
  <data name="ERR_InlineArrayConversionToReadOnlySpanNotSupported" xml:space="preserve">
    <value>Cannot convert expression to '{0}' because it may not be passed or returned by reference</value>
  </data>
  <data name="IDS_FeatureInlineArrays" xml:space="preserve">
    <value>inline arrays</value>
  </data>
  <data name="ERR_InlineArrayIndexOutOfRange" xml:space="preserve">
    <value>Index is outside the bounds of the inline array</value>
  </data>
  <data name="ERR_InvalidInlineArrayLength" xml:space="preserve">
    <value>Inline array length must be greater than 0.</value>
  </data>
  <data name="ERR_InvalidInlineArrayLayout" xml:space="preserve">
    <value>Inline array struct must not have explicit layout.</value>
  </data>
  <data name="ERR_InvalidInlineArrayFields" xml:space="preserve">
    <value>Inline array struct must declare one and only one instance field.</value>
  </data>
  <data name="ERR_ExpressionTreeContainsInlineArrayOperation" xml:space="preserve">
    <value>An expression tree may not contain an inline array access or conversion</value>
  </data>
  <data name="ERR_RuntimeDoesNotSupportInlineArrayTypes" xml:space="preserve">
    <value>Target runtime doesn't support inline array types.</value>
  </data>
  <data name="ERR_InlineArrayBadIndex" xml:space="preserve">
    <value>Elements of an inline array type can be accessed only with a single argument implicitly convertible to 'int', 'System.Index', or 'System.Range'.</value>
  </data>
  <data name="ERR_NamedArgumentForInlineArray" xml:space="preserve">
    <value>An inline array access may not have a named argument specifier</value>
  </data>
  <data name="WRN_PrimaryConstructorParameterIsShadowedAndNotPassedToBase" xml:space="preserve">
    <value>Primary constructor parameter '{0}' is shadowed by a member from base.</value>
  </data>
  <data name="WRN_PrimaryConstructorParameterIsShadowedAndNotPassedToBase_Title" xml:space="preserve">
    <value>Primary constructor parameter is shadowed by a member from base</value>
  </data>
  <data name="ERR_InlineArrayUnsupportedElementFieldModifier" xml:space="preserve">
    <value>Inline array element field cannot be declared as required, readonly, volatile, or as a fixed size buffer.</value>
  </data>
  <data name="WRN_InlineArrayIndexerNotUsed" xml:space="preserve">
    <value>Inline array indexer will not be used for element access expression.</value>
  </data>
  <data name="WRN_InlineArrayIndexerNotUsed_Title" xml:space="preserve">
    <value>Inline array indexer will not be used for element access expression.</value>
  </data>
  <data name="WRN_InlineArraySliceNotUsed" xml:space="preserve">
    <value>Inline array 'Slice' method will not be used for element access expression.</value>
  </data>
  <data name="WRN_InlineArraySliceNotUsed_Title" xml:space="preserve">
    <value>Inline array 'Slice' method will not be used for element access expression.</value>
  </data>
  <data name="WRN_InlineArrayConversionOperatorNotUsed" xml:space="preserve">
    <value>Inline array conversion operator will not be used for conversion from expression of the declaring type.</value>
  </data>
  <data name="WRN_InlineArrayConversionOperatorNotUsed_Title" xml:space="preserve">
    <value>Inline array conversion operator will not be used for conversion from expression of the declaring type.</value>
  </data>
  <data name="WRN_InlineArrayNotSupportedByLanguage" xml:space="preserve">
    <value>'Inline arrays' language feature is not supported for an inline array type that is not valid as a type argument, or has element type that is not valid as a type argument.</value>
  </data>
  <data name="WRN_InlineArrayNotSupportedByLanguage_Title" xml:space="preserve">
    <value>'Inline arrays' language feature is not supported for an inline array type that is not valid as a type argument, or has element type that is not valid as a type argument.</value>
  </data>
  <data name="ERR_InlineArrayForEachNotSupported" xml:space="preserve">
    <value>foreach statement on an inline array of type '{0}' is not supported</value>
  </data>
  <data name="IDS_FeatureRefReadonlyParameters" xml:space="preserve">
    <value>ref readonly parameters</value>
  </data>
  <data name="IDS_FeatureStringEscapeCharacter" xml:space="preserve">
    <value>string escape character</value>
  </data>
  <data name="WRN_OverridingDifferentRefness" xml:space="preserve">
    <value>Reference kind modifier of parameter '{0}' doesn't match the corresponding parameter '{1}' in overridden or implemented member.</value>
  </data>
  <data name="WRN_OverridingDifferentRefness_Title" xml:space="preserve">
    <value>Reference kind modifier of parameter doesn't match the corresponding parameter in overridden or implemented member.</value>
  </data>
  <data name="WRN_HidingDifferentRefness" xml:space="preserve">
    <value>Reference kind modifier of parameter '{0}' doesn't match the corresponding parameter '{1}' in hidden member.</value>
  </data>
  <data name="WRN_HidingDifferentRefness_Title" xml:space="preserve">
    <value>Reference kind modifier of parameter doesn't match the corresponding parameter in hidden member.</value>
  </data>
  <data name="WRN_TargetDifferentRefness" xml:space="preserve">
    <value>Reference kind modifier of parameter '{0}' doesn't match the corresponding parameter '{1}' in target.</value>
  </data>
  <data name="WRN_TargetDifferentRefness_Title" xml:space="preserve">
    <value>Reference kind modifier of parameter doesn't match the corresponding parameter in target.</value>
  </data>
  <data name="WRN_UseDefViolationRefField" xml:space="preserve">
    <value>Ref field '{0}' should be ref-assigned before use.</value>
  </data>
  <data name="WRN_UseDefViolationRefField_Title" xml:space="preserve">
    <value>Ref field should be ref-assigned before use.</value>
  </data>
  <data name="WRN_CollectionExpressionRefStructMayAllocate" xml:space="preserve">
    <value>Collection expression of type '{0}' may incur unexpected heap allocations. Consider explicitly creating an array, then converting to '{0}' to make the allocation explicit.</value>
  </data>
  <data name="WRN_CollectionExpressionRefStructMayAllocate_Title" xml:space="preserve">
    <value>Collection expression may incur unexpected heap allocations. Consider explicitly creating an array, then converting to the final type to make the allocation explicit.</value>
  </data>
  <data name="WRN_CollectionExpressionRefStructSpreadMayAllocate" xml:space="preserve">
    <value>Collection expression of type '{0}' may incur unexpected heap allocations due to the use of '..' spreads. Consider explicitly creating an array, then converting to '{0}' to make the allocation explicit.</value>
  </data>
  <data name="WRN_CollectionExpressionRefStructSpreadMayAllocate_Title" xml:space="preserve">
    <value>Collection expression may incur unexpected heap allocations due to use of '..' spreads. Consider explicitly creating an array, then converting to the final type to make the allocation explicit.</value>
  </data>
  <data name="ERR_ExpectedInterpolatedString" xml:space="preserve">
    <value>Expected interpolated string</value>
  </data>
  <data name="ERR_CollectionExpressionImmutableArray" xml:space="preserve">
    <value>This version of '{0}' cannot be used with collection expressions.</value>
  </data>
  <data name="ERR_InvalidExperimentalDiagID" xml:space="preserve">
    <value>The diagnosticId argument to the 'Experimental' attribute must be a valid identifier</value>
  </data>
  <data name="IDS_FeatureImplicitIndexerInitializer" xml:space="preserve">
    <value>implicit indexer initializer</value>
  </data>
  <data name="WRN_ConvertingLock" xml:space="preserve">
    <value>A value of type 'System.Threading.Lock' converted to a different type will use likely unintended monitor-based locking in 'lock' statement.</value>
  </data>
  <data name="WRN_ConvertingLock_Title" xml:space="preserve">
    <value>A value of type 'System.Threading.Lock' converted to a different type will use likely unintended monitor-based locking in 'lock' statement.</value>
  </data>
  <data name="IDS_FeatureLockObject" xml:space="preserve">
    <value>Lock object</value>
  </data>
  <data name="IDS_FeatureParamsCollections" xml:space="preserve">
    <value>params collections</value>
  </data>
  <data name="ERR_DynamicDispatchToParamsCollection" xml:space="preserve">
    <value>'{0}' is applicable only with expanded form of non-array params collection which is not supported during dynamic dispatch.</value>
  </data>
  <data name="ERR_CollectionInitializerInfiniteChainOfAddCalls" xml:space="preserve">
    <value>Collection initializer results in an infinite chain of instantiations of collection '{0}'.</value>
  </data>
  <data name="ERR_ParamsCollectionInfiniteChainOfConstructorCalls" xml:space="preserve">
    <value>Creation of params collection '{0}' results in an infinite chain of invocation of constructor '{1}'.</value>
  </data>
  <data name="ERR_ParamsMemberCannotBeLessVisibleThanDeclaringMember" xml:space="preserve">
    <value>Method '{0}' cannot be less visible than the member with params collection '{1}'.</value>
  </data>
  <data name="ERR_ParamsCollectionConstructorDoesntInitializeRequiredMember" xml:space="preserve">
    <value>Constructor '{0}' leaves required member '{1}' uninitialized.</value>
  </data>
  <data name="ERR_ParamsCollectionExpressionTree" xml:space="preserve">
    <value>An expression tree may not contain an expanded form of non-array params collection parameter.</value>
  </data>
  <data name="ERR_ParamsCollectionExtensionAddMethod" xml:space="preserve">
    <value>'{0}' does not contain a definition for a suitable instance 'Add' method</value>
  </data>
  <data name="ERR_ParamsCollectionMissingConstructor" xml:space="preserve">
    <value>Non-array params collection type must have an applicable constructor that can be called with no arguments.</value>
  </data>
  <data name="ERR_NoModifiersOnUsing" xml:space="preserve">
    <value>Modifiers cannot be placed on using declarations</value>
  </data>
  <data name="ERR_CannotDynamicInvokeOnExpression" xml:space="preserve">
    <value>Cannot perform a dynamic invocation on an expression with type '{0}'.</value>
  </data>
  <data name="ERR_InterceptsLocationDataInvalidFormat" xml:space="preserve">
    <value>The data argument to InterceptsLocationAttribute is not in the correct format.</value>
  </data>
  <data name="ERR_InterceptsLocationUnsupportedVersion" xml:space="preserve">
    <value>Version '{0}' of the interceptors format is not supported. The latest supported version is '1'.</value>
  </data>
  <data name="ERR_InterceptsLocationDuplicateFile" xml:space="preserve">
    <value>Cannot intercept a call in file '{0}' because it is duplicated elsewhere in the compilation.</value>
  </data>
  <data name="ERR_InterceptsLocationFileNotFound" xml:space="preserve">
    <value>Cannot intercept a call in file '{0}' because a matching file was not found in the compilation.</value>
  </data>
  <data name="ERR_InterceptsLocationDataInvalidPosition" xml:space="preserve">
    <value>The data argument to InterceptsLocationAttribute refers to an invalid position in file '{0}'.</value>
  </data>
  <data name="IDS_FeatureRefUnsafeInIteratorAsync" xml:space="preserve">
    <value>ref and unsafe in async and iterator methods</value>
  </data>
  <data name="IDS_FeatureFieldKeyword" xml:space="preserve">
    <value>field keyword</value>
  </data>
  <data name="ERR_RefLocalAcrossAwait" xml:space="preserve">
    <value>A 'ref' local cannot be preserved across 'await' or 'yield' boundary.</value>
  </data>
  <data name="ERR_BadYieldInUnsafe" xml:space="preserve">
    <value>Cannot use 'yield return' in an 'unsafe' block</value>
  </data>
  <data name="ERR_AddressOfInIterator" xml:space="preserve">
    <value>The '&amp;' operator cannot be used on parameters or local variables in iterator methods.</value>
  </data>
  <data name="IDS_FeatureRefStructInterfaces" xml:space="preserve">
    <value>ref struct interfaces</value>
  </data>
  <data name="ERR_RuntimeDoesNotSupportByRefLikeGenerics" xml:space="preserve">
    <value>Target runtime doesn't support by-ref-like generics.</value>
  </data>
  <data name="ERR_RefStructConstraintAlreadySpecified" xml:space="preserve">
    <value>'ref struct' is already specified.</value>
  </data>
  <data name="ERR_AllowsClauseMustBeLast" xml:space="preserve">
    <value>The 'allows' constraint clause must be the last constraint specified</value>
  </data>
  <data name="ERR_ClassIsCombinedWithRefStruct" xml:space="preserve">
    <value>Cannot allow ref structs for a type parameter known from other constraints to be a class</value>
  </data>
  <data name="ERR_NotRefStructConstraintNotSatisfied" xml:space="preserve">
    <value>The type '{2}' may not be a ref struct or a type parameter allowing ref structs in order to use it as parameter '{1}' in the generic type or method '{0}'</value>
  </data>
  <data name="ERR_RefStructDoesNotSupportDefaultInterfaceImplementationForMember" xml:space="preserve">
    <value>'{0}' cannot implement interface member '{1}' for ref struct '{2}'.</value>
  </data>
  <data name="ERR_BadNonVirtualInterfaceMemberAccessOnAllowsRefLike" xml:space="preserve">
    <value>A non-virtual instance interface member cannot be accessed on a type parameter that allows ref struct.</value>
  </data>
  <data name="ERR_BadAllowByRefLikeEnumerator" xml:space="preserve">
    <value>foreach statement cannot operate on enumerators of type '{0}' because it is a type parameter that allows ref struct and it is not known at compile time to implement IDisposable.</value>
  </data>
  <data name="ERR_PartialPropertyMissingImplementation" xml:space="preserve">
    <value>Partial property '{0}' must have an implementation part.</value>
  </data>
  <data name="ERR_PartialPropertyMissingDefinition" xml:space="preserve">
    <value>Partial property '{0}' must have a definition part.</value>
  </data>
  <data name="ERR_PartialPropertyDuplicateDefinition" xml:space="preserve">
    <value>A partial property may not have multiple defining declarations, and cannot be an auto-property.</value>
  </data>
  <data name="ERR_PartialPropertyDuplicateImplementation" xml:space="preserve">
    <value>A partial property may not have multiple implementing declarations</value>
  </data>
  <data name="ERR_PartialPropertyMissingAccessor" xml:space="preserve">
    <value>Property accessor '{0}' must be implemented because it is declared on the definition part</value>
  </data>
  <data name="ERR_PartialPropertyUnexpectedAccessor" xml:space="preserve">
    <value>Property accessor '{0}' does not implement any accessor declared on the definition part</value>
  </data>
  <data name="ERR_PartialPropertyInitMismatch" xml:space="preserve">
    <value>Property accessor '{0}' must be '{1}' to match the definition part</value>
  </data>
  <data name="ERR_PartialMemberTypeDifference" xml:space="preserve">
    <value>Both partial member declarations must have the same type.</value>
  </data>
  <data name="WRN_PartialMemberSignatureDifference" xml:space="preserve">
    <value>Partial member declarations '{0}' and '{1}' have signature differences.</value>
  </data>
  <data name="WRN_PartialMemberSignatureDifference_Title" xml:space="preserve">
    <value>Partial member declarations have signature differences.</value>
  </data>
  <data name="ERR_PartialPropertyRequiredDifference" xml:space="preserve">
    <value>Both partial property declarations must be required or neither may be required</value>
  </data>
  <data name="ERR_PartialPropertyDuplicateInitializer" xml:space="preserve">
    <value>A partial property cannot have an initializer on both the definition and implementation.</value>
  </data>
  <data name="IDS_FeatureAllowsRefStructConstraint" xml:space="preserve">
    <value>allows ref struct constraint</value>
  </data>
  <data name="ERR_CannotApplyOverloadResolutionPriorityToOverride" xml:space="preserve">
    <value>Cannot use 'OverloadResolutionPriorityAttribute' on an overriding member.</value>
  </data>
  <data name="ERR_CannotApplyOverloadResolutionPriorityToMember" xml:space="preserve">
    <value>Cannot use 'OverloadResolutionPriorityAttribute' on this member.</value>
  </data>
  <data name="IDS_FeatureOverloadResolutionPriority" xml:space="preserve">
    <value>overload resolution priority</value>
  </data>
  <data name="ERR_InlineArrayAttributeOnRecord" xml:space="preserve">
    <value>Attribute 'System.Runtime.CompilerServices.InlineArray' cannot be applied to a record struct.</value>
  </data>
  <data name="WRN_UninitializedNonNullableBackingField" xml:space="preserve">
    <value>Non-nullable {0} '{1}' must contain a non-null value when exiting constructor. Consider adding the 'required' modifier, or declaring the {0} as nullable, or safely handling the case where 'field' is null in the 'get' accessor.</value>
    <comment>Similar diagnostic message as 'WRN_UninitializedNonNullableField'</comment>
  </data>
  <data name="WRN_UninitializedNonNullableBackingField_Title" xml:space="preserve">
    <value>Non-nullable property must contain a non-null value when exiting constructor. Consider adding the 'required' modifier, or declaring the property as nullable, or safely handling the case where 'field' is null in the 'get' accessor.</value>
  </data>
  <data name="IDS_FeatureFirstClassSpan" xml:space="preserve">
    <value>first-class Span types</value>
  </data>
  <data name="WRN_AccessorDoesNotUseBackingField" xml:space="preserve">
    <value>The '{0}' accessor of property '{1}' should use 'field' because the other accessor is using it.</value>
  </data>
  <data name="WRN_AccessorDoesNotUseBackingField_Title" xml:space="preserve">
    <value>Property accessor should use 'field' because the other accessor is using it.</value>
  </data>
  <data name="ERR_IteratorRefLikeElementType" xml:space="preserve">
    <value>Element type of an iterator may not be a ref struct or a type parameter allowing ref structs</value>
  </data>
  <data name="IDS_FeatureSimpleLambdaParameterModifiers" xml:space="preserve">
    <value>simple lambda parameter modifiers</value>
  </data>
  <data name="WRN_UnscopedRefAttributeOldRules" xml:space="preserve">
    <value>UnscopedRefAttribute is only valid in C# 11 or later or when targeting net7.0 or later.</value>
  </data>
  <data name="WRN_UnscopedRefAttributeOldRules_Title" xml:space="preserve">
    <value>UnscopedRefAttribute is only valid in C# 11 or later or when targeting net7.0 or later.</value>
  </data>
  <data name="WRN_InterceptsLocationAttributeUnsupportedSignature" xml:space="preserve">
    <value>'InterceptsLocationAttribute(string, int, int)' is not supported. Move to 'InterceptableLocation'-based generation of these attributes instead. (https://github.com/dotnet/roslyn/issues/72133)</value>
  </data>
  <data name="WRN_InterceptsLocationAttributeUnsupportedSignature_Title" xml:space="preserve">
    <value>'InterceptsLocationAttribute(string, int, int)' is not supported. Move to 'InterceptableLocation'-based generation of these attributes instead. (https://github.com/dotnet/roslyn/issues/72133)</value>
  </data>
  <data name="ERR_DataSectionStringLiteralHashCollision" xml:space="preserve">
    <value>Cannot emit this string literal into the data section because it has XXHash128 collision with another string literal: {0}</value>
  </data>
  <data name="IDS_FeaturePartialEventsAndConstructors" xml:space="preserve">
    <value>partial events and constructors</value>
  </data>
  <data name="ERR_PartialMemberMissingImplementation" xml:space="preserve">
    <value>Partial member '{0}' must have an implementation part.</value>
  </data>
  <data name="ERR_PartialMemberMissingDefinition" xml:space="preserve">
    <value>Partial member '{0}' must have a definition part.</value>
  </data>
  <data name="ERR_PartialMemberDuplicateDefinition" xml:space="preserve">
    <value>Partial member '{0}' may not have multiple defining declarations.</value>
  </data>
  <data name="ERR_PartialMemberDuplicateImplementation" xml:space="preserve">
    <value>Partial member '{0}' may not have multiple implementing declarations.</value>
  </data>
  <data name="ERR_PartialEventInitializer" xml:space="preserve">
    <value>'{0}': partial event cannot have initializer</value>
  </data>
  <data name="ERR_PartialConstructorInitializer" xml:space="preserve">
    <value>'{0}': only the implementing declaration of a partial constructor can have an initializer</value>
  </data>
  <data name="IDS_FeatureNullConditionalAssignment" xml:space="preserve">
    <value>null conditional assignment</value>
  </data>
  <data name="IDS_FeatureExtensions" xml:space="preserve">
    <value>extensions</value>
  </data>
  <data name="ERR_ExtensionDisallowsName" xml:space="preserve">
    <value>Extension declarations may not have a name.</value>
  </data>
  <data name="ERR_ExtensionDisallowsMember" xml:space="preserve">
    <value>This member is not allowed in an extension block</value>
  </data>
  <data name="ERR_BadExtensionContainingType" xml:space="preserve">
    <value>Extensions must be declared in a top-level, non-generic, static class</value>
  </data>
  <data name="ERR_ExtensionParameterDisallowsDefaultValue" xml:space="preserve">
    <value>The receiver parameter of an extension cannot have a default value</value>
  </data>
  <data name="ERR_ReceiverParameterOnlyOne" xml:space="preserve">
    <value>An extension container can have only one receiver parameter</value>
  </data>
  <data name="ERR_ExtensionResolutionFailed" xml:space="preserve">
    <value>'{0}' does not contain a definition for '{1}' and no accessible extension member '{1}' for receiver of type '{0}' could be found (are you missing a using directive or an assembly reference?)</value>
  </data>
  <data name="ERR_ReceiverParameterSameNameAsTypeParameter" xml:space="preserve">
    <value>'{0}': a receiver parameter cannot have the same name as an extension container type parameter</value>
  </data>
  <data name="ERR_LocalSameNameAsExtensionTypeParameter" xml:space="preserve">
    <value>'{0}': a parameter, local variable, or local function cannot have the same name as an extension container type parameter</value>
  </data>
  <data name="ERR_TypeParameterSameNameAsExtensionTypeParameter" xml:space="preserve">
    <value>Type parameter '{0}' has the same name as an extension container type parameter</value>
  </data>
  <data name="ERR_LocalSameNameAsExtensionParameter" xml:space="preserve">
    <value>'{0}': a parameter, local variable, or local function cannot have the same name as an extension parameter</value>
  </data>
  <data name="ERR_ValueParameterSameNameAsExtensionParameter" xml:space="preserve">
    <value>'value': an automatically-generated parameter name conflicts with an extension parameter name</value>
  </data>
  <data name="ERR_TypeParameterSameNameAsExtensionParameter" xml:space="preserve">
    <value>Type parameter '{0}' has the same name as an extension parameter</value>
  </data>
  <data name="ERR_InvalidExtensionParameterReference" xml:space="preserve">
    <value>Cannot use extension parameter '{0}' in this context.</value>
  </data>
  <data name="ERR_ValueParameterSameNameAsExtensionTypeParameter" xml:space="preserve">
    <value>'value': an automatically-generated parameter name conflicts with an extension type parameter name</value>
  </data>
  <data name="ERR_UnderspecifiedExtension" xml:space="preserve">
    <value>The type parameter `{0}` is not referenced by either the extension parameter or a parameter of this member</value>
  </data>
  <data name="ERR_ExpressionTreeContainsExtensionPropertyAccess" xml:space="preserve">
    <value>An expression tree may not contain an extension property access</value>
  </data>
  <data name="ERR_PPIgnoredFollowsToken" xml:space="preserve">
    <value>'#:' directives cannot be after first token in file</value>
  </data>
  <data name="ERR_PPIgnoredNeedsFileBasedProgram" xml:space="preserve">
    <value>'#:' directives can be only used in file-based programs ('-features:FileBasedProgram')</value>
  </data>
  <data name="ERR_PPIgnoredFollowsIf" xml:space="preserve">
    <value>'#:' directives cannot be after '#if' directive</value>
  </data>
  <data name="ERR_ProtectedInExtension" xml:space="preserve">
    <value>'{0}': new protected member declared in an extension block</value>
  </data>
  <data name="ERR_InstanceMemberWithUnnamedExtensionsParameter" xml:space="preserve">
    <value>'{0}': cannot declare instance members in an extension block with an unnamed receiver parameter</value>
  </data>
  <data name="ERR_InitInExtension" xml:space="preserve">
    <value>'{0}': cannot declare init-only accessors in an extension block</value>
  </data>
  <data name="ERR_ModifierOnUnnamedReceiverParameter" xml:space="preserve">
    <value>Cannot use modifiers on the unnamed receiver parameter of extension block</value>
  </data>
  <data name="ERR_ExtensionTypeNameDisallowed" xml:space="preserve">
    <value>Types and aliases cannot be named 'extension'.</value>
  </data>
  <data name="IDS_FeatureUserDefinedCompoundAssignmentOperators" xml:space="preserve">
    <value>user-defined compound assignment operators</value>
  </data>
  <data name="ERR_OperatorsMustBePublic" xml:space="preserve">
    <value>User-defined operator '{0}' must be declared public</value>
  </data>
  <data name="ERR_OperatorMustReturnVoid" xml:space="preserve">
    <value>The return type for this operator must be void</value>
  </data>
  <data name="ERR_CloseUnimplementedInterfaceMemberOperatorMismatch" xml:space="preserve">
    <value>'{0}' does not implement interface member '{1}'. '{2}' cannot implement '{1}' because one of them is not an operator.</value>
  </data>
  <data name="ERR_OperatorMismatchOnOverride" xml:space="preserve">
    <value>'{0}': cannot override inherited member '{1}' because one of them is not an operator.</value>
  </data>
  <data name="ERR_BadCompoundAssignmentOpArgs" xml:space="preserve">
    <value>Overloaded compound assignment operator '{0}' takes one parameter</value>
  </data>
  <data name="ERR_PPShebangInProjectBasedProgram" xml:space="preserve">
    <value>'#!' directives can be only used in scripts or file-based programs</value>
  </data>
  <data name="ERR_MisplacedExtension" xml:space="preserve">
    <value>An extension member syntax is disallowed in nested position within an extension member syntax</value>
  </data>
  <data name="ERR_NameofExtensionMember" xml:space="preserve">
    <value>Extension members are not allowed as an argument to 'nameof'.</value>
  </data>
  <data name="ERR_BadExtensionUnaryOperatorSignature" xml:space="preserve">
    <value>The parameter of a unary operator must be the extended type.</value>
  </data>
  <data name="ERR_BadExtensionIncDecSignature" xml:space="preserve">
    <value>The parameter type for ++ or -- operator must be the extended type.</value>
  </data>
  <data name="ERR_BadExtensionBinaryOperatorSignature" xml:space="preserve">
    <value>One of the parameters of a binary operator must be the extended type.</value>
  </data>
  <data name="ERR_BadExtensionShiftOperatorSignature" xml:space="preserve">
    <value>The first operand of an overloaded shift operator must have the same type as the extended type</value>
  </data>
  <data name="ERR_OperatorInExtensionOfStaticClass" xml:space="preserve">
    <value>An extension block extending a static class cannot contain user-defined operators</value>
  </data>
  <data name="ERR_InstanceOperatorStructExtensionWrongReceiverRefKind" xml:space="preserve">
    <value>Cannot declare instance operator for a struct unless containing extension block receiver parameter is a 'ref' parameter</value>
  </data>
  <data name="ERR_InstanceOperatorExtensionWrongReceiverType" xml:space="preserve">
    <value>Cannot declare instance extension operator for a type that is not known to be a struct and is not known to be a class</value>
  </data>
  <data name="ERR_ExpressionTreeContainsExtensionBasedConditionalLogicalOperator" xml:space="preserve">
    <value>An expression tree may not contain '&amp;&amp;' or '||' operators that use extension user defined operators.</value>
  </data>
  <data name="ERR_InterpolatedStringHandlerArgumentDisallowed" xml:space="preserve">
    <value>Interpolated string handler arguments are not allowed in this context.</value>
  </data>
  <data name="ERR_MemberNameSameAsExtendedType" xml:space="preserve">
    <value>'{0}': extension member names cannot be the same as their extended type</value>
  </data>
  <data name="ERR_UnsupportedFeatureInRuntimeAsync" xml:space="preserve">
    <value>Method '{0}' uses a feature that is not supported by runtime async currently. Opt the method out of runtime async by attributing it with 'System.Runtime.CompilerServices.RuntimeAsyncMethodGenerationAttribute(false)'.</value>
  </data>
  <data name="ERR_ExtensionBlockCollision" xml:space="preserve">
    <value>This extension block collides with another extension block. They result in conflicting content-based type names in metadata, so must be in separate enclosing static classes.</value>
  </data>
  <data name="ERR_MethodImplAttributeAsyncCannotBeUsed" xml:space="preserve">
    <value>'MethodImplAttribute.Async' cannot be manually applied to methods. Mark the method 'async'.</value>
    <comment>'MethodImplAttribute.Async' and 'async' are not localizable.</comment>
  </data>
  <data name="ERR_AttributeCannotBeAppliedManually" xml:space="preserve">
    <value>'{0}' cannot be applied manually.</value>
  </data>
  <data name="ERR_ExplicitInterfaceMemberTypeMismatch" xml:space="preserve">
    <value>'{0}': type must be '{1}' to match implemented member '{2}'</value>
  </data>
  <data name="ERR_ExplicitInterfaceMemberReturnTypeMismatch" xml:space="preserve">
    <value>'{0}': return type must be '{1}' to match implemented member '{2}'</value>
  </data>
  <data name="ParameterRequiresTypeOrIdentifier" xml:space="preserve">
    <value>ParameterSyntax requires either a type or an identifier.</value>
  </data>
  <data name="NodeIsNotAwaitUsingDeclaration" xml:space="preserve">
    <value>'node' is not an 'await using' declaration</value>
    <comment>node and await using are not localizable</comment>
  </data>
  <data name="NodeIsNotAwaitUsingStatement" xml:space="preserve">
    <value>'node' is not an 'await using' statement</value>
    <comment>node and await using are not localizable</comment>
  </data>
  <data name="HDN_RedundantPattern" xml:space="preserve">
    <value>The pattern is redundant.</value>
  </data>
  <data name="HDN_RedundantPattern_Title" xml:space="preserve">
    <value>The pattern is redundant.</value>
  </data>
  <data name="WRN_RedundantPattern" xml:space="preserve">
    <value>The pattern is redundant.</value>
  </data>
  <data name="WRN_RedundantPattern_Title" xml:space="preserve">
    <value>The pattern is redundant.</value>
  </data>
  <data name="HDN_RedundantPatternStackGuard" xml:space="preserve">
    <value>The pattern is too complex to analyze for redundancy.</value>
  </data>
  <data name="HDN_RedundantPatternStackGuard_Title" xml:space="preserve">
    <value>The pattern is too complex to analyze for redundancy.</value>
  </data>
  <data name="ERR_BadVisBaseType" xml:space="preserve">
    <value>Inconsistent accessibility: type '{1}' is less accessible than class '{0}' </value>
  </data>
<<<<<<< HEAD
  <data name="IDS_FeatureCollectionExpressionArguments" xml:space="preserve">
    <value>collection expression arguments</value>
  </data>
  <data name="ERR_CollectionArgumentsMustBeFirst" xml:space="preserve">
    <value>'with(...)' element must be the first element</value>
  </data>
  <data name="ERR_CollectionArgumentsNotSupportedForType" xml:space="preserve">
    <value>'with(...)' elements are not supported for type '{0}'</value>
  </data>
  <data name="ERR_CollectionArgumentsDynamicBinding" xml:space="preserve">
    <value>'with(...)' element arguments cannot be dynamic</value>
  </data>
  <data name="ERR_CollectionArgumentsMustBeEmpty" xml:space="preserve">
    <value>'with(...)' element for a read-only interface must be empty if present</value>
  </data>
  <data name="ERR_CollectionRefLikeElementType" xml:space="preserve">
    <value>Element type of this collection may not be a ref struct or a type parameter allowing ref structs</value>
  </data>
  <data name="ERR_BadCollectionArgumentsArgCount" xml:space="preserve">
    <value>No overload for method '{0}' takes {1} 'with(...)' element arguments</value>
=======
  <data name="ERR_AmbigExtension" xml:space="preserve">
    <value>The extension resolution is ambiguous between the following members: '{0}' and '{1}'</value>
  </data>
  <data name="ERR_SingleInapplicableBinaryOperator" xml:space="preserve">
    <value>Operator cannot be applied to operands of type '{0}' and '{1}'. The closest inapplicable candidate is '{2}'</value>
  </data>
  <data name="ERR_SingleInapplicableUnaryOperator" xml:space="preserve">
    <value>Operator cannot be applied to operand of type '{0}'. The closest inapplicable candidate is '{1}'</value>
  </data>
  <data name="ERR_AmbigOperator" xml:space="preserve">
    <value>Operator resolution is ambiguous between the following members: '{0}' and '{1}'</value>
>>>>>>> 18e5d753
  </data>
</root><|MERGE_RESOLUTION|>--- conflicted
+++ resolved
@@ -8168,7 +8168,6 @@
   <data name="ERR_BadVisBaseType" xml:space="preserve">
     <value>Inconsistent accessibility: type '{1}' is less accessible than class '{0}' </value>
   </data>
-<<<<<<< HEAD
   <data name="IDS_FeatureCollectionExpressionArguments" xml:space="preserve">
     <value>collection expression arguments</value>
   </data>
@@ -8189,7 +8188,7 @@
   </data>
   <data name="ERR_BadCollectionArgumentsArgCount" xml:space="preserve">
     <value>No overload for method '{0}' takes {1} 'with(...)' element arguments</value>
-=======
+  </data>
   <data name="ERR_AmbigExtension" xml:space="preserve">
     <value>The extension resolution is ambiguous between the following members: '{0}' and '{1}'</value>
   </data>
@@ -8201,6 +8200,5 @@
   </data>
   <data name="ERR_AmbigOperator" xml:space="preserve">
     <value>Operator resolution is ambiguous between the following members: '{0}' and '{1}'</value>
->>>>>>> 18e5d753
   </data>
 </root>