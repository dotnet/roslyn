﻿<?xml version="1.0" encoding="utf-8"?>
<root>
  <!-- 
    Microsoft ResX Schema 
    
    Version 2.0
    
    The primary goals of this format is to allow a simple XML format 
    that is mostly human readable. The generation and parsing of the 
    various data types are done through the TypeConverter classes 
    associated with the data types.
    
    Example:
    
    ... ado.net/XML headers & schema ...
    <resheader name="resmimetype">text/microsoft-resx</resheader>
    <resheader name="version">2.0</resheader>
    <resheader name="reader">System.Resources.ResXResourceReader, System.Windows.Forms, ...</resheader>
    <resheader name="writer">System.Resources.ResXResourceWriter, System.Windows.Forms, ...</resheader>
    <data name="Name1"><value>this is my long string</value><comment>this is a comment</comment></data>
    <data name="Color1" type="System.Drawing.Color, System.Drawing">Blue</data>
    <data name="Bitmap1" mimetype="application/x-microsoft.net.object.binary.base64">
        <value>[base64 mime encoded serialized .NET Framework object]</value>
    </data>
    <data name="Icon1" type="System.Drawing.Icon, System.Drawing" mimetype="application/x-microsoft.net.object.bytearray.base64">
        <value>[base64 mime encoded string representing a byte array form of the .NET Framework object]</value>
        <comment>This is a comment</comment>
    </data>
                
    There are any number of "resheader" rows that contain simple 
    name/value pairs.
    
    Each data row contains a name, and value. The row also contains a 
    type or mimetype. Type corresponds to a .NET class that support 
    text/value conversion through the TypeConverter architecture. 
    Classes that don't support this are serialized and stored with the 
    mimetype set.
    
    The mimetype is used for serialized objects, and tells the 
    ResXResourceReader how to depersist the object. This is currently not 
    extensible. For a given mimetype the value must be set accordingly:
    
    Note - application/x-microsoft.net.object.binary.base64 is the format 
    that the ResXResourceWriter will generate, however the reader can 
    read any of the formats listed below.
    
    mimetype: application/x-microsoft.net.object.binary.base64
    value   : The object must be serialized with 
            : System.Runtime.Serialization.Formatters.Binary.BinaryFormatter
            : and then encoded with base64 encoding.
    
    mimetype: application/x-microsoft.net.object.soap.base64
    value   : The object must be serialized with 
            : System.Runtime.Serialization.Formatters.Soap.SoapFormatter
            : and then encoded with base64 encoding.

    mimetype: application/x-microsoft.net.object.bytearray.base64
    value   : The object must be serialized into a byte array 
            : using a System.ComponentModel.TypeConverter
            : and then encoded with base64 encoding.
    -->
  <xsd:schema id="root" xmlns="" xmlns:xsd="http://www.w3.org/2001/XMLSchema" xmlns:msdata="urn:schemas-microsoft-com:xml-msdata">
    <xsd:import namespace="http://www.w3.org/XML/1998/namespace" />
    <xsd:element name="root" msdata:IsDataSet="true">
      <xsd:complexType>
        <xsd:choice maxOccurs="unbounded">
          <xsd:element name="metadata">
            <xsd:complexType>
              <xsd:sequence>
                <xsd:element name="value" type="xsd:string" minOccurs="0" />
              </xsd:sequence>
              <xsd:attribute name="name" use="required" type="xsd:string" />
              <xsd:attribute name="type" type="xsd:string" />
              <xsd:attribute name="mimetype" type="xsd:string" />
              <xsd:attribute ref="xml:space" />
            </xsd:complexType>
          </xsd:element>
          <xsd:element name="assembly">
            <xsd:complexType>
              <xsd:attribute name="alias" type="xsd:string" />
              <xsd:attribute name="name" type="xsd:string" />
            </xsd:complexType>
          </xsd:element>
          <xsd:element name="data">
            <xsd:complexType>
              <xsd:sequence>
                <xsd:element name="value" type="xsd:string" minOccurs="0" msdata:Ordinal="1" />
                <xsd:element name="comment" type="xsd:string" minOccurs="0" msdata:Ordinal="2" />
              </xsd:sequence>
              <xsd:attribute name="name" type="xsd:string" use="required" msdata:Ordinal="1" />
              <xsd:attribute name="type" type="xsd:string" msdata:Ordinal="3" />
              <xsd:attribute name="mimetype" type="xsd:string" msdata:Ordinal="4" />
              <xsd:attribute ref="xml:space" />
            </xsd:complexType>
          </xsd:element>
          <xsd:element name="resheader">
            <xsd:complexType>
              <xsd:sequence>
                <xsd:element name="value" type="xsd:string" minOccurs="0" msdata:Ordinal="1" />
              </xsd:sequence>
              <xsd:attribute name="name" type="xsd:string" use="required" />
            </xsd:complexType>
          </xsd:element>
        </xsd:choice>
      </xsd:complexType>
    </xsd:element>
  </xsd:schema>
  <resheader name="resmimetype">
    <value>text/microsoft-resx</value>
  </resheader>
  <resheader name="version">
    <value>2.0</value>
  </resheader>
  <resheader name="reader">
    <value>System.Resources.ResXResourceReader, System.Windows.Forms, Version=4.0.0.0, Culture=neutral, PublicKeyToken=b77a5c561934e089</value>
  </resheader>
  <resheader name="writer">
    <value>System.Resources.ResXResourceWriter, System.Windows.Forms, Version=4.0.0.0, Culture=neutral, PublicKeyToken=b77a5c561934e089</value>
  </resheader>
  <data name="IDS_NULL" xml:space="preserve">
    <value>&lt;null&gt;</value>
  </data>
  <data name="IDS_ThrowExpression" xml:space="preserve">
    <value>&lt;throw expression&gt;</value>
  </data>
  <data name="IDS_FeatureSwitchExpression" xml:space="preserve">
    <value>&lt;switch expression&gt;</value>
  </data>
  <data name="IDS_FeatureLocalFunctionAttributes" xml:space="preserve">
    <value>local function attributes</value>
  </data>
  <data name="IDS_FeatureExternLocalFunctions" xml:space="preserve">
    <value>extern local functions</value>
  </data>
  <data name="IDS_RELATEDERROR" xml:space="preserve">
    <value>(Location of symbol related to previous error)</value>
  </data>
  <data name="IDS_RELATEDWARNING" xml:space="preserve">
    <value>(Location of symbol related to previous warning)</value>
  </data>
  <data name="IDS_XMLIGNORED" xml:space="preserve">
    <value>&lt;!-- Badly formed XML comment ignored for member "{0}" --&gt;</value>
  </data>
  <data name="IDS_XMLIGNORED2" xml:space="preserve">
    <value> Badly formed XML file "{0}" cannot be included </value>
  </data>
  <data name="IDS_XMLFAILEDINCLUDE" xml:space="preserve">
    <value> Failed to insert some or all of included XML </value>
  </data>
  <data name="IDS_XMLBADINCLUDE" xml:space="preserve">
    <value> Include tag is invalid </value>
  </data>
  <data name="IDS_XMLNOINCLUDE" xml:space="preserve">
    <value> No matching elements were found for the following include tag </value>
  </data>
  <data name="IDS_XMLMISSINGINCLUDEFILE" xml:space="preserve">
    <value>Missing file attribute</value>
  </data>
  <data name="IDS_XMLMISSINGINCLUDEPATH" xml:space="preserve">
    <value>Missing path attribute</value>
  </data>
  <data name="IDS_Missing" xml:space="preserve">
    <value>&lt;missing&gt;</value>
  </data>
  <data name="IDS_GlobalNamespace" xml:space="preserve">
    <value>&lt;global namespace&gt;</value>
  </data>
  <data name="IDS_FeatureGenerics" xml:space="preserve">
    <value>generics</value>
  </data>
  <data name="IDS_FeatureAnonDelegates" xml:space="preserve">
    <value>anonymous methods</value>
  </data>
  <data name="IDS_FeatureModuleAttrLoc" xml:space="preserve">
    <value>module as an attribute target specifier</value>
  </data>
  <data name="IDS_FeatureGlobalNamespace" xml:space="preserve">
    <value>namespace alias qualifier</value>
  </data>
  <data name="IDS_FeatureFixedBuffer" xml:space="preserve">
    <value>fixed size buffers</value>
  </data>
  <data name="IDS_FeaturePragma" xml:space="preserve">
    <value>#pragma</value>
  </data>
  <data name="IDS_FeatureStaticClasses" xml:space="preserve">
    <value>static classes</value>
  </data>
  <data name="IDS_FeatureReadOnlyStructs" xml:space="preserve">
    <value>readonly structs</value>
  </data>
  <data name="IDS_FeaturePartialTypes" xml:space="preserve">
    <value>partial types</value>
  </data>
  <data name="IDS_FeatureAsync" xml:space="preserve">
    <value>async function</value>
  </data>
  <data name="IDS_FeatureSwitchOnBool" xml:space="preserve">
    <value>switch on boolean type</value>
  </data>
  <data name="IDS_MethodGroup" xml:space="preserve">
    <value>method group</value>
  </data>
  <data name="IDS_AnonMethod" xml:space="preserve">
    <value>anonymous method</value>
  </data>
  <data name="IDS_Lambda" xml:space="preserve">
    <value>lambda expression</value>
  </data>
  <data name="IDS_Collection" xml:space="preserve">
    <value>collection</value>
  </data>
  <data name="IDS_Disposable" xml:space="preserve">
    <value>disposable</value>
  </data>
  <data name="IDS_FeaturePropertyAccessorMods" xml:space="preserve">
    <value>access modifiers on properties</value>
  </data>
  <data name="IDS_FeatureExternAlias" xml:space="preserve">
    <value>extern alias</value>
  </data>
  <data name="IDS_FeatureIterators" xml:space="preserve">
    <value>iterators</value>
  </data>
  <data name="IDS_FeatureDefault" xml:space="preserve">
    <value>default operator</value>
  </data>
  <data name="IDS_FeatureAsyncStreams" xml:space="preserve">
    <value>async streams</value>
  </data>
  <data name="IDS_FeatureUnmanagedConstructedTypes" xml:space="preserve">
    <value>unmanaged constructed types</value>
  </data>
  <data name="IDS_FeatureReadOnlyMembers" xml:space="preserve">
    <value>readonly members</value>
  </data>
  <data name="IDS_FeatureDefaultLiteral" xml:space="preserve">
    <value>default literal</value>
  </data>
  <data name="IDS_FeaturePrivateProtected" xml:space="preserve">
    <value>private protected</value>
  </data>
  <data name="IDS_FeatureTupleEquality" xml:space="preserve">
    <value>tuple equality</value>
  </data>
  <data name="IDS_FeatureNullable" xml:space="preserve">
    <value>nullable types</value>
  </data>
  <data name="IDS_FeaturePatternMatching" xml:space="preserve">
    <value>pattern matching</value>
  </data>
  <data name="IDS_FeatureExpressionBodiedAccessor" xml:space="preserve">
    <value>expression body property accessor</value>
  </data>
  <data name="IDS_FeatureExpressionBodiedDeOrConstructor" xml:space="preserve">
    <value>expression body constructor and destructor</value>
  </data>
  <data name="IDS_FeatureThrowExpression" xml:space="preserve">
    <value>throw expression</value>
  </data>
  <data name="IDS_FeatureImplicitArray" xml:space="preserve">
    <value>implicitly typed array</value>
  </data>
  <data name="IDS_FeatureImplicitLocal" xml:space="preserve">
    <value>implicitly typed local variable</value>
  </data>
  <data name="IDS_FeatureAnonymousTypes" xml:space="preserve">
    <value>anonymous types</value>
  </data>
  <data name="IDS_FeatureAutoImplementedProperties" xml:space="preserve">
    <value>automatically implemented properties</value>
  </data>
  <data name="IDS_FeatureReadonlyAutoImplementedProperties" xml:space="preserve">
    <value>readonly automatically implemented properties</value>
  </data>
  <data name="IDS_FeatureObjectInitializer" xml:space="preserve">
    <value>object initializer</value>
  </data>
  <data name="IDS_FeatureCollectionInitializer" xml:space="preserve">
    <value>collection initializer</value>
  </data>
  <data name="IDS_FeatureQueryExpression" xml:space="preserve">
    <value>query expression</value>
  </data>
  <data name="IDS_FeatureExtensionMethod" xml:space="preserve">
    <value>extension method</value>
  </data>
  <data name="IDS_FeaturePartialMethod" xml:space="preserve">
    <value>partial method</value>
  </data>
  <data name="IDS_SK_METHOD" xml:space="preserve">
    <value>method</value>
  </data>
  <data name="IDS_SK_TYPE" xml:space="preserve">
    <value>type</value>
  </data>
  <data name="IDS_SK_NAMESPACE" xml:space="preserve">
    <value>namespace</value>
  </data>
  <data name="IDS_SK_FIELD" xml:space="preserve">
    <value>field</value>
  </data>
  <data name="IDS_SK_PROPERTY" xml:space="preserve">
    <value>property</value>
  </data>
  <data name="IDS_SK_UNKNOWN" xml:space="preserve">
    <value>element</value>
  </data>
  <data name="IDS_SK_VARIABLE" xml:space="preserve">
    <value>variable</value>
  </data>
  <data name="IDS_SK_LABEL" xml:space="preserve">
    <value>label</value>
  </data>
  <data name="IDS_SK_EVENT" xml:space="preserve">
    <value>event</value>
  </data>
  <data name="IDS_SK_TYVAR" xml:space="preserve">
    <value>type parameter</value>
  </data>
  <data name="IDS_SK_ARRAY" xml:space="preserve">
    <value>array</value>
  </data>
  <data name="IDS_SK_POINTER" xml:space="preserve">
    <value>pointer</value>
  </data>
  <data name="IDS_SK_FUNCTION_POINTER" xml:space="preserve">
    <value>function pointer</value>
  </data>
  <data name="IDS_SK_DYNAMIC" xml:space="preserve">
    <value>dynamic</value>
  </data>
  <data name="IDS_SK_ALIAS" xml:space="preserve">
    <value>using alias</value>
  </data>
  <data name="IDS_SK_EXTERNALIAS" xml:space="preserve">
    <value>extern alias</value>
  </data>
  <data name="IDS_SK_CONSTRUCTOR" xml:space="preserve">
    <value>constructor</value>
  </data>
  <data name="IDS_FOREACHLOCAL" xml:space="preserve">
    <value>foreach iteration variable</value>
  </data>
  <data name="IDS_FIXEDLOCAL" xml:space="preserve">
    <value>fixed variable</value>
  </data>
  <data name="IDS_USINGLOCAL" xml:space="preserve">
    <value>using variable</value>
  </data>
  <data name="IDS_Contravariant" xml:space="preserve">
    <value>contravariant</value>
  </data>
  <data name="IDS_Contravariantly" xml:space="preserve">
    <value>contravariantly</value>
  </data>
  <data name="IDS_Covariant" xml:space="preserve">
    <value>covariant</value>
  </data>
  <data name="IDS_Covariantly" xml:space="preserve">
    <value>covariantly</value>
  </data>
  <data name="IDS_Invariantly" xml:space="preserve">
    <value>invariantly</value>
  </data>
  <data name="IDS_FeatureDynamic" xml:space="preserve">
    <value>dynamic</value>
  </data>
  <data name="IDS_FeatureNamedArgument" xml:space="preserve">
    <value>named argument</value>
  </data>
  <data name="IDS_FeatureOptionalParameter" xml:space="preserve">
    <value>optional parameter</value>
  </data>
  <data name="IDS_FeatureExceptionFilter" xml:space="preserve">
    <value>exception filter</value>
  </data>
  <data name="IDS_FeatureTypeVariance" xml:space="preserve">
    <value>type variance</value>
  </data>
  <data name="IDS_Parameter" xml:space="preserve">
    <value>parameter</value>
  </data>
  <data name="IDS_Return" xml:space="preserve">
    <value>return</value>
  </data>
  <data name="XML_InvalidToken" xml:space="preserve">
    <value>The character(s) '{0}' cannot be used at this location.</value>
  </data>
  <data name="XML_IncorrectComment" xml:space="preserve">
    <value>Incorrect syntax was used in a comment.</value>
  </data>
  <data name="XML_InvalidCharEntity" xml:space="preserve">
    <value>An invalid character was found inside an entity reference.</value>
  </data>
  <data name="XML_ExpectedEndOfTag" xml:space="preserve">
    <value>Expected '&gt;' or '/&gt;' to close tag '{0}'.</value>
  </data>
  <data name="XML_ExpectedIdentifier" xml:space="preserve">
    <value>An identifier was expected.</value>
  </data>
  <data name="XML_InvalidUnicodeChar" xml:space="preserve">
    <value>Invalid unicode character.</value>
  </data>
  <data name="XML_InvalidWhitespace" xml:space="preserve">
    <value>Whitespace is not allowed at this location.</value>
  </data>
  <data name="XML_LessThanInAttributeValue" xml:space="preserve">
    <value>The character '&lt;' cannot be used in an attribute value.</value>
  </data>
  <data name="XML_MissingEqualsAttribute" xml:space="preserve">
    <value>Missing equals sign between attribute and attribute value.</value>
  </data>
  <data name="XML_RefUndefinedEntity_1" xml:space="preserve">
    <value>Reference to undefined entity '{0}'.</value>
  </data>
  <data name="XML_StringLiteralNoStartQuote" xml:space="preserve">
    <value>A string literal was expected, but no opening quotation mark was found.</value>
  </data>
  <data name="XML_StringLiteralNoEndQuote" xml:space="preserve">
    <value>Missing closing quotation mark for string literal.</value>
  </data>
  <data name="XML_StringLiteralNonAsciiQuote" xml:space="preserve">
    <value>Non-ASCII quotations marks may not be used around string literals.</value>
  </data>
  <data name="XML_EndTagNotExpected" xml:space="preserve">
    <value>End tag was not expected at this location.</value>
  </data>
  <data name="XML_ElementTypeMatch" xml:space="preserve">
    <value>End tag '{0}' does not match the start tag '{1}'.</value>
  </data>
  <data name="XML_EndTagExpected" xml:space="preserve">
    <value>Expected an end tag for element '{0}'.</value>
  </data>
  <data name="XML_WhitespaceMissing" xml:space="preserve">
    <value>Required white space was missing.</value>
  </data>
  <data name="XML_ExpectedEndOfXml" xml:space="preserve">
    <value>Unexpected character at this location.</value>
  </data>
  <data name="XML_CDataEndTagNotAllowed" xml:space="preserve">
    <value>The literal string ']]&gt;' is not allowed in element content.</value>
  </data>
  <data name="XML_DuplicateAttribute" xml:space="preserve">
    <value>Duplicate '{0}' attribute</value>
  </data>
  <data name="ERR_NoMetadataFile" xml:space="preserve">
    <value>Metadata file '{0}' could not be found</value>
  </data>
  <data name="ERR_MetadataReferencesNotSupported" xml:space="preserve">
    <value>Metadata references are not supported.</value>
  </data>
  <data name="FTL_MetadataCantOpenFile" xml:space="preserve">
    <value>Metadata file '{0}' could not be opened -- {1}</value>
  </data>
  <data name="ERR_NoTypeDef" xml:space="preserve">
    <value>The type '{0}' is defined in an assembly that is not referenced. You must add a reference to assembly '{1}'.</value>
  </data>
  <data name="ERR_NoTypeDefFromModule" xml:space="preserve">
    <value>The type '{0}' is defined in a module that has not been added. You must add the module '{1}'.</value>
  </data>
  <data name="ERR_OutputWriteFailed" xml:space="preserve">
    <value>Could not write to output file '{0}' -- '{1}'</value>
  </data>
  <data name="ERR_MultipleEntryPoints" xml:space="preserve">
    <value>Program has more than one entry point defined. Compile with /main to specify the type that contains the entry point.</value>
  </data>
  <data name="ERR_BadBinaryOps" xml:space="preserve">
    <value>Operator '{0}' cannot be applied to operands of type '{1}' and '{2}'</value>
  </data>
  <data name="ERR_AmbigBinaryOpsOnUnconstrainedDefault" xml:space="preserve">
    <value>Operator '{0}' cannot be applied to 'default' and operand of type '{1}' because it is a type parameter that is not known to be a reference type</value>
  </data>
  <data name="ERR_IntDivByZero" xml:space="preserve">
    <value>Division by constant zero</value>
  </data>
  <data name="ERR_BadIndexLHS" xml:space="preserve">
    <value>Cannot apply indexing with [] to an expression of type '{0}'</value>
  </data>
  <data name="ERR_BadIndexCount" xml:space="preserve">
    <value>Wrong number of indices inside []; expected {0}</value>
  </data>
  <data name="ERR_BadUnaryOp" xml:space="preserve">
    <value>Operator '{0}' cannot be applied to operand of type '{1}'</value>
  </data>
  <data name="ERR_BadOpOnNullOrDefaultOrNew" xml:space="preserve">
    <value>Operator '{0}' cannot be applied to operand '{1}'</value>
  </data>
  <data name="ERR_ThisInStaticMeth" xml:space="preserve">
    <value>Keyword 'this' is not valid in a static property, static method, or static field initializer</value>
  </data>
  <data name="ERR_ThisInBadContext" xml:space="preserve">
    <value>Keyword 'this' is not available in the current context</value>
  </data>
  <data name="ERR_OmittedTypeArgument" xml:space="preserve">
    <value>Omitting the type argument is not allowed in the current context</value>
  </data>
  <data name="WRN_InvalidMainSig" xml:space="preserve">
    <value>'{0}' has the wrong signature to be an entry point</value>
  </data>
  <data name="WRN_InvalidMainSig_Title" xml:space="preserve">
    <value>Method has the wrong signature to be an entry point</value>
  </data>
  <data name="ERR_NoImplicitConv" xml:space="preserve">
    <value>Cannot implicitly convert type '{0}' to '{1}'</value>
  </data>
  <data name="ERR_NoExplicitConv" xml:space="preserve">
    <value>Cannot convert type '{0}' to '{1}'</value>
  </data>
  <data name="ERR_ConstOutOfRange" xml:space="preserve">
    <value>Constant value '{0}' cannot be converted to a '{1}'</value>
  </data>
  <data name="ERR_AmbigBinaryOps" xml:space="preserve">
    <value>Operator '{0}' is ambiguous on operands of type '{1}' and '{2}'</value>
  </data>
  <data name="ERR_AmbigBinaryOpsOnDefault" xml:space="preserve">
    <value>Operator '{0}' is ambiguous on operands '{1}' and '{2}'</value>
  </data>
  <data name="ERR_AmbigUnaryOp" xml:space="preserve">
    <value>Operator '{0}' is ambiguous on an operand of type '{1}'</value>
  </data>
  <data name="ERR_InAttrOnOutParam" xml:space="preserve">
    <value>An out parameter cannot have the In attribute</value>
  </data>
  <data name="ERR_ValueCantBeNull" xml:space="preserve">
    <value>Cannot convert null to '{0}' because it is a non-nullable value type</value>
  </data>
  <data name="ERR_NoExplicitBuiltinConv" xml:space="preserve">
    <value>Cannot convert type '{0}' to '{1}' via a reference conversion, boxing conversion, unboxing conversion, wrapping conversion, or null type conversion</value>
  </data>
  <data name="FTL_DebugEmitFailure" xml:space="preserve">
    <value>Unexpected error writing debug information -- '{0}'</value>
  </data>
  <data name="ERR_BadVisReturnType" xml:space="preserve">
    <value>Inconsistent accessibility: return type '{1}' is less accessible than method '{0}'</value>
  </data>
  <data name="ERR_BadVisParamType" xml:space="preserve">
    <value>Inconsistent accessibility: parameter type '{1}' is less accessible than method '{0}'</value>
  </data>
  <data name="ERR_BadVisFieldType" xml:space="preserve">
    <value>Inconsistent accessibility: field type '{1}' is less accessible than field '{0}'</value>
  </data>
  <data name="ERR_BadVisPropertyType" xml:space="preserve">
    <value>Inconsistent accessibility: property type '{1}' is less accessible than property '{0}'</value>
  </data>
  <data name="ERR_BadVisIndexerReturn" xml:space="preserve">
    <value>Inconsistent accessibility: indexer return type '{1}' is less accessible than indexer '{0}'</value>
  </data>
  <data name="ERR_BadVisIndexerParam" xml:space="preserve">
    <value>Inconsistent accessibility: parameter type '{1}' is less accessible than indexer or property '{0}'</value>
  </data>
  <data name="ERR_BadVisOpReturn" xml:space="preserve">
    <value>Inconsistent accessibility: return type '{1}' is less accessible than operator '{0}'</value>
  </data>
  <data name="ERR_BadVisOpParam" xml:space="preserve">
    <value>Inconsistent accessibility: parameter type '{1}' is less accessible than operator '{0}'</value>
  </data>
  <data name="ERR_BadVisDelegateReturn" xml:space="preserve">
    <value>Inconsistent accessibility: return type '{1}' is less accessible than delegate '{0}'</value>
  </data>
  <data name="ERR_BadVisDelegateParam" xml:space="preserve">
    <value>Inconsistent accessibility: parameter type '{1}' is less accessible than delegate '{0}'</value>
  </data>
  <data name="ERR_BadVisBaseClass" xml:space="preserve">
    <value>Inconsistent accessibility: base class '{1}' is less accessible than class '{0}'</value>
  </data>
  <data name="ERR_BadVisBaseInterface" xml:space="preserve">
    <value>Inconsistent accessibility: base interface '{1}' is less accessible than interface '{0}'</value>
  </data>
  <data name="ERR_EventNeedsBothAccessors" xml:space="preserve">
    <value>'{0}': event property must have both add and remove accessors</value>
  </data>
  <data name="ERR_AbstractEventHasAccessors" xml:space="preserve">
    <value>'{0}': abstract event cannot use event accessor syntax</value>
  </data>
  <data name="ERR_EventNotDelegate" xml:space="preserve">
    <value>'{0}': event must be of a delegate type</value>
  </data>
  <data name="WRN_UnreferencedEvent" xml:space="preserve">
    <value>The event '{0}' is never used</value>
  </data>
  <data name="WRN_UnreferencedEvent_Title" xml:space="preserve">
    <value>Event is never used</value>
  </data>
  <data name="ERR_InterfaceEventInitializer" xml:space="preserve">
    <value>'{0}': instance event in interface cannot have initializer</value>
  </data>
  <data name="ERR_BadEventUsage" xml:space="preserve">
    <value>The event '{0}' can only appear on the left hand side of += or -= (except when used from within the type '{1}')</value>
  </data>
  <data name="ERR_ExplicitEventFieldImpl" xml:space="preserve">
    <value>An explicit interface implementation of an event must use event accessor syntax</value>
  </data>
  <data name="ERR_CantOverrideNonEvent" xml:space="preserve">
    <value>'{0}': cannot override; '{1}' is not an event</value>
  </data>
  <data name="ERR_AddRemoveMustHaveBody" xml:space="preserve">
    <value>An add or remove accessor must have a body</value>
  </data>
  <data name="ERR_AbstractEventInitializer" xml:space="preserve">
    <value>'{0}': abstract event cannot have initializer</value>
  </data>
  <data name="ERR_ReservedAssemblyName" xml:space="preserve">
    <value>The assembly name '{0}' is reserved and cannot be used as a reference in an interactive session</value>
  </data>
  <data name="ERR_ReservedEnumerator" xml:space="preserve">
    <value>The enumerator name '{0}' is reserved and cannot be used</value>
  </data>
  <data name="ERR_AsMustHaveReferenceType" xml:space="preserve">
    <value>The as operator must be used with a reference type or nullable type ('{0}' is a non-nullable value type)</value>
  </data>
  <data name="WRN_LowercaseEllSuffix" xml:space="preserve">
    <value>The 'l' suffix is easily confused with the digit '1' -- use 'L' for clarity</value>
  </data>
  <data name="WRN_LowercaseEllSuffix_Title" xml:space="preserve">
    <value>The 'l' suffix is easily confused with the digit '1'</value>
  </data>
  <data name="ERR_BadEventUsageNoField" xml:space="preserve">
    <value>The event '{0}' can only appear on the left hand side of += or -=</value>
  </data>
  <data name="ERR_ConstraintOnlyAllowedOnGenericDecl" xml:space="preserve">
    <value>Constraints are not allowed on non-generic declarations</value>
  </data>
  <data name="ERR_TypeParamMustBeIdentifier" xml:space="preserve">
    <value>Type parameter declaration must be an identifier not a type</value>
  </data>
  <data name="ERR_MemberReserved" xml:space="preserve">
    <value>Type '{1}' already reserves a member called '{0}' with the same parameter types</value>
  </data>
  <data name="ERR_DuplicateParamName" xml:space="preserve">
    <value>The parameter name '{0}' is a duplicate</value>
  </data>
  <data name="ERR_DuplicateNameInNS" xml:space="preserve">
    <value>The namespace '{1}' already contains a definition for '{0}'</value>
  </data>
  <data name="ERR_DuplicateNameInClass" xml:space="preserve">
    <value>The type '{0}' already contains a definition for '{1}'</value>
  </data>
  <data name="ERR_NameNotInContext" xml:space="preserve">
    <value>The name '{0}' does not exist in the current context</value>
  </data>
  <data name="ERR_NameNotInContextPossibleMissingReference" xml:space="preserve">
    <value>The name '{0}' does not exist in the current context (are you missing a reference to assembly '{1}'?)</value>
  </data>
  <data name="ERR_AmbigContext" xml:space="preserve">
    <value>'{0}' is an ambiguous reference between '{1}' and '{2}'</value>
  </data>
  <data name="WRN_DuplicateUsing" xml:space="preserve">
    <value>The using directive for '{0}' appeared previously in this namespace</value>
  </data>
  <data name="WRN_DuplicateUsing_Title" xml:space="preserve">
    <value>Using directive appeared previously in this namespace</value>
  </data>
  <data name="ERR_BadMemberFlag" xml:space="preserve">
    <value>The modifier '{0}' is not valid for this item</value>
  </data>
  <data name="ERR_BadInitAccessor" xml:space="preserve">
    <value>The 'init' accessor is not valid on static members</value>
  </data>
  <data name="ERR_BadMemberProtection" xml:space="preserve">
    <value>More than one protection modifier</value>
  </data>
  <data name="WRN_NewRequired" xml:space="preserve">
    <value>'{0}' hides inherited member '{1}'. Use the new keyword if hiding was intended.</value>
  </data>
  <data name="WRN_NewRequired_Title" xml:space="preserve">
    <value>Member hides inherited member; missing new keyword</value>
  </data>
  <data name="WRN_NewRequired_Description" xml:space="preserve">
    <value>A variable was declared with the same name as a variable in a base type. However, the new keyword was not used. This warning informs you that you should use new; the variable is declared as if new had been used in the declaration.</value>
  </data>
  <data name="WRN_NewNotRequired" xml:space="preserve">
    <value>The member '{0}' does not hide an accessible member. The new keyword is not required.</value>
  </data>
  <data name="WRN_NewNotRequired_Title" xml:space="preserve">
    <value>Member does not hide an inherited member; new keyword is not required</value>
  </data>
  <data name="ERR_CircConstValue" xml:space="preserve">
    <value>The evaluation of the constant value for '{0}' involves a circular definition</value>
  </data>
  <data name="ERR_MemberAlreadyExists" xml:space="preserve">
    <value>Type '{1}' already defines a member called '{0}' with the same parameter types</value>
  </data>
  <data name="ERR_StaticNotVirtual" xml:space="preserve">
    <value>A static member cannot be marked as '{0}'</value>
  </data>
  <data name="ERR_OverrideNotNew" xml:space="preserve">
    <value>A member '{0}' marked as override cannot be marked as new or virtual</value>
  </data>
  <data name="WRN_NewOrOverrideExpected" xml:space="preserve">
    <value>'{0}' hides inherited member '{1}'. To make the current member override that implementation, add the override keyword. Otherwise add the new keyword.</value>
  </data>
  <data name="WRN_NewOrOverrideExpected_Title" xml:space="preserve">
    <value>Member hides inherited member; missing override keyword</value>
  </data>
  <data name="ERR_OverrideNotExpected" xml:space="preserve">
    <value>'{0}': no suitable method found to override</value>
  </data>
  <data name="ERR_NamespaceUnexpected" xml:space="preserve">
    <value>A namespace cannot directly contain members such as fields, methods or statements</value>
  </data>
  <data name="ERR_NoSuchMember" xml:space="preserve">
    <value>'{0}' does not contain a definition for '{1}'</value>
  </data>
  <data name="ERR_BadSKknown" xml:space="preserve">
    <value>'{0}' is a {1} but is used like a {2}</value>
  </data>
  <data name="ERR_BadSKunknown" xml:space="preserve">
    <value>'{0}' is a {1}, which is not valid in the given context</value>
  </data>
  <data name="ERR_ObjectRequired" xml:space="preserve">
    <value>An object reference is required for the non-static field, method, or property '{0}'</value>
  </data>
  <data name="ERR_AmbigCall" xml:space="preserve">
    <value>The call is ambiguous between the following methods or properties: '{0}' and '{1}'</value>
  </data>
  <data name="ERR_BadAccess" xml:space="preserve">
    <value>'{0}' is inaccessible due to its protection level</value>
  </data>
  <data name="ERR_MethDelegateMismatch" xml:space="preserve">
    <value>No overload for '{0}' matches delegate '{1}'</value>
  </data>
  <data name="ERR_RetObjectRequired" xml:space="preserve">
    <value>An object of a type convertible to '{0}' is required</value>
  </data>
  <data name="ERR_RetNoObjectRequired" xml:space="preserve">
    <value>Since '{0}' returns void, a return keyword must not be followed by an object expression</value>
  </data>
  <data name="ERR_LocalDuplicate" xml:space="preserve">
    <value>A local variable or function named '{0}' is already defined in this scope</value>
  </data>
  <data name="ERR_AssgLvalueExpected" xml:space="preserve">
    <value>The left-hand side of an assignment must be a variable, property or indexer</value>
  </data>
  <data name="ERR_StaticConstParam" xml:space="preserve">
    <value>'{0}': a static constructor must be parameterless</value>
  </data>
  <data name="ERR_NotConstantExpression" xml:space="preserve">
    <value>The expression being assigned to '{0}' must be constant</value>
  </data>
  <data name="ERR_NotNullConstRefField" xml:space="preserve">
    <value>'{0}' is of type '{1}'. A const field of a reference type other than string can only be initialized with null.</value>
  </data>
  <data name="ERR_LocalIllegallyOverrides" xml:space="preserve">
    <value>A local or parameter named '{0}' cannot be declared in this scope because that name is used in an enclosing local scope to define a local or parameter</value>
  </data>
  <data name="ERR_BadUsingNamespace" xml:space="preserve">
    <value>A 'using namespace' directive can only be applied to namespaces; '{0}' is a type not a namespace. Consider a 'using static' directive instead</value>
  </data>
  <data name="ERR_BadUsingType" xml:space="preserve">
    <value>A 'using static' directive can only be applied to types; '{0}' is a namespace not a type. Consider a 'using namespace' directive instead</value>
  </data>
  <data name="ERR_NoAliasHere" xml:space="preserve">
    <value>A 'using static' directive cannot be used to declare an alias</value>
  </data>
  <data name="ERR_NoBreakOrCont" xml:space="preserve">
    <value>No enclosing loop out of which to break or continue</value>
  </data>
  <data name="ERR_DuplicateLabel" xml:space="preserve">
    <value>The label '{0}' is a duplicate</value>
  </data>
  <data name="ERR_NoConstructors" xml:space="preserve">
    <value>The type '{0}' has no constructors defined</value>
  </data>
  <data name="ERR_NoNewAbstract" xml:space="preserve">
    <value>Cannot create an instance of the abstract type or interface '{0}'</value>
  </data>
  <data name="ERR_ConstValueRequired" xml:space="preserve">
    <value>A const field requires a value to be provided</value>
  </data>
  <data name="ERR_CircularBase" xml:space="preserve">
    <value>Circular base type dependency involving '{0}' and '{1}'</value>
  </data>
  <data name="ERR_BadDelegateConstructor" xml:space="preserve">
    <value>The delegate '{0}' does not have a valid constructor</value>
  </data>
  <data name="ERR_MethodNameExpected" xml:space="preserve">
    <value>Method name expected</value>
  </data>
  <data name="ERR_ConstantExpected" xml:space="preserve">
    <value>A constant value is expected</value>
  </data>
  <data name="ERR_V6SwitchGoverningTypeValueExpected" xml:space="preserve">
    <value>A switch expression or case label must be a bool, char, string, integral, enum, or corresponding nullable type in C# 6 and earlier.</value>
  </data>
  <data name="ERR_DuplicateCaseLabel" xml:space="preserve">
    <value>The switch statement contains multiple cases with the label value '{0}'</value>
  </data>
  <data name="ERR_InvalidGotoCase" xml:space="preserve">
    <value>A goto case is only valid inside a switch statement</value>
  </data>
  <data name="ERR_PropertyLacksGet" xml:space="preserve">
    <value>The property or indexer '{0}' cannot be used in this context because it lacks the get accessor</value>
  </data>
  <data name="ERR_BadExceptionType" xml:space="preserve">
    <value>The type caught or thrown must be derived from System.Exception</value>
  </data>
  <data name="ERR_BadEmptyThrow" xml:space="preserve">
    <value>A throw statement with no arguments is not allowed outside of a catch clause</value>
  </data>
  <data name="ERR_BadFinallyLeave" xml:space="preserve">
    <value>Control cannot leave the body of a finally clause</value>
  </data>
  <data name="ERR_LabelShadow" xml:space="preserve">
    <value>The label '{0}' shadows another label by the same name in a contained scope</value>
  </data>
  <data name="ERR_LabelNotFound" xml:space="preserve">
    <value>No such label '{0}' within the scope of the goto statement</value>
  </data>
  <data name="ERR_UnreachableCatch" xml:space="preserve">
    <value>A previous catch clause already catches all exceptions of this or of a super type ('{0}')</value>
  </data>
  <data name="WRN_FilterIsConstantTrue" xml:space="preserve">
    <value>Filter expression is a constant 'true', consider removing the filter</value>
  </data>
  <data name="WRN_FilterIsConstantTrue_Title" xml:space="preserve">
    <value>Filter expression is a constant 'true'</value>
  </data>
  <data name="ERR_ReturnExpected" xml:space="preserve">
    <value>'{0}': not all code paths return a value</value>
  </data>
  <data name="WRN_UnreachableCode" xml:space="preserve">
    <value>Unreachable code detected</value>
  </data>
  <data name="WRN_UnreachableCode_Title" xml:space="preserve">
    <value>Unreachable code detected</value>
  </data>
  <data name="ERR_SwitchFallThrough" xml:space="preserve">
    <value>Control cannot fall through from one case label ('{0}') to another</value>
  </data>
  <data name="WRN_UnreferencedLabel" xml:space="preserve">
    <value>This label has not been referenced</value>
  </data>
  <data name="WRN_UnreferencedLabel_Title" xml:space="preserve">
    <value>This label has not been referenced</value>
  </data>
  <data name="ERR_UseDefViolation" xml:space="preserve">
    <value>Use of unassigned local variable '{0}'</value>
  </data>
  <data name="WRN_UseDefViolation" xml:space="preserve">
    <value>Use of unassigned local variable '{0}'</value>
  </data>
  <data name="WRN_UseDefViolation_Title" xml:space="preserve">
    <value>Use of unassigned local variable</value>
  </data>
  <data name="WRN_UnreferencedVar" xml:space="preserve">
    <value>The variable '{0}' is declared but never used</value>
  </data>
  <data name="WRN_UnreferencedVar_Title" xml:space="preserve">
    <value>Variable is declared but never used</value>
  </data>
  <data name="WRN_UnreferencedField" xml:space="preserve">
    <value>The field '{0}' is never used</value>
  </data>
  <data name="WRN_UnreferencedField_Title" xml:space="preserve">
    <value>Field is never used</value>
  </data>
  <data name="ERR_UseDefViolationField" xml:space="preserve">
    <value>Use of possibly unassigned field '{0}'</value>
  </data>
  <data name="WRN_UseDefViolationField" xml:space="preserve">
    <value>Use of possibly unassigned field '{0}'</value>
  </data>
  <data name="WRN_UseDefViolationField_Title" xml:space="preserve">
    <value>Use of possibly unassigned field</value>
  </data>
  <data name="ERR_UseDefViolationProperty" xml:space="preserve">
    <value>Use of possibly unassigned auto-implemented property '{0}'</value>
  </data>
  <data name="WRN_UseDefViolationProperty" xml:space="preserve">
    <value>Use of possibly unassigned auto-implemented property '{0}'</value>
  </data>
  <data name="WRN_UseDefViolationProperty_Title" xml:space="preserve">
    <value>Use of possibly unassigned auto-implemented property</value>
  </data>
  <data name="ERR_UnassignedThisUnsupportedVersion" xml:space="preserve">
    <value>Field '{0}' must be fully assigned before control is returned to the caller. Consider updating to language version '{1}' to auto-default the field.</value>
  </data>
  <data name="WRN_UnassignedThisUnsupportedVersion" xml:space="preserve">
    <value>Field '{0}' must be fully assigned before control is returned to the caller. Consider updating to language version '{1}' to auto-default the field.</value>
  </data>
  <data name="WRN_UnassignedThisUnsupportedVersion_Title" xml:space="preserve">
    <value>Fields of a struct must be fully assigned in a constructor before control is returned to the caller. Consider updating the language version to auto-default the field.</value>
  </data>
  <data name="ERR_AmbigQM" xml:space="preserve">
    <value>Type of conditional expression cannot be determined because '{0}' and '{1}' implicitly convert to one another</value>
  </data>
  <data name="ERR_InvalidQM" xml:space="preserve">
    <value>Type of conditional expression cannot be determined because there is no implicit conversion between '{0}' and '{1}'</value>
  </data>
  <data name="ERR_NoBaseClass" xml:space="preserve">
    <value>A base class is required for a 'base' reference</value>
  </data>
  <data name="ERR_BaseIllegal" xml:space="preserve">
    <value>Use of keyword 'base' is not valid in this context</value>
  </data>
  <data name="ERR_ObjectProhibited" xml:space="preserve">
    <value>Member '{0}' cannot be accessed with an instance reference; qualify it with a type name instead</value>
  </data>
  <data name="ERR_ParamUnassigned" xml:space="preserve">
    <value>The out parameter '{0}' must be assigned to before control leaves the current method</value>
  </data>
  <data name="WRN_ParamUnassigned" xml:space="preserve">
    <value>The out parameter '{0}' must be assigned to before control leaves the current method</value>
  </data>
  <data name="WRN_ParamUnassigned_Title" xml:space="preserve">
    <value>An out parameter must be assigned to before control leaves the method</value>
  </data>
  <data name="ERR_InvalidArray" xml:space="preserve">
    <value>Invalid rank specifier: expected ',' or ']'</value>
  </data>
  <data name="ERR_ExternHasBody" xml:space="preserve">
    <value>'{0}' cannot be extern and declare a body</value>
  </data>
  <data name="ERR_ExternHasConstructorInitializer" xml:space="preserve">
    <value>'{0}' cannot be extern and have a constructor initializer</value>
  </data>
  <data name="ERR_AbstractAndExtern" xml:space="preserve">
    <value>'{0}' cannot be both extern and abstract</value>
  </data>
  <data name="ERR_BadAttributeParamType" xml:space="preserve">
    <value>Attribute constructor parameter '{0}' has type '{1}', which is not a valid attribute parameter type</value>
  </data>
  <data name="ERR_BadAttributeArgument" xml:space="preserve">
    <value>An attribute argument must be a constant expression, typeof expression or array creation expression of an attribute parameter type</value>
  </data>
  <data name="ERR_BadAttributeParamDefaultArgument" xml:space="preserve">
    <value>Attribute constructor parameter '{0}' is optional, but no default parameter value was specified.</value>
  </data>
  <data name="WRN_IsAlwaysTrue" xml:space="preserve">
    <value>The given expression is always of the provided ('{0}') type</value>
  </data>
  <data name="WRN_IsAlwaysTrue_Title" xml:space="preserve">
    <value>'is' expression's given expression is always of the provided type</value>
  </data>
  <data name="WRN_IsAlwaysFalse" xml:space="preserve">
    <value>The given expression is never of the provided ('{0}') type</value>
  </data>
  <data name="WRN_IsAlwaysFalse_Title" xml:space="preserve">
    <value>'is' expression's given expression is never of the provided type</value>
  </data>
  <data name="ERR_LockNeedsReference" xml:space="preserve">
    <value>'{0}' is not a reference type as required by the lock statement</value>
  </data>
  <data name="ERR_NullNotValid" xml:space="preserve">
    <value>Use of null is not valid in this context</value>
  </data>
  <data name="ERR_DefaultLiteralNotValid" xml:space="preserve">
    <value>Use of default literal is not valid in this context</value>
  </data>
  <data name="ERR_UseDefViolationThisUnsupportedVersion" xml:space="preserve">
    <value>The 'this' object cannot be used before all of its fields have been assigned. Consider updating to language version '{0}' to auto-default the unassigned fields.</value>
  </data>
  <data name="WRN_UseDefViolationThisUnsupportedVersion" xml:space="preserve">
    <value>The 'this' object cannot be used before all of its fields have been assigned. Consider updating to language version '{0}' to auto-default the unassigned fields.</value>
  </data>
  <data name="WRN_UseDefViolationThisUnsupportedVersion_Title" xml:space="preserve">
    <value>The 'this' object cannot be used in a constructor before all of its fields have been assigned. Consider updating the language version to auto-default the unassigned fields.</value>
  </data>
  <data name="ERR_ArgsInvalid" xml:space="preserve">
    <value>The __arglist construct is valid only within a variable argument method</value>
  </data>
  <data name="ERR_PtrExpected" xml:space="preserve">
    <value>The * or -&gt; operator must be applied to a pointer</value>
  </data>
  <data name="ERR_PtrIndexSingle" xml:space="preserve">
    <value>A pointer must be indexed by only one value</value>
  </data>
  <data name="WRN_ByRefNonAgileField" xml:space="preserve">
    <value>Using '{0}' as a ref or out value or taking its address may cause a runtime exception because it is a field of a marshal-by-reference class</value>
  </data>
  <data name="WRN_ByRefNonAgileField_Title" xml:space="preserve">
    <value>Using a field of a marshal-by-reference class as a ref or out value or taking its address may cause a runtime exception</value>
  </data>
  <data name="ERR_AssgReadonlyStatic" xml:space="preserve">
    <value>A static readonly field cannot be assigned to (except in a static constructor or a variable initializer)</value>
  </data>
  <data name="ERR_RefReadonlyStatic" xml:space="preserve">
    <value>A static readonly field cannot be used as a ref or out value (except in a static constructor)</value>
  </data>
  <data name="ERR_AssgReadonlyProp" xml:space="preserve">
    <value>Property or indexer '{0}' cannot be assigned to -- it is read only</value>
  </data>
  <data name="ERR_IllegalStatement" xml:space="preserve">
    <value>Only assignment, call, increment, decrement, await, and new object expressions can be used as a statement</value>
  </data>
  <data name="ERR_BadGetEnumerator" xml:space="preserve">
    <value>foreach requires that the return type '{0}' of '{1}' must have a suitable public 'MoveNext' method and public 'Current' property</value>
  </data>
  <data name="ERR_BadGetAsyncEnumerator" xml:space="preserve">
    <value>Asynchronous foreach requires that the return type '{0}' of '{1}' must have a suitable public 'MoveNextAsync' method and public 'Current' property</value>
  </data>
  <data name="ERR_TooManyLocals" xml:space="preserve">
    <value>Only 65534 locals, including those generated by the compiler, are allowed</value>
  </data>
  <data name="ERR_AbstractBaseCall" xml:space="preserve">
    <value>Cannot call an abstract base member: '{0}'</value>
  </data>
  <data name="ERR_RefProperty" xml:space="preserve">
    <value>A non ref-returning property or indexer may not be used as an out or ref value</value>
  </data>
  <data name="ERR_ManagedAddr" xml:space="preserve">
    <value>Cannot take the address of, get the size of, or declare a pointer to a managed type ('{0}')</value>
  </data>
  <data name="WRN_ManagedAddr" xml:space="preserve">
    <value>This takes the address of, gets the size of, or declares a pointer to a managed type ('{0}')</value>
  </data>
  <data name="WRN_ManagedAddr_Title" xml:space="preserve">
    <value>This takes the address of, gets the size of, or declares a pointer to a managed type</value>
  </data>
  <data name="ERR_BadFixedInitType" xml:space="preserve">
    <value>The type of a local declared in a fixed statement must be a pointer type</value>
  </data>
  <data name="ERR_FixedMustInit" xml:space="preserve">
    <value>You must provide an initializer in a fixed or using statement declaration</value>
  </data>
  <data name="ERR_InvalidAddrOp" xml:space="preserve">
    <value>Cannot take the address of the given expression</value>
  </data>
  <data name="ERR_FixedNeeded" xml:space="preserve">
    <value>You can only take the address of an unfixed expression inside of a fixed statement initializer</value>
  </data>
  <data name="ERR_FixedNotNeeded" xml:space="preserve">
    <value>You cannot use the fixed statement to take the address of an already fixed expression</value>
  </data>
  <data name="ERR_ExprCannotBeFixed" xml:space="preserve">
    <value>The given expression cannot be used in a fixed statement</value>
  </data>
  <data name="ERR_UnsafeNeeded" xml:space="preserve">
    <value>Pointers and fixed size buffers may only be used in an unsafe context</value>
  </data>
  <data name="ERR_OpTFRetType" xml:space="preserve">
    <value>The return type of operator True or False must be bool</value>
  </data>
  <data name="ERR_OperatorNeedsMatch" xml:space="preserve">
    <value>The operator '{0}' requires a matching operator '{1}' to also be defined</value>
  </data>
  <data name="ERR_BadBoolOp" xml:space="preserve">
    <value>In order to be applicable as a short circuit operator a user-defined logical operator ('{0}') must have the same return type and parameter types</value>
  </data>
  <data name="ERR_MustHaveOpTF" xml:space="preserve">
    <value>In order for '{0}' to be applicable as a short circuit operator, its declaring type '{1}' must define operator true and operator false</value>
  </data>
  <data name="WRN_UnreferencedVarAssg" xml:space="preserve">
    <value>The variable '{0}' is assigned but its value is never used</value>
  </data>
  <data name="WRN_UnreferencedVarAssg_Title" xml:space="preserve">
    <value>Variable is assigned but its value is never used</value>
  </data>
  <data name="ERR_CheckedOverflow" xml:space="preserve">
    <value>The operation overflows at compile time in checked mode</value>
  </data>
  <data name="ERR_ConstOutOfRangeChecked" xml:space="preserve">
    <value>Constant value '{0}' cannot be converted to a '{1}' (use 'unchecked' syntax to override)</value>
  </data>
  <data name="ERR_BadVarargs" xml:space="preserve">
    <value>A method with vararg cannot be generic, be in a generic type, or have a params parameter</value>
  </data>
  <data name="ERR_ParamsMustBeCollection" xml:space="preserve">
    <value>The params parameter must have a valid collection type</value>
  </data>
  <data name="ERR_IllegalArglist" xml:space="preserve">
    <value>An __arglist expression may only appear inside of a call or new expression</value>
  </data>
  <data name="ERR_IllegalUnsafe" xml:space="preserve">
    <value>Unsafe code may only appear if compiling with /unsafe</value>
  </data>
  <data name="ERR_AmbigMember" xml:space="preserve">
    <value>Ambiguity between '{0}' and '{1}'</value>
  </data>
  <data name="ERR_BadForeachDecl" xml:space="preserve">
    <value>Type and identifier are both required in a foreach statement</value>
  </data>
  <data name="ERR_ParamsLast" xml:space="preserve">
    <value>A params parameter must be the last parameter in a parameter list</value>
  </data>
  <data name="ERR_SizeofUnsafe" xml:space="preserve">
    <value>'{0}' does not have a predefined size, therefore sizeof can only be used in an unsafe context</value>
  </data>
  <data name="ERR_DottedTypeNameNotFoundInNS" xml:space="preserve">
    <value>The type or namespace name '{0}' does not exist in the namespace '{1}' (are you missing an assembly reference?)</value>
  </data>
  <data name="ERR_FieldInitRefNonstatic" xml:space="preserve">
    <value>A field initializer cannot reference the non-static field, method, or property '{0}'</value>
  </data>
  <data name="ERR_SealedNonOverride" xml:space="preserve">
    <value>'{0}' cannot be sealed because it is not an override</value>
  </data>
  <data name="ERR_CantOverrideSealed" xml:space="preserve">
    <value>'{0}': cannot override inherited member '{1}' because it is sealed</value>
  </data>
  <data name="ERR_VoidError" xml:space="preserve">
    <value>The operation in question is undefined on void pointers</value>
  </data>
  <data name="ERR_ConditionalOnOverride" xml:space="preserve">
    <value>The Conditional attribute is not valid on '{0}' because it is an override method</value>
  </data>
  <data name="ERR_ConditionalOnLocalFunction" xml:space="preserve">
    <value>Local function '{0}' must be 'static' in order to use the Conditional attribute</value>
  </data>
  <data name="ERR_PointerInAsOrIs" xml:space="preserve">
    <value>Neither 'is' nor 'as' is valid on pointer types</value>
  </data>
  <data name="ERR_CallingFinalizeDeprecated" xml:space="preserve">
    <value>Destructors and object.Finalize cannot be called directly. Consider calling IDisposable.Dispose if available.</value>
  </data>
  <data name="ERR_SingleTypeNameNotFound" xml:space="preserve">
    <value>The type or namespace name '{0}' could not be found (are you missing a using directive or an assembly reference?)</value>
  </data>
  <data name="ERR_NegativeStackAllocSize" xml:space="preserve">
    <value>Cannot use a negative size with stackalloc</value>
  </data>
  <data name="ERR_NegativeArraySize" xml:space="preserve">
    <value>Cannot create an array with a negative size</value>
  </data>
  <data name="ERR_OverrideFinalizeDeprecated" xml:space="preserve">
    <value>Do not override object.Finalize. Instead, provide a destructor.</value>
  </data>
  <data name="ERR_CallingBaseFinalizeDeprecated" xml:space="preserve">
    <value>Do not directly call your base type Finalize method. It is called automatically from your destructor.</value>
  </data>
  <data name="WRN_NegativeArrayIndex" xml:space="preserve">
    <value>Indexing an array with a negative index (array indices always start at zero)</value>
  </data>
  <data name="WRN_NegativeArrayIndex_Title" xml:space="preserve">
    <value>Indexing an array with a negative index</value>
  </data>
  <data name="WRN_BadRefCompareLeft" xml:space="preserve">
    <value>Possible unintended reference comparison; to get a value comparison, cast the left hand side to type '{0}'</value>
  </data>
  <data name="WRN_BadRefCompareLeft_Title" xml:space="preserve">
    <value>Possible unintended reference comparison; left hand side needs cast</value>
  </data>
  <data name="WRN_BadRefCompareRight" xml:space="preserve">
    <value>Possible unintended reference comparison; to get a value comparison, cast the right hand side to type '{0}'</value>
  </data>
  <data name="WRN_BadRefCompareRight_Title" xml:space="preserve">
    <value>Possible unintended reference comparison; right hand side needs cast</value>
  </data>
  <data name="ERR_BadCastInFixed" xml:space="preserve">
    <value>The right hand side of a fixed statement assignment may not be a cast expression</value>
  </data>
  <data name="ERR_StackallocInCatchFinally" xml:space="preserve">
    <value>stackalloc may not be used in a catch or finally block</value>
  </data>
  <data name="ERR_VarargsLast" xml:space="preserve">
    <value>An __arglist parameter must be the last parameter in a parameter list</value>
  </data>
  <data name="ERR_MissingPartial" xml:space="preserve">
    <value>Missing partial modifier on declaration of type '{0}'; another partial declaration of this type exists</value>
  </data>
  <data name="ERR_PartialTypeKindConflict" xml:space="preserve">
    <value>Partial declarations of '{0}' must be all classes, all record classes, all structs, all record structs, or all interfaces</value>
  </data>
  <data name="ERR_PartialModifierConflict" xml:space="preserve">
    <value>Partial declarations of '{0}' have conflicting accessibility modifiers</value>
  </data>
  <data name="ERR_PartialMultipleBases" xml:space="preserve">
    <value>Partial declarations of '{0}' must not specify different base classes</value>
  </data>
  <data name="ERR_PartialWrongTypeParams" xml:space="preserve">
    <value>Partial declarations of '{0}' must have the same type parameter names in the same order</value>
  </data>
  <data name="ERR_PartialWrongConstraints" xml:space="preserve">
    <value>Partial declarations of '{0}' have inconsistent constraints for type parameter '{1}'</value>
  </data>
  <data name="ERR_NoImplicitConvCast" xml:space="preserve">
    <value>Cannot implicitly convert type '{0}' to '{1}'. An explicit conversion exists (are you missing a cast?)</value>
  </data>
  <data name="ERR_PartialMisplaced" xml:space="preserve">
    <value>The 'partial' modifier can only appear immediately before 'class', 'record', 'struct', 'interface', 'event', an instance constructor name, or a method or property return type.</value>
  </data>
  <data name="ERR_ImportedCircularBase" xml:space="preserve">
    <value>Imported type '{0}' is invalid. It contains a circular base type dependency.</value>
  </data>
  <data name="ERR_UseDefViolationOut" xml:space="preserve">
    <value>Use of unassigned out parameter '{0}'</value>
  </data>
  <data name="WRN_UseDefViolationOut" xml:space="preserve">
    <value>Use of unassigned out parameter '{0}'</value>
  </data>
  <data name="WRN_UseDefViolationOut_Title" xml:space="preserve">
    <value>Use of unassigned out parameter</value>
  </data>
  <data name="ERR_ArraySizeInDeclaration" xml:space="preserve">
    <value>Array size cannot be specified in a variable declaration (try initializing with a 'new' expression)</value>
  </data>
  <data name="ERR_InaccessibleGetter" xml:space="preserve">
    <value>The property or indexer '{0}' cannot be used in this context because the get accessor is inaccessible</value>
  </data>
  <data name="ERR_InaccessibleSetter" xml:space="preserve">
    <value>The property or indexer '{0}' cannot be used in this context because the set accessor is inaccessible</value>
  </data>
  <data name="ERR_InvalidPropertyAccessMod" xml:space="preserve">
    <value>The accessibility modifier of the '{0}' accessor must be more restrictive than the property or indexer '{1}'</value>
  </data>
  <data name="ERR_DuplicatePropertyAccessMods" xml:space="preserve">
    <value>Cannot specify accessibility modifiers for both accessors of the property or indexer '{0}'</value>
  </data>
  <data name="ERR_AccessModMissingAccessor" xml:space="preserve">
    <value>'{0}': accessibility modifiers on accessors may only be used if the property or indexer has both a get and a set accessor</value>
  </data>
  <data name="ERR_UnimplementedInterfaceAccessor" xml:space="preserve">
    <value>'{0}' does not implement interface member '{1}'. '{2}' is not public.</value>
  </data>
  <data name="WRN_PatternIsAmbiguous" xml:space="preserve">
    <value>'{0}' does not implement the '{1}' pattern. '{2}' is ambiguous with '{3}'.</value>
  </data>
  <data name="WRN_PatternIsAmbiguous_Title" xml:space="preserve">
    <value>Type does not implement the collection pattern; members are ambiguous</value>
  </data>
  <data name="WRN_PatternNotPublicOrNotInstance" xml:space="preserve">
    <value>'{0}' does not implement the '{1}' pattern. '{2}' is not a public instance or extension method.</value>
  </data>
  <data name="WRN_PatternNotPublicOrNotInstance_Title" xml:space="preserve">
    <value>Type does not implement the collection pattern; member is is not a public instance or extension method.</value>
  </data>
  <data name="WRN_PatternBadSignature" xml:space="preserve">
    <value>'{0}' does not implement the '{1}' pattern. '{2}' has the wrong signature.</value>
  </data>
  <data name="WRN_PatternBadSignature_Title" xml:space="preserve">
    <value>Type does not implement the collection pattern; member has the wrong signature</value>
  </data>
  <data name="ERR_FriendRefNotEqualToThis" xml:space="preserve">
    <value>Friend access was granted by '{0}', but the public key of the output assembly ('{1}') does not match that specified by the InternalsVisibleTo attribute in the granting assembly.</value>
  </data>
  <data name="ERR_FriendRefSigningMismatch" xml:space="preserve">
    <value>Friend access was granted by '{0}', but the strong name signing state of the output assembly does not match that of the granting assembly.</value>
  </data>
  <data name="WRN_SequentialOnPartialClass" xml:space="preserve">
    <value>There is no defined ordering between fields in multiple declarations of partial struct '{0}'. To specify an ordering, all instance fields must be in the same declaration.</value>
  </data>
  <data name="WRN_SequentialOnPartialClass_Title" xml:space="preserve">
    <value>There is no defined ordering between fields in multiple declarations of partial struct</value>
  </data>
  <data name="ERR_BadConstType" xml:space="preserve">
    <value>The type '{0}' cannot be declared const</value>
  </data>
  <data name="ERR_NoNewTyvar" xml:space="preserve">
    <value>Cannot create an instance of the variable type '{0}' because it does not have the new() constraint</value>
  </data>
  <data name="ERR_BadArity" xml:space="preserve">
    <value>Using the generic {1} '{0}' requires {2} type arguments</value>
  </data>
  <data name="ERR_BadTypeArgument" xml:space="preserve">
    <value>The type '{0}' may not be used as a type argument</value>
  </data>
  <data name="ERR_TypeArgsNotAllowed" xml:space="preserve">
    <value>The {1} '{0}' cannot be used with type arguments</value>
  </data>
  <data name="ERR_HasNoTypeVars" xml:space="preserve">
    <value>The non-generic {1} '{0}' cannot be used with type arguments</value>
  </data>
  <data name="ERR_NewConstraintNotSatisfied" xml:space="preserve">
    <value>'{2}' must be a non-abstract type with a public parameterless constructor in order to use it as parameter '{1}' in the generic type or method '{0}'</value>
  </data>
  <data name="ERR_GenericConstraintNotSatisfiedRefType" xml:space="preserve">
    <value>The type '{3}' cannot be used as type parameter '{2}' in the generic type or method '{0}'. There is no implicit reference conversion from '{3}' to '{1}'.</value>
  </data>
  <data name="ERR_GenericConstraintNotSatisfiedNullableEnum" xml:space="preserve">
    <value>The type '{3}' cannot be used as type parameter '{2}' in the generic type or method '{0}'. The nullable type '{3}' does not satisfy the constraint of '{1}'.</value>
  </data>
  <data name="ERR_GenericConstraintNotSatisfiedNullableInterface" xml:space="preserve">
    <value>The type '{3}' cannot be used as type parameter '{2}' in the generic type or method '{0}'. The nullable type '{3}' does not satisfy the constraint of '{1}'. Nullable types can not satisfy any interface constraints.</value>
  </data>
  <data name="ERR_GenericConstraintNotSatisfiedTyVar" xml:space="preserve">
    <value>The type '{3}' cannot be used as type parameter '{2}' in the generic type or method '{0}'. There is no boxing conversion or type parameter conversion from '{3}' to '{1}'.</value>
  </data>
  <data name="ERR_GenericConstraintNotSatisfiedValType" xml:space="preserve">
    <value>The type '{3}' cannot be used as type parameter '{2}' in the generic type or method '{0}'. There is no boxing conversion from '{3}' to '{1}'.</value>
  </data>
  <data name="ERR_DuplicateGeneratedName" xml:space="preserve">
    <value>The parameter name '{0}' conflicts with an automatically-generated parameter name</value>
  </data>
  <data name="ERR_GlobalSingleTypeNameNotFound" xml:space="preserve">
    <value>The type or namespace name '{0}' could not be found in the global namespace (are you missing an assembly reference?)</value>
  </data>
  <data name="ERR_NewBoundMustBeLast" xml:space="preserve">
    <value>The new() constraint must be the last restrictive constraint specified</value>
  </data>
  <data name="WRN_MainCantBeGeneric" xml:space="preserve">
    <value>'{0}': an entry point cannot be generic or in a generic type</value>
  </data>
  <data name="WRN_MainCantBeGeneric_Title" xml:space="preserve">
    <value>An entry point cannot be generic or in a generic type</value>
  </data>
  <data name="ERR_TypeVarCantBeNull" xml:space="preserve">
    <value>Cannot convert null to type parameter '{0}' because it could be a non-nullable value type. Consider using 'default({0})' instead.</value>
  </data>
  <data name="ERR_DuplicateBound" xml:space="preserve">
    <value>Duplicate constraint '{0}' for type parameter '{1}'</value>
  </data>
  <data name="ERR_ClassBoundNotFirst" xml:space="preserve">
    <value>The class type constraint '{0}' must come before any other constraints</value>
  </data>
  <data name="ERR_BadRetType" xml:space="preserve">
    <value>'{1} {0}' has the wrong return type</value>
  </data>
  <data name="ERR_DelegateRefMismatch" xml:space="preserve">
    <value>Ref mismatch between '{0}' and delegate '{1}'</value>
  </data>
  <data name="ERR_DuplicateConstraintClause" xml:space="preserve">
    <value>A constraint clause has already been specified for type parameter '{0}'. All of the constraints for a type parameter must be specified in a single where clause.</value>
  </data>
  <data name="ERR_CantInferMethTypeArgs" xml:space="preserve">
    <value>The type arguments for method '{0}' cannot be inferred from the usage. Try specifying the type arguments explicitly.</value>
  </data>
  <data name="ERR_LocalSameNameAsTypeParam" xml:space="preserve">
    <value>'{0}': a parameter, local variable, or local function cannot have the same name as a method type parameter</value>
  </data>
  <data name="ERR_AsWithTypeVar" xml:space="preserve">
    <value>The type parameter '{0}' cannot be used with the 'as' operator because it does not have a class type constraint nor a 'class' constraint</value>
  </data>
  <data name="WRN_UnreferencedFieldAssg" xml:space="preserve">
    <value>The field '{0}' is assigned but its value is never used</value>
  </data>
  <data name="WRN_UnreferencedFieldAssg_Title" xml:space="preserve">
    <value>Field is assigned but its value is never used</value>
  </data>
  <data name="ERR_BadIndexerNameAttr" xml:space="preserve">
    <value>The '{0}' attribute is valid only on an indexer that is not an explicit interface member declaration</value>
  </data>
  <data name="ERR_AttrArgWithTypeVars" xml:space="preserve">
    <value>'{0}': an attribute argument cannot use type parameters</value>
  </data>
  <data name="ERR_AttrTypeArgCannotBeTypeVar" xml:space="preserve">
    <value>'{0}': an attribute type argument cannot use type parameters</value>
  </data>
  <data name="ERR_AttrDependentTypeNotAllowed" xml:space="preserve">
    <value>Type '{0}' cannot be used in this context because it cannot be represented in metadata.</value>
  </data>
  <data name="ERR_NewTyvarWithArgs" xml:space="preserve">
    <value>'{0}': cannot provide arguments when creating an instance of a variable type</value>
  </data>
  <data name="ERR_AbstractSealedStatic" xml:space="preserve">
    <value>'{0}': an abstract type cannot be sealed or static</value>
  </data>
  <data name="WRN_AmbiguousXMLReference" xml:space="preserve">
    <value>Ambiguous reference in cref attribute: '{0}'. Assuming '{1}', but could have also matched other overloads including '{2}'.</value>
  </data>
  <data name="WRN_AmbiguousXMLReference_Title" xml:space="preserve">
    <value>Ambiguous reference in cref attribute</value>
  </data>
  <data name="WRN_VolatileByRef" xml:space="preserve">
    <value>'{0}': a reference to a volatile field will not be treated as volatile</value>
  </data>
  <data name="WRN_VolatileByRef_Title" xml:space="preserve">
    <value>A reference to a volatile field will not be treated as volatile</value>
  </data>
  <data name="WRN_VolatileByRef_Description" xml:space="preserve">
    <value>A volatile field should not normally be used as a ref or out value, since it will not be treated as volatile. There are exceptions to this, such as when calling an interlocked API.</value>
  </data>
  <data name="ERR_ComImportWithImpl" xml:space="preserve">
    <value>Since '{1}' has the ComImport attribute, '{0}' must be extern or abstract</value>
  </data>
  <data name="ERR_ComImportWithBase" xml:space="preserve">
    <value>'{0}': a class with the ComImport attribute cannot specify a base class</value>
  </data>
  <data name="ERR_ImplBadConstraints" xml:space="preserve">
    <value>The constraints for type parameter '{0}' of method '{1}' must match the constraints for type parameter '{2}' of interface method '{3}'. Consider using an explicit interface implementation instead.</value>
  </data>
  <data name="ERR_ImplBadTupleNames" xml:space="preserve">
    <value>The tuple element names in the signature of method '{0}' must match the tuple element names of interface method '{1}' (including on the return type).</value>
  </data>
  <data name="ERR_DottedTypeNameNotFoundInAgg" xml:space="preserve">
    <value>The type name '{0}' does not exist in the type '{1}'</value>
  </data>
  <data name="ERR_MethGrpToNonDel" xml:space="preserve">
    <value>Cannot convert method group '{0}' to non-delegate type '{1}'. Did you intend to invoke the method?</value>
  </data>
  <data name="WRN_MethGrpToNonDel" xml:space="preserve">
    <value>Converting method group '{0}' to non-delegate type '{1}'. Did you intend to invoke the method?</value>
  </data>
  <data name="WRN_MethGrpToNonDel_Title" xml:space="preserve">
    <value>Converting method group to non-delegate type</value>
  </data>
  <data name="ERR_BadExternAlias" xml:space="preserve">
    <value>The extern alias '{0}' was not specified in a /reference option</value>
  </data>
  <data name="ERR_ColColWithTypeAlias" xml:space="preserve">
    <value>Cannot use alias '{0}' with '::' since the alias references a type. Use '.' instead.</value>
  </data>
  <data name="ERR_AliasNotFound" xml:space="preserve">
    <value>Alias '{0}' not found</value>
  </data>
  <data name="ERR_SameFullNameAggAgg" xml:space="preserve">
    <value>The type '{1}' exists in both '{0}' and '{2}'</value>
  </data>
  <data name="ERR_SameFullNameNsAgg" xml:space="preserve">
    <value>The namespace '{1}' in '{0}' conflicts with the type '{3}' in '{2}'</value>
  </data>
  <data name="WRN_SameFullNameThisNsAgg" xml:space="preserve">
    <value>The namespace '{1}' in '{0}' conflicts with the imported type '{3}' in '{2}'. Using the namespace defined in '{0}'.</value>
  </data>
  <data name="WRN_SameFullNameThisNsAgg_Title" xml:space="preserve">
    <value>Namespace conflicts with imported type</value>
  </data>
  <data name="WRN_SameFullNameThisAggAgg" xml:space="preserve">
    <value>The type '{1}' in '{0}' conflicts with the imported type '{3}' in '{2}'. Using the type defined in '{0}'.</value>
  </data>
  <data name="WRN_SameFullNameThisAggAgg_Title" xml:space="preserve">
    <value>Type conflicts with imported type</value>
  </data>
  <data name="WRN_SameFullNameThisAggNs" xml:space="preserve">
    <value>The type '{1}' in '{0}' conflicts with the imported namespace '{3}' in '{2}'. Using the type defined in '{0}'.</value>
  </data>
  <data name="WRN_SameFullNameThisAggNs_Title" xml:space="preserve">
    <value>Type conflicts with imported namespace</value>
  </data>
  <data name="ERR_SameFullNameThisAggThisNs" xml:space="preserve">
    <value>The type '{1}' in '{0}' conflicts with the namespace '{3}' in '{2}'</value>
  </data>
  <data name="ERR_ExternAfterElements" xml:space="preserve">
    <value>An extern alias declaration must precede all other elements defined in the namespace</value>
  </data>
  <data name="WRN_GlobalAliasDefn" xml:space="preserve">
    <value>Defining an alias named 'global' is ill-advised since 'global::' always references the global namespace and not an alias</value>
  </data>
  <data name="WRN_GlobalAliasDefn_Title" xml:space="preserve">
    <value>Defining an alias named 'global' is ill-advised</value>
  </data>
  <data name="ERR_SealedStaticClass" xml:space="preserve">
    <value>'{0}': a type cannot be both static and sealed</value>
  </data>
  <data name="ERR_PrivateAbstractAccessor" xml:space="preserve">
    <value>'{0}': abstract properties cannot have private accessors</value>
  </data>
  <data name="ERR_ValueExpected" xml:space="preserve">
    <value>Syntax error; value expected</value>
  </data>
  <data name="ERR_UnboxNotLValue" xml:space="preserve">
    <value>Cannot modify the result of an unboxing conversion</value>
  </data>
  <data name="ERR_AnonMethGrpInForEach" xml:space="preserve">
    <value>Foreach cannot operate on a '{0}'. Did you intend to invoke the '{0}'?</value>
  </data>
  <data name="ERR_BadIncDecRetType" xml:space="preserve">
    <value>The return type for ++ or -- operator must match the parameter type or be derived from the parameter type</value>
  </data>
  <data name="ERR_TypeConstraintsMustBeUniqueAndFirst" xml:space="preserve">
    <value>The 'class', 'struct', 'unmanaged', 'notnull', and 'default' constraints cannot be combined or duplicated, and must be specified first in the constraints list.</value>
  </data>
  <data name="ERR_RefValBoundWithClass" xml:space="preserve">
    <value>'{0}': cannot specify both a constraint class and the 'class' or 'struct' constraint</value>
  </data>
  <data name="ERR_UnmanagedBoundWithClass" xml:space="preserve">
    <value>'{0}': cannot specify both a constraint class and the 'unmanaged' constraint</value>
  </data>
  <data name="ERR_NewBoundWithVal" xml:space="preserve">
    <value>The 'new()' constraint cannot be used with the 'struct' constraint</value>
  </data>
  <data name="ERR_RefConstraintNotSatisfied" xml:space="preserve">
    <value>The type '{2}' must be a reference type in order to use it as parameter '{1}' in the generic type or method '{0}'</value>
  </data>
  <data name="ERR_ValConstraintNotSatisfied" xml:space="preserve">
    <value>The type '{2}' must be a non-nullable value type in order to use it as parameter '{1}' in the generic type or method '{0}'</value>
  </data>
  <data name="ERR_CircularConstraint" xml:space="preserve">
    <value>Circular constraint dependency involving '{0}' and '{1}'</value>
  </data>
  <data name="ERR_BaseConstraintConflict" xml:space="preserve">
    <value>Type parameter '{0}' inherits conflicting constraints '{1}' and '{2}'</value>
  </data>
  <data name="ERR_ConWithValCon" xml:space="preserve">
    <value>Type parameter '{1}' has the 'struct' constraint so '{1}' cannot be used as a constraint for '{0}'</value>
  </data>
  <data name="ERR_AmbigUDConv" xml:space="preserve">
    <value>Ambiguous user defined conversions '{0}' and '{1}' when converting from '{2}' to '{3}'</value>
  </data>
  <data name="WRN_AlwaysNull" xml:space="preserve">
    <value>The result of the expression is always 'null' of type '{0}'</value>
  </data>
  <data name="WRN_AlwaysNull_Title" xml:space="preserve">
    <value>The result of the expression is always 'null'</value>
  </data>
  <data name="ERR_RefReturnThis" xml:space="preserve">
    <value>Cannot return 'this' by reference.</value>
  </data>
  <data name="ERR_AttributeCtorInParameter" xml:space="preserve">
    <value>Cannot use attribute constructor '{0}' because it has 'in' or 'ref readonly' parameters.</value>
  </data>
  <data name="ERR_OverrideWithConstraints" xml:space="preserve">
    <value>Constraints for override and explicit interface implementation methods are inherited from the base method, so they cannot be specified directly, except for either a 'class', or a 'struct' constraint.</value>
  </data>
  <data name="ERR_AmbigOverride" xml:space="preserve">
    <value>The inherited members '{0}' and '{1}' have the same signature in type '{2}', so they cannot be overridden</value>
  </data>
  <data name="ERR_DecConstError" xml:space="preserve">
    <value>Evaluation of the decimal constant expression failed</value>
  </data>
  <data name="WRN_CmpAlwaysFalse" xml:space="preserve">
    <value>Comparing with null of type '{0}' always produces 'false'</value>
  </data>
  <data name="WRN_CmpAlwaysFalse_Title" xml:space="preserve">
    <value>Comparing with null of struct type always produces 'false'</value>
  </data>
  <data name="WRN_FinalizeMethod" xml:space="preserve">
    <value>Introducing a 'Finalize' method can interfere with destructor invocation. Did you intend to declare a destructor?</value>
  </data>
  <data name="WRN_FinalizeMethod_Title" xml:space="preserve">
    <value>Introducing a 'Finalize' method can interfere with destructor invocation</value>
  </data>
  <data name="WRN_FinalizeMethod_Description" xml:space="preserve">
    <value>This warning occurs when you create a class with a method whose signature is public virtual void Finalize.

If such a class is used as a base class and if the deriving class defines a destructor, the destructor will override the base class Finalize method, not Finalize.</value>
  </data>
  <data name="ERR_ExplicitImplParams" xml:space="preserve">
    <value>'{0}' should not have a params parameter since '{1}' does not</value>
  </data>
  <data name="WRN_GotoCaseShouldConvert" xml:space="preserve">
    <value>The 'goto case' value is not implicitly convertible to type '{0}'</value>
  </data>
  <data name="WRN_GotoCaseShouldConvert_Title" xml:space="preserve">
    <value>The 'goto case' value is not implicitly convertible to the switch type</value>
  </data>
  <data name="ERR_MethodImplementingAccessor" xml:space="preserve">
    <value>Method '{0}' cannot implement interface accessor '{1}' for type '{2}'. Use an explicit interface implementation.</value>
  </data>
  <data name="WRN_NubExprIsConstBool" xml:space="preserve">
    <value>The result of the expression is always '{0}' since a value of type '{1}' is never equal to 'null' of type '{2}'</value>
  </data>
  <data name="WRN_NubExprIsConstBool_Title" xml:space="preserve">
    <value>The result of the expression is always the same since a value of this type is never equal to 'null'</value>
  </data>
  <data name="WRN_NubExprIsConstBool2" xml:space="preserve">
    <value>The result of the expression is always '{0}' since a value of type '{1}' is never equal to 'null' of type '{2}'</value>
  </data>
  <data name="WRN_NubExprIsConstBool2_Title" xml:space="preserve">
    <value>The result of the expression is always the same since a value of this type is never equal to 'null'</value>
  </data>
  <data name="WRN_ExplicitImplCollision" xml:space="preserve">
    <value>Explicit interface implementation '{0}' matches more than one interface member. Which interface member is actually chosen is implementation-dependent. Consider using a non-explicit implementation instead.</value>
  </data>
  <data name="WRN_ExplicitImplCollision_Title" xml:space="preserve">
    <value>Explicit interface implementation matches more than one interface member</value>
  </data>
  <data name="ERR_AbstractHasBody" xml:space="preserve">
    <value>'{0}' cannot declare a body because it is marked abstract</value>
  </data>
  <data name="ERR_ConcreteMissingBody" xml:space="preserve">
    <value>'{0}' must declare a body because it is not marked abstract, extern, or partial</value>
  </data>
  <data name="ERR_AbstractAndSealed" xml:space="preserve">
    <value>'{0}' cannot be both abstract and sealed</value>
  </data>
  <data name="ERR_AbstractNotVirtual" xml:space="preserve">
    <value>The abstract {0} '{1}' cannot be marked virtual</value>
  </data>
  <data name="ERR_StaticConstant" xml:space="preserve">
    <value>The constant '{0}' cannot be marked static</value>
  </data>
  <data name="ERR_CantOverrideNonFunction" xml:space="preserve">
    <value>'{0}': cannot override because '{1}' is not a function</value>
  </data>
  <data name="ERR_CantOverrideNonVirtual" xml:space="preserve">
    <value>'{0}': cannot override inherited member '{1}' because it is not marked virtual, abstract, or override</value>
  </data>
  <data name="ERR_CantChangeAccessOnOverride" xml:space="preserve">
    <value>'{0}': cannot change access modifiers when overriding '{1}' inherited member '{2}'</value>
  </data>
  <data name="ERR_CantChangeTupleNamesOnOverride" xml:space="preserve">
    <value>'{0}': cannot change tuple element names when overriding inherited member '{1}'</value>
  </data>
  <data name="ERR_CantChangeReturnTypeOnOverride" xml:space="preserve">
    <value>'{0}': return type must be '{2}' to match overridden member '{1}'</value>
  </data>
  <data name="ERR_CantDeriveFromSealedType" xml:space="preserve">
    <value>'{0}': cannot derive from sealed type '{1}'</value>
  </data>
  <data name="ERR_AbstractInConcreteClass" xml:space="preserve">
    <value>'{0}' is abstract but it is contained in non-abstract type '{1}'</value>
  </data>
  <data name="ERR_StaticConstructorWithExplicitConstructorCall" xml:space="preserve">
    <value>'{0}': static constructor cannot have an explicit 'this' or 'base' constructor call</value>
  </data>
  <data name="ERR_StaticConstructorWithAccessModifiers" xml:space="preserve">
    <value>'{0}': access modifiers are not allowed on static constructors</value>
  </data>
  <data name="ERR_RecursiveConstructorCall" xml:space="preserve">
    <value>Constructor '{0}' cannot call itself</value>
  </data>
  <data name="ERR_IndirectRecursiveConstructorCall" xml:space="preserve">
    <value>Constructor '{0}' cannot call itself through another constructor</value>
  </data>
  <data name="ERR_ObjectCallingBaseConstructor" xml:space="preserve">
    <value>'{0}' has no base class and cannot call a base constructor</value>
  </data>
  <data name="ERR_PredefinedTypeNotFound" xml:space="preserve">
    <value>Predefined type '{0}' is not defined or imported</value>
  </data>
  <data name="ERR_PredefinedValueTupleTypeNotFound" xml:space="preserve">
    <value>Predefined type '{0}' is not defined or imported</value>
  </data>
  <data name="ERR_PredefinedTypeAmbiguous" xml:space="preserve">
    <value>Predefined type '{0}' is declared in multiple referenced assemblies: '{1}' and '{2}'</value>
  </data>
  <data name="ERR_StructWithBaseConstructorCall" xml:space="preserve">
    <value>'{0}': structs cannot call base class constructors</value>
  </data>
  <data name="ERR_StructLayoutCycle" xml:space="preserve">
    <value>Struct member '{0}' of type '{1}' causes a cycle in the struct layout</value>
  </data>
  <data name="ERR_InterfacesCantContainFields" xml:space="preserve">
    <value>Interfaces cannot contain instance fields</value>
  </data>
  <data name="ERR_InterfacesCantContainConstructors" xml:space="preserve">
    <value>Interfaces cannot contain instance constructors</value>
  </data>
  <data name="ERR_NonInterfaceInInterfaceList" xml:space="preserve">
    <value>Type '{0}' in interface list is not an interface</value>
  </data>
  <data name="ERR_DuplicateInterfaceInBaseList" xml:space="preserve">
    <value>'{0}' is already listed in interface list</value>
  </data>
  <data name="ERR_DuplicateInterfaceWithTupleNamesInBaseList" xml:space="preserve">
    <value>'{0}' is already listed in the interface list on type '{2}' with different tuple element names, as '{1}'.</value>
  </data>
  <data name="ERR_DuplicateInterfaceWithDifferencesInBaseList" xml:space="preserve">
    <value>'{0}' is already listed in the interface list on type '{2}' as '{1}'.</value>
  </data>
  <data name="ERR_CycleInInterfaceInheritance" xml:space="preserve">
    <value>Inherited interface '{1}' causes a cycle in the interface hierarchy of '{0}'</value>
  </data>
  <data name="ERR_HidingAbstractMethod" xml:space="preserve">
    <value>'{0}' hides inherited abstract member '{1}'</value>
  </data>
  <data name="ERR_UnimplementedAbstractMethod" xml:space="preserve">
    <value>'{0}' does not implement inherited abstract member '{1}'</value>
  </data>
  <data name="ERR_UnimplementedInterfaceMember" xml:space="preserve">
    <value>'{0}' does not implement interface member '{1}'</value>
  </data>
  <data name="ERR_ObjectCantHaveBases" xml:space="preserve">
    <value>The class System.Object cannot have a base class or implement an interface</value>
  </data>
  <data name="ERR_ExplicitInterfaceImplementationNotInterface" xml:space="preserve">
    <value>'{0}' in explicit interface declaration is not an interface</value>
  </data>
  <data name="ERR_InterfaceMemberNotFound" xml:space="preserve">
    <value>'{0}' in explicit interface declaration is not found among members of the interface that can be implemented</value>
  </data>
  <data name="ERR_ClassDoesntImplementInterface" xml:space="preserve">
    <value>'{0}': containing type does not implement interface '{1}'</value>
  </data>
  <data name="ERR_ExplicitInterfaceImplementationInNonClassOrStruct" xml:space="preserve">
    <value>'{0}': explicit interface declaration can only be declared in a class, record, struct or interface</value>
  </data>
  <data name="ERR_MemberNameSameAsType" xml:space="preserve">
    <value>'{0}': member names cannot be the same as their enclosing type</value>
  </data>
  <data name="ERR_EnumeratorOverflow" xml:space="preserve">
    <value>'{0}': the enumerator value is too large to fit in its type</value>
  </data>
  <data name="ERR_CantOverrideNonProperty" xml:space="preserve">
    <value>'{0}': cannot override because '{1}' is not a property</value>
  </data>
  <data name="ERR_NoGetToOverride" xml:space="preserve">
    <value>'{0}': cannot override because '{1}' does not have an overridable get accessor</value>
  </data>
  <data name="ERR_NoSetToOverride" xml:space="preserve">
    <value>'{0}': cannot override because '{1}' does not have an overridable set accessor</value>
  </data>
  <data name="ERR_PropertyCantHaveVoidType" xml:space="preserve">
    <value>'{0}': property or indexer cannot have void type</value>
  </data>
  <data name="ERR_PropertyWithNoAccessors" xml:space="preserve">
    <value>'{0}': property or indexer must have at least one accessor</value>
  </data>
  <data name="ERR_CantUseVoidInArglist" xml:space="preserve">
    <value>__arglist cannot have an argument of void type</value>
  </data>
  <data name="ERR_NewVirtualInSealed" xml:space="preserve">
    <value>'{0}' is a new virtual member in sealed type '{1}'</value>
  </data>
  <data name="ERR_ExplicitPropertyAddingAccessor" xml:space="preserve">
    <value>'{0}' adds an accessor not found in interface member '{1}'</value>
  </data>
  <data name="ERR_ExplicitPropertyMismatchInitOnly" xml:space="preserve">
    <value>Accessors '{0}' and '{1}' should both be init-only or neither</value>
  </data>
  <data name="ERR_ExplicitPropertyMissingAccessor" xml:space="preserve">
    <value>Explicit interface implementation '{0}' is missing accessor '{1}'</value>
  </data>
  <data name="ERR_ConversionWithInterface" xml:space="preserve">
    <value>'{0}': user-defined conversions to or from an interface are not allowed</value>
  </data>
  <data name="ERR_ConversionWithBase" xml:space="preserve">
    <value>'{0}': user-defined conversions to or from a base type are not allowed</value>
  </data>
  <data name="ERR_ConversionWithDerived" xml:space="preserve">
    <value>'{0}': user-defined conversions to or from a derived type are not allowed</value>
  </data>
  <data name="ERR_IdentityConversion" xml:space="preserve">
    <value>User-defined operator cannot convert a type to itself</value>
  </data>
  <data name="ERR_ConversionNotInvolvingContainedType" xml:space="preserve">
    <value>User-defined conversion must convert to or from the enclosing type</value>
  </data>
  <data name="ERR_DuplicateConversionInClass" xml:space="preserve">
    <value>Duplicate user-defined conversion in type '{0}'</value>
  </data>
  <data name="ERR_OperatorsMustBeStaticAndPublic" xml:space="preserve">
    <value>User-defined operator '{0}' must be declared static and public</value>
  </data>
  <data name="ERR_BadIncDecSignature" xml:space="preserve">
    <value>The parameter type for ++ or -- operator must be the containing type</value>
  </data>
  <data name="ERR_BadUnaryOperatorSignature" xml:space="preserve">
    <value>The parameter of a unary operator must be the containing type</value>
  </data>
  <data name="ERR_BadBinaryOperatorSignature" xml:space="preserve">
    <value>One of the parameters of a binary operator must be the containing type</value>
  </data>
  <data name="ERR_BadShiftOperatorSignature" xml:space="preserve">
    <value>The first operand of an overloaded shift operator must have the same type as the containing type</value>
  </data>
  <data name="ERR_InterfacesCantContainConversionOrEqualityOperators" xml:space="preserve">
    <value>Conversion, equality, or inequality operators declared in interfaces must be abstract or virtual</value>
  </data>
  <data name="ERR_EnumsCantContainDefaultConstructor" xml:space="preserve">
    <value>Enums cannot contain explicit parameterless constructors</value>
  </data>
  <data name="ERR_CantOverrideBogusMethod" xml:space="preserve">
    <value>'{0}': cannot override '{1}' because it is not supported by the language</value>
  </data>
  <data name="ERR_BindToBogus" xml:space="preserve">
    <value>'{0}' is not supported by the language</value>
  </data>
  <data name="ERR_CantCallSpecialMethod" xml:space="preserve">
    <value>'{0}': cannot explicitly call operator or accessor</value>
  </data>
  <data name="ERR_BadTypeReference" xml:space="preserve">
    <value>'{0}': cannot reference a type through an expression; try '{1}' instead</value>
  </data>
  <data name="ERR_BadDestructorName" xml:space="preserve">
    <value>Name of destructor must match name of type</value>
  </data>
  <data name="ERR_OnlyClassesCanContainDestructors" xml:space="preserve">
    <value>Only class types can contain destructors</value>
  </data>
  <data name="ERR_ConflictAliasAndMember" xml:space="preserve">
    <value>Namespace '{1}' contains a definition conflicting with alias '{0}'</value>
  </data>
  <data name="ERR_ConflictingAliasAndDefinition" xml:space="preserve">
    <value>Alias '{0}' conflicts with {1} definition</value>
  </data>
  <data name="ERR_ConditionalOnSpecialMethod" xml:space="preserve">
    <value>The Conditional attribute is not valid on '{0}' because it is a constructor, destructor, operator, lambda expression, or explicit interface implementation</value>
  </data>
  <data name="ERR_ConditionalMustReturnVoid" xml:space="preserve">
    <value>The Conditional attribute is not valid on '{0}' because its return type is not void</value>
  </data>
  <data name="ERR_DuplicateAttribute" xml:space="preserve">
    <value>Duplicate '{0}' attribute</value>
  </data>
  <data name="ERR_DuplicateAttributeInNetModule" xml:space="preserve">
    <value>Duplicate '{0}' attribute in '{1}'</value>
  </data>
  <data name="ERR_ConditionalOnInterfaceMethod" xml:space="preserve">
    <value>The Conditional attribute is not valid on interface members</value>
  </data>
  <data name="ERR_OperatorCantReturnVoid" xml:space="preserve">
    <value>User-defined operators cannot return void</value>
  </data>
  <data name="ERR_BadDynamicConversion" xml:space="preserve">
    <value>'{0}': user-defined conversions to or from the dynamic type are not allowed</value>
  </data>
  <data name="ERR_InvalidAttributeArgument" xml:space="preserve">
    <value>Invalid value for argument to '{0}' attribute</value>
  </data>
  <data name="ERR_ParameterNotValidForType" xml:space="preserve">
    <value>Parameter not valid for the specified unmanaged type.</value>
  </data>
  <data name="ERR_AttributeParameterRequired1" xml:space="preserve">
    <value>Attribute parameter '{0}' must be specified.</value>
  </data>
  <data name="ERR_AttributeParameterRequired2" xml:space="preserve">
    <value>Attribute parameter '{0}' or '{1}' must be specified.</value>
  </data>
  <data name="ERR_MarshalUnmanagedTypeNotValidForFields" xml:space="preserve">
    <value>Unmanaged type '{0}' not valid for fields.</value>
  </data>
  <data name="ERR_MarshalUnmanagedTypeOnlyValidForFields" xml:space="preserve">
    <value>Unmanaged type '{0}' is only valid for fields.</value>
  </data>
  <data name="ERR_AttributeOnBadSymbolType" xml:space="preserve">
    <value>Attribute '{0}' is not valid on this declaration type. It is only valid on '{1}' declarations.</value>
  </data>
  <data name="ERR_FloatOverflow" xml:space="preserve">
    <value>Floating-point constant is outside the range of type '{0}'</value>
  </data>
  <data name="ERR_ComImportWithoutUuidAttribute" xml:space="preserve">
    <value>The Guid attribute must be specified with the ComImport attribute</value>
  </data>
  <data name="ERR_InvalidNamedArgument" xml:space="preserve">
    <value>Invalid value for named attribute argument '{0}'</value>
  </data>
  <data name="ERR_DllImportOnInvalidMethod" xml:space="preserve">
    <value>The DllImport attribute must be specified on a method marked 'extern' that is either 'static' or an extension member</value>
  </data>
  <data name="ERR_EncUpdateFailedMissingSymbol" xml:space="preserve">
    <value>Cannot emit update; {0} '{1}' is missing.</value>
  </data>
  <data name="ERR_DllImportOnGenericMethod" xml:space="preserve">
    <value>The DllImport attribute cannot be applied to a method that is generic or contained in a generic method or type.</value>
  </data>
  <data name="ERR_FieldCantBeRefAny" xml:space="preserve">
    <value>Field or property cannot be of type '{0}'</value>
  </data>
  <data name="ERR_FieldAutoPropCantBeByRefLike" xml:space="preserve">
    <value>Field or auto-implemented property cannot be of type '{0}' unless it is an instance member of a ref struct.</value>
  </data>
  <data name="ERR_ArrayElementCantBeRefAny" xml:space="preserve">
    <value>Array elements cannot be of type '{0}'</value>
  </data>
  <data name="WRN_DeprecatedSymbol" xml:space="preserve">
    <value>'{0}' is obsolete</value>
  </data>
  <data name="WRN_DeprecatedSymbol_Title" xml:space="preserve">
    <value>Type or member is obsolete</value>
  </data>
  <data name="ERR_NotAnAttributeClass" xml:space="preserve">
    <value>'{0}' is not an attribute class</value>
  </data>
  <data name="ERR_BadNamedAttributeArgument" xml:space="preserve">
    <value>'{0}' is not a valid named attribute argument. Named attribute arguments must be fields which are not readonly, static, or const, or read-write properties which are public and not static.</value>
  </data>
  <data name="WRN_DeprecatedSymbolStr" xml:space="preserve">
    <value>'{0}' is obsolete: '{1}'</value>
  </data>
  <data name="WRN_DeprecatedSymbolStr_Title" xml:space="preserve">
    <value>Type or member is obsolete</value>
  </data>
  <data name="ERR_DeprecatedSymbolStr" xml:space="preserve">
    <value>'{0}' is obsolete: '{1}'</value>
  </data>
  <data name="ERR_IndexerCantHaveVoidType" xml:space="preserve">
    <value>Indexers cannot have void type</value>
  </data>
  <data name="ERR_VirtualPrivate" xml:space="preserve">
    <value>'{0}': virtual or abstract members cannot be private</value>
  </data>
  <data name="ERR_ArrayInitToNonArrayType" xml:space="preserve">
    <value>Can only use array initializer expressions to assign to array types. Try using a new expression instead.</value>
  </data>
  <data name="ERR_ArrayInitInBadPlace" xml:space="preserve">
    <value>Array initializers can only be used in a variable or field initializer. Try using a new expression instead.</value>
  </data>
  <data name="ERR_MissingStructOffset" xml:space="preserve">
    <value>'{0}': instance field in types marked with StructLayout(LayoutKind.Explicit) must have a FieldOffset attribute</value>
  </data>
  <data name="WRN_ExternMethodNoImplementation" xml:space="preserve">
    <value>Method, operator, or accessor '{0}' is marked external and has no attributes on it. Consider adding a DllImport attribute to specify the external implementation.</value>
  </data>
  <data name="WRN_ExternMethodNoImplementation_Title" xml:space="preserve">
    <value>Method, operator, or accessor is marked external and has no attributes on it</value>
  </data>
  <data name="WRN_ProtectedInSealed" xml:space="preserve">
    <value>'{0}': new protected member declared in sealed type</value>
  </data>
  <data name="WRN_ProtectedInSealed_Title" xml:space="preserve">
    <value>New protected member declared in sealed type</value>
  </data>
  <data name="ERR_InterfaceImplementedByConditional" xml:space="preserve">
    <value>Conditional member '{0}' cannot implement interface member '{1}' in type '{2}'</value>
  </data>
  <data name="ERR_InterfaceImplementedImplicitlyByVariadic" xml:space="preserve">
    <value>'{0}' cannot implement interface member '{1}' in type '{2}' because it has an __arglist parameter</value>
  </data>
  <data name="ERR_IllegalRefParam" xml:space="preserve">
    <value>ref and out are not valid in this context</value>
  </data>
  <data name="ERR_BadArgumentToAttribute" xml:space="preserve">
    <value>The argument to the '{0}' attribute must be a valid identifier</value>
  </data>
  <data name="ERR_StructOffsetOnBadStruct" xml:space="preserve">
    <value>The FieldOffset attribute can only be placed on members of types marked with the StructLayout(LayoutKind.Explicit)</value>
  </data>
  <data name="ERR_StructOffsetOnBadField" xml:space="preserve">
    <value>The FieldOffset attribute is not allowed on static or const fields</value>
  </data>
  <data name="ERR_AttributeUsageOnNonAttributeClass" xml:space="preserve">
    <value>Attribute '{0}' is only valid on classes derived from System.Attribute</value>
  </data>
  <data name="WRN_PossibleMistakenNullStatement" xml:space="preserve">
    <value>Possible mistaken empty statement</value>
  </data>
  <data name="WRN_PossibleMistakenNullStatement_Title" xml:space="preserve">
    <value>Possible mistaken empty statement</value>
  </data>
  <data name="ERR_DuplicateNamedAttributeArgument" xml:space="preserve">
    <value>'{0}' duplicate named attribute argument</value>
  </data>
  <data name="ERR_DeriveFromEnumOrValueType" xml:space="preserve">
    <value>'{0}' cannot derive from special class '{1}'</value>
  </data>
  <data name="ERR_DefaultMemberOnIndexedType" xml:space="preserve">
    <value>Cannot specify the DefaultMember attribute on a type containing an indexer</value>
  </data>
  <data name="ERR_BogusType" xml:space="preserve">
    <value>'{0}' is a type not supported by the language</value>
  </data>
  <data name="WRN_UnassignedInternalField" xml:space="preserve">
    <value>Field '{0}' is never assigned to, and will always have its default value {1}</value>
  </data>
  <data name="WRN_UnassignedInternalField_Title" xml:space="preserve">
    <value>Field is never assigned to, and will always have its default value</value>
  </data>
  <data name="WRN_UnassignedInternalRefField" xml:space="preserve">
    <value>Field '{0}' is never ref-assigned to, and will always have its default value (null reference)</value>
  </data>
  <data name="WRN_UnassignedInternalRefField_Title" xml:space="preserve">
    <value>Field is never ref-assigned to, and will always have its default value (null reference)</value>
  </data>
  <data name="ERR_CStyleArray" xml:space="preserve">
    <value>Bad array declarator: To declare a managed array the rank specifier precedes the variable's identifier. To declare a fixed size buffer field, use the fixed keyword before the field type.</value>
  </data>
  <data name="WRN_VacuousIntegralComp" xml:space="preserve">
    <value>Comparison to integral constant is useless; the constant is outside the range of type '{0}'</value>
  </data>
  <data name="WRN_VacuousIntegralComp_Title" xml:space="preserve">
    <value>Comparison to integral constant is useless; the constant is outside the range of the type</value>
  </data>
  <data name="ERR_AbstractAttributeClass" xml:space="preserve">
    <value>Cannot apply attribute class '{0}' because it is abstract</value>
  </data>
  <data name="ERR_BadNamedAttributeArgumentType" xml:space="preserve">
    <value>'{0}' is not a valid named attribute argument because it is not a valid attribute parameter type</value>
  </data>
  <data name="ERR_MissingPredefinedMember" xml:space="preserve">
    <value>Missing compiler required member '{0}.{1}'</value>
  </data>
  <data name="WRN_AttributeLocationOnBadDeclaration" xml:space="preserve">
    <value>'{0}' is not a valid attribute location for this declaration. Valid attribute locations for this declaration are '{1}'. All attributes in this block will be ignored.</value>
  </data>
  <data name="WRN_AttributeLocationOnBadDeclaration_Title" xml:space="preserve">
    <value>Not a valid attribute location for this declaration</value>
  </data>
  <data name="WRN_InvalidAttributeLocation" xml:space="preserve">
    <value>'{0}' is not a recognized attribute location. Valid attribute locations for this declaration are '{1}'. All attributes in this block will be ignored.</value>
  </data>
  <data name="WRN_InvalidAttributeLocation_Title" xml:space="preserve">
    <value>Not a recognized attribute location</value>
  </data>
  <data name="WRN_EqualsWithoutGetHashCode" xml:space="preserve">
    <value>'{0}' overrides Object.Equals(object o) but does not override Object.GetHashCode()</value>
  </data>
  <data name="WRN_EqualsWithoutGetHashCode_Title" xml:space="preserve">
    <value>Type overrides Object.Equals(object o) but does not override Object.GetHashCode()</value>
  </data>
  <data name="WRN_EqualityOpWithoutEquals" xml:space="preserve">
    <value>'{0}' defines operator == or operator != but does not override Object.Equals(object o)</value>
  </data>
  <data name="WRN_EqualityOpWithoutEquals_Title" xml:space="preserve">
    <value>Type defines operator == or operator != but does not override Object.Equals(object o)</value>
  </data>
  <data name="WRN_EqualityOpWithoutGetHashCode" xml:space="preserve">
    <value>'{0}' defines operator == or operator != but does not override Object.GetHashCode()</value>
  </data>
  <data name="WRN_EqualityOpWithoutGetHashCode_Title" xml:space="preserve">
    <value>Type defines operator == or operator != but does not override Object.GetHashCode()</value>
  </data>
  <data name="ERR_OutAttrOnRefParam" xml:space="preserve">
    <value>Cannot specify the Out attribute on a ref parameter without also specifying the In attribute.</value>
  </data>
  <data name="ERR_OverloadRefKind" xml:space="preserve">
    <value>'{0}' cannot define an overloaded {1} that differs only on parameter modifiers '{2}' and '{3}'</value>
  </data>
  <data name="ERR_LiteralDoubleCast" xml:space="preserve">
    <value>Literal of type double cannot be implicitly converted to type '{1}'; use an '{0}' suffix to create a literal of this type</value>
  </data>
  <data name="WRN_IncorrectBooleanAssg" xml:space="preserve">
    <value>Assignment in conditional expression is always constant; did you mean to use == instead of = ?</value>
  </data>
  <data name="WRN_IncorrectBooleanAssg_Title" xml:space="preserve">
    <value>Assignment in conditional expression is always constant</value>
  </data>
  <data name="ERR_ProtectedInStruct" xml:space="preserve">
    <value>'{0}': new protected member declared in struct</value>
  </data>
  <data name="ERR_InconsistentIndexerNames" xml:space="preserve">
    <value>Two indexers have different names; the IndexerName attribute must be used with the same name on every indexer within a type</value>
  </data>
  <data name="ERR_ComImportWithUserCtor" xml:space="preserve">
    <value>A class with the ComImport attribute cannot have a user-defined constructor</value>
  </data>
  <data name="ERR_FieldCantHaveVoidType" xml:space="preserve">
    <value>Field cannot have void type</value>
  </data>
  <data name="WRN_NonObsoleteOverridingObsolete" xml:space="preserve">
    <value>Member '{0}' overrides obsolete member '{1}'. Add the Obsolete attribute to '{0}'.</value>
  </data>
  <data name="WRN_NonObsoleteOverridingObsolete_Title" xml:space="preserve">
    <value>Member overrides obsolete member</value>
  </data>
  <data name="ERR_SystemVoid" xml:space="preserve">
    <value>System.Void cannot be used from C# -- use typeof(void) to get the void type object</value>
  </data>
  <data name="ERR_ExplicitParamArrayOrCollection" xml:space="preserve">
    <value>Do not use 'System.ParamArrayAttribute'/'System.Runtime.CompilerServices.ParamCollectionAttribute'. Use the 'params' keyword instead.</value>
  </data>
  <data name="WRN_BitwiseOrSignExtend" xml:space="preserve">
    <value>Bitwise-or operator used on a sign-extended operand; consider casting to a smaller unsigned type first</value>
  </data>
  <data name="WRN_BitwiseOrSignExtend_Title" xml:space="preserve">
    <value>Bitwise-or operator used on a sign-extended operand</value>
  </data>
  <data name="WRN_BitwiseOrSignExtend_Description" xml:space="preserve">
    <value>The compiler implicitly widened and sign-extended a variable, and then used the resulting value in a bitwise OR operation. This can result in unexpected behavior.</value>
  </data>
  <data name="ERR_VolatileStruct" xml:space="preserve">
    <value>'{0}': a volatile field cannot be of the type '{1}'</value>
  </data>
  <data name="ERR_VolatileAndReadonly" xml:space="preserve">
    <value>'{0}': a field cannot be both volatile and readonly</value>
  </data>
  <data name="ERR_AbstractField" xml:space="preserve">
    <value>The modifier 'abstract' is not valid on fields. Try using a property instead.</value>
  </data>
  <data name="ERR_BogusExplicitImpl" xml:space="preserve">
    <value>'{0}' cannot implement '{1}' because it is not supported by the language</value>
  </data>
  <data name="ERR_ExplicitMethodImplAccessor" xml:space="preserve">
    <value>'{0}' explicit method implementation cannot implement '{1}' because it is an accessor</value>
  </data>
  <data name="WRN_CoClassWithoutComImport" xml:space="preserve">
    <value>'{0}' interface marked with 'CoClassAttribute' not marked with 'ComImportAttribute'</value>
  </data>
  <data name="WRN_CoClassWithoutComImport_Title" xml:space="preserve">
    <value>Interface marked with 'CoClassAttribute' not marked with 'ComImportAttribute'</value>
  </data>
  <data name="ERR_ConditionalWithOutParam" xml:space="preserve">
    <value>Conditional member '{0}' cannot have an out parameter</value>
  </data>
  <data name="ERR_AccessorImplementingMethod" xml:space="preserve">
    <value>Accessor '{0}' cannot implement interface member '{1}' for type '{2}'. Use an explicit interface implementation.</value>
  </data>
  <data name="ERR_AliasQualAsExpression" xml:space="preserve">
    <value>The namespace alias qualifier '::' always resolves to a type or namespace so is illegal here. Consider using '.' instead.</value>
  </data>
  <data name="ERR_DerivingFromATyVar" xml:space="preserve">
    <value>Cannot derive from '{0}' because it is a type parameter</value>
  </data>
  <data name="ERR_DuplicateTypeParameter" xml:space="preserve">
    <value>Duplicate type parameter '{0}'</value>
  </data>
  <data name="WRN_TypeParameterSameAsOuterTypeParameter" xml:space="preserve">
    <value>Type parameter '{0}' has the same name as the type parameter from outer type '{1}'</value>
  </data>
  <data name="WRN_TypeParameterSameAsOuterTypeParameter_Title" xml:space="preserve">
    <value>Type parameter has the same name as the type parameter from outer type</value>
  </data>
  <data name="WRN_TypeParameterSameAsOuterMethodTypeParameter" xml:space="preserve">
    <value>Type parameter '{0}' has the same name as the type parameter from outer method '{1}'</value>
  </data>
  <data name="WRN_TypeParameterSameAsOuterMethodTypeParameter_Title" xml:space="preserve">
    <value>Type parameter has the same type as the type parameter from outer method.</value>
  </data>
  <data name="ERR_TypeVariableSameAsParent" xml:space="preserve">
    <value>Type parameter '{0}' has the same name as the containing type, or method</value>
  </data>
  <data name="ERR_UnifyingInterfaceInstantiations" xml:space="preserve">
    <value>'{0}' cannot implement both '{1}' and '{2}' because they may unify for some type parameter substitutions</value>
  </data>
  <data name="ERR_TyVarNotFoundInConstraint" xml:space="preserve">
    <value>'{1}' does not define type parameter '{0}'</value>
  </data>
  <data name="ERR_BadBoundType" xml:space="preserve">
    <value>'{0}' is not a valid constraint. A type used as a constraint must be an interface, a non-sealed class or a type parameter.</value>
  </data>
  <data name="ERR_SpecialTypeAsBound" xml:space="preserve">
    <value>Constraint cannot be special class '{0}'</value>
  </data>
  <data name="ERR_BadVisBound" xml:space="preserve">
    <value>Inconsistent accessibility: constraint type '{1}' is less accessible than '{0}'</value>
  </data>
  <data name="ERR_LookupInTypeVariable" xml:space="preserve">
    <value>Cannot do non-virtual member lookup in '{0}' because it is a type parameter</value>
  </data>
  <data name="ERR_BadConstraintType" xml:space="preserve">
    <value>Invalid constraint type. A type used as a constraint must be an interface, a non-sealed class or a type parameter.</value>
  </data>
  <data name="ERR_InstanceMemberInStaticClass" xml:space="preserve">
    <value>'{0}': cannot declare instance members in a static class</value>
  </data>
  <data name="ERR_StaticBaseClass" xml:space="preserve">
    <value>'{1}': cannot derive from static class '{0}'</value>
  </data>
  <data name="ERR_ConstructorInStaticClass" xml:space="preserve">
    <value>Static classes cannot have instance constructors</value>
  </data>
  <data name="ERR_DestructorInStaticClass" xml:space="preserve">
    <value>Static classes cannot contain destructors</value>
  </data>
  <data name="ERR_InstantiatingStaticClass" xml:space="preserve">
    <value>Cannot create an instance of the static class '{0}'</value>
  </data>
  <data name="ERR_StaticDerivedFromNonObject" xml:space="preserve">
    <value>Static class '{0}' cannot derive from type '{1}'. Static classes must derive from object.</value>
  </data>
  <data name="ERR_StaticClassInterfaceImpl" xml:space="preserve">
    <value>'{0}': static classes cannot implement interfaces</value>
  </data>
  <data name="ERR_OperatorInStaticClass" xml:space="preserve">
    <value>'{0}': static classes cannot contain user-defined operators</value>
  </data>
  <data name="ERR_ConvertToStaticClass" xml:space="preserve">
    <value>Cannot convert to static type '{0}'</value>
  </data>
  <data name="ERR_ConstraintIsStaticClass" xml:space="preserve">
    <value>'{0}': static classes cannot be used as constraints</value>
  </data>
  <data name="ERR_GenericArgIsStaticClass" xml:space="preserve">
    <value>'{0}': static types cannot be used as type arguments</value>
  </data>
  <data name="ERR_ArrayOfStaticClass" xml:space="preserve">
    <value>'{0}': array elements cannot be of static type</value>
  </data>
  <data name="ERR_IndexerInStaticClass" xml:space="preserve">
    <value>'{0}': cannot declare indexers in a static class</value>
  </data>
  <data name="ERR_ParameterIsStaticClass" xml:space="preserve">
    <value>'{0}': static types cannot be used as parameters</value>
  </data>
  <data name="WRN_ParameterIsStaticClass" xml:space="preserve">
    <value>'{0}': static types cannot be used as parameters</value>
  </data>
  <data name="WRN_ParameterIsStaticClass_Title" xml:space="preserve">
    <value>Static types cannot be used as parameters</value>
  </data>
  <data name="ERR_ReturnTypeIsStaticClass" xml:space="preserve">
    <value>'{0}': static types cannot be used as return types</value>
  </data>
  <data name="WRN_ReturnTypeIsStaticClass" xml:space="preserve">
    <value>'{0}': static types cannot be used as return types</value>
  </data>
  <data name="WRN_ReturnTypeIsStaticClass_Title" xml:space="preserve">
    <value>Static types cannot be used as return types</value>
  </data>
  <data name="ERR_VarDeclIsStaticClass" xml:space="preserve">
    <value>Cannot declare a variable of static type '{0}'</value>
  </data>
  <data name="ERR_BadEmptyThrowInFinally" xml:space="preserve">
    <value>A throw statement with no arguments is not allowed in a finally clause that is nested inside the nearest enclosing catch clause</value>
  </data>
  <data name="ERR_InvalidSpecifier" xml:space="preserve">
    <value>'{0}' is not a valid format specifier</value>
  </data>
  <data name="WRN_AssignmentToLockOrDispose" xml:space="preserve">
    <value>Possibly incorrect assignment to local '{0}' which is the argument to a using or lock statement. The Dispose call or unlocking will happen on the original value of the local.</value>
  </data>
  <data name="WRN_AssignmentToLockOrDispose_Title" xml:space="preserve">
    <value>Possibly incorrect assignment to local which is the argument to a using or lock statement</value>
  </data>
  <data name="ERR_ForwardedTypeInThisAssembly" xml:space="preserve">
    <value>Type '{0}' is defined in this assembly, but a type forwarder is specified for it</value>
  </data>
  <data name="ERR_ForwardedTypeIsNested" xml:space="preserve">
    <value>Cannot forward type '{0}' because it is a nested type of '{1}'</value>
  </data>
  <data name="ERR_CycleInTypeForwarder" xml:space="preserve">
    <value>The type forwarder for type '{0}' in assembly '{1}' causes a cycle</value>
  </data>
  <data name="ERR_AssemblyNameOnNonModule" xml:space="preserve">
    <value>The /moduleassemblyname option may only be specified when building a target type of 'module'</value>
  </data>
  <data name="ERR_InvalidAssemblyName" xml:space="preserve">
    <value>Assembly reference '{0}' is invalid and cannot be resolved</value>
  </data>
  <data name="ERR_InvalidFwdType" xml:space="preserve">
    <value>Invalid type specified as an argument for TypeForwardedTo attribute</value>
  </data>
  <data name="ERR_CloseUnimplementedInterfaceMemberStatic" xml:space="preserve">
    <value>'{0}' does not implement instance interface member '{1}'. '{2}' cannot implement the interface member because it is static.</value>
  </data>
  <data name="ERR_CloseUnimplementedInterfaceMemberNotPublic" xml:space="preserve">
    <value>'{0}' does not implement interface member '{1}'. '{2}' cannot implement an interface member because it is not public.</value>
  </data>
  <data name="ERR_CloseUnimplementedInterfaceMemberWrongReturnType" xml:space="preserve">
    <value>'{0}' does not implement interface member '{1}'. '{2}' cannot implement '{1}' because it does not have the matching return type of '{3}'.</value>
  </data>
  <data name="ERR_DuplicateTypeForwarder" xml:space="preserve">
    <value>'{0}' duplicate TypeForwardedToAttribute</value>
  </data>
  <data name="ERR_ExpectedSelectOrGroup" xml:space="preserve">
    <value>A query body must end with a select clause or a group clause</value>
  </data>
  <data name="ERR_ExpectedContextualKeywordOn" xml:space="preserve">
    <value>Expected contextual keyword 'on'</value>
  </data>
  <data name="ERR_ExpectedContextualKeywordEquals" xml:space="preserve">
    <value>Expected contextual keyword 'equals'</value>
  </data>
  <data name="ERR_ExpectedContextualKeywordBy" xml:space="preserve">
    <value>Expected contextual keyword 'by'</value>
  </data>
  <data name="ERR_InvalidAnonymousTypeMemberDeclarator" xml:space="preserve">
    <value>Invalid anonymous type member declarator. Anonymous type members must be declared with a member assignment, simple name or member access.</value>
  </data>
  <data name="ERR_InvalidInitializerElementInitializer" xml:space="preserve">
    <value>Invalid initializer member declarator</value>
  </data>
  <data name="ERR_InconsistentLambdaParameterUsage" xml:space="preserve">
    <value>Inconsistent lambda parameter usage; parameter types must be all explicit or all implicit</value>
  </data>
  <data name="ERR_PartialMemberCannotBeAbstract" xml:space="preserve">
    <value>A partial member cannot have the 'abstract' modifier</value>
  </data>
  <data name="ERR_PartialMemberOnlyInPartialClass" xml:space="preserve">
    <value>A partial member must be declared within a partial type</value>
  </data>
  <data name="ERR_PartialMemberNotExplicit" xml:space="preserve">
    <value>A partial member may not explicitly implement an interface member</value>
  </data>
  <data name="ERR_PartialMethodExtensionDifference" xml:space="preserve">
    <value>Both partial method declarations must be extension methods or neither may be an extension method</value>
  </data>
  <data name="ERR_PartialMethodOnlyOneLatent" xml:space="preserve">
    <value>A partial method may not have multiple defining declarations</value>
  </data>
  <data name="ERR_PartialMethodOnlyOneActual" xml:space="preserve">
    <value>A partial method may not have multiple implementing declarations</value>
  </data>
  <data name="ERR_PartialMemberParamsDifference" xml:space="preserve">
    <value>Both partial member declarations must use a params parameter or neither may use a params parameter</value>
  </data>
  <data name="ERR_PartialMethodMustHaveLatent" xml:space="preserve">
    <value>No defining declaration found for implementing declaration of partial method '{0}'</value>
  </data>
  <data name="ERR_PartialMemberInconsistentTupleNames" xml:space="preserve">
    <value>Both partial member declarations, '{0}' and '{1}', must use the same tuple element names.</value>
  </data>
  <data name="ERR_PartialMethodInconsistentConstraints" xml:space="preserve">
    <value>Partial method declarations of '{0}' have inconsistent constraints for type parameter '{1}'</value>
  </data>
  <data name="ERR_PartialMethodToDelegate" xml:space="preserve">
    <value>Cannot create delegate from method '{0}' because it is a partial method without an implementing declaration</value>
  </data>
  <data name="ERR_PartialMemberStaticDifference" xml:space="preserve">
    <value>Both partial member declarations must be static or neither may be static</value>
  </data>
  <data name="ERR_PartialMemberUnsafeDifference" xml:space="preserve">
    <value>Both partial member declarations must be unsafe or neither may be unsafe</value>
  </data>
  <data name="ERR_PartialMethodInExpressionTree" xml:space="preserve">
    <value>Partial methods with only a defining declaration or removed conditional methods cannot be used in expression trees</value>
  </data>
  <data name="WRN_ObsoleteOverridingNonObsolete" xml:space="preserve">
    <value>Obsolete member '{0}' overrides non-obsolete member '{1}'</value>
  </data>
  <data name="WRN_ObsoleteOverridingNonObsolete_Title" xml:space="preserve">
    <value>Obsolete member overrides non-obsolete member</value>
  </data>
  <data name="WRN_DebugFullNameTooLong" xml:space="preserve">
    <value>The fully qualified name for '{0}' is too long for debug information. Compile without '/debug' option.</value>
  </data>
  <data name="WRN_DebugFullNameTooLong_Title" xml:space="preserve">
    <value>Fully qualified name is too long for debug information</value>
  </data>
  <data name="ERR_ImplicitlyTypedVariableAssignedBadValue" xml:space="preserve">
    <value>Cannot assign {0} to an implicitly-typed variable</value>
  </data>
  <data name="ERR_ImplicitlyTypedVariableWithNoInitializer" xml:space="preserve">
    <value>Implicitly-typed variables must be initialized</value>
  </data>
  <data name="ERR_ImplicitlyTypedVariableMultipleDeclarator" xml:space="preserve">
    <value>Implicitly-typed variables cannot have multiple declarators</value>
  </data>
  <data name="ERR_ImplicitlyTypedVariableAssignedArrayInitializer" xml:space="preserve">
    <value>Cannot initialize an implicitly-typed variable with an array initializer</value>
  </data>
  <data name="ERR_ImplicitlyTypedLocalCannotBeFixed" xml:space="preserve">
    <value>Implicitly-typed local variables cannot be fixed</value>
  </data>
  <data name="ERR_ImplicitlyTypedVariableCannotBeConst" xml:space="preserve">
    <value>Implicitly-typed variables cannot be constant</value>
  </data>
  <data name="WRN_ExternCtorNoImplementation" xml:space="preserve">
    <value>Constructor '{0}' is marked external</value>
  </data>
  <data name="WRN_ExternCtorNoImplementation_Title" xml:space="preserve">
    <value>Constructor is marked external</value>
  </data>
  <data name="ERR_TypeVarNotFound" xml:space="preserve">
    <value>The contextual keyword 'var' may only appear within a local variable declaration or in script code</value>
  </data>
  <data name="ERR_ImplicitlyTypedArrayNoBestType" xml:space="preserve">
    <value>No best type found for implicitly-typed array</value>
  </data>
  <data name="ERR_AnonymousTypePropertyAssignedBadValue" xml:space="preserve">
    <value>Cannot assign '{0}' to anonymous type property</value>
  </data>
  <data name="ERR_ExpressionTreeContainsBaseAccess" xml:space="preserve">
    <value>An expression tree may not contain a base access</value>
  </data>
  <data name="ERR_ExpressionTreeContainsTupleBinOp" xml:space="preserve">
    <value>An expression tree may not contain a tuple == or != operator</value>
  </data>
  <data name="ERR_ExpressionTreeContainsAssignment" xml:space="preserve">
    <value>An expression tree may not contain an assignment operator</value>
  </data>
  <data name="ERR_AnonymousTypeDuplicatePropertyName" xml:space="preserve">
    <value>An anonymous type cannot have multiple properties with the same name</value>
  </data>
  <data name="ERR_StatementLambdaToExpressionTree" xml:space="preserve">
    <value>A lambda expression with a statement body cannot be converted to an expression tree</value>
  </data>
  <data name="ERR_ExpressionTreeMustHaveDelegate" xml:space="preserve">
    <value>Cannot convert lambda to an expression tree whose type argument '{0}' is not a delegate type</value>
  </data>
  <data name="ERR_AnonymousTypeNotAvailable" xml:space="preserve">
    <value>Cannot use anonymous type in a constant expression</value>
  </data>
  <data name="ERR_LambdaInIsAs" xml:space="preserve">
    <value>The first operand of an 'is' or 'as' operator may not be a lambda expression, anonymous method, or method group.</value>
  </data>
  <data name="ERR_TypelessTupleInAs" xml:space="preserve">
    <value>The first operand of an 'as' operator may not be a tuple literal without a natural type.</value>
  </data>
  <data name="ERR_ExpressionTreeContainsMultiDimensionalArrayInitializer" xml:space="preserve">
    <value>An expression tree may not contain a multidimensional array initializer</value>
  </data>
  <data name="ERR_MissingArgument" xml:space="preserve">
    <value>Argument missing</value>
  </data>
  <data name="ERR_VariableUsedBeforeDeclaration" xml:space="preserve">
    <value>Cannot use local variable '{0}' before it is declared</value>
  </data>
  <data name="ERR_RecursivelyTypedVariable" xml:space="preserve">
    <value>Type of '{0}' cannot be inferred since its initializer directly or indirectly refers to the definition.</value>
  </data>
  <data name="ERR_UnassignedThisAutoPropertyUnsupportedVersion" xml:space="preserve">
    <value>Auto-implemented property '{0}' must be fully assigned before control is returned to the caller. Consider updating to language version '{1}' to auto-default the property.</value>
  </data>
  <data name="WRN_UnassignedThisAutoPropertyUnsupportedVersion" xml:space="preserve">
    <value>Auto-implemented property '{0}' must be fully assigned before control is returned to the caller. Consider updating to language version '{1}' to auto-default the property.</value>
  </data>
  <data name="WRN_UnassignedThisAutoPropertyUnsupportedVersion_Title" xml:space="preserve">
    <value>An auto-implemented property must be fully assigned before control is returned to the caller. Consider updating the language version to auto-default the property.</value>
  </data>
  <data name="ERR_VariableUsedBeforeDeclarationAndHidesField" xml:space="preserve">
    <value>Cannot use local variable '{0}' before it is declared. The declaration of the local variable hides the field '{1}'.</value>
  </data>
  <data name="ERR_ExpressionTreeContainsBadCoalesce" xml:space="preserve">
    <value>An expression tree lambda may not contain a coalescing operator with a null or default literal left-hand side</value>
  </data>
  <data name="ERR_IdentifierExpected" xml:space="preserve">
    <value>Identifier expected</value>
  </data>
  <data name="ERR_SemicolonExpected" xml:space="preserve">
    <value>; expected</value>
  </data>
  <data name="ERR_SyntaxError" xml:space="preserve">
    <value>Syntax error, '{0}' expected</value>
  </data>
  <data name="ERR_DuplicateModifier" xml:space="preserve">
    <value>Duplicate '{0}' modifier</value>
  </data>
  <data name="ERR_DuplicateAccessor" xml:space="preserve">
    <value>Property accessor already defined</value>
  </data>
  <data name="ERR_IntegralTypeExpected" xml:space="preserve">
    <value>Type byte, sbyte, short, ushort, int, uint, long, or ulong expected</value>
  </data>
  <data name="ERR_IllegalEscape" xml:space="preserve">
    <value>Unrecognized escape sequence</value>
  </data>
  <data name="ERR_NewlineInConst" xml:space="preserve">
    <value>Newline in constant</value>
  </data>
  <data name="ERR_EmptyCharConst" xml:space="preserve">
    <value>Empty character literal</value>
  </data>
  <data name="ERR_TooManyCharsInConst" xml:space="preserve">
    <value>Too many characters in character literal</value>
  </data>
  <data name="ERR_InvalidNumber" xml:space="preserve">
    <value>Invalid number</value>
  </data>
  <data name="ERR_GetOrSetExpected" xml:space="preserve">
    <value>A get or set accessor expected</value>
  </data>
  <data name="ERR_ClassTypeExpected" xml:space="preserve">
    <value>An object, string, or class type expected</value>
  </data>
  <data name="ERR_NamedArgumentExpected" xml:space="preserve">
    <value>Named attribute argument expected</value>
  </data>
  <data name="ERR_TooManyCatches" xml:space="preserve">
    <value>Catch clauses cannot follow the general catch clause of a try statement</value>
  </data>
  <data name="ERR_ThisOrBaseExpected" xml:space="preserve">
    <value>Keyword 'this' or 'base' expected</value>
  </data>
  <data name="ERR_OvlUnaryOperatorExpected" xml:space="preserve">
    <value>Overloadable unary operator expected</value>
  </data>
  <data name="ERR_OvlBinaryOperatorExpected" xml:space="preserve">
    <value>Overloadable binary operator expected</value>
  </data>
  <data name="ERR_IntOverflow" xml:space="preserve">
    <value>Integral constant is too large</value>
  </data>
  <data name="ERR_EOFExpected" xml:space="preserve">
    <value>Type or namespace definition, or end-of-file expected</value>
  </data>
  <data name="ERR_GlobalDefinitionOrStatementExpected" xml:space="preserve">
    <value>Member definition, statement, or end-of-file expected</value>
  </data>
  <data name="ERR_BadEmbeddedStmt" xml:space="preserve">
    <value>Embedded statement cannot be a declaration or labeled statement</value>
  </data>
  <data name="ERR_PPDirectiveExpected" xml:space="preserve">
    <value>Preprocessor directive expected</value>
  </data>
  <data name="ERR_EndOfPPLineExpected" xml:space="preserve">
    <value>Single-line comment or end-of-line expected</value>
  </data>
  <data name="ERR_CloseParenExpected" xml:space="preserve">
    <value>) expected</value>
  </data>
  <data name="ERR_EndifDirectiveExpected" xml:space="preserve">
    <value>#endif directive expected</value>
  </data>
  <data name="ERR_UnexpectedDirective" xml:space="preserve">
    <value>Unexpected preprocessor directive</value>
  </data>
  <data name="ERR_ErrorDirective" xml:space="preserve">
    <value>#error: '{0}'</value>
  </data>
  <data name="WRN_WarningDirective" xml:space="preserve">
    <value>#warning: '{0}'</value>
  </data>
  <data name="WRN_WarningDirective_Title" xml:space="preserve">
    <value>#warning directive</value>
  </data>
  <data name="ERR_TypeExpected" xml:space="preserve">
    <value>Type expected</value>
  </data>
  <data name="ERR_PPDefFollowsToken" xml:space="preserve">
    <value>Cannot define/undefine preprocessor symbols after first token in file</value>
  </data>
  <data name="ERR_PPReferenceFollowsToken" xml:space="preserve">
    <value>Cannot use #r after first token in file</value>
  </data>
  <data name="ERR_OpenEndedComment" xml:space="preserve">
    <value>End-of-file found, '*/' expected</value>
  </data>
  <data name="ERR_Merge_conflict_marker_encountered" xml:space="preserve">
    <value>Merge conflict marker encountered</value>
  </data>
  <data name="ERR_NoRefOutWhenRefOnly" xml:space="preserve">
    <value>Do not use refout when using refonly.</value>
  </data>
  <data name="ERR_NoNetModuleOutputWhenRefOutOrRefOnly" xml:space="preserve">
    <value>Cannot compile net modules when using /refout or /refonly.</value>
  </data>
  <data name="ERR_OvlOperatorExpected" xml:space="preserve">
    <value>Overloadable operator expected</value>
  </data>
  <data name="ERR_EndRegionDirectiveExpected" xml:space="preserve">
    <value>#endregion directive expected</value>
  </data>
  <data name="ERR_UnterminatedStringLit" xml:space="preserve">
    <value>Unterminated string literal</value>
  </data>
  <data name="ERR_BadDirectivePlacement" xml:space="preserve">
    <value>Preprocessor directives must appear as the first non-whitespace character on a line</value>
  </data>
  <data name="ERR_IdentifierExpectedKW" xml:space="preserve">
    <value>Identifier expected; '{1}' is a keyword</value>
  </data>
  <data name="ERR_SemiOrLBraceExpected" xml:space="preserve">
    <value>{ or ; expected</value>
  </data>
  <data name="ERR_MultiTypeInDeclaration" xml:space="preserve">
    <value>Cannot use more than one type in a for, using, fixed, or declaration statement</value>
  </data>
  <data name="ERR_AddOrRemoveExpected" xml:space="preserve">
    <value>An add or remove accessor expected</value>
  </data>
  <data name="ERR_UnexpectedCharacter" xml:space="preserve">
    <value>Unexpected character '{0}'</value>
  </data>
  <data name="ERR_UnexpectedToken" xml:space="preserve">
    <value>Unexpected token '{0}'</value>
  </data>
  <data name="ERR_ProtectedInStatic" xml:space="preserve">
    <value>'{0}': static classes cannot contain protected members</value>
  </data>
  <data name="WRN_UnreachableGeneralCatch" xml:space="preserve">
    <value>A previous catch clause already catches all exceptions. All non-exceptions thrown will be wrapped in a System.Runtime.CompilerServices.RuntimeWrappedException.</value>
  </data>
  <data name="WRN_UnreachableGeneralCatch_Title" xml:space="preserve">
    <value>A previous catch clause already catches all exceptions</value>
  </data>
  <data name="WRN_UnreachableGeneralCatch_Description" xml:space="preserve">
    <value>This warning is caused when a catch() block has no specified exception type after a catch (System.Exception e) block. The warning advises that the catch() block will not catch any exceptions.

A catch() block after a catch (System.Exception e) block can catch non-CLS exceptions if the RuntimeCompatibilityAttribute is set to false in the AssemblyInfo.cs file: [assembly: RuntimeCompatibilityAttribute(WrapNonExceptionThrows = false)]. If this attribute is not set explicitly to false, all thrown non-CLS exceptions are wrapped as Exceptions and the catch (System.Exception e) block catches them.</value>
  </data>
  <data name="ERR_IncrementLvalueExpected" xml:space="preserve">
    <value>The operand of an increment or decrement operator must be a variable, property or indexer</value>
  </data>
  <data name="ERR_NoSuchMemberOrExtension" xml:space="preserve">
    <value>'{0}' does not contain a definition for '{1}' and no accessible extension method '{1}' accepting a first argument of type '{0}' could be found (are you missing a using directive or an assembly reference?)</value>
  </data>
  <data name="ERR_NoSuchMemberOrExtensionNeedUsing" xml:space="preserve">
    <value>'{0}' does not contain a definition for '{1}' and no extension method '{1}' accepting a first argument of type '{0}' could be found (are you missing a using directive for '{2}'?)</value>
  </data>
  <data name="ERR_BadThisParam" xml:space="preserve">
    <value>Method '{0}' has a parameter modifier 'this' which is not on the first parameter</value>
  </data>
  <data name="ERR_BadParameterModifiers" xml:space="preserve">
    <value> The parameter modifier '{0}' cannot be used with '{1}'</value>
  </data>
  <data name="ERR_BadTypeforThis" xml:space="preserve">
    <value>The receiver parameter of an extension cannot be of type '{0}'</value>
  </data>
  <data name="ERR_BadParamModThis" xml:space="preserve">
    <value>A parameter array cannot be used with 'this' modifier on an extension method</value>
  </data>
  <data name="ERR_BadExtensionMeth" xml:space="preserve">
    <value>Extension method must be static</value>
  </data>
  <data name="ERR_BadExtensionAgg" xml:space="preserve">
    <value>Extension method must be defined in a non-generic static class</value>
  </data>
  <data name="ERR_DupParamMod" xml:space="preserve">
    <value>A parameter can only have one '{0}' modifier</value>
  </data>
  <data name="ERR_ExtensionMethodsDecl" xml:space="preserve">
    <value>Extension methods must be defined in a top level static class; {0} is a nested class</value>
  </data>
  <data name="ERR_ExtensionAttrNotFound" xml:space="preserve">
    <value>Cannot define a new extension because the compiler required type '{0}' cannot be found. Are you missing a reference to System.Core.dll?</value>
  </data>
  <data name="ERR_ExplicitExtension" xml:space="preserve">
    <value>Do not use 'System.Runtime.CompilerServices.ExtensionAttribute'. Use the 'this' keyword instead.</value>
  </data>
  <data name="ERR_ExplicitDynamicAttr" xml:space="preserve">
    <value>Do not use 'System.Runtime.CompilerServices.DynamicAttribute'. Use the 'dynamic' keyword instead.</value>
  </data>
  <data name="ERR_NoDynamicPhantomOnBaseCtor" xml:space="preserve">
    <value>The constructor call needs to be dynamically dispatched, but cannot be because it is part of a constructor initializer. Consider casting the dynamic arguments.</value>
  </data>
  <data name="ERR_ValueTypeExtDelegate" xml:space="preserve">
    <value>Extension method '{0}' defined on value type '{1}' cannot be used to create delegates</value>
  </data>
  <data name="ERR_BadArgCount" xml:space="preserve">
    <value>No overload for method '{0}' takes {1} arguments</value>
  </data>
  <data name="ERR_BadArgType" xml:space="preserve">
    <value>Argument {0}: cannot convert from '{1}' to '{2}'</value>
  </data>
  <data name="ERR_NoSourceFile" xml:space="preserve">
    <value>Source file '{0}' could not be opened -- {1}</value>
  </data>
  <data name="ERR_CantRefResource" xml:space="preserve">
    <value>Cannot link resource files when building a module</value>
  </data>
  <data name="ERR_ResourceNotUnique" xml:space="preserve">
    <value>Resource identifier '{0}' has already been used in this assembly</value>
  </data>
  <data name="ERR_ResourceFileNameNotUnique" xml:space="preserve">
    <value>Each linked resource and module must have a unique filename. Filename '{0}' is specified more than once in this assembly</value>
  </data>
  <data name="ERR_ImportNonAssembly" xml:space="preserve">
    <value>The referenced file '{0}' is not an assembly</value>
  </data>
  <data name="ERR_RefLvalueExpected" xml:space="preserve">
    <value>A ref or out value must be an assignable variable</value>
  </data>
  <data name="ERR_BaseInStaticMeth" xml:space="preserve">
    <value>Keyword 'base' is not available in a static method</value>
  </data>
  <data name="ERR_BaseInBadContext" xml:space="preserve">
    <value>Keyword 'base' is not available in the current context</value>
  </data>
  <data name="ERR_RbraceExpected" xml:space="preserve">
    <value>} expected</value>
  </data>
  <data name="ERR_LbraceExpected" xml:space="preserve">
    <value>{ expected</value>
  </data>
  <data name="ERR_InExpected" xml:space="preserve">
    <value>'in' expected</value>
  </data>
  <data name="ERR_InvalidPreprocExpr" xml:space="preserve">
    <value>Invalid preprocessor expression</value>
  </data>
  <data name="ERR_InvalidMemberDecl" xml:space="preserve">
    <value>Invalid token '{0}' in a member declaration</value>
  </data>
  <data name="ERR_MemberNeedsType" xml:space="preserve">
    <value>Method must have a return type</value>
  </data>
  <data name="ERR_BadBaseType" xml:space="preserve">
    <value>Invalid base type</value>
  </data>
  <data name="WRN_EmptySwitch" xml:space="preserve">
    <value>Empty switch block</value>
  </data>
  <data name="WRN_EmptySwitch_Title" xml:space="preserve">
    <value>Empty switch block</value>
  </data>
  <data name="ERR_ExpectedEndTry" xml:space="preserve">
    <value>Expected catch or finally</value>
  </data>
  <data name="ERR_InvalidExprTerm" xml:space="preserve">
    <value>Invalid expression term '{0}'</value>
  </data>
  <data name="ERR_BadNewExpr" xml:space="preserve">
    <value>A new expression requires an argument list or (), [], or {} after type</value>
  </data>
  <data name="ERR_NoNamespacePrivate" xml:space="preserve">
    <value>Elements defined in a namespace cannot be explicitly declared as private, protected, protected internal, or private protected</value>
  </data>
  <data name="ERR_BadVarDecl" xml:space="preserve">
    <value>Expected ; or = (cannot specify constructor arguments in declaration)</value>
  </data>
  <data name="ERR_UsingAfterElements" xml:space="preserve">
    <value>A using clause must precede all other elements defined in the namespace except extern alias declarations</value>
  </data>
  <data name="ERR_BadBinOpArgs" xml:space="preserve">
    <value>Overloaded binary operator '{0}' takes two parameters</value>
  </data>
  <data name="ERR_BadUnOpArgs" xml:space="preserve">
    <value>Overloaded unary operator '{0}' takes one parameter</value>
  </data>
  <data name="ERR_NoVoidParameter" xml:space="preserve">
    <value>Invalid parameter type 'void'</value>
  </data>
  <data name="ERR_DuplicateAlias" xml:space="preserve">
    <value>The using alias '{0}' appeared previously in this namespace</value>
  </data>
  <data name="ERR_BadProtectedAccess" xml:space="preserve">
    <value>Cannot access protected member '{0}' via a qualifier of type '{1}'; the qualifier must be of type '{2}' (or derived from it)</value>
  </data>
  <data name="ERR_AddModuleAssembly" xml:space="preserve">
    <value>'{0}' cannot be added to this assembly because it already is an assembly</value>
  </data>
  <data name="ERR_BindToBogusProp2" xml:space="preserve">
    <value>Property, indexer, or event '{0}' is not supported by the language; try directly calling accessor methods '{1}' or '{2}'</value>
  </data>
  <data name="ERR_BindToBogusProp1" xml:space="preserve">
    <value>Property, indexer, or event '{0}' is not supported by the language; try directly calling accessor method '{1}'</value>
  </data>
  <data name="ERR_NoVoidHere" xml:space="preserve">
    <value>Keyword 'void' cannot be used in this context</value>
  </data>
  <data name="ERR_IndexerNeedsParam" xml:space="preserve">
    <value>Indexers must have at least one parameter</value>
  </data>
  <data name="ERR_BadArraySyntax" xml:space="preserve">
    <value>Array type specifier, [], must appear before parameter name</value>
  </data>
  <data name="ERR_BadOperatorSyntax" xml:space="preserve">
    <value>Declaration is not valid; use '{0} operator &lt;dest-type&gt; (...' instead</value>
  </data>
  <data name="ERR_MainClassNotFound" xml:space="preserve">
    <value>Could not find '{0}' specified for Main method</value>
  </data>
  <data name="ERR_MainClassNotClass" xml:space="preserve">
    <value>'{0}' specified for Main method must be a non-generic class, record, struct, or interface</value>
  </data>
  <data name="ERR_NoMainInClass" xml:space="preserve">
    <value>'{0}' does not have a suitable static 'Main' method</value>
  </data>
  <data name="ERR_OutputNeedsName" xml:space="preserve">
    <value>Outputs without source must have the /out option specified</value>
  </data>
  <data name="ERR_NoOutputDirectory" xml:space="preserve">
    <value>Output directory could not be determined</value>
  </data>
  <data name="ERR_CantHaveWin32ResAndManifest" xml:space="preserve">
    <value>Conflicting options specified: Win32 resource file; Win32 manifest</value>
  </data>
  <data name="ERR_CantHaveWin32ResAndIcon" xml:space="preserve">
    <value>Conflicting options specified: Win32 resource file; Win32 icon</value>
  </data>
  <data name="ERR_CantReadResource" xml:space="preserve">
    <value>Error reading resource '{0}' -- '{1}'</value>
  </data>
  <data name="ERR_DocFileGen" xml:space="preserve">
    <value>Error writing to XML documentation file: {0}</value>
  </data>
  <data name="WRN_XMLParseError" xml:space="preserve">
    <value>XML comment has badly formed XML -- '{0}'</value>
  </data>
  <data name="WRN_XMLParseError_Title" xml:space="preserve">
    <value>XML comment has badly formed XML</value>
  </data>
  <data name="WRN_DuplicateParamTag" xml:space="preserve">
    <value>XML comment has a duplicate param tag for '{0}'</value>
  </data>
  <data name="WRN_DuplicateParamTag_Title" xml:space="preserve">
    <value>XML comment has a duplicate param tag</value>
  </data>
  <data name="WRN_UnmatchedParamTag" xml:space="preserve">
    <value>XML comment has a param tag for '{0}', but there is no parameter by that name</value>
  </data>
  <data name="WRN_UnmatchedParamTag_Title" xml:space="preserve">
    <value>XML comment has a param tag, but there is no parameter by that name</value>
  </data>
  <data name="WRN_UnmatchedParamRefTag" xml:space="preserve">
    <value>XML comment on '{1}' has a paramref tag for '{0}', but there is no parameter by that name</value>
  </data>
  <data name="WRN_UnmatchedParamRefTag_Title" xml:space="preserve">
    <value>XML comment has a paramref tag, but there is no parameter by that name</value>
  </data>
  <data name="WRN_MissingParamTag" xml:space="preserve">
    <value>Parameter '{0}' has no matching param tag in the XML comment for '{1}' (but other parameters do)</value>
  </data>
  <data name="WRN_MissingParamTag_Title" xml:space="preserve">
    <value>Parameter has no matching param tag in the XML comment (but other parameters do)</value>
  </data>
  <data name="WRN_BadXMLRef" xml:space="preserve">
    <value>XML comment has cref attribute '{0}' that could not be resolved</value>
  </data>
  <data name="WRN_BadXMLRef_Title" xml:space="preserve">
    <value>XML comment has cref attribute that could not be resolved</value>
  </data>
  <data name="ERR_BadStackAllocExpr" xml:space="preserve">
    <value>A stackalloc expression requires [] after type</value>
  </data>
  <data name="ERR_InvalidLineNumber" xml:space="preserve">
    <value>The line number specified for #line directive is missing or invalid</value>
  </data>
  <data name="ERR_MissingPPFile" xml:space="preserve">
    <value>Quoted file name, single-line comment or end-of-line expected</value>
  </data>
  <data name="ERR_ExpectedPPFile" xml:space="preserve">
    <value>Quoted file name expected</value>
  </data>
  <data name="ERR_ReferenceDirectiveOnlyAllowedInScripts" xml:space="preserve">
    <value>#r is only allowed in scripts</value>
  </data>
  <data name="ERR_ForEachMissingMember" xml:space="preserve">
    <value>foreach statement cannot operate on variables of type '{0}' because '{0}' does not contain a public instance or extension definition for '{1}'</value>
  </data>
  <data name="ERR_AwaitForEachMissingMember" xml:space="preserve">
    <value>Asynchronous foreach statement cannot operate on variables of type '{0}' because '{0}' does not contain a suitable public instance or extension definition for '{1}'</value>
  </data>
  <data name="ERR_ForEachMissingMemberWrongAsync" xml:space="preserve">
    <value>foreach statement cannot operate on variables of type '{0}' because '{0}' does not contain a public instance or extension definition for '{1}'. Did you mean 'await foreach' rather than 'foreach'?</value>
  </data>
  <data name="ERR_AwaitForEachMissingMemberWrongAsync" xml:space="preserve">
    <value>Asynchronous foreach statement cannot operate on variables of type '{0}' because '{0}' does not contain a public instance or extension definition for '{1}'. Did you mean 'foreach' rather than 'await foreach'?</value>
  </data>
  <data name="ERR_SpreadMissingMember" xml:space="preserve">
    <value>Spread operator '..' cannot operate on variables of type '{0}' because '{0}' does not contain a public instance or extension definition for '{1}'</value>
  </data>
  <data name="ERR_PossibleAsyncIteratorWithoutYield" xml:space="preserve">
    <value>The body of an async-iterator method must contain a 'yield' statement.</value>
  </data>
  <data name="ERR_PossibleAsyncIteratorWithoutYieldOrAwait" xml:space="preserve">
    <value>The body of an async-iterator method must contain a 'yield' statement. Consider removing 'async' from the method declaration or adding a 'yield' statement.</value>
  </data>
  <data name="ERR_StaticLocalFunctionCannotCaptureVariable" xml:space="preserve">
    <value>A static local function cannot contain a reference to '{0}'.</value>
  </data>
  <data name="ERR_StaticLocalFunctionCannotCaptureThis" xml:space="preserve">
    <value>A static local function cannot contain a reference to 'this' or 'base'.</value>
  </data>
  <data name="WRN_BadXMLRefParamType" xml:space="preserve">
    <value>Invalid type for parameter {0} in XML comment cref attribute: '{1}'</value>
  </data>
  <data name="WRN_BadXMLRefParamType_Title" xml:space="preserve">
    <value>Invalid type for parameter in XML comment cref attribute</value>
  </data>
  <data name="WRN_BadXMLRefReturnType" xml:space="preserve">
    <value>Invalid return type in XML comment cref attribute</value>
  </data>
  <data name="WRN_BadXMLRefReturnType_Title" xml:space="preserve">
    <value>Invalid return type in XML comment cref attribute</value>
  </data>
  <data name="ERR_BadWin32Res" xml:space="preserve">
    <value>Error reading Win32 resources -- {0}</value>
  </data>
  <data name="WRN_BadXMLRefSyntax" xml:space="preserve">
    <value>XML comment has syntactically incorrect cref attribute '{0}'</value>
  </data>
  <data name="WRN_BadXMLRefSyntax_Title" xml:space="preserve">
    <value>XML comment has syntactically incorrect cref attribute</value>
  </data>
  <data name="ERR_BadModifierLocation" xml:space="preserve">
    <value>Member modifier '{0}' must precede the member type and name</value>
  </data>
  <data name="ERR_MissingArraySize" xml:space="preserve">
    <value>Array creation must have array size or array initializer</value>
  </data>
  <data name="WRN_UnprocessedXMLComment" xml:space="preserve">
    <value>XML comment is not placed on a valid language element</value>
  </data>
  <data name="WRN_UnprocessedXMLComment_Title" xml:space="preserve">
    <value>XML comment is not placed on a valid language element</value>
  </data>
  <data name="WRN_FailedInclude" xml:space="preserve">
    <value>Unable to include XML fragment '{1}' of file '{0}' -- {2}</value>
  </data>
  <data name="WRN_FailedInclude_Title" xml:space="preserve">
    <value>Unable to include XML fragment</value>
  </data>
  <data name="WRN_InvalidInclude" xml:space="preserve">
    <value>Invalid XML include element -- {0}</value>
  </data>
  <data name="WRN_InvalidInclude_Title" xml:space="preserve">
    <value>Invalid XML include element</value>
  </data>
  <data name="WRN_MissingXMLComment" xml:space="preserve">
    <value>Missing XML comment for publicly visible type or member '{0}'</value>
  </data>
  <data name="WRN_MissingXMLComment_Title" xml:space="preserve">
    <value>Missing XML comment for publicly visible type or member</value>
  </data>
  <data name="WRN_MissingXMLComment_Description" xml:space="preserve">
    <value>The /doc compiler option was specified, but one or more constructs did not have comments.</value>
  </data>
  <data name="WRN_XMLParseIncludeError" xml:space="preserve">
    <value>Badly formed XML in included comments file -- '{0}'</value>
  </data>
  <data name="WRN_XMLParseIncludeError_Title" xml:space="preserve">
    <value>Badly formed XML in included comments file</value>
  </data>
  <data name="ERR_BadDelArgCount" xml:space="preserve">
    <value>Delegate '{0}' does not take {1} arguments</value>
  </data>
  <data name="ERR_UnexpectedSemicolon" xml:space="preserve">
    <value>Semicolon after method or accessor block is not valid</value>
  </data>
  <data name="ERR_MethodReturnCantBeRefAny" xml:space="preserve">
    <value>The return type of a method, delegate, or function pointer cannot be '{0}'</value>
  </data>
  <data name="ERR_CompileCancelled" xml:space="preserve">
    <value>Compilation cancelled by user</value>
  </data>
  <data name="ERR_MethodArgCantBeRefAny" xml:space="preserve">
    <value>Cannot make reference to variable of type '{0}'</value>
  </data>
  <data name="ERR_AssgReadonlyLocal" xml:space="preserve">
    <value>Cannot assign to '{0}' because it is read-only</value>
  </data>
  <data name="ERR_RefReadonlyLocal" xml:space="preserve">
    <value>Cannot use '{0}' as a ref or out value because it is read-only</value>
  </data>
  <data name="ERR_CantUseRequiredAttribute" xml:space="preserve">
    <value>The RequiredAttribute attribute is not permitted on C# types</value>
  </data>
  <data name="ERR_NoModifiersOnAccessor" xml:space="preserve">
    <value>Modifiers cannot be placed on event accessor declarations</value>
  </data>
  <data name="ERR_ParamsCantBeWithModifier" xml:space="preserve">
    <value>The params parameter cannot be declared as {0}</value>
  </data>
  <data name="ERR_ReturnNotLValue" xml:space="preserve">
    <value>Cannot modify the return value of '{0}' because it is not a variable</value>
  </data>
  <data name="ERR_MissingCoClass" xml:space="preserve">
    <value>The managed coclass wrapper class '{0}' for interface '{1}' cannot be found (are you missing an assembly reference?)</value>
  </data>
  <data name="ERR_AmbiguousAttribute" xml:space="preserve">
    <value>'{0}' is ambiguous between '{1}' and '{2}'. Either use '@{0}' or explicitly include the 'Attribute' suffix.</value>
  </data>
  <data name="ERR_BadArgExtraRef" xml:space="preserve">
    <value>Argument {0} may not be passed with the '{1}' keyword</value>
  </data>
  <data name="ERR_BadArgExtraRefLangVersion" xml:space="preserve">
    <value>Argument {0} may not be passed with the 'ref' keyword in language version {1}. To pass 'ref' arguments to 'in' parameters, upgrade to language version {2} or greater.</value>
  </data>
  <data name="WRN_CmdOptionConflictsSource" xml:space="preserve">
    <value>Option '{0}' overrides attribute '{1}' given in a source file or added module</value>
  </data>
  <data name="WRN_CmdOptionConflictsSource_Title" xml:space="preserve">
    <value>Option overrides attribute given in a source file or added module</value>
  </data>
  <data name="WRN_CmdOptionConflictsSource_Description" xml:space="preserve">
    <value>This warning occurs if the assembly attributes AssemblyKeyFileAttribute or AssemblyKeyNameAttribute found in source conflict with the /keyfile or /keycontainer command line option or key file name or key container specified in the Project Properties.</value>
  </data>
  <data name="ERR_BadCompatMode" xml:space="preserve">
    <value>Invalid option '{0}' for /langversion. Use '/langversion:?' to list supported values.</value>
  </data>
  <data name="ERR_DelegateOnConditional" xml:space="preserve">
    <value>Cannot create delegate with '{0}' because it or a method it overrides has a Conditional attribute</value>
  </data>
  <data name="ERR_CantMakeTempFile" xml:space="preserve">
    <value>Cannot create temporary file -- {0}</value>
  </data>
  <data name="ERR_BadArgRef" xml:space="preserve">
    <value>Argument {0} must be passed with the '{1}' keyword</value>
  </data>
  <data name="WRN_BadArgRef" xml:space="preserve">
    <value>The 'ref' modifier for argument {0} corresponding to 'in' parameter is equivalent to 'in'. Consider using 'in' instead.</value>
  </data>
  <data name="WRN_BadArgRef_Title" xml:space="preserve">
    <value>The 'ref' modifier for an argument corresponding to 'in' parameter is equivalent to 'in'. Consider using 'in' instead.</value>
  </data>
  <data name="WRN_ArgExpectedRefOrIn" xml:space="preserve">
    <value>Argument {0} should be passed with 'ref' or 'in' keyword</value>
  </data>
  <data name="WRN_ArgExpectedRefOrIn_Title" xml:space="preserve">
    <value>Argument should be passed with 'ref' or 'in' keyword</value>
  </data>
  <data name="WRN_ArgExpectedIn" xml:space="preserve">
    <value>Argument {0} should be passed with the 'in' keyword</value>
  </data>
  <data name="WRN_ArgExpectedIn_Title" xml:space="preserve">
    <value>Argument should be passed with the 'in' keyword</value>
  </data>
  <data name="WRN_RefReadonlyNotVariable" xml:space="preserve">
    <value>Argument {0} should be a variable because it is passed to a 'ref readonly' parameter</value>
  </data>
  <data name="WRN_RefReadonlyNotVariable_Title" xml:space="preserve">
    <value>Argument should be a variable because it is passed to a 'ref readonly' parameter</value>
  </data>
  <data name="ERR_YieldInAnonMeth" xml:space="preserve">
    <value>The yield statement cannot be used inside an anonymous method or lambda expression</value>
  </data>
  <data name="ERR_ReturnInIterator" xml:space="preserve">
    <value>Cannot return a value from an iterator. Use the yield return statement to return a value, or yield break to end the iteration.</value>
  </data>
  <data name="ERR_BadIteratorArgType" xml:space="preserve">
    <value>Iterators cannot have ref, in or out parameters</value>
  </data>
  <data name="ERR_BadIteratorReturn" xml:space="preserve">
    <value>The body of '{0}' cannot be an iterator block because '{1}' is not an iterator interface type</value>
  </data>
  <data name="ERR_BadYieldInFinally" xml:space="preserve">
    <value>Cannot yield in the body of a finally clause</value>
  </data>
  <data name="ERR_IteratorMustBeAsync" xml:space="preserve">
    <value>Method '{0}' with an iterator block must be 'async' to return '{1}'</value>
  </data>
  <data name="ERR_BadYieldInTryOfCatch" xml:space="preserve">
    <value>Cannot yield a value in the body of a try block with a catch clause</value>
  </data>
  <data name="ERR_EmptyYield" xml:space="preserve">
    <value>Expression expected after yield return</value>
  </data>
  <data name="ERR_AnonDelegateCantUse" xml:space="preserve">
    <value>Cannot use ref, out, or in parameter '{0}' inside an anonymous method, lambda expression, query expression, or local function</value>
  </data>
  <data name="ERR_BadYieldInCatch" xml:space="preserve">
    <value>Cannot yield a value in the body of a catch clause</value>
  </data>
  <data name="ERR_BadDelegateLeave" xml:space="preserve">
    <value>Control cannot leave the body of an anonymous method or lambda expression</value>
  </data>
  <data name="ERR_IllegalSuppression" xml:space="preserve">
    <value>The suppression operator is not allowed in this context</value>
  </data>
  <data name="WRN_IllegalPragma" xml:space="preserve">
    <value>Unrecognized #pragma directive</value>
  </data>
  <data name="WRN_IllegalPragma_Title" xml:space="preserve">
    <value>Unrecognized #pragma directive</value>
  </data>
  <data name="WRN_IllegalPPWarning" xml:space="preserve">
    <value>Expected 'disable' or 'restore'</value>
  </data>
  <data name="WRN_IllegalPPWarning_Title" xml:space="preserve">
    <value>Expected 'disable' or 'restore' after #pragma warning</value>
  </data>
  <data name="WRN_BadRestoreNumber" xml:space="preserve">
    <value>Cannot restore warning 'CS{0}' because it was disabled globally</value>
  </data>
  <data name="WRN_BadRestoreNumber_Title" xml:space="preserve">
    <value>Cannot restore warning because it was disabled globally</value>
  </data>
  <data name="ERR_VarargsIterator" xml:space="preserve">
    <value>__arglist is not allowed in the parameter list of iterators</value>
  </data>
  <data name="ERR_UnsafeIteratorArgType" xml:space="preserve">
    <value>Iterators cannot have pointer type parameters</value>
  </data>
  <data name="ERR_BadCoClassSig" xml:space="preserve">
    <value>The managed coclass wrapper class signature '{0}' for interface '{1}' is not a valid class name signature</value>
  </data>
  <data name="ERR_MultipleIEnumOfT" xml:space="preserve">
    <value>foreach statement cannot operate on variables of type '{0}' because it implements multiple instantiations of '{1}'; try casting to a specific interface instantiation</value>
  </data>
  <data name="ERR_MultipleIAsyncEnumOfT" xml:space="preserve">
    <value>Asynchronous foreach statement cannot operate on variables of type '{0}' because it implements multiple instantiations of '{1}'; try casting to a specific interface instantiation</value>
  </data>
  <data name="ERR_FixedDimsRequired" xml:space="preserve">
    <value>A fixed size buffer field must have the array size specifier after the field name</value>
  </data>
  <data name="ERR_FixedNotInStruct" xml:space="preserve">
    <value>Fixed size buffer fields may only be members of structs</value>
  </data>
  <data name="ERR_AnonymousReturnExpected" xml:space="preserve">
    <value>Not all code paths return a value in {0} of type '{1}'</value>
  </data>
  <data name="WRN_NonECMAFeature" xml:space="preserve">
    <value>Feature '{0}' is not part of the standardized ISO C# language specification, and may not be accepted by other compilers</value>
  </data>
  <data name="WRN_NonECMAFeature_Title" xml:space="preserve">
    <value>Feature is not part of the standardized ISO C# language specification, and may not be accepted by other compilers</value>
  </data>
  <data name="ERR_ExpectedVerbatimLiteral" xml:space="preserve">
    <value>Keyword, identifier, or string expected after verbatim specifier: @</value>
  </data>
  <data name="ERR_RefReadonly" xml:space="preserve">
    <value>A readonly field cannot be used as a ref or out value (except in a constructor)</value>
  </data>
  <data name="ERR_RefReadonly2" xml:space="preserve">
    <value>Members of readonly field '{0}' cannot be used as a ref or out value (except in a constructor)</value>
  </data>
  <data name="ERR_AssgReadonly" xml:space="preserve">
    <value>A readonly field cannot be assigned to (except in a constructor or init-only setter of the type in which the field is defined or a variable initializer)</value>
  </data>
  <data name="ERR_AssgReadonly2" xml:space="preserve">
    <value>Members of readonly field '{0}' cannot be modified (except in a constructor or a variable initializer)</value>
  </data>
  <data name="ERR_RefReadonlyNotField" xml:space="preserve">
    <value>Cannot use {0} '{1}' as a ref or out value because it is a readonly variable</value>
  </data>
  <data name="ERR_RefReadonlyNotField2" xml:space="preserve">
    <value>Members of {0} '{1}' cannot be used as a ref or out value because it is a readonly variable</value>
  </data>
  <data name="ERR_AssignReadonlyNotField" xml:space="preserve">
    <value>Cannot assign to {0} '{1}' or use it as the right hand side of a ref assignment because it is a readonly variable</value>
  </data>
  <data name="ERR_AssignReadonlyNotField2" xml:space="preserve">
    <value>Cannot assign to a member of {0} '{1}' or use it as the right hand side of a ref assignment because it is a readonly variable</value>
  </data>
  <data name="ERR_RefReturnReadonlyNotField" xml:space="preserve">
    <value>Cannot return {0} '{1}' by writable reference because it is a readonly variable</value>
  </data>
  <data name="ERR_RefReturnReadonlyNotField2" xml:space="preserve">
    <value>Members of {0} '{1}' cannot be returned by writable reference because it is a readonly variable</value>
  </data>
  <data name="ERR_AssgReadonlyStatic2" xml:space="preserve">
    <value>Fields of static readonly field '{0}' cannot be assigned to (except in a static constructor or a variable initializer)</value>
  </data>
  <data name="ERR_RefReadonlyStatic2" xml:space="preserve">
    <value>Fields of static readonly field '{0}' cannot be used as a ref or out value (except in a static constructor)</value>
  </data>
  <data name="ERR_AssgReadonlyLocal2Cause" xml:space="preserve">
    <value>Cannot modify members of '{0}' because it is a '{1}'</value>
  </data>
  <data name="ERR_RefReadonlyLocal2Cause" xml:space="preserve">
    <value>Cannot use fields of '{0}' as a ref or out value because it is a '{1}'</value>
  </data>
  <data name="ERR_AssgReadonlyLocalCause" xml:space="preserve">
    <value>Cannot assign to '{0}' because it is a '{1}'</value>
  </data>
  <data name="ERR_RefReadonlyLocalCause" xml:space="preserve">
    <value>Cannot use '{0}' as a ref or out value because it is a '{1}'</value>
  </data>
  <data name="WRN_ErrorOverride" xml:space="preserve">
    <value>{0}. See also error CS{1}.</value>
  </data>
  <data name="WRN_ErrorOverride_Title" xml:space="preserve">
    <value>Warning is overriding an error</value>
  </data>
  <data name="WRN_ErrorOverride_Description" xml:space="preserve">
    <value>The compiler emits this warning when it overrides an error with a warning. For information about the problem, search for the error code mentioned.</value>
  </data>
  <data name="ERR_AnonMethToNonDel" xml:space="preserve">
    <value>Cannot convert {0} to type '{1}' because it is not a delegate type</value>
  </data>
  <data name="ERR_CantConvAnonMethParams" xml:space="preserve">
    <value>Cannot convert {0} to type '{1}' because the parameter types do not match the delegate parameter types</value>
  </data>
  <data name="ERR_CantConvAnonMethReturnType" xml:space="preserve">
    <value>Cannot convert {0} to type '{1}' because the return type does not match the delegate return type</value>
  </data>
  <data name="ERR_CantConvAnonMethReturns" xml:space="preserve">
    <value>Cannot convert {0} to intended delegate type because some of the return types in the block are not implicitly convertible to the delegate return type</value>
  </data>
  <data name="ERR_BadAsyncReturnExpression" xml:space="preserve">
    <value>Since this is an async method, the return expression must be of type '{0}' rather than '{1}'</value>
  </data>
  <data name="ERR_CantConvAsyncAnonFuncReturns" xml:space="preserve">
    <value>Cannot convert async {0} to delegate type '{1}'. An async {0} may return void, Task or Task&lt;T&gt;, none of which are convertible to '{1}'.</value>
  </data>
  <data name="ERR_IllegalFixedType" xml:space="preserve">
    <value>Fixed size buffer type must be one of the following: bool, byte, short, int, long, char, sbyte, ushort, uint, ulong, float or double</value>
  </data>
  <data name="ERR_FixedOverflow" xml:space="preserve">
    <value>Fixed size buffer of length {0} and type '{1}' is too big</value>
  </data>
  <data name="ERR_InvalidFixedArraySize" xml:space="preserve">
    <value>Fixed size buffers must have a length greater than zero</value>
  </data>
  <data name="ERR_FixedBufferNotFixed" xml:space="preserve">
    <value>You cannot use fixed size buffers contained in unfixed expressions. Try using the fixed statement.</value>
  </data>
  <data name="ERR_AttributeNotOnAccessor" xml:space="preserve">
    <value>Attribute '{0}' is not valid on property or event accessors. It is only valid on '{1}' declarations.</value>
  </data>
  <data name="WRN_InvalidSearchPathDir" xml:space="preserve">
    <value>Invalid search path '{0}' specified in '{1}' -- '{2}'</value>
  </data>
  <data name="WRN_InvalidSearchPathDir_Title" xml:space="preserve">
    <value>Invalid search path specified</value>
  </data>
  <data name="ERR_IllegalVarArgs" xml:space="preserve">
    <value>__arglist is not valid in this context</value>
  </data>
  <data name="ERR_IllegalParams" xml:space="preserve">
    <value>params is not valid in this context</value>
  </data>
  <data name="ERR_BadModifiersOnNamespace" xml:space="preserve">
    <value>A namespace declaration cannot have modifiers or attributes</value>
  </data>
  <data name="ERR_BadPlatformType" xml:space="preserve">
    <value>Invalid option '{0}' for /platform; must be anycpu, x86, Itanium, arm, arm64 or x64</value>
  </data>
  <data name="ERR_ThisStructNotInAnonMeth" xml:space="preserve">
    <value>Anonymous methods, lambda expressions, query expressions, and local functions inside structs cannot access instance members of 'this'. Consider copying 'this' to a local variable outside the anonymous method, lambda expression, query expression, or local function and using the local instead.</value>
  </data>
  <data name="ERR_NoConvToIDisp" xml:space="preserve">
    <value>'{0}': type used in a using statement must implement 'System.IDisposable'.</value>
  </data>
  <data name="ERR_NoConvToIDispWrongAsync" xml:space="preserve">
    <value>'{0}': type used in a using statement must implement 'System.IDisposable'. Did you mean 'await using' rather than 'using'?</value>
  </data>
  <data name="ERR_NoConvToIAsyncDisp" xml:space="preserve">
    <value>'{0}': type used in an asynchronous using statement must implement 'System.IAsyncDisposable' or implement a suitable 'DisposeAsync' method.</value>
  </data>
  <data name="ERR_NoConvToIAsyncDispWrongAsync" xml:space="preserve">
    <value>'{0}': type used in an asynchronous using statement must implement 'System.IAsyncDisposable' or implement a suitable 'DisposeAsync' method. Did you mean 'using' rather than 'await using'?</value>
  </data>
  <data name="ERR_BadParamRef" xml:space="preserve">
    <value>Parameter {0} must be declared with the '{1}' keyword</value>
  </data>
  <data name="ERR_BadParamExtraRef" xml:space="preserve">
    <value>Parameter {0} should not be declared with the '{1}' keyword</value>
  </data>
  <data name="ERR_BadParamType" xml:space="preserve">
    <value>Parameter {0} is declared as type '{1}{2}' but should be '{3}{4}'</value>
  </data>
  <data name="ERR_BadExternIdentifier" xml:space="preserve">
    <value>Invalid extern alias for '/reference'; '{0}' is not a valid identifier</value>
  </data>
  <data name="ERR_AliasMissingFile" xml:space="preserve">
    <value>Invalid reference alias option: '{0}=' -- missing filename</value>
  </data>
  <data name="ERR_GlobalExternAlias" xml:space="preserve">
    <value>You cannot redefine the global extern alias</value>
  </data>
  <data name="ERR_MissingTypeInSource" xml:space="preserve">
    <value>Reference to type '{0}' claims it is defined in this assembly, but it is not defined in source or any added modules</value>
  </data>
  <data name="ERR_MissingTypeInAssembly" xml:space="preserve">
    <value>Reference to type '{0}' claims it is defined in '{1}', but it could not be found</value>
  </data>
  <data name="WRN_MultiplePredefTypes" xml:space="preserve">
    <value>The predefined type '{0}' is defined in multiple assemblies in the global alias; using definition from '{1}'</value>
  </data>
  <data name="WRN_MultiplePredefTypes_Title" xml:space="preserve">
    <value>Predefined type is defined in multiple assemblies in the global alias</value>
  </data>
  <data name="WRN_MultiplePredefTypes_Description" xml:space="preserve">
    <value>This error occurs when a predefined system type such as System.Int32 is found in two assemblies. One way this can happen is if you are referencing mscorlib or System.Runtime.dll from two different places, such as trying to run two versions of the .NET Framework side-by-side.</value>
  </data>
  <data name="ERR_LocalCantBeFixedAndHoisted" xml:space="preserve">
    <value>Local '{0}' or its members cannot have their address taken and be used inside an anonymous method or lambda expression</value>
  </data>
  <data name="WRN_TooManyLinesForDebugger" xml:space="preserve">
    <value>Source file has exceeded the limit of 16,707,565 lines representable in the PDB; debug information will be incorrect</value>
  </data>
  <data name="WRN_TooManyLinesForDebugger_Title" xml:space="preserve">
    <value>Source file has exceeded the limit of 16,707,565 lines representable in the PDB; debug information will be incorrect</value>
  </data>
  <data name="ERR_CantConvAnonMethNoParams" xml:space="preserve">
    <value>Cannot convert anonymous method block without a parameter list to delegate type '{0}' because it has one or more out parameters</value>
  </data>
  <data name="ERR_ConditionalOnNonAttributeClass" xml:space="preserve">
    <value>Attribute '{0}' is only valid on methods or attribute classes</value>
  </data>
  <data name="WRN_CallOnNonAgileField" xml:space="preserve">
    <value>Accessing a member on '{0}' may cause a runtime exception because it is a field of a marshal-by-reference class</value>
  </data>
  <data name="WRN_CallOnNonAgileField_Title" xml:space="preserve">
    <value>Accessing a member on a field of a marshal-by-reference class may cause a runtime exception</value>
  </data>
  <data name="WRN_CallOnNonAgileField_Description" xml:space="preserve">
    <value>This warning occurs when you try to call a method, property, or indexer on a member of a class that derives from MarshalByRefObject, and the member is a value type. Objects that inherit from MarshalByRefObject are typically intended to be marshaled by reference across an application domain. If any code ever attempts to directly access the value-type member of such an object across an application domain, a runtime exception will occur. To resolve the warning, first copy the member into a local variable and call the method on that variable.</value>
  </data>
  <data name="WRN_InvalidNumber" xml:space="preserve">
    <value>Invalid number</value>
  </data>
  <data name="WRN_InvalidNumber_Title" xml:space="preserve">
    <value>Invalid number</value>
  </data>
  <data name="WRN_IllegalPPChecksum" xml:space="preserve">
    <value>Invalid #pragma checksum syntax; should be #pragma checksum "filename" "{XXXXXXXX-XXXX-XXXX-XXXX-XXXXXXXXXXXX}" "XXXX..."</value>
  </data>
  <data name="WRN_IllegalPPChecksum_Title" xml:space="preserve">
    <value>Invalid #pragma checksum syntax</value>
  </data>
  <data name="WRN_EndOfPPLineExpected" xml:space="preserve">
    <value>Single-line comment or end-of-line expected</value>
  </data>
  <data name="WRN_EndOfPPLineExpected_Title" xml:space="preserve">
    <value>Single-line comment or end-of-line expected after #pragma directive</value>
  </data>
  <data name="WRN_ConflictingChecksum" xml:space="preserve">
    <value>Different checksum values given for '{0}'</value>
  </data>
  <data name="WRN_ConflictingChecksum_Title" xml:space="preserve">
    <value>Different #pragma checksum values given</value>
  </data>
  <data name="WRN_InvalidAssemblyName" xml:space="preserve">
    <value>Assembly reference '{0}' is invalid and cannot be resolved</value>
  </data>
  <data name="WRN_InvalidAssemblyName_Title" xml:space="preserve">
    <value>Assembly reference is invalid and cannot be resolved</value>
  </data>
  <data name="WRN_InvalidAssemblyName_Description" xml:space="preserve">
    <value>This warning indicates that an attribute, such as InternalsVisibleToAttribute, was not specified correctly.</value>
  </data>
  <data name="WRN_UnifyReferenceMajMin" xml:space="preserve">
    <value>Assuming assembly reference '{0}' used by '{1}' matches identity '{2}' of '{3}', you may need to supply runtime policy</value>
  </data>
  <data name="WRN_UnifyReferenceMajMin_Title" xml:space="preserve">
    <value>Assuming assembly reference matches identity</value>
  </data>
  <data name="WRN_UnifyReferenceMajMin_Description" xml:space="preserve">
    <value>The two assemblies differ in release and/or version number. For unification to occur, you must specify directives in the application's .config file, and you must provide the correct strong name of an assembly.</value>
  </data>
  <data name="WRN_UnifyReferenceBldRev" xml:space="preserve">
    <value>Assuming assembly reference '{0}' used by '{1}' matches identity '{2}' of '{3}', you may need to supply runtime policy</value>
  </data>
  <data name="WRN_UnifyReferenceBldRev_Title" xml:space="preserve">
    <value>Assuming assembly reference matches identity</value>
  </data>
  <data name="WRN_UnifyReferenceBldRev_Description" xml:space="preserve">
    <value>The two assemblies differ in release and/or version number. For unification to occur, you must specify directives in the application's .config file, and you must provide the correct strong name of an assembly.</value>
  </data>
  <data name="ERR_DuplicateImport" xml:space="preserve">
    <value>Multiple assemblies with equivalent identity have been imported: '{0}' and '{1}'. Remove one of the duplicate references.</value>
  </data>
  <data name="ERR_DuplicateImportSimple" xml:space="preserve">
    <value>An assembly with the same simple name '{0}' has already been imported. Try removing one of the references (e.g. '{1}') or sign them to enable side-by-side.</value>
  </data>
  <data name="ERR_AssemblyMatchBadVersion" xml:space="preserve">
    <value>Assembly '{0}' with identity '{1}' uses '{2}' which has a higher version than referenced assembly '{3}' with identity '{4}'</value>
  </data>
  <data name="ERR_FixedNeedsLvalue" xml:space="preserve">
    <value>Fixed size buffers can only be accessed through locals or fields</value>
  </data>
  <data name="WRN_DuplicateTypeParamTag" xml:space="preserve">
    <value>XML comment has a duplicate typeparam tag for '{0}'</value>
  </data>
  <data name="WRN_DuplicateTypeParamTag_Title" xml:space="preserve">
    <value>XML comment has a duplicate typeparam tag</value>
  </data>
  <data name="WRN_UnmatchedTypeParamTag" xml:space="preserve">
    <value>XML comment has a typeparam tag for '{0}', but there is no type parameter by that name</value>
  </data>
  <data name="WRN_UnmatchedTypeParamTag_Title" xml:space="preserve">
    <value>XML comment has a typeparam tag, but there is no type parameter by that name</value>
  </data>
  <data name="WRN_UnmatchedTypeParamRefTag" xml:space="preserve">
    <value>XML comment on '{1}' has a typeparamref tag for '{0}', but there is no type parameter by that name</value>
  </data>
  <data name="WRN_UnmatchedTypeParamRefTag_Title" xml:space="preserve">
    <value>XML comment has a typeparamref tag, but there is no type parameter by that name</value>
  </data>
  <data name="WRN_MissingTypeParamTag" xml:space="preserve">
    <value>Type parameter '{0}' has no matching typeparam tag in the XML comment on '{1}' (but other type parameters do)</value>
  </data>
  <data name="WRN_MissingTypeParamTag_Title" xml:space="preserve">
    <value>Type parameter has no matching typeparam tag in the XML comment (but other type parameters do)</value>
  </data>
  <data name="ERR_CantChangeTypeOnOverride" xml:space="preserve">
    <value>'{0}': type must be '{2}' to match overridden member '{1}'</value>
  </data>
  <data name="ERR_DoNotUseFixedBufferAttr" xml:space="preserve">
    <value>Do not use 'System.Runtime.CompilerServices.FixedBuffer' attribute. Use the 'fixed' field modifier instead.</value>
  </data>
  <data name="ERR_DoNotUseFixedBufferAttrOnProperty" xml:space="preserve">
    <value>Do not use 'System.Runtime.CompilerServices.FixedBuffer' attribute on a property</value>
  </data>
  <data name="WRN_AssignmentToSelf" xml:space="preserve">
    <value>Assignment made to same variable; did you mean to assign something else?</value>
  </data>
  <data name="WRN_AssignmentToSelf_Title" xml:space="preserve">
    <value>Assignment made to same variable</value>
  </data>
  <data name="WRN_ComparisonToSelf" xml:space="preserve">
    <value>Comparison made to same variable; did you mean to compare something else?</value>
  </data>
  <data name="WRN_ComparisonToSelf_Title" xml:space="preserve">
    <value>Comparison made to same variable</value>
  </data>
  <data name="ERR_CantOpenWin32Res" xml:space="preserve">
    <value>Error opening Win32 resource file '{0}' -- '{1}'</value>
  </data>
  <data name="WRN_DotOnDefault" xml:space="preserve">
    <value>Expression will always cause a System.NullReferenceException because the default value of '{0}' is null</value>
  </data>
  <data name="WRN_DotOnDefault_Title" xml:space="preserve">
    <value>Expression will always cause a System.NullReferenceException because the type's default value is null</value>
  </data>
  <data name="ERR_NoMultipleInheritance" xml:space="preserve">
    <value>Class '{0}' cannot have multiple base classes: '{1}' and '{2}'</value>
  </data>
  <data name="ERR_BaseClassMustBeFirst" xml:space="preserve">
    <value>Base class '{0}' must come before any interfaces</value>
  </data>
  <data name="WRN_BadXMLRefTypeVar" xml:space="preserve">
    <value>XML comment has cref attribute '{0}' that refers to a type parameter</value>
  </data>
  <data name="WRN_BadXMLRefTypeVar_Title" xml:space="preserve">
    <value>XML comment has cref attribute that refers to a type parameter</value>
  </data>
  <data name="ERR_FriendAssemblyBadArgs" xml:space="preserve">
    <value>Friend assembly reference '{0}' is invalid. InternalsVisibleTo declarations cannot have a version, culture, public key token, or processor architecture specified.</value>
  </data>
  <data name="ERR_FriendAssemblySNReq" xml:space="preserve">
    <value>Friend assembly reference '{0}' is invalid. Strong-name signed assemblies must specify a public key in their InternalsVisibleTo declarations.</value>
  </data>
  <data name="ERR_DelegateOnNullable" xml:space="preserve">
    <value>Cannot bind delegate to '{0}' because it is a member of 'System.Nullable&lt;T&gt;'</value>
  </data>
  <data name="ERR_BadCtorArgCount" xml:space="preserve">
    <value>'{0}' does not contain a constructor that takes {1} arguments</value>
  </data>
  <data name="ERR_GlobalAttributesNotFirst" xml:space="preserve">
    <value>Assembly and module attributes must precede all other elements defined in a file except using clauses and extern alias declarations</value>
  </data>
  <data name="ERR_ExpressionExpected" xml:space="preserve">
    <value>Expected expression</value>
  </data>
  <data name="ERR_InvalidSubsystemVersion" xml:space="preserve">
    <value>Invalid version {0} for /subsystemversion. The version must be 6.02 or greater for ARM or AppContainerExe, and 4.00 or greater otherwise</value>
  </data>
  <data name="ERR_InteropMethodWithBody" xml:space="preserve">
    <value>Embedded interop method '{0}' contains a body.</value>
  </data>
  <data name="ERR_BadWarningLevel" xml:space="preserve">
    <value>Warning level must be zero or greater</value>
  </data>
  <data name="ERR_BadDebugType" xml:space="preserve">
    <value>Invalid option '{0}' for /debug; must be 'portable', 'embedded', 'full' or 'pdbonly'</value>
  </data>
  <data name="ERR_BadResourceVis" xml:space="preserve">
    <value>Invalid option '{0}'; Resource visibility must be either 'public' or 'private'</value>
  </data>
  <data name="ERR_DefaultValueTypeMustMatch" xml:space="preserve">
    <value>The type of the argument to the DefaultParameterValue attribute must match the parameter type</value>
  </data>
  <data name="ERR_DefaultValueBadValueType" xml:space="preserve">
    <value>Argument of type '{0}' is not applicable for the DefaultParameterValue attribute</value>
  </data>
  <data name="ERR_MemberAlreadyInitialized" xml:space="preserve">
    <value>Duplicate initialization of member '{0}'</value>
  </data>
  <data name="ERR_MemberCannotBeInitialized" xml:space="preserve">
    <value>Member '{0}' cannot be initialized. It is not a field or property.</value>
  </data>
  <data name="ERR_StaticMemberInObjectInitializer" xml:space="preserve">
    <value>Static field or property '{0}' cannot be assigned in an object initializer</value>
  </data>
  <data name="ERR_ReadonlyValueTypeInObjectInitializer" xml:space="preserve">
    <value>Members of readonly field '{0}' of type '{1}' cannot be assigned with an object initializer because it is of a value type</value>
  </data>
  <data name="ERR_ValueTypePropertyInObjectInitializer" xml:space="preserve">
    <value>Members of property '{0}' of type '{1}' cannot be assigned with an object initializer because it is of a value type</value>
  </data>
  <data name="ERR_UnsafeTypeInObjectCreation" xml:space="preserve">
    <value>Unsafe type '{0}' cannot be used in object creation</value>
  </data>
  <data name="ERR_EmptyElementInitializer" xml:space="preserve">
    <value>Element initializer cannot be empty</value>
  </data>
  <data name="ERR_InitializerAddHasWrongSignature" xml:space="preserve">
    <value>The best overloaded method match for '{0}' has wrong signature for the initializer element. The initializable Add must be an accessible instance method.</value>
  </data>
  <data name="ERR_CollectionInitRequiresIEnumerable" xml:space="preserve">
    <value>Cannot initialize type '{0}' with a collection initializer because it does not implement 'System.Collections.IEnumerable'</value>
  </data>
  <data name="ERR_CantSetWin32Manifest" xml:space="preserve">
    <value>Error reading Win32 manifest file '{0}' -- '{1}'</value>
  </data>
  <data name="WRN_CantHaveManifestForModule" xml:space="preserve">
    <value>Ignoring /win32manifest for module because it only applies to assemblies</value>
  </data>
  <data name="WRN_CantHaveManifestForModule_Title" xml:space="preserve">
    <value>Ignoring /win32manifest for module because it only applies to assemblies</value>
  </data>
  <data name="ERR_BadInstanceArgType" xml:space="preserve">
    <value>'{0}' does not contain a definition for '{1}' and the best extension method overload '{2}' requires a receiver of type '{3}'</value>
  </data>
  <data name="ERR_QueryDuplicateRangeVariable" xml:space="preserve">
    <value>The range variable '{0}' has already been declared</value>
  </data>
  <data name="ERR_QueryRangeVariableOverrides" xml:space="preserve">
    <value>The range variable '{0}' conflicts with a previous declaration of '{0}'</value>
  </data>
  <data name="ERR_QueryRangeVariableAssignedBadValue" xml:space="preserve">
    <value>Cannot assign {0} to a range variable</value>
  </data>
  <data name="ERR_QueryNoProviderCastable" xml:space="preserve">
    <value>Could not find an implementation of the query pattern for source type '{0}'.  '{1}' not found.  Consider explicitly specifying the type of the range variable '{2}'.</value>
  </data>
  <data name="ERR_QueryNoProviderStandard" xml:space="preserve">
    <value>Could not find an implementation of the query pattern for source type '{0}'.  '{1}' not found.  Are you missing required assembly references or a using directive for 'System.Linq'?</value>
  </data>
  <data name="ERR_QueryNoProvider" xml:space="preserve">
    <value>Could not find an implementation of the query pattern for source type '{0}'.  '{1}' not found.</value>
  </data>
  <data name="ERR_QueryOuterKey" xml:space="preserve">
    <value>The name '{0}' is not in scope on the left side of 'equals'.  Consider swapping the expressions on either side of 'equals'.</value>
  </data>
  <data name="ERR_QueryInnerKey" xml:space="preserve">
    <value>The name '{0}' is not in scope on the right side of 'equals'.  Consider swapping the expressions on either side of 'equals'.</value>
  </data>
  <data name="ERR_QueryOutRefRangeVariable" xml:space="preserve">
    <value>Cannot pass the range variable '{0}' as an out or ref parameter</value>
  </data>
  <data name="ERR_QueryMultipleProviders" xml:space="preserve">
    <value>Multiple implementations of the query pattern were found for source type '{0}'.  Ambiguous call to '{1}'.</value>
  </data>
  <data name="ERR_QueryTypeInferenceFailedMulti" xml:space="preserve">
    <value>The type of one of the expressions in the {0} clause is incorrect.  Type inference failed in the call to '{1}'.</value>
  </data>
  <data name="ERR_QueryTypeInferenceFailed" xml:space="preserve">
    <value>The type of the expression in the {0} clause is incorrect.  Type inference failed in the call to '{1}'.</value>
  </data>
  <data name="ERR_QueryTypeInferenceFailedSelectMany" xml:space="preserve">
    <value>An expression of type '{0}' is not allowed in a subsequent from clause in a query expression with source type '{1}'.  Type inference failed in the call to '{2}'.</value>
  </data>
  <data name="ERR_ExpressionTreeContainsPointerOp" xml:space="preserve">
    <value>An expression tree may not contain an unsafe pointer operation</value>
  </data>
  <data name="ERR_ExpressionTreeContainsAnonymousMethod" xml:space="preserve">
    <value>An expression tree may not contain an anonymous method expression</value>
  </data>
  <data name="ERR_AnonymousMethodToExpressionTree" xml:space="preserve">
    <value>An anonymous method expression cannot be converted to an expression tree</value>
  </data>
  <data name="ERR_QueryRangeVariableReadOnly" xml:space="preserve">
    <value>Range variable '{0}' cannot be assigned to -- it is read only</value>
  </data>
  <data name="ERR_QueryRangeVariableSameAsTypeParam" xml:space="preserve">
    <value>The range variable '{0}' cannot have the same name as a method type parameter</value>
  </data>
  <data name="ERR_TypeVarNotFoundRangeVariable" xml:space="preserve">
    <value>The contextual keyword 'var' cannot be used in a range variable declaration</value>
  </data>
  <data name="ERR_BadArgTypesForCollectionAdd" xml:space="preserve">
    <value>The best overloaded Add method '{0}' for the collection initializer has some invalid arguments</value>
  </data>
  <data name="ERR_ByRefParameterInExpressionTree" xml:space="preserve">
    <value>An expression tree lambda may not contain a ref, in or out parameter</value>
  </data>
  <data name="ERR_VarArgsInExpressionTree" xml:space="preserve">
    <value>An expression tree lambda may not contain a method with variable arguments</value>
  </data>
  <data name="ERR_InitializerAddHasParamModifiers" xml:space="preserve">
    <value>The best overloaded method match '{0}' for the collection initializer element cannot be used. Collection initializer 'Add' methods cannot have ref or out parameters.</value>
  </data>
  <data name="ERR_NonInvocableMemberCalled" xml:space="preserve">
    <value>Non-invocable member '{0}' cannot be used like a method.</value>
  </data>
  <data name="WRN_MultipleRuntimeImplementationMatches" xml:space="preserve">
    <value>Member '{0}' implements interface member '{1}' in type '{2}'. There are multiple matches for the interface member at run-time. It is implementation dependent which method will be called.</value>
  </data>
  <data name="WRN_MultipleRuntimeImplementationMatches_Title" xml:space="preserve">
    <value>Member implements interface member with multiple matches at run-time</value>
  </data>
  <data name="WRN_MultipleRuntimeImplementationMatches_Description" xml:space="preserve">
    <value>This warning can be generated when two interface methods are differentiated only by whether a particular parameter is marked with ref or with out. It is best to change your code to avoid this warning because it is not obvious or guaranteed which method is called at runtime.

Although C# distinguishes between out and ref, the CLR sees them as the same. When deciding which method implements the interface, the CLR just picks one.

Give the compiler some way to differentiate the methods. For example, you can give them different names or provide an additional parameter on one of them.</value>
  </data>
  <data name="WRN_MultipleRuntimeOverrideMatches" xml:space="preserve">
    <value>Member '{1}' overrides '{0}'. There are multiple override candidates at run-time. It is implementation dependent which method will be called. Please use a newer runtime.</value>
  </data>
  <data name="WRN_MultipleRuntimeOverrideMatches_Title" xml:space="preserve">
    <value>Member overrides base member with multiple override candidates at run-time</value>
  </data>
  <data name="ERR_ObjectOrCollectionInitializerWithDelegateCreation" xml:space="preserve">
    <value>Object and collection initializer expressions may not be applied to a delegate creation expression</value>
  </data>
  <data name="ERR_InvalidConstantDeclarationType" xml:space="preserve">
    <value>'{0}' is of type '{1}'. The type specified in a constant declaration must be sbyte, byte, short, ushort, int, uint, long, ulong, char, float, double, decimal, bool, string, an enum-type, or a reference-type.</value>
  </data>
  <data name="ERR_FileNotFound" xml:space="preserve">
    <value>Source file '{0}' could not be found.</value>
  </data>
  <data name="WRN_FileAlreadyIncluded" xml:space="preserve">
    <value>Source file '{0}' specified multiple times</value>
  </data>
  <data name="WRN_FileAlreadyIncluded_Title" xml:space="preserve">
    <value>Source file specified multiple times</value>
  </data>
  <data name="ERR_NoFileSpec" xml:space="preserve">
    <value>Missing file specification for '{0}' option</value>
  </data>
  <data name="ERR_SwitchNeedsString" xml:space="preserve">
    <value>Command-line syntax error: Missing '{0}' for '{1}' option</value>
  </data>
  <data name="ERR_BadSwitch" xml:space="preserve">
    <value>Unrecognized option: '{0}'</value>
  </data>
  <data name="WRN_NoSources" xml:space="preserve">
    <value>No source files specified.</value>
  </data>
  <data name="WRN_NoSources_Title" xml:space="preserve">
    <value>No source files specified</value>
  </data>
  <data name="ERR_ExpectedSingleScript" xml:space="preserve">
    <value>Expected a script (.csx file) but none specified</value>
  </data>
  <data name="ERR_OpenResponseFile" xml:space="preserve">
    <value>Error opening response file '{0}'</value>
  </data>
  <data name="ERR_CantOpenFileWrite" xml:space="preserve">
    <value>Cannot open '{0}' for writing -- {1}</value>
  </data>
  <data name="ERR_BadBaseNumber" xml:space="preserve">
    <value>Invalid image base number '{0}'</value>
  </data>
  <data name="ERR_BinaryFile" xml:space="preserve">
    <value>'{0}' is a binary file instead of a text file</value>
  </data>
  <data name="FTL_BadCodepage" xml:space="preserve">
    <value>Code page '{0}' is invalid or not installed</value>
  </data>
  <data name="FTL_BadChecksumAlgorithm" xml:space="preserve">
    <value>Algorithm '{0}' is not supported</value>
  </data>
  <data name="ERR_NoMainOnDLL" xml:space="preserve">
    <value>Cannot specify /main if building a module or library</value>
  </data>
  <data name="FTL_InvalidTarget" xml:space="preserve">
    <value>Invalid target type for /target: must specify 'exe', 'winexe', 'library', or 'module'</value>
  </data>
  <data name="FTL_InvalidInputFileName" xml:space="preserve">
    <value>File name '{0}' is empty, contains invalid characters, has a drive specification without an absolute path, or is too long</value>
  </data>
  <data name="WRN_NoConfigNotOnCommandLine" xml:space="preserve">
    <value>Ignoring /noconfig option because it was specified in a response file</value>
  </data>
  <data name="WRN_NoConfigNotOnCommandLine_Title" xml:space="preserve">
    <value>Ignoring /noconfig option because it was specified in a response file</value>
  </data>
  <data name="ERR_InvalidFileAlignment" xml:space="preserve">
    <value>Invalid file section alignment '{0}'</value>
  </data>
  <data name="ERR_InvalidOutputName" xml:space="preserve">
    <value>Invalid output name: {0}</value>
  </data>
  <data name="ERR_InvalidDebugInformationFormat" xml:space="preserve">
    <value>Invalid debug information format: {0}</value>
  </data>
  <data name="ERR_LegacyObjectIdSyntax" xml:space="preserve">
    <value>'id#' syntax is no longer supported. Use '$id' instead.</value>
  </data>
  <data name="WRN_DefineIdentifierRequired" xml:space="preserve">
    <value>Invalid name for a preprocessing symbol; '{0}' is not a valid identifier</value>
  </data>
  <data name="WRN_DefineIdentifierRequired_Title" xml:space="preserve">
    <value>Invalid name for a preprocessing symbol; not a valid identifier</value>
  </data>
  <data name="FTL_OutputFileExists" xml:space="preserve">
    <value>Cannot create short filename '{0}' when a long filename with the same short filename already exists</value>
  </data>
  <data name="ERR_OneAliasPerReference" xml:space="preserve">
    <value>A /reference option that declares an extern alias can only have one filename. To specify multiple aliases or filenames, use multiple /reference options.</value>
  </data>
  <data name="ERR_SwitchNeedsNumber" xml:space="preserve">
    <value>Command-line syntax error: Missing ':&lt;number&gt;' for '{0}' option</value>
  </data>
  <data name="ERR_MissingDebugSwitch" xml:space="preserve">
    <value>The /pdb option requires that the /debug option also be used</value>
  </data>
  <data name="ERR_ComRefCallInExpressionTree" xml:space="preserve">
    <value>An expression tree lambda may not contain a COM call with ref omitted on arguments</value>
  </data>
  <data name="ERR_InvalidFormatForGuidForOption" xml:space="preserve">
    <value>Command-line syntax error: Invalid Guid format '{0}' for option '{1}'</value>
  </data>
  <data name="ERR_MissingGuidForOption" xml:space="preserve">
    <value>Command-line syntax error: Missing Guid for option '{1}'</value>
  </data>
  <data name="WRN_CLS_NoVarArgs" xml:space="preserve">
    <value>Methods with variable arguments are not CLS-compliant</value>
  </data>
  <data name="WRN_CLS_NoVarArgs_Title" xml:space="preserve">
    <value>Methods with variable arguments are not CLS-compliant</value>
  </data>
  <data name="WRN_CLS_BadArgType" xml:space="preserve">
    <value>Argument type '{0}' is not CLS-compliant</value>
  </data>
  <data name="WRN_CLS_BadArgType_Title" xml:space="preserve">
    <value>Argument type is not CLS-compliant</value>
  </data>
  <data name="WRN_CLS_BadReturnType" xml:space="preserve">
    <value>Return type of '{0}' is not CLS-compliant</value>
  </data>
  <data name="WRN_CLS_BadReturnType_Title" xml:space="preserve">
    <value>Return type is not CLS-compliant</value>
  </data>
  <data name="WRN_CLS_BadFieldPropType" xml:space="preserve">
    <value>Type of '{0}' is not CLS-compliant</value>
  </data>
  <data name="WRN_CLS_BadFieldPropType_Title" xml:space="preserve">
    <value>Type is not CLS-compliant</value>
  </data>
  <data name="WRN_CLS_BadFieldPropType_Description" xml:space="preserve">
    <value>A public, protected, or protected internal variable must be of a type that is compliant with the Common Language Specification (CLS).</value>
  </data>
  <data name="WRN_CLS_BadIdentifierCase" xml:space="preserve">
    <value>Identifier '{0}' differing only in case is not CLS-compliant</value>
  </data>
  <data name="WRN_CLS_BadIdentifierCase_Title" xml:space="preserve">
    <value>Identifier differing only in case is not CLS-compliant</value>
  </data>
  <data name="WRN_CLS_OverloadRefOut" xml:space="preserve">
    <value>Overloaded method '{0}' differing only in ref or out, or in array rank, is not CLS-compliant</value>
  </data>
  <data name="WRN_CLS_OverloadRefOut_Title" xml:space="preserve">
    <value>Overloaded method differing only in ref or out, or in array rank, is not CLS-compliant</value>
  </data>
  <data name="WRN_CLS_OverloadUnnamed" xml:space="preserve">
    <value>Overloaded method '{0}' differing only by unnamed array types is not CLS-compliant</value>
  </data>
  <data name="WRN_CLS_OverloadUnnamed_Title" xml:space="preserve">
    <value>Overloaded method differing only by unnamed array types is not CLS-compliant</value>
  </data>
  <data name="WRN_CLS_OverloadUnnamed_Description" xml:space="preserve">
    <value>This error occurs if you have an overloaded method that takes a jagged array and the only difference between the method signatures is the element type of the array. To avoid this error, consider using a rectangular array rather than a jagged array; use an additional parameter to disambiguate the function call; rename one or more of the overloaded methods; or, if CLS Compliance is not needed, remove the CLSCompliantAttribute attribute.</value>
  </data>
  <data name="WRN_CLS_BadIdentifier" xml:space="preserve">
    <value>Identifier '{0}' is not CLS-compliant</value>
  </data>
  <data name="WRN_CLS_BadIdentifier_Title" xml:space="preserve">
    <value>Identifier is not CLS-compliant</value>
  </data>
  <data name="WRN_CLS_BadBase" xml:space="preserve">
    <value>'{0}': base type '{1}' is not CLS-compliant</value>
  </data>
  <data name="WRN_CLS_BadBase_Title" xml:space="preserve">
    <value>Base type is not CLS-compliant</value>
  </data>
  <data name="WRN_CLS_BadBase_Description" xml:space="preserve">
    <value>A base type was marked as not having to be compliant with the Common Language Specification (CLS) in an assembly that was marked as being CLS compliant. Either remove the attribute that specifies the assembly is CLS compliant or remove the attribute that indicates the type is not CLS compliant.</value>
  </data>
  <data name="WRN_CLS_BadInterfaceMember" xml:space="preserve">
    <value>'{0}': CLS-compliant interfaces must have only CLS-compliant members</value>
  </data>
  <data name="WRN_CLS_BadInterfaceMember_Title" xml:space="preserve">
    <value>CLS-compliant interfaces must have only CLS-compliant members</value>
  </data>
  <data name="WRN_CLS_NoAbstractMembers" xml:space="preserve">
    <value>'{0}': only CLS-compliant members can be abstract</value>
  </data>
  <data name="WRN_CLS_NoAbstractMembers_Title" xml:space="preserve">
    <value>Only CLS-compliant members can be abstract</value>
  </data>
  <data name="WRN_CLS_NotOnModules" xml:space="preserve">
    <value>You must specify the CLSCompliant attribute on the assembly, not the module, to enable CLS compliance checking</value>
  </data>
  <data name="WRN_CLS_NotOnModules_Title" xml:space="preserve">
    <value>You must specify the CLSCompliant attribute on the assembly, not the module, to enable CLS compliance checking</value>
  </data>
  <data name="WRN_CLS_ModuleMissingCLS" xml:space="preserve">
    <value>Added modules must be marked with the CLSCompliant attribute to match the assembly</value>
  </data>
  <data name="WRN_CLS_ModuleMissingCLS_Title" xml:space="preserve">
    <value>Added modules must be marked with the CLSCompliant attribute to match the assembly</value>
  </data>
  <data name="WRN_CLS_AssemblyNotCLS" xml:space="preserve">
    <value>'{0}' cannot be marked as CLS-compliant because the assembly does not have a CLSCompliant attribute</value>
  </data>
  <data name="WRN_CLS_AssemblyNotCLS_Title" xml:space="preserve">
    <value>Type or member cannot be marked as CLS-compliant because the assembly does not have a CLSCompliant attribute</value>
  </data>
  <data name="WRN_CLS_BadAttributeType" xml:space="preserve">
    <value>'{0}' has no accessible constructors which use only CLS-compliant types</value>
  </data>
  <data name="WRN_CLS_BadAttributeType_Title" xml:space="preserve">
    <value>Type has no accessible constructors which use only CLS-compliant types</value>
  </data>
  <data name="WRN_CLS_ArrayArgumentToAttribute" xml:space="preserve">
    <value>Arrays as attribute arguments is not CLS-compliant</value>
  </data>
  <data name="WRN_CLS_ArrayArgumentToAttribute_Title" xml:space="preserve">
    <value>Arrays as attribute arguments is not CLS-compliant</value>
  </data>
  <data name="WRN_CLS_NotOnModules2" xml:space="preserve">
    <value>You cannot specify the CLSCompliant attribute on a module that differs from the CLSCompliant attribute on the assembly</value>
  </data>
  <data name="WRN_CLS_NotOnModules2_Title" xml:space="preserve">
    <value>You cannot specify the CLSCompliant attribute on a module that differs from the CLSCompliant attribute on the assembly</value>
  </data>
  <data name="WRN_CLS_IllegalTrueInFalse" xml:space="preserve">
    <value>'{0}' cannot be marked as CLS-compliant because it is a member of non-CLS-compliant type '{1}'</value>
  </data>
  <data name="WRN_CLS_IllegalTrueInFalse_Title" xml:space="preserve">
    <value>Type cannot be marked as CLS-compliant because it is a member of non-CLS-compliant type</value>
  </data>
  <data name="WRN_CLS_MeaninglessOnPrivateType" xml:space="preserve">
    <value>CLS compliance checking will not be performed on '{0}' because it is not visible from outside this assembly</value>
  </data>
  <data name="WRN_CLS_MeaninglessOnPrivateType_Title" xml:space="preserve">
    <value>CLS compliance checking will not be performed because it is not visible from outside this assembly</value>
  </data>
  <data name="WRN_CLS_AssemblyNotCLS2" xml:space="preserve">
    <value>'{0}' does not need a CLSCompliant attribute because the assembly does not have a CLSCompliant attribute</value>
  </data>
  <data name="WRN_CLS_AssemblyNotCLS2_Title" xml:space="preserve">
    <value>Type or member does not need a CLSCompliant attribute because the assembly does not have a CLSCompliant attribute</value>
  </data>
  <data name="WRN_CLS_MeaninglessOnParam" xml:space="preserve">
    <value>CLSCompliant attribute has no meaning when applied to parameters. Try putting it on the method instead.</value>
  </data>
  <data name="WRN_CLS_MeaninglessOnParam_Title" xml:space="preserve">
    <value>CLSCompliant attribute has no meaning when applied to parameters</value>
  </data>
  <data name="WRN_CLS_MeaninglessOnReturn" xml:space="preserve">
    <value>CLSCompliant attribute has no meaning when applied to return types. Try putting it on the method instead.</value>
  </data>
  <data name="WRN_CLS_MeaninglessOnReturn_Title" xml:space="preserve">
    <value>CLSCompliant attribute has no meaning when applied to return types</value>
  </data>
  <data name="WRN_CLS_BadTypeVar" xml:space="preserve">
    <value>Constraint type '{0}' is not CLS-compliant</value>
  </data>
  <data name="WRN_CLS_BadTypeVar_Title" xml:space="preserve">
    <value>Constraint type is not CLS-compliant</value>
  </data>
  <data name="WRN_CLS_VolatileField" xml:space="preserve">
    <value>CLS-compliant field '{0}' cannot be volatile</value>
  </data>
  <data name="WRN_CLS_VolatileField_Title" xml:space="preserve">
    <value>CLS-compliant field cannot be volatile</value>
  </data>
  <data name="WRN_CLS_BadInterface" xml:space="preserve">
    <value>'{0}' is not CLS-compliant because base interface '{1}' is not CLS-compliant</value>
  </data>
  <data name="WRN_CLS_BadInterface_Title" xml:space="preserve">
    <value>Type is not CLS-compliant because base interface is not CLS-compliant</value>
  </data>
  <data name="ERR_BadAwaitArg" xml:space="preserve">
    <value>'await' requires that the type {0} have a suitable 'GetAwaiter' method</value>
  </data>
  <data name="ERR_BadAwaitArgIntrinsic" xml:space="preserve">
    <value>Cannot await '{0}'</value>
  </data>
  <data name="ERR_BadAwaiterPattern" xml:space="preserve">
    <value>'await' requires that the return type '{0}' of '{1}.GetAwaiter()' have suitable 'IsCompleted', 'OnCompleted', and 'GetResult' members, and implement 'INotifyCompletion' or 'ICriticalNotifyCompletion'</value>
  </data>
  <data name="ERR_BadAwaitArg_NeedSystem" xml:space="preserve">
    <value>'await' requires that the type '{0}' have a suitable 'GetAwaiter' method. Are you missing a using directive for 'System'?</value>
  </data>
  <data name="ERR_BadAwaitArgVoidCall" xml:space="preserve">
    <value>Cannot await 'void'</value>
  </data>
  <data name="ERR_BadAwaitAsIdentifier" xml:space="preserve">
    <value>'await' cannot be used as an identifier within an async method or lambda expression</value>
  </data>
  <data name="ERR_DoesntImplementAwaitInterface" xml:space="preserve">
    <value>'{0}' does not implement '{1}'</value>
  </data>
  <data name="ERR_TaskRetNoObjectRequired" xml:space="preserve">
    <value>Since '{0}' is an async method that returns '{1}', a return keyword must not be followed by an object expression</value>
  </data>
  <data name="ERR_BadAsyncReturn" xml:space="preserve">
    <value>The return type of an async method must be void, Task, Task&lt;T&gt;, a task-like type, IAsyncEnumerable&lt;T&gt;, or IAsyncEnumerator&lt;T&gt;</value>
  </data>
  <data name="ERR_WrongArityAsyncReturn" xml:space="preserve">
    <value>A generic task-like return type was expected, but the type '{0}' found in 'AsyncMethodBuilder' attribute was not suitable. It must be an unbound generic type of arity one, and its containing type (if any) must be non-generic.</value>
  </data>
  <data name="ERR_CantReturnVoid" xml:space="preserve">
    <value>Cannot return an expression of type 'void'</value>
  </data>
  <data name="ERR_VarargsAsync" xml:space="preserve">
    <value>__arglist is not allowed in the parameter list of async methods</value>
  </data>
  <data name="ERR_ByRefTypeAndAwait" xml:space="preserve">
    <value>Instance of type '{0}' cannot be preserved across 'await' or 'yield' boundary.</value>
  </data>
  <data name="ERR_UnsafeAsyncArgType" xml:space="preserve">
    <value>Async methods cannot have pointer type parameters</value>
  </data>
  <data name="ERR_BadAsyncArgType" xml:space="preserve">
    <value>Async methods cannot have ref, in or out parameters</value>
  </data>
  <data name="ERR_BadAwaitWithoutAsync" xml:space="preserve">
    <value>The 'await' operator can only be used when contained within a method or lambda expression marked with the 'async' modifier</value>
  </data>
  <data name="ERR_BadAwaitWithoutAsyncLambda" xml:space="preserve">
    <value>The 'await' operator can only be used within an async {0}. Consider marking this {0} with the 'async' modifier.</value>
  </data>
  <data name="ERR_BadAwaitWithoutAsyncMethod" xml:space="preserve">
    <value>The 'await' operator can only be used within an async method. Consider marking this method with the 'async' modifier and changing its return type to 'Task&lt;{0}&gt;'.</value>
  </data>
  <data name="ERR_BadAwaitWithoutVoidAsyncMethod" xml:space="preserve">
    <value>The 'await' operator can only be used within an async method. Consider marking this method with the 'async' modifier and changing its return type to 'Task'.</value>
  </data>
  <data name="ERR_BadAwaitInFinally" xml:space="preserve">
    <value>Cannot await in the body of a finally clause</value>
  </data>
  <data name="ERR_BadAwaitInCatch" xml:space="preserve">
    <value>Cannot await in a catch clause</value>
  </data>
  <data name="ERR_BadAwaitInCatchFilter" xml:space="preserve">
    <value>Cannot await in the filter expression of a catch clause</value>
  </data>
  <data name="ERR_BadSpreadInCatchFilter" xml:space="preserve">
    <value>Cannot use '..' spread operator in the filter expression of a catch clause</value>
  </data>
  <data name="ERR_BadAwaitInLock" xml:space="preserve">
    <value>Cannot await in the body of a lock statement</value>
  </data>
  <data name="ERR_BadAwaitInStaticVariableInitializer" xml:space="preserve">
    <value>The 'await' operator cannot be used in a static script variable initializer.</value>
  </data>
  <data name="ERR_AwaitInUnsafeContext" xml:space="preserve">
    <value>Cannot await in an unsafe context</value>
  </data>
  <data name="ERR_BadAsyncLacksBody" xml:space="preserve">
    <value>The 'async' modifier can only be used in methods that have a body.</value>
  </data>
  <data name="ERR_BadSpecialByRefParameter" xml:space="preserve">
    <value>Parameters of type '{0}' cannot be declared in async methods or async lambda expressions.</value>
  </data>
  <data name="ERR_SecurityCriticalOrSecuritySafeCriticalOnAsync" xml:space="preserve">
    <value>Security attribute '{0}' cannot be applied to an Async method.</value>
  </data>
  <data name="ERR_SecurityCriticalOrSecuritySafeCriticalOnAsyncInClassOrStruct" xml:space="preserve">
    <value>Async methods are not allowed in an Interface, Class, or Structure which has the 'SecurityCritical' or 'SecuritySafeCritical' attribute.</value>
  </data>
  <data name="ERR_BadAwaitInQuery" xml:space="preserve">
    <value>The 'await' operator may only be used in a query expression within the first collection expression of the initial 'from' clause or within the collection expression of a 'join' clause</value>
  </data>
  <data name="WRN_UnobservedAwaitableExpression" xml:space="preserve">
    <value>Because this call is not awaited, execution of the current method continues before the call is completed. Consider applying the 'await' operator to the result of the call.</value>
  </data>
  <data name="WRN_UnobservedAwaitableExpression_Title" xml:space="preserve">
    <value>Because this call is not awaited, execution of the current method continues before the call is completed</value>
  </data>
  <data name="WRN_UnobservedAwaitableExpression_Description" xml:space="preserve">
    <value>The current method calls an async method that returns a Task or a Task&lt;TResult&gt; and doesn't apply the await operator to the result. The call to the async method starts an asynchronous task. However, because no await operator is applied, the program continues without waiting for the task to complete. In most cases, that behavior isn't what you expect. Usually other aspects of the calling method depend on the results of the call or, minimally, the called method is expected to complete before you return from the method that contains the call.

An equally important issue is what happens to exceptions that are raised in the called async method. An exception that's raised in a method that returns a Task or Task&lt;TResult&gt; is stored in the returned task. If you don't await the task or explicitly check for exceptions, the exception is lost. If you await the task, its exception is rethrown.

As a best practice, you should always await the call.

You should consider suppressing the warning only if you're sure that you don't want to wait for the asynchronous call to complete and that the called method won't raise any exceptions. In that case, you can suppress the warning by assigning the task result of the call to a variable.</value>
  </data>
  <data name="ERR_SynchronizedAsyncMethod" xml:space="preserve">
    <value>'MethodImplOptions.Synchronized' cannot be applied to an async method</value>
  </data>
  <data name="ERR_NoConversionForCallerLineNumberParam" xml:space="preserve">
    <value>CallerLineNumberAttribute cannot be applied because there are no standard conversions from type '{0}' to type '{1}'</value>
  </data>
  <data name="ERR_NoConversionForCallerFilePathParam" xml:space="preserve">
    <value>CallerFilePathAttribute cannot be applied because there are no standard conversions from type '{0}' to type '{1}'</value>
  </data>
  <data name="ERR_NoConversionForCallerMemberNameParam" xml:space="preserve">
    <value>CallerMemberNameAttribute cannot be applied because there are no standard conversions from type '{0}' to type '{1}'</value>
  </data>
  <data name="ERR_BadCallerLineNumberParamWithoutDefaultValue" xml:space="preserve">
    <value>The CallerLineNumberAttribute may only be applied to parameters with default values</value>
  </data>
  <data name="ERR_BadCallerFilePathParamWithoutDefaultValue" xml:space="preserve">
    <value>The CallerFilePathAttribute may only be applied to parameters with default values</value>
  </data>
  <data name="ERR_BadCallerMemberNameParamWithoutDefaultValue" xml:space="preserve">
    <value>The CallerMemberNameAttribute may only be applied to parameters with default values</value>
  </data>
  <data name="WRN_CallerLineNumberParamForUnconsumedLocation" xml:space="preserve">
    <value>The CallerLineNumberAttribute applied to parameter '{0}' will have no effect because it applies to a member that is used in contexts that do not allow optional arguments</value>
  </data>
  <data name="WRN_CallerLineNumberParamForUnconsumedLocation_Title" xml:space="preserve">
    <value>The CallerLineNumberAttribute will have no effect because it applies to a member that is used in contexts that do not allow optional arguments</value>
  </data>
  <data name="WRN_CallerFilePathParamForUnconsumedLocation" xml:space="preserve">
    <value>The CallerFilePathAttribute applied to parameter '{0}' will have no effect because it applies to a member that is used in contexts that do not allow optional arguments</value>
  </data>
  <data name="WRN_CallerFilePathParamForUnconsumedLocation_Title" xml:space="preserve">
    <value>The CallerFilePathAttribute will have no effect because it applies to a member that is used in contexts that do not allow optional arguments</value>
  </data>
  <data name="WRN_CallerMemberNameParamForUnconsumedLocation" xml:space="preserve">
    <value>The CallerMemberNameAttribute applied to parameter '{0}' will have no effect because it applies to a member that is used in contexts that do not allow optional arguments</value>
  </data>
  <data name="WRN_CallerMemberNameParamForUnconsumedLocation_Title" xml:space="preserve">
    <value>The CallerMemberNameAttribute will have no effect because it applies to a member that is used in contexts that do not allow optional arguments</value>
  </data>
  <data name="ERR_NoEntryPoint" xml:space="preserve">
    <value>Program does not contain a static 'Main' method suitable for an entry point</value>
  </data>
  <data name="ERR_ArrayInitializerIncorrectLength" xml:space="preserve">
    <value>An array initializer of length '{0}' is expected</value>
  </data>
  <data name="ERR_ArrayInitializerExpected" xml:space="preserve">
    <value>A nested array initializer is expected</value>
  </data>
  <data name="ERR_IllegalVarianceSyntax" xml:space="preserve">
    <value>Invalid variance modifier. Only interface and delegate type parameters can be specified as variant.</value>
  </data>
  <data name="ERR_UnexpectedAliasedName" xml:space="preserve">
    <value>Unexpected use of an aliased name</value>
  </data>
  <data name="ERR_UnexpectedGenericName" xml:space="preserve">
    <value>Unexpected use of a generic name</value>
  </data>
  <data name="ERR_UnexpectedUnboundGenericName" xml:space="preserve">
    <value>Unexpected use of an unbound generic name</value>
  </data>
  <data name="ERR_GlobalStatement" xml:space="preserve">
    <value>Expressions and statements can only occur in a method body</value>
  </data>
  <data name="ERR_NamedArgumentForArray" xml:space="preserve">
    <value>An array access may not have a named argument specifier</value>
  </data>
  <data name="ERR_NotYetImplementedInRoslyn" xml:space="preserve">
    <value>This language feature ('{0}') is not yet implemented.</value>
  </data>
  <data name="ERR_DefaultValueNotAllowed" xml:space="preserve">
    <value>Default values are not valid in this context.</value>
  </data>
  <data name="ERR_CantOpenIcon" xml:space="preserve">
    <value>Error opening icon file {0} -- {1}</value>
  </data>
  <data name="ERR_CantOpenWin32Manifest" xml:space="preserve">
    <value>Error opening Win32 manifest file {0} -- {1}</value>
  </data>
  <data name="ERR_ErrorBuildingWin32Resources" xml:space="preserve">
    <value>Error building Win32 resources -- {0}</value>
  </data>
  <data name="ERR_DefaultValueBeforeRequiredValue" xml:space="preserve">
    <value>Optional parameters must appear after all required parameters</value>
  </data>
  <data name="ERR_ExplicitImplCollisionOnRefOut" xml:space="preserve">
    <value>Cannot inherit interface '{0}' with the specified type parameters because it causes method '{1}' to contain overloads which differ only on ref and out</value>
  </data>
  <data name="ERR_PartialWrongTypeParamsVariance" xml:space="preserve">
    <value>Partial declarations of '{0}' must have the same type parameter names and variance modifiers in the same order</value>
  </data>
  <data name="ERR_UnexpectedVariance" xml:space="preserve">
    <value>Invalid variance: The type parameter '{1}' must be {3} valid on '{0}'. '{1}' is {2}.</value>
  </data>
  <data name="ERR_UnexpectedVarianceStaticMember" xml:space="preserve">
    <value>Invalid variance: The type parameter '{1}' must be {3} valid on '{0}' unless language version '{4}' or greater is used. '{1}' is {2}.</value>
  </data>
  <data name="ERR_DeriveFromDynamic" xml:space="preserve">
    <value>'{0}': cannot derive from the dynamic type</value>
  </data>
  <data name="ERR_DeriveFromConstructedDynamic" xml:space="preserve">
    <value>'{0}': cannot implement a dynamic interface '{1}'</value>
  </data>
  <data name="ERR_DynamicTypeAsBound" xml:space="preserve">
    <value>Constraint cannot be the dynamic type</value>
  </data>
  <data name="ERR_ConstructedDynamicTypeAsBound" xml:space="preserve">
    <value>Constraint cannot be a dynamic type '{0}'</value>
  </data>
  <data name="ERR_DynamicRequiredTypesMissing" xml:space="preserve">
    <value>One or more types required to compile a dynamic expression cannot be found. Are you missing a reference?</value>
  </data>
  <data name="ERR_MetadataNameTooLong" xml:space="preserve">
    <value>Name '{0}' exceeds the maximum length allowed in metadata.</value>
  </data>
  <data name="ERR_AttributesNotAllowed" xml:space="preserve">
    <value>Attributes are not valid in this context.</value>
  </data>
  <data name="ERR_AttributesRequireParenthesizedLambdaExpression" xml:space="preserve">
    <value>Attributes on lambda expressions require a parenthesized parameter list.</value>
  </data>
  <data name="ERR_ExternAliasNotAllowed" xml:space="preserve">
    <value>'extern alias' is not valid in this context</value>
  </data>
  <data name="WRN_IsDynamicIsConfusing" xml:space="preserve">
    <value>Using '{0}' to test compatibility with '{1}' is essentially identical to testing compatibility with '{2}' and will succeed for all non-null values</value>
  </data>
  <data name="WRN_IsDynamicIsConfusing_Title" xml:space="preserve">
    <value>Using 'is' to test compatibility with 'dynamic' is essentially identical to testing compatibility with 'Object'</value>
  </data>
  <data name="ERR_YieldNotAllowedInScript" xml:space="preserve">
    <value>Cannot use 'yield' in top-level script code</value>
  </data>
  <data name="ERR_NamespaceNotAllowedInScript" xml:space="preserve">
    <value>Cannot declare namespace in script code</value>
  </data>
  <data name="ERR_GlobalAttributesNotAllowed" xml:space="preserve">
    <value>Assembly and module attributes are not allowed in this context</value>
  </data>
  <data name="ERR_InvalidDelegateType" xml:space="preserve">
    <value>Delegate '{0}' has no invoke method or an invoke method with a return type or parameter types that are not supported.</value>
  </data>
  <data name="WRN_MainIgnored" xml:space="preserve">
    <value>The entry point of the program is global code; ignoring '{0}' entry point.</value>
  </data>
  <data name="WRN_MainIgnored_Title" xml:space="preserve">
    <value>The entry point of the program is global code; ignoring entry point</value>
  </data>
  <data name="WRN_StaticInAsOrIs" xml:space="preserve">
    <value>The second operand of an 'is' or 'as' operator may not be static type '{0}'</value>
  </data>
  <data name="WRN_StaticInAsOrIs_Title" xml:space="preserve">
    <value>The second operand of an 'is' or 'as' operator may not be a static type</value>
  </data>
  <data name="ERR_BadVisEventType" xml:space="preserve">
    <value>Inconsistent accessibility: event type '{1}' is less accessible than event '{0}'</value>
  </data>
  <data name="ERR_NamedArgumentSpecificationBeforeFixedArgument" xml:space="preserve">
    <value>Named argument specifications must appear after all fixed arguments have been specified. Please use language version {0} or greater to allow non-trailing named arguments.</value>
  </data>
  <data name="ERR_NamedArgumentSpecificationBeforeFixedArgumentInDynamicInvocation" xml:space="preserve">
    <value>Named argument specifications must appear after all fixed arguments have been specified in a dynamic invocation.</value>
  </data>
  <data name="ERR_BadNamedArgument" xml:space="preserve">
    <value>The best overload for '{0}' does not have a parameter named '{1}'</value>
  </data>
  <data name="ERR_BadNamedArgumentForDelegateInvoke" xml:space="preserve">
    <value>The delegate '{0}' does not have a parameter named '{1}'</value>
  </data>
  <data name="ERR_DuplicateNamedArgument" xml:space="preserve">
    <value>Named argument '{0}' cannot be specified multiple times</value>
  </data>
  <data name="ERR_NamedArgumentUsedInPositional" xml:space="preserve">
    <value>Named argument '{0}' specifies a parameter for which a positional argument has already been given</value>
  </data>
  <data name="ERR_BadNonTrailingNamedArgument" xml:space="preserve">
    <value>Named argument '{0}' is used out-of-position but is followed by an unnamed argument</value>
  </data>
  <data name="ERR_DefaultValueUsedWithAttributes" xml:space="preserve">
    <value>Cannot specify default parameter value in conjunction with DefaultParameterAttribute or OptionalAttribute</value>
  </data>
  <data name="ERR_DefaultValueMustBeConstant" xml:space="preserve">
    <value>Default parameter value for '{0}' must be a compile-time constant</value>
  </data>
  <data name="ERR_RefOutDefaultValue" xml:space="preserve">
    <value>A ref or out parameter cannot have a default value</value>
  </data>
  <data name="ERR_DefaultValueForExtensionParameter" xml:space="preserve">
    <value>Cannot specify a default value for the 'this' parameter</value>
  </data>
  <data name="ERR_DefaultValueForParamsParameter" xml:space="preserve">
    <value>Cannot specify a default value for a parameter collection</value>
  </data>
  <data name="ERR_NoConversionForDefaultParam" xml:space="preserve">
    <value>A value of type '{0}' cannot be used as a default parameter because there are no standard conversions to type '{1}'</value>
  </data>
  <data name="ERR_NoConversionForNubDefaultParam" xml:space="preserve">
    <value>A value of type '{0}' cannot be used as default parameter for nullable parameter '{1}' because '{0}' is not a simple type</value>
  </data>
  <data name="ERR_NotNullRefDefaultParameter" xml:space="preserve">
    <value>'{0}' is of type '{1}'. A default parameter value of a reference type other than string can only be initialized with null</value>
  </data>
  <data name="WRN_DefaultValueForUnconsumedLocation" xml:space="preserve">
    <value>The default value specified for parameter '{0}' will have no effect because it applies to a member that is used in contexts that do not allow optional arguments</value>
  </data>
  <data name="WRN_DefaultValueForUnconsumedLocation_Title" xml:space="preserve">
    <value>The default value specified will have no effect because it applies to a member that is used in contexts that do not allow optional arguments</value>
  </data>
  <data name="WRN_RefReadonlyParameterDefaultValue" xml:space="preserve">
    <value>A default value is specified for 'ref readonly' parameter '{0}', but 'ref readonly' should be used only for references. Consider declaring the parameter as 'in'.</value>
  </data>
  <data name="WRN_RefReadonlyParameterDefaultValue_Title" xml:space="preserve">
    <value>A default value is specified for 'ref readonly' parameter, but 'ref readonly' should be used only for references. Consider declaring the parameter as 'in'.</value>
  </data>
  <data name="ERR_PublicKeyFileFailure" xml:space="preserve">
    <value>Error signing output with public key from file '{0}' -- {1}</value>
  </data>
  <data name="ERR_PublicKeyContainerFailure" xml:space="preserve">
    <value>Error signing output with public key from container '{0}' -- {1}</value>
  </data>
  <data name="ERR_BadDynamicTypeof" xml:space="preserve">
    <value>The typeof operator cannot be used on the dynamic type</value>
  </data>
  <data name="ERR_BadNullableTypeof" xml:space="preserve">
    <value>The typeof operator cannot be used on a nullable reference type</value>
  </data>
  <data name="ERR_ExpressionTreeContainsDynamicOperation" xml:space="preserve">
    <value>An expression tree may not contain a dynamic operation</value>
  </data>
  <data name="ERR_BadAsyncExpressionTree" xml:space="preserve">
    <value>Async lambda expressions cannot be converted to expression trees</value>
  </data>
  <data name="ERR_DynamicAttributeMissing" xml:space="preserve">
    <value>Cannot define a class or member that utilizes 'dynamic' because the compiler required type '{0}' cannot be found. Are you missing a reference?</value>
  </data>
  <data name="ERR_CannotPassNullForFriendAssembly" xml:space="preserve">
    <value>Cannot pass null for friend assembly name</value>
  </data>
  <data name="ERR_SignButNoPrivateKey" xml:space="preserve">
    <value>Key file '{0}' is missing the private key needed for signing</value>
  </data>
  <data name="ERR_PublicSignButNoKey" xml:space="preserve">
    <value>Public signing was specified and requires a public key, but no public key was specified.</value>
  </data>
  <data name="ERR_PublicSignNetModule" xml:space="preserve">
    <value>Public signing is not supported for netmodules.</value>
  </data>
  <data name="WRN_DelaySignButNoKey" xml:space="preserve">
    <value>Delay signing was specified and requires a public key, but no public key was specified</value>
  </data>
  <data name="WRN_DelaySignButNoKey_Title" xml:space="preserve">
    <value>Delay signing was specified and requires a public key, but no public key was specified</value>
  </data>
  <data name="ERR_InvalidVersionFormat" xml:space="preserve">
    <value>The specified version string '{0}' does not conform to the required format - major[.minor[.build[.revision]]]</value>
  </data>
  <data name="ERR_InvalidVersionFormatDeterministic" xml:space="preserve">
    <value>The specified version string '{0}' contains wildcards, which are not compatible with determinism. Either remove wildcards from the version string, or disable determinism for this compilation</value>
  </data>
  <data name="ERR_InvalidVersionFormat2" xml:space="preserve">
    <value>The specified version string '{0}' does not conform to the required format - major.minor.build.revision (without wildcards)</value>
  </data>
  <data name="WRN_InvalidVersionFormat" xml:space="preserve">
    <value>The specified version string '{0}' does not conform to the recommended format - major.minor.build.revision</value>
  </data>
  <data name="WRN_InvalidVersionFormat_Title" xml:space="preserve">
    <value>The specified version string does not conform to the recommended format - major.minor.build.revision</value>
  </data>
  <data name="ERR_InvalidAssemblyCultureForExe" xml:space="preserve">
    <value>Executables cannot be satellite assemblies; culture should always be empty</value>
  </data>
  <data name="ERR_NoCorrespondingArgument" xml:space="preserve">
    <value>There is no argument given that corresponds to the required parameter '{0}' of '{1}'</value>
  </data>
  <data name="WRN_UnimplementedCommandLineSwitch" xml:space="preserve">
    <value>The command line switch '{0}' is not yet implemented and was ignored.</value>
  </data>
  <data name="WRN_UnimplementedCommandLineSwitch_Title" xml:space="preserve">
    <value>Command line switch is not yet implemented</value>
  </data>
  <data name="ERR_ModuleEmitFailure" xml:space="preserve">
    <value>Failed to emit module '{0}': {1}</value>
  </data>
  <data name="ERR_FixedLocalInLambda" xml:space="preserve">
    <value>Cannot use fixed local '{0}' inside an anonymous method, lambda expression, or query expression</value>
  </data>
  <data name="ERR_ExpressionTreeContainsNamedArgument" xml:space="preserve">
    <value>An expression tree may not contain a named argument specification</value>
  </data>
  <data name="ERR_ExpressionTreeContainsNamedArgumentOutOfPosition" xml:space="preserve">
    <value>An expression tree may not contain a named argument specification out of position</value>
  </data>
  <data name="ERR_ExpressionTreeContainsOptionalArgument" xml:space="preserve">
    <value>An expression tree may not contain a call or invocation that uses optional arguments</value>
  </data>
  <data name="ERR_ExpressionTreeContainsIndexedProperty" xml:space="preserve">
    <value>An expression tree may not contain an indexed property</value>
  </data>
  <data name="ERR_IndexedPropertyRequiresParams" xml:space="preserve">
    <value>Indexed property '{0}' has non-optional arguments which must be provided</value>
  </data>
  <data name="ERR_IndexedPropertyMustHaveAllOptionalParams" xml:space="preserve">
    <value>Indexed property '{0}' must have all arguments optional</value>
  </data>
  <data name="ERR_SpecialByRefInLambda" xml:space="preserve">
    <value>Instance of type '{0}' cannot be used inside a nested function, query expression, iterator block or async method</value>
  </data>
  <data name="ERR_SecurityAttributeMissingAction" xml:space="preserve">
    <value>First argument to a security attribute must be a valid SecurityAction</value>
  </data>
  <data name="ERR_SecurityAttributeInvalidAction" xml:space="preserve">
    <value>Security attribute '{0}' has an invalid SecurityAction value '{1}'</value>
  </data>
  <data name="ERR_SecurityAttributeInvalidActionAssembly" xml:space="preserve">
    <value>SecurityAction value '{0}' is invalid for security attributes applied to an assembly</value>
  </data>
  <data name="ERR_SecurityAttributeInvalidActionTypeOrMethod" xml:space="preserve">
    <value>SecurityAction value '{0}' is invalid for security attributes applied to a type or a method</value>
  </data>
  <data name="ERR_PrincipalPermissionInvalidAction" xml:space="preserve">
    <value>SecurityAction value '{0}' is invalid for PrincipalPermission attribute</value>
  </data>
  <data name="ERR_FeatureNotValidInExpressionTree" xml:space="preserve">
    <value>An expression tree may not contain '{0}'</value>
  </data>
  <data name="ERR_PermissionSetAttributeInvalidFile" xml:space="preserve">
    <value>Unable to resolve file path '{0}' specified for the named argument '{1}' for PermissionSet attribute</value>
  </data>
  <data name="ERR_PermissionSetAttributeFileReadError" xml:space="preserve">
    <value>Error reading file '{0}' specified for the named argument '{1}' for PermissionSet attribute: '{2}'</value>
  </data>
  <data name="ERR_GlobalSingleTypeNameNotFoundFwd" xml:space="preserve">
    <value>The type name '{0}' could not be found in the global namespace. This type has been forwarded to assembly '{1}' Consider adding a reference to that assembly.</value>
  </data>
  <data name="ERR_DottedTypeNameNotFoundInNSFwd" xml:space="preserve">
    <value>The type name '{0}' could not be found in the namespace '{1}'. This type has been forwarded to assembly '{2}' Consider adding a reference to that assembly.</value>
  </data>
  <data name="ERR_SingleTypeNameNotFoundFwd" xml:space="preserve">
    <value>The type name '{0}' could not be found. This type has been forwarded to assembly '{1}'. Consider adding a reference to that assembly.</value>
  </data>
  <data name="ERR_AssemblySpecifiedForLinkAndRef" xml:space="preserve">
    <value>Assemblies '{0}' and '{1}' refer to the same metadata but only one is a linked reference (specified using /link option); consider removing one of the references.</value>
  </data>
  <data name="WRN_DeprecatedCollectionInitAdd" xml:space="preserve">
    <value>The best overloaded Add method '{0}' for the collection initializer element is obsolete.</value>
  </data>
  <data name="WRN_DeprecatedCollectionInitAdd_Title" xml:space="preserve">
    <value>The best overloaded Add method for the collection initializer element is obsolete</value>
  </data>
  <data name="WRN_DeprecatedCollectionInitAddStr" xml:space="preserve">
    <value>The best overloaded Add method '{0}' for the collection initializer element is obsolete. {1}</value>
  </data>
  <data name="WRN_DeprecatedCollectionInitAddStr_Title" xml:space="preserve">
    <value>The best overloaded Add method for the collection initializer element is obsolete</value>
  </data>
  <data name="ERR_DeprecatedCollectionInitAddStr" xml:space="preserve">
    <value>The best overloaded Add method '{0}' for the collection initializer element is obsolete. {1}</value>
  </data>
  <data name="ERR_SecurityAttributeInvalidTarget" xml:space="preserve">
    <value>Security attribute '{0}' is not valid on this declaration type. Security attributes are only valid on assembly, type and method declarations.</value>
  </data>
  <data name="ERR_BadDynamicMethodArg" xml:space="preserve">
    <value>Cannot use an expression of type '{0}' as an argument to a dynamically dispatched operation.</value>
  </data>
  <data name="ERR_BadDynamicMethodArgLambda" xml:space="preserve">
    <value>Cannot use a lambda expression as an argument to a dynamically dispatched operation without first casting it to a delegate or expression tree type.</value>
  </data>
  <data name="ERR_BadDynamicMethodArgMemgrp" xml:space="preserve">
    <value>Cannot use a method group as an argument to a dynamically dispatched operation. Did you intend to invoke the method?</value>
  </data>
  <data name="ERR_NoDynamicPhantomOnBase" xml:space="preserve">
    <value>The call to method '{0}' needs to be dynamically dispatched, but cannot be because it is part of a base access expression. Consider casting the dynamic arguments or eliminating the base access.</value>
  </data>
  <data name="ERR_BadDynamicQuery" xml:space="preserve">
    <value>Query expressions over source type 'dynamic' or with a join sequence of type 'dynamic' are not allowed</value>
  </data>
  <data name="ERR_NoDynamicPhantomOnBaseIndexer" xml:space="preserve">
    <value>The indexer access needs to be dynamically dispatched, but cannot be because it is part of a base access expression. Consider casting the dynamic arguments or eliminating the base access.</value>
  </data>
  <data name="WRN_DynamicDispatchToConditionalMethod" xml:space="preserve">
    <value>The dynamically dispatched call to method '{0}' may fail at runtime because one or more applicable overloads are conditional methods.</value>
  </data>
  <data name="WRN_DynamicDispatchToConditionalMethod_Title" xml:space="preserve">
    <value>Dynamically dispatched call may fail at runtime because one or more applicable overloads are conditional methods</value>
  </data>
  <data name="ERR_BadArgTypeDynamicExtension" xml:space="preserve">
    <value>'{0}' has no applicable method named '{1}' but appears to have an extension method by that name. Extension methods cannot be dynamically dispatched. Consider casting the dynamic arguments or calling the extension method without the extension method syntax.</value>
  </data>
  <data name="WRN_CallerFilePathPreferredOverCallerMemberName" xml:space="preserve">
    <value>The CallerMemberNameAttribute applied to parameter '{0}' will have no effect. It is overridden by the CallerFilePathAttribute.</value>
  </data>
  <data name="WRN_CallerFilePathPreferredOverCallerMemberName_Title" xml:space="preserve">
    <value>The CallerMemberNameAttribute will have no effect; it is overridden by the CallerFilePathAttribute</value>
  </data>
  <data name="WRN_CallerLineNumberPreferredOverCallerMemberName" xml:space="preserve">
    <value>The CallerMemberNameAttribute applied to parameter '{0}' will have no effect. It is overridden by the CallerLineNumberAttribute.</value>
  </data>
  <data name="WRN_CallerLineNumberPreferredOverCallerMemberName_Title" xml:space="preserve">
    <value>The CallerMemberNameAttribute will have no effect; it is overridden by the CallerLineNumberAttribute</value>
  </data>
  <data name="WRN_CallerLineNumberPreferredOverCallerFilePath" xml:space="preserve">
    <value>The CallerFilePathAttribute applied to parameter '{0}' will have no effect. It is overridden by the CallerLineNumberAttribute.</value>
  </data>
  <data name="WRN_CallerLineNumberPreferredOverCallerFilePath_Title" xml:space="preserve">
    <value>The CallerFilePathAttribute will have no effect; it is overridden by the CallerLineNumberAttribute</value>
  </data>
  <data name="ERR_InvalidDynamicCondition" xml:space="preserve">
    <value>Expression must be implicitly convertible to Boolean or its type '{0}' must define operator '{1}'.</value>
  </data>
  <data name="ERR_MixingWinRTEventWithRegular" xml:space="preserve">
    <value>'{0}' cannot implement '{1}' because '{2}' is a Windows Runtime event and '{3}' is a regular .NET event.</value>
  </data>
  <data name="WRN_CA2000_DisposeObjectsBeforeLosingScope1" xml:space="preserve">
    <value>Call System.IDisposable.Dispose() on allocated instance of {0} before all references to it are out of scope.</value>
  </data>
  <data name="WRN_CA2000_DisposeObjectsBeforeLosingScope1_Title" xml:space="preserve">
    <value>Call System.IDisposable.Dispose() on allocated instance before all references to it are out of scope</value>
  </data>
  <data name="WRN_CA2000_DisposeObjectsBeforeLosingScope2" xml:space="preserve">
    <value>Allocated instance of {0} is not disposed along all exception paths.  Call System.IDisposable.Dispose() before all references to it are out of scope.</value>
  </data>
  <data name="WRN_CA2000_DisposeObjectsBeforeLosingScope2_Title" xml:space="preserve">
    <value>Allocated instance is not disposed along all exception paths</value>
  </data>
  <data name="WRN_CA2202_DoNotDisposeObjectsMultipleTimes" xml:space="preserve">
    <value>Object '{0}' can be disposed more than once.</value>
  </data>
  <data name="WRN_CA2202_DoNotDisposeObjectsMultipleTimes_Title" xml:space="preserve">
    <value>Object can be disposed more than once</value>
  </data>
  <data name="ERR_NewCoClassOnLink" xml:space="preserve">
    <value>Interop type '{0}' cannot be embedded. Use the applicable interface instead.</value>
  </data>
  <data name="ERR_NoPIANestedType" xml:space="preserve">
    <value>Type '{0}' cannot be embedded because it is a nested type. Consider setting the 'Embed Interop Types' property to false.</value>
  </data>
  <data name="ERR_GenericsUsedInNoPIAType" xml:space="preserve">
    <value>Type '{0}' cannot be embedded because it has a generic argument. Consider setting the 'Embed Interop Types' property to false.</value>
  </data>
  <data name="ERR_InteropStructContainsMethods" xml:space="preserve">
    <value>Embedded interop struct '{0}' can contain only public instance fields.</value>
  </data>
  <data name="ERR_WinRtEventPassedByRef" xml:space="preserve">
    <value>A Windows Runtime event may not be passed as an out or ref parameter.</value>
  </data>
  <data name="ERR_MissingMethodOnSourceInterface" xml:space="preserve">
    <value>Source interface '{0}' is missing method '{1}' which is required to embed event '{2}'.</value>
  </data>
  <data name="ERR_MissingSourceInterface" xml:space="preserve">
    <value>Interface '{0}' has an invalid source interface which is required to embed event '{1}'.</value>
  </data>
  <data name="ERR_InteropTypeMissingAttribute" xml:space="preserve">
    <value>Interop type '{0}' cannot be embedded because it is missing the required '{1}' attribute.</value>
  </data>
  <data name="ERR_NoPIAAssemblyMissingAttribute" xml:space="preserve">
    <value>Cannot embed interop types from assembly '{0}' because it is missing the '{1}' attribute.</value>
  </data>
  <data name="ERR_NoPIAAssemblyMissingAttributes" xml:space="preserve">
    <value>Cannot embed interop types from assembly '{0}' because it is missing either the '{1}' attribute or the '{2}' attribute.</value>
  </data>
  <data name="ERR_InteropTypesWithSameNameAndGuid" xml:space="preserve">
    <value>Cannot embed interop type '{0}' found in both assembly '{1}' and '{2}'. Consider setting the 'Embed Interop Types' property to false.</value>
  </data>
  <data name="ERR_LocalTypeNameClash" xml:space="preserve">
    <value>Embedding the interop type '{0}' from assembly '{1}' causes a name clash in the current assembly. Consider setting the 'Embed Interop Types' property to false.</value>
  </data>
  <data name="WRN_ReferencedAssemblyReferencesLinkedPIA" xml:space="preserve">
    <value>A reference was created to embedded interop assembly '{0}' because of an indirect reference to that assembly created by assembly '{1}'. Consider changing the 'Embed Interop Types' property on either assembly.</value>
  </data>
  <data name="WRN_ReferencedAssemblyReferencesLinkedPIA_Title" xml:space="preserve">
    <value>A reference was created to embedded interop assembly because of an indirect assembly reference</value>
  </data>
  <data name="WRN_ReferencedAssemblyReferencesLinkedPIA_Description" xml:space="preserve">
    <value>You have added a reference to an assembly using /link (Embed Interop Types property set to True). This instructs the compiler to embed interop type information from that assembly. However, the compiler cannot embed interop type information from that assembly because another assembly that you have referenced also references that assembly using /reference (Embed Interop Types property set to False).

To embed interop type information for both assemblies, use /link for references to each assembly (set the Embed Interop Types property to True).

To remove the warning, you can use /reference instead (set the Embed Interop Types property to False). In this case, a primary interop assembly (PIA) provides interop type information.</value>
  </data>
  <data name="ERR_GenericsUsedAcrossAssemblies" xml:space="preserve">
    <value>Type '{0}' from assembly '{1}' cannot be used across assembly boundaries because it has a generic type argument that is an embedded interop type.</value>
  </data>
  <data name="ERR_NoCanonicalView" xml:space="preserve">
    <value>Cannot find the interop type that matches the embedded interop type '{0}'. Are you missing an assembly reference?</value>
  </data>
  <data name="ERR_NetModuleNameMismatch" xml:space="preserve">
    <value>Module name '{0}' stored in '{1}' must match its filename.</value>
  </data>
  <data name="ERR_BadModuleName" xml:space="preserve">
    <value>Invalid module name: {0}</value>
  </data>
  <data name="ERR_BadCompilationOptionValue" xml:space="preserve">
    <value>Invalid '{0}' value: '{1}'.</value>
  </data>
  <data name="ERR_BadAppConfigPath" xml:space="preserve">
    <value>AppConfigPath must be absolute.</value>
  </data>
  <data name="WRN_AssemblyAttributeFromModuleIsOverridden" xml:space="preserve">
    <value>Attribute '{0}' from module '{1}' will be ignored in favor of the instance appearing in source</value>
  </data>
  <data name="WRN_AssemblyAttributeFromModuleIsOverridden_Title" xml:space="preserve">
    <value>Attribute will be ignored in favor of the instance appearing in source</value>
  </data>
  <data name="ERR_CmdOptionConflictsSource" xml:space="preserve">
    <value>Attribute '{0}' given in a source file conflicts with option '{1}'.</value>
  </data>
  <data name="ERR_FixedBufferTooManyDimensions" xml:space="preserve">
    <value>A fixed buffer may only have one dimension.</value>
  </data>
  <data name="WRN_ReferencedAssemblyDoesNotHaveStrongName" xml:space="preserve">
    <value>Referenced assembly '{0}' does not have a strong name.</value>
  </data>
  <data name="WRN_ReferencedAssemblyDoesNotHaveStrongName_Title" xml:space="preserve">
    <value>Referenced assembly does not have a strong name</value>
  </data>
  <data name="ERR_InvalidSignaturePublicKey" xml:space="preserve">
    <value>Invalid signature public key specified in AssemblySignatureKeyAttribute.</value>
  </data>
  <data name="ERR_ExportedTypeConflictsWithDeclaration" xml:space="preserve">
    <value>Type '{0}' exported from module '{1}' conflicts with type declared in primary module of this assembly.</value>
  </data>
  <data name="ERR_ExportedTypesConflict" xml:space="preserve">
    <value>Type '{0}' exported from module '{1}' conflicts with type '{2}' exported from module '{3}'.</value>
  </data>
  <data name="ERR_ForwardedTypeConflictsWithDeclaration" xml:space="preserve">
    <value>Forwarded type '{0}' conflicts with type declared in primary module of this assembly.</value>
  </data>
  <data name="ERR_ForwardedTypesConflict" xml:space="preserve">
    <value>Type '{0}' forwarded to assembly '{1}' conflicts with type '{2}' forwarded to assembly '{3}'.</value>
  </data>
  <data name="ERR_ForwardedTypeConflictsWithExportedType" xml:space="preserve">
    <value>Type '{0}' forwarded to assembly '{1}' conflicts with type '{2}' exported from module '{3}'.</value>
  </data>
  <data name="WRN_RefCultureMismatch" xml:space="preserve">
    <value>Referenced assembly '{0}' has different culture setting of '{1}'.</value>
  </data>
  <data name="WRN_RefCultureMismatch_Title" xml:space="preserve">
    <value>Referenced assembly has different culture setting</value>
  </data>
  <data name="ERR_AgnosticToMachineModule" xml:space="preserve">
    <value>Agnostic assembly cannot have a processor specific module '{0}'.</value>
  </data>
  <data name="ERR_ConflictingMachineModule" xml:space="preserve">
    <value>Assembly and module '{0}' cannot target different processors.</value>
  </data>
  <data name="WRN_ConflictingMachineAssembly" xml:space="preserve">
    <value>Referenced assembly '{0}' targets a different processor.</value>
  </data>
  <data name="WRN_ConflictingMachineAssembly_Title" xml:space="preserve">
    <value>Referenced assembly targets a different processor</value>
  </data>
  <data name="ERR_CryptoHashFailed" xml:space="preserve">
    <value>Cryptographic failure while creating hashes.</value>
  </data>
  <data name="ERR_MissingNetModuleReference" xml:space="preserve">
    <value>Reference to '{0}' netmodule missing.</value>
  </data>
  <data name="ERR_NetModuleNameMustBeUnique" xml:space="preserve">
    <value>Module '{0}' is already defined in this assembly. Each module must have a unique filename.</value>
  </data>
  <data name="ERR_CantReadConfigFile" xml:space="preserve">
    <value>Cannot read config file '{0}' -- '{1}'</value>
  </data>
  <data name="ERR_EncNoPIAReference" xml:space="preserve">
    <value>Cannot continue since the edit includes a reference to an embedded type: '{0}'.</value>
  </data>
  <data name="ERR_EncReferenceToAddedMember" xml:space="preserve">
    <value>Member '{0}' added during the current debug session can only be accessed from within its declaring assembly '{1}'.</value>
  </data>
  <data name="ERR_MutuallyExclusiveOptions" xml:space="preserve">
    <value>Compilation options '{0}' and '{1}' can't both be specified at the same time.</value>
  </data>
  <data name="ERR_LinkedNetmoduleMetadataMustProvideFullPEImage" xml:space="preserve">
    <value>Linked netmodule metadata must provide a full PE image: '{0}'.</value>
  </data>
  <data name="ERR_BadPrefer32OnLib" xml:space="preserve">
    <value>/platform:anycpu32bitpreferred can only be used with /t:exe, /t:winexe and /t:appcontainerexe</value>
  </data>
  <data name="IDS_PathList" xml:space="preserve">
    <value>&lt;path list&gt;</value>
  </data>
  <data name="IDS_Text" xml:space="preserve">
    <value>&lt;text&gt;</value>
  </data>
  <data name="IDS_FeatureNullPropagatingOperator" xml:space="preserve">
    <value>null propagating operator</value>
  </data>
  <data name="IDS_FeatureExpressionBodiedMethod" xml:space="preserve">
    <value>expression-bodied method</value>
  </data>
  <data name="IDS_FeatureExpressionBodiedProperty" xml:space="preserve">
    <value>expression-bodied property</value>
  </data>
  <data name="IDS_FeatureExpressionBodiedIndexer" xml:space="preserve">
    <value>expression-bodied indexer</value>
  </data>
  <data name="IDS_FeatureAutoPropertyInitializer" xml:space="preserve">
    <value>auto property initializer</value>
  </data>
  <data name="IDS_Namespace1" xml:space="preserve">
    <value>&lt;namespace&gt;</value>
  </data>
  <data name="IDS_FeatureRefLocalsReturns" xml:space="preserve">
    <value>byref locals and returns</value>
  </data>
  <data name="IDS_FeatureReadOnlyReferences" xml:space="preserve">
    <value>readonly references</value>
  </data>
  <data name="IDS_FeatureRefStructs" xml:space="preserve">
    <value>ref structs</value>
  </data>
  <data name="IDS_FeatureRefConditional" xml:space="preserve">
    <value>ref conditional expression</value>
  </data>
  <data name="IDS_FeatureRefReassignment" xml:space="preserve">
    <value>ref reassignment</value>
  </data>
  <data name="IDS_FeatureRefFor" xml:space="preserve">
    <value>ref for-loop variables</value>
  </data>
  <data name="IDS_FeatureRefForEach" xml:space="preserve">
    <value>ref foreach iteration variables</value>
  </data>
  <data name="IDS_FeatureExtensibleFixedStatement" xml:space="preserve">
    <value>extensible fixed statement</value>
  </data>
  <data name="CompilationC" xml:space="preserve">
    <value>Compilation (C#): </value>
  </data>
  <data name="SyntaxNodeIsNotWithinSynt" xml:space="preserve">
    <value>Syntax node is not within syntax tree</value>
  </data>
  <data name="LocationMustBeProvided" xml:space="preserve">
    <value>Location must be provided in order to provide minimal type qualification.</value>
  </data>
  <data name="SyntaxTreeSemanticModelMust" xml:space="preserve">
    <value>SyntaxTreeSemanticModel must be provided in order to provide minimal type qualification.</value>
  </data>
  <data name="CantReferenceCompilationOf" xml:space="preserve">
    <value>Can't reference compilation of type '{0}' from {1} compilation.</value>
  </data>
  <data name="SyntaxTreeAlreadyPresent" xml:space="preserve">
    <value>Syntax tree already present</value>
  </data>
  <data name="SubmissionCanOnlyInclude" xml:space="preserve">
    <value>Submission can only include script code.</value>
  </data>
  <data name="SubmissionCanHaveAtMostOne" xml:space="preserve">
    <value>Submission can have at most one syntax tree.</value>
  </data>
  <data name="SyntaxTreeNotFoundToRemove" xml:space="preserve">
    <value>SyntaxTree is not part of the compilation, so it cannot be removed</value>
  </data>
  <data name="TreeMustHaveARootNodeWith" xml:space="preserve">
    <value>tree must have a root node with SyntaxKind.CompilationUnit</value>
  </data>
  <data name="TypeArgumentCannotBeNull" xml:space="preserve">
    <value>Type argument cannot be null</value>
  </data>
  <data name="WrongNumberOfTypeArguments" xml:space="preserve">
    <value>Wrong number of type arguments</value>
  </data>
  <data name="NameConflictForName" xml:space="preserve">
    <value>Name conflict for name {0}</value>
  </data>
  <data name="LookupOptionsHasInvalidCombo" xml:space="preserve">
    <value>LookupOptions has an invalid combination of options</value>
  </data>
  <data name="ItemsMustBeNonEmpty" xml:space="preserve">
    <value>items: must be non-empty</value>
  </data>
  <data name="UseVerbatimIdentifier" xml:space="preserve">
    <value>Use Microsoft.CodeAnalysis.CSharp.SyntaxFactory.Identifier or Microsoft.CodeAnalysis.CSharp.SyntaxFactory.VerbatimIdentifier to create identifier tokens.</value>
  </data>
  <data name="UseLiteralForTokens" xml:space="preserve">
    <value>Use Microsoft.CodeAnalysis.CSharp.SyntaxFactory.Literal to create character literal tokens.</value>
  </data>
  <data name="UseLiteralForNumeric" xml:space="preserve">
    <value>Use Microsoft.CodeAnalysis.CSharp.SyntaxFactory.Literal to create numeric literal tokens.</value>
  </data>
  <data name="ThisMethodCanOnlyBeUsedToCreateTokens" xml:space="preserve">
    <value>This method can only be used to create tokens - {0} is not a token kind.</value>
  </data>
  <data name="GenericParameterDefinition" xml:space="preserve">
    <value>Generic parameter is definition when expected to be reference {0}</value>
  </data>
  <data name="InvalidGetDeclarationNameMultipleDeclarators" xml:space="preserve">
    <value>Called GetDeclarationName for a declaration node that can possibly contain multiple variable declarators.</value>
  </data>
  <data name="PositionIsNotWithinSyntax" xml:space="preserve">
    <value>Position is not within syntax tree with full span {0}</value>
  </data>
  <data name="WRN_BadUILang" xml:space="preserve">
    <value>The language name '{0}' is invalid.</value>
  </data>
  <data name="WRN_BadUILang_Title" xml:space="preserve">
    <value>The language name is invalid</value>
  </data>
  <data name="ERR_UnsupportedTransparentIdentifierAccess" xml:space="preserve">
    <value>Transparent identifier member access failed for field '{0}' of '{1}'.  Does the data being queried implement the query pattern?</value>
  </data>
  <data name="ERR_ParamDefaultValueDiffersFromAttribute" xml:space="preserve">
    <value>The parameter has multiple distinct default values.</value>
  </data>
  <data name="ERR_FieldHasMultipleDistinctConstantValues" xml:space="preserve">
    <value>The field has multiple distinct constant values.</value>
  </data>
  <data name="WRN_UnqualifiedNestedTypeInCref" xml:space="preserve">
    <value>Within cref attributes, nested types of generic types should be qualified.</value>
  </data>
  <data name="WRN_UnqualifiedNestedTypeInCref_Title" xml:space="preserve">
    <value>Within cref attributes, nested types of generic types should be qualified</value>
  </data>
  <data name="NotACSharpSymbol" xml:space="preserve">
    <value>Not a C# symbol.</value>
  </data>
  <data name="HDN_UnusedUsingDirective" xml:space="preserve">
    <value>Unnecessary using directive.</value>
  </data>
  <data name="HDN_UnusedExternAlias" xml:space="preserve">
    <value>Unused extern alias.</value>
  </data>
  <data name="ElementsCannotBeNull" xml:space="preserve">
    <value>Elements cannot be null.</value>
  </data>
  <data name="IDS_LIB_ENV" xml:space="preserve">
    <value>LIB environment variable</value>
  </data>
  <data name="IDS_LIB_OPTION" xml:space="preserve">
    <value>/LIB option</value>
  </data>
  <data name="IDS_REFERENCEPATH_OPTION" xml:space="preserve">
    <value>/REFERENCEPATH option</value>
  </data>
  <data name="IDS_DirectoryDoesNotExist" xml:space="preserve">
    <value>directory does not exist</value>
  </data>
  <data name="IDS_DirectoryHasInvalidPath" xml:space="preserve">
    <value>path is too long or invalid</value>
  </data>
  <data name="WRN_NoRuntimeMetadataVersion" xml:space="preserve">
    <value>No value for RuntimeMetadataVersion found. No assembly containing System.Object was found nor was a value for RuntimeMetadataVersion specified through options.</value>
  </data>
  <data name="WRN_NoRuntimeMetadataVersion_Title" xml:space="preserve">
    <value>No value for RuntimeMetadataVersion found</value>
  </data>
  <data name="WrongSemanticModelType" xml:space="preserve">
    <value>Expected a {0} SemanticModel.</value>
  </data>
  <data name="IDS_FeatureLambda" xml:space="preserve">
    <value>lambda expression</value>
  </data>
  <data name="ERR_FeatureNotAvailableInVersion1" xml:space="preserve">
    <value>Feature '{0}' is not available in C# 1. Please use language version {1} or greater.</value>
  </data>
  <data name="ERR_FeatureNotAvailableInVersion2" xml:space="preserve">
    <value>Feature '{0}' is not available in C# 2. Please use language version {1} or greater.</value>
  </data>
  <data name="ERR_FeatureNotAvailableInVersion3" xml:space="preserve">
    <value>Feature '{0}' is not available in C# 3. Please use language version {1} or greater.</value>
  </data>
  <data name="ERR_FeatureNotAvailableInVersion4" xml:space="preserve">
    <value>Feature '{0}' is not available in C# 4. Please use language version {1} or greater.</value>
  </data>
  <data name="ERR_FeatureNotAvailableInVersion5" xml:space="preserve">
    <value>Feature '{0}' is not available in C# 5. Please use language version {1} or greater.</value>
  </data>
  <data name="ERR_FeatureNotAvailableInVersion6" xml:space="preserve">
    <value>Feature '{0}' is not available in C# 6. Please use language version {1} or greater.</value>
  </data>
  <data name="ERR_FeatureNotAvailableInVersion7" xml:space="preserve">
    <value>Feature '{0}' is not available in C# 7.0. Please use language version {1} or greater.</value>
  </data>
  <data name="ERR_FeatureIsExperimental" xml:space="preserve">
    <value>Feature '{0}' is experimental and unsupported; use '/features:{1}' to enable.</value>
  </data>
  <data name="IDS_VersionExperimental" xml:space="preserve">
    <value>'experimental'</value>
  </data>
  <data name="PositionNotWithinTree" xml:space="preserve">
    <value>Position must be within span of the syntax tree.</value>
  </data>
  <data name="SpeculatedSyntaxNodeCannotBelongToCurrentCompilation" xml:space="preserve">
    <value>Syntax node to be speculated cannot belong to a syntax tree from the current compilation.</value>
  </data>
  <data name="ChainingSpeculativeModelIsNotSupported" xml:space="preserve">
    <value>Chaining speculative semantic model is not supported. You should create a speculative model from the non-speculative ParentModel.</value>
  </data>
  <data name="IDS_ToolName" xml:space="preserve">
    <value>Microsoft (R) Visual C# Compiler</value>
  </data>
  <data name="IDS_LogoLine1" xml:space="preserve">
    <value>{0} version {1}</value>
  </data>
  <data name="IDS_LogoLine2" xml:space="preserve">
    <value>Copyright (C) Microsoft Corporation. All rights reserved.</value>
  </data>
  <data name="IDS_LangVersions" xml:space="preserve">
    <value>Supported language versions:</value>
  </data>
  <data name="IDS_CSCHelp" xml:space="preserve">
    <value>
                             Visual C# Compiler Options

                       - OUTPUT FILES -
-out:&lt;file&gt;                   Specify output file name (default: base name of
                              file with main class or first file)
-target:exe                   Build a console executable (default) (Short
                              form: -t:exe)
-target:winexe                Build a Windows executable (Short form:
                              -t:winexe)
-target:library               Build a library (Short form: -t:library)
-target:module                Build a module that can be added to another
                              assembly (Short form: -t:module)
-target:appcontainerexe       Build an Appcontainer executable (Short form:
                              -t:appcontainerexe)
-target:winmdobj              Build a Windows Runtime intermediate file that
                              is consumed by WinMDExp (Short form: -t:winmdobj)
-doc:&lt;file&gt;                   XML Documentation file to generate
-refout:&lt;file&gt;                Reference assembly output to generate
-platform:&lt;string&gt;            Limit which platforms this code can run on: x86,
                              Itanium, x64, arm, arm64, anycpu32bitpreferred, or
                              anycpu. The default is anycpu.

                       - INPUT FILES -
-recurse:&lt;wildcard&gt;           Include all files in the current directory and
                              subdirectories according to the wildcard
                              specifications
-reference:&lt;alias&gt;=&lt;file&gt;     Reference metadata from the specified assembly
                              file using the given alias (Short form: -r)
-reference:&lt;file list&gt;        Reference metadata from the specified assembly
                              files (Short form: -r)
-addmodule:&lt;file list&gt;        Link the specified modules into this assembly
-link:&lt;file list&gt;             Embed metadata from the specified interop
                              assembly files (Short form: -l)
-analyzer:&lt;file list&gt;         Run the analyzers from this assembly
                              (Short form: -a)
-additionalfile:&lt;file list&gt;   Additional files that don't directly affect code
                              generation but may be used by analyzers for producing
                              errors or warnings.
-embed                        Embed all source files in the PDB.
-embed:&lt;file list&gt;            Embed specific files in the PDB.

                       - RESOURCES -
-win32res:&lt;file&gt;              Specify a Win32 resource file (.res)
-win32icon:&lt;file&gt;             Use this icon for the output
-win32manifest:&lt;file&gt;         Specify a Win32 manifest file (.xml)
-nowin32manifest              Do not include the default Win32 manifest
-resource:&lt;resinfo&gt;           Embed the specified resource (Short form: -res)
-linkresource:&lt;resinfo&gt;       Link the specified resource to this assembly
                              (Short form: -linkres) Where the resinfo format
                              is &lt;file&gt;[,&lt;string name&gt;[,public|private]]

                       - CODE GENERATION -
-debug[+|-]                   Emit debugging information
-debug:{full|pdbonly|portable|embedded}
                              Specify debugging type ('full' is default,
                              'portable' is a cross-platform format,
                              'embedded' is a cross-platform format embedded into
                              the target .dll or .exe)
-optimize[+|-]                Enable optimizations (Short form: -o)
-deterministic                Produce a deterministic assembly
                              (including module version GUID and timestamp)
-refonly                      Produce a reference assembly in place of the main output
-instrument:TestCoverage      Produce an assembly instrumented to collect
                              coverage information
-sourcelink:&lt;file&gt;            Source link info to embed into PDB.

                       - ERRORS AND WARNINGS -
-warnaserror[+|-]             Report all warnings as errors
-warnaserror[+|-]:&lt;warn list&gt; Report specific warnings as errors
                              (use "nullable" for all nullability warnings)
-warn:&lt;n&gt;                     Set warning level (0 or higher) (Short form: -w)
-nowarn:&lt;warn list&gt;           Disable specific warning messages
                              (use "nullable" for all nullability warnings)
-ruleset:&lt;file&gt;               Specify a ruleset file that disables specific
                              diagnostics.
-errorlog:&lt;file&gt;[,version=&lt;sarif_version&gt;]
                              Specify a file to log all compiler and analyzer
                              diagnostics.
                              sarif_version:{1|2|2.1} Default is 1. 2 and 2.1
                              both mean SARIF version 2.1.0.
-reportanalyzer               Report additional analyzer information, such as
                              execution time.
-skipanalyzers[+|-]           Skip execution of diagnostic analyzers.

                       - LANGUAGE -
-checked[+|-]                 Generate overflow checks
-unsafe[+|-]                  Allow 'unsafe' code
-define:&lt;symbol list&gt;         Define conditional compilation symbol(s) (Short
                              form: -d)
-langversion:?                Display the allowed values for language version
-langversion:&lt;string&gt;         Specify language version such as
                              `latest` (latest version, including minor versions),
                              `default` (same as `latest`),
                              `latestmajor` (latest version, excluding minor versions),
                              `preview` (latest version, including features in unsupported preview),
                              or specific versions like `6` or `7.1`
-nullable[+|-]                Specify nullable context option enable|disable.
-nullable:{enable|disable|warnings|annotations}
                              Specify nullable context option enable|disable|warnings|annotations.

                       - SECURITY -
-delaysign[+|-]               Delay-sign the assembly using only the public
                              portion of the strong name key
-publicsign[+|-]              Public-sign the assembly using only the public
                              portion of the strong name key
-keyfile:&lt;file&gt;               Specify a strong name key file
-keycontainer:&lt;string&gt;        Specify a strong name key container
-highentropyva[+|-]           Enable high-entropy ASLR

                       - MISCELLANEOUS -
@&lt;file&gt;                       Read response file for more options
-help                         Display this usage message (Short form: -?)
-nologo                       Suppress compiler copyright message
-noconfig                     Do not auto include CSC.RSP file
-parallel[+|-]                Concurrent build.
-version                      Display the compiler version number and exit.

                       - ADVANCED -
-baseaddress:&lt;address&gt;        Base address for the library to be built
-checksumalgorithm:&lt;alg&gt;      Specify algorithm for calculating source file
                              checksum stored in PDB. Supported values are:
                              SHA1 or SHA256 (default).
-codepage:&lt;n&gt;                 Specify the codepage to use when opening source
                              files
-utf8output                   Output compiler messages in UTF-8 encoding
-main:&lt;type&gt;                  Specify the type that contains the entry point
                              (ignore all other possible entry points) (Short
                              form: -m)
-fullpaths                    Compiler generates fully qualified paths
-filealign:&lt;n&gt;                Specify the alignment used for output file
                              sections
-pathmap:&lt;K1&gt;=&lt;V1&gt;,&lt;K2&gt;=&lt;V2&gt;,...
                              Specify a mapping for source path names output by
                              the compiler.
-pdb:&lt;file&gt;                   Specify debug information file name (default:
                              output file name with .pdb extension)
-errorendlocation             Output line and column of the end location of
                              each error
-preferreduilang              Specify the preferred output language name.
-nosdkpath                    Disable searching the default SDK path for standard library assemblies.
-sdkpath:&lt;path&gt;         Path used to search for standard library assemblies.
-nostdlib[+|-]                Do not reference standard library (mscorlib.dll)
-subsystemversion:&lt;string&gt;    Specify subsystem version of this assembly
-lib:&lt;file list&gt;              Specify additional directories to search in for
                              references
-errorreport:&lt;string&gt;         Specify how to handle internal compiler errors:
                              prompt, send, queue, or none. The default is
                              queue.
-appconfig:&lt;file&gt;             Specify an application configuration file
                              containing assembly binding settings
-moduleassemblyname:&lt;string&gt;  Name of the assembly which this module will be
                              a part of
-modulename:&lt;string&gt;          Specify the name of the source module
-generatedfilesout:&lt;dir&gt;      Place files generated during compilation in the
                              specified directory.
-reportivts[+|-]                    Output information on all IVTs granted to this
                              assembly by all dependencies, and annotate foreign assembly
                              accessibility errors with what assembly they came from.
</value>
    <comment>Visual C# Compiler Options</comment>
  </data>
  <data name="ERR_ComImportWithInitializers" xml:space="preserve">
    <value>'{0}': a class with the ComImport attribute cannot specify field initializers.</value>
  </data>
  <data name="WRN_PdbLocalNameTooLong" xml:space="preserve">
    <value>Local name '{0}' is too long for PDB.  Consider shortening or compiling without /debug.</value>
  </data>
  <data name="WRN_PdbLocalNameTooLong_Title" xml:space="preserve">
    <value>Local name is too long for PDB</value>
  </data>
  <data name="ERR_RetNoObjectRequiredLambda" xml:space="preserve">
    <value>Anonymous function converted to a void returning delegate cannot return a value</value>
  </data>
  <data name="ERR_TaskRetNoObjectRequiredLambda" xml:space="preserve">
    <value>Async lambda expression converted to a '{0}' returning delegate cannot return a value</value>
  </data>
  <data name="WRN_AnalyzerCannotBeCreated" xml:space="preserve">
    <value>An instance of analyzer {0} cannot be created from {1} : {2}.</value>
  </data>
  <data name="WRN_AnalyzerCannotBeCreated_Title" xml:space="preserve">
    <value>An analyzer instance cannot be created</value>
  </data>
  <data name="WRN_NoAnalyzerInAssembly" xml:space="preserve">
    <value>The assembly {0} does not contain any analyzers.</value>
  </data>
  <data name="WRN_NoAnalyzerInAssembly_Title" xml:space="preserve">
    <value>Assembly does not contain any analyzers</value>
  </data>
  <data name="WRN_UnableToLoadAnalyzer" xml:space="preserve">
    <value>Unable to load Analyzer assembly {0} : {1}</value>
  </data>
  <data name="WRN_UnableToLoadAnalyzer_Title" xml:space="preserve">
    <value>Unable to load Analyzer assembly</value>
  </data>
  <data name="INF_UnableToLoadSomeTypesInAnalyzer" xml:space="preserve">
    <value>Skipping some types in analyzer assembly {0} due to a ReflectionTypeLoadException : {1}.</value>
  </data>
  <data name="ERR_CantReadRulesetFile" xml:space="preserve">
    <value>Error reading ruleset file {0} - {1}</value>
  </data>
  <data name="ERR_BadPdbData" xml:space="preserve">
    <value>Error reading debug information for '{0}'</value>
  </data>
  <data name="IDS_OperationCausedStackOverflow" xml:space="preserve">
    <value>Operation caused a stack overflow.</value>
  </data>
  <data name="WRN_IdentifierOrNumericLiteralExpected" xml:space="preserve">
    <value>Expected identifier or numeric literal.</value>
  </data>
  <data name="WRN_IdentifierOrNumericLiteralExpected_Title" xml:space="preserve">
    <value>Expected identifier or numeric literal</value>
  </data>
  <data name="ERR_InitializerOnNonAutoProperty" xml:space="preserve">
    <value>Only auto-implemented properties, or properties that use the 'field' keyword, can have initializers.</value>
  </data>
  <data name="ERR_InstancePropertyInitializerInInterface" xml:space="preserve">
    <value>Instance properties in interfaces cannot have initializers.</value>
  </data>
  <data name="ERR_AutoPropertyMustHaveGetAccessor" xml:space="preserve">
    <value>Auto-implemented properties must have get accessors.</value>
  </data>
  <data name="ERR_AutoPropertyMustOverrideSet" xml:space="preserve">
    <value>Auto-implemented properties must override all accessors of the overridden property.</value>
  </data>
  <data name="ERR_InitializerInStructWithoutExplicitConstructor" xml:space="preserve">
    <value>Structs without explicit constructors cannot contain members with initializers.</value>
  </data>
  <data name="ERR_EncodinglessSyntaxTree" xml:space="preserve">
    <value>Cannot emit debug information for a source text without encoding.</value>
  </data>
  <data name="ERR_BlockBodyAndExpressionBody" xml:space="preserve">
    <value>Block bodies and expression bodies cannot both be provided.</value>
  </data>
  <data name="ERR_SwitchFallOut" xml:space="preserve">
    <value>Control cannot fall out of switch from final case label ('{0}')</value>
  </data>
  <data name="ERR_UnexpectedBoundGenericName" xml:space="preserve">
    <value>Type arguments are not allowed in the nameof operator.</value>
  </data>
  <data name="ERR_NullPropagatingOpInExpressionTree" xml:space="preserve">
    <value>An expression tree lambda may not contain a null propagating operator.</value>
  </data>
  <data name="ERR_DictionaryInitializerInExpressionTree" xml:space="preserve">
    <value>An expression tree lambda may not contain a dictionary initializer.</value>
  </data>
  <data name="ERR_ExtensionCollectionElementInitializerInExpressionTree" xml:space="preserve">
    <value>An extension Add method is not supported for a collection initializer in an expression lambda.</value>
  </data>
  <data name="IDS_FeatureNameof" xml:space="preserve">
    <value>nameof operator</value>
  </data>
  <data name="IDS_FeatureUnboundGenericTypesInNameof" xml:space="preserve">
    <value>unbound generic types in nameof operator</value>
  </data>
  <data name="IDS_FeatureDictionaryInitializer" xml:space="preserve">
    <value>dictionary initializer</value>
  </data>
  <data name="ERR_UnclosedExpressionHole" xml:space="preserve">
    <value>Missing close delimiter '}' for interpolated expression started with '{'.</value>
  </data>
  <data name="ERR_InsufficientStack" xml:space="preserve">
    <value>An expression is too long or complex to compile</value>
  </data>
  <data name="ERR_ExpressionHasNoName" xml:space="preserve">
    <value>Expression does not have a name.</value>
  </data>
  <data name="ERR_SubexpressionNotInNameof" xml:space="preserve">
    <value>Sub-expression cannot be used in an argument to nameof.</value>
  </data>
  <data name="ERR_AliasQualifiedNameNotAnExpression" xml:space="preserve">
    <value>An alias-qualified name is not an expression.</value>
  </data>
  <data name="ERR_NameofMethodGroupWithTypeParameters" xml:space="preserve">
    <value>Type parameters are not allowed on a method group as an argument to 'nameof'.</value>
  </data>
  <data name="NoNoneSearchCriteria" xml:space="preserve">
    <value>SearchCriteria is expected.</value>
  </data>
  <data name="ERR_InvalidAssemblyCulture" xml:space="preserve">
    <value>Assembly culture strings may not contain embedded NUL characters.</value>
  </data>
  <data name="IDS_FeatureUsingStatic" xml:space="preserve">
    <value>using static</value>
  </data>
  <data name="IDS_FeatureInterpolatedStrings" xml:space="preserve">
    <value>interpolated strings</value>
  </data>
  <data name="IDS_FeatureAltInterpolatedVerbatimStrings" xml:space="preserve">
    <value>alternative interpolated verbatim strings</value>
  </data>
  <data name="IDS_AwaitInCatchAndFinally" xml:space="preserve">
    <value>await in catch blocks and finally blocks</value>
  </data>
  <data name="IDS_FeatureBinaryLiteral" xml:space="preserve">
    <value>binary literals</value>
  </data>
  <data name="IDS_FeatureDigitSeparator" xml:space="preserve">
    <value>digit separators</value>
  </data>
  <data name="IDS_FeatureLocalFunctions" xml:space="preserve">
    <value>local functions</value>
  </data>
  <data name="ERR_UnescapedCurly" xml:space="preserve">
    <value>A '{0}' character must be escaped (by doubling) in an interpolated string.</value>
  </data>
  <data name="ERR_EscapedCurly" xml:space="preserve">
    <value>A '{0}' character may only be escaped by doubling '{0}{0}' in an interpolated string.</value>
  </data>
  <data name="ERR_TrailingWhitespaceInFormatSpecifier" xml:space="preserve">
    <value>A format specifier may not contain trailing whitespace.</value>
  </data>
  <data name="ERR_EmptyFormatSpecifier" xml:space="preserve">
    <value>Empty format specifier.</value>
  </data>
  <data name="ERR_ErrorInReferencedAssembly" xml:space="preserve">
    <value>There is an error in a referenced assembly '{0}'.</value>
  </data>
  <data name="ERR_ExpressionOrDeclarationExpected" xml:space="preserve">
    <value>Expression or declaration statement expected.</value>
  </data>
  <data name="ERR_NameofExtensionMethod" xml:space="preserve">
    <value>Extension method groups are not allowed as an argument to 'nameof'.</value>
  </data>
  <data name="WRN_AlignmentMagnitude" xml:space="preserve">
    <value>Alignment value {0} has a magnitude greater than {1} and may result in a large formatted string.</value>
  </data>
  <data name="HDN_UnusedExternAlias_Title" xml:space="preserve">
    <value>Unused extern alias</value>
  </data>
  <data name="HDN_UnusedUsingDirective_Title" xml:space="preserve">
    <value>Unnecessary using directive</value>
  </data>
  <data name="INF_UnableToLoadSomeTypesInAnalyzer_Title" xml:space="preserve">
    <value>Skip loading types in analyzer assembly that fail due to a ReflectionTypeLoadException</value>
  </data>
  <data name="WRN_AlignmentMagnitude_Title" xml:space="preserve">
    <value>Alignment value has a magnitude that may result in a large formatted string</value>
  </data>
  <data name="ERR_ConstantStringTooLong" xml:space="preserve">
    <value>Length of String constant resulting from concatenation exceeds System.Int32.MaxValue.  Try splitting the string into multiple constants.</value>
  </data>
  <data name="ERR_TupleTooFewElements" xml:space="preserve">
    <value>Tuple must contain at least two elements.</value>
  </data>
  <data name="ERR_DebugEntryPointNotSourceMethodDefinition" xml:space="preserve">
    <value>Debug entry point must be a definition of a method declared in the current compilation.</value>
  </data>
  <data name="ERR_LoadDirectiveOnlyAllowedInScripts" xml:space="preserve">
    <value>#load is only allowed in scripts</value>
  </data>
  <data name="ERR_PPLoadFollowsToken" xml:space="preserve">
    <value>Cannot use #load after first token in file</value>
  </data>
  <data name="CouldNotFindFile" xml:space="preserve">
    <value>Could not find file.</value>
    <comment>File path referenced in source (#load) could not be resolved.</comment>
  </data>
  <data name="SyntaxTreeFromLoadNoRemoveReplace" xml:space="preserve">
    <value>SyntaxTree resulted from a #load directive and cannot be removed or replaced directly.</value>
  </data>
  <data name="ERR_SourceFileReferencesNotSupported" xml:space="preserve">
    <value>Source file references are not supported.</value>
  </data>
  <data name="ERR_InvalidPathMap" xml:space="preserve">
    <value>The pathmap option was incorrectly formatted.</value>
  </data>
  <data name="ERR_InvalidReal" xml:space="preserve">
    <value>Invalid real literal.</value>
  </data>
  <data name="ERR_AutoPropertyCannotBeRefReturning" xml:space="preserve">
    <value>Auto-implemented properties cannot return by reference</value>
  </data>
  <data name="ERR_RefPropertyMustHaveGetAccessor" xml:space="preserve">
    <value>Properties which return by reference must have a get accessor</value>
  </data>
  <data name="ERR_RefPropertyCannotHaveSetAccessor" xml:space="preserve">
    <value>Properties which return by reference cannot have set accessors</value>
  </data>
  <data name="ERR_CantChangeRefReturnOnOverride" xml:space="preserve">
    <value>'{0}' must match by reference return of overridden member '{1}'</value>
  </data>
  <data name="ERR_CantChangeInitOnlyOnOverride" xml:space="preserve">
    <value>'{0}' must match by init-only of overridden member '{1}'</value>
  </data>
  <data name="ERR_MustNotHaveRefReturn" xml:space="preserve">
    <value>By-reference returns may only be used in methods that return by reference</value>
  </data>
  <data name="ERR_MustHaveRefReturn" xml:space="preserve">
    <value>By-value returns may only be used in methods that return by value</value>
  </data>
  <data name="ERR_RefReturnMustHaveIdentityConversion" xml:space="preserve">
    <value>The return expression must be of type '{0}' because this method returns by reference</value>
  </data>
  <data name="ERR_CloseUnimplementedInterfaceMemberWrongRefReturn" xml:space="preserve">
    <value>'{0}' does not implement interface member '{1}'. '{2}' cannot implement '{1}' because it does not have matching return by reference.</value>
  </data>
  <data name="ERR_CloseUnimplementedInterfaceMemberWrongInitOnly" xml:space="preserve">
    <value>'{0}' does not implement interface member '{1}'. '{2}' cannot implement '{1}'.</value>
  </data>
  <data name="ERR_BadIteratorReturnRef" xml:space="preserve">
    <value>The body of '{0}' cannot be an iterator block because '{0}' returns by reference</value>
  </data>
  <data name="ERR_BadRefReturnExpressionTree" xml:space="preserve">
    <value>Lambda expressions that return by reference cannot be converted to expression trees</value>
  </data>
  <data name="ERR_RefReturningCallInExpressionTree" xml:space="preserve">
    <value>An expression tree lambda may not contain a call to a method, property, or indexer that returns by reference</value>
  </data>
  <data name="ERR_RefReturnLvalueExpected" xml:space="preserve">
    <value>An expression cannot be used in this context because it may not be passed or returned by reference</value>
  </data>
  <data name="ERR_RefReturnNonreturnableLocal" xml:space="preserve">
    <value>Cannot return '{0}' by reference because it was initialized to a value that cannot be returned by reference</value>
  </data>
  <data name="ERR_RefReturnNonreturnableLocal2" xml:space="preserve">
    <value>Cannot return by reference a member of '{0}' because it was initialized to a value that cannot be returned by reference</value>
  </data>
  <data name="WRN_RefReturnNonreturnableLocal" xml:space="preserve">
    <value>Local '{0}' is returned by reference but was initialized to a value that cannot be returned by reference</value>
  </data>
  <data name="WRN_RefReturnNonreturnableLocal_Title" xml:space="preserve">
    <value>Local is returned by reference but was initialized to a value that cannot be returned by reference</value>
  </data>
  <data name="WRN_RefReturnNonreturnableLocal2" xml:space="preserve">
    <value>A member of '{0}' is returned by reference but was initialized to a value that cannot be returned by reference</value>
  </data>
  <data name="WRN_RefReturnNonreturnableLocal2_Title" xml:space="preserve">
    <value>A member is returned by reference but was initialized to a value that cannot be returned by reference</value>
  </data>
  <data name="ERR_RefReturnReadonlyLocal" xml:space="preserve">
    <value>Cannot return '{0}' by reference because it is read-only</value>
  </data>
  <data name="ERR_RefReturnRangeVariable" xml:space="preserve">
    <value>Cannot return the range variable '{0}' by reference</value>
  </data>
  <data name="ERR_RefReturnReadonlyLocalCause" xml:space="preserve">
    <value>Cannot return '{0}' by reference because it is a '{1}'</value>
  </data>
  <data name="ERR_RefReturnReadonly" xml:space="preserve">
    <value>A readonly field cannot be returned by writable reference</value>
  </data>
  <data name="ERR_RefReturnReadonlyStatic" xml:space="preserve">
    <value>A static readonly field cannot be returned by writable reference</value>
  </data>
  <data name="ERR_RefReturnReadonly2" xml:space="preserve">
    <value>Members of readonly field '{0}' cannot be returned by writable reference</value>
  </data>
  <data name="ERR_RefReturnReadonlyStatic2" xml:space="preserve">
    <value>Fields of static readonly field '{0}' cannot be returned by writable reference</value>
  </data>
  <data name="ERR_RefReturnParameter" xml:space="preserve">
    <value>Cannot return a parameter by reference '{0}' because it is not a ref parameter</value>
  </data>
  <data name="ERR_RefReturnParameter2" xml:space="preserve">
    <value>Cannot return by reference a member of parameter '{0}' because it is not a ref or out parameter</value>
  </data>
  <data name="ERR_RefReturnScopedParameter" xml:space="preserve">
    <value>Cannot return a parameter by reference '{0}' because it is scoped to the current method</value>
  </data>
  <data name="ERR_RefReturnScopedParameter2" xml:space="preserve">
    <value>Cannot return by reference a member of parameter '{0}' because it is scoped to the current method</value>
  </data>
  <data name="ERR_RefReturnOnlyParameter" xml:space="preserve">
    <value>Cannot return a parameter by reference '{0}' through a ref parameter; it can only be returned in a return statement</value>
  </data>
  <data name="ERR_RefReturnOnlyParameter2" xml:space="preserve">
    <value>Cannot return by reference a member of parameter '{0}' through a ref parameter; it can only be returned in a return statement</value>
  </data>
  <data name="WRN_RefReturnOnlyParameter" xml:space="preserve">
    <value>This returns a parameter by reference '{0}' through a ref parameter; but it can only safely be returned in a return statement</value>
  </data>
  <data name="WRN_RefReturnOnlyParameter_Title" xml:space="preserve">
    <value>This returns a parameter by reference through a ref parameter; but it can only safely be returned in a return statement</value>
  </data>
  <data name="WRN_RefReturnOnlyParameter2" xml:space="preserve">
    <value>This returns by reference a member of parameter '{0}' through a ref parameter; but it can only safely be returned in a return statement</value>
  </data>
  <data name="WRN_RefReturnOnlyParameter2_Title" xml:space="preserve">
    <value>This returns by reference a member of parameter through a ref parameter; but it can only safely be returned in a return statement</value>
  </data>
  <data name="WRN_RefReturnParameter" xml:space="preserve">
    <value>This returns a parameter by reference '{0}' but it is not a ref parameter</value>
  </data>
  <data name="WRN_RefReturnParameter_Title" xml:space="preserve">
    <value>This returns a parameter by reference but it is not a ref parameter</value>
  </data>
  <data name="WRN_RefReturnScopedParameter" xml:space="preserve">
    <value>This returns a parameter by reference '{0}' but it is scoped to the current method</value>
  </data>
  <data name="WRN_RefReturnScopedParameter_Title" xml:space="preserve">
    <value>This returns a parameter by reference but it is scoped to the current method</value>
  </data>
  <data name="WRN_RefReturnParameter2" xml:space="preserve">
    <value>This returns by reference a member of parameter '{0}' that is not a ref or out parameter</value>
  </data>
  <data name="WRN_RefReturnParameter2_Title" xml:space="preserve">
    <value>This returns by reference a member of parameter that is not a ref or out parameter</value>
  </data>
  <data name="WRN_RefReturnScopedParameter2" xml:space="preserve">
    <value>This returns by reference a member of parameter '{0}' that is scoped to the current method</value>
  </data>
  <data name="WRN_RefReturnScopedParameter2_Title" xml:space="preserve">
    <value>This returns by reference a member of parameter that is scoped to the current method</value>
  </data>
  <data name="ERR_RefReturnLocal" xml:space="preserve">
    <value>Cannot return local '{0}' by reference because it is not a ref local</value>
  </data>
  <data name="ERR_RefReturnLocal2" xml:space="preserve">
    <value>Cannot return a member of local '{0}' by reference because it is not a ref local</value>
  </data>
  <data name="WRN_RefReturnLocal" xml:space="preserve">
    <value>This returns local '{0}' by reference but it is not a ref local</value>
  </data>
  <data name="WRN_RefReturnLocal_Title" xml:space="preserve">
    <value>This returns local by reference but it is not a ref local</value>
  </data>
  <data name="WRN_RefReturnLocal2" xml:space="preserve">
    <value>This returns a member of local '{0}' by reference but it is not a ref local</value>
  </data>
  <data name="WRN_RefReturnLocal2_Title" xml:space="preserve">
    <value>This returns a member of local by reference but it is not a ref local</value>
  </data>
  <data name="ERR_RefReturnStructThis" xml:space="preserve">
    <value>Struct members cannot return 'this' or other instance members by reference</value>
  </data>
  <data name="WRN_RefReturnStructThis" xml:space="preserve">
    <value>Struct member returns 'this' or other instance members by reference</value>
  </data>
  <data name="WRN_RefReturnStructThis_Title" xml:space="preserve">
    <value>Struct member returns 'this' or other instance members by reference</value>
  </data>
  <data name="ERR_EscapeOther" xml:space="preserve">
    <value>Expression cannot be used in this context because it may indirectly expose variables outside of their declaration scope</value>
  </data>
  <data name="ERR_EscapeVariable" xml:space="preserve">
    <value>Cannot use variable '{0}' in this context because it may expose referenced variables outside of their declaration scope</value>
  </data>
  <data name="WRN_EscapeVariable" xml:space="preserve">
    <value>Use of variable '{0}' in this context may expose referenced variables outside of their declaration scope</value>
  </data>
  <data name="WRN_EscapeVariable_Title" xml:space="preserve">
    <value>Use of variable in this context may expose referenced variables outside of their declaration scope</value>
  </data>
  <data name="ERR_EscapeCall" xml:space="preserve">
    <value>Cannot use a result of '{0}' in this context because it may expose variables referenced by parameter '{1}' outside of their declaration scope</value>
  </data>
  <data name="ERR_EscapeCall2" xml:space="preserve">
    <value>Cannot use a member of result of '{0}' in this context because it may expose variables referenced by parameter '{1}' outside of their declaration scope</value>
  </data>
  <data name="WRN_EscapeCall" xml:space="preserve">
    <value>Use of result of '{0}' in this context may expose variables referenced by parameter '{1}' outside of their declaration scope</value>
  </data>
  <data name="WRN_EscapeCall_Title" xml:space="preserve">
    <value>Use of result in this context may expose variables referenced by parameter outside of their declaration scope</value>
  </data>
  <data name="WRN_EscapeCall2" xml:space="preserve">
    <value>Use of member of result of '{0}' in this context may expose variables referenced by parameter '{1}' outside of their declaration scope</value>
  </data>
  <data name="WRN_EscapeCall2_Title" xml:space="preserve">
    <value>Use of member of result in this context may expose variables referenced by parameter outside of their declaration scope</value>
  </data>
  <data name="ERR_CallArgMixing" xml:space="preserve">
    <value>This combination of arguments to '{0}' is disallowed because it may expose variables referenced by parameter '{1}' outside of their declaration scope</value>
  </data>
  <data name="WRN_CallArgMixing" xml:space="preserve">
    <value>This combination of arguments to '{0}' may expose variables referenced by parameter '{1}' outside of their declaration scope</value>
  </data>
  <data name="WRN_CallArgMixing_Title" xml:space="preserve">
    <value>This combination of arguments may expose variables referenced by parameter outside of their declaration scope</value>
  </data>
  <data name="ERR_MismatchedRefEscapeInTernary" xml:space="preserve">
    <value>Branches of a ref conditional operator cannot refer to variables with incompatible declaration scopes</value>
  </data>
  <data name="WRN_MismatchedRefEscapeInTernary" xml:space="preserve">
    <value>The branches of the ref conditional operator refer to variables with incompatible declaration scopes</value>
  </data>
  <data name="WRN_MismatchedRefEscapeInTernary_Title" xml:space="preserve">
    <value>The branches of the ref conditional operator refer to variables with incompatible declaration scopes</value>
  </data>
  <data name="ERR_EscapeStackAlloc" xml:space="preserve">
    <value>A result of a stackalloc expression of type '{0}' cannot be used in this context because it may be exposed outside of the containing method</value>
  </data>
  <data name="WRN_EscapeStackAlloc" xml:space="preserve">
    <value>A result of a stackalloc expression of type '{0}' in this context may be exposed outside of the containing method</value>
  </data>
  <data name="WRN_EscapeStackAlloc_Title" xml:space="preserve">
    <value>A result of a stackalloc expression of this type in this context may be exposed outside of the containing method</value>
  </data>
  <data name="ERR_InitializeByValueVariableWithReference" xml:space="preserve">
    <value>Cannot initialize a by-value variable with a reference</value>
  </data>
  <data name="ERR_InitializeByReferenceVariableWithValue" xml:space="preserve">
    <value>Cannot initialize a by-reference variable with a value</value>
  </data>
  <data name="ERR_RefAssignmentMustHaveIdentityConversion" xml:space="preserve">
    <value>The expression must be of type '{0}' because it is being assigned by reference</value>
  </data>
  <data name="ERR_ByReferenceVariableMustBeInitialized" xml:space="preserve">
    <value>A declaration of a by-reference variable must have an initializer</value>
  </data>
  <data name="ERR_AnonDelegateCantUseLocal" xml:space="preserve">
    <value>Cannot use ref local '{0}' inside an anonymous method, lambda expression, or query expression</value>
  </data>
  <data name="ERR_RefReturningCallAndAwait" xml:space="preserve">
    <value>A reference returned by a call to '{0}' cannot be preserved across 'await' or 'yield' boundary.</value>
  </data>
  <data name="ERR_RefConditionalAndAwait" xml:space="preserve">
    <value>'await' cannot be used in an expression containing a ref conditional operator</value>
  </data>
  <data name="ERR_RefConditionalNeedsTwoRefs" xml:space="preserve">
    <value>Both conditional operator values must be ref values or neither may be a ref value</value>
  </data>
  <data name="ERR_RefConditionalDifferentTypes" xml:space="preserve">
    <value>The expression must be of type '{0}' to match the alternative ref value</value>
  </data>
  <data name="ERR_ExpressionTreeContainsLocalFunction" xml:space="preserve">
    <value>An expression tree may not contain a reference to a local function</value>
  </data>
  <data name="ERR_DynamicLocalFunctionParamsParameter" xml:space="preserve">
    <value>Cannot pass argument with dynamic type to params parameter '{0}' of local function '{1}'.</value>
  </data>
  <data name="SyntaxTreeIsNotASubmission" xml:space="preserve">
    <value>Syntax tree should be created from a submission.</value>
  </data>
  <data name="ERR_TooManyUserStrings" xml:space="preserve">
    <value>Combined length of user strings used by the program exceeds allowed limit. Try to decrease use of string literals or try the EXPERIMENTAL feature flag 'experimental-data-section-string-literals'.</value>
  </data>
  <data name="ERR_TooManyUserStrings_RestartRequired" xml:space="preserve">
    <value>Combined length of user strings used by the program exceeds allowed limit. Adding a string literal requires restarting the application.</value>
  </data>
  <data name="ERR_PatternNullableType" xml:space="preserve">
    <value>It is not legal to use nullable type '{0}?' in a pattern; use the underlying type '{0}' instead.</value>
  </data>
  <data name="ERR_IsNullableType" xml:space="preserve">
    <value>It is not legal to use nullable reference type '{0}?' in an is-type expression; use the underlying type '{0}' instead.</value>
  </data>
  <data name="ERR_AsNullableType" xml:space="preserve">
    <value>It is not legal to use nullable reference type '{0}?' in an as expression; use the underlying type '{0}' instead.</value>
  </data>
  <data name="ERR_BadPatternExpression" xml:space="preserve">
    <value>Invalid operand for pattern match; value required, but found '{0}'.</value>
  </data>
  <data name="ERR_PeWritingFailure" xml:space="preserve">
    <value>An error occurred while writing the output file: {0}.</value>
  </data>
  <data name="ERR_TupleDuplicateElementName" xml:space="preserve">
    <value>Tuple element names must be unique.</value>
  </data>
  <data name="ERR_TupleReservedElementName" xml:space="preserve">
    <value>Tuple element name '{0}' is only allowed at position {1}.</value>
  </data>
  <data name="ERR_TupleReservedElementNameAnyPosition" xml:space="preserve">
    <value>Tuple element name '{0}' is disallowed at any position.</value>
  </data>
  <data name="ERR_PredefinedTypeMemberNotFoundInAssembly" xml:space="preserve">
    <value>Member '{0}' was not found on type '{1}' from assembly '{2}'.</value>
  </data>
  <data name="IDS_FeatureTuples" xml:space="preserve">
    <value>tuples</value>
  </data>
  <data name="ERR_MissingDeconstruct" xml:space="preserve">
    <value>No suitable 'Deconstruct' instance or extension method was found for type '{0}', with {1} out parameters and a void return type.</value>
  </data>
  <data name="ERR_DeconstructRequiresExpression" xml:space="preserve">
    <value>Deconstruct assignment requires an expression with a type on the right-hand-side.</value>
  </data>
  <data name="ERR_SwitchExpressionValueExpected" xml:space="preserve">
    <value>The switch expression must be a value; found '{0}'.</value>
  </data>
  <data name="ERR_SwitchCaseSubsumed" xml:space="preserve">
    <value>The switch case is unreachable. It has already been handled by a previous case or it is impossible to match.</value>
  </data>
  <data name="ERR_StdInOptionProvidedButConsoleInputIsNotRedirected" xml:space="preserve">
    <value>stdin argument '-' is specified, but input has not been redirected from the standard input stream.</value>
  </data>
  <data name="ERR_SwitchArmSubsumed" xml:space="preserve">
    <value>The pattern is unreachable. It has already been handled by a previous arm of the switch expression or it is impossible to match.</value>
  </data>
  <data name="ERR_PatternWrongType" xml:space="preserve">
    <value>An expression of type '{0}' cannot be handled by a pattern of type '{1}'.</value>
  </data>
  <data name="ERR_ConstantPatternVsOpenType" xml:space="preserve">
    <value>An expression of type '{0}' cannot be handled by a pattern of type '{1}'. Please use language version '{2}' or greater to match an open type with a constant pattern.</value>
  </data>
  <data name="WRN_AttributeIgnoredWhenPublicSigning" xml:space="preserve">
    <value>Attribute '{0}' is ignored when public signing is specified.</value>
  </data>
  <data name="WRN_AttributeIgnoredWhenPublicSigning_Title" xml:space="preserve">
    <value>Attribute is ignored when public signing is specified.</value>
  </data>
  <data name="ERR_OptionMustBeAbsolutePath" xml:space="preserve">
    <value>Option '{0}' must be an absolute path.</value>
  </data>
  <data name="ERR_ConversionNotTupleCompatible" xml:space="preserve">
    <value>Tuple with {0} elements cannot be converted to type '{1}'.</value>
  </data>
  <data name="IDS_FeatureOutVar" xml:space="preserve">
    <value>out variable declaration</value>
  </data>
  <data name="ERR_ImplicitlyTypedOutVariableUsedInTheSameArgumentList" xml:space="preserve">
    <value>Reference to an implicitly-typed out variable '{0}' is not permitted in the same argument list.</value>
  </data>
  <data name="ERR_TypeInferenceFailedForImplicitlyTypedOutVariable" xml:space="preserve">
    <value>Cannot infer the type of implicitly-typed out variable '{0}'.</value>
  </data>
  <data name="ERR_TypeInferenceFailedForImplicitlyTypedDeconstructionVariable" xml:space="preserve">
    <value>Cannot infer the type of implicitly-typed deconstruction variable '{0}'.</value>
  </data>
  <data name="ERR_DiscardTypeInferenceFailed" xml:space="preserve">
    <value>Cannot infer the type of implicitly-typed discard.</value>
  </data>
  <data name="ERR_DeconstructWrongCardinality" xml:space="preserve">
    <value>Cannot deconstruct a tuple of '{0}' elements into '{1}' variables.</value>
  </data>
  <data name="ERR_CannotDeconstructDynamic" xml:space="preserve">
    <value>Cannot deconstruct dynamic objects.</value>
  </data>
  <data name="ERR_DeconstructTooFewElements" xml:space="preserve">
    <value>Deconstruction must contain at least two variables.</value>
  </data>
  <data name="WRN_TupleLiteralNameMismatch" xml:space="preserve">
    <value>The tuple element name '{0}' is ignored because a different name or no name is specified by the target type '{1}'.</value>
  </data>
  <data name="WRN_TupleLiteralNameMismatch_Title" xml:space="preserve">
    <value>The tuple element name is ignored because a different name or no name is specified by the assignment target.</value>
  </data>
  <data name="WRN_TupleBinopLiteralNameMismatch" xml:space="preserve">
    <value>The tuple element name '{0}' is ignored because a different name or no name is specified on the other side of the tuple == or != operator.</value>
  </data>
  <data name="WRN_TupleBinopLiteralNameMismatch_Title" xml:space="preserve">
    <value>The tuple element name is ignored because a different name or no name is specified on the other side of the tuple == or != operator.</value>
  </data>
  <data name="ERR_PredefinedValueTupleTypeMustBeStruct" xml:space="preserve">
    <value>Predefined type '{0}' must be a struct.</value>
  </data>
  <data name="ERR_NewWithTupleTypeSyntax" xml:space="preserve">
    <value>'new' cannot be used with tuple type. Use a tuple literal expression instead.</value>
  </data>
  <data name="ERR_DeconstructionVarFormDisallowsSpecificType" xml:space="preserve">
    <value>Deconstruction 'var (...)' form disallows a specific type for 'var'.</value>
  </data>
  <data name="ERR_TupleElementNamesAttributeMissing" xml:space="preserve">
    <value>Cannot define a class or member that utilizes tuples because the compiler required type '{0}' cannot be found. Are you missing a reference?</value>
  </data>
  <data name="ERR_ExplicitTupleElementNamesAttribute" xml:space="preserve">
    <value>Cannot reference 'System.Runtime.CompilerServices.TupleElementNamesAttribute' explicitly. Use the tuple syntax to define tuple names.</value>
  </data>
  <data name="ERR_ExpressionTreeContainsOutVariable" xml:space="preserve">
    <value>An expression tree may not contain an out argument variable declaration.</value>
  </data>
  <data name="ERR_ExpressionTreeContainsDiscard" xml:space="preserve">
    <value>An expression tree may not contain a discard.</value>
  </data>
  <data name="ERR_ExpressionTreeContainsIsMatch" xml:space="preserve">
    <value>An expression tree may not contain an 'is' pattern-matching operator.</value>
  </data>
  <data name="ERR_ExpressionTreeContainsTupleLiteral" xml:space="preserve">
    <value>An expression tree may not contain a tuple literal.</value>
  </data>
  <data name="ERR_ExpressionTreeContainsTupleConversion" xml:space="preserve">
    <value>An expression tree may not contain a tuple conversion.</value>
  </data>
  <data name="ERR_SourceLinkRequiresPdb" xml:space="preserve">
    <value>/sourcelink switch is only supported when emitting PDB.</value>
  </data>
  <data name="ERR_CannotEmbedWithoutPdb" xml:space="preserve">
    <value>/embed switch is only supported when emitting a PDB.</value>
  </data>
  <data name="ERR_InvalidInstrumentationKind" xml:space="preserve">
    <value>Invalid instrumentation kind: {0}</value>
  </data>
  <data name="ERR_InvalidHashAlgorithmName" xml:space="preserve">
    <value>Invalid hash algorithm name: '{0}'</value>
  </data>
  <data name="ERR_VarInvocationLvalueReserved" xml:space="preserve">
    <value>The syntax 'var (...)' as an lvalue is reserved.</value>
  </data>
  <data name="ERR_SemiOrLBraceOrArrowExpected" xml:space="preserve">
    <value>{ or ; or =&gt; expected</value>
  </data>
  <data name="ERR_ThrowMisplaced" xml:space="preserve">
    <value>A throw expression is not allowed in this context.</value>
  </data>
  <data name="ERR_DeclarationExpressionNotPermitted" xml:space="preserve">
    <value>A declaration is not allowed in this context.</value>
  </data>
  <data name="ERR_MustDeclareForeachIteration" xml:space="preserve">
    <value>A foreach loop must declare its iteration variables.</value>
  </data>
  <data name="ERR_TupleElementNamesInDeconstruction" xml:space="preserve">
    <value>Tuple element names are not permitted on the left of a deconstruction.</value>
  </data>
  <data name="ERR_PossibleBadNegCast" xml:space="preserve">
    <value>To cast a negative value, you must enclose the value in parentheses.</value>
  </data>
  <data name="ERR_ExpressionTreeContainsThrowExpression" xml:space="preserve">
    <value>An expression tree may not contain a throw-expression.</value>
  </data>
  <data name="ERR_ExpressionTreeContainsWithExpression" xml:space="preserve">
    <value>An expression tree may not contain a with-expression.</value>
  </data>
  <data name="ERR_BadAssemblyName" xml:space="preserve">
    <value>Invalid assembly name: {0}</value>
  </data>
  <data name="ERR_BadAsyncMethodBuilderTaskProperty" xml:space="preserve">
    <value>For type '{0}' to be used as an AsyncMethodBuilder for type '{1}', its Task property should return type '{1}' instead of type '{2}'.</value>
  </data>
  <data name="ERR_TypeForwardedToMultipleAssemblies" xml:space="preserve">
    <value>Module '{0}' in assembly '{1}' is forwarding the type '{2}' to multiple assemblies: '{3}' and '{4}'.</value>
  </data>
  <data name="ERR_PatternDynamicType" xml:space="preserve">
    <value>It is not legal to use the type 'dynamic' in a pattern.</value>
  </data>
  <data name="ERR_BadDocumentationMode" xml:space="preserve">
    <value>Provided documentation mode is unsupported or invalid: '{0}'.</value>
  </data>
  <data name="ERR_BadSourceCodeKind" xml:space="preserve">
    <value>Provided source code kind is unsupported or invalid: '{0}'</value>
  </data>
  <data name="ERR_BadLanguageVersion" xml:space="preserve">
    <value>Provided language version is unsupported or invalid: '{0}'.</value>
  </data>
  <data name="ERR_InvalidPreprocessingSymbol" xml:space="preserve">
    <value>Invalid name for a preprocessing symbol; '{0}' is not a valid identifier</value>
  </data>
  <data name="ERR_FeatureNotAvailableInVersion7_1" xml:space="preserve">
    <value>Feature '{0}' is not available in C# 7.1. Please use language version {1} or greater.</value>
  </data>
  <data name="ERR_FeatureNotAvailableInVersion7_2" xml:space="preserve">
    <value>Feature '{0}' is not available in C# 7.2. Please use language version {1} or greater.</value>
  </data>
  <data name="ERR_FeatureNotAvailableInVersion7_3" xml:space="preserve">
    <value>Feature '{0}' is not available in C# 7.3. Please use language version {1} or greater.</value>
  </data>
  <data name="ERR_FeatureNotAvailableInVersion8" xml:space="preserve">
    <value>Feature '{0}' is not available in C# 8.0. Please use language version {1} or greater.</value>
  </data>
  <data name="ERR_LanguageVersionCannotHaveLeadingZeroes" xml:space="preserve">
    <value>Specified language version '{0}' cannot have leading zeroes</value>
  </data>
  <data name="ERR_VoidAssignment" xml:space="preserve">
    <value>A value of type 'void' may not be assigned.</value>
  </data>
  <data name="WRN_WindowsExperimental" xml:space="preserve">
    <value>'{0}' is for evaluation purposes only and is subject to change or removal in future updates.</value>
  </data>
  <data name="WRN_WindowsExperimental_Title" xml:space="preserve">
    <value>Type is for evaluation purposes only and is subject to change or removal in future updates.</value>
  </data>
  <data name="WRN_Experimental" xml:space="preserve">
    <value>'{0}' is for evaluation purposes only and is subject to change or removal in future updates. Suppress this diagnostic to proceed.</value>
  </data>
  <data name="WRN_Experimental_Title" xml:space="preserve">
    <value>Type is for evaluation purposes only and is subject to change or removal in future updates. Suppress this diagnostic to proceed.</value>
  </data>
  <data name="WRN_ExperimentalWithMessage" xml:space="preserve">
    <value>'{0}' is for evaluation purposes only and is subject to change or removal in future updates: '{1}'. Suppress this diagnostic to proceed.</value>
  </data>
  <data name="WRN_ExperimentalWithMessage_Title" xml:space="preserve">
    <value>Type is for evaluation purposes only and is subject to change or removal in future updates. Suppress this diagnostic to proceed.</value>
  </data>
  <data name="ERR_CompilerAndLanguageVersion" xml:space="preserve">
    <value>Compiler version: '{0}'. Language version: {1}.</value>
  </data>
  <data name="IDS_FeatureAsyncMain" xml:space="preserve">
    <value>async main</value>
  </data>
  <data name="ERR_TupleInferredNamesNotAvailable" xml:space="preserve">
    <value>Tuple element name '{0}' is inferred. Please use language version {1} or greater to access an element by its inferred name.</value>
  </data>
  <data name="ERR_AltInterpolatedVerbatimStringsNotAvailable" xml:space="preserve">
    <value>To use '@$' instead of '$@' for an interpolated verbatim string, please use language version '{0}' or greater.</value>
  </data>
  <data name="WRN_AttributesOnBackingFieldsNotAvailable" xml:space="preserve">
    <value>Field-targeted attributes on auto-properties are not supported in language version {0}. Please use language version {1} or greater.</value>
  </data>
  <data name="WRN_AttributesOnBackingFieldsNotAvailable_Title" xml:space="preserve">
    <value>Field-targeted attributes on auto-properties are not supported in this version of the language.</value>
  </data>
  <data name="ERR_VoidInTuple" xml:space="preserve">
    <value>A tuple may not contain a value of type 'void'.</value>
  </data>
  <data name="IDS_FeatureNullableReferenceTypes" xml:space="preserve">
    <value>nullable reference types</value>
  </data>
  <data name="IDS_FeaturePragmaWarningEnable" xml:space="preserve">
    <value>warning action enable</value>
  </data>
  <data name="WRN_ConvertingNullableToNonNullable" xml:space="preserve">
    <value>Converting null literal or possible null value to non-nullable type.</value>
  </data>
  <data name="WRN_ConvertingNullableToNonNullable_Title" xml:space="preserve">
    <value>Converting null literal or possible null value to non-nullable type.</value>
  </data>
  <data name="WRN_NullReferenceAssignment" xml:space="preserve">
    <value>Possible null reference assignment.</value>
  </data>
  <data name="WRN_NullReferenceAssignment_Title" xml:space="preserve">
    <value>Possible null reference assignment.</value>
  </data>
  <data name="WRN_NullReferenceReceiver" xml:space="preserve">
    <value>Dereference of a possibly null reference.</value>
  </data>
  <data name="WRN_NullReferenceReceiver_Title" xml:space="preserve">
    <value>Dereference of a possibly null reference.</value>
  </data>
  <data name="WRN_NullReferenceReturn" xml:space="preserve">
    <value>Possible null reference return.</value>
  </data>
  <data name="WRN_NullReferenceReturn_Title" xml:space="preserve">
    <value>Possible null reference return.</value>
  </data>
  <data name="WRN_NullReferenceArgument" xml:space="preserve">
    <value>Possible null reference argument for parameter '{0}' in '{1}'.</value>
  </data>
  <data name="WRN_NullReferenceArgument_Title" xml:space="preserve">
    <value>Possible null reference argument.</value>
  </data>
  <data name="WRN_ThrowPossibleNull" xml:space="preserve">
    <value>Thrown value may be null.</value>
  </data>
  <data name="WRN_ThrowPossibleNull_Title" xml:space="preserve">
    <value>Thrown value may be null.</value>
  </data>
  <data name="WRN_UnboxPossibleNull" xml:space="preserve">
    <value>Unboxing a possibly null value.</value>
  </data>
  <data name="WRN_UnboxPossibleNull_Title" xml:space="preserve">
    <value>Unboxing a possibly null value.</value>
  </data>
  <data name="WRN_NullabilityMismatchInTypeOnOverride" xml:space="preserve">
    <value>Nullability of reference types in type doesn't match overridden member.</value>
  </data>
  <data name="WRN_NullabilityMismatchInTypeOnOverride_Title" xml:space="preserve">
    <value>Nullability of reference types in type doesn't match overridden member.</value>
  </data>
  <data name="WRN_NullabilityMismatchInReturnTypeOnOverride" xml:space="preserve">
    <value>Nullability of reference types in return type doesn't match overridden member.</value>
  </data>
  <data name="WRN_NullabilityMismatchInReturnTypeOnOverride_Title" xml:space="preserve">
    <value>Nullability of reference types in return type doesn't match overridden member.</value>
  </data>
  <data name="WRN_TopLevelNullabilityMismatchInReturnTypeOnOverride" xml:space="preserve">
    <value>Nullability of return type doesn't match overridden member (possibly because of nullability attributes).</value>
  </data>
  <data name="WRN_TopLevelNullabilityMismatchInReturnTypeOnOverride_Title" xml:space="preserve">
    <value>Nullability of return type doesn't match overridden member (possibly because of nullability attributes).</value>
  </data>
  <data name="WRN_NullabilityMismatchInParameterTypeOnOverride" xml:space="preserve">
    <value>Nullability of reference types in type of parameter '{0}' doesn't match overridden member.</value>
  </data>
  <data name="WRN_NullabilityMismatchInParameterTypeOnOverride_Title" xml:space="preserve">
    <value>Nullability of reference types in type of parameter doesn't match overridden member.</value>
  </data>
  <data name="WRN_TopLevelNullabilityMismatchInParameterTypeOnOverride" xml:space="preserve">
    <value>Nullability of type of parameter '{0}' doesn't match overridden member (possibly because of nullability attributes).</value>
  </data>
  <data name="WRN_TopLevelNullabilityMismatchInParameterTypeOnOverride_Title" xml:space="preserve">
    <value>Nullability of type of parameter doesn't match overridden member (possibly because of nullability attributes).</value>
  </data>
  <data name="WRN_NullabilityMismatchInParameterTypeOnPartial" xml:space="preserve">
    <value>Nullability of reference types in type of parameter '{0}' doesn't match partial method declaration.</value>
  </data>
  <data name="WRN_NullabilityMismatchInParameterTypeOnPartial_Title" xml:space="preserve">
    <value>Nullability of reference types in type of parameter doesn't match partial method declaration.</value>
  </data>
  <data name="WRN_NullabilityMismatchInReturnTypeOnPartial" xml:space="preserve">
    <value>Nullability of reference types in return type doesn't match partial method declaration.</value>
  </data>
  <data name="WRN_NullabilityMismatchInReturnTypeOnPartial_Title" xml:space="preserve">
    <value>Nullability of reference types in return type doesn't match partial method declaration.</value>
  </data>
  <data name="WRN_NullabilityMismatchInTypeOnImplicitImplementation" xml:space="preserve">
    <value>Nullability of reference types in type of '{0}' doesn't match implicitly implemented member '{1}'.</value>
  </data>
  <data name="WRN_NullabilityMismatchInTypeOnImplicitImplementation_Title" xml:space="preserve">
    <value>Nullability of reference types in type doesn't match implicitly implemented member.</value>
  </data>
  <data name="WRN_NullabilityMismatchInReturnTypeOnImplicitImplementation" xml:space="preserve">
    <value>Nullability of reference types in return type of '{0}' doesn't match implicitly implemented member '{1}'.</value>
  </data>
  <data name="WRN_NullabilityMismatchInReturnTypeOnImplicitImplementation_Title" xml:space="preserve">
    <value>Nullability of reference types in return type doesn't match implicitly implemented member.</value>
  </data>
  <data name="WRN_NullabilityMismatchInParameterTypeOnImplicitImplementation" xml:space="preserve">
    <value>Nullability of reference types in type of parameter '{0}' of '{1}' doesn't match implicitly implemented member '{2}'.</value>
  </data>
  <data name="WRN_NullabilityMismatchInParameterTypeOnImplicitImplementation_Title" xml:space="preserve">
    <value>Nullability of reference types in type of parameter doesn't match implicitly implemented member.</value>
  </data>
  <data name="WRN_TopLevelNullabilityMismatchInReturnTypeOnImplicitImplementation" xml:space="preserve">
    <value>Nullability of reference types in return type of '{0}' doesn't match implicitly implemented member '{1}' (possibly because of nullability attributes).</value>
  </data>
  <data name="WRN_TopLevelNullabilityMismatchInReturnTypeOnImplicitImplementation_Title" xml:space="preserve">
    <value>Nullability of reference types in return type doesn't match implicitly implemented member (possibly because of nullability attributes).</value>
  </data>
  <data name="WRN_TopLevelNullabilityMismatchInParameterTypeOnImplicitImplementation" xml:space="preserve">
    <value>Nullability of reference types in type of parameter '{0}' of '{1}' doesn't match implicitly implemented member '{2}' (possibly because of nullability attributes).</value>
  </data>
  <data name="WRN_TopLevelNullabilityMismatchInParameterTypeOnImplicitImplementation_Title" xml:space="preserve">
    <value>Nullability of reference types in type of parameter doesn't match implicitly implemented member (possibly because of nullability attributes).</value>
  </data>
  <data name="WRN_NullabilityMismatchInTypeOnExplicitImplementation" xml:space="preserve">
    <value>Nullability of reference types in type doesn't match implemented member '{0}'.</value>
  </data>
  <data name="WRN_NullabilityMismatchInTypeOnExplicitImplementation_Title" xml:space="preserve">
    <value>Nullability of reference types in type doesn't match implemented member.</value>
  </data>
  <data name="WRN_NullabilityMismatchInReturnTypeOnExplicitImplementation" xml:space="preserve">
    <value>Nullability of reference types in return type doesn't match implemented member '{0}'.</value>
  </data>
  <data name="WRN_NullabilityMismatchInReturnTypeOnExplicitImplementation_Title" xml:space="preserve">
    <value>Nullability of reference types in return type doesn't match implemented member.</value>
  </data>
  <data name="WRN_NullabilityMismatchInParameterTypeOnExplicitImplementation" xml:space="preserve">
    <value>Nullability of reference types in type of parameter '{0}' doesn't match implemented member '{1}'.</value>
  </data>
  <data name="WRN_NullabilityMismatchInParameterTypeOnExplicitImplementation_Title" xml:space="preserve">
    <value>Nullability of reference types in type of parameter doesn't match implemented member.</value>
  </data>
  <data name="WRN_TopLevelNullabilityMismatchInReturnTypeOnExplicitImplementation" xml:space="preserve">
    <value>Nullability of reference types in return type doesn't match implemented member '{0}' (possibly because of nullability attributes).</value>
  </data>
  <data name="WRN_TopLevelNullabilityMismatchInReturnTypeOnExplicitImplementation_Title" xml:space="preserve">
    <value>Nullability of reference types in return type doesn't match implemented member (possibly because of nullability attributes).</value>
  </data>
  <data name="WRN_TopLevelNullabilityMismatchInParameterTypeOnExplicitImplementation" xml:space="preserve">
    <value>Nullability of reference types in type of parameter '{0}' doesn't match implemented member '{1}' (possibly because of nullability attributes).</value>
  </data>
  <data name="WRN_TopLevelNullabilityMismatchInParameterTypeOnExplicitImplementation_Title" xml:space="preserve">
    <value>Nullability of reference types in type of parameter doesn't match implemented member (possibly because of nullability attributes).</value>
  </data>
  <data name="WRN_UninitializedNonNullableField" xml:space="preserve">
    <value>Non-nullable {0} '{1}' must contain a non-null value when exiting constructor. Consider adding the 'required' modifier or declaring the {0} as nullable.</value>
  </data>
  <data name="WRN_UninitializedNonNullableField_Title" xml:space="preserve">
    <value>Non-nullable field must contain a non-null value when exiting constructor. Consider adding the 'required' modifier or declaring as nullable.</value>
  </data>
  <data name="WRN_NullabilityMismatchInAssignment" xml:space="preserve">
    <value>Nullability of reference types in value of type '{0}' doesn't match target type '{1}'.</value>
  </data>
  <data name="WRN_NullabilityMismatchInAssignment_Title" xml:space="preserve">
    <value>Nullability of reference types in value doesn't match target type.</value>
  </data>
  <data name="WRN_ImplicitCopyInReadOnlyMember" xml:space="preserve">
    <value>Call to non-readonly member '{0}' from a 'readonly' member results in an implicit copy of '{1}'.</value>
  </data>
  <data name="WRN_ImplicitCopyInReadOnlyMember_Title" xml:space="preserve">
    <value>Call to non-readonly member from a 'readonly' member results in an implicit copy.</value>
  </data>
  <data name="ERR_StaticMemberCantBeReadOnly" xml:space="preserve">
    <value>Static member '{0}' cannot be marked 'readonly'.</value>
  </data>
  <data name="ERR_AutoSetterCantBeReadOnly" xml:space="preserve">
    <value>Auto-implemented 'set' accessor '{0}' cannot be marked 'readonly'.</value>
  </data>
  <data name="ERR_AutoPropertyWithSetterCantBeReadOnly" xml:space="preserve">
    <value>Auto-implemented property '{0}' cannot be marked 'readonly' because it has a 'set' accessor.</value>
  </data>
  <data name="ERR_InvalidPropertyReadOnlyMods" xml:space="preserve">
    <value>Cannot specify 'readonly' modifiers on both property or indexer '{0}' and its accessor. Remove one of them.</value>
  </data>
  <data name="ERR_DuplicatePropertyReadOnlyMods" xml:space="preserve">
    <value>Cannot specify 'readonly' modifiers on both accessors of property or indexer '{0}'. Instead, put a 'readonly' modifier on the property itself.</value>
  </data>
  <data name="ERR_FieldLikeEventCantBeReadOnly" xml:space="preserve">
    <value>Field-like event '{0}' cannot be 'readonly'.</value>
  </data>
  <data name="ERR_PartialMemberReadOnlyDifference" xml:space="preserve">
    <value>Both partial member declarations must be readonly or neither may be readonly</value>
  </data>
  <data name="ERR_ReadOnlyModMissingAccessor" xml:space="preserve">
    <value>'{0}': 'readonly' can only be used on accessors if the property or indexer has both a get and a set accessor</value>
  </data>
  <data name="WRN_NullabilityMismatchInArgument" xml:space="preserve">
    <value>Argument of type '{0}' cannot be used for parameter '{2}' of type '{1}' in '{3}' due to differences in the nullability of reference types.</value>
  </data>
  <data name="WRN_NullabilityMismatchInArgument_Title" xml:space="preserve">
    <value>Argument cannot be used for parameter due to differences in the nullability of reference types.</value>
  </data>
  <data name="WRN_NullabilityMismatchInArgumentForOutput" xml:space="preserve">
    <value>Argument of type '{0}' cannot be used as an output of type '{1}' for parameter '{2}' in '{3}' due to differences in the nullability of reference types.</value>
  </data>
  <data name="WRN_NullabilityMismatchInArgumentForOutput_Title" xml:space="preserve">
    <value>Argument cannot be used as an output for parameter due to differences in the nullability of reference types.</value>
  </data>
  <data name="WRN_DisallowNullAttributeForbidsMaybeNullAssignment" xml:space="preserve">
    <value>A possible null value may not be used for a type marked with [NotNull] or [DisallowNull]</value>
  </data>
  <data name="WRN_DisallowNullAttributeForbidsMaybeNullAssignment_Title" xml:space="preserve">
    <value>A possible null value may not be used for a type marked with [NotNull] or [DisallowNull]</value>
  </data>
  <data name="WRN_ParameterConditionallyDisallowsNull" xml:space="preserve">
    <value>Parameter '{0}' must have a non-null value when exiting with '{1}'.</value>
  </data>
  <data name="WRN_ParameterConditionallyDisallowsNull_Title" xml:space="preserve">
    <value>Parameter must have a non-null value when exiting in some condition.</value>
  </data>
  <data name="WRN_ParameterDisallowsNull" xml:space="preserve">
    <value>Parameter '{0}' must have a non-null value when exiting.</value>
  </data>
  <data name="WRN_ParameterDisallowsNull_Title" xml:space="preserve">
    <value>Parameter must have a non-null value when exiting.</value>
  </data>
  <data name="WRN_ParameterNotNullIfNotNull" xml:space="preserve">
    <value>Parameter '{0}' must have a non-null value when exiting because parameter '{1}' is non-null.</value>
  </data>
  <data name="WRN_ParameterNotNullIfNotNull_Title" xml:space="preserve">
    <value>Parameter must have a non-null value when exiting because parameter referenced by NotNullIfNotNull is non-null.</value>
  </data>
  <data name="WRN_ReturnNotNullIfNotNull" xml:space="preserve">
    <value>Return value must be non-null because parameter '{0}' is non-null.</value>
  </data>
  <data name="WRN_ReturnNotNullIfNotNull_Title" xml:space="preserve">
    <value>Return value must be non-null because parameter is non-null.</value>
  </data>
  <data name="WRN_MemberNotNull" xml:space="preserve">
    <value>Member '{0}' must have a non-null value when exiting.</value>
  </data>
  <data name="WRN_MemberNotNull_Title" xml:space="preserve">
    <value>Member must have a non-null value when exiting.</value>
  </data>
  <data name="WRN_MemberNotNullBadMember" xml:space="preserve">
    <value>Member '{0}' cannot be used in this attribute.</value>
  </data>
  <data name="WRN_MemberNotNullBadMember_Title" xml:space="preserve">
    <value>Member cannot be used in this attribute.</value>
  </data>
  <data name="WRN_MemberNotNullWhen" xml:space="preserve">
    <value>Member '{0}' must have a non-null value when exiting with '{1}'.</value>
  </data>
  <data name="WRN_MemberNotNullWhen_Title" xml:space="preserve">
    <value>Member must have a non-null value when exiting in some condition.</value>
  </data>
  <data name="WRN_ShouldNotReturn" xml:space="preserve">
    <value>A method marked [DoesNotReturn] should not return.</value>
  </data>
  <data name="WRN_ShouldNotReturn_Title" xml:space="preserve">
    <value>A method marked [DoesNotReturn] should not return.</value>
  </data>
  <data name="WRN_DoesNotReturnMismatch" xml:space="preserve">
    <value>Method '{0}' lacks `[DoesNotReturn]` annotation to match implemented or overridden member.</value>
  </data>
  <data name="WRN_DoesNotReturnMismatch_Title" xml:space="preserve">
    <value>Method lacks `[DoesNotReturn]` annotation to match implemented or overridden member.</value>
  </data>
  <data name="WRN_NullabilityMismatchInReturnTypeOfTargetDelegate" xml:space="preserve">
    <value>Nullability of reference types in return type of '{0}' doesn't match the target delegate '{1}' (possibly because of nullability attributes).</value>
  </data>
  <data name="WRN_NullabilityMismatchInReturnTypeOfTargetDelegate_Title" xml:space="preserve">
    <value>Nullability of reference types in return type doesn't match the target delegate (possibly because of nullability attributes).</value>
  </data>
  <data name="WRN_NullabilityMismatchInParameterTypeOfTargetDelegate" xml:space="preserve">
    <value>Nullability of reference types in type of parameter '{0}' of '{1}' doesn't match the target delegate '{2}' (possibly because of nullability attributes).</value>
  </data>
  <data name="WRN_NullabilityMismatchInParameterTypeOfTargetDelegate_Title" xml:space="preserve">
    <value>Nullability of reference types in type of parameter doesn't match the target delegate (possibly because of nullability attributes).</value>
  </data>
  <data name="WRN_NullAsNonNullable" xml:space="preserve">
    <value>Cannot convert null literal to non-nullable reference type.</value>
  </data>
  <data name="WRN_NullAsNonNullable_Title" xml:space="preserve">
    <value>Cannot convert null literal to non-nullable reference type.</value>
  </data>
  <data name="ERR_AnnotationDisallowedInObjectCreation" xml:space="preserve">
    <value>Cannot use a nullable reference type in object creation.</value>
  </data>
  <data name="WRN_NullableValueTypeMayBeNull" xml:space="preserve">
    <value>Nullable value type may be null.</value>
  </data>
  <data name="WRN_NullableValueTypeMayBeNull_Title" xml:space="preserve">
    <value>Nullable value type may be null.</value>
  </data>
  <data name="WRN_NullabilityMismatchInTypeParameterConstraint" xml:space="preserve">
    <value>The type '{3}' cannot be used as type parameter '{2}' in the generic type or method '{0}'. Nullability of type argument '{3}' doesn't match constraint type '{1}'.</value>
  </data>
  <data name="WRN_NullabilityMismatchInTypeParameterConstraint_Title" xml:space="preserve">
    <value>The type cannot be used as type parameter in the generic type or method. Nullability of type argument doesn't match constraint type.</value>
  </data>
  <data name="WRN_MissingNonNullTypesContextForAnnotation" xml:space="preserve">
    <value>The annotation for nullable reference types should only be used in code within a '#nullable' annotations context.</value>
  </data>
  <data name="WRN_MissingNonNullTypesContextForAnnotation_Title" xml:space="preserve">
    <value>The annotation for nullable reference types should only be used in code within a '#nullable' annotations context.</value>
  </data>
  <data name="ERR_ExplicitNullableAttribute" xml:space="preserve">
    <value>Explicit application of 'System.Runtime.CompilerServices.NullableAttribute' is not allowed.</value>
  </data>
  <data name="ERR_NullableUnconstrainedTypeParameter" xml:space="preserve">
    <value>A nullable type parameter must be known to be a value type or non-nullable reference type unless language version '{0}' or greater is used. Consider changing the language version or adding a 'class', 'struct', or type constraint.</value>
  </data>
  <data name="ERR_NullableOptionNotAvailable" xml:space="preserve">
    <value>Invalid '{0}' value: '{1}' for C# {2}. Please use language version '{3}' or greater.</value>
  </data>
  <data name="ERR_NonTaskMainCantBeAsync" xml:space="preserve">
    <value>A void or int returning entry point cannot be async</value>
  </data>
  <data name="ERR_PatternWrongGenericTypeInVersion" xml:space="preserve">
    <value>An expression of type '{0}' cannot be handled by a pattern of type '{1}' in C# {2}. Please use language version {3} or greater.</value>
  </data>
  <data name="WRN_UnreferencedLocalFunction" xml:space="preserve">
    <value>The local function '{0}' is declared but never used</value>
  </data>
  <data name="WRN_UnreferencedLocalFunction_Title" xml:space="preserve">
    <value>Local function is declared but never used</value>
  </data>
  <data name="ERR_LocalFunctionMissingBody" xml:space="preserve">
    <value>Local function '{0}' must declare a body because it is not marked 'static extern'.</value>
  </data>
  <data name="ERR_InvalidDebugInfo" xml:space="preserve">
    <value>Unable to read debug information of method '{0}' (token 0x{1:X8}) from assembly '{2}': {3}</value>
  </data>
  <data name="IConversionExpressionIsNotCSharpConversion" xml:space="preserve">
    <value>{0} is not a valid C# conversion expression</value>
  </data>
  <data name="ERR_DynamicLocalFunctionTypeParameter" xml:space="preserve">
    <value>Cannot pass argument with dynamic type to generic local function '{0}' with inferred type arguments.</value>
  </data>
  <data name="IDS_FeatureLeadingDigitSeparator" xml:space="preserve">
    <value>leading digit separator</value>
  </data>
  <data name="ERR_ExplicitReservedAttr" xml:space="preserve">
    <value>Do not use '{0}'. This is reserved for compiler usage.</value>
  </data>
  <data name="ERR_TypeReserved" xml:space="preserve">
    <value>The type name '{0}' is reserved to be used by the compiler.</value>
  </data>
  <data name="ERR_EmbeddedAttributeMustFollowPattern" xml:space="preserve">
    <value>The type 'Microsoft.CodeAnalysis.EmbeddedAttribute' must be non-generic, internal, non-file, sealed, non-static, have a parameterless constructor, inherit from System.Attribute, and be able to be applied to any type.</value>
  </data>
  <data name="ERR_InExtensionMustBeValueType" xml:space="preserve">
    <value>The first 'in' or 'ref readonly' parameter of the extension method '{0}' must be a concrete (non-generic) value type.</value>
  </data>
  <data name="ERR_InExtensionParameterMustBeValueType" xml:space="preserve">
    <value>The 'in' or 'ref readonly' receiver parameter of extension must be a concrete (non-generic) value type.</value>
  </data>
  <data name="ERR_FieldsInRoStruct" xml:space="preserve">
    <value>Instance fields of readonly structs must be readonly.</value>
  </data>
  <data name="ERR_AutoPropsInRoStruct" xml:space="preserve">
    <value>Auto-implemented instance properties in readonly structs must be readonly.</value>
  </data>
  <data name="ERR_FieldlikeEventsInRoStruct" xml:space="preserve">
    <value>Field-like events are not allowed in readonly structs.</value>
  </data>
  <data name="IDS_FeatureRefExtensionMethods" xml:space="preserve">
    <value>ref extension methods</value>
  </data>
  <data name="ERR_StackAllocConversionNotPossible" xml:space="preserve">
    <value>Conversion of a stackalloc expression of type '{0}' to type '{1}' is not possible.</value>
  </data>
  <data name="ERR_RefExtensionMustBeValueTypeOrConstrainedToOne" xml:space="preserve">
    <value>The first parameter of a 'ref' extension method '{0}' must be a value type or a generic type constrained to struct.</value>
  </data>
  <data name="ERR_RefExtensionParameterMustBeValueTypeOrConstrainedToOne" xml:space="preserve">
    <value>The 'ref' receiver parameter of an extension block must be a value type or a generic type constrained to struct.</value>
  </data>
  <data name="ERR_OutAttrOnInParam" xml:space="preserve">
    <value>An in parameter cannot have the Out attribute.</value>
  </data>
  <data name="ERR_OutAttrOnRefReadonlyParam" xml:space="preserve">
    <value>A ref readonly parameter cannot have the Out attribute.</value>
  </data>
  <data name="ICompoundAssignmentOperationIsNotCSharpCompoundAssignment" xml:space="preserve">
    <value>{0} is not a valid C# compound assignment operation</value>
  </data>
  <data name="ISpreadOperationIsNotCSharpSpread" xml:space="preserve">
    <value>{0} is not a valid C# spread operation</value>
  </data>
  <data name="WRN_FilterIsConstantFalse" xml:space="preserve">
    <value>Filter expression is a constant 'false', consider removing the catch clause</value>
  </data>
  <data name="WRN_FilterIsConstantFalse_Title" xml:space="preserve">
    <value>Filter expression is a constant 'false'</value>
  </data>
  <data name="WRN_FilterIsConstantFalseRedundantTryCatch" xml:space="preserve">
    <value>Filter expression is a constant 'false', consider removing the try-catch block</value>
  </data>
  <data name="WRN_FilterIsConstantFalseRedundantTryCatch_Title" xml:space="preserve">
    <value>Filter expression is a constant 'false'. </value>
  </data>
  <data name="ERR_ConditionalInInterpolation" xml:space="preserve">
    <value>A conditional expression cannot be used directly in a string interpolation because the ':' ends the interpolation. Parenthesize the conditional expression.</value>
  </data>
  <data name="ERR_InDynamicMethodArg" xml:space="preserve">
    <value>Arguments with 'in' modifier cannot be used in dynamically dispatched expressions.</value>
  </data>
  <data name="ERR_TupleSizesMismatchForBinOps" xml:space="preserve">
    <value>Tuple types used as operands of an == or != operator must have matching cardinalities. But this operator has tuple types of cardinality {0} on the left and {1} on the right.</value>
  </data>
  <data name="ERR_RefLocalOrParamExpected" xml:space="preserve">
    <value>The left-hand side of a ref assignment must be a ref variable.</value>
  </data>
  <data name="ERR_RefAssignNarrower" xml:space="preserve">
    <value>Cannot ref-assign '{1}' to '{0}' because '{1}' has a narrower escape scope than '{0}'.</value>
  </data>
  <data name="ERR_RefAssignReturnOnly" xml:space="preserve">
    <value>Cannot ref-assign '{1}' to '{0}' because '{1}' can only escape the current method through a return statement.</value>
  </data>
  <data name="WRN_RefAssignReturnOnly" xml:space="preserve">
    <value>This ref-assigns '{1}' to '{0}' but '{1}' can only escape the current method through a return statement.</value>
  </data>
  <data name="WRN_RefAssignReturnOnly_Title" xml:space="preserve">
    <value>This ref-assigns a value that can only escape the current method through a return statement.</value>
  </data>
  <data name="WRN_RefAssignNarrower" xml:space="preserve">
    <value>This ref-assigns '{1}' to '{0}' but '{1}' has a narrower escape scope than '{0}'.</value>
  </data>
  <data name="WRN_RefAssignNarrower_Title" xml:space="preserve">
    <value>This ref-assigns a value that has a narrower escape scope than the target.</value>
  </data>
  <data name="ERR_RefAssignValEscapeWider" xml:space="preserve">
    <value>Cannot ref-assign '{1}' to '{0}' because '{1}' has a wider value escape scope than '{0}' allowing assignment through '{0}' of values with narrower escape scopes than '{1}'.</value>
  </data>
  <data name="WRN_RefAssignValEscapeWider" xml:space="preserve">
    <value>This ref-assigns '{1}' to '{0}' but '{1}' has a wider value escape scope than '{0}' allowing assignment through '{0}' of values with narrower escape scopes than '{1}'.</value>
  </data>
  <data name="WRN_RefAssignValEscapeWider_Title" xml:space="preserve">
    <value>This ref-assigns a value that has a wider value escape scope than the target allowing assignment through the target of values with narrower escapes scopes.</value>
  </data>
  <data name="IDS_FeatureEnumGenericTypeConstraint" xml:space="preserve">
    <value>enum generic type constraints</value>
  </data>
  <data name="IDS_FeatureDelegateGenericTypeConstraint" xml:space="preserve">
    <value>delegate generic type constraints</value>
  </data>
  <data name="IDS_FeatureUnmanagedGenericTypeConstraint" xml:space="preserve">
    <value>unmanaged generic type constraints</value>
  </data>
  <data name="ERR_NewBoundWithUnmanaged" xml:space="preserve">
    <value>The 'new()' constraint cannot be used with the 'unmanaged' constraint</value>
  </data>
  <data name="ERR_UnmanagedConstraintNotSatisfied" xml:space="preserve">
    <value>The type '{2}' must be a non-nullable value type, along with all fields at any level of nesting, in order to use it as parameter '{1}' in the generic type or method '{0}'</value>
  </data>
  <data name="ERR_ConWithUnmanagedCon" xml:space="preserve">
    <value>Type parameter '{1}' has the 'unmanaged' constraint so '{1}' cannot be used as a constraint for '{0}'</value>
  </data>
  <data name="IDS_FeatureStackAllocInitializer" xml:space="preserve">
    <value>stackalloc initializer</value>
  </data>
  <data name="ERR_InvalidStackAllocArray" xml:space="preserve">
    <value>"Invalid rank specifier: expected ']'</value>
  </data>
  <data name="IDS_FeatureExpressionVariablesInQueriesAndInitializers" xml:space="preserve">
    <value>declaration of expression variables in member initializers and queries</value>
  </data>
  <data name="ERR_MissingPattern" xml:space="preserve">
    <value>Pattern missing</value>
  </data>
  <data name="IDS_FeatureRecursivePatterns" xml:space="preserve">
    <value>recursive patterns</value>
  </data>
  <data name="IDS_FeatureNullPointerConstantPattern" xml:space="preserve">
    <value>null pointer constant pattern</value>
  </data>
  <data name="IDS_FeatureDefaultTypeParameterConstraint" xml:space="preserve">
    <value>default type parameter constraints</value>
  </data>
  <data name="ERR_WrongNumberOfSubpatterns" xml:space="preserve">
    <value>Matching the tuple type '{0}' requires '{1}' subpatterns, but '{2}' subpatterns are present.</value>
  </data>
  <data name="ERR_PropertyPatternNameMissing" xml:space="preserve">
    <value>A property subpattern requires a reference to the property or field to be matched, e.g. '{{ Name: {0} }}'</value>
  </data>
  <data name="ERR_DefaultPattern" xml:space="preserve">
    <value>A default literal 'default' is not valid as a pattern. Use another literal (e.g. '0' or 'null') as appropriate. To match everything, use a discard pattern '_'.</value>
  </data>
  <data name="ERR_SwitchExpressionNoBestType" xml:space="preserve">
    <value>No best type was found for the switch expression.</value>
  </data>
  <data name="ERR_DefaultLiteralNoTargetType" xml:space="preserve">
    <value>There is no target type for the default literal.</value>
  </data>
  <data name="ERR_CannotInferDelegateType" xml:space="preserve">
    <value>The delegate type could not be inferred.</value>
  </data>
  <data name="ERR_LambdaExplicitReturnTypeVar" xml:space="preserve">
    <value>The contextual keyword 'var' cannot be used as an explicit lambda return type</value>
  </data>
  <data name="ERR_SingleElementPositionalPatternRequiresDisambiguation" xml:space="preserve">
    <value>A single-element deconstruct pattern requires some other syntax for disambiguation. It is recommended to add a discard designator '_' after the close paren ')'.</value>
  </data>
  <data name="ERR_VarMayNotBindToType" xml:space="preserve">
    <value>The syntax 'var' for a pattern is not permitted to refer to a type, but '{0}' is in scope here.</value>
  </data>
  <data name="WRN_SwitchExpressionNotExhaustive" xml:space="preserve">
    <value>The switch expression does not handle all possible values of its input type (it is not exhaustive). For example, the pattern '{0}' is not covered.</value>
  </data>
  <data name="WRN_SwitchExpressionNotExhaustive_Title" xml:space="preserve">
    <value>The switch expression does not handle all possible values of its input type (it is not exhaustive).</value>
  </data>
  <data name="WRN_SwitchExpressionNotExhaustiveWithWhen" xml:space="preserve">
    <value>The switch expression does not handle all possible values of its input type (it is not exhaustive). For example, the pattern '{0}' is not covered. However, a pattern with a 'when' clause might successfully match this value.</value>
  </data>
  <data name="WRN_SwitchExpressionNotExhaustiveWithWhen_Title" xml:space="preserve">
    <value>The switch expression does not handle all possible values of its input type (it is not exhaustive).</value>
  </data>
  <data name="WRN_SwitchExpressionNotExhaustiveWithUnnamedEnumValue" xml:space="preserve">
    <value>The switch expression does not handle some values of its input type (it is not exhaustive) involving an unnamed enum value. For example, the pattern '{0}' is not covered.</value>
  </data>
  <data name="WRN_SwitchExpressionNotExhaustiveWithUnnamedEnumValue_Title" xml:space="preserve">
    <value>The switch expression does not handle some values of its input type (it is not exhaustive) involving an unnamed enum value.</value>
  </data>
  <data name="WRN_CaseConstantNamedUnderscore" xml:space="preserve">
    <value>The name '_' refers to the constant, not the discard pattern. Use 'var _' to discard the value, or '@_' to refer to a constant by that name.</value>
  </data>
  <data name="WRN_CaseConstantNamedUnderscore_Title" xml:space="preserve">
    <value>Do not use '_' for a case constant.</value>
  </data>
  <data name="WRN_IsTypeNamedUnderscore" xml:space="preserve">
    <value>The name '_' refers to the type '{0}', not the discard pattern. Use '@_' for the type, or 'var _' to discard.</value>
  </data>
  <data name="WRN_IsTypeNamedUnderscore_Title" xml:space="preserve">
    <value>Do not use '_' to refer to the type in an is-type expression.</value>
  </data>
  <data name="ERR_ExpressionTreeContainsSwitchExpression" xml:space="preserve">
    <value>An expression tree may not contain a switch expression.</value>
  </data>
  <data name="ERR_InvalidObjectCreation" xml:space="preserve">
    <value>Invalid object creation</value>
  </data>
  <data name="IDS_FeatureIndexingMovableFixedBuffers" xml:space="preserve">
    <value>indexing movable fixed buffers</value>
  </data>
  <data name="ERR_CantUseInOrOutInArglist" xml:space="preserve">
    <value>__arglist cannot have an argument passed by 'in' or 'out'</value>
  </data>
  <data name="SyntaxTreeNotFound" xml:space="preserve">
    <value>SyntaxTree is not part of the compilation</value>
  </data>
  <data name="ERR_OutVariableCannotBeByRef" xml:space="preserve">
    <value>An out variable cannot be declared as a ref local</value>
  </data>
  <data name="ERR_MultipleAnalyzerConfigsInSameDir" xml:space="preserve">
    <value>Multiple analyzer config files cannot be in the same directory ('{0}').</value>
  </data>
  <data name="IDS_FeatureCoalesceAssignmentExpression" xml:space="preserve">
    <value>coalescing assignment</value>
  </data>
  <data name="CannotCreateConstructedFromConstructed" xml:space="preserve">
    <value>Cannot create constructed generic type from another constructed generic type.</value>
  </data>
  <data name="CannotCreateConstructedFromNongeneric" xml:space="preserve">
    <value>Cannot create constructed generic type from non-generic type.</value>
  </data>
  <data name="IDS_FeatureUnconstrainedTypeParameterInNullCoalescingOperator" xml:space="preserve">
    <value>unconstrained type parameters in null coalescing operator</value>
  </data>
  <data name="WRN_NullabilityMismatchInConstraintsOnImplicitImplementation" xml:space="preserve">
    <value>Nullability in constraints for type parameter '{0}' of method '{1}' doesn't match the constraints for type parameter '{2}' of interface method '{3}'. Consider using an explicit interface implementation instead.</value>
  </data>
  <data name="WRN_NullabilityMismatchInConstraintsOnImplicitImplementation_Title" xml:space="preserve">
    <value>Nullability in constraints for type parameter doesn't match the constraints for type parameter in implicitly implemented interface method'.</value>
  </data>
  <data name="WRN_NullabilityMismatchInTypeParameterReferenceTypeConstraint" xml:space="preserve">
    <value>The type '{2}' cannot be used as type parameter '{1}' in the generic type or method '{0}'. Nullability of type argument '{2}' doesn't match 'class' constraint.</value>
  </data>
  <data name="WRN_NullabilityMismatchInTypeParameterReferenceTypeConstraint_Title" xml:space="preserve">
    <value>The type cannot be used as type parameter in the generic type or method. Nullability of type argument doesn't match 'class' constraint.</value>
  </data>
  <data name="ERR_TripleDotNotAllowed" xml:space="preserve">
    <value>Unexpected character sequence '...'</value>
  </data>
  <data name="IDS_FeatureIndexOperator" xml:space="preserve">
    <value>index operator</value>
  </data>
  <data name="IDS_FeatureRangeOperator" xml:space="preserve">
    <value>range operator</value>
  </data>
  <data name="IDS_FeatureStaticLocalFunctions" xml:space="preserve">
    <value>static local functions</value>
  </data>
  <data name="IDS_FeatureNameShadowingInNestedFunctions" xml:space="preserve">
    <value>name shadowing in nested functions</value>
  </data>
  <data name="IDS_FeatureLambdaDiscardParameters" xml:space="preserve">
    <value>lambda discard parameters</value>
  </data>
  <data name="IDS_FeatureMemberNotNull" xml:space="preserve">
    <value>MemberNotNull attribute</value>
  </data>
  <data name="IDS_FeatureNativeInt" xml:space="preserve">
    <value>native-sized integers</value>
  </data>
  <data name="ERR_BadDynamicAwaitForEach" xml:space="preserve">
    <value>Cannot use a collection of dynamic type in an asynchronous foreach</value>
  </data>
  <data name="ERR_NullableDirectiveQualifierExpected" xml:space="preserve">
    <value>Expected 'enable', 'disable', or 'restore'</value>
  </data>
  <data name="ERR_NullableDirectiveTargetExpected" xml:space="preserve">
    <value>Expected 'warnings', 'annotations', or end of directive</value>
  </data>
  <data name="WRN_MissingNonNullTypesContextForAnnotationInGeneratedCode" xml:space="preserve">
    <value>The annotation for nullable reference types should only be used in code within a '#nullable' annotations context. Auto-generated code requires an explicit '#nullable' directive in source.</value>
  </data>
  <data name="WRN_MissingNonNullTypesContextForAnnotationInGeneratedCode_Title" xml:space="preserve">
    <value>The annotation for nullable reference types should only be used in code within a '#nullable' annotations context. Auto-generated code requires an explicit '#nullable' directive in source.</value>
  </data>
  <data name="WRN_NullReferenceInitializer" xml:space="preserve">
    <value>Object or collection initializer implicitly dereferences possibly null member '{0}'.</value>
  </data>
  <data name="WRN_NullReferenceInitializer_Title" xml:space="preserve">
    <value>Object or collection initializer implicitly dereferences possibly null member.</value>
  </data>
  <data name="ERR_ExpressionTreeCantContainRefStruct" xml:space="preserve">
    <value>Expression tree cannot contain value of ref struct or restricted type '{0}'.</value>
  </data>
  <data name="ERR_ElseCannotStartStatement" xml:space="preserve">
    <value>'else' cannot start a statement.</value>
  </data>
  <data name="ERR_ExpressionTreeCantContainNullCoalescingAssignment" xml:space="preserve">
    <value>An expression tree may not contain a null coalescing assignment</value>
  </data>
  <data name="ERR_BadNullableContextOption" xml:space="preserve">
    <value>Invalid option '{0}' for /nullable; must be 'disable', 'enable', 'warnings' or 'annotations'</value>
  </data>
  <data name="ERR_SwitchGoverningExpressionRequiresParens" xml:space="preserve">
    <value>Parentheses are required around the switch governing expression.</value>
  </data>
  <data name="ERR_TupleElementNameMismatch" xml:space="preserve">
    <value>The name '{0}' does not identify tuple element '{1}'.</value>
  </data>
  <data name="ERR_DeconstructParameterNameMismatch" xml:space="preserve">
    <value>The name '{0}' does not match the corresponding 'Deconstruct' parameter '{1}'.</value>
  </data>
  <data name="ERR_IsPatternImpossible" xml:space="preserve">
    <value>An expression of type '{0}' can never match the provided pattern.</value>
  </data>
  <data name="WRN_IsPatternAlways" xml:space="preserve">
    <value>An expression of type '{0}' always matches the provided pattern.</value>
  </data>
  <data name="WRN_IsPatternAlways_Title" xml:space="preserve">
    <value>The input always matches the provided pattern.</value>
  </data>
  <data name="WRN_GivenExpressionNeverMatchesPattern" xml:space="preserve">
    <value>The given expression never matches the provided pattern.</value>
  </data>
  <data name="WRN_GivenExpressionNeverMatchesPattern_Title" xml:space="preserve">
    <value>The given expression never matches the provided pattern.</value>
  </data>
  <data name="WRN_GivenExpressionAlwaysMatchesConstant" xml:space="preserve">
    <value>The given expression always matches the provided constant.</value>
  </data>
  <data name="WRN_GivenExpressionAlwaysMatchesConstant_Title" xml:space="preserve">
    <value>The given expression always matches the provided constant.</value>
  </data>
  <data name="WRN_GivenExpressionAlwaysMatchesPattern" xml:space="preserve">
    <value>The given expression always matches the provided pattern.</value>
  </data>
  <data name="WRN_GivenExpressionAlwaysMatchesPattern_Title" xml:space="preserve">
    <value>The given expression always matches the provided pattern.</value>
  </data>
  <data name="ERR_FeatureNotAvailableInVersion8_0" xml:space="preserve">
    <value>Feature '{0}' is not available in C# 8.0. Please use language version {1} or greater.</value>
  </data>
  <data name="ERR_PointerTypeInPatternMatching" xml:space="preserve">
    <value>Pattern-matching is not permitted for pointer types.</value>
  </data>
  <data name="ERR_ArgumentNameInITuplePattern" xml:space="preserve">
    <value>Element names are not permitted when pattern-matching via 'System.Runtime.CompilerServices.ITuple'.</value>
  </data>
  <data name="ERR_DiscardPatternInSwitchStatement" xml:space="preserve">
    <value>The discard pattern is not permitted as a case label in a switch statement. Use 'case var _:' for a discard pattern, or 'case @_:' for a constant named '_'.</value>
  </data>
  <data name="WRN_NullabilityMismatchInExplicitlyImplementedInterface" xml:space="preserve">
    <value>Nullability of reference types in explicit interface specifier doesn't match interface implemented by the type.</value>
  </data>
  <data name="WRN_NullabilityMismatchInExplicitlyImplementedInterface_Title" xml:space="preserve">
    <value>Nullability of reference types in explicit interface specifier doesn't match interface implemented by the type.</value>
  </data>
  <data name="WRN_NullabilityMismatchInInterfaceImplementedByBase" xml:space="preserve">
    <value>'{0}' does not implement interface member '{1}'. Nullability of reference types in interface implemented by the base type doesn't match.</value>
  </data>
  <data name="WRN_NullabilityMismatchInInterfaceImplementedByBase_Title" xml:space="preserve">
    <value>Type does not implement interface member. Nullability of reference types in interface implemented by the base type doesn't match.</value>
  </data>
  <data name="WRN_DuplicateInterfaceWithNullabilityMismatchInBaseList" xml:space="preserve">
    <value>'{0}' is already listed in the interface list on type '{1}' with different nullability of reference types.</value>
  </data>
  <data name="WRN_DuplicateInterfaceWithNullabilityMismatchInBaseList_Title" xml:space="preserve">
    <value>Interface is already listed in the interface list with different nullability of reference types.</value>
  </data>
  <data name="ERR_DuplicateExplicitImpl" xml:space="preserve">
    <value>'{0}' is explicitly implemented more than once.</value>
  </data>
  <data name="ERR_UsingVarInSwitchCase" xml:space="preserve">
    <value>A using variable cannot be used directly within a switch section (consider using braces). </value>
  </data>
  <data name="ERR_GoToForwardJumpOverUsingVar" xml:space="preserve">
    <value>A goto cannot jump to a location after a using declaration.</value>
  </data>
  <data name="ERR_GoToBackwardJumpOverUsingVar" xml:space="preserve">
    <value>A goto cannot jump to a location before a using declaration within the same block.</value>
  </data>
  <data name="IDS_FeatureUsingDeclarations" xml:space="preserve">
    <value>using declarations</value>
  </data>
  <data name="IDS_FeatureDisposalPattern" xml:space="preserve">
    <value>pattern-based disposal</value>
  </data>
  <data name="ERR_FeatureInPreview" xml:space="preserve">
    <value>The feature '{0}' is currently in Preview and *unsupported*. To use Preview features, use the 'preview' language version.</value>
  </data>
  <data name="IDS_DefaultInterfaceImplementation" xml:space="preserve">
    <value>default interface implementation</value>
  </data>
  <data name="ERR_RuntimeDoesNotSupportDefaultInterfaceImplementation" xml:space="preserve">
    <value>Target runtime doesn't support default interface implementation.</value>
  </data>
  <data name="ERR_RuntimeDoesNotSupportDefaultInterfaceImplementationForMember" xml:space="preserve">
    <value>'{0}' cannot implement interface member '{1}' in type '{2}' because the target runtime doesn't support default interface implementation.</value>
  </data>
  <data name="ERR_InvalidModifierForLanguageVersion" xml:space="preserve">
    <value>The modifier '{0}' is not valid for this item in C# {1}. Please use language version '{2}' or greater.</value>
  </data>
  <data name="ERR_ImplicitImplementationOfNonPublicInterfaceMember" xml:space="preserve">
    <value>'{0}' does not implement interface member '{1}'. '{2}' cannot implicitly implement a non-public member in C# {3}. Please use language version '{4}' or greater.</value>
  </data>
  <data name="ERR_MostSpecificImplementationIsNotFound" xml:space="preserve">
    <value>Interface member '{0}' does not have a most specific implementation. Neither '{1}', nor '{2}' are most specific.</value>
  </data>
  <data name="ERR_LanguageVersionDoesNotSupportInterfaceImplementationForMember" xml:space="preserve">
    <value>'{0}' cannot implement interface member '{1}' in type '{2}' because feature '{3}' is not available in C# {4}. Please use language version '{5}' or greater.</value>
  </data>
  <data name="ERR_RuntimeDoesNotSupportProtectedAccessForInterfaceMember" xml:space="preserve">
    <value>Target runtime doesn't support 'protected', 'protected internal', or 'private protected' accessibility for a member of an interface.</value>
  </data>
  <data name="ERR_DefaultInterfaceImplementationInNoPIAType" xml:space="preserve">
    <value>Type '{0}' cannot be embedded because it has a non-abstract member. Consider setting the 'Embed Interop Types' property to false.</value>
  </data>
  <data name="WRN_SwitchExpressionNotExhaustiveForNull" xml:space="preserve">
    <value>The switch expression does not handle some null inputs (it is not exhaustive). For example, the pattern '{0}' is not covered.</value>
  </data>
  <data name="WRN_SwitchExpressionNotExhaustiveForNull_Title" xml:space="preserve">
    <value>The switch expression does not handle some null inputs.</value>
  </data>
  <data name="WRN_SwitchExpressionNotExhaustiveForNullWithWhen" xml:space="preserve">
    <value>The switch expression does not handle some null inputs (it is not exhaustive). For example, the pattern '{0}' is not covered. However, a pattern with a 'when' clause might successfully match this value.</value>
  </data>
  <data name="WRN_SwitchExpressionNotExhaustiveForNullWithWhen_Title" xml:space="preserve">
    <value>The switch expression does not handle some null inputs.</value>
  </data>
  <data name="ERR_AttributeNotOnEventAccessor" xml:space="preserve">
    <value>Attribute '{0}' is not valid on event accessors. It is only valid on '{1}' declarations.</value>
  </data>
  <data name="IDS_FeatureObsoleteOnPropertyAccessor" xml:space="preserve">
    <value>obsolete on property accessor</value>
  </data>
  <data name="WRN_UnconsumedEnumeratorCancellationAttributeUsage" xml:space="preserve">
    <value>The EnumeratorCancellationAttribute applied to parameter '{0}' will have no effect. The attribute is only effective on a parameter of type CancellationToken in an async-iterator method returning IAsyncEnumerable</value>
  </data>
  <data name="WRN_UnconsumedEnumeratorCancellationAttributeUsage_Title" xml:space="preserve">
    <value>The EnumeratorCancellationAttribute will have no effect. The attribute is only effective on a parameter of type CancellationToken in an async-iterator method returning IAsyncEnumerable</value>
  </data>
  <data name="WRN_UndecoratedCancellationTokenParameter" xml:space="preserve">
    <value>Async-iterator '{0}' has one or more parameters of type 'CancellationToken' but none of them is decorated with the 'EnumeratorCancellation' attribute, so the cancellation token parameter from the generated 'IAsyncEnumerable&lt;&gt;.GetAsyncEnumerator' will be unconsumed</value>
  </data>
  <data name="WRN_UndecoratedCancellationTokenParameter_Title" xml:space="preserve">
    <value>Async-iterator member has one or more parameters of type 'CancellationToken' but none of them is decorated with the 'EnumeratorCancellation' attribute, so the cancellation token parameter from the generated 'IAsyncEnumerable&lt;&gt;.GetAsyncEnumerator' will be unconsumed</value>
  </data>
  <data name="ERR_MultipleEnumeratorCancellationAttributes" xml:space="preserve">
    <value>The attribute [EnumeratorCancellation] cannot be used on multiple parameters</value>
  </data>
  <data name="ERR_OverrideRefConstraintNotSatisfied" xml:space="preserve">
    <value>Method '{0}' specifies a 'class' constraint for type parameter '{1}', but corresponding type parameter '{2}' of overridden or explicitly implemented method '{3}' is not a reference type.</value>
  </data>
  <data name="ERR_OverrideValConstraintNotSatisfied" xml:space="preserve">
    <value>Method '{0}' specifies a 'struct' constraint for type parameter '{1}', but corresponding type parameter '{2}' of overridden or explicitly implemented method '{3}' is not a non-nullable value type.</value>
  </data>
  <data name="ERR_OverrideDefaultConstraintNotSatisfied" xml:space="preserve">
    <value>Method '{0}' specifies a 'default' constraint for type parameter '{1}', but corresponding type parameter '{2}' of overridden or explicitly implemented method '{3}' is constrained to a reference type or a value type.</value>
  </data>
  <data name="ERR_DefaultConstraintOverrideOnly" xml:space="preserve">
    <value>The 'default' constraint is valid on override and explicit interface implementation methods only.</value>
  </data>
  <data name="IDS_OverrideWithConstraints" xml:space="preserve">
    <value>constraints for override and explicit interface implementation methods</value>
  </data>
  <data name="WRN_NullabilityMismatchInConstraintsOnPartialImplementation" xml:space="preserve">
    <value>Partial method declarations of '{0}' have inconsistent nullability in constraints for type parameter '{1}'</value>
  </data>
  <data name="WRN_NullabilityMismatchInConstraintsOnPartialImplementation_Title" xml:space="preserve">
    <value>Partial method declarations have inconsistent nullability in constraints for type parameter</value>
  </data>
  <data name="IDS_FeatureNestedStackalloc" xml:space="preserve">
    <value>stackalloc in nested expressions</value>
  </data>
  <data name="WRN_NullabilityMismatchInTypeParameterNotNullConstraint" xml:space="preserve">
    <value>The type '{2}' cannot be used as type parameter '{1}' in the generic type or method '{0}'. Nullability of type argument '{2}' doesn't match 'notnull' constraint.</value>
  </data>
  <data name="WRN_NullabilityMismatchInTypeParameterNotNullConstraint_Title" xml:space="preserve">
    <value>The type cannot be used as type parameter in the generic type or method. Nullability of type argument doesn't match 'notnull' constraint.</value>
  </data>
  <data name="IDS_FeatureNotNullGenericTypeConstraint" xml:space="preserve">
    <value>notnull generic type constraint</value>
  </data>
  <data name="ERR_DuplicateNullSuppression" xml:space="preserve">
    <value>Duplicate null suppression operator ('!')</value>
  </data>
  <data name="ERR_ReAbstractionInNoPIAType" xml:space="preserve">
    <value>Type '{0}' cannot be embedded because it has a re-abstraction of a member from base interface. Consider setting the 'Embed Interop Types' property to false.</value>
  </data>
  <data name="ERR_BadSwitchValue" xml:space="preserve">
    <value>Command-line syntax error: '{0}' is not a valid value for the '{1}' option. The value must be of the form '{2}'.</value>
  </data>
  <data name="IDS_FeatureFunctionPointers" xml:space="preserve">
    <value>function pointers</value>
  </data>
  <data name="IDS_AddressOfMethodGroup" xml:space="preserve">
    <value>&amp;method group</value>
  </data>
  <data name="ERR_InvalidFunctionPointerCallingConvention" xml:space="preserve">
    <value>'{0}' is not a valid calling convention specifier for a function pointer.</value>
  </data>
  <data name="ERR_TypeNotFound" xml:space="preserve">
    <value>Type '{0}' is not defined.</value>
  </data>
  <data name="ERR_TypeMustBePublic" xml:space="preserve">
    <value>Type '{0}' must be public to be used as a calling convention.</value>
  </data>
  <data name="WRN_SyncAndAsyncEntryPoints" xml:space="preserve">
    <value>Method '{0}' will not be used as an entry point because a synchronous entry point '{1}' was found.</value>
  </data>
  <data name="ERR_InternalError" xml:space="preserve">
    <value>Internal error in the C# compiler.</value>
  </data>
  <data name="IDS_FeatureStaticAnonymousFunction" xml:space="preserve">
    <value>static anonymous function</value>
  </data>
  <data name="ERR_StaticAnonymousFunctionCannotCaptureThis" xml:space="preserve">
    <value>A static anonymous function cannot contain a reference to 'this' or 'base'.</value>
  </data>
  <data name="ERR_StaticAnonymousFunctionCannotCaptureVariable" xml:space="preserve">
    <value>A static anonymous function cannot contain a reference to '{0}'.</value>
  </data>
  <data name="IDS_FeatureAsyncUsing" xml:space="preserve">
    <value>asynchronous using</value>
  </data>
  <data name="IDS_FeatureParenthesizedPattern" xml:space="preserve">
    <value>parenthesized pattern</value>
  </data>
  <data name="IDS_FeatureOrPattern" xml:space="preserve">
    <value>or pattern</value>
  </data>
  <data name="IDS_FeatureAndPattern" xml:space="preserve">
    <value>and pattern</value>
  </data>
  <data name="IDS_FeatureNotPattern" xml:space="preserve">
    <value>not pattern</value>
  </data>
  <data name="IDS_FeatureTypePattern" xml:space="preserve">
    <value>type pattern</value>
  </data>
  <data name="IDS_FeatureRelationalPattern" xml:space="preserve">
    <value>relational pattern</value>
  </data>
  <data name="ERR_VarianceInterfaceNesting" xml:space="preserve">
    <value>Enums, classes, and structures cannot be declared in an interface that has an 'in' or 'out' type parameter.</value>
  </data>
  <data name="ERR_ExternEventInitializer" xml:space="preserve">
    <value>'{0}': extern event cannot have initializer</value>
  </data>
  <data name="ERR_ImplicitIndexIndexerWithName" xml:space="preserve">
    <value>Invocation of implicit Index Indexer cannot name the argument.</value>
  </data>
  <data name="ERR_ImplicitRangeIndexerWithName" xml:space="preserve">
    <value>Invocation of implicit Range Indexer cannot name the argument.</value>
  </data>
  <data name="ERR_ImplicitObjectCreationIllegalTargetType" xml:space="preserve">
    <value>The type '{0}' may not be used as the target type of new()</value>
  </data>
  <data name="ERR_ImplicitObjectCreationNotValid" xml:space="preserve">
    <value>Use of new() is not valid in this context</value>
  </data>
  <data name="ERR_ImplicitObjectCreationNoTargetType" xml:space="preserve">
    <value>There is no target type for '{0}'</value>
  </data>
  <data name="IDS_FeatureImplicitObjectCreation" xml:space="preserve">
    <value>target-typed object creation</value>
  </data>
  <data name="ERR_ExpressionTreeContainsPatternImplicitIndexer" xml:space="preserve">
    <value>An expression tree may not contain a pattern System.Index or System.Range indexer access</value>
  </data>
  <data name="ERR_ExpressionTreeContainsFromEndIndexExpression" xml:space="preserve">
    <value>An expression tree may not contain a from-end index ('^') expression.</value>
  </data>
  <data name="ERR_ExpressionTreeContainsRangeExpression" xml:space="preserve">
    <value>An expression tree may not contain a range ('..') expression.</value>
  </data>
  <data name="WRN_GeneratorFailedDuringGeneration" xml:space="preserve">
    <value>Generator '{0}' failed to generate source. It will not contribute to the output and compilation errors may occur as a result. Exception was of type '{1}' with message '{2}'.
{3}</value>
    <comment>{0} is the name of the generator that failed.
{1} is the type of exception that was thrown.
{2} is the message in the exception.
{3} is the string representation of the exception that was thrown.</comment>
  </data>
  <data name="WRN_GeneratorFailedDuringInitialization" xml:space="preserve">
    <value>Generator '{0}' failed to initialize. It will not contribute to the output and compilation errors may occur as a result. Exception was of type '{1}' with message '{2}'.
{3}</value>
    <comment>{0} is the name of the generator that failed.
{1} is the type of exception that was thrown.
{2} is the message in the exception.
{3} is the string representation of the exception that was thrown.</comment>
  </data>
  <data name="WRN_GeneratorFailedDuringGeneration_Title" xml:space="preserve">
    <value>Generator failed to generate source.</value>
  </data>
  <data name="WRN_GeneratorFailedDuringInitialization_Title" xml:space="preserve">
    <value>Generator failed to initialize.</value>
  </data>
  <data name="IDS_FeatureRecords" xml:space="preserve">
    <value>records</value>
  </data>
  <data name="IDS_FeatureInitOnlySetters" xml:space="preserve">
    <value>init-only setters</value>
  </data>
  <data name="ERR_InvalidWithReceiverType" xml:space="preserve">
    <value>The receiver of a `with` expression must have a non-void type.</value>
  </data>
  <data name="ERR_CannotClone" xml:space="preserve">
    <value>The receiver type '{0}' is not a valid record type and is not a struct type.</value>
  </data>
  <data name="ERR_AssignmentInitOnly" xml:space="preserve">
    <value>Init-only property or indexer '{0}' can only be assigned in an object initializer, or on 'this' or 'base' in an instance constructor or an 'init' accessor.</value>
  </data>
  <data name="ERR_DesignatorBeneathPatternCombinator" xml:space="preserve">
    <value>A variable may not be declared within a 'not' or 'or' pattern.</value>
  </data>
  <data name="ERR_UnsupportedTypeForRelationalPattern" xml:space="preserve">
    <value>Relational patterns may not be used for a value of type '{0}'.</value>
  </data>
  <data name="ERR_RelationalPatternWithNaN" xml:space="preserve">
    <value>Relational patterns may not be used for a floating-point NaN.</value>
  </data>
  <data name="IDS_FeatureSpanCharConstantPattern" xml:space="preserve">
    <value>pattern matching ReadOnly/Span&lt;char&gt; on constant string</value>
  </data>
  <data name="IDS_FeatureExtendedPartialMethods" xml:space="preserve">
    <value>extended partial methods</value>
  </data>
  <data name="IDS_FeatureConstantInterpolatedStrings" xml:space="preserve">
    <value>constant interpolated strings</value>
  </data>
  <data name="ERR_PartialMethodWithNonVoidReturnMustHaveAccessMods" xml:space="preserve">
    <value>Partial method '{0}' must have accessibility modifiers because it has a non-void return type.</value>
  </data>
  <data name="ERR_PartialMethodWithOutParamMustHaveAccessMods" xml:space="preserve">
    <value>Partial method '{0}' must have accessibility modifiers because it has 'out' parameters.</value>
  </data>
  <data name="ERR_PartialMethodWithAccessibilityModsMustHaveImplementation" xml:space="preserve">
    <value>Partial method '{0}' must have an implementation part because it has accessibility modifiers.</value>
  </data>
  <data name="ERR_PartialMethodWithExtendedModMustHaveAccessMods" xml:space="preserve">
    <value>Partial method '{0}' must have accessibility modifiers because it has a 'virtual', 'override', 'sealed', 'new', or 'extern' modifier.</value>
  </data>
  <data name="ERR_PartialMemberAccessibilityDifference" xml:space="preserve">
    <value>Both partial member declarations must have identical accessibility modifiers.</value>
  </data>
  <data name="ERR_PartialMemberExtendedModDifference" xml:space="preserve">
    <value>Both partial member declarations must have identical combinations of 'virtual', 'override', 'sealed', and 'new' modifiers.</value>
  </data>
  <data name="ERR_PartialMethodReturnTypeDifference" xml:space="preserve">
    <value>Both partial method declarations must have the same return type.</value>
  </data>
  <data name="ERR_PartialMemberRefReturnDifference" xml:space="preserve">
    <value>Partial member declarations must have matching ref return values.</value>
  </data>
  <data name="WRN_PartialMethodTypeDifference" xml:space="preserve">
    <value>Partial method declarations '{0}' and '{1}' have signature differences.</value>
  </data>
  <data name="WRN_PartialMethodTypeDifference_Title" xml:space="preserve">
    <value>Partial method declarations have signature differences.</value>
  </data>
  <data name="IDS_TopLevelStatements" xml:space="preserve">
    <value>top-level statements</value>
  </data>
  <data name="ERR_SimpleProgramLocalIsReferencedOutsideOfTopLevelStatement" xml:space="preserve">
    <value>Cannot use local variable or local function '{0}' declared in a top-level statement in this context.</value>
  </data>
  <data name="ERR_SimpleProgramMultipleUnitsWithTopLevelStatements" xml:space="preserve">
    <value>Only one compilation unit can have top-level statements.</value>
  </data>
  <data name="ERR_TopLevelStatementAfterNamespaceOrType" xml:space="preserve">
    <value>Top-level statements must precede namespace and type declarations.</value>
  </data>
  <data name="ERR_SimpleProgramNotAnExecutable" xml:space="preserve">
    <value>Program using top-level statements must be an executable.</value>
  </data>
  <data name="ERR_InvalidFuncPointerReturnTypeModifier" xml:space="preserve">
    <value>'{0}' is not a valid function pointer return type modifier. Valid modifiers are 'ref' and 'ref readonly'.</value>
  </data>
  <data name="ERR_DupReturnTypeMod" xml:space="preserve">
    <value>A return type can only have one '{0}' modifier.</value>
  </data>
  <data name="ERR_BadFuncPointerParamModifier" xml:space="preserve">
    <value>'{0}' cannot be used as a modifier on a function pointer parameter.</value>
  </data>
  <data name="ERR_BadFuncPointerArgCount" xml:space="preserve">
    <value>Function pointer '{0}' does not take {1} arguments</value>
  </data>
  <data name="ERR_MethFuncPtrMismatch" xml:space="preserve">
    <value>No overload for '{0}' matches function pointer '{1}'</value>
  </data>
  <data name="ERR_FuncPtrRefMismatch" xml:space="preserve">
    <value>Ref mismatch between '{0}' and function pointer '{1}'</value>
  </data>
  <data name="ERR_FuncPtrMethMustBeStatic" xml:space="preserve">
    <value>Cannot create a function pointer for '{0}' because it is not a static method</value>
  </data>
  <data name="ERR_AddressOfMethodGroupInExpressionTree" xml:space="preserve">
    <value>'&amp;' on method groups cannot be used in expression trees</value>
  </data>
  <data name="ERR_WrongFuncPtrCallingConvention" xml:space="preserve">
    <value>Calling convention of '{0}' is not compatible with '{1}'.</value>
  </data>
  <data name="ERR_MissingAddressOf" xml:space="preserve">
    <value>Cannot convert method group to function pointer (Are you missing a '&amp;'?)</value>
  </data>
  <data name="ERR_CannotUseReducedExtensionMethodInAddressOf" xml:space="preserve">
    <value>Cannot use an extension method with a receiver as the target of a '&amp;' operator.</value>
  </data>
  <data name="ERR_CannotUseFunctionPointerAsFixedLocal" xml:space="preserve">
    <value>The type of a local declared in a fixed statement cannot be a function pointer type.</value>
  </data>
  <data name="ERR_UnsupportedCallingConvention" xml:space="preserve">
    <value>The calling convention of '{0}' is not supported by the language.</value>
  </data>
  <data name="ERR_RuntimeDoesNotSupportUnmanagedDefaultCallConv" xml:space="preserve">
    <value>The target runtime doesn't support extensible or runtime-environment default calling conventions.</value>
  </data>
  <data name="NotSameNumberParameterTypesAndRefKinds" xml:space="preserve">
    <value>Given {0} parameter types and {1} parameter ref kinds. These arrays must have the same length.</value>
  </data>
  <data name="OutIsNotValidForReturn" xml:space="preserve">
    <value>'RefKind.Out' is not a valid ref kind for a return type.</value>
  </data>
  <data name="CallingConventionTypesRequireUnmanaged" xml:space="preserve">
    <value>Passing '{0}' is not valid unless '{1}' is 'SignatureCallingConvention.Unmanaged'.</value>
  </data>
  <data name="CallingConventionTypeIsInvalid" xml:space="preserve">
    <value>Cannot use '{0}' as a calling convention modifier.</value>
  </data>
  <data name="ERR_CannotConvertAddressOfToDelegate" xml:space="preserve">
    <value>Cannot convert &amp;method group '{0}' to delegate type '{1}'.</value>
  </data>
  <data name="ERR_AddressOfToNonFunctionPointer" xml:space="preserve">
    <value>Cannot convert &amp;method group '{0}' to non-function pointer type '{1}'.</value>
  </data>
  <data name="ERR_CannotSpecifyManagedWithUnmanagedSpecifiers" xml:space="preserve">
    <value>'managed' calling convention cannot be combined with unmanaged calling convention specifiers.</value>
  </data>
  <data name="ERR_FeatureNotAvailableInVersion9" xml:space="preserve">
    <value>Feature '{0}' is not available in C# 9.0. Please use language version {1} or greater.</value>
  </data>
  <data name="ERR_FeatureNotAvailableInVersion10" xml:space="preserve">
    <value>Feature '{0}' is not available in C# 10.0. Please use language version {1} or greater.</value>
  </data>
  <data name="ERR_FeatureNotAvailableInVersion11" xml:space="preserve">
    <value>Feature '{0}' is not available in C# 11.0. Please use language version {1} or greater.</value>
  </data>
  <data name="ERR_FeatureNotAvailableInVersion12" xml:space="preserve">
    <value>Feature '{0}' is not available in C# 12.0. Please use language version {1} or greater.</value>
  </data>
  <data name="ERR_FeatureNotAvailableInVersion13" xml:space="preserve">
    <value>Feature '{0}' is not available in C# 13.0. Please use language version {1} or greater.</value>
  </data>
  <data name="ERR_FeatureNotAvailableInVersion14" xml:space="preserve">
    <value>Feature '{0}' is not available in C# 14.0. Please use language version {1} or greater.</value>
  </data>
  <data name="ERR_UnexpectedArgumentList" xml:space="preserve">
    <value>Unexpected argument list.</value>
  </data>
  <data name="ERR_UnexpectedOrMissingConstructorInitializerInRecord" xml:space="preserve">
    <value>A constructor declared in a type with parameter list must have 'this' constructor initializer.</value>
  </data>
  <data name="ERR_MultipleRecordParameterLists" xml:space="preserve">
    <value>Only a single partial type declaration may have a parameter list</value>
  </data>
  <data name="ERR_BadRecordBase" xml:space="preserve">
    <value>Records may only inherit from object or another record</value>
  </data>
  <data name="ERR_BadInheritanceFromRecord" xml:space="preserve">
    <value>Only records may inherit from records.</value>
  </data>
  <data name="ERR_BadRecordMemberForPositionalParameter" xml:space="preserve">
    <value>Record member '{0}' must be a readable instance property or field of type '{1}' to match positional parameter '{2}'.</value>
  </data>
  <data name="ERR_NoCopyConstructorInBaseType" xml:space="preserve">
    <value>No accessible copy constructor found in base type '{0}'.</value>
  </data>
  <data name="ERR_CopyConstructorMustInvokeBaseCopyConstructor" xml:space="preserve">
    <value>A copy constructor in a record must call a copy constructor of the base, or a parameterless object constructor if the record inherits from object.</value>
  </data>
  <data name="IDS_FeatureTargetTypedConditional" xml:space="preserve">
    <value>target-typed conditional expression</value>
  </data>
  <data name="ERR_NoImplicitConvTargetTypedConditional" xml:space="preserve">
    <value>Conditional expression is not valid in language version {0} because a common type was not found between '{1}' and '{2}'. To use a target-typed conversion, upgrade to language version {3} or greater.</value>
  </data>
  <data name="ERR_DoesNotOverrideMethodFromObject" xml:space="preserve">
    <value>'{0}' does not override expected method from 'object'.</value>
  </data>
  <data name="IDS_FeatureCovariantReturnsForOverrides" xml:space="preserve">
    <value>covariant returns</value>
  </data>
  <data name="ERR_RuntimeDoesNotSupportCovariantReturnsOfClasses" xml:space="preserve">
    <value>'{0}': Target runtime doesn't support covariant return types in overrides. Return type must be '{2}' to match overridden member '{1}'</value>
  </data>
  <data name="ERR_RuntimeDoesNotSupportCovariantPropertiesOfClasses" xml:space="preserve">
    <value>'{0}': Target runtime doesn't support covariant types in overrides. Type must be '{2}' to match overridden member '{1}'</value>
  </data>
  <data name="ERR_SealedAPIInRecord" xml:space="preserve">
    <value>'{0}' cannot be sealed because containing record is not sealed.</value>
  </data>
  <data name="ERR_DoesNotOverrideBaseMethod" xml:space="preserve">
    <value>'{0}' does not override expected method from '{1}'.</value>
  </data>
  <data name="WRN_ConstOutOfRangeChecked" xml:space="preserve">
    <value>Constant value '{0}' may overflow '{1}' at runtime (use 'unchecked' syntax to override)</value>
  </data>
  <data name="WRN_ConstOutOfRangeChecked_Title" xml:space="preserve">
    <value>Constant value may overflow at runtime (use 'unchecked' syntax to override)</value>
  </data>
  <data name="ERR_CloneDisallowedInRecord" xml:space="preserve">
    <value>Members named 'Clone' are disallowed in records.</value>
  </data>
  <data name="WRN_RecordNamedDisallowed" xml:space="preserve">
    <value>Types and aliases should not be named 'record'.</value>
  </data>
  <data name="WRN_RecordNamedDisallowed_Title" xml:space="preserve">
    <value>Types and aliases should not be named 'record'.</value>
  </data>
  <data name="ERR_NotOverridableAPIInRecord" xml:space="preserve">
    <value>'{0}' must allow overriding because the containing record is not sealed.</value>
  </data>
  <data name="ERR_NonPublicAPIInRecord" xml:space="preserve">
    <value>Record member '{0}' must be public.</value>
  </data>
  <data name="ERR_SignatureMismatchInRecord" xml:space="preserve">
    <value>Record member '{0}' must return '{1}'.</value>
  </data>
  <data name="ERR_NonProtectedAPIInRecord" xml:space="preserve">
    <value>Record member '{0}' must be protected.</value>
  </data>
  <data name="ERR_DoesNotOverrideBaseEqualityContract" xml:space="preserve">
    <value>'{0}' does not override expected property from '{1}'.</value>
  </data>
  <data name="ERR_StaticAPIInRecord" xml:space="preserve">
    <value>Record member '{0}' may not be static.</value>
  </data>
  <data name="ERR_CopyConstructorWrongAccessibility" xml:space="preserve">
    <value>A copy constructor '{0}' must be public or protected because the record is not sealed.</value>
  </data>
  <data name="ERR_NonPrivateAPIInRecord" xml:space="preserve">
    <value>Record member '{0}' must be private.</value>
  </data>
  <data name="WRN_PrecedenceInversion" xml:space="preserve">
    <value>Operator '{0}' cannot be used here due to precedence. Use parentheses to disambiguate.</value>
  </data>
  <data name="WRN_PrecedenceInversion_Title" xml:space="preserve">
    <value>Operator cannot be used here due to precedence.</value>
  </data>
  <data name="IDS_FeatureModuleInitializers" xml:space="preserve">
    <value>module initializers</value>
  </data>
  <data name="ERR_ModuleInitializerMethodMustBeAccessibleOutsideTopLevelType" xml:space="preserve">
    <value>Module initializer method '{0}' must be accessible at the module level</value>
  </data>
  <data name="ERR_ModuleInitializerMethodMustBeStaticParameterlessVoid" xml:space="preserve">
    <value>Module initializer method '{0}' must be static, and non-virtual, must have no parameters, and must return 'void'</value>
  </data>
  <data name="ERR_ModuleInitializerMethodAndContainingTypesMustNotBeGeneric" xml:space="preserve">
    <value>Module initializer method '{0}' must not be generic and must not be contained in a generic type</value>
  </data>
  <data name="ERR_ModuleInitializerMethodMustBeOrdinary" xml:space="preserve">
    <value>A module initializer must be an ordinary member method</value>
  </data>
  <data name="IDS_FeatureExtensionGetAsyncEnumerator" xml:space="preserve">
    <value>extension GetAsyncEnumerator</value>
  </data>
  <data name="IDS_FeatureExtensionGetEnumerator" xml:space="preserve">
    <value>extension GetEnumerator</value>
  </data>
  <data name="ERR_UnmanagedCallersOnlyRequiresStatic" xml:space="preserve">
    <value>'UnmanagedCallersOnly' can only be applied to ordinary static non-abstract, non-virtual methods or static local functions.</value>
    <comment>UnmanagedCallersOnly is not localizable.</comment>
  </data>
  <data name="ERR_InvalidUnmanagedCallersOnlyCallConv" xml:space="preserve">
    <value>'{0}' is not a valid calling convention type for 'UnmanagedCallersOnly'.</value>
    <comment>UnmanagedCallersOnly is not localizable.</comment>
  </data>
  <data name="ERR_CannotUseManagedTypeInUnmanagedCallersOnly" xml:space="preserve">
    <value>Cannot use '{0}' as a {1} type on a method attributed with 'UnmanagedCallersOnly'.</value>
    <comment>1 is the localized word for 'parameter' or 'return'. UnmanagedCallersOnly is not localizable.</comment>
  </data>
  <data name="ERR_UnmanagedCallersOnlyMethodOrTypeCannotBeGeneric" xml:space="preserve">
    <value>Methods attributed with 'UnmanagedCallersOnly' cannot have generic type parameters and cannot be declared in a generic type.</value>
    <comment>UnmanagedCallersOnly is not localizable.</comment>
  </data>
  <data name="ERR_UnmanagedCallersOnlyMethodsCannotBeCalledDirectly" xml:space="preserve">
    <value>'{0}' is attributed with 'UnmanagedCallersOnly' and cannot be called directly. Obtain a function pointer to this method.</value>
    <comment>UnmanagedCallersOnly is not localizable.</comment>
  </data>
  <data name="ERR_UnmanagedCallersOnlyMethodsCannotBeConvertedToDelegate" xml:space="preserve">
    <value>'{0}' is attributed with 'UnmanagedCallersOnly' and cannot be converted to a delegate type. Obtain a function pointer to this method.</value>
    <comment>UnmanagedCallersOnly is not localizable.</comment>
  </data>
  <data name="ERR_EntryPointCannotBeUnmanagedCallersOnly" xml:space="preserve">
    <value>Application entry points cannot be attributed with 'UnmanagedCallersOnly'.</value>
    <comment>UnmanagedCallersOnly is not localizable.</comment>
  </data>
  <data name="ERR_ModuleInitializerCannotBeUnmanagedCallersOnly" xml:space="preserve">
    <value>Module initializer cannot be attributed with 'UnmanagedCallersOnly'.</value>
    <comment>UnmanagedCallersOnly is not localizable.</comment>
  </data>
  <data name="WRN_RecordEqualsWithoutGetHashCode" xml:space="preserve">
    <value>'{0}' defines 'Equals' but not 'GetHashCode'</value>
    <comment>'GetHashCode' and 'Equals' are not localizable.</comment>
  </data>
  <data name="WRN_RecordEqualsWithoutGetHashCode_Title" xml:space="preserve">
    <value>Record defines 'Equals' but not 'GetHashCode'.</value>
    <comment>'GetHashCode' and 'Equals' are not localizable.</comment>
  </data>
  <data name="ERR_InitCannotBeReadonly" xml:space="preserve">
    <value>'init' accessors cannot be marked 'readonly'. Mark '{0}' readonly instead.</value>
  </data>
  <data name="IDS_FeatureDiscards" xml:space="preserve">
    <value>discards</value>
  </data>
  <data name="IDS_FeatureMixedDeclarationsAndExpressionsInDeconstruction" xml:space="preserve">
    <value>Mixed declarations and expressions in deconstruction</value>
  </data>
  <data name="IDS_FeatureRecordStructs" xml:space="preserve">
    <value>record structs</value>
    <comment>'record structs' is not localizable.</comment>
  </data>
  <data name="IDS_FeatureWithOnStructs" xml:space="preserve">
    <value>with on structs</value>
  </data>
  <data name="IDS_FeatureWithOnAnonymousTypes" xml:space="preserve">
    <value>with on anonymous types</value>
  </data>
  <data name="IDS_AsyncMethodBuilderOverride" xml:space="preserve">
    <value>async method builder override</value>
  </data>
  <data name="IDS_FeaturePositionalFieldsInRecords" xml:space="preserve">
    <value>positional fields in records</value>
  </data>
  <data name="IDS_FeatureParameterlessStructConstructors" xml:space="preserve">
    <value>parameterless struct constructors</value>
  </data>
  <data name="IDS_FeatureStructFieldInitializers" xml:space="preserve">
    <value>struct field initializers</value>
  </data>
  <data name="IDS_FeatureRefFields" xml:space="preserve">
    <value>ref fields</value>
  </data>
  <data name="IDS_FeatureVarianceSafetyForStaticInterfaceMembers" xml:space="preserve">
    <value>variance safety for static interface members</value>
  </data>
  <data name="IDS_FeatureCollectionExpressions" xml:space="preserve">
    <value>collection expressions</value>
  </data>
  <data name="IDS_CollectionExpression" xml:space="preserve">
    <value>collection expression</value>
  </data>
  <data name="ERR_CollectionExpressionTargetTypeNotConstructible" xml:space="preserve">
    <value>Cannot initialize type '{0}' with a collection expression because the type is not constructible.</value>
  </data>
  <data name="ERR_ExpressionTreeContainsCollectionExpression" xml:space="preserve">
    <value>An expression tree may not contain a collection expression.</value>
  </data>
  <data name="ERR_CollectionExpressionNoTargetType" xml:space="preserve">
    <value>There is no target type for the collection expression.</value>
  </data>
  <data name="ERR_CollectionBuilderAttributeMethodNotFound" xml:space="preserve">
    <value>Could not find an accessible '{0}' method with the expected signature: a static method with a single parameter of type 'ReadOnlySpan&lt;{1}&gt;' and return type '{2}'.</value>
  </data>
  <data name="ERR_CollectionBuilderNoElementType" xml:space="preserve">
    <value>'{0}' has a CollectionBuilderAttribute but no element type.</value>
  </data>
  <data name="ERR_CollectionExpressionTargetNoElementType" xml:space="preserve">
    <value>Collection expression target '{0}' has no element type.</value>
  </data>
  <data name="ERR_CollectionExpressionMissingConstructor" xml:space="preserve">
    <value>Collection expression type must have an applicable constructor that can be called with no arguments.</value>
  </data>
  <data name="ERR_CollectionExpressionMissingAdd" xml:space="preserve">
    <value>Collection expression type '{0}' must have an instance or extension method 'Add' that can be called with a single argument.</value>
  </data>
  <data name="ERR_CollectionBuilderAttributeInvalidType" xml:space="preserve">
    <value>The CollectionBuilderAttribute builder type must be a non-generic class or struct.</value>
  </data>
  <data name="ERR_CollectionBuilderAttributeInvalidMethodName" xml:space="preserve">
    <value>The CollectionBuilderAttribute method name is invalid.</value>
  </data>
  <data name="ERR_CollectionExpressionEscape" xml:space="preserve">
    <value>A collection expression of type '{0}' cannot be used in this context because it may be exposed outside of the current scope.</value>
  </data>
  <data name="INF_TooManyBoundLambdas" xml:space="preserve">
    <value>Compiling requires binding the lambda expression at least {0} times. Consider declaring the lambda expression with explicit parameter types, or if the containing method call is generic, consider using explicit type arguments.</value>
  </data>
  <data name="INF_TooManyBoundLambdas_Title" xml:space="preserve">
    <value>Compiling requires binding the lambda expression many times. Consider declaring the lambda expression with explicit parameter types, or if the containing method call is generic, consider using explicit type arguments.</value>
  </data>
  <data name="WRN_FieldIsAmbiguous" xml:space="preserve">
    <value>In language version {0}, the 'field' keyword binds to a synthesized backing field for the property. To avoid generating a synthesized backing field, and to refer to the existing member, use 'this.field' or '@field' instead.</value>
  </data>
  <data name="WRN_FieldIsAmbiguous_Title" xml:space="preserve">
    <value>The 'field' keyword binds to a synthesized backing field for the property.</value>
  </data>
  <data name="ERR_VariableDeclarationNamedField" xml:space="preserve">
    <value>In language version {0}, 'field' is a keyword within a property accessor. Rename the variable or use the identifier '@field' instead.</value>
  </data>
  <data name="ERR_EqualityContractRequiresGetter" xml:space="preserve">
    <value>Record equality contract property '{0}' must have a get accessor.</value>
  </data>
  <data name="WRN_AnalyzerReferencesFramework" xml:space="preserve">
    <value>The assembly '{0}' containing type '{1}' references .NET Framework, which is not supported.</value>
    <comment>{1} is the type that was loaded, {0} is the containing assembly.</comment>
  </data>
  <data name="WRN_AnalyzerReferencesFramework_Title" xml:space="preserve">
    <value>The loaded assembly references .NET Framework, which is not supported.</value>
  </data>
  <data name="WRN_AnalyzerReferencesNewerCompiler" xml:space="preserve">
    <value>Analyzer assembly '{0}' cannot be used because it references version '{1}' of the compiler, which is newer than the currently running version '{2}'.</value>
  </data>
  <data name="WRN_AnalyzerReferencesNewerCompiler_Title" xml:space="preserve">
    <value>Analyzer assembly cannot be used because it references a newer version of the compiler than the currently running version.</value>
  </data>
  <data name="ERR_BadFieldTypeInRecord" xml:space="preserve">
    <value>The type '{0}' may not be used for a field of a record.</value>
  </data>
  <data name="ERR_FunctionPointersCannotBeCalledWithNamedArguments" xml:space="preserve">
    <value>A function pointer cannot be called with named arguments.</value>
  </data>
  <data name="IDS_FeatureFileScopedNamespace" xml:space="preserve">
    <value>file-scoped namespace</value>
  </data>
  <data name="ERR_MultipleFileScopedNamespace" xml:space="preserve">
    <value>Source file can only contain one file-scoped namespace declaration.</value>
  </data>
  <data name="ERR_FileScopedAndNormalNamespace" xml:space="preserve">
    <value>Source file can not contain both file-scoped and normal namespace declarations.</value>
  </data>
  <data name="ERR_FileScopedNamespaceNotBeforeAllMembers" xml:space="preserve">
    <value>File-scoped namespace must precede all other members in a file.</value>
  </data>
  <data name="WRN_UnreadRecordParameter" xml:space="preserve">
    <value>Parameter '{0}' is unread. Did you forget to use it to initialize the property with that name?</value>
  </data>
  <data name="WRN_UnreadRecordParameter_Title" xml:space="preserve">
    <value>Parameter is unread. Did you forget to use it to initialize the property with that name?</value>
  </data>
  <data name="IDS_FeatureInstanceMemberInNameof" xml:space="preserve">
    <value>instance member in 'nameof'</value>
  </data>
  <data name="ERR_RecordAmbigCtor" xml:space="preserve">
    <value>The primary constructor conflicts with the synthesized copy constructor.</value>
  </data>
  <data name="IDS_FeatureLambdaAttributes" xml:space="preserve">
    <value>lambda attributes</value>
  </data>
  <data name="IDS_FeatureLambdaReturnType" xml:space="preserve">
    <value>lambda return type</value>
  </data>
  <data name="IDS_FeatureInferredDelegateType" xml:space="preserve">
    <value>inferred delegate type</value>
  </data>
  <data name="IDS_FeatureAutoDefaultStructs" xml:space="preserve">
    <value>auto default struct fields</value>
  </data>
  <data name="ERR_LineSpanDirectiveInvalidValue" xml:space="preserve">
    <value>The #line directive value is missing or out of range</value>
  </data>
  <data name="ERR_LineSpanDirectiveEndLessThanStart" xml:space="preserve">
    <value>The #line directive end position must be greater than or equal to the start position</value>
  </data>
  <data name="ERR_LineSpanDirectiveRequiresSpace" xml:space="preserve">
    <value>The #line span directive requires space before the first parenthesis, before the character offset, and before the file name</value>
  </data>
  <data name="WRN_DoNotCompareFunctionPointers" xml:space="preserve">
    <value>Comparison of function pointers might yield an unexpected result, since pointers to the same function may be distinct.</value>
  </data>
  <data name="WRN_DoNotCompareFunctionPointers_Title" xml:space="preserve">
    <value>Do not compare function pointer values</value>
  </data>
  <data name="IDS_FeatureUsingTypeAlias" xml:space="preserve">
    <value>using type alias</value>
  </data>
  <data name="ERR_BadRefInUsingAlias" xml:space="preserve">
    <value>Using alias cannot be a 'ref' type.</value>
  </data>
  <data name="ERR_BadUnsafeInUsingDirective" xml:space="preserve">
    <value>Only a 'using static' or 'using alias' can be 'unsafe'.</value>
  </data>
  <data name="ERR_BadNullableReferenceTypeInUsingAlias" xml:space="preserve">
    <value>Using alias cannot be a nullable reference type.</value>
  </data>
  <data name="ERR_FunctionPointerTypesInAttributeNotSupported" xml:space="preserve">
    <value>Using a function pointer type in this context is not supported.</value>
  </data>
  <data name="ERR_BadCallerArgumentExpressionParamWithoutDefaultValue" xml:space="preserve">
    <value>The CallerArgumentExpressionAttribute may only be applied to parameters with default values</value>
  </data>
  <data name="ERR_NoConversionForCallerArgumentExpressionParam" xml:space="preserve">
    <value>CallerArgumentExpressionAttribute cannot be applied because there are no standard conversions from type '{0}' to type '{1}'</value>
  </data>
  <data name="WRN_CallerArgumentExpressionParamForUnconsumedLocation" xml:space="preserve">
    <value>The CallerArgumentExpressionAttribute applied to parameter '{0}' will have no effect because it applies to a member that is used in contexts that do not allow optional arguments</value>
  </data>
  <data name="WRN_CallerArgumentExpressionParamForUnconsumedLocation_Title" xml:space="preserve">
    <value>The CallerArgumentExpressionAttribute will have no effect because it applies to a member that is used in contexts that do not allow optional arguments</value>
  </data>
  <data name="WRN_CallerFilePathPreferredOverCallerArgumentExpression" xml:space="preserve">
    <value>The CallerArgumentExpressionAttribute applied to parameter '{0}' will have no effect. It is overridden by the CallerFilePathAttribute.</value>
  </data>
  <data name="WRN_CallerFilePathPreferredOverCallerArgumentExpression_Title" xml:space="preserve">
    <value>The CallerArgumentExpressionAttribute will have no effect; it is overridden by the CallerFilePathAttribute</value>
  </data>
  <data name="WRN_CallerLineNumberPreferredOverCallerArgumentExpression" xml:space="preserve">
    <value>The CallerArgumentExpressionAttribute applied to parameter '{0}' will have no effect. It is overridden by the CallerLineNumberAttribute.</value>
  </data>
  <data name="WRN_CallerLineNumberPreferredOverCallerArgumentExpression_Title" xml:space="preserve">
    <value>The CallerArgumentExpressionAttribute will have no effect; it is overridden by the CallerLineNumberAttribute</value>
  </data>
  <data name="WRN_CallerMemberNamePreferredOverCallerArgumentExpression" xml:space="preserve">
    <value>The CallerArgumentExpressionAttribute applied to parameter '{0}' will have no effect. It is overridden by the CallerMemberNameAttribute.</value>
  </data>
  <data name="WRN_CallerMemberNamePreferredOverCallerArgumentExpression_Title" xml:space="preserve">
    <value>The CallerArgumentExpressionAttribute will have no effect; it is overridden by the CallerMemberNameAttribute</value>
  </data>
  <data name="WRN_CallerArgumentExpressionAttributeHasInvalidParameterName" xml:space="preserve">
    <value>The CallerArgumentExpressionAttribute applied to parameter '{0}' will have no effect. It is applied with an invalid parameter name.</value>
  </data>
  <data name="WRN_CallerArgumentExpressionAttributeHasInvalidParameterName_Title" xml:space="preserve">
    <value>The CallerArgumentExpressionAttribute is applied with an invalid parameter name.</value>
  </data>
  <data name="WRN_CallerArgumentExpressionAttributeSelfReferential" xml:space="preserve">
    <value>The CallerArgumentExpressionAttribute applied to parameter '{0}' will have no effect because it's self-referential.</value>
  </data>
  <data name="WRN_CallerArgumentExpressionAttributeSelfReferential_Title" xml:space="preserve">
    <value>The CallerArgumentExpressionAttribute applied to parameter will have no effect because it's self-refential.</value>
  </data>
  <data name="IDS_FeatureSealedToStringInRecord" xml:space="preserve">
    <value>sealed ToString in record</value>
  </data>
  <data name="ERR_InheritingFromRecordWithSealedToString" xml:space="preserve">
    <value>Inheriting from a record with a sealed 'Object.ToString' is not supported in C# {0}. Please use language version '{1}' or greater.</value>
  </data>
  <data name="IDS_FeatureListPattern" xml:space="preserve">
    <value>list pattern</value>
  </data>
  <data name="ERR_UnsupportedTypeForListPattern" xml:space="preserve">
    <value>List patterns may not be used for a value of type '{0}'.</value>
  </data>
  <data name="ERR_ListPatternRequiresLength" xml:space="preserve">
    <value>List patterns may not be used for a value of type '{0}'. No suitable 'Length' or 'Count' property was found.</value>
  </data>
  <data name="ERR_ScopedRefAndRefStructOnly" xml:space="preserve">
    <value>The 'scoped' modifier can be used for refs and ref struct values only.</value>
  </data>
  <data name="ERR_ScopedMismatchInParameterOfOverrideOrImplementation" xml:space="preserve">
    <value>The 'scoped' modifier of parameter '{0}' doesn't match overridden or implemented member.</value>
  </data>
  <data name="WRN_ScopedMismatchInParameterOfOverrideOrImplementation" xml:space="preserve">
    <value>The 'scoped' modifier of parameter '{0}' doesn't match overridden or implemented member.</value>
  </data>
  <data name="WRN_ScopedMismatchInParameterOfOverrideOrImplementation_Title" xml:space="preserve">
    <value>The 'scoped' modifier of parameter doesn't match overridden or implemented member.</value>
  </data>
  <data name="ERR_ScopedMismatchInParameterOfTarget" xml:space="preserve">
    <value>The 'scoped' modifier of parameter '{0}' doesn't match target '{1}'.</value>
  </data>
  <data name="WRN_ScopedMismatchInParameterOfTarget" xml:space="preserve">
    <value>The 'scoped' modifier of parameter '{0}' doesn't match target '{1}'.</value>
  </data>
  <data name="WRN_ScopedMismatchInParameterOfTarget_Title" xml:space="preserve">
    <value>The 'scoped' modifier of parameter doesn't match target.</value>
  </data>
  <data name="ERR_ScopedMismatchInParameterOfPartial" xml:space="preserve">
    <value>The 'scoped' modifier of parameter '{0}' doesn't match partial definition.</value>
  </data>
  <data name="ERR_FixedFieldMustNotBeRef" xml:space="preserve">
    <value>A fixed field must not be a ref field.</value>
  </data>
  <data name="ERR_RefFieldCannotReferToRefStruct" xml:space="preserve">
    <value>A ref field cannot refer to a ref struct.</value>
  </data>
  <data name="ERR_RefFieldInNonRefStruct" xml:space="preserve">
    <value>A ref field can only be declared in a ref struct.</value>
  </data>
  <data name="WRN_UseDefViolationPropertySupportedVersion" xml:space="preserve">
    <value>Auto-implemented property '{0}' is read before being explicitly assigned, causing a preceding implicit assignment of 'default'.</value>
  </data>
  <data name="WRN_UseDefViolationPropertySupportedVersion_Title" xml:space="preserve">
    <value>Auto-implemented property is read before being explicitly assigned, causing a preceding implicit assignment of 'default'.</value>
  </data>
  <data name="WRN_UseDefViolationFieldSupportedVersion" xml:space="preserve">
    <value>Field '{0}' is read before being explicitly assigned, causing a preceding implicit assignment of 'default'.</value>
  </data>
  <data name="WRN_UseDefViolationFieldSupportedVersion_Title" xml:space="preserve">
    <value>Field is read before being explicitly assigned, causing a preceding implicit assignment of 'default'.</value>
  </data>
  <data name="WRN_UseDefViolationThisSupportedVersion" xml:space="preserve">
    <value>The 'this' object is read before all of its fields have been assigned, causing preceding implicit assignments of 'default' to non-explicitly assigned fields.</value>
  </data>
  <data name="WRN_UseDefViolationThisSupportedVersion_Title" xml:space="preserve">
    <value>The 'this' object is read before all of its fields have been assigned, causing preceding implicit assignments of 'default' to non-explicitly assigned fields.</value>
  </data>
  <data name="WRN_UnassignedThisAutoPropertySupportedVersion" xml:space="preserve">
    <value>Control is returned to caller before auto-implemented property '{0}' is explicitly assigned, causing a preceding implicit assignment of 'default'.</value>
  </data>
  <data name="WRN_UnassignedThisAutoPropertySupportedVersion_Title" xml:space="preserve">
    <value>Control is returned to caller before auto-implemented property is explicitly assigned, causing a preceding implicit assignment of 'default'.</value>
  </data>
  <data name="WRN_UnassignedThisSupportedVersion" xml:space="preserve">
    <value>Control is returned to caller before field '{0}' is explicitly assigned, causing a preceding implicit assignment of 'default'.</value>
  </data>
  <data name="WRN_UnassignedThisSupportedVersion_Title" xml:space="preserve">
    <value>Control is returned to caller before field is explicitly assigned, causing a preceding implicit assignment of 'default'.</value>
  </data>
  <data name="ERR_UseDefViolationFieldUnsupportedVersion" xml:space="preserve">
    <value>Use of possibly unassigned field '{0}'. Consider updating to language version '{1}' to auto-default the field.</value>
  </data>
  <data name="ERR_UseDefViolationPropertyUnsupportedVersion" xml:space="preserve">
    <value>Use of possibly unassigned auto-implemented property '{0}'. Consider updating to language version '{1}' to auto-default the property.</value>
  </data>
  <data name="WRN_UseDefViolationFieldUnsupportedVersion" xml:space="preserve">
    <value>Use of possibly unassigned field '{0}'. Consider updating to language version '{1}' to auto-default the field.</value>
  </data>
  <data name="WRN_UseDefViolationFieldUnsupportedVersion_Title" xml:space="preserve">
    <value>Use of possibly unassigned field. Consider updating the language version to auto-default the field.</value>
  </data>
  <data name="WRN_UseDefViolationPropertyUnsupportedVersion" xml:space="preserve">
    <value>Use of possibly unassigned auto-implemented property '{0}'. Consider updating to language version '{1}' to auto-default the property.</value>
  </data>
  <data name="WRN_UseDefViolationPropertyUnsupportedVersion_Title" xml:space="preserve">
    <value>Use of possibly unassigned auto-implemented property. Consider updating the language version to auto-default the property.</value>
  </data>
  <data name="ERR_UnsupportedTypeForSlicePattern" xml:space="preserve">
    <value>Slice patterns may not be used for a value of type '{0}'.</value>
  </data>
  <data name="ERR_MisplacedSlicePattern" xml:space="preserve">
    <value>Slice patterns may only be used once and directly inside a list pattern.</value>
  </data>
  <data name="ERR_HiddenPositionalMember" xml:space="preserve">
    <value>The positional member '{0}' found corresponding to this parameter is hidden.</value>
  </data>
  <data name="IDS_FeatureImprovedInterpolatedStrings" xml:space="preserve">
    <value>interpolated string handlers</value>
  </data>
  <data name="ERR_InterpolatedStringHandlerMethodReturnMalformed" xml:space="preserve">
    <value>Interpolated string handler method '{0}' is malformed. It does not return 'void' or 'bool'.</value>
    <comment>void and bool are keywords</comment>
  </data>
  <data name="ERR_InterpolatedStringHandlerMethodReturnInconsistent" xml:space="preserve">
    <value>Interpolated string handler method '{0}' has inconsistent return type. Expected to return '{1}'.</value>
  </data>
  <data name="ERR_InvalidNameInSubpattern" xml:space="preserve">
    <value>Identifier or a simple member access expected.</value>
  </data>
  <data name="IDS_FeatureExtendedPropertyPatterns" xml:space="preserve">
    <value>extended property patterns</value>
  </data>
  <data name="IDS_FeatureGlobalUsing" xml:space="preserve">
    <value>global using directive</value>
  </data>
  <data name="ERR_GlobalUsingInNamespace" xml:space="preserve">
    <value>A global using directive cannot be used in a namespace declaration.</value>
  </data>
  <data name="ERR_GlobalUsingOutOfOrder" xml:space="preserve">
    <value>A global using directive must precede all non-global using directives.</value>
  </data>
  <data name="ERR_NullInvalidInterpolatedStringHandlerArgumentName" xml:space="preserve">
    <value>null is not a valid parameter name. To get access to the receiver of an instance method, use the empty string as the parameter name.</value>
  </data>
  <data name="ERR_NotInstanceInvalidInterpolatedStringHandlerArgumentName" xml:space="preserve">
    <value>'{0}' is not an instance method, the receiver or extension receiver parameter cannot be an interpolated string handler argument.</value>
  </data>
  <data name="ERR_InvalidInterpolatedStringHandlerArgumentName" xml:space="preserve">
    <value>'{0}' is not a valid parameter name from '{1}'.</value>
  </data>
  <data name="ERR_TypeIsNotAnInterpolatedStringHandlerType" xml:space="preserve">
    <value>'{0}' is not an interpolated string handler type.</value>
  </data>
  <data name="WRN_ParameterOccursAfterInterpolatedStringHandlerParameter" xml:space="preserve">
    <value>Parameter '{0}' occurs after '{1}' in the parameter list, but is used as an argument for interpolated string handler conversions. This will require the caller to reorder parameters with named arguments at the call site. Consider putting the interpolated string handler parameter after all arguments involved.</value>
  </data>
  <data name="WRN_ParameterOccursAfterInterpolatedStringHandlerParameter_Title" xml:space="preserve">
    <value>Parameter to interpolated string handler conversion occurs after handler parameter</value>
  </data>
  <data name="ERR_CannotUseSelfAsInterpolatedStringHandlerArgument" xml:space="preserve">
    <value>InterpolatedStringHandlerArgumentAttribute arguments cannot refer to the parameter the attribute is used on.</value>
    <comment>InterpolatedStringHandlerArgumentAttribute is a type name and should not be translated.</comment>
  </data>
  <data name="ERR_InterpolatedStringHandlerArgumentAttributeMalformed" xml:space="preserve">
    <value>The InterpolatedStringHandlerArgumentAttribute applied to parameter '{0}' is malformed and cannot be interpreted. Construct an instance of '{1}' manually.</value>
    <comment>InterpolatedStringHandlerArgumentAttribute is a type name and should not be translated.</comment>
  </data>
  <data name="ERR_InterpolatedStringHandlerArgumentLocatedAfterInterpolatedString" xml:space="preserve">
    <value>Parameter '{0}' is an argument to the interpolated string handler conversion on parameter '{1}', but the corresponding argument is specified after the interpolated string expression. Reorder the arguments to move '{0}' before '{1}'.</value>
  </data>
  <data name="ERR_InterpolatedStringHandlerArgumentOptionalNotSpecified" xml:space="preserve">
    <value>Parameter '{0}' is not explicitly provided, but is used as an argument to the interpolated string handler conversion on parameter '{1}'. Specify the value of '{0}' before '{1}'.</value>
  </data>
  <data name="ERR_ExpressionTreeContainsInterpolatedStringHandlerConversion" xml:space="preserve">
    <value>An expression tree may not contain an interpolated string handler conversion.</value>
  </data>
  <data name="ERR_InterpolatedStringHandlerCreationCannotUseDynamic" xml:space="preserve">
    <value>An interpolated string handler construction cannot use dynamic. Manually construct an instance of '{0}'.</value>
  </data>
  <data name="ERR_NonPublicParameterlessStructConstructor" xml:space="preserve">
    <value>The parameterless struct constructor must be 'public'.</value>
  </data>
  <data name="IDS_FeatureStaticAbstractMembersInInterfaces" xml:space="preserve">
    <value>static abstract members in interfaces</value>
  </data>
  <data name="ERR_RuntimeDoesNotSupportStaticAbstractMembersInInterfaces" xml:space="preserve">
    <value>Target runtime doesn't support static abstract members in interfaces.</value>
  </data>
  <data name="ERR_GenericConstraintNotSatisfiedInterfaceWithStaticAbstractMembers" xml:space="preserve">
    <value>The interface '{0}' cannot be used as type argument. Static member '{1}' does not have a most specific implementation in the interface.</value>
  </data>
  <data name="ERR_BadAbstractUnaryOperatorSignature" xml:space="preserve">
    <value>The parameter of a unary operator must be the containing type, or its type parameter constrained to it.</value>
  </data>
  <data name="ERR_BadAbstractIncDecSignature" xml:space="preserve">
    <value>The parameter type for ++ or -- operator must be the containing type, or its type parameter constrained to it.</value>
  </data>
  <data name="ERR_BadAbstractIncDecRetType" xml:space="preserve">
    <value>The return type for ++ or -- operator must either match the parameter type, or be derived from the parameter type, or be the containing type's type parameter constrained to it unless the parameter type is a different type parameter.</value>
  </data>
  <data name="ERR_BadAbstractBinaryOperatorSignature" xml:space="preserve">
    <value>One of the parameters of a binary operator must be the containing type, or its type parameter constrained to it.</value>
  </data>
  <data name="ERR_BadAbstractShiftOperatorSignature" xml:space="preserve">
    <value>The first operand of an overloaded shift operator must have the same type as the containing type or its type parameter constrained to it</value>
  </data>
  <data name="ERR_BadAbstractStaticMemberAccess" xml:space="preserve">
    <value>A static virtual or abstract interface member can be accessed only on a type parameter.</value>
  </data>
  <data name="ERR_ExpressionTreeContainsAbstractStaticMemberAccess" xml:space="preserve">
    <value>An expression tree may not contain an access of static virtual or abstract interface member</value>
  </data>
  <data name="ERR_CloseUnimplementedInterfaceMemberNotStatic" xml:space="preserve">
    <value>'{0}' does not implement static interface member '{1}'. '{2}' cannot implement the interface member because it is not static.</value>
  </data>
  <data name="ERR_RuntimeDoesNotSupportStaticAbstractMembersInInterfacesForMember" xml:space="preserve">
    <value>'{0}' cannot implement interface member '{1}' in type '{2}' because the target runtime doesn't support static abstract members in interfaces.</value>
  </data>
  <data name="ERR_ExplicitImplementationOfOperatorsMustBeStatic" xml:space="preserve">
    <value>Explicit implementation of a user-defined operator '{0}' must be declared static</value>
  </data>
  <data name="ERR_AbstractConversionNotInvolvingContainedType" xml:space="preserve">
    <value>User-defined conversion in an interface must convert to or from a type parameter on the enclosing type constrained to the enclosing type</value>
  </data>
  <data name="ERR_InterfaceImplementedByUnmanagedCallersOnlyMethod" xml:space="preserve">
    <value>'UnmanagedCallersOnly' method '{0}' cannot implement interface member '{1}' in type '{2}'</value>
    <comment>UnmanagedCallersOnly is not localizable.</comment>
  </data>
  <data name="HDN_DuplicateWithGlobalUsing" xml:space="preserve">
    <value>The using directive for '{0}' appeared previously as global using</value>
  </data>
  <data name="HDN_DuplicateWithGlobalUsing_Title" xml:space="preserve">
    <value>The using directive appeared previously as global using</value>
  </data>
  <data name="ERR_BuilderAttributeDisallowed" xml:space="preserve">
    <value>The AsyncMethodBuilder attribute is disallowed on anonymous methods without an explicit return type.</value>
  </data>
  <data name="ERR_SimpleProgramIsEmpty" xml:space="preserve">
    <value>At least one top-level statement must be non-empty.</value>
  </data>
  <data name="ERR_LineDoesNotStartWithSameWhitespace" xml:space="preserve">
    <value>Line does not start with the same whitespace as the closing line of the raw string literal.</value>
  </data>
  <data name="ERR_RawStringNotInDirectives" xml:space="preserve">
    <value>Raw string literals are not allowed in preprocessor directives.</value>
  </data>
  <data name="ERR_RawStringDelimiterOnOwnLine" xml:space="preserve">
    <value>Raw string literal delimiter must be on its own line.</value>
  </data>
  <data name="ERR_TooManyQuotesForRawString" xml:space="preserve">
    <value>The raw string literal does not start with enough quote characters to allow this many consecutive quote characters as content.</value>
  </data>
  <data name="ERR_TooManyOpenBracesForRawString" xml:space="preserve">
    <value>The interpolated raw string literal does not start with enough '$' characters to allow this many consecutive opening braces as content.</value>
  </data>
  <data name="ERR_TooManyCloseBracesForRawString" xml:space="preserve">
    <value>The interpolated raw string literal does not start with enough '$' characters to allow this many consecutive closing braces as content.</value>
  </data>
  <data name="ERR_NotEnoughQuotesForRawString" xml:space="preserve">
    <value>Not enough quotes for raw string literal.</value>
  </data>
  <data name="ERR_NotEnoughCloseBracesForRawString" xml:space="preserve">
    <value>The interpolation must end with the same number of closing braces as the number of '$' characters that the raw string literal started with.</value>
  </data>
  <data name="ERR_IllegalAtSequence" xml:space="preserve">
    <value>Sequence of '@' characters is not allowed. A verbatim string or identifier can only have one '@' character and a raw string cannot have any.</value>
  </data>
  <data name="ERR_StringMustStartWithQuoteCharacter" xml:space="preserve">
    <value>String must start with quote character: "</value>
  </data>
  <data name="ERR_UnterminatedRawString" xml:space="preserve">
    <value>Unterminated raw string literal.</value>
  </data>
  <data name="IDS_FeatureRawStringLiterals" xml:space="preserve">
    <value>raw string literals</value>
  </data>
  <data name="ERR_RawStringInVerbatimInterpolatedStrings" xml:space="preserve">
    <value>Multi-line raw string literals are only allowed in verbatim interpolated strings.</value>
  </data>
  <data name="ERR_RawStringMustContainContent" xml:space="preserve">
    <value>Multi-line raw string literals must contain at least one line of content.</value>
  </data>
  <data name="ERR_NewlinesAreNotAllowedInsideANonVerbatimInterpolatedString" xml:space="preserve">
    <value>Newlines inside a non-verbatim interpolated string are not supported in C# {0}. Please use language version {1} or greater.</value>
  </data>
  <data name="IDS_FeatureGenericAttributes" xml:space="preserve">
    <value>generic attributes</value>
  </data>
  <data name="WRN_InterpolatedStringHandlerArgumentAttributeIgnoredOnLambdaParameters" xml:space="preserve">
    <value>InterpolatedStringHandlerArgument has no effect when applied to lambda parameters and will be ignored at the call site.</value>
  </data>
  <data name="WRN_InterpolatedStringHandlerArgumentAttributeIgnoredOnLambdaParameters_Title" xml:space="preserve">
    <value>InterpolatedStringHandlerArgument has no effect when applied to lambda parameters and will be ignored at the call site.</value>
  </data>
  <data name="ERR_LambdaWithAttributesToExpressionTree" xml:space="preserve">
    <value>A lambda expression with attributes cannot be converted to an expression tree</value>
  </data>
  <data name="ERR_RecordStructConstructorCallsDefaultConstructor" xml:space="preserve">
    <value>A constructor declared in a 'struct' with parameter list must have a 'this' initializer that calls the primary constructor or an explicitly declared constructor.</value>
  </data>
  <data name="ERR_StructHasInitializersAndNoDeclaredConstructor" xml:space="preserve">
    <value>A 'struct' with field initializers must include an explicitly declared constructor.</value>
  </data>
  <data name="ERR_PatternSpanCharCannotBeStringNull" xml:space="preserve">
    <value>A string 'null' constant is not supported as a pattern for '{0}'. Use an empty string instead.</value>
  </data>
  <data name="WRN_CompileTimeCheckedOverflow" xml:space="preserve">
    <value>The operation may overflow '{0}' at runtime (use 'unchecked' syntax to override)</value>
  </data>
  <data name="WRN_CompileTimeCheckedOverflow_Title" xml:space="preserve">
    <value>The operation may overflow at runtime (use 'unchecked' syntax to override)</value>
  </data>
  <data name="ERR_CannotUseRefInUnmanagedCallersOnly" xml:space="preserve">
    <value>Cannot use 'ref', 'in', or 'out' in the signature of a method attributed with 'UnmanagedCallersOnly'.</value>
  </data>
  <data name="IDS_FeatureNewLinesInInterpolations" xml:space="preserve">
    <value>newlines in interpolations</value>
  </data>
  <data name="ERR_InterpolatedStringsReferencingInstanceCannotBeInObjectInitializers" xml:space="preserve">
    <value>Interpolated string handler conversions that reference the instance being indexed cannot be used in indexer member initializers.</value>
  </data>
  <data name="ERR_CannotBeMadeNullable" xml:space="preserve">
    <value>'{0}' cannot be made nullable.</value>
  </data>
  <data name="WRN_LowerCaseTypeName" xml:space="preserve">
    <value>The type name '{0}' only contains lower-cased ascii characters. Such names may become reserved for the language.</value>
  </data>
  <data name="WRN_LowerCaseTypeName_Title" xml:space="preserve">
    <value>The type name only contains lower-cased ascii characters. Such names may become reserved for the language.</value>
  </data>
  <data name="ERR_RequiredNameDisallowed" xml:space="preserve">
    <value>Types and aliases cannot be named 'required'.</value>
  </data>
  <data name="IDS_FeatureRequiredMembers" xml:space="preserve">
    <value>required members</value>
  </data>
  <data name="ERR_OverrideMustHaveRequired" xml:space="preserve">
    <value>'{0}' must be required because it overrides required member '{1}'</value>
  </data>
  <data name="ERR_RequiredMemberCannotBeHidden" xml:space="preserve">
    <value>Required member '{0}' cannot be hidden by '{1}'.</value>
  </data>
  <data name="ERR_RequiredMemberCannotBeLessVisibleThanContainingType" xml:space="preserve">
    <value>Required member '{0}' cannot be less visible or have a setter less visible than the containing type '{1}'.</value>
  </data>
  <data name="ERR_ExplicitRequiredMember" xml:space="preserve">
    <value>Do not use 'System.Runtime.CompilerServices.RequiredMemberAttribute'. Use the 'required' keyword on required fields and properties instead.</value>
  </data>
  <data name="ERR_RequiredMemberMustBeSettable" xml:space="preserve">
    <value>Required member '{0}' must be settable.</value>
  </data>
  <data name="ERR_RequiredMemberMustBeSet" xml:space="preserve">
    <value>Required member '{0}' must be set in the object initializer or attribute constructor.</value>
  </data>
  <data name="ERR_RequiredMembersMustBeAssignedValue" xml:space="preserve">
    <value>Required member '{0}' must be assigned a value, it cannot use a nested member or collection initializer.</value>
  </data>
  <data name="ERR_RequiredMembersInvalid" xml:space="preserve">
    <value>The required members list for '{0}' is malformed and cannot be interpreted.</value>
  </data>
  <data name="ERR_RequiredMembersBaseTypeInvalid" xml:space="preserve">
    <value>The required members list for the base type '{0}' is malformed and cannot be interpreted. To use this constructor, apply the 'SetsRequiredMembers' attribute.</value>
  </data>
  <data name="ERR_LineContainsDifferentWhitespace" xml:space="preserve">
    <value>Line contains different whitespace than the closing line of the raw string literal: '{0}' versus '{1}'</value>
  </data>
  <data name="ERR_NoEnumConstraint" xml:space="preserve">
    <value>Keyword 'enum' cannot be used as a constraint. Did you mean 'struct, System.Enum'?</value>
  </data>
  <data name="ERR_NoDelegateConstraint" xml:space="preserve">
    <value>Keyword 'delegate' cannot be used as a constraint. Did you mean 'System.Delegate'?</value>
  </data>
  <data name="ERR_MisplacedRecord" xml:space="preserve">
    <value>Unexpected keyword 'record'. Did you mean 'record struct' or 'record class'?</value>
  </data>
  <data name="IDS_FeatureCheckedUserDefinedOperators" xml:space="preserve">
    <value>checked user-defined operators</value>
  </data>
  <data name="ERR_OperatorCantBeChecked" xml:space="preserve">
    <value>User-defined operator '{0}' cannot be declared checked</value>
  </data>
  <data name="ERR_ImplicitConversionOperatorCantBeChecked" xml:space="preserve">
    <value>An 'implicit' user-defined conversion operator cannot be declared checked</value>
  </data>
  <data name="ERR_CheckedOperatorNeedsMatch" xml:space="preserve">
    <value>The operator '{0}' requires a matching non-checked version of the operator to also be defined</value>
  </data>
  <data name="ERR_CannotBeConvertedToUtf8" xml:space="preserve">
    <value>The input string cannot be converted into the equivalent UTF-8 byte representation. {0}</value>
  </data>
  <data name="IDS_FeatureUtf8StringLiterals" xml:space="preserve">
    <value>UTF-8 string literals</value>
  </data>
  <data name="ERR_ExpressionTreeContainsUtf8StringLiterals" xml:space="preserve">
    <value>An expression tree may not contain UTF-8 string conversion or literal.</value>
  </data>
  <data name="ERR_ChainingToSetsRequiredMembersRequiresSetsRequiredMembers" xml:space="preserve">
    <value>This constructor must add 'SetsRequiredMembers' because it chains to a constructor that has that attribute.</value>
  </data>
  <data name="ERR_NewConstraintCannotHaveRequiredMembers" xml:space="preserve">
    <value>'{2}' cannot satisfy the 'new()' constraint on parameter '{1}' in the generic type or or method '{0}' because '{2}' has required members.</value>
  </data>
  <data name="ERR_FileTypeDisallowedInSignature" xml:space="preserve">
    <value>File-local type '{0}' cannot be used in a member signature in non-file-local type '{1}'.</value>
  </data>
  <data name="ERR_FileTypeNoExplicitAccessibility" xml:space="preserve">
    <value>File-local type '{0}' cannot use accessibility modifiers.</value>
  </data>
  <data name="ERR_FileTypeBase" xml:space="preserve">
    <value>File-local type '{0}' cannot be used as a base type of non-file-local type '{1}'.</value>
  </data>
  <data name="ERR_FileTypeNested" xml:space="preserve">
    <value>File-local type '{0}' must be defined in a top level type; '{0}' is a nested type.</value>
  </data>
  <data name="ERR_FilePathCannotBeConvertedToUtf8" xml:space="preserve">
    <value>File-local type '{0}' cannot be used because the containing file path cannot be converted into the equivalent UTF-8 byte representation. {1}</value>
  </data>
  <data name="ERR_GlobalUsingStaticFileType" xml:space="preserve">
    <value>File-local type '{0}' cannot be used in a 'global using static' directive.</value>
  </data>
  <data name="ERR_FileTypeNameDisallowed" xml:space="preserve">
    <value>Types and aliases cannot be named 'file'.</value>
  </data>
  <data name="ERR_FileTypeNonUniquePath" xml:space="preserve">
    <value>File-local type '{0}' must be declared in a file with a unique path. Path '{1}' is used in multiple files.</value>
  </data>
  <data name="IDS_FeatureUnsignedRightShift" xml:space="preserve">
    <value>unsigned right shift</value>
  </data>
  <data name="IDS_FeatureRelaxedShiftOperator" xml:space="preserve">
    <value>relaxed shift operator</value>
  </data>
  <data name="ERR_UnsupportedCompilerFeature" xml:space="preserve">
    <value>'{0}' requires compiler feature '{1}', which is not supported by this version of the C# compiler.</value>
  </data>
  <data name="WRN_ObsoleteMembersShouldNotBeRequired" xml:space="preserve">
    <value>Required member '{0}' should not be attributed with 'ObsoleteAttribute' unless the containing type is obsolete or all constructors are obsolete.</value>
  </data>
  <data name="WRN_ObsoleteMembersShouldNotBeRequired_Title" xml:space="preserve">
    <value>Members attributed with 'ObsoleteAttribute' should not be required unless the containing type is obsolete or all constructors are obsolete.</value>
  </data>
  <data name="ERR_RefReturningPropertiesCannotBeRequired" xml:space="preserve">
    <value>Ref returning properties cannot be required.</value>
  </data>
  <data name="ERR_MisplacedUnchecked" xml:space="preserve">
    <value>Unexpected keyword 'unchecked'</value>
  </data>
  <data name="ERR_ImplicitImplementationOfInaccessibleInterfaceMember" xml:space="preserve">
    <value>'{0}' does not implement interface member '{1}'. '{2}' cannot implicitly implement an inaccessible member.</value>
  </data>
  <data name="ERR_ScriptsAndSubmissionsCannotHaveRequiredMembers" xml:space="preserve">
    <value>Required members are not allowed on the top level of a script or submission.</value>
  </data>
  <data name="ERR_BadAbstractEqualityOperatorSignature" xml:space="preserve">
    <value>One of the parameters of an equality, or inequality operator declared in interface '{0}' must be a type parameter on '{0}' constrained to '{0}'</value>
  </data>
  <data name="ERR_BadBinaryReadOnlySpanConcatenation" xml:space="preserve">
    <value>Operator '{0}' cannot be applied to operands of type '{1}' and '{2}' that are not UTF-8 byte representations</value>
  </data>
  <data name="ERR_ImplicitlyTypedDefaultParameter" xml:space="preserve">
    <value>Implicitly typed lambda parameter '{0}' cannot have a default value.</value>
  </data>
  <data name="ERR_ImplicitlyTypedParamsParameter" xml:space="preserve">
    <value>Implicitly typed lambda parameter '{0}' cannot have the 'params' modifier.</value>
  </data>
  <data name="WRN_OptionalParamValueMismatch" xml:space="preserve">
    <value>Parameter {0} has default value '{1:10}' in lambda but '{2:10}' in the target delegate type.</value>
  </data>
  <data name="WRN_OptionalParamValueMismatch_Title" xml:space="preserve">
    <value>The default parameter value does not match in the target delegate type.</value>
  </data>
  <data name="IDS_FeatureFileTypes" xml:space="preserve">
    <value>file types</value>
  </data>
  <data name="ERR_CannotMatchOnINumberBase" xml:space="preserve">
    <value>Cannot use a numeric constant or relational pattern on '{0}' because it inherits from or extends 'INumberBase&lt;T&gt;'. Consider using a type pattern to narrow to a specific numeric type.</value>
  </data>
  <data name="IDS_ArrayAccess" xml:space="preserve">
    <value>array access</value>
  </data>
  <data name="IDS_PointerElementAccess" xml:space="preserve">
    <value>pointer element access</value>
  </data>
  <data name="ERR_ScopedTypeNameDisallowed" xml:space="preserve">
    <value>Types and aliases cannot be named 'scoped'.</value>
  </data>
  <data name="ERR_UnscopedRefAttributeUnsupportedTarget" xml:space="preserve">
    <value>UnscopedRefAttribute cannot be applied to this parameter because it is unscoped by default.</value>
  </data>
  <data name="ERR_UnscopedRefAttributeUnsupportedMemberTarget" xml:space="preserve">
    <value>UnscopedRefAttribute can only be applied to struct or virtual interface instance methods and properties, and cannot be applied to constructors or init-only members.</value>
  </data>
  <data name="ERR_UnscopedRefAttributeInterfaceImplementation" xml:space="preserve">
    <value>UnscopedRefAttribute cannot be applied to an interface implementation because implemented member '{0}' doesn't have this attribute.</value>
  </data>
  <data name="ERR_UnrecognizedRefSafetyRulesAttributeVersion" xml:space="preserve">
    <value>'{0}' is defined in a module with an unrecognized RefSafetyRulesAttribute version, expecting '11'.</value>
  </data>
  <data name="ERR_RuntimeDoesNotSupportRefFields" xml:space="preserve">
    <value>Target runtime doesn't support ref fields.</value>
  </data>
  <data name="ERR_ExplicitScopedRef" xml:space="preserve">
    <value>Do not use 'System.Runtime.CompilerServices.ScopedRefAttribute'. Use the 'scoped' keyword instead.</value>
  </data>
  <data name="WRN_DuplicateAnalyzerReference" xml:space="preserve">
    <value>Analyzer reference '{0}' specified multiple times</value>
  </data>
  <data name="WRN_DuplicateAnalyzerReference_Title" xml:space="preserve">
    <value>Analyzer reference specified multiple times</value>
  </data>
  <data name="ERR_FileLocalDuplicateNameInNS" xml:space="preserve">
    <value>The namespace '{1}' already contains a definition for '{0}' in this file.</value>
  </data>
  <data name="ERR_UnscopedScoped" xml:space="preserve">
    <value>UnscopedRefAttribute cannot be applied to parameters that have a 'scoped' modifier.</value>
  </data>
  <data name="ERR_RefReadOnlyWrongOrdering" xml:space="preserve">
    <value>'readonly' modifier must be specified after 'ref'.</value>
  </data>
  <data name="ERR_ScopedDiscard" xml:space="preserve">
    <value>The 'scoped' modifier cannot be used with discard.</value>
  </data>
  <data name="ERR_DeconstructVariableCannotBeByRef" xml:space="preserve">
    <value>A deconstruction variable cannot be declared as a ref local</value>
  </data>
  <data name="IDS_FeatureLambdaOptionalParameters" xml:space="preserve">
    <value>lambda optional parameters</value>
  </data>
  <data name="IDS_FeatureLambdaParamsArray" xml:space="preserve">
    <value>lambda params array</value>
  </data>
  <data name="WRN_ParamsArrayInLambdaOnly" xml:space="preserve">
    <value>Parameter {0} has params modifier in lambda but not in target delegate type.</value>
  </data>
  <data name="WRN_ParamsArrayInLambdaOnly_Title" xml:space="preserve">
    <value>Parameter has params modifier in lambda but not in target delegate type.</value>
  </data>
  <data name="IDS_FeaturePrimaryConstructors" xml:space="preserve">
    <value>primary constructors</value>
  </data>
  <data name="ERR_InvalidPrimaryConstructorParameterReference" xml:space="preserve">
    <value>Cannot use primary constructor parameter '{0}' in this context.</value>
  </data>
  <data name="ERR_AmbiguousPrimaryConstructorParameterAsColorColorReceiver" xml:space="preserve">
    <value>Identifier '{0}' is ambiguous between type '{1}' and parameter '{2}' in this context.</value>
  </data>
  <data name="WRN_CapturedPrimaryConstructorParameterPassedToBase" xml:space="preserve">
    <value>Parameter '{0}' is captured into the state of the enclosing type and its value is also passed to the base constructor. The value might be captured by the base class as well.</value>
  </data>
  <data name="WRN_CapturedPrimaryConstructorParameterPassedToBase_Title" xml:space="preserve">
    <value>Parameter is captured into the state of the enclosing type and its value is also passed to the base constructor. The value might be captured by the base class as well.</value>
  </data>
  <data name="ERR_AnonDelegateCantUseRefLike" xml:space="preserve">
    <value>Cannot use parameter '{0}' that has ref-like type inside an anonymous method, lambda expression, query expression, or local function</value>
  </data>
  <data name="ERR_UnsupportedPrimaryConstructorParameterCapturingRef" xml:space="preserve">
    <value>Cannot use ref, out, or in primary constructor parameter '{0}' inside an instance member</value>
  </data>
  <data name="ERR_UnsupportedPrimaryConstructorParameterCapturingRefLike" xml:space="preserve">
    <value>Cannot use primary constructor parameter '{0}' that has ref-like type inside an instance member</value>
  </data>
  <data name="ERR_AnonDelegateCantUseStructPrimaryConstructorParameterInMember" xml:space="preserve">
    <value>Anonymous methods, lambda expressions, query expressions, and local functions inside an instance member of a struct cannot access primary constructor parameter</value>
  </data>
  <data name="ERR_AnonDelegateCantUseStructPrimaryConstructorParameterCaptured" xml:space="preserve">
    <value>Anonymous methods, lambda expressions, query expressions, and local functions inside a struct cannot access primary constructor parameter also used inside an instance member</value>
  </data>
  <data name="WRN_UnreadPrimaryConstructorParameter" xml:space="preserve">
    <value>Parameter '{0}' is unread.</value>
  </data>
  <data name="WRN_UnreadPrimaryConstructorParameter_Title" xml:space="preserve">
    <value>Parameter is unread.</value>
  </data>
  <data name="ERR_AssgReadonlyPrimaryConstructorParameter" xml:space="preserve">
    <value>A primary constructor parameter of a readonly type cannot be assigned to (except in init-only setter of the type or a variable initializer)</value>
  </data>
  <data name="ERR_RefReturnReadonlyPrimaryConstructorParameter" xml:space="preserve">
    <value>A primary constructor parameter of a readonly type cannot be returned by writable reference</value>
  </data>
  <data name="ERR_RefReadonlyPrimaryConstructorParameter" xml:space="preserve">
    <value>A primary constructor parameter of a readonly type cannot be used as a ref or out value (except in init-only setter of the type or a variable initializer)</value>
  </data>
  <data name="ERR_AssgReadonlyPrimaryConstructorParameter2" xml:space="preserve">
    <value>Members of primary constructor parameter '{0}' of a readonly type cannot be modified (except in init-only setter of the type or a variable initializer)</value>
  </data>
  <data name="ERR_RefReturnReadonlyPrimaryConstructorParameter2" xml:space="preserve">
    <value>Members of primary constructor parameter '{0}' of a readonly type cannot be returned by writable reference</value>
  </data>
  <data name="ERR_RefReadonlyPrimaryConstructorParameter2" xml:space="preserve">
    <value>Members of primary constructor parameter '{0}' of a readonly type cannot be used as a ref or out value (except in init-only setter of the type or a variable initializer)</value>
  </data>
  <data name="ERR_RefReturnPrimaryConstructorParameter" xml:space="preserve">
    <value>Cannot return primary constructor parameter '{0}' by reference.</value>
  </data>
  <data name="ERR_StructLayoutCyclePrimaryConstructorParameter" xml:space="preserve">
    <value>Struct primary constructor parameter '{0}' of type '{1}' causes a cycle in the struct layout</value>
  </data>
  <data name="ERR_UnexpectedParameterList" xml:space="preserve">
    <value>Unexpected parameter list.</value>
  </data>
  <data name="WRN_AddressOfInAsync" xml:space="preserve">
    <value>The '&amp;' operator should not be used on parameters or local variables in async methods.</value>
  </data>
  <data name="WRN_AddressOfInAsync_Title" xml:space="preserve">
    <value>The '&amp;' operator should not be used on parameters or local variables in async methods.</value>
  </data>
  <data name="WRN_ByValArraySizeConstRequired" xml:space="preserve">
    <value>Attribute parameter 'SizeConst' must be specified.</value>
  </data>
  <data name="WRN_ByValArraySizeConstRequired_Title" xml:space="preserve">
    <value>Attribute parameter 'SizeConst' must be specified.</value>
  </data>
  <data name="ERR_BadStaticAfterUnsafe" xml:space="preserve">
    <value>'static' modifier must precede 'unsafe' modifier.</value>
  </data>
  <data name="ERR_BadCaseInSwitchArm" xml:space="preserve">
    <value>A switch expression arm does not begin with a 'case' keyword.</value>
  </data>
  <data name="ERR_InterceptorsFeatureNotEnabled" xml:space="preserve">
    <value>The 'interceptors' feature is not enabled in this namespace. Add '{0}' to your project.</value>
  </data>
  <data name="ERR_InterceptorGlobalNamespace" xml:space="preserve">
    <value>An interceptor cannot be declared in the global namespace.</value>
  </data>
  <data name="ERR_InterceptableMethodMustBeOrdinary" xml:space="preserve">
    <value>Cannot intercept '{0}' because it is not an invocation of an ordinary member method.</value>
  </data>
  <data name="ERR_InterceptorContainingTypeCannotBeGeneric" xml:space="preserve">
    <value>Method '{0}' cannot be used as an interceptor because its containing type has type parameters.</value>
  </data>
  <data name="ERR_InterceptorArityNotCompatible" xml:space="preserve">
    <value>Method '{0}' must be non-generic or have arity {1} to match '{2}'.</value>
  </data>
  <data name="ERR_InterceptorCannotBeGeneric" xml:space="preserve">
    <value>Method '{0}' must be non-generic to match '{1}'.</value>
  </data>
  <data name="ERR_InterceptorPathNotInCompilation" xml:space="preserve">
    <value>Cannot intercept: compilation does not contain a file with path '{0}'.</value>
  </data>
  <data name="ERR_InterceptorPathNotInCompilationWithCandidate" xml:space="preserve">
    <value>Cannot intercept: compilation does not contain a file with path '{0}'. Did you mean to use path '{1}'?</value>
  </data>
  <data name="ERR_InterceptorLineOutOfRange" xml:space="preserve">
    <value>The given file has '{0}' lines, which is fewer than the provided line number '{1}'.</value>
  </data>
  <data name="ERR_InterceptorCharacterOutOfRange" xml:space="preserve">
    <value>The given line is '{0}' characters long, which is fewer than the provided character number '{1}'.</value>
  </data>
  <data name="ERR_InterceptorLineCharacterMustBePositive" xml:space="preserve">
    <value>Line and character numbers provided to InterceptsLocationAttribute must be positive.</value>
  </data>
  <data name="ERR_InterceptorPositionBadToken" xml:space="preserve">
    <value>The provided line and character number does not refer to an interceptable method name, but rather to token '{0}'.</value>
  </data>
  <data name="ERR_InterceptorMustReferToStartOfTokenPosition" xml:space="preserve">
    <value>The provided line and character number does not refer to the start of token '{0}'. Did you mean to use line '{1}' and character '{2}'?</value>
  </data>
  <data name="ERR_InterceptorSignatureMismatch" xml:space="preserve">
    <value>Cannot intercept method '{0}' with interceptor '{1}' because the signatures do not match.</value>
  </data>
  <data name="WRN_InterceptorSignatureMismatch" xml:space="preserve">
    <value>Intercepting a call to '{0}' with interceptor '{1}', but the signatures do not match.</value>
  </data>
  <data name="WRN_InterceptorSignatureMismatch_Title" xml:space="preserve">
    <value>Signatures of interceptable and interceptor methods do not match.</value>
  </data>
  <data name="ERR_InterceptorMethodMustBeOrdinary" xml:space="preserve">
    <value>An interceptor method must be an ordinary member method.</value>
  </data>
  <data name="ERR_InterceptorMustHaveMatchingThisParameter" xml:space="preserve">
    <value>Interceptor must have a 'this' parameter matching parameter '{0}' on '{1}'.</value>
  </data>
  <data name="ERR_InterceptorMustNotHaveThisParameter" xml:space="preserve">
    <value>Interceptor must not have a 'this' parameter because '{0}' does not have a 'this' parameter.</value>
  </data>
  <data name="ERR_InterceptorFilePathCannotBeNull" xml:space="preserve">
    <value>Interceptor cannot have a 'null' file path.</value>
  </data>
  <data name="ERR_InterceptorNameNotInvoked" xml:space="preserve">
    <value>Possible method name '{0}' cannot be intercepted because it is not being invoked.</value>
  </data>
  <data name="ERR_InterceptorNonUniquePath" xml:space="preserve">
    <value>Cannot intercept a call in file with path '{0}' because multiple files in the compilation have this path.</value>
  </data>
  <data name="ERR_DuplicateInterceptor" xml:space="preserve">
    <value>The indicated call is intercepted multiple times.</value>
  </data>
  <data name="ERR_InterceptorNotAccessible" xml:space="preserve">
    <value>Cannot intercept call with '{0}' because it is not accessible within '{1}'.</value>
  </data>
  <data name="ERR_InterceptorScopedMismatch" xml:space="preserve">
    <value>Cannot intercept call to '{0}' with '{1}' because of a difference in 'scoped' modifiers or '[UnscopedRef]' attributes.</value>
  </data>
  <data name="ERR_ConstantValueOfTypeExpected" xml:space="preserve">
    <value>A constant value of type '{0}' is expected</value>
  </data>
  <data name="ERR_UnsupportedPrimaryConstructorParameterCapturingRefAny" xml:space="preserve">
    <value>Cannot use primary constructor parameter of type '{0}' inside an instance member</value>
  </data>
  <data name="WRN_NullabilityMismatchInParameterTypeOnInterceptor" xml:space="preserve">
    <value>Nullability of reference types in type of parameter '{0}' doesn't match interceptable method '{1}'.</value>
  </data>
  <data name="WRN_NullabilityMismatchInParameterTypeOnInterceptor_Title" xml:space="preserve">
    <value>Nullability of reference types in type of parameter doesn't match interceptable method.</value>
  </data>
  <data name="WRN_NullabilityMismatchInReturnTypeOnInterceptor" xml:space="preserve">
    <value>Nullability of reference types in return type doesn't match interceptable method '{0}'.</value>
  </data>
  <data name="WRN_NullabilityMismatchInReturnTypeOnInterceptor_Title" xml:space="preserve">
    <value>Nullability of reference types in return type doesn't match interceptable method.</value>
  </data>
  <data name="ERR_InterceptorCannotInterceptNameof" xml:space="preserve">
    <value>A nameof operator cannot be intercepted.</value>
  </data>
  <data name="ERR_InterceptorCannotUseUnmanagedCallersOnly" xml:space="preserve">
    <value>An interceptor cannot be marked with 'UnmanagedCallersOnlyAttribute'.</value>
  </data>
  <data name="ERR_BadUsingStaticType" xml:space="preserve">
    <value>'{0}' type is not valid for 'using static'. Only a class, struct, interface, enum, delegate, or namespace can be used.</value>
  </data>
  <data name="ERR_SymbolDefinedInAssembly" xml:space="preserve">
    <value>'{0}' is defined in assembly '{1}'.</value>
  </data>
  <data name="WRN_CapturedPrimaryConstructorParameterInFieldInitializer" xml:space="preserve">
    <value>Parameter '{0}' is captured into the state of the enclosing type and its value is also used to initialize a field, property, or event.</value>
  </data>
  <data name="WRN_CapturedPrimaryConstructorParameterInFieldInitializer_Title" xml:space="preserve">
    <value>Parameter is captured into the state of the enclosing type and its value is also used to initialize a field, property, or event.</value>
  </data>
  <data name="ERR_InlineArrayConversionToSpanNotSupported" xml:space="preserve">
    <value>Cannot convert expression to '{0}' because it is not an assignable variable</value>
  </data>
  <data name="ERR_InlineArrayConversionToReadOnlySpanNotSupported" xml:space="preserve">
    <value>Cannot convert expression to '{0}' because it may not be passed or returned by reference</value>
  </data>
  <data name="IDS_FeatureInlineArrays" xml:space="preserve">
    <value>inline arrays</value>
  </data>
  <data name="ERR_InlineArrayIndexOutOfRange" xml:space="preserve">
    <value>Index is outside the bounds of the inline array</value>
  </data>
  <data name="ERR_InvalidInlineArrayLength" xml:space="preserve">
    <value>Inline array length must be greater than 0.</value>
  </data>
  <data name="ERR_InvalidInlineArrayLayout" xml:space="preserve">
    <value>Inline array struct must not have explicit layout.</value>
  </data>
  <data name="ERR_InvalidInlineArrayFields" xml:space="preserve">
    <value>Inline array struct must declare one and only one instance field.</value>
  </data>
  <data name="ERR_ExpressionTreeContainsInlineArrayOperation" xml:space="preserve">
    <value>An expression tree may not contain an inline array access or conversion</value>
  </data>
  <data name="ERR_RuntimeDoesNotSupportInlineArrayTypes" xml:space="preserve">
    <value>Target runtime doesn't support inline array types.</value>
  </data>
  <data name="ERR_InlineArrayBadIndex" xml:space="preserve">
    <value>Elements of an inline array type can be accessed only with a single argument implicitly convertible to 'int', 'System.Index', or 'System.Range'.</value>
  </data>
  <data name="ERR_NamedArgumentForInlineArray" xml:space="preserve">
    <value>An inline array access may not have a named argument specifier</value>
  </data>
  <data name="WRN_PrimaryConstructorParameterIsShadowedAndNotPassedToBase" xml:space="preserve">
    <value>Primary constructor parameter '{0}' is shadowed by a member from base.</value>
  </data>
  <data name="WRN_PrimaryConstructorParameterIsShadowedAndNotPassedToBase_Title" xml:space="preserve">
    <value>Primary constructor parameter is shadowed by a member from base</value>
  </data>
  <data name="ERR_InlineArrayUnsupportedElementFieldModifier" xml:space="preserve">
    <value>Inline array element field cannot be declared as required, readonly, volatile, or as a fixed size buffer.</value>
  </data>
  <data name="WRN_InlineArrayIndexerNotUsed" xml:space="preserve">
    <value>Inline array indexer will not be used for element access expression.</value>
  </data>
  <data name="WRN_InlineArrayIndexerNotUsed_Title" xml:space="preserve">
    <value>Inline array indexer will not be used for element access expression.</value>
  </data>
  <data name="WRN_InlineArraySliceNotUsed" xml:space="preserve">
    <value>Inline array 'Slice' method will not be used for element access expression.</value>
  </data>
  <data name="WRN_InlineArraySliceNotUsed_Title" xml:space="preserve">
    <value>Inline array 'Slice' method will not be used for element access expression.</value>
  </data>
  <data name="WRN_InlineArrayConversionOperatorNotUsed" xml:space="preserve">
    <value>Inline array conversion operator will not be used for conversion from expression of the declaring type.</value>
  </data>
  <data name="WRN_InlineArrayConversionOperatorNotUsed_Title" xml:space="preserve">
    <value>Inline array conversion operator will not be used for conversion from expression of the declaring type.</value>
  </data>
  <data name="WRN_InlineArrayNotSupportedByLanguage" xml:space="preserve">
    <value>'Inline arrays' language feature is not supported for an inline array type that is not valid as a type argument, or has element type that is not valid as a type argument.</value>
  </data>
  <data name="WRN_InlineArrayNotSupportedByLanguage_Title" xml:space="preserve">
    <value>'Inline arrays' language feature is not supported for an inline array type that is not valid as a type argument, or has element type that is not valid as a type argument.</value>
  </data>
  <data name="ERR_InlineArrayForEachNotSupported" xml:space="preserve">
    <value>foreach statement on an inline array of type '{0}' is not supported</value>
  </data>
  <data name="IDS_FeatureRefReadonlyParameters" xml:space="preserve">
    <value>ref readonly parameters</value>
  </data>
  <data name="IDS_FeatureStringEscapeCharacter" xml:space="preserve">
    <value>string escape character</value>
  </data>
  <data name="WRN_OverridingDifferentRefness" xml:space="preserve">
    <value>Reference kind modifier of parameter '{0}' doesn't match the corresponding parameter '{1}' in overridden or implemented member.</value>
  </data>
  <data name="WRN_OverridingDifferentRefness_Title" xml:space="preserve">
    <value>Reference kind modifier of parameter doesn't match the corresponding parameter in overridden or implemented member.</value>
  </data>
  <data name="WRN_HidingDifferentRefness" xml:space="preserve">
    <value>Reference kind modifier of parameter '{0}' doesn't match the corresponding parameter '{1}' in hidden member.</value>
  </data>
  <data name="WRN_HidingDifferentRefness_Title" xml:space="preserve">
    <value>Reference kind modifier of parameter doesn't match the corresponding parameter in hidden member.</value>
  </data>
  <data name="WRN_TargetDifferentRefness" xml:space="preserve">
    <value>Reference kind modifier of parameter '{0}' doesn't match the corresponding parameter '{1}' in target.</value>
  </data>
  <data name="WRN_TargetDifferentRefness_Title" xml:space="preserve">
    <value>Reference kind modifier of parameter doesn't match the corresponding parameter in target.</value>
  </data>
  <data name="WRN_UseDefViolationRefField" xml:space="preserve">
    <value>Ref field '{0}' should be ref-assigned before use.</value>
  </data>
  <data name="WRN_UseDefViolationRefField_Title" xml:space="preserve">
    <value>Ref field should be ref-assigned before use.</value>
  </data>
  <data name="WRN_CollectionExpressionRefStructMayAllocate" xml:space="preserve">
    <value>Collection expression of type '{0}' may incur unexpected heap allocations. Consider explicitly creating an array, then converting to '{0}' to make the allocation explicit.</value>
  </data>
  <data name="WRN_CollectionExpressionRefStructMayAllocate_Title" xml:space="preserve">
    <value>Collection expression may incur unexpected heap allocations. Consider explicitly creating an array, then converting to the final type to make the allocation explicit.</value>
  </data>
  <data name="WRN_CollectionExpressionRefStructSpreadMayAllocate" xml:space="preserve">
    <value>Collection expression of type '{0}' may incur unexpected heap allocations due to the use of '..' spreads. Consider explicitly creating an array, then converting to '{0}' to make the allocation explicit.</value>
  </data>
  <data name="WRN_CollectionExpressionRefStructSpreadMayAllocate_Title" xml:space="preserve">
    <value>Collection expression may incur unexpected heap allocations due to use of '..' spreads. Consider explicitly creating an array, then converting to the final type to make the allocation explicit.</value>
  </data>
  <data name="ERR_ExpectedInterpolatedString" xml:space="preserve">
    <value>Expected interpolated string</value>
  </data>
  <data name="ERR_CollectionExpressionImmutableArray" xml:space="preserve">
    <value>This version of '{0}' cannot be used with collection expressions.</value>
  </data>
  <data name="ERR_InvalidExperimentalDiagID" xml:space="preserve">
    <value>The diagnosticId argument to the 'Experimental' attribute must be a valid identifier</value>
  </data>
  <data name="IDS_FeatureImplicitIndexerInitializer" xml:space="preserve">
    <value>implicit indexer initializer</value>
  </data>
  <data name="WRN_ConvertingLock" xml:space="preserve">
    <value>A value of type 'System.Threading.Lock' converted to a different type will use likely unintended monitor-based locking in 'lock' statement.</value>
  </data>
  <data name="WRN_ConvertingLock_Title" xml:space="preserve">
    <value>A value of type 'System.Threading.Lock' converted to a different type will use likely unintended monitor-based locking in 'lock' statement.</value>
  </data>
  <data name="IDS_FeatureLockObject" xml:space="preserve">
    <value>Lock object</value>
  </data>
  <data name="IDS_FeatureParamsCollections" xml:space="preserve">
    <value>params collections</value>
  </data>
  <data name="ERR_DynamicDispatchToParamsCollection" xml:space="preserve">
    <value>'{0}' is applicable only with expanded form of non-array params collection which is not supported during dynamic dispatch.</value>
  </data>
  <data name="ERR_CollectionInitializerInfiniteChainOfAddCalls" xml:space="preserve">
    <value>Collection initializer results in an infinite chain of instantiations of collection '{0}'.</value>
  </data>
  <data name="ERR_ParamsCollectionInfiniteChainOfConstructorCalls" xml:space="preserve">
    <value>Creation of params collection '{0}' results in an infinite chain of invocation of constructor '{1}'.</value>
  </data>
  <data name="ERR_ParamsMemberCannotBeLessVisibleThanDeclaringMember" xml:space="preserve">
    <value>Method '{0}' cannot be less visible than the member with params collection '{1}'.</value>
  </data>
  <data name="ERR_ParamsCollectionConstructorDoesntInitializeRequiredMember" xml:space="preserve">
    <value>Constructor '{0}' leaves required member '{1}' uninitialized.</value>
  </data>
  <data name="ERR_ParamsCollectionExpressionTree" xml:space="preserve">
    <value>An expression tree may not contain an expanded form of non-array params collection parameter.</value>
  </data>
  <data name="ERR_ParamsCollectionExtensionAddMethod" xml:space="preserve">
    <value>'{0}' does not contain a definition for a suitable instance 'Add' method</value>
  </data>
  <data name="ERR_ParamsCollectionMissingConstructor" xml:space="preserve">
    <value>Non-array params collection type must have an applicable constructor that can be called with no arguments.</value>
  </data>
  <data name="ERR_NoModifiersOnUsing" xml:space="preserve">
    <value>Modifiers cannot be placed on using declarations</value>
  </data>
  <data name="ERR_CannotDynamicInvokeOnExpression" xml:space="preserve">
    <value>Cannot perform a dynamic invocation on an expression with type '{0}'.</value>
  </data>
  <data name="ERR_InterceptsLocationDataInvalidFormat" xml:space="preserve">
    <value>The data argument to InterceptsLocationAttribute is not in the correct format.</value>
  </data>
  <data name="ERR_InterceptsLocationUnsupportedVersion" xml:space="preserve">
    <value>Version '{0}' of the interceptors format is not supported. The latest supported version is '1'.</value>
  </data>
  <data name="ERR_InterceptsLocationDuplicateFile" xml:space="preserve">
    <value>Cannot intercept a call in file '{0}' because it is duplicated elsewhere in the compilation.</value>
  </data>
  <data name="ERR_InterceptsLocationFileNotFound" xml:space="preserve">
    <value>Cannot intercept a call in file '{0}' because a matching file was not found in the compilation.</value>
  </data>
  <data name="ERR_InterceptsLocationDataInvalidPosition" xml:space="preserve">
    <value>The data argument to InterceptsLocationAttribute refers to an invalid position in file '{0}'.</value>
  </data>
  <data name="IDS_FeatureRefUnsafeInIteratorAsync" xml:space="preserve">
    <value>ref and unsafe in async and iterator methods</value>
  </data>
  <data name="IDS_FeatureFieldKeyword" xml:space="preserve">
    <value>field keyword</value>
  </data>
  <data name="ERR_RefLocalAcrossAwait" xml:space="preserve">
    <value>A 'ref' local cannot be preserved across 'await' or 'yield' boundary.</value>
  </data>
  <data name="ERR_BadYieldInUnsafe" xml:space="preserve">
    <value>Cannot use 'yield return' in an 'unsafe' block</value>
  </data>
  <data name="ERR_AddressOfInIterator" xml:space="preserve">
    <value>The '&amp;' operator cannot be used on parameters or local variables in iterator methods.</value>
  </data>
  <data name="IDS_FeatureRefStructInterfaces" xml:space="preserve">
    <value>ref struct interfaces</value>
  </data>
  <data name="ERR_RuntimeDoesNotSupportByRefLikeGenerics" xml:space="preserve">
    <value>Target runtime doesn't support by-ref-like generics.</value>
  </data>
  <data name="ERR_RefStructConstraintAlreadySpecified" xml:space="preserve">
    <value>'ref struct' is already specified.</value>
  </data>
  <data name="ERR_AllowsClauseMustBeLast" xml:space="preserve">
    <value>The 'allows' constraint clause must be the last constraint specified</value>
  </data>
  <data name="ERR_ClassIsCombinedWithRefStruct" xml:space="preserve">
    <value>Cannot allow ref structs for a type parameter known from other constraints to be a class</value>
  </data>
  <data name="ERR_NotRefStructConstraintNotSatisfied" xml:space="preserve">
    <value>The type '{2}' may not be a ref struct or a type parameter allowing ref structs in order to use it as parameter '{1}' in the generic type or method '{0}'</value>
  </data>
  <data name="ERR_RefStructDoesNotSupportDefaultInterfaceImplementationForMember" xml:space="preserve">
    <value>'{0}' cannot implement interface member '{1}' for ref struct '{2}'.</value>
  </data>
  <data name="ERR_BadNonVirtualInterfaceMemberAccessOnAllowsRefLike" xml:space="preserve">
    <value>A non-virtual instance interface member cannot be accessed on a type parameter that allows ref struct.</value>
  </data>
  <data name="ERR_BadAllowByRefLikeEnumerator" xml:space="preserve">
    <value>foreach statement cannot operate on enumerators of type '{0}' because it is a type parameter that allows ref struct and it is not known at compile time to implement IDisposable.</value>
  </data>
  <data name="ERR_PartialPropertyMissingImplementation" xml:space="preserve">
    <value>Partial property '{0}' must have an implementation part.</value>
  </data>
  <data name="ERR_PartialPropertyMissingDefinition" xml:space="preserve">
    <value>Partial property '{0}' must have a definition part.</value>
  </data>
  <data name="ERR_PartialPropertyDuplicateDefinition" xml:space="preserve">
    <value>A partial property may not have multiple defining declarations, and cannot be an auto-property.</value>
  </data>
  <data name="ERR_PartialPropertyDuplicateImplementation" xml:space="preserve">
    <value>A partial property may not have multiple implementing declarations</value>
  </data>
  <data name="ERR_PartialPropertyMissingAccessor" xml:space="preserve">
    <value>Property accessor '{0}' must be implemented because it is declared on the definition part</value>
  </data>
  <data name="ERR_PartialPropertyUnexpectedAccessor" xml:space="preserve">
    <value>Property accessor '{0}' does not implement any accessor declared on the definition part</value>
  </data>
  <data name="ERR_PartialPropertyInitMismatch" xml:space="preserve">
    <value>Property accessor '{0}' must be '{1}' to match the definition part</value>
  </data>
  <data name="ERR_PartialMemberTypeDifference" xml:space="preserve">
    <value>Both partial member declarations must have the same type.</value>
  </data>
  <data name="WRN_PartialMemberSignatureDifference" xml:space="preserve">
    <value>Partial member declarations '{0}' and '{1}' have signature differences.</value>
  </data>
  <data name="WRN_PartialMemberSignatureDifference_Title" xml:space="preserve">
    <value>Partial member declarations have signature differences.</value>
  </data>
  <data name="ERR_PartialPropertyRequiredDifference" xml:space="preserve">
    <value>Both partial property declarations must be required or neither may be required</value>
  </data>
  <data name="ERR_PartialPropertyDuplicateInitializer" xml:space="preserve">
    <value>A partial property cannot have an initializer on both the definition and implementation.</value>
  </data>
  <data name="IDS_FeatureAllowsRefStructConstraint" xml:space="preserve">
    <value>allows ref struct constraint</value>
  </data>
  <data name="ERR_CannotApplyOverloadResolutionPriorityToOverride" xml:space="preserve">
    <value>Cannot use 'OverloadResolutionPriorityAttribute' on an overriding member.</value>
  </data>
  <data name="ERR_CannotApplyOverloadResolutionPriorityToMember" xml:space="preserve">
    <value>Cannot use 'OverloadResolutionPriorityAttribute' on this member.</value>
  </data>
  <data name="IDS_FeatureOverloadResolutionPriority" xml:space="preserve">
    <value>overload resolution priority</value>
  </data>
  <data name="ERR_InlineArrayAttributeOnRecord" xml:space="preserve">
    <value>Attribute 'System.Runtime.CompilerServices.InlineArray' cannot be applied to a record struct.</value>
  </data>
  <data name="WRN_UninitializedNonNullableBackingField" xml:space="preserve">
    <value>Non-nullable {0} '{1}' must contain a non-null value when exiting constructor. Consider adding the 'required' modifier, or declaring the {0} as nullable, or safely handling the case where 'field' is null in the 'get' accessor.</value>
    <comment>Similar diagnostic message as 'WRN_UninitializedNonNullableField'</comment>
  </data>
  <data name="WRN_UninitializedNonNullableBackingField_Title" xml:space="preserve">
    <value>Non-nullable property must contain a non-null value when exiting constructor. Consider adding the 'required' modifier, or declaring the property as nullable, or safely handling the case where 'field' is null in the 'get' accessor.</value>
  </data>
  <data name="IDS_FeatureFirstClassSpan" xml:space="preserve">
    <value>first-class Span types</value>
  </data>
  <data name="WRN_AccessorDoesNotUseBackingField" xml:space="preserve">
    <value>The '{0}' accessor of property '{1}' should use 'field' because the other accessor is using it.</value>
  </data>
  <data name="WRN_AccessorDoesNotUseBackingField_Title" xml:space="preserve">
    <value>Property accessor should use 'field' because the other accessor is using it.</value>
  </data>
  <data name="ERR_IteratorRefLikeElementType" xml:space="preserve">
    <value>Element type of an iterator may not be a ref struct or a type parameter allowing ref structs</value>
  </data>
  <data name="IDS_FeatureSimpleLambdaParameterModifiers" xml:space="preserve">
    <value>simple lambda parameter modifiers</value>
  </data>
  <data name="WRN_UnscopedRefAttributeOldRules" xml:space="preserve">
    <value>UnscopedRefAttribute is only valid in C# 11 or later or when targeting net7.0 or later.</value>
  </data>
  <data name="WRN_UnscopedRefAttributeOldRules_Title" xml:space="preserve">
    <value>UnscopedRefAttribute is only valid in C# 11 or later or when targeting net7.0 or later.</value>
  </data>
  <data name="WRN_InterceptsLocationAttributeUnsupportedSignature" xml:space="preserve">
    <value>'InterceptsLocationAttribute(string, int, int)' is not supported. Move to 'InterceptableLocation'-based generation of these attributes instead. (https://github.com/dotnet/roslyn/issues/72133)</value>
  </data>
  <data name="WRN_InterceptsLocationAttributeUnsupportedSignature_Title" xml:space="preserve">
    <value>'InterceptsLocationAttribute(string, int, int)' is not supported. Move to 'InterceptableLocation'-based generation of these attributes instead. (https://github.com/dotnet/roslyn/issues/72133)</value>
  </data>
  <data name="ERR_DataSectionStringLiteralHashCollision" xml:space="preserve">
    <value>Cannot emit this string literal into the data section because it has XXHash128 collision with another string literal: {0}</value>
  </data>
  <data name="IDS_FeaturePartialEventsAndConstructors" xml:space="preserve">
    <value>partial events and constructors</value>
  </data>
  <data name="ERR_PartialMemberMissingImplementation" xml:space="preserve">
    <value>Partial member '{0}' must have an implementation part.</value>
  </data>
  <data name="ERR_PartialMemberMissingDefinition" xml:space="preserve">
    <value>Partial member '{0}' must have a definition part.</value>
  </data>
  <data name="ERR_PartialMemberDuplicateDefinition" xml:space="preserve">
    <value>Partial member '{0}' may not have multiple defining declarations.</value>
  </data>
  <data name="ERR_PartialMemberDuplicateImplementation" xml:space="preserve">
    <value>Partial member '{0}' may not have multiple implementing declarations.</value>
  </data>
  <data name="ERR_PartialEventInitializer" xml:space="preserve">
    <value>'{0}': partial event cannot have initializer</value>
  </data>
  <data name="ERR_PartialConstructorInitializer" xml:space="preserve">
    <value>'{0}': only the implementing declaration of a partial constructor can have an initializer</value>
  </data>
  <data name="IDS_FeatureNullConditionalAssignment" xml:space="preserve">
    <value>null conditional assignment</value>
  </data>
  <data name="IDS_FeatureExtensions" xml:space="preserve">
    <value>extensions</value>
  </data>
  <data name="ERR_ExtensionDisallowsName" xml:space="preserve">
    <value>Extension declarations may not have a name.</value>
  </data>
  <data name="ERR_ExtensionDisallowsMember" xml:space="preserve">
    <value>This member is not allowed in an extension block</value>
  </data>
  <data name="ERR_BadExtensionContainingType" xml:space="preserve">
    <value>Extensions must be declared in a top-level, non-generic, static class</value>
  </data>
  <data name="ERR_ExtensionParameterDisallowsDefaultValue" xml:space="preserve">
    <value>The receiver parameter of an extension cannot have a default value</value>
  </data>
  <data name="ERR_ReceiverParameterOnlyOne" xml:space="preserve">
    <value>An extension container can have only one receiver parameter</value>
  </data>
  <data name="ERR_ExtensionResolutionFailed" xml:space="preserve">
    <value>'{0}' does not contain a definition for '{1}' and no accessible extension member '{1}' for receiver of type '{0}' could be found (are you missing a using directive or an assembly reference?)</value>
  </data>
  <data name="ERR_ReceiverParameterSameNameAsTypeParameter" xml:space="preserve">
    <value>'{0}': a receiver parameter cannot have the same name as an extension container type parameter</value>
  </data>
  <data name="ERR_LocalSameNameAsExtensionTypeParameter" xml:space="preserve">
    <value>'{0}': a parameter, local variable, or local function cannot have the same name as an extension container type parameter</value>
  </data>
  <data name="ERR_TypeParameterSameNameAsExtensionTypeParameter" xml:space="preserve">
    <value>Type parameter '{0}' has the same name as an extension container type parameter</value>
  </data>
  <data name="ERR_LocalSameNameAsExtensionParameter" xml:space="preserve">
    <value>'{0}': a parameter, local variable, or local function cannot have the same name as an extension parameter</value>
  </data>
  <data name="ERR_ValueParameterSameNameAsExtensionParameter" xml:space="preserve">
    <value>'value': an automatically-generated parameter name conflicts with an extension parameter name</value>
  </data>
  <data name="ERR_TypeParameterSameNameAsExtensionParameter" xml:space="preserve">
    <value>Type parameter '{0}' has the same name as an extension parameter</value>
  </data>
  <data name="ERR_InvalidExtensionParameterReference" xml:space="preserve">
    <value>Cannot use extension parameter '{0}' in this context.</value>
  </data>
  <data name="ERR_ValueParameterSameNameAsExtensionTypeParameter" xml:space="preserve">
    <value>'value': an automatically-generated parameter name conflicts with an extension type parameter name</value>
  </data>
  <data name="ERR_UnderspecifiedExtension" xml:space="preserve">
    <value>The type parameter `{0}` is not referenced by either the extension parameter or a parameter of this member</value>
  </data>
  <data name="ERR_ExpressionTreeContainsExtensionPropertyAccess" xml:space="preserve">
    <value>An expression tree may not contain an extension property access</value>
  </data>
  <data name="ERR_PPIgnoredFollowsToken" xml:space="preserve">
    <value>'#:' directives cannot be after first token in file</value>
  </data>
  <data name="ERR_PPIgnoredNeedsFileBasedProgram" xml:space="preserve">
    <value>'#:' directives can be only used in file-based programs ('-features:FileBasedProgram')</value>
  </data>
  <data name="ERR_PPIgnoredFollowsIf" xml:space="preserve">
    <value>'#:' directives cannot be after '#if' directive</value>
  </data>
  <data name="ERR_ProtectedInExtension" xml:space="preserve">
    <value>'{0}': new protected member declared in an extension block</value>
  </data>
  <data name="ERR_InstanceMemberWithUnnamedExtensionsParameter" xml:space="preserve">
    <value>'{0}': cannot declare instance members in an extension block with an unnamed receiver parameter</value>
  </data>
  <data name="ERR_InitInExtension" xml:space="preserve">
    <value>'{0}': cannot declare init-only accessors in an extension block</value>
  </data>
  <data name="ERR_ModifierOnUnnamedReceiverParameter" xml:space="preserve">
    <value>Cannot use modifiers on the unnamed receiver parameter of extension block</value>
  </data>
  <data name="ERR_ExtensionTypeNameDisallowed" xml:space="preserve">
    <value>Types and aliases cannot be named 'extension'.</value>
  </data>
  <data name="IDS_FeatureUserDefinedCompoundAssignmentOperators" xml:space="preserve">
    <value>user-defined compound assignment operators</value>
  </data>
  <data name="ERR_OperatorsMustBePublic" xml:space="preserve">
    <value>User-defined operator '{0}' must be declared public</value>
  </data>
  <data name="ERR_OperatorMustReturnVoid" xml:space="preserve">
    <value>The return type for this operator must be void</value>
  </data>
  <data name="ERR_CloseUnimplementedInterfaceMemberOperatorMismatch" xml:space="preserve">
    <value>'{0}' does not implement interface member '{1}'. '{2}' cannot implement '{1}' because one of them is not an operator.</value>
  </data>
  <data name="ERR_OperatorMismatchOnOverride" xml:space="preserve">
    <value>'{0}': cannot override inherited member '{1}' because one of them is not an operator.</value>
  </data>
  <data name="ERR_BadCompoundAssignmentOpArgs" xml:space="preserve">
    <value>Overloaded compound assignment operator '{0}' takes one parameter</value>
  </data>
  <data name="ERR_PPShebangInProjectBasedProgram" xml:space="preserve">
    <value>'#!' directives can be only used in scripts or file-based programs</value>
  </data>
  <data name="ERR_MisplacedExtension" xml:space="preserve">
    <value>An extension member syntax is disallowed in nested position within an extension member syntax</value>
  </data>
  <data name="ERR_NameofExtensionMember" xml:space="preserve">
    <value>Extension members are not allowed as an argument to 'nameof'.</value>
  </data>
  <data name="ERR_BadExtensionUnaryOperatorSignature" xml:space="preserve">
    <value>The parameter of a unary operator must be the extended type.</value>
  </data>
  <data name="ERR_BadExtensionIncDecSignature" xml:space="preserve">
    <value>The parameter type for ++ or -- operator must be the extended type.</value>
  </data>
  <data name="ERR_BadExtensionBinaryOperatorSignature" xml:space="preserve">
    <value>One of the parameters of a binary operator must be the extended type.</value>
  </data>
  <data name="ERR_BadExtensionShiftOperatorSignature" xml:space="preserve">
    <value>The first operand of an overloaded shift operator must have the same type as the extended type</value>
  </data>
  <data name="ERR_OperatorInExtensionOfStaticClass" xml:space="preserve">
    <value>An extension block extending a static class cannot contain user-defined operators</value>
  </data>
  <data name="ERR_InstanceOperatorStructExtensionWrongReceiverRefKind" xml:space="preserve">
    <value>Cannot declare instance operator for a struct unless containing extension block receiver parameter is a 'ref' parameter</value>
  </data>
  <data name="ERR_InstanceOperatorExtensionWrongReceiverType" xml:space="preserve">
    <value>Cannot declare instance extension operator for a type that is not known to be a struct and is not known to be a class</value>
  </data>
  <data name="ERR_ExpressionTreeContainsExtensionBasedConditionalLogicalOperator" xml:space="preserve">
    <value>An expression tree may not contain '&amp;&amp;' or '||' operators that use extension user defined operators.</value>
  </data>
  <data name="ERR_InterpolatedStringHandlerArgumentDisallowed" xml:space="preserve">
    <value>Interpolated string handler arguments are not allowed in this context.</value>
  </data>
  <data name="ERR_MemberNameSameAsExtendedType" xml:space="preserve">
    <value>'{0}': extension member names cannot be the same as their extended type</value>
  </data>
  <data name="ERR_UnsupportedFeatureInRuntimeAsync" xml:space="preserve">
    <value>Method '{0}' uses a feature that is not supported by runtime async currently. Opt the method out of runtime async by attributing it with 'System.Runtime.CompilerServices.RuntimeAsyncMethodGenerationAttribute(false)'.</value>
  </data>
  <data name="ERR_ExtensionBlockCollision" xml:space="preserve">
    <value>This extension block collides with another extension block. They result in conflicting content-based type names in metadata, so must be in separate enclosing static classes.</value>
  </data>
  <data name="ERR_MethodImplAttributeAsyncCannotBeUsed" xml:space="preserve">
    <value>'MethodImplAttribute.Async' cannot be manually applied to methods. Mark the method 'async'.</value>
    <comment>'MethodImplAttribute.Async' and 'async' are not localizable.</comment>
  </data>
  <data name="ERR_AttributeCannotBeAppliedManually" xml:space="preserve">
    <value>'{0}' cannot be applied manually.</value>
  </data>
<<<<<<< HEAD
  <data name="NodeIsNotAwaitUsingDeclaration" xml:space="preserve">
    <value>'node' is not an 'await using' declaration</value>
    <comment>node and await using are not localizable</comment>
  </data>
  <data name="NodeIsNotAwaitUsingStatement" xml:space="preserve">
    <value>'node' is not an 'await using' statement</value>
    <comment>node and await using are not localizable</comment>
=======
  <data name="ERR_ExplicitInterfaceMemberTypeMismatch" xml:space="preserve">
    <value>'{0}': type must be '{1}' to match implemented member '{2}'</value>
  </data>
  <data name="ERR_ExplicitInterfaceMemberReturnTypeMismatch" xml:space="preserve">
    <value>'{0}': return type must be '{1}' to match implemented member '{2}'</value>
>>>>>>> 19781658
  </data>
</root><|MERGE_RESOLUTION|>--- conflicted
+++ resolved
@@ -8196,7 +8196,12 @@
   <data name="ERR_AttributeCannotBeAppliedManually" xml:space="preserve">
     <value>'{0}' cannot be applied manually.</value>
   </data>
-<<<<<<< HEAD
+  <data name="ERR_ExplicitInterfaceMemberTypeMismatch" xml:space="preserve">
+    <value>'{0}': type must be '{1}' to match implemented member '{2}'</value>
+  </data>
+  <data name="ERR_ExplicitInterfaceMemberReturnTypeMismatch" xml:space="preserve">
+    <value>'{0}': return type must be '{1}' to match implemented member '{2}'</value>
+  </data>
   <data name="NodeIsNotAwaitUsingDeclaration" xml:space="preserve">
     <value>'node' is not an 'await using' declaration</value>
     <comment>node and await using are not localizable</comment>
@@ -8204,12 +8209,5 @@
   <data name="NodeIsNotAwaitUsingStatement" xml:space="preserve">
     <value>'node' is not an 'await using' statement</value>
     <comment>node and await using are not localizable</comment>
-=======
-  <data name="ERR_ExplicitInterfaceMemberTypeMismatch" xml:space="preserve">
-    <value>'{0}': type must be '{1}' to match implemented member '{2}'</value>
-  </data>
-  <data name="ERR_ExplicitInterfaceMemberReturnTypeMismatch" xml:space="preserve">
-    <value>'{0}': return type must be '{1}' to match implemented member '{2}'</value>
->>>>>>> 19781658
   </data>
 </root>