﻿<?xml version="1.0" encoding="utf-8"?>
<root>
  <!-- 
    Microsoft ResX Schema 
    
    Version 2.0
    
    The primary goals of this format is to allow a simple XML format 
    that is mostly human readable. The generation and parsing of the 
    various data types are done through the TypeConverter classes 
    associated with the data types.
    
    Example:
    
    ... ado.net/XML headers & schema ...
    <resheader name="resmimetype">text/microsoft-resx</resheader>
    <resheader name="version">2.0</resheader>
    <resheader name="reader">System.Resources.ResXResourceReader, System.Windows.Forms, ...</resheader>
    <resheader name="writer">System.Resources.ResXResourceWriter, System.Windows.Forms, ...</resheader>
    <data name="Name1"><value>this is my long string</value><comment>this is a comment</comment></data>
    <data name="Color1" type="System.Drawing.Color, System.Drawing">Blue</data>
    <data name="Bitmap1" mimetype="application/x-microsoft.net.object.binary.base64">
        <value>[base64 mime encoded serialized .NET Framework object]</value>
    </data>
    <data name="Icon1" type="System.Drawing.Icon, System.Drawing" mimetype="application/x-microsoft.net.object.bytearray.base64">
        <value>[base64 mime encoded string representing a byte array form of the .NET Framework object]</value>
        <comment>This is a comment</comment>
    </data>
                
    There are any number of "resheader" rows that contain simple 
    name/value pairs.
    
    Each data row contains a name, and value. The row also contains a 
    type or mimetype. Type corresponds to a .NET class that support 
    text/value conversion through the TypeConverter architecture. 
    Classes that don't support this are serialized and stored with the 
    mimetype set.
    
    The mimetype is used for serialized objects, and tells the 
    ResXResourceReader how to depersist the object. This is currently not 
    extensible. For a given mimetype the value must be set accordingly:
    
    Note - application/x-microsoft.net.object.binary.base64 is the format 
    that the ResXResourceWriter will generate, however the reader can 
    read any of the formats listed below.
    
    mimetype: application/x-microsoft.net.object.binary.base64
    value   : The object must be serialized with 
            : System.Runtime.Serialization.Formatters.Binary.BinaryFormatter
            : and then encoded with base64 encoding.
    
    mimetype: application/x-microsoft.net.object.soap.base64
    value   : The object must be serialized with 
            : System.Runtime.Serialization.Formatters.Soap.SoapFormatter
            : and then encoded with base64 encoding.

    mimetype: application/x-microsoft.net.object.bytearray.base64
    value   : The object must be serialized into a byte array 
            : using a System.ComponentModel.TypeConverter
            : and then encoded with base64 encoding.
    -->
  <xsd:schema id="root" xmlns="" xmlns:xsd="http://www.w3.org/2001/XMLSchema" xmlns:msdata="urn:schemas-microsoft-com:xml-msdata">
    <xsd:import namespace="http://www.w3.org/XML/1998/namespace" />
    <xsd:element name="root" msdata:IsDataSet="true">
      <xsd:complexType>
        <xsd:choice maxOccurs="unbounded">
          <xsd:element name="metadata">
            <xsd:complexType>
              <xsd:sequence>
                <xsd:element name="value" type="xsd:string" minOccurs="0" />
              </xsd:sequence>
              <xsd:attribute name="name" use="required" type="xsd:string" />
              <xsd:attribute name="type" type="xsd:string" />
              <xsd:attribute name="mimetype" type="xsd:string" />
              <xsd:attribute ref="xml:space" />
            </xsd:complexType>
          </xsd:element>
          <xsd:element name="assembly">
            <xsd:complexType>
              <xsd:attribute name="alias" type="xsd:string" />
              <xsd:attribute name="name" type="xsd:string" />
            </xsd:complexType>
          </xsd:element>
          <xsd:element name="data">
            <xsd:complexType>
              <xsd:sequence>
                <xsd:element name="value" type="xsd:string" minOccurs="0" msdata:Ordinal="1" />
                <xsd:element name="comment" type="xsd:string" minOccurs="0" msdata:Ordinal="2" />
              </xsd:sequence>
              <xsd:attribute name="name" type="xsd:string" use="required" msdata:Ordinal="1" />
              <xsd:attribute name="type" type="xsd:string" msdata:Ordinal="3" />
              <xsd:attribute name="mimetype" type="xsd:string" msdata:Ordinal="4" />
              <xsd:attribute ref="xml:space" />
            </xsd:complexType>
          </xsd:element>
          <xsd:element name="resheader">
            <xsd:complexType>
              <xsd:sequence>
                <xsd:element name="value" type="xsd:string" minOccurs="0" msdata:Ordinal="1" />
              </xsd:sequence>
              <xsd:attribute name="name" type="xsd:string" use="required" />
            </xsd:complexType>
          </xsd:element>
        </xsd:choice>
      </xsd:complexType>
    </xsd:element>
  </xsd:schema>
  <resheader name="resmimetype">
    <value>text/microsoft-resx</value>
  </resheader>
  <resheader name="version">
    <value>2.0</value>
  </resheader>
  <resheader name="reader">
    <value>System.Resources.ResXResourceReader, System.Windows.Forms, Version=4.0.0.0, Culture=neutral, PublicKeyToken=b77a5c561934e089</value>
  </resheader>
  <resheader name="writer">
    <value>System.Resources.ResXResourceWriter, System.Windows.Forms, Version=4.0.0.0, Culture=neutral, PublicKeyToken=b77a5c561934e089</value>
  </resheader>
  <data name="IDS_NULL" xml:space="preserve">
    <value>&lt;null&gt;</value>
  </data>
  <data name="IDS_ThrowExpression" xml:space="preserve">
    <value>&lt;throw expression&gt;</value>
  </data>
  <data name="IDS_FeatureSwitchExpression" xml:space="preserve">
    <value>&lt;switch expression&gt;</value>
  </data>
  <data name="IDS_FeatureLocalFunctionAttributes" xml:space="preserve">
    <value>local function attributes</value>
  </data>
  <data name="IDS_FeatureExternLocalFunctions" xml:space="preserve">
    <value>extern local functions</value>
  </data>
  <data name="IDS_RELATEDERROR" xml:space="preserve">
    <value>(Location of symbol related to previous error)</value>
  </data>
  <data name="IDS_RELATEDWARNING" xml:space="preserve">
    <value>(Location of symbol related to previous warning)</value>
  </data>
  <data name="IDS_XMLIGNORED" xml:space="preserve">
    <value>&lt;!-- Badly formed XML comment ignored for member "{0}" --&gt;</value>
  </data>
  <data name="IDS_XMLIGNORED2" xml:space="preserve">
    <value> Badly formed XML file "{0}" cannot be included </value>
  </data>
  <data name="IDS_XMLFAILEDINCLUDE" xml:space="preserve">
    <value> Failed to insert some or all of included XML </value>
  </data>
  <data name="IDS_XMLBADINCLUDE" xml:space="preserve">
    <value> Include tag is invalid </value>
  </data>
  <data name="IDS_XMLNOINCLUDE" xml:space="preserve">
    <value> No matching elements were found for the following include tag </value>
  </data>
  <data name="IDS_XMLMISSINGINCLUDEFILE" xml:space="preserve">
    <value>Missing file attribute</value>
  </data>
  <data name="IDS_XMLMISSINGINCLUDEPATH" xml:space="preserve">
    <value>Missing path attribute</value>
  </data>
  <data name="IDS_GlobalNamespace" xml:space="preserve">
    <value>&lt;global namespace&gt;</value>
  </data>
  <data name="IDS_FeatureGenerics" xml:space="preserve">
    <value>generics</value>
  </data>
  <data name="IDS_FeatureAnonDelegates" xml:space="preserve">
    <value>anonymous methods</value>
  </data>
  <data name="IDS_FeatureModuleAttrLoc" xml:space="preserve">
    <value>module as an attribute target specifier</value>
  </data>
  <data name="IDS_FeatureGlobalNamespace" xml:space="preserve">
    <value>namespace alias qualifier</value>
  </data>
  <data name="IDS_FeatureFixedBuffer" xml:space="preserve">
    <value>fixed size buffers</value>
  </data>
  <data name="IDS_FeaturePragma" xml:space="preserve">
    <value>#pragma</value>
  </data>
  <data name="IDS_FeatureStaticClasses" xml:space="preserve">
    <value>static classes</value>
  </data>
  <data name="IDS_FeatureReadOnlyStructs" xml:space="preserve">
    <value>readonly structs</value>
  </data>
  <data name="IDS_FeaturePartialTypes" xml:space="preserve">
    <value>partial types</value>
  </data>
  <data name="IDS_FeatureAsync" xml:space="preserve">
    <value>async function</value>
  </data>
  <data name="IDS_FeatureSwitchOnBool" xml:space="preserve">
    <value>switch on boolean type</value>
  </data>
  <data name="IDS_MethodGroup" xml:space="preserve">
    <value>method group</value>
  </data>
  <data name="IDS_AnonMethod" xml:space="preserve">
    <value>anonymous method</value>
  </data>
  <data name="IDS_Lambda" xml:space="preserve">
    <value>lambda expression</value>
  </data>
  <data name="IDS_Collection" xml:space="preserve">
    <value>collection</value>
  </data>
  <data name="IDS_Disposable" xml:space="preserve">
    <value>disposable</value>
  </data>
  <data name="IDS_FeaturePropertyAccessorMods" xml:space="preserve">
    <value>access modifiers on properties</value>
  </data>
  <data name="IDS_FeatureExternAlias" xml:space="preserve">
    <value>extern alias</value>
  </data>
  <data name="IDS_FeatureIterators" xml:space="preserve">
    <value>iterators</value>
  </data>
  <data name="IDS_FeatureDefault" xml:space="preserve">
    <value>default operator</value>
  </data>
  <data name="IDS_FeatureAsyncStreams" xml:space="preserve">
    <value>async streams</value>
  </data>
  <data name="IDS_FeatureUnmanagedConstructedTypes" xml:space="preserve">
    <value>unmanaged constructed types</value>
  </data>
  <data name="IDS_FeatureReadOnlyMembers" xml:space="preserve">
    <value>readonly members</value>
  </data>
  <data name="IDS_FeatureDefaultLiteral" xml:space="preserve">
    <value>default literal</value>
  </data>
  <data name="IDS_FeaturePrivateProtected" xml:space="preserve">
    <value>private protected</value>
  </data>
  <data name="IDS_FeatureTupleEquality" xml:space="preserve">
    <value>tuple equality</value>
  </data>
  <data name="IDS_FeatureNullable" xml:space="preserve">
    <value>nullable types</value>
  </data>
  <data name="IDS_FeaturePatternMatching" xml:space="preserve">
    <value>pattern matching</value>
  </data>
  <data name="IDS_FeatureExpressionBodiedAccessor" xml:space="preserve">
    <value>expression body property accessor</value>
  </data>
  <data name="IDS_FeatureExpressionBodiedDeOrConstructor" xml:space="preserve">
    <value>expression body constructor and destructor</value>
  </data>
  <data name="IDS_FeatureThrowExpression" xml:space="preserve">
    <value>throw expression</value>
  </data>
  <data name="IDS_FeatureImplicitArray" xml:space="preserve">
    <value>implicitly typed array</value>
  </data>
  <data name="IDS_FeatureImplicitLocal" xml:space="preserve">
    <value>implicitly typed local variable</value>
  </data>
  <data name="IDS_FeatureAnonymousTypes" xml:space="preserve">
    <value>anonymous types</value>
  </data>
  <data name="IDS_FeatureAutoImplementedProperties" xml:space="preserve">
    <value>automatically implemented properties</value>
  </data>
  <data name="IDS_FeatureReadonlyAutoImplementedProperties" xml:space="preserve">
    <value>readonly automatically implemented properties</value>
  </data>
  <data name="IDS_FeatureObjectInitializer" xml:space="preserve">
    <value>object initializer</value>
  </data>
  <data name="IDS_FeatureCollectionInitializer" xml:space="preserve">
    <value>collection initializer</value>
  </data>
  <data name="IDS_FeatureQueryExpression" xml:space="preserve">
    <value>query expression</value>
  </data>
  <data name="IDS_FeatureExtensionMethod" xml:space="preserve">
    <value>extension method</value>
  </data>
  <data name="IDS_FeaturePartialMethod" xml:space="preserve">
    <value>partial method</value>
  </data>
  <data name="IDS_SK_METHOD" xml:space="preserve">
    <value>method</value>
  </data>
  <data name="IDS_SK_TYPE" xml:space="preserve">
    <value>type</value>
  </data>
  <data name="IDS_SK_NAMESPACE" xml:space="preserve">
    <value>namespace</value>
  </data>
  <data name="IDS_SK_FIELD" xml:space="preserve">
    <value>field</value>
  </data>
  <data name="IDS_SK_PROPERTY" xml:space="preserve">
    <value>property</value>
  </data>
  <data name="IDS_SK_UNKNOWN" xml:space="preserve">
    <value>element</value>
  </data>
  <data name="IDS_SK_VARIABLE" xml:space="preserve">
    <value>variable</value>
  </data>
  <data name="IDS_SK_LABEL" xml:space="preserve">
    <value>label</value>
  </data>
  <data name="IDS_SK_EVENT" xml:space="preserve">
    <value>event</value>
  </data>
  <data name="IDS_SK_TYVAR" xml:space="preserve">
    <value>type parameter</value>
  </data>
  <data name="IDS_SK_ALIAS" xml:space="preserve">
    <value>using alias</value>
  </data>
  <data name="IDS_SK_EXTERNALIAS" xml:space="preserve">
    <value>extern alias</value>
  </data>
  <data name="IDS_SK_CONSTRUCTOR" xml:space="preserve">
    <value>constructor</value>
  </data>
  <data name="IDS_FOREACHLOCAL" xml:space="preserve">
    <value>foreach iteration variable</value>
  </data>
  <data name="IDS_FIXEDLOCAL" xml:space="preserve">
    <value>fixed variable</value>
  </data>
  <data name="IDS_USINGLOCAL" xml:space="preserve">
    <value>using variable</value>
  </data>
  <data name="IDS_Contravariant" xml:space="preserve">
    <value>contravariant</value>
  </data>
  <data name="IDS_Contravariantly" xml:space="preserve">
    <value>contravariantly</value>
  </data>
  <data name="IDS_Covariant" xml:space="preserve">
    <value>covariant</value>
  </data>
  <data name="IDS_Covariantly" xml:space="preserve">
    <value>covariantly</value>
  </data>
  <data name="IDS_Invariantly" xml:space="preserve">
    <value>invariantly</value>
  </data>
  <data name="IDS_FeatureDynamic" xml:space="preserve">
    <value>dynamic</value>
  </data>
  <data name="IDS_FeatureNamedArgument" xml:space="preserve">
    <value>named argument</value>
  </data>
  <data name="IDS_FeatureOptionalParameter" xml:space="preserve">
    <value>optional parameter</value>
  </data>
  <data name="IDS_FeatureExceptionFilter" xml:space="preserve">
    <value>exception filter</value>
  </data>
  <data name="IDS_FeatureTypeVariance" xml:space="preserve">
    <value>type variance</value>
  </data>
  <data name="IDS_Parameter" xml:space="preserve">
    <value>parameter</value>
  </data>
  <data name="IDS_Return" xml:space="preserve">
    <value>return</value>
  </data>
  <data name="XML_InvalidToken" xml:space="preserve">
    <value>The character(s) '{0}' cannot be used at this location.</value>
  </data>
  <data name="XML_IncorrectComment" xml:space="preserve">
    <value>Incorrect syntax was used in a comment.</value>
  </data>
  <data name="XML_InvalidCharEntity" xml:space="preserve">
    <value>An invalid character was found inside an entity reference.</value>
  </data>
  <data name="XML_ExpectedEndOfTag" xml:space="preserve">
    <value>Expected '&gt;' or '/&gt;' to close tag '{0}'.</value>
  </data>
  <data name="XML_ExpectedIdentifier" xml:space="preserve">
    <value>An identifier was expected.</value>
  </data>
  <data name="XML_InvalidUnicodeChar" xml:space="preserve">
    <value>Invalid unicode character.</value>
  </data>
  <data name="XML_InvalidWhitespace" xml:space="preserve">
    <value>Whitespace is not allowed at this location.</value>
  </data>
  <data name="XML_LessThanInAttributeValue" xml:space="preserve">
    <value>The character '&lt;' cannot be used in an attribute value.</value>
  </data>
  <data name="XML_MissingEqualsAttribute" xml:space="preserve">
    <value>Missing equals sign between attribute and attribute value.</value>
  </data>
  <data name="XML_RefUndefinedEntity_1" xml:space="preserve">
    <value>Reference to undefined entity '{0}'.</value>
  </data>
  <data name="XML_StringLiteralNoStartQuote" xml:space="preserve">
    <value>A string literal was expected, but no opening quotation mark was found.</value>
  </data>
  <data name="XML_StringLiteralNoEndQuote" xml:space="preserve">
    <value>Missing closing quotation mark for string literal.</value>
  </data>
  <data name="XML_StringLiteralNonAsciiQuote" xml:space="preserve">
    <value>Non-ASCII quotations marks may not be used around string literals.</value>
  </data>
  <data name="XML_EndTagNotExpected" xml:space="preserve">
    <value>End tag was not expected at this location.</value>
  </data>
  <data name="XML_ElementTypeMatch" xml:space="preserve">
    <value>End tag '{0}' does not match the start tag '{1}'.</value>
  </data>
  <data name="XML_EndTagExpected" xml:space="preserve">
    <value>Expected an end tag for element '{0}'.</value>
  </data>
  <data name="XML_WhitespaceMissing" xml:space="preserve">
    <value>Required white space was missing.</value>
  </data>
  <data name="XML_ExpectedEndOfXml" xml:space="preserve">
    <value>Unexpected character at this location.</value>
  </data>
  <data name="XML_CDataEndTagNotAllowed" xml:space="preserve">
    <value>The literal string ']]&gt;' is not allowed in element content.</value>
  </data>
  <data name="XML_DuplicateAttribute" xml:space="preserve">
    <value>Duplicate '{0}' attribute</value>
  </data>
  <data name="ERR_NoMetadataFile" xml:space="preserve">
    <value>Metadata file '{0}' could not be found</value>
  </data>
  <data name="ERR_MetadataReferencesNotSupported" xml:space="preserve">
    <value>Metadata references are not supported.</value>
  </data>
  <data name="FTL_MetadataCantOpenFile" xml:space="preserve">
    <value>Metadata file '{0}' could not be opened -- {1}</value>
  </data>
  <data name="ERR_NoTypeDef" xml:space="preserve">
    <value>The type '{0}' is defined in an assembly that is not referenced. You must add a reference to assembly '{1}'.</value>
  </data>
  <data name="ERR_NoTypeDefFromModule" xml:space="preserve">
    <value>The type '{0}' is defined in a module that has not been added. You must add the module '{1}'.</value>
  </data>
  <data name="ERR_OutputWriteFailed" xml:space="preserve">
    <value>Could not write to output file '{0}' -- '{1}'</value>
  </data>
  <data name="ERR_MultipleEntryPoints" xml:space="preserve">
    <value>Program has more than one entry point defined. Compile with /main to specify the type that contains the entry point.</value>
  </data>
  <data name="ERR_BadBinaryOps" xml:space="preserve">
    <value>Operator '{0}' cannot be applied to operands of type '{1}' and '{2}'</value>
  </data>
  <data name="ERR_AmbigBinaryOpsOnUnconstrainedDefault" xml:space="preserve">
    <value>Operator '{0}' cannot be applied to 'default' and operand of type '{1}' because it is a type parameter that is not known to be a reference type</value>
  </data>
  <data name="ERR_IntDivByZero" xml:space="preserve">
    <value>Division by constant zero</value>
  </data>
  <data name="ERR_BadIndexLHS" xml:space="preserve">
    <value>Cannot apply indexing with [] to an expression of type '{0}'</value>
  </data>
  <data name="ERR_BadIndexCount" xml:space="preserve">
    <value>Wrong number of indices inside []; expected {0}</value>
  </data>
  <data name="ERR_BadUnaryOp" xml:space="preserve">
    <value>Operator '{0}' cannot be applied to operand of type '{1}'</value>
  </data>
  <data name="ERR_BadOpOnNullOrDefaultOrNew" xml:space="preserve">
    <value>Operator '{0}' cannot be applied to operand '{1}'</value>
  </data>
  <data name="ERR_ThisInStaticMeth" xml:space="preserve">
    <value>Keyword 'this' is not valid in a static property, static method, or static field initializer</value>
  </data>
  <data name="ERR_ThisInBadContext" xml:space="preserve">
    <value>Keyword 'this' is not available in the current context</value>
  </data>
  <data name="ERR_OmittedTypeArgument" xml:space="preserve">
    <value>Omitting the type argument is not allowed in the current context</value>
  </data>
  <data name="WRN_InvalidMainSig" xml:space="preserve">
    <value>'{0}' has the wrong signature to be an entry point</value>
  </data>
  <data name="WRN_InvalidMainSig_Title" xml:space="preserve">
    <value>Method has the wrong signature to be an entry point</value>
  </data>
  <data name="ERR_NoImplicitConv" xml:space="preserve">
    <value>Cannot implicitly convert type '{0}' to '{1}'</value>
  </data>
  <data name="ERR_NoExplicitConv" xml:space="preserve">
    <value>Cannot convert type '{0}' to '{1}'</value>
  </data>
  <data name="ERR_ConstOutOfRange" xml:space="preserve">
    <value>Constant value '{0}' cannot be converted to a '{1}'</value>
  </data>
  <data name="ERR_AmbigBinaryOps" xml:space="preserve">
    <value>Operator '{0}' is ambiguous on operands of type '{1}' and '{2}'</value>
  </data>
  <data name="ERR_AmbigBinaryOpsOnDefault" xml:space="preserve">
    <value>Operator '{0}' is ambiguous on operands '{1}' and '{2}'</value>
  </data>
  <data name="ERR_AmbigUnaryOp" xml:space="preserve">
    <value>Operator '{0}' is ambiguous on an operand of type '{1}'</value>
  </data>
  <data name="ERR_InAttrOnOutParam" xml:space="preserve">
    <value>An out parameter cannot have the In attribute</value>
  </data>
  <data name="ERR_ValueCantBeNull" xml:space="preserve">
    <value>Cannot convert null to '{0}' because it is a non-nullable value type</value>
  </data>
  <data name="ERR_NoExplicitBuiltinConv" xml:space="preserve">
    <value>Cannot convert type '{0}' to '{1}' via a reference conversion, boxing conversion, unboxing conversion, wrapping conversion, or null type conversion</value>
  </data>
  <data name="FTL_DebugEmitFailure" xml:space="preserve">
    <value>Unexpected error writing debug information -- '{0}'</value>
  </data>
  <data name="ERR_BadVisReturnType" xml:space="preserve">
    <value>Inconsistent accessibility: return type '{1}' is less accessible than method '{0}'</value>
  </data>
  <data name="ERR_BadVisParamType" xml:space="preserve">
    <value>Inconsistent accessibility: parameter type '{1}' is less accessible than method '{0}'</value>
  </data>
  <data name="ERR_BadVisFieldType" xml:space="preserve">
    <value>Inconsistent accessibility: field type '{1}' is less accessible than field '{0}'</value>
  </data>
  <data name="ERR_BadVisPropertyType" xml:space="preserve">
    <value>Inconsistent accessibility: property type '{1}' is less accessible than property '{0}'</value>
  </data>
  <data name="ERR_BadVisIndexerReturn" xml:space="preserve">
    <value>Inconsistent accessibility: indexer return type '{1}' is less accessible than indexer '{0}'</value>
  </data>
  <data name="ERR_BadVisIndexerParam" xml:space="preserve">
    <value>Inconsistent accessibility: parameter type '{1}' is less accessible than indexer '{0}'</value>
  </data>
  <data name="ERR_BadVisOpReturn" xml:space="preserve">
    <value>Inconsistent accessibility: return type '{1}' is less accessible than operator '{0}'</value>
  </data>
  <data name="ERR_BadVisOpParam" xml:space="preserve">
    <value>Inconsistent accessibility: parameter type '{1}' is less accessible than operator '{0}'</value>
  </data>
  <data name="ERR_BadVisDelegateReturn" xml:space="preserve">
    <value>Inconsistent accessibility: return type '{1}' is less accessible than delegate '{0}'</value>
  </data>
  <data name="ERR_BadVisDelegateParam" xml:space="preserve">
    <value>Inconsistent accessibility: parameter type '{1}' is less accessible than delegate '{0}'</value>
  </data>
  <data name="ERR_BadVisBaseClass" xml:space="preserve">
    <value>Inconsistent accessibility: base class '{1}' is less accessible than class '{0}'</value>
  </data>
  <data name="ERR_BadVisBaseInterface" xml:space="preserve">
    <value>Inconsistent accessibility: base interface '{1}' is less accessible than interface '{0}'</value>
  </data>
  <data name="ERR_EventNeedsBothAccessors" xml:space="preserve">
    <value>'{0}': event property must have both add and remove accessors</value>
  </data>
  <data name="ERR_AbstractEventHasAccessors" xml:space="preserve">
    <value>'{0}': abstract event cannot use event accessor syntax</value>
  </data>
  <data name="ERR_EventNotDelegate" xml:space="preserve">
    <value>'{0}': event must be of a delegate type</value>
  </data>
  <data name="WRN_UnreferencedEvent" xml:space="preserve">
    <value>The event '{0}' is never used</value>
  </data>
  <data name="WRN_UnreferencedEvent_Title" xml:space="preserve">
    <value>Event is never used</value>
  </data>
  <data name="ERR_InterfaceEventInitializer" xml:space="preserve">
    <value>'{0}': instance event in interface cannot have initializer</value>
  </data>
  <data name="ERR_BadEventUsage" xml:space="preserve">
    <value>The event '{0}' can only appear on the left hand side of += or -= (except when used from within the type '{1}')</value>
  </data>
  <data name="ERR_ExplicitEventFieldImpl" xml:space="preserve">
    <value>An explicit interface implementation of an event must use event accessor syntax</value>
  </data>
  <data name="ERR_CantOverrideNonEvent" xml:space="preserve">
    <value>'{0}': cannot override; '{1}' is not an event</value>
  </data>
  <data name="ERR_AddRemoveMustHaveBody" xml:space="preserve">
    <value>An add or remove accessor must have a body</value>
  </data>
  <data name="ERR_AbstractEventInitializer" xml:space="preserve">
    <value>'{0}': abstract event cannot have initializer</value>
  </data>
  <data name="ERR_ReservedAssemblyName" xml:space="preserve">
    <value>The assembly name '{0}' is reserved and cannot be used as a reference in an interactive session</value>
  </data>
  <data name="ERR_ReservedEnumerator" xml:space="preserve">
    <value>The enumerator name '{0}' is reserved and cannot be used</value>
  </data>
  <data name="ERR_AsMustHaveReferenceType" xml:space="preserve">
    <value>The as operator must be used with a reference type or nullable type ('{0}' is a non-nullable value type)</value>
  </data>
  <data name="WRN_LowercaseEllSuffix" xml:space="preserve">
    <value>The 'l' suffix is easily confused with the digit '1' -- use 'L' for clarity</value>
  </data>
  <data name="WRN_LowercaseEllSuffix_Title" xml:space="preserve">
    <value>The 'l' suffix is easily confused with the digit '1'</value>
  </data>
  <data name="ERR_BadEventUsageNoField" xml:space="preserve">
    <value>The event '{0}' can only appear on the left hand side of += or -=</value>
  </data>
  <data name="ERR_ConstraintOnlyAllowedOnGenericDecl" xml:space="preserve">
    <value>Constraints are not allowed on non-generic declarations</value>
  </data>
  <data name="ERR_TypeParamMustBeIdentifier" xml:space="preserve">
    <value>Type parameter declaration must be an identifier not a type</value>
  </data>
  <data name="ERR_MemberReserved" xml:space="preserve">
    <value>Type '{1}' already reserves a member called '{0}' with the same parameter types</value>
  </data>
  <data name="ERR_DuplicateParamName" xml:space="preserve">
    <value>The parameter name '{0}' is a duplicate</value>
  </data>
  <data name="ERR_DuplicateNameInNS" xml:space="preserve">
    <value>The namespace '{1}' already contains a definition for '{0}'</value>
  </data>
  <data name="ERR_DuplicateNameInClass" xml:space="preserve">
    <value>The type '{0}' already contains a definition for '{1}'</value>
  </data>
  <data name="ERR_NameNotInContext" xml:space="preserve">
    <value>The name '{0}' does not exist in the current context</value>
  </data>
  <data name="ERR_NameNotInContextPossibleMissingReference" xml:space="preserve">
    <value>The name '{0}' does not exist in the current context (are you missing a reference to assembly '{1}'?)</value>
  </data>
  <data name="ERR_AmbigContext" xml:space="preserve">
    <value>'{0}' is an ambiguous reference between '{1}' and '{2}'</value>
  </data>
  <data name="WRN_DuplicateUsing" xml:space="preserve">
    <value>The using directive for '{0}' appeared previously in this namespace</value>
  </data>
  <data name="WRN_DuplicateUsing_Title" xml:space="preserve">
    <value>Using directive appeared previously in this namespace</value>
  </data>
  <data name="ERR_BadMemberFlag" xml:space="preserve">
    <value>The modifier '{0}' is not valid for this item</value>
  </data>
  <data name="ERR_BadInitAccessor" xml:space="preserve">
    <value>The 'init' accessor is not valid on static members</value>
  </data>
  <data name="ERR_BadMemberProtection" xml:space="preserve">
    <value>More than one protection modifier</value>
  </data>
  <data name="WRN_NewRequired" xml:space="preserve">
    <value>'{0}' hides inherited member '{1}'. Use the new keyword if hiding was intended.</value>
  </data>
  <data name="WRN_NewRequired_Title" xml:space="preserve">
    <value>Member hides inherited member; missing new keyword</value>
  </data>
  <data name="WRN_NewRequired_Description" xml:space="preserve">
    <value>A variable was declared with the same name as a variable in a base type. However, the new keyword was not used. This warning informs you that you should use new; the variable is declared as if new had been used in the declaration.</value>
  </data>
  <data name="WRN_NewNotRequired" xml:space="preserve">
    <value>The member '{0}' does not hide an accessible member. The new keyword is not required.</value>
  </data>
  <data name="WRN_NewNotRequired_Title" xml:space="preserve">
    <value>Member does not hide an inherited member; new keyword is not required</value>
  </data>
  <data name="ERR_CircConstValue" xml:space="preserve">
    <value>The evaluation of the constant value for '{0}' involves a circular definition</value>
  </data>
  <data name="ERR_MemberAlreadyExists" xml:space="preserve">
    <value>Type '{1}' already defines a member called '{0}' with the same parameter types</value>
  </data>
  <data name="ERR_StaticNotVirtual" xml:space="preserve">
    <value>A static member cannot be marked as '{0}'</value>
  </data>
  <data name="ERR_OverrideNotNew" xml:space="preserve">
    <value>A member '{0}' marked as override cannot be marked as new or virtual</value>
  </data>
  <data name="WRN_NewOrOverrideExpected" xml:space="preserve">
    <value>'{0}' hides inherited member '{1}'. To make the current member override that implementation, add the override keyword. Otherwise add the new keyword.</value>
  </data>
  <data name="WRN_NewOrOverrideExpected_Title" xml:space="preserve">
    <value>Member hides inherited member; missing override keyword</value>
  </data>
  <data name="ERR_OverrideNotExpected" xml:space="preserve">
    <value>'{0}': no suitable method found to override</value>
  </data>
  <data name="ERR_NamespaceUnexpected" xml:space="preserve">
    <value>A namespace cannot directly contain members such as fields, methods or statements</value>
  </data>
  <data name="ERR_NoSuchMember" xml:space="preserve">
    <value>'{0}' does not contain a definition for '{1}'</value>
  </data>
  <data name="ERR_BadSKknown" xml:space="preserve">
    <value>'{0}' is a {1} but is used like a {2}</value>
  </data>
  <data name="ERR_BadSKunknown" xml:space="preserve">
    <value>'{0}' is a {1}, which is not valid in the given context</value>
  </data>
  <data name="ERR_ObjectRequired" xml:space="preserve">
    <value>An object reference is required for the non-static field, method, or property '{0}'</value>
  </data>
  <data name="ERR_AmbigCall" xml:space="preserve">
    <value>The call is ambiguous between the following methods or properties: '{0}' and '{1}'</value>
  </data>
  <data name="ERR_BadAccess" xml:space="preserve">
    <value>'{0}' is inaccessible due to its protection level</value>
  </data>
  <data name="ERR_MethDelegateMismatch" xml:space="preserve">
    <value>No overload for '{0}' matches delegate '{1}'</value>
  </data>
  <data name="ERR_RetObjectRequired" xml:space="preserve">
    <value>An object of a type convertible to '{0}' is required</value>
  </data>
  <data name="ERR_RetNoObjectRequired" xml:space="preserve">
    <value>Since '{0}' returns void, a return keyword must not be followed by an object expression</value>
  </data>
  <data name="ERR_LocalDuplicate" xml:space="preserve">
    <value>A local variable or function named '{0}' is already defined in this scope</value>
  </data>
  <data name="ERR_AssgLvalueExpected" xml:space="preserve">
    <value>The left-hand side of an assignment must be a variable, property or indexer</value>
  </data>
  <data name="ERR_StaticConstParam" xml:space="preserve">
    <value>'{0}': a static constructor must be parameterless</value>
  </data>
  <data name="ERR_NotConstantExpression" xml:space="preserve">
    <value>The expression being assigned to '{0}' must be constant</value>
  </data>
  <data name="ERR_NotNullConstRefField" xml:space="preserve">
    <value>'{0}' is of type '{1}'. A const field of a reference type other than string can only be initialized with null.</value>
  </data>
  <data name="ERR_LocalIllegallyOverrides" xml:space="preserve">
    <value>A local or parameter named '{0}' cannot be declared in this scope because that name is used in an enclosing local scope to define a local or parameter</value>
  </data>
  <data name="ERR_BadUsingNamespace" xml:space="preserve">
    <value>A 'using namespace' directive can only be applied to namespaces; '{0}' is a type not a namespace. Consider a 'using static' directive instead</value>
  </data>
  <data name="ERR_BadUsingType" xml:space="preserve">
    <value>A 'using static' directive can only be applied to types; '{0}' is a namespace not a type. Consider a 'using namespace' directive instead</value>
  </data>
  <data name="ERR_NoAliasHere" xml:space="preserve">
    <value>A 'using static' directive cannot be used to declare an alias</value>
  </data>
  <data name="ERR_NoBreakOrCont" xml:space="preserve">
    <value>No enclosing loop out of which to break or continue</value>
  </data>
  <data name="ERR_DuplicateLabel" xml:space="preserve">
    <value>The label '{0}' is a duplicate</value>
  </data>
  <data name="ERR_NoConstructors" xml:space="preserve">
    <value>The type '{0}' has no constructors defined</value>
  </data>
  <data name="ERR_NoNewAbstract" xml:space="preserve">
    <value>Cannot create an instance of the abstract type or interface '{0}'</value>
  </data>
  <data name="ERR_ConstValueRequired" xml:space="preserve">
    <value>A const field requires a value to be provided</value>
  </data>
  <data name="ERR_CircularBase" xml:space="preserve">
    <value>Circular base type dependency involving '{0}' and '{1}'</value>
  </data>
  <data name="ERR_BadDelegateConstructor" xml:space="preserve">
    <value>The delegate '{0}' does not have a valid constructor</value>
  </data>
  <data name="ERR_MethodNameExpected" xml:space="preserve">
    <value>Method name expected</value>
  </data>
  <data name="ERR_ConstantExpected" xml:space="preserve">
    <value>A constant value is expected</value>
  </data>
  <data name="ERR_V6SwitchGoverningTypeValueExpected" xml:space="preserve">
    <value>A switch expression or case label must be a bool, char, string, integral, enum, or corresponding nullable type in C# 6 and earlier.</value>
  </data>
  <data name="ERR_IntegralTypeValueExpected" xml:space="preserve">
    <value>A value of an integral type expected</value>
  </data>
  <data name="ERR_DuplicateCaseLabel" xml:space="preserve">
    <value>The switch statement contains multiple cases with the label value '{0}'</value>
  </data>
  <data name="ERR_InvalidGotoCase" xml:space="preserve">
    <value>A goto case is only valid inside a switch statement</value>
  </data>
  <data name="ERR_PropertyLacksGet" xml:space="preserve">
    <value>The property or indexer '{0}' cannot be used in this context because it lacks the get accessor</value>
  </data>
  <data name="ERR_BadExceptionType" xml:space="preserve">
    <value>The type caught or thrown must be derived from System.Exception</value>
  </data>
  <data name="ERR_BadEmptyThrow" xml:space="preserve">
    <value>A throw statement with no arguments is not allowed outside of a catch clause</value>
  </data>
  <data name="ERR_BadFinallyLeave" xml:space="preserve">
    <value>Control cannot leave the body of a finally clause</value>
  </data>
  <data name="ERR_LabelShadow" xml:space="preserve">
    <value>The label '{0}' shadows another label by the same name in a contained scope</value>
  </data>
  <data name="ERR_LabelNotFound" xml:space="preserve">
    <value>No such label '{0}' within the scope of the goto statement</value>
  </data>
  <data name="ERR_UnreachableCatch" xml:space="preserve">
    <value>A previous catch clause already catches all exceptions of this or of a super type ('{0}')</value>
  </data>
  <data name="WRN_FilterIsConstantTrue" xml:space="preserve">
    <value>Filter expression is a constant 'true', consider removing the filter</value>
  </data>
  <data name="WRN_FilterIsConstantTrue_Title" xml:space="preserve">
    <value>Filter expression is a constant 'true'</value>
  </data>
  <data name="ERR_ReturnExpected" xml:space="preserve">
    <value>'{0}': not all code paths return a value</value>
  </data>
  <data name="WRN_UnreachableCode" xml:space="preserve">
    <value>Unreachable code detected</value>
  </data>
  <data name="WRN_UnreachableCode_Title" xml:space="preserve">
    <value>Unreachable code detected</value>
  </data>
  <data name="ERR_SwitchFallThrough" xml:space="preserve">
    <value>Control cannot fall through from one case label ('{0}') to another</value>
  </data>
  <data name="WRN_UnreferencedLabel" xml:space="preserve">
    <value>This label has not been referenced</value>
  </data>
  <data name="WRN_UnreferencedLabel_Title" xml:space="preserve">
    <value>This label has not been referenced</value>
  </data>
  <data name="ERR_UseDefViolation" xml:space="preserve">
    <value>Use of unassigned local variable '{0}'</value>
  </data>
  <data name="WRN_UseDefViolation" xml:space="preserve">
    <value>Use of unassigned local variable '{0}'</value>
  </data>
  <data name="WRN_UseDefViolation_Title" xml:space="preserve">
    <value>Use of unassigned local variable</value>
  </data>
  <data name="WRN_UnreferencedVar" xml:space="preserve">
    <value>The variable '{0}' is declared but never used</value>
  </data>
  <data name="WRN_UnreferencedVar_Title" xml:space="preserve">
    <value>Variable is declared but never used</value>
  </data>
  <data name="WRN_UnreferencedField" xml:space="preserve">
    <value>The field '{0}' is never used</value>
  </data>
  <data name="WRN_UnreferencedField_Title" xml:space="preserve">
    <value>Field is never used</value>
  </data>
  <data name="ERR_UseDefViolationField" xml:space="preserve">
    <value>Use of possibly unassigned field '{0}'</value>
  </data>
  <data name="WRN_UseDefViolationField" xml:space="preserve">
    <value>Use of possibly unassigned field '{0}'</value>
  </data>
  <data name="WRN_UseDefViolationField_Title" xml:space="preserve">
    <value>Use of possibly unassigned field</value>
  </data>
  <data name="ERR_UseDefViolationProperty" xml:space="preserve">
    <value>Use of possibly unassigned auto-implemented property '{0}'</value>
  </data>
  <data name="WRN_UseDefViolationProperty" xml:space="preserve">
    <value>Use of possibly unassigned auto-implemented property '{0}'</value>
  </data>
  <data name="WRN_UseDefViolationProperty_Title" xml:space="preserve">
    <value>Use of possibly unassigned auto-implemented property</value>
  </data>
  <data name="ERR_UnassignedThisUnsupportedVersion" xml:space="preserve">
    <value>Field '{0}' must be fully assigned before control is returned to the caller. Consider updating to language version '{1}' to auto-default the field.</value>
  </data>
  <data name="WRN_UnassignedThisUnsupportedVersion" xml:space="preserve">
    <value>Field '{0}' must be fully assigned before control is returned to the caller. Consider updating to language version '{1}' to auto-default the field.</value>
  </data>
  <data name="WRN_UnassignedThisUnsupportedVersion_Title" xml:space="preserve">
    <value>Fields of a struct must be fully assigned in a constructor before control is returned to the caller. Consider updating the language version to auto-default the field.</value>
  </data>
  <data name="ERR_AmbigQM" xml:space="preserve">
    <value>Type of conditional expression cannot be determined because '{0}' and '{1}' implicitly convert to one another</value>
  </data>
  <data name="ERR_InvalidQM" xml:space="preserve">
    <value>Type of conditional expression cannot be determined because there is no implicit conversion between '{0}' and '{1}'</value>
  </data>
  <data name="ERR_NoBaseClass" xml:space="preserve">
    <value>A base class is required for a 'base' reference</value>
  </data>
  <data name="ERR_BaseIllegal" xml:space="preserve">
    <value>Use of keyword 'base' is not valid in this context</value>
  </data>
  <data name="ERR_ObjectProhibited" xml:space="preserve">
    <value>Member '{0}' cannot be accessed with an instance reference; qualify it with a type name instead</value>
  </data>
  <data name="ERR_ParamUnassigned" xml:space="preserve">
    <value>The out parameter '{0}' must be assigned to before control leaves the current method</value>
  </data>
  <data name="WRN_ParamUnassigned" xml:space="preserve">
    <value>The out parameter '{0}' must be assigned to before control leaves the current method</value>
  </data>
  <data name="WRN_ParamUnassigned_Title" xml:space="preserve">
    <value>An out parameter must be assigned to before control leaves the method</value>
  </data>
  <data name="ERR_InvalidArray" xml:space="preserve">
    <value>Invalid rank specifier: expected ',' or ']'</value>
  </data>
  <data name="ERR_ExternHasBody" xml:space="preserve">
    <value>'{0}' cannot be extern and declare a body</value>
  </data>
  <data name="ERR_ExternHasConstructorInitializer" xml:space="preserve">
    <value>'{0}' cannot be extern and have a constructor initializer</value>
  </data>
  <data name="ERR_AbstractAndExtern" xml:space="preserve">
    <value>'{0}' cannot be both extern and abstract</value>
  </data>
  <data name="ERR_BadAttributeParamType" xml:space="preserve">
    <value>Attribute constructor parameter '{0}' has type '{1}', which is not a valid attribute parameter type</value>
  </data>
  <data name="ERR_BadAttributeArgument" xml:space="preserve">
    <value>An attribute argument must be a constant expression, typeof expression or array creation expression of an attribute parameter type</value>
  </data>
  <data name="ERR_BadAttributeParamDefaultArgument" xml:space="preserve">
    <value>Attribute constructor parameter '{0}' is optional, but no default parameter value was specified.</value>
  </data>
  <data name="WRN_IsAlwaysTrue" xml:space="preserve">
    <value>The given expression is always of the provided ('{0}') type</value>
  </data>
  <data name="WRN_IsAlwaysTrue_Title" xml:space="preserve">
    <value>'is' expression's given expression is always of the provided type</value>
  </data>
  <data name="WRN_IsAlwaysFalse" xml:space="preserve">
    <value>The given expression is never of the provided ('{0}') type</value>
  </data>
  <data name="WRN_IsAlwaysFalse_Title" xml:space="preserve">
    <value>'is' expression's given expression is never of the provided type</value>
  </data>
  <data name="ERR_LockNeedsReference" xml:space="preserve">
    <value>'{0}' is not a reference type as required by the lock statement</value>
  </data>
  <data name="ERR_NullNotValid" xml:space="preserve">
    <value>Use of null is not valid in this context</value>
  </data>
  <data name="ERR_DefaultLiteralNotValid" xml:space="preserve">
    <value>Use of default literal is not valid in this context</value>
  </data>
  <data name="ERR_UseDefViolationThisUnsupportedVersion" xml:space="preserve">
    <value>The 'this' object cannot be used before all of its fields have been assigned. Consider updating to language version '{0}' to auto-default the unassigned fields.</value>
  </data>
  <data name="WRN_UseDefViolationThisUnsupportedVersion" xml:space="preserve">
    <value>The 'this' object cannot be used before all of its fields have been assigned. Consider updating to language version '{0}' to auto-default the unassigned fields.</value>
  </data>
  <data name="WRN_UseDefViolationThisUnsupportedVersion_Title" xml:space="preserve">
    <value>The 'this' object cannot be used in a constructor before all of its fields have been assigned. Consider updating the language version to auto-default the unassigned fields.</value>
  </data>
  <data name="ERR_ArgsInvalid" xml:space="preserve">
    <value>The __arglist construct is valid only within a variable argument method</value>
  </data>
  <data name="ERR_PtrExpected" xml:space="preserve">
    <value>The * or -&gt; operator must be applied to a pointer</value>
  </data>
  <data name="ERR_PtrIndexSingle" xml:space="preserve">
    <value>A pointer must be indexed by only one value</value>
  </data>
  <data name="WRN_ByRefNonAgileField" xml:space="preserve">
    <value>Using '{0}' as a ref or out value or taking its address may cause a runtime exception because it is a field of a marshal-by-reference class</value>
  </data>
  <data name="WRN_ByRefNonAgileField_Title" xml:space="preserve">
    <value>Using a field of a marshal-by-reference class as a ref or out value or taking its address may cause a runtime exception</value>
  </data>
  <data name="ERR_AssgReadonlyStatic" xml:space="preserve">
    <value>A static readonly field cannot be assigned to (except in a static constructor or a variable initializer)</value>
  </data>
  <data name="ERR_RefReadonlyStatic" xml:space="preserve">
    <value>A static readonly field cannot be used as a ref or out value (except in a static constructor)</value>
  </data>
  <data name="ERR_AssgReadonlyProp" xml:space="preserve">
    <value>Property or indexer '{0}' cannot be assigned to -- it is read only</value>
  </data>
  <data name="ERR_IllegalStatement" xml:space="preserve">
    <value>Only assignment, call, increment, decrement, await, and new object expressions can be used as a statement</value>
  </data>
  <data name="ERR_BadGetEnumerator" xml:space="preserve">
    <value>foreach requires that the return type '{0}' of '{1}' must have a suitable public 'MoveNext' method and public 'Current' property</value>
  </data>
  <data name="ERR_BadGetAsyncEnumerator" xml:space="preserve">
    <value>Asynchronous foreach requires that the return type '{0}' of '{1}' must have a suitable public 'MoveNextAsync' method and public 'Current' property</value>
  </data>
  <data name="ERR_TooManyLocals" xml:space="preserve">
    <value>Only 65534 locals, including those generated by the compiler, are allowed</value>
  </data>
  <data name="ERR_AbstractBaseCall" xml:space="preserve">
    <value>Cannot call an abstract base member: '{0}'</value>
  </data>
  <data name="ERR_RefProperty" xml:space="preserve">
    <value>A property or indexer may not be passed as an out or ref parameter</value>
  </data>
  <data name="ERR_ManagedAddr" xml:space="preserve">
    <value>Cannot take the address of, get the size of, or declare a pointer to a managed type ('{0}')</value>
  </data>
  <data name="ERR_BadFixedInitType" xml:space="preserve">
    <value>The type of a local declared in a fixed statement must be a pointer type</value>
  </data>
  <data name="ERR_FixedMustInit" xml:space="preserve">
    <value>You must provide an initializer in a fixed or using statement declaration</value>
  </data>
  <data name="ERR_InvalidAddrOp" xml:space="preserve">
    <value>Cannot take the address of the given expression</value>
  </data>
  <data name="ERR_FixedNeeded" xml:space="preserve">
    <value>You can only take the address of an unfixed expression inside of a fixed statement initializer</value>
  </data>
  <data name="ERR_FixedNotNeeded" xml:space="preserve">
    <value>You cannot use the fixed statement to take the address of an already fixed expression</value>
  </data>
  <data name="ERR_ExprCannotBeFixed" xml:space="preserve">
    <value>The given expression cannot be used in a fixed statement</value>
  </data>
  <data name="ERR_UnsafeNeeded" xml:space="preserve">
    <value>Pointers and fixed size buffers may only be used in an unsafe context</value>
  </data>
  <data name="ERR_OpTFRetType" xml:space="preserve">
    <value>The return type of operator True or False must be bool</value>
  </data>
  <data name="ERR_OperatorNeedsMatch" xml:space="preserve">
    <value>The operator '{0}' requires a matching operator '{1}' to also be defined</value>
  </data>
  <data name="ERR_BadBoolOp" xml:space="preserve">
    <value>In order to be applicable as a short circuit operator a user-defined logical operator ('{0}') must have the same return type and parameter types</value>
  </data>
  <data name="ERR_MustHaveOpTF" xml:space="preserve">
    <value>In order for '{0}' to be applicable as a short circuit operator, its declaring type '{1}' must define operator true and operator false</value>
  </data>
  <data name="WRN_UnreferencedVarAssg" xml:space="preserve">
    <value>The variable '{0}' is assigned but its value is never used</value>
  </data>
  <data name="WRN_UnreferencedVarAssg_Title" xml:space="preserve">
    <value>Variable is assigned but its value is never used</value>
  </data>
  <data name="ERR_CheckedOverflow" xml:space="preserve">
    <value>The operation overflows at compile time in checked mode</value>
  </data>
  <data name="ERR_ConstOutOfRangeChecked" xml:space="preserve">
    <value>Constant value '{0}' cannot be converted to a '{1}' (use 'unchecked' syntax to override)</value>
  </data>
  <data name="ERR_BadVarargs" xml:space="preserve">
    <value>A method with vararg cannot be generic, be in a generic type, or have a params parameter</value>
  </data>
  <data name="ERR_ParamsMustBeArray" xml:space="preserve">
    <value>The params parameter must be a single dimensional array</value>
  </data>
  <data name="ERR_IllegalArglist" xml:space="preserve">
    <value>An __arglist expression may only appear inside of a call or new expression</value>
  </data>
  <data name="ERR_IllegalUnsafe" xml:space="preserve">
    <value>Unsafe code may only appear if compiling with /unsafe</value>
  </data>
  <data name="ERR_AmbigMember" xml:space="preserve">
    <value>Ambiguity between '{0}' and '{1}'</value>
  </data>
  <data name="ERR_BadForeachDecl" xml:space="preserve">
    <value>Type and identifier are both required in a foreach statement</value>
  </data>
  <data name="ERR_ParamsLast" xml:space="preserve">
    <value>A params parameter must be the last parameter in a formal parameter list</value>
  </data>
  <data name="ERR_SizeofUnsafe" xml:space="preserve">
    <value>'{0}' does not have a predefined size, therefore sizeof can only be used in an unsafe context</value>
  </data>
  <data name="ERR_DottedTypeNameNotFoundInNS" xml:space="preserve">
    <value>The type or namespace name '{0}' does not exist in the namespace '{1}' (are you missing an assembly reference?)</value>
  </data>
  <data name="ERR_FieldInitRefNonstatic" xml:space="preserve">
    <value>A field initializer cannot reference the non-static field, method, or property '{0}'</value>
  </data>
  <data name="ERR_SealedNonOverride" xml:space="preserve">
    <value>'{0}' cannot be sealed because it is not an override</value>
  </data>
  <data name="ERR_CantOverrideSealed" xml:space="preserve">
    <value>'{0}': cannot override inherited member '{1}' because it is sealed</value>
  </data>
  <data name="ERR_VoidError" xml:space="preserve">
    <value>The operation in question is undefined on void pointers</value>
  </data>
  <data name="ERR_ConditionalOnOverride" xml:space="preserve">
    <value>The Conditional attribute is not valid on '{0}' because it is an override method</value>
  </data>
  <data name="ERR_ConditionalOnLocalFunction" xml:space="preserve">
    <value>Local function '{0}' must be 'static' in order to use the Conditional attribute</value>
  </data>
  <data name="ERR_PointerInAsOrIs" xml:space="preserve">
    <value>Neither 'is' nor 'as' is valid on pointer types</value>
  </data>
  <data name="ERR_CallingFinalizeDeprecated" xml:space="preserve">
    <value>Destructors and object.Finalize cannot be called directly. Consider calling IDisposable.Dispose if available.</value>
  </data>
  <data name="ERR_SingleTypeNameNotFound" xml:space="preserve">
    <value>The type or namespace name '{0}' could not be found (are you missing a using directive or an assembly reference?)</value>
  </data>
  <data name="ERR_NegativeStackAllocSize" xml:space="preserve">
    <value>Cannot use a negative size with stackalloc</value>
  </data>
  <data name="ERR_NegativeArraySize" xml:space="preserve">
    <value>Cannot create an array with a negative size</value>
  </data>
  <data name="ERR_OverrideFinalizeDeprecated" xml:space="preserve">
    <value>Do not override object.Finalize. Instead, provide a destructor.</value>
  </data>
  <data name="ERR_CallingBaseFinalizeDeprecated" xml:space="preserve">
    <value>Do not directly call your base type Finalize method. It is called automatically from your destructor.</value>
  </data>
  <data name="WRN_NegativeArrayIndex" xml:space="preserve">
    <value>Indexing an array with a negative index (array indices always start at zero)</value>
  </data>
  <data name="WRN_NegativeArrayIndex_Title" xml:space="preserve">
    <value>Indexing an array with a negative index</value>
  </data>
  <data name="WRN_BadRefCompareLeft" xml:space="preserve">
    <value>Possible unintended reference comparison; to get a value comparison, cast the left hand side to type '{0}'</value>
  </data>
  <data name="WRN_BadRefCompareLeft_Title" xml:space="preserve">
    <value>Possible unintended reference comparison; left hand side needs cast</value>
  </data>
  <data name="WRN_BadRefCompareRight" xml:space="preserve">
    <value>Possible unintended reference comparison; to get a value comparison, cast the right hand side to type '{0}'</value>
  </data>
  <data name="WRN_BadRefCompareRight_Title" xml:space="preserve">
    <value>Possible unintended reference comparison; right hand side needs cast</value>
  </data>
  <data name="ERR_BadCastInFixed" xml:space="preserve">
    <value>The right hand side of a fixed statement assignment may not be a cast expression</value>
  </data>
  <data name="ERR_StackallocInCatchFinally" xml:space="preserve">
    <value>stackalloc may not be used in a catch or finally block</value>
  </data>
  <data name="ERR_VarargsLast" xml:space="preserve">
    <value>An __arglist parameter must be the last parameter in a formal parameter list</value>
  </data>
  <data name="ERR_MissingPartial" xml:space="preserve">
    <value>Missing partial modifier on declaration of type '{0}'; another partial declaration of this type exists</value>
  </data>
  <data name="ERR_PartialTypeKindConflict" xml:space="preserve">
    <value>Partial declarations of '{0}' must be all classes, all record classes, all structs, all record structs, or all interfaces</value>
  </data>
  <data name="ERR_PartialModifierConflict" xml:space="preserve">
    <value>Partial declarations of '{0}' have conflicting accessibility modifiers</value>
  </data>
  <data name="ERR_PartialMultipleBases" xml:space="preserve">
    <value>Partial declarations of '{0}' must not specify different base classes</value>
  </data>
  <data name="ERR_PartialWrongTypeParams" xml:space="preserve">
    <value>Partial declarations of '{0}' must have the same type parameter names in the same order</value>
  </data>
  <data name="ERR_PartialWrongConstraints" xml:space="preserve">
    <value>Partial declarations of '{0}' have inconsistent constraints for type parameter '{1}'</value>
  </data>
  <data name="ERR_NoImplicitConvCast" xml:space="preserve">
    <value>Cannot implicitly convert type '{0}' to '{1}'. An explicit conversion exists (are you missing a cast?)</value>
  </data>
  <data name="ERR_PartialMisplaced" xml:space="preserve">
    <value>The 'partial' modifier can only appear immediately before 'class', 'record', 'struct', 'interface', or a method return type.</value>
  </data>
  <data name="ERR_ImportedCircularBase" xml:space="preserve">
    <value>Imported type '{0}' is invalid. It contains a circular base type dependency.</value>
  </data>
  <data name="ERR_UseDefViolationOut" xml:space="preserve">
    <value>Use of unassigned out parameter '{0}'</value>
  </data>
  <data name="WRN_UseDefViolationOut" xml:space="preserve">
    <value>Use of unassigned out parameter '{0}'</value>
  </data>
  <data name="WRN_UseDefViolationOut_Title" xml:space="preserve">
    <value>Use of unassigned out parameter</value>
  </data>
  <data name="ERR_ArraySizeInDeclaration" xml:space="preserve">
    <value>Array size cannot be specified in a variable declaration (try initializing with a 'new' expression)</value>
  </data>
  <data name="ERR_InaccessibleGetter" xml:space="preserve">
    <value>The property or indexer '{0}' cannot be used in this context because the get accessor is inaccessible</value>
  </data>
  <data name="ERR_InaccessibleSetter" xml:space="preserve">
    <value>The property or indexer '{0}' cannot be used in this context because the set accessor is inaccessible</value>
  </data>
  <data name="ERR_InvalidPropertyAccessMod" xml:space="preserve">
    <value>The accessibility modifier of the '{0}' accessor must be more restrictive than the property or indexer '{1}'</value>
  </data>
  <data name="ERR_DuplicatePropertyAccessMods" xml:space="preserve">
    <value>Cannot specify accessibility modifiers for both accessors of the property or indexer '{0}'</value>
  </data>
  <data name="ERR_AccessModMissingAccessor" xml:space="preserve">
    <value>'{0}': accessibility modifiers on accessors may only be used if the property or indexer has both a get and a set accessor</value>
  </data>
  <data name="ERR_UnimplementedInterfaceAccessor" xml:space="preserve">
    <value>'{0}' does not implement interface member '{1}'. '{2}' is not public.</value>
  </data>
  <data name="WRN_PatternIsAmbiguous" xml:space="preserve">
    <value>'{0}' does not implement the '{1}' pattern. '{2}' is ambiguous with '{3}'.</value>
  </data>
  <data name="WRN_PatternIsAmbiguous_Title" xml:space="preserve">
    <value>Type does not implement the collection pattern; members are ambiguous</value>
  </data>
  <data name="WRN_PatternNotPublicOrNotInstance" xml:space="preserve">
    <value>'{0}' does not implement the '{1}' pattern. '{2}' is not a public instance or extension method.</value>
  </data>
  <data name="WRN_PatternNotPublicOrNotInstance_Title" xml:space="preserve">
    <value>Type does not implement the collection pattern; member is is not a public instance or extension method.</value>
  </data>
  <data name="WRN_PatternBadSignature" xml:space="preserve">
    <value>'{0}' does not implement the '{1}' pattern. '{2}' has the wrong signature.</value>
  </data>
  <data name="WRN_PatternBadSignature_Title" xml:space="preserve">
    <value>Type does not implement the collection pattern; member has the wrong signature</value>
  </data>
  <data name="ERR_FriendRefNotEqualToThis" xml:space="preserve">
    <value>Friend access was granted by '{0}', but the public key of the output assembly ('{1}') does not match that specified by the InternalsVisibleTo attribute in the granting assembly.</value>
  </data>
  <data name="ERR_FriendRefSigningMismatch" xml:space="preserve">
    <value>Friend access was granted by '{0}', but the strong name signing state of the output assembly does not match that of the granting assembly.</value>
  </data>
  <data name="WRN_SequentialOnPartialClass" xml:space="preserve">
    <value>There is no defined ordering between fields in multiple declarations of partial struct '{0}'. To specify an ordering, all instance fields must be in the same declaration.</value>
  </data>
  <data name="WRN_SequentialOnPartialClass_Title" xml:space="preserve">
    <value>There is no defined ordering between fields in multiple declarations of partial struct</value>
  </data>
  <data name="ERR_BadConstType" xml:space="preserve">
    <value>The type '{0}' cannot be declared const</value>
  </data>
  <data name="ERR_NoNewTyvar" xml:space="preserve">
    <value>Cannot create an instance of the variable type '{0}' because it does not have the new() constraint</value>
  </data>
  <data name="ERR_BadArity" xml:space="preserve">
    <value>Using the generic {1} '{0}' requires {2} type arguments</value>
  </data>
  <data name="ERR_BadTypeArgument" xml:space="preserve">
    <value>The type '{0}' may not be used as a type argument</value>
  </data>
  <data name="ERR_TypeArgsNotAllowed" xml:space="preserve">
    <value>The {1} '{0}' cannot be used with type arguments</value>
  </data>
  <data name="ERR_HasNoTypeVars" xml:space="preserve">
    <value>The non-generic {1} '{0}' cannot be used with type arguments</value>
  </data>
  <data name="ERR_NewConstraintNotSatisfied" xml:space="preserve">
    <value>'{2}' must be a non-abstract type with a public parameterless constructor in order to use it as parameter '{1}' in the generic type or method '{0}'</value>
  </data>
  <data name="ERR_GenericConstraintNotSatisfiedRefType" xml:space="preserve">
    <value>The type '{3}' cannot be used as type parameter '{2}' in the generic type or method '{0}'. There is no implicit reference conversion from '{3}' to '{1}'.</value>
  </data>
  <data name="ERR_GenericConstraintNotSatisfiedNullableEnum" xml:space="preserve">
    <value>The type '{3}' cannot be used as type parameter '{2}' in the generic type or method '{0}'. The nullable type '{3}' does not satisfy the constraint of '{1}'.</value>
  </data>
  <data name="ERR_GenericConstraintNotSatisfiedNullableInterface" xml:space="preserve">
    <value>The type '{3}' cannot be used as type parameter '{2}' in the generic type or method '{0}'. The nullable type '{3}' does not satisfy the constraint of '{1}'. Nullable types can not satisfy any interface constraints.</value>
  </data>
  <data name="ERR_GenericConstraintNotSatisfiedTyVar" xml:space="preserve">
    <value>The type '{3}' cannot be used as type parameter '{2}' in the generic type or method '{0}'. There is no boxing conversion or type parameter conversion from '{3}' to '{1}'.</value>
  </data>
  <data name="ERR_GenericConstraintNotSatisfiedValType" xml:space="preserve">
    <value>The type '{3}' cannot be used as type parameter '{2}' in the generic type or method '{0}'. There is no boxing conversion from '{3}' to '{1}'.</value>
  </data>
  <data name="ERR_DuplicateGeneratedName" xml:space="preserve">
    <value>The parameter name '{0}' conflicts with an automatically-generated parameter name</value>
  </data>
  <data name="ERR_GlobalSingleTypeNameNotFound" xml:space="preserve">
    <value>The type or namespace name '{0}' could not be found in the global namespace (are you missing an assembly reference?)</value>
  </data>
  <data name="ERR_NewBoundMustBeLast" xml:space="preserve">
    <value>The new() constraint must be the last constraint specified</value>
  </data>
  <data name="WRN_MainCantBeGeneric" xml:space="preserve">
    <value>'{0}': an entry point cannot be generic or in a generic type</value>
  </data>
  <data name="WRN_MainCantBeGeneric_Title" xml:space="preserve">
    <value>An entry point cannot be generic or in a generic type</value>
  </data>
  <data name="ERR_TypeVarCantBeNull" xml:space="preserve">
    <value>Cannot convert null to type parameter '{0}' because it could be a non-nullable value type. Consider using 'default({0})' instead.</value>
  </data>
  <data name="ERR_DuplicateBound" xml:space="preserve">
    <value>Duplicate constraint '{0}' for type parameter '{1}'</value>
  </data>
  <data name="ERR_ClassBoundNotFirst" xml:space="preserve">
    <value>The class type constraint '{0}' must come before any other constraints</value>
  </data>
  <data name="ERR_BadRetType" xml:space="preserve">
    <value>'{1} {0}' has the wrong return type</value>
  </data>
  <data name="ERR_DelegateRefMismatch" xml:space="preserve">
    <value>Ref mismatch between '{0}' and delegate '{1}'</value>
  </data>
  <data name="ERR_DuplicateConstraintClause" xml:space="preserve">
    <value>A constraint clause has already been specified for type parameter '{0}'. All of the constraints for a type parameter must be specified in a single where clause.</value>
  </data>
  <data name="ERR_CantInferMethTypeArgs" xml:space="preserve">
    <value>The type arguments for method '{0}' cannot be inferred from the usage. Try specifying the type arguments explicitly.</value>
  </data>
  <data name="ERR_LocalSameNameAsTypeParam" xml:space="preserve">
    <value>'{0}': a parameter, local variable, or local function cannot have the same name as a method type parameter</value>
  </data>
  <data name="ERR_AsWithTypeVar" xml:space="preserve">
    <value>The type parameter '{0}' cannot be used with the 'as' operator because it does not have a class type constraint nor a 'class' constraint</value>
  </data>
  <data name="WRN_UnreferencedFieldAssg" xml:space="preserve">
    <value>The field '{0}' is assigned but its value is never used</value>
  </data>
  <data name="WRN_UnreferencedFieldAssg_Title" xml:space="preserve">
    <value>Field is assigned but its value is never used</value>
  </data>
  <data name="ERR_BadIndexerNameAttr" xml:space="preserve">
    <value>The '{0}' attribute is valid only on an indexer that is not an explicit interface member declaration</value>
  </data>
  <data name="ERR_AttrArgWithTypeVars" xml:space="preserve">
    <value>'{0}': an attribute argument cannot use type parameters</value>
  </data>
  <data name="ERR_AttrTypeArgCannotBeTypeVar" xml:space="preserve">
    <value>'{0}': an attribute type argument cannot use type parameters</value>
  </data>
  <data name="WRN_AttrDependentTypeNotAllowed" xml:space="preserve">
    <value>Type '{0}' cannot be used in this context because it cannot be represented in metadata.</value>
  </data>
  <data name="WRN_AttrDependentTypeNotAllowed_Title" xml:space="preserve">
    <value>Type cannot be used in this context because it cannot be represented in metadata.</value>
  </data>
  <data name="ERR_AttrDependentTypeNotAllowed" xml:space="preserve">
    <value>Type '{0}' cannot be used in this context because it cannot be represented in metadata.</value>
  </data>
  <data name="ERR_NewTyvarWithArgs" xml:space="preserve">
    <value>'{0}': cannot provide arguments when creating an instance of a variable type</value>
  </data>
  <data name="ERR_AbstractSealedStatic" xml:space="preserve">
    <value>'{0}': an abstract type cannot be sealed or static</value>
  </data>
  <data name="WRN_AmbiguousXMLReference" xml:space="preserve">
    <value>Ambiguous reference in cref attribute: '{0}'. Assuming '{1}', but could have also matched other overloads including '{2}'.</value>
  </data>
  <data name="WRN_AmbiguousXMLReference_Title" xml:space="preserve">
    <value>Ambiguous reference in cref attribute</value>
  </data>
  <data name="WRN_VolatileByRef" xml:space="preserve">
    <value>'{0}': a reference to a volatile field will not be treated as volatile</value>
  </data>
  <data name="WRN_VolatileByRef_Title" xml:space="preserve">
    <value>A reference to a volatile field will not be treated as volatile</value>
  </data>
  <data name="WRN_VolatileByRef_Description" xml:space="preserve">
    <value>A volatile field should not normally be used as a ref or out value, since it will not be treated as volatile. There are exceptions to this, such as when calling an interlocked API.</value>
  </data>
  <data name="ERR_ComImportWithImpl" xml:space="preserve">
    <value>Since '{1}' has the ComImport attribute, '{0}' must be extern or abstract</value>
  </data>
  <data name="ERR_ComImportWithBase" xml:space="preserve">
    <value>'{0}': a class with the ComImport attribute cannot specify a base class</value>
  </data>
  <data name="ERR_ImplBadConstraints" xml:space="preserve">
    <value>The constraints for type parameter '{0}' of method '{1}' must match the constraints for type parameter '{2}' of interface method '{3}'. Consider using an explicit interface implementation instead.</value>
  </data>
  <data name="ERR_ImplBadTupleNames" xml:space="preserve">
    <value>The tuple element names in the signature of method '{0}' must match the tuple element names of interface method '{1}' (including on the return type).</value>
  </data>
  <data name="ERR_DottedTypeNameNotFoundInAgg" xml:space="preserve">
    <value>The type name '{0}' does not exist in the type '{1}'</value>
  </data>
  <data name="ERR_MethGrpToNonDel" xml:space="preserve">
    <value>Cannot convert method group '{0}' to non-delegate type '{1}'. Did you intend to invoke the method?</value>
  </data>
  <data name="WRN_MethGrpToNonDel" xml:space="preserve">
    <value>Converting method group '{0}' to non-delegate type '{1}'. Did you intend to invoke the method?</value>
  </data>
  <data name="WRN_MethGrpToNonDel_Title" xml:space="preserve">
    <value>Converting method group to non-delegate type</value>
  </data>
  <data name="ERR_BadExternAlias" xml:space="preserve">
    <value>The extern alias '{0}' was not specified in a /reference option</value>
  </data>
  <data name="ERR_ColColWithTypeAlias" xml:space="preserve">
    <value>Cannot use alias '{0}' with '::' since the alias references a type. Use '.' instead.</value>
  </data>
  <data name="ERR_AliasNotFound" xml:space="preserve">
    <value>Alias '{0}' not found</value>
  </data>
  <data name="ERR_SameFullNameAggAgg" xml:space="preserve">
    <value>The type '{1}' exists in both '{0}' and '{2}'</value>
  </data>
  <data name="ERR_SameFullNameNsAgg" xml:space="preserve">
    <value>The namespace '{1}' in '{0}' conflicts with the type '{3}' in '{2}'</value>
  </data>
  <data name="WRN_SameFullNameThisNsAgg" xml:space="preserve">
    <value>The namespace '{1}' in '{0}' conflicts with the imported type '{3}' in '{2}'. Using the namespace defined in '{0}'.</value>
  </data>
  <data name="WRN_SameFullNameThisNsAgg_Title" xml:space="preserve">
    <value>Namespace conflicts with imported type</value>
  </data>
  <data name="WRN_SameFullNameThisAggAgg" xml:space="preserve">
    <value>The type '{1}' in '{0}' conflicts with the imported type '{3}' in '{2}'. Using the type defined in '{0}'.</value>
  </data>
  <data name="WRN_SameFullNameThisAggAgg_Title" xml:space="preserve">
    <value>Type conflicts with imported type</value>
  </data>
  <data name="WRN_SameFullNameThisAggNs" xml:space="preserve">
    <value>The type '{1}' in '{0}' conflicts with the imported namespace '{3}' in '{2}'. Using the type defined in '{0}'.</value>
  </data>
  <data name="WRN_SameFullNameThisAggNs_Title" xml:space="preserve">
    <value>Type conflicts with imported namespace</value>
  </data>
  <data name="ERR_SameFullNameThisAggThisNs" xml:space="preserve">
    <value>The type '{1}' in '{0}' conflicts with the namespace '{3}' in '{2}'</value>
  </data>
  <data name="ERR_ExternAfterElements" xml:space="preserve">
    <value>An extern alias declaration must precede all other elements defined in the namespace</value>
  </data>
  <data name="WRN_GlobalAliasDefn" xml:space="preserve">
    <value>Defining an alias named 'global' is ill-advised since 'global::' always references the global namespace and not an alias</value>
  </data>
  <data name="WRN_GlobalAliasDefn_Title" xml:space="preserve">
    <value>Defining an alias named 'global' is ill-advised</value>
  </data>
  <data name="ERR_SealedStaticClass" xml:space="preserve">
    <value>'{0}': a type cannot be both static and sealed</value>
  </data>
  <data name="ERR_PrivateAbstractAccessor" xml:space="preserve">
    <value>'{0}': abstract properties cannot have private accessors</value>
  </data>
  <data name="ERR_ValueExpected" xml:space="preserve">
    <value>Syntax error; value expected</value>
  </data>
  <data name="ERR_UnboxNotLValue" xml:space="preserve">
    <value>Cannot modify the result of an unboxing conversion</value>
  </data>
  <data name="ERR_AnonMethGrpInForEach" xml:space="preserve">
    <value>Foreach cannot operate on a '{0}'. Did you intend to invoke the '{0}'?</value>
  </data>
  <data name="ERR_BadIncDecRetType" xml:space="preserve">
    <value>The return type for ++ or -- operator must match the parameter type or be derived from the parameter type</value>
  </data>
  <data name="ERR_TypeConstraintsMustBeUniqueAndFirst" xml:space="preserve">
    <value>The 'class', 'struct', 'unmanaged', 'notnull', and 'default' constraints cannot be combined or duplicated, and must be specified first in the constraints list.</value>
  </data>
  <data name="ERR_RefValBoundWithClass" xml:space="preserve">
    <value>'{0}': cannot specify both a constraint class and the 'class' or 'struct' constraint</value>
  </data>
  <data name="ERR_UnmanagedBoundWithClass" xml:space="preserve">
    <value>'{0}': cannot specify both a constraint class and the 'unmanaged' constraint</value>
  </data>
  <data name="ERR_NewBoundWithVal" xml:space="preserve">
    <value>The 'new()' constraint cannot be used with the 'struct' constraint</value>
  </data>
  <data name="ERR_RefConstraintNotSatisfied" xml:space="preserve">
    <value>The type '{2}' must be a reference type in order to use it as parameter '{1}' in the generic type or method '{0}'</value>
  </data>
  <data name="ERR_ValConstraintNotSatisfied" xml:space="preserve">
    <value>The type '{2}' must be a non-nullable value type in order to use it as parameter '{1}' in the generic type or method '{0}'</value>
  </data>
  <data name="ERR_CircularConstraint" xml:space="preserve">
    <value>Circular constraint dependency involving '{0}' and '{1}'</value>
  </data>
  <data name="ERR_BaseConstraintConflict" xml:space="preserve">
    <value>Type parameter '{0}' inherits conflicting constraints '{1}' and '{2}'</value>
  </data>
  <data name="ERR_ConWithValCon" xml:space="preserve">
    <value>Type parameter '{1}' has the 'struct' constraint so '{1}' cannot be used as a constraint for '{0}'</value>
  </data>
  <data name="ERR_AmbigUDConv" xml:space="preserve">
    <value>Ambiguous user defined conversions '{0}' and '{1}' when converting from '{2}' to '{3}'</value>
  </data>
  <data name="WRN_AlwaysNull" xml:space="preserve">
    <value>The result of the expression is always 'null' of type '{0}'</value>
  </data>
  <data name="WRN_AlwaysNull_Title" xml:space="preserve">
    <value>The result of the expression is always 'null'</value>
  </data>
  <data name="ERR_RefReturnThis" xml:space="preserve">
    <value>Cannot return 'this' by reference.</value>
  </data>
  <data name="ERR_AttributeCtorInParameter" xml:space="preserve">
    <value>Cannot use attribute constructor '{0}' because it has 'in' parameters.</value>
  </data>
  <data name="ERR_OverrideWithConstraints" xml:space="preserve">
    <value>Constraints for override and explicit interface implementation methods are inherited from the base method, so they cannot be specified directly, except for either a 'class', or a 'struct' constraint.</value>
  </data>
  <data name="ERR_AmbigOverride" xml:space="preserve">
    <value>The inherited members '{0}' and '{1}' have the same signature in type '{2}', so they cannot be overridden</value>
  </data>
  <data name="ERR_DecConstError" xml:space="preserve">
    <value>Evaluation of the decimal constant expression failed</value>
  </data>
  <data name="WRN_CmpAlwaysFalse" xml:space="preserve">
    <value>Comparing with null of type '{0}' always produces 'false'</value>
  </data>
  <data name="WRN_CmpAlwaysFalse_Title" xml:space="preserve">
    <value>Comparing with null of struct type always produces 'false'</value>
  </data>
  <data name="WRN_FinalizeMethod" xml:space="preserve">
    <value>Introducing a 'Finalize' method can interfere with destructor invocation. Did you intend to declare a destructor?</value>
  </data>
  <data name="WRN_FinalizeMethod_Title" xml:space="preserve">
    <value>Introducing a 'Finalize' method can interfere with destructor invocation</value>
  </data>
  <data name="WRN_FinalizeMethod_Description" xml:space="preserve">
    <value>This warning occurs when you create a class with a method whose signature is public virtual void Finalize.

If such a class is used as a base class and if the deriving class defines a destructor, the destructor will override the base class Finalize method, not Finalize.</value>
  </data>
  <data name="ERR_ExplicitImplParams" xml:space="preserve">
    <value>'{0}' should not have a params parameter since '{1}' does not</value>
  </data>
  <data name="WRN_GotoCaseShouldConvert" xml:space="preserve">
    <value>The 'goto case' value is not implicitly convertible to type '{0}'</value>
  </data>
  <data name="WRN_GotoCaseShouldConvert_Title" xml:space="preserve">
    <value>The 'goto case' value is not implicitly convertible to the switch type</value>
  </data>
  <data name="ERR_MethodImplementingAccessor" xml:space="preserve">
    <value>Method '{0}' cannot implement interface accessor '{1}' for type '{2}'. Use an explicit interface implementation.</value>
  </data>
  <data name="WRN_NubExprIsConstBool" xml:space="preserve">
    <value>The result of the expression is always '{0}' since a value of type '{1}' is never equal to 'null' of type '{2}'</value>
  </data>
  <data name="WRN_NubExprIsConstBool_Title" xml:space="preserve">
    <value>The result of the expression is always the same since a value of this type is never equal to 'null'</value>
  </data>
  <data name="WRN_NubExprIsConstBool2" xml:space="preserve">
    <value>The result of the expression is always '{0}' since a value of type '{1}' is never equal to 'null' of type '{2}'</value>
  </data>
  <data name="WRN_NubExprIsConstBool2_Title" xml:space="preserve">
    <value>The result of the expression is always the same since a value of this type is never equal to 'null'</value>
  </data>
  <data name="WRN_ExplicitImplCollision" xml:space="preserve">
    <value>Explicit interface implementation '{0}' matches more than one interface member. Which interface member is actually chosen is implementation-dependent. Consider using a non-explicit implementation instead.</value>
  </data>
  <data name="WRN_ExplicitImplCollision_Title" xml:space="preserve">
    <value>Explicit interface implementation matches more than one interface member</value>
  </data>
  <data name="ERR_AbstractHasBody" xml:space="preserve">
    <value>'{0}' cannot declare a body because it is marked abstract</value>
  </data>
  <data name="ERR_ConcreteMissingBody" xml:space="preserve">
    <value>'{0}' must declare a body because it is not marked abstract, extern, or partial</value>
  </data>
  <data name="ERR_AbstractAndSealed" xml:space="preserve">
    <value>'{0}' cannot be both abstract and sealed</value>
  </data>
  <data name="ERR_AbstractNotVirtual" xml:space="preserve">
    <value>The abstract {0} '{1}' cannot be marked virtual</value>
  </data>
  <data name="ERR_StaticConstant" xml:space="preserve">
    <value>The constant '{0}' cannot be marked static</value>
  </data>
  <data name="ERR_CantOverrideNonFunction" xml:space="preserve">
    <value>'{0}': cannot override because '{1}' is not a function</value>
  </data>
  <data name="ERR_CantOverrideNonVirtual" xml:space="preserve">
    <value>'{0}': cannot override inherited member '{1}' because it is not marked virtual, abstract, or override</value>
  </data>
  <data name="ERR_CantChangeAccessOnOverride" xml:space="preserve">
    <value>'{0}': cannot change access modifiers when overriding '{1}' inherited member '{2}'</value>
  </data>
  <data name="ERR_CantChangeTupleNamesOnOverride" xml:space="preserve">
    <value>'{0}': cannot change tuple element names when overriding inherited member '{1}'</value>
  </data>
  <data name="ERR_CantChangeReturnTypeOnOverride" xml:space="preserve">
    <value>'{0}': return type must be '{2}' to match overridden member '{1}'</value>
  </data>
  <data name="ERR_CantDeriveFromSealedType" xml:space="preserve">
    <value>'{0}': cannot derive from sealed type '{1}'</value>
  </data>
  <data name="ERR_AbstractInConcreteClass" xml:space="preserve">
    <value>'{0}' is abstract but it is contained in non-abstract type '{1}'</value>
  </data>
  <data name="ERR_StaticConstructorWithExplicitConstructorCall" xml:space="preserve">
    <value>'{0}': static constructor cannot have an explicit 'this' or 'base' constructor call</value>
  </data>
  <data name="ERR_StaticConstructorWithAccessModifiers" xml:space="preserve">
    <value>'{0}': access modifiers are not allowed on static constructors</value>
  </data>
  <data name="ERR_RecursiveConstructorCall" xml:space="preserve">
    <value>Constructor '{0}' cannot call itself</value>
  </data>
  <data name="ERR_IndirectRecursiveConstructorCall" xml:space="preserve">
    <value>Constructor '{0}' cannot call itself through another constructor</value>
  </data>
  <data name="ERR_ObjectCallingBaseConstructor" xml:space="preserve">
    <value>'{0}' has no base class and cannot call a base constructor</value>
  </data>
  <data name="ERR_PredefinedTypeNotFound" xml:space="preserve">
    <value>Predefined type '{0}' is not defined or imported</value>
  </data>
  <data name="ERR_PredefinedValueTupleTypeNotFound" xml:space="preserve">
    <value>Predefined type '{0}' is not defined or imported</value>
  </data>
  <data name="ERR_PredefinedValueTupleTypeAmbiguous3" xml:space="preserve">
    <value>Predefined type '{0}' is declared in multiple referenced assemblies: '{1}' and '{2}'</value>
  </data>
  <data name="ERR_StructWithBaseConstructorCall" xml:space="preserve">
    <value>'{0}': structs cannot call base class constructors</value>
  </data>
  <data name="ERR_StructLayoutCycle" xml:space="preserve">
    <value>Struct member '{0}' of type '{1}' causes a cycle in the struct layout</value>
  </data>
  <data name="ERR_InterfacesCantContainFields" xml:space="preserve">
    <value>Interfaces cannot contain instance fields</value>
  </data>
  <data name="ERR_InterfacesCantContainConstructors" xml:space="preserve">
    <value>Interfaces cannot contain instance constructors</value>
  </data>
  <data name="ERR_NonInterfaceInInterfaceList" xml:space="preserve">
    <value>Type '{0}' in interface list is not an interface</value>
  </data>
  <data name="ERR_DuplicateInterfaceInBaseList" xml:space="preserve">
    <value>'{0}' is already listed in interface list</value>
  </data>
  <data name="ERR_DuplicateInterfaceWithTupleNamesInBaseList" xml:space="preserve">
    <value>'{0}' is already listed in the interface list on type '{2}' with different tuple element names, as '{1}'.</value>
  </data>
  <data name="ERR_DuplicateInterfaceWithDifferencesInBaseList" xml:space="preserve">
    <value>'{0}' is already listed in the interface list on type '{2}' as '{1}'.</value>
  </data>
  <data name="ERR_CycleInInterfaceInheritance" xml:space="preserve">
    <value>Inherited interface '{1}' causes a cycle in the interface hierarchy of '{0}'</value>
  </data>
  <data name="ERR_HidingAbstractMethod" xml:space="preserve">
    <value>'{0}' hides inherited abstract member '{1}'</value>
  </data>
  <data name="ERR_UnimplementedAbstractMethod" xml:space="preserve">
    <value>'{0}' does not implement inherited abstract member '{1}'</value>
  </data>
  <data name="ERR_UnimplementedInterfaceMember" xml:space="preserve">
    <value>'{0}' does not implement interface member '{1}'</value>
  </data>
  <data name="ERR_ObjectCantHaveBases" xml:space="preserve">
    <value>The class System.Object cannot have a base class or implement an interface</value>
  </data>
  <data name="ERR_ExplicitInterfaceImplementationNotInterface" xml:space="preserve">
    <value>'{0}' in explicit interface declaration is not an interface</value>
  </data>
  <data name="ERR_InterfaceMemberNotFound" xml:space="preserve">
    <value>'{0}' in explicit interface declaration is not found among members of the interface that can be implemented</value>
  </data>
  <data name="ERR_ClassDoesntImplementInterface" xml:space="preserve">
    <value>'{0}': containing type does not implement interface '{1}'</value>
  </data>
  <data name="ERR_ExplicitInterfaceImplementationInNonClassOrStruct" xml:space="preserve">
    <value>'{0}': explicit interface declaration can only be declared in a class, record, struct or interface</value>
  </data>
  <data name="ERR_MemberNameSameAsType" xml:space="preserve">
    <value>'{0}': member names cannot be the same as their enclosing type</value>
  </data>
  <data name="ERR_EnumeratorOverflow" xml:space="preserve">
    <value>'{0}': the enumerator value is too large to fit in its type</value>
  </data>
  <data name="ERR_CantOverrideNonProperty" xml:space="preserve">
    <value>'{0}': cannot override because '{1}' is not a property</value>
  </data>
  <data name="ERR_NoGetToOverride" xml:space="preserve">
    <value>'{0}': cannot override because '{1}' does not have an overridable get accessor</value>
  </data>
  <data name="ERR_NoSetToOverride" xml:space="preserve">
    <value>'{0}': cannot override because '{1}' does not have an overridable set accessor</value>
  </data>
  <data name="ERR_PropertyCantHaveVoidType" xml:space="preserve">
    <value>'{0}': property or indexer cannot have void type</value>
  </data>
  <data name="ERR_PropertyWithNoAccessors" xml:space="preserve">
    <value>'{0}': property or indexer must have at least one accessor</value>
  </data>
  <data name="ERR_CantUseVoidInArglist" xml:space="preserve">
    <value>__arglist cannot have an argument of void type</value>
  </data>
  <data name="ERR_NewVirtualInSealed" xml:space="preserve">
    <value>'{0}' is a new virtual member in sealed type '{1}'</value>
  </data>
  <data name="ERR_ExplicitPropertyAddingAccessor" xml:space="preserve">
    <value>'{0}' adds an accessor not found in interface member '{1}'</value>
  </data>
  <data name="ERR_ExplicitPropertyMismatchInitOnly" xml:space="preserve">
    <value>Accessors '{0}' and '{1}' should both be init-only or neither</value>
  </data>
  <data name="ERR_ExplicitPropertyMissingAccessor" xml:space="preserve">
    <value>Explicit interface implementation '{0}' is missing accessor '{1}'</value>
  </data>
  <data name="ERR_ConversionWithInterface" xml:space="preserve">
    <value>'{0}': user-defined conversions to or from an interface are not allowed</value>
  </data>
  <data name="ERR_ConversionWithBase" xml:space="preserve">
    <value>'{0}': user-defined conversions to or from a base type are not allowed</value>
  </data>
  <data name="ERR_ConversionWithDerived" xml:space="preserve">
    <value>'{0}': user-defined conversions to or from a derived type are not allowed</value>
  </data>
  <data name="ERR_IdentityConversion" xml:space="preserve">
    <value>User-defined operator cannot convert a type to itself</value>
  </data>
  <data name="ERR_ConversionNotInvolvingContainedType" xml:space="preserve">
    <value>User-defined conversion must convert to or from the enclosing type</value>
  </data>
  <data name="ERR_DuplicateConversionInClass" xml:space="preserve">
    <value>Duplicate user-defined conversion in type '{0}'</value>
  </data>
  <data name="ERR_OperatorsMustBeStatic" xml:space="preserve">
    <value>User-defined operator '{0}' must be declared static and public</value>
  </data>
  <data name="ERR_BadIncDecSignature" xml:space="preserve">
    <value>The parameter type for ++ or -- operator must be the containing type</value>
  </data>
  <data name="ERR_BadUnaryOperatorSignature" xml:space="preserve">
    <value>The parameter of a unary operator must be the containing type</value>
  </data>
  <data name="ERR_BadBinaryOperatorSignature" xml:space="preserve">
    <value>One of the parameters of a binary operator must be the containing type</value>
  </data>
  <data name="ERR_BadShiftOperatorSignature" xml:space="preserve">
    <value>The first operand of an overloaded shift operator must have the same type as the containing type</value>
  </data>
  <data name="ERR_InterfacesCantContainConversionOrEqualityOperators" xml:space="preserve">
    <value>Conversion, equality, or inequality operators declared in interfaces must be abstract or virtual</value>
  </data>
  <data name="ERR_EnumsCantContainDefaultConstructor" xml:space="preserve">
    <value>Enums cannot contain explicit parameterless constructors</value>
  </data>
  <data name="ERR_CantOverrideBogusMethod" xml:space="preserve">
    <value>'{0}': cannot override '{1}' because it is not supported by the language</value>
  </data>
  <data name="ERR_BindToBogus" xml:space="preserve">
    <value>'{0}' is not supported by the language</value>
  </data>
  <data name="ERR_CantCallSpecialMethod" xml:space="preserve">
    <value>'{0}': cannot explicitly call operator or accessor</value>
  </data>
  <data name="ERR_BadTypeReference" xml:space="preserve">
    <value>'{0}': cannot reference a type through an expression; try '{1}' instead</value>
  </data>
  <data name="ERR_BadDestructorName" xml:space="preserve">
    <value>Name of destructor must match name of type</value>
  </data>
  <data name="ERR_OnlyClassesCanContainDestructors" xml:space="preserve">
    <value>Only class types can contain destructors</value>
  </data>
  <data name="ERR_ConflictAliasAndMember" xml:space="preserve">
    <value>Namespace '{1}' contains a definition conflicting with alias '{0}'</value>
  </data>
  <data name="ERR_ConflictingAliasAndDefinition" xml:space="preserve">
    <value>Alias '{0}' conflicts with {1} definition</value>
  </data>
  <data name="ERR_ConditionalOnSpecialMethod" xml:space="preserve">
    <value>The Conditional attribute is not valid on '{0}' because it is a constructor, destructor, operator, lambda expression, or explicit interface implementation</value>
  </data>
  <data name="ERR_ConditionalMustReturnVoid" xml:space="preserve">
    <value>The Conditional attribute is not valid on '{0}' because its return type is not void</value>
  </data>
  <data name="ERR_DuplicateAttribute" xml:space="preserve">
    <value>Duplicate '{0}' attribute</value>
  </data>
  <data name="ERR_DuplicateAttributeInNetModule" xml:space="preserve">
    <value>Duplicate '{0}' attribute in '{1}'</value>
  </data>
  <data name="ERR_ConditionalOnInterfaceMethod" xml:space="preserve">
    <value>The Conditional attribute is not valid on interface members</value>
  </data>
  <data name="ERR_OperatorCantReturnVoid" xml:space="preserve">
    <value>User-defined operators cannot return void</value>
  </data>
  <data name="ERR_BadDynamicConversion" xml:space="preserve">
    <value>'{0}': user-defined conversions to or from the dynamic type are not allowed</value>
  </data>
  <data name="ERR_InvalidAttributeArgument" xml:space="preserve">
    <value>Invalid value for argument to '{0}' attribute</value>
  </data>
  <data name="ERR_ParameterNotValidForType" xml:space="preserve">
    <value>Parameter not valid for the specified unmanaged type.</value>
  </data>
  <data name="ERR_AttributeParameterRequired1" xml:space="preserve">
    <value>Attribute parameter '{0}' must be specified.</value>
  </data>
  <data name="ERR_AttributeParameterRequired2" xml:space="preserve">
    <value>Attribute parameter '{0}' or '{1}' must be specified.</value>
  </data>
  <data name="ERR_MarshalUnmanagedTypeNotValidForFields" xml:space="preserve">
    <value>Unmanaged type '{0}' not valid for fields.</value>
  </data>
  <data name="ERR_MarshalUnmanagedTypeOnlyValidForFields" xml:space="preserve">
    <value>Unmanaged type '{0}' is only valid for fields.</value>
  </data>
  <data name="ERR_AttributeOnBadSymbolType" xml:space="preserve">
    <value>Attribute '{0}' is not valid on this declaration type. It is only valid on '{1}' declarations.</value>
  </data>
  <data name="ERR_FloatOverflow" xml:space="preserve">
    <value>Floating-point constant is outside the range of type '{0}'</value>
  </data>
  <data name="ERR_ComImportWithoutUuidAttribute" xml:space="preserve">
    <value>The Guid attribute must be specified with the ComImport attribute</value>
  </data>
  <data name="ERR_InvalidNamedArgument" xml:space="preserve">
    <value>Invalid value for named attribute argument '{0}'</value>
  </data>
  <data name="ERR_DllImportOnInvalidMethod" xml:space="preserve">
    <value>The DllImport attribute must be specified on a method marked 'static' and 'extern'</value>
  </data>
  <data name="ERR_EncUpdateFailedMissingAttribute" xml:space="preserve">
    <value>Cannot update '{0}'; attribute '{1}' is missing.</value>
  </data>
  <data name="ERR_DllImportOnGenericMethod" xml:space="preserve">
    <value>The DllImport attribute cannot be applied to a method that is generic or contained in a generic method or type.</value>
  </data>
  <data name="ERR_FieldCantBeRefAny" xml:space="preserve">
    <value>Field or property cannot be of type '{0}'</value>
  </data>
  <data name="ERR_FieldAutoPropCantBeByRefLike" xml:space="preserve">
    <value>Field or auto-implemented property cannot be of type '{0}' unless it is an instance member of a ref struct.</value>
  </data>
  <data name="ERR_ArrayElementCantBeRefAny" xml:space="preserve">
    <value>Array elements cannot be of type '{0}'</value>
  </data>
  <data name="WRN_DeprecatedSymbol" xml:space="preserve">
    <value>'{0}' is obsolete</value>
  </data>
  <data name="WRN_DeprecatedSymbol_Title" xml:space="preserve">
    <value>Type or member is obsolete</value>
  </data>
  <data name="ERR_NotAnAttributeClass" xml:space="preserve">
    <value>'{0}' is not an attribute class</value>
  </data>
  <data name="ERR_BadNamedAttributeArgument" xml:space="preserve">
    <value>'{0}' is not a valid named attribute argument. Named attribute arguments must be fields which are not readonly, static, or const, or read-write properties which are public and not static.</value>
  </data>
  <data name="WRN_DeprecatedSymbolStr" xml:space="preserve">
    <value>'{0}' is obsolete: '{1}'</value>
  </data>
  <data name="WRN_DeprecatedSymbolStr_Title" xml:space="preserve">
    <value>Type or member is obsolete</value>
  </data>
  <data name="ERR_DeprecatedSymbolStr" xml:space="preserve">
    <value>'{0}' is obsolete: '{1}'</value>
  </data>
  <data name="ERR_IndexerCantHaveVoidType" xml:space="preserve">
    <value>Indexers cannot have void type</value>
  </data>
  <data name="ERR_VirtualPrivate" xml:space="preserve">
    <value>'{0}': virtual or abstract members cannot be private</value>
  </data>
  <data name="ERR_ArrayInitToNonArrayType" xml:space="preserve">
    <value>Can only use array initializer expressions to assign to array types. Try using a new expression instead.</value>
  </data>
  <data name="ERR_ArrayInitInBadPlace" xml:space="preserve">
    <value>Array initializers can only be used in a variable or field initializer. Try using a new expression instead.</value>
  </data>
  <data name="ERR_MissingStructOffset" xml:space="preserve">
    <value>'{0}': instance field in types marked with StructLayout(LayoutKind.Explicit) must have a FieldOffset attribute</value>
  </data>
  <data name="WRN_ExternMethodNoImplementation" xml:space="preserve">
    <value>Method, operator, or accessor '{0}' is marked external and has no attributes on it. Consider adding a DllImport attribute to specify the external implementation.</value>
  </data>
  <data name="WRN_ExternMethodNoImplementation_Title" xml:space="preserve">
    <value>Method, operator, or accessor is marked external and has no attributes on it</value>
  </data>
  <data name="WRN_ProtectedInSealed" xml:space="preserve">
    <value>'{0}': new protected member declared in sealed type</value>
  </data>
  <data name="WRN_ProtectedInSealed_Title" xml:space="preserve">
    <value>New protected member declared in sealed type</value>
  </data>
  <data name="ERR_InterfaceImplementedByConditional" xml:space="preserve">
    <value>Conditional member '{0}' cannot implement interface member '{1}' in type '{2}'</value>
  </data>
  <data name="ERR_InterfaceImplementedImplicitlyByVariadic" xml:space="preserve">
    <value>'{0}' cannot implement interface member '{1}' in type '{2}' because it has an __arglist parameter</value>
  </data>
  <data name="ERR_IllegalRefParam" xml:space="preserve">
    <value>ref and out are not valid in this context</value>
  </data>
  <data name="ERR_BadArgumentToAttribute" xml:space="preserve">
    <value>The argument to the '{0}' attribute must be a valid identifier</value>
  </data>
  <data name="ERR_StructOffsetOnBadStruct" xml:space="preserve">
    <value>The FieldOffset attribute can only be placed on members of types marked with the StructLayout(LayoutKind.Explicit)</value>
  </data>
  <data name="ERR_StructOffsetOnBadField" xml:space="preserve">
    <value>The FieldOffset attribute is not allowed on static or const fields</value>
  </data>
  <data name="ERR_AttributeUsageOnNonAttributeClass" xml:space="preserve">
    <value>Attribute '{0}' is only valid on classes derived from System.Attribute</value>
  </data>
  <data name="WRN_PossibleMistakenNullStatement" xml:space="preserve">
    <value>Possible mistaken empty statement</value>
  </data>
  <data name="WRN_PossibleMistakenNullStatement_Title" xml:space="preserve">
    <value>Possible mistaken empty statement</value>
  </data>
  <data name="ERR_DuplicateNamedAttributeArgument" xml:space="preserve">
    <value>'{0}' duplicate named attribute argument</value>
  </data>
  <data name="ERR_DeriveFromEnumOrValueType" xml:space="preserve">
    <value>'{0}' cannot derive from special class '{1}'</value>
  </data>
  <data name="ERR_DefaultMemberOnIndexedType" xml:space="preserve">
    <value>Cannot specify the DefaultMember attribute on a type containing an indexer</value>
  </data>
  <data name="ERR_BogusType" xml:space="preserve">
    <value>'{0}' is a type not supported by the language</value>
  </data>
  <data name="WRN_UnassignedInternalField" xml:space="preserve">
    <value>Field '{0}' is never assigned to, and will always have its default value {1}</value>
  </data>
  <data name="WRN_UnassignedInternalField_Title" xml:space="preserve">
    <value>Field is never assigned to, and will always have its default value</value>
  </data>
  <data name="ERR_CStyleArray" xml:space="preserve">
    <value>Bad array declarator: To declare a managed array the rank specifier precedes the variable's identifier. To declare a fixed size buffer field, use the fixed keyword before the field type.</value>
  </data>
  <data name="WRN_VacuousIntegralComp" xml:space="preserve">
    <value>Comparison to integral constant is useless; the constant is outside the range of type '{0}'</value>
  </data>
  <data name="WRN_VacuousIntegralComp_Title" xml:space="preserve">
    <value>Comparison to integral constant is useless; the constant is outside the range of the type</value>
  </data>
  <data name="ERR_AbstractAttributeClass" xml:space="preserve">
    <value>Cannot apply attribute class '{0}' because it is abstract</value>
  </data>
  <data name="ERR_BadNamedAttributeArgumentType" xml:space="preserve">
    <value>'{0}' is not a valid named attribute argument because it is not a valid attribute parameter type</value>
  </data>
  <data name="ERR_MissingPredefinedMember" xml:space="preserve">
    <value>Missing compiler required member '{0}.{1}'</value>
  </data>
  <data name="WRN_AttributeLocationOnBadDeclaration" xml:space="preserve">
    <value>'{0}' is not a valid attribute location for this declaration. Valid attribute locations for this declaration are '{1}'. All attributes in this block will be ignored.</value>
  </data>
  <data name="WRN_AttributeLocationOnBadDeclaration_Title" xml:space="preserve">
    <value>Not a valid attribute location for this declaration</value>
  </data>
  <data name="WRN_InvalidAttributeLocation" xml:space="preserve">
    <value>'{0}' is not a recognized attribute location. Valid attribute locations for this declaration are '{1}'. All attributes in this block will be ignored.</value>
  </data>
  <data name="WRN_InvalidAttributeLocation_Title" xml:space="preserve">
    <value>Not a recognized attribute location</value>
  </data>
  <data name="WRN_EqualsWithoutGetHashCode" xml:space="preserve">
    <value>'{0}' overrides Object.Equals(object o) but does not override Object.GetHashCode()</value>
  </data>
  <data name="WRN_EqualsWithoutGetHashCode_Title" xml:space="preserve">
    <value>Type overrides Object.Equals(object o) but does not override Object.GetHashCode()</value>
  </data>
  <data name="WRN_EqualityOpWithoutEquals" xml:space="preserve">
    <value>'{0}' defines operator == or operator != but does not override Object.Equals(object o)</value>
  </data>
  <data name="WRN_EqualityOpWithoutEquals_Title" xml:space="preserve">
    <value>Type defines operator == or operator != but does not override Object.Equals(object o)</value>
  </data>
  <data name="WRN_EqualityOpWithoutGetHashCode" xml:space="preserve">
    <value>'{0}' defines operator == or operator != but does not override Object.GetHashCode()</value>
  </data>
  <data name="WRN_EqualityOpWithoutGetHashCode_Title" xml:space="preserve">
    <value>Type defines operator == or operator != but does not override Object.GetHashCode()</value>
  </data>
  <data name="ERR_OutAttrOnRefParam" xml:space="preserve">
    <value>Cannot specify the Out attribute on a ref parameter without also specifying the In attribute.</value>
  </data>
  <data name="ERR_OverloadRefKind" xml:space="preserve">
    <value>'{0}' cannot define an overloaded {1} that differs only on parameter modifiers '{2}' and '{3}'</value>
  </data>
  <data name="ERR_LiteralDoubleCast" xml:space="preserve">
    <value>Literal of type double cannot be implicitly converted to type '{1}'; use an '{0}' suffix to create a literal of this type</value>
  </data>
  <data name="WRN_IncorrectBooleanAssg" xml:space="preserve">
    <value>Assignment in conditional expression is always constant; did you mean to use == instead of = ?</value>
  </data>
  <data name="WRN_IncorrectBooleanAssg_Title" xml:space="preserve">
    <value>Assignment in conditional expression is always constant</value>
  </data>
  <data name="ERR_ProtectedInStruct" xml:space="preserve">
    <value>'{0}': new protected member declared in struct</value>
  </data>
  <data name="ERR_InconsistentIndexerNames" xml:space="preserve">
    <value>Two indexers have different names; the IndexerName attribute must be used with the same name on every indexer within a type</value>
  </data>
  <data name="ERR_ComImportWithUserCtor" xml:space="preserve">
    <value>A class with the ComImport attribute cannot have a user-defined constructor</value>
  </data>
  <data name="ERR_FieldCantHaveVoidType" xml:space="preserve">
    <value>Field cannot have void type</value>
  </data>
  <data name="WRN_NonObsoleteOverridingObsolete" xml:space="preserve">
    <value>Member '{0}' overrides obsolete member '{1}'. Add the Obsolete attribute to '{0}'.</value>
  </data>
  <data name="WRN_NonObsoleteOverridingObsolete_Title" xml:space="preserve">
    <value>Member overrides obsolete member</value>
  </data>
  <data name="ERR_SystemVoid" xml:space="preserve">
    <value>System.Void cannot be used from C# -- use typeof(void) to get the void type object</value>
  </data>
  <data name="ERR_ExplicitParamArray" xml:space="preserve">
    <value>Do not use 'System.ParamArrayAttribute'. Use the 'params' keyword instead.</value>
  </data>
  <data name="WRN_BitwiseOrSignExtend" xml:space="preserve">
    <value>Bitwise-or operator used on a sign-extended operand; consider casting to a smaller unsigned type first</value>
  </data>
  <data name="WRN_BitwiseOrSignExtend_Title" xml:space="preserve">
    <value>Bitwise-or operator used on a sign-extended operand</value>
  </data>
  <data name="WRN_BitwiseOrSignExtend_Description" xml:space="preserve">
    <value>The compiler implicitly widened and sign-extended a variable, and then used the resulting value in a bitwise OR operation. This can result in unexpected behavior.</value>
  </data>
  <data name="ERR_VolatileStruct" xml:space="preserve">
    <value>'{0}': a volatile field cannot be of the type '{1}'</value>
  </data>
  <data name="ERR_VolatileAndReadonly" xml:space="preserve">
    <value>'{0}': a field cannot be both volatile and readonly</value>
  </data>
  <data name="ERR_AbstractField" xml:space="preserve">
    <value>The modifier 'abstract' is not valid on fields. Try using a property instead.</value>
  </data>
  <data name="ERR_BogusExplicitImpl" xml:space="preserve">
    <value>'{0}' cannot implement '{1}' because it is not supported by the language</value>
  </data>
  <data name="ERR_ExplicitMethodImplAccessor" xml:space="preserve">
    <value>'{0}' explicit method implementation cannot implement '{1}' because it is an accessor</value>
  </data>
  <data name="WRN_CoClassWithoutComImport" xml:space="preserve">
    <value>'{0}' interface marked with 'CoClassAttribute' not marked with 'ComImportAttribute'</value>
  </data>
  <data name="WRN_CoClassWithoutComImport_Title" xml:space="preserve">
    <value>Interface marked with 'CoClassAttribute' not marked with 'ComImportAttribute'</value>
  </data>
  <data name="ERR_ConditionalWithOutParam" xml:space="preserve">
    <value>Conditional member '{0}' cannot have an out parameter</value>
  </data>
  <data name="ERR_AccessorImplementingMethod" xml:space="preserve">
    <value>Accessor '{0}' cannot implement interface member '{1}' for type '{2}'. Use an explicit interface implementation.</value>
  </data>
  <data name="ERR_AliasQualAsExpression" xml:space="preserve">
    <value>The namespace alias qualifier '::' always resolves to a type or namespace so is illegal here. Consider using '.' instead.</value>
  </data>
  <data name="ERR_DerivingFromATyVar" xml:space="preserve">
    <value>Cannot derive from '{0}' because it is a type parameter</value>
  </data>
  <data name="ERR_DuplicateTypeParameter" xml:space="preserve">
    <value>Duplicate type parameter '{0}'</value>
  </data>
  <data name="WRN_TypeParameterSameAsOuterTypeParameter" xml:space="preserve">
    <value>Type parameter '{0}' has the same name as the type parameter from outer type '{1}'</value>
  </data>
  <data name="WRN_TypeParameterSameAsOuterTypeParameter_Title" xml:space="preserve">
    <value>Type parameter has the same name as the type parameter from outer type</value>
  </data>
  <data name="WRN_TypeParameterSameAsOuterMethodTypeParameter" xml:space="preserve">
    <value>Type parameter '{0}' has the same name as the type parameter from outer method '{1}'</value>
  </data>
  <data name="WRN_TypeParameterSameAsOuterMethodTypeParameter_Title" xml:space="preserve">
    <value>Type parameter has the same type as the type parameter from outer method.</value>
  </data>
  <data name="ERR_TypeVariableSameAsParent" xml:space="preserve">
    <value>Type parameter '{0}' has the same name as the containing type, or method</value>
  </data>
  <data name="ERR_UnifyingInterfaceInstantiations" xml:space="preserve">
    <value>'{0}' cannot implement both '{1}' and '{2}' because they may unify for some type parameter substitutions</value>
  </data>
  <data name="ERR_TyVarNotFoundInConstraint" xml:space="preserve">
    <value>'{1}' does not define type parameter '{0}'</value>
  </data>
  <data name="ERR_BadBoundType" xml:space="preserve">
    <value>'{0}' is not a valid constraint. A type used as a constraint must be an interface, a non-sealed class or a type parameter.</value>
  </data>
  <data name="ERR_SpecialTypeAsBound" xml:space="preserve">
    <value>Constraint cannot be special class '{0}'</value>
  </data>
  <data name="ERR_BadVisBound" xml:space="preserve">
    <value>Inconsistent accessibility: constraint type '{1}' is less accessible than '{0}'</value>
  </data>
  <data name="ERR_LookupInTypeVariable" xml:space="preserve">
    <value>Cannot do non-virtual member lookup in '{0}' because it is a type parameter</value>
  </data>
  <data name="ERR_BadConstraintType" xml:space="preserve">
    <value>Invalid constraint type. A type used as a constraint must be an interface, a non-sealed class or a type parameter.</value>
  </data>
  <data name="ERR_InstanceMemberInStaticClass" xml:space="preserve">
    <value>'{0}': cannot declare instance members in a static class</value>
  </data>
  <data name="ERR_StaticBaseClass" xml:space="preserve">
    <value>'{1}': cannot derive from static class '{0}'</value>
  </data>
  <data name="ERR_ConstructorInStaticClass" xml:space="preserve">
    <value>Static classes cannot have instance constructors</value>
  </data>
  <data name="ERR_DestructorInStaticClass" xml:space="preserve">
    <value>Static classes cannot contain destructors</value>
  </data>
  <data name="ERR_InstantiatingStaticClass" xml:space="preserve">
    <value>Cannot create an instance of the static class '{0}'</value>
  </data>
  <data name="ERR_StaticDerivedFromNonObject" xml:space="preserve">
    <value>Static class '{0}' cannot derive from type '{1}'. Static classes must derive from object.</value>
  </data>
  <data name="ERR_StaticClassInterfaceImpl" xml:space="preserve">
    <value>'{0}': static classes cannot implement interfaces</value>
  </data>
  <data name="ERR_RefStructInterfaceImpl" xml:space="preserve">
    <value>'{0}': ref structs cannot implement interfaces</value>
  </data>
  <data name="ERR_OperatorInStaticClass" xml:space="preserve">
    <value>'{0}': static classes cannot contain user-defined operators</value>
  </data>
  <data name="ERR_ConvertToStaticClass" xml:space="preserve">
    <value>Cannot convert to static type '{0}'</value>
  </data>
  <data name="ERR_ConstraintIsStaticClass" xml:space="preserve">
    <value>'{0}': static classes cannot be used as constraints</value>
  </data>
  <data name="ERR_GenericArgIsStaticClass" xml:space="preserve">
    <value>'{0}': static types cannot be used as type arguments</value>
  </data>
  <data name="ERR_ArrayOfStaticClass" xml:space="preserve">
    <value>'{0}': array elements cannot be of static type</value>
  </data>
  <data name="ERR_IndexerInStaticClass" xml:space="preserve">
    <value>'{0}': cannot declare indexers in a static class</value>
  </data>
  <data name="ERR_ParameterIsStaticClass" xml:space="preserve">
    <value>'{0}': static types cannot be used as parameters</value>
  </data>
  <data name="WRN_ParameterIsStaticClass" xml:space="preserve">
    <value>'{0}': static types cannot be used as parameters</value>
  </data>
  <data name="WRN_ParameterIsStaticClass_Title" xml:space="preserve">
    <value>Static types cannot be used as parameters</value>
  </data>
  <data name="ERR_ReturnTypeIsStaticClass" xml:space="preserve">
    <value>'{0}': static types cannot be used as return types</value>
  </data>
  <data name="WRN_ReturnTypeIsStaticClass" xml:space="preserve">
    <value>'{0}': static types cannot be used as return types</value>
  </data>
  <data name="WRN_ReturnTypeIsStaticClass_Title" xml:space="preserve">
    <value>Static types cannot be used as return types</value>
  </data>
  <data name="ERR_VarDeclIsStaticClass" xml:space="preserve">
    <value>Cannot declare a variable of static type '{0}'</value>
  </data>
  <data name="ERR_BadEmptyThrowInFinally" xml:space="preserve">
    <value>A throw statement with no arguments is not allowed in a finally clause that is nested inside the nearest enclosing catch clause</value>
  </data>
  <data name="ERR_InvalidSpecifier" xml:space="preserve">
    <value>'{0}' is not a valid format specifier</value>
  </data>
  <data name="WRN_AssignmentToLockOrDispose" xml:space="preserve">
    <value>Possibly incorrect assignment to local '{0}' which is the argument to a using or lock statement. The Dispose call or unlocking will happen on the original value of the local.</value>
  </data>
  <data name="WRN_AssignmentToLockOrDispose_Title" xml:space="preserve">
    <value>Possibly incorrect assignment to local which is the argument to a using or lock statement</value>
  </data>
  <data name="ERR_ForwardedTypeInThisAssembly" xml:space="preserve">
    <value>Type '{0}' is defined in this assembly, but a type forwarder is specified for it</value>
  </data>
  <data name="ERR_ForwardedTypeIsNested" xml:space="preserve">
    <value>Cannot forward type '{0}' because it is a nested type of '{1}'</value>
  </data>
  <data name="ERR_CycleInTypeForwarder" xml:space="preserve">
    <value>The type forwarder for type '{0}' in assembly '{1}' causes a cycle</value>
  </data>
  <data name="ERR_AssemblyNameOnNonModule" xml:space="preserve">
    <value>The /moduleassemblyname option may only be specified when building a target type of 'module'</value>
  </data>
  <data name="ERR_InvalidAssemblyName" xml:space="preserve">
    <value>Assembly reference '{0}' is invalid and cannot be resolved</value>
  </data>
  <data name="ERR_InvalidFwdType" xml:space="preserve">
    <value>Invalid type specified as an argument for TypeForwardedTo attribute</value>
  </data>
  <data name="ERR_CloseUnimplementedInterfaceMemberStatic" xml:space="preserve">
    <value>'{0}' does not implement instance interface member '{1}'. '{2}' cannot implement the interface member because it is static.</value>
  </data>
  <data name="ERR_CloseUnimplementedInterfaceMemberNotPublic" xml:space="preserve">
    <value>'{0}' does not implement interface member '{1}'. '{2}' cannot implement an interface member because it is not public.</value>
  </data>
  <data name="ERR_CloseUnimplementedInterfaceMemberWrongReturnType" xml:space="preserve">
    <value>'{0}' does not implement interface member '{1}'. '{2}' cannot implement '{1}' because it does not have the matching return type of '{3}'.</value>
  </data>
  <data name="ERR_DuplicateTypeForwarder" xml:space="preserve">
    <value>'{0}' duplicate TypeForwardedToAttribute</value>
  </data>
  <data name="ERR_ExpectedSelectOrGroup" xml:space="preserve">
    <value>A query body must end with a select clause or a group clause</value>
  </data>
  <data name="ERR_ExpectedContextualKeywordOn" xml:space="preserve">
    <value>Expected contextual keyword 'on'</value>
  </data>
  <data name="ERR_ExpectedContextualKeywordEquals" xml:space="preserve">
    <value>Expected contextual keyword 'equals'</value>
  </data>
  <data name="ERR_ExpectedContextualKeywordBy" xml:space="preserve">
    <value>Expected contextual keyword 'by'</value>
  </data>
  <data name="ERR_InvalidAnonymousTypeMemberDeclarator" xml:space="preserve">
    <value>Invalid anonymous type member declarator. Anonymous type members must be declared with a member assignment, simple name or member access.</value>
  </data>
  <data name="ERR_InvalidInitializerElementInitializer" xml:space="preserve">
    <value>Invalid initializer member declarator</value>
  </data>
  <data name="ERR_InconsistentLambdaParameterUsage" xml:space="preserve">
    <value>Inconsistent lambda parameter usage; parameter types must be all explicit or all implicit</value>
  </data>
  <data name="ERR_PartialMethodInvalidModifier" xml:space="preserve">
    <value>A partial method cannot have the 'abstract' modifier</value>
  </data>
  <data name="ERR_PartialMethodOnlyInPartialClass" xml:space="preserve">
    <value>A partial method must be declared within a partial type</value>
  </data>
  <data name="ERR_PartialMethodNotExplicit" xml:space="preserve">
    <value>A partial method may not explicitly implement an interface method</value>
  </data>
  <data name="ERR_PartialMethodExtensionDifference" xml:space="preserve">
    <value>Both partial method declarations must be extension methods or neither may be an extension method</value>
  </data>
  <data name="ERR_PartialMethodOnlyOneLatent" xml:space="preserve">
    <value>A partial method may not have multiple defining declarations</value>
  </data>
  <data name="ERR_PartialMethodOnlyOneActual" xml:space="preserve">
    <value>A partial method may not have multiple implementing declarations</value>
  </data>
  <data name="ERR_PartialMethodParamsDifference" xml:space="preserve">
    <value>Both partial method declarations must use a params parameter or neither may use a params parameter</value>
  </data>
  <data name="ERR_PartialMethodMustHaveLatent" xml:space="preserve">
    <value>No defining declaration found for implementing declaration of partial method '{0}'</value>
  </data>
  <data name="ERR_PartialMethodInconsistentTupleNames" xml:space="preserve">
    <value>Both partial method declarations, '{0}' and '{1}', must use the same tuple element names.</value>
  </data>
  <data name="ERR_PartialMethodInconsistentConstraints" xml:space="preserve">
    <value>Partial method declarations of '{0}' have inconsistent constraints for type parameter '{1}'</value>
  </data>
  <data name="ERR_PartialMethodToDelegate" xml:space="preserve">
    <value>Cannot create delegate from method '{0}' because it is a partial method without an implementing declaration</value>
  </data>
  <data name="ERR_PartialMethodStaticDifference" xml:space="preserve">
    <value>Both partial method declarations must be static or neither may be static</value>
  </data>
  <data name="ERR_PartialMethodUnsafeDifference" xml:space="preserve">
    <value>Both partial method declarations must be unsafe or neither may be unsafe</value>
  </data>
  <data name="ERR_PartialMethodInExpressionTree" xml:space="preserve">
    <value>Partial methods with only a defining declaration or removed conditional methods cannot be used in expression trees</value>
  </data>
  <data name="WRN_ObsoleteOverridingNonObsolete" xml:space="preserve">
    <value>Obsolete member '{0}' overrides non-obsolete member '{1}'</value>
  </data>
  <data name="WRN_ObsoleteOverridingNonObsolete_Title" xml:space="preserve">
    <value>Obsolete member overrides non-obsolete member</value>
  </data>
  <data name="WRN_DebugFullNameTooLong" xml:space="preserve">
    <value>The fully qualified name for '{0}' is too long for debug information. Compile without '/debug' option.</value>
  </data>
  <data name="WRN_DebugFullNameTooLong_Title" xml:space="preserve">
    <value>Fully qualified name is too long for debug information</value>
  </data>
  <data name="ERR_ImplicitlyTypedVariableAssignedBadValue" xml:space="preserve">
    <value>Cannot assign {0} to an implicitly-typed variable</value>
  </data>
  <data name="ERR_ImplicitlyTypedVariableWithNoInitializer" xml:space="preserve">
    <value>Implicitly-typed variables must be initialized</value>
  </data>
  <data name="ERR_ImplicitlyTypedVariableMultipleDeclarator" xml:space="preserve">
    <value>Implicitly-typed variables cannot have multiple declarators</value>
  </data>
  <data name="ERR_ImplicitlyTypedVariableAssignedArrayInitializer" xml:space="preserve">
    <value>Cannot initialize an implicitly-typed variable with an array initializer</value>
  </data>
  <data name="ERR_ImplicitlyTypedLocalCannotBeFixed" xml:space="preserve">
    <value>Implicitly-typed local variables cannot be fixed</value>
  </data>
  <data name="ERR_ImplicitlyTypedVariableCannotBeConst" xml:space="preserve">
    <value>Implicitly-typed variables cannot be constant</value>
  </data>
  <data name="WRN_ExternCtorNoImplementation" xml:space="preserve">
    <value>Constructor '{0}' is marked external</value>
  </data>
  <data name="WRN_ExternCtorNoImplementation_Title" xml:space="preserve">
    <value>Constructor is marked external</value>
  </data>
  <data name="ERR_TypeVarNotFound" xml:space="preserve">
    <value>The contextual keyword 'var' may only appear within a local variable declaration or in script code</value>
  </data>
  <data name="ERR_ImplicitlyTypedArrayNoBestType" xml:space="preserve">
    <value>No best type found for implicitly-typed array</value>
  </data>
  <data name="ERR_AnonymousTypePropertyAssignedBadValue" xml:space="preserve">
    <value>Cannot assign '{0}' to anonymous type property</value>
  </data>
  <data name="ERR_ExpressionTreeContainsBaseAccess" xml:space="preserve">
    <value>An expression tree may not contain a base access</value>
  </data>
  <data name="ERR_ExpressionTreeContainsTupleBinOp" xml:space="preserve">
    <value>An expression tree may not contain a tuple == or != operator</value>
  </data>
  <data name="ERR_ExpressionTreeContainsAssignment" xml:space="preserve">
    <value>An expression tree may not contain an assignment operator</value>
  </data>
  <data name="ERR_AnonymousTypeDuplicatePropertyName" xml:space="preserve">
    <value>An anonymous type cannot have multiple properties with the same name</value>
  </data>
  <data name="ERR_StatementLambdaToExpressionTree" xml:space="preserve">
    <value>A lambda expression with a statement body cannot be converted to an expression tree</value>
  </data>
  <data name="ERR_ExpressionTreeMustHaveDelegate" xml:space="preserve">
    <value>Cannot convert lambda to an expression tree whose type argument '{0}' is not a delegate type</value>
  </data>
  <data name="ERR_AnonymousTypeNotAvailable" xml:space="preserve">
    <value>Cannot use anonymous type in a constant expression</value>
  </data>
  <data name="ERR_LambdaInIsAs" xml:space="preserve">
    <value>The first operand of an 'is' or 'as' operator may not be a lambda expression, anonymous method, or method group.</value>
  </data>
  <data name="ERR_TypelessTupleInAs" xml:space="preserve">
    <value>The first operand of an 'as' operator may not be a tuple literal without a natural type.</value>
  </data>
  <data name="ERR_ExpressionTreeContainsMultiDimensionalArrayInitializer" xml:space="preserve">
    <value>An expression tree may not contain a multidimensional array initializer</value>
  </data>
  <data name="ERR_MissingArgument" xml:space="preserve">
    <value>Argument missing</value>
  </data>
  <data name="ERR_VariableUsedBeforeDeclaration" xml:space="preserve">
    <value>Cannot use local variable '{0}' before it is declared</value>
  </data>
  <data name="ERR_RecursivelyTypedVariable" xml:space="preserve">
    <value>Type of '{0}' cannot be inferred since its initializer directly or indirectly refers to the definition.</value>
  </data>
  <data name="ERR_UnassignedThisAutoPropertyUnsupportedVersion" xml:space="preserve">
    <value>Auto-implemented property '{0}' must be fully assigned before control is returned to the caller. Consider updating to language version '{1}' to auto-default the property.</value>
  </data>
  <data name="WRN_UnassignedThisAutoPropertyUnsupportedVersion" xml:space="preserve">
    <value>Auto-implemented property '{0}' must be fully assigned before control is returned to the caller. Consider updating to language version '{1}' to auto-default the property.</value>
  </data>
  <data name="WRN_UnassignedThisAutoPropertyUnsupportedVersion_Title" xml:space="preserve">
    <value>An auto-implemented property must be fully assigned before control is returned to the caller. Consider updating the language version to auto-default the property.</value>
  </data>
  <data name="ERR_VariableUsedBeforeDeclarationAndHidesField" xml:space="preserve">
    <value>Cannot use local variable '{0}' before it is declared. The declaration of the local variable hides the field '{1}'.</value>
  </data>
  <data name="ERR_ExpressionTreeContainsBadCoalesce" xml:space="preserve">
    <value>An expression tree lambda may not contain a coalescing operator with a null or default literal left-hand side</value>
  </data>
  <data name="ERR_IdentifierExpected" xml:space="preserve">
    <value>Identifier expected</value>
  </data>
  <data name="ERR_SemicolonExpected" xml:space="preserve">
    <value>; expected</value>
  </data>
  <data name="ERR_SyntaxError" xml:space="preserve">
    <value>Syntax error, '{0}' expected</value>
  </data>
  <data name="ERR_DuplicateModifier" xml:space="preserve">
    <value>Duplicate '{0}' modifier</value>
  </data>
  <data name="ERR_DuplicateAccessor" xml:space="preserve">
    <value>Property accessor already defined</value>
  </data>
  <data name="ERR_IntegralTypeExpected" xml:space="preserve">
    <value>Type byte, sbyte, short, ushort, int, uint, long, or ulong expected</value>
  </data>
  <data name="ERR_IllegalEscape" xml:space="preserve">
    <value>Unrecognized escape sequence</value>
  </data>
  <data name="ERR_NewlineInConst" xml:space="preserve">
    <value>Newline in constant</value>
  </data>
  <data name="ERR_EmptyCharConst" xml:space="preserve">
    <value>Empty character literal</value>
  </data>
  <data name="ERR_TooManyCharsInConst" xml:space="preserve">
    <value>Too many characters in character literal</value>
  </data>
  <data name="ERR_InvalidNumber" xml:space="preserve">
    <value>Invalid number</value>
  </data>
  <data name="ERR_GetOrSetExpected" xml:space="preserve">
    <value>A get or set accessor expected</value>
  </data>
  <data name="ERR_ClassTypeExpected" xml:space="preserve">
    <value>An object, string, or class type expected</value>
  </data>
  <data name="ERR_NamedArgumentExpected" xml:space="preserve">
    <value>Named attribute argument expected</value>
  </data>
  <data name="ERR_TooManyCatches" xml:space="preserve">
    <value>Catch clauses cannot follow the general catch clause of a try statement</value>
  </data>
  <data name="ERR_ThisOrBaseExpected" xml:space="preserve">
    <value>Keyword 'this' or 'base' expected</value>
  </data>
  <data name="ERR_OvlUnaryOperatorExpected" xml:space="preserve">
    <value>Overloadable unary operator expected</value>
  </data>
  <data name="ERR_OvlBinaryOperatorExpected" xml:space="preserve">
    <value>Overloadable binary operator expected</value>
  </data>
  <data name="ERR_IntOverflow" xml:space="preserve">
    <value>Integral constant is too large</value>
  </data>
  <data name="ERR_EOFExpected" xml:space="preserve">
    <value>Type or namespace definition, or end-of-file expected</value>
  </data>
  <data name="ERR_GlobalDefinitionOrStatementExpected" xml:space="preserve">
    <value>Member definition, statement, or end-of-file expected</value>
  </data>
  <data name="ERR_BadEmbeddedStmt" xml:space="preserve">
    <value>Embedded statement cannot be a declaration or labeled statement</value>
  </data>
  <data name="ERR_PPDirectiveExpected" xml:space="preserve">
    <value>Preprocessor directive expected</value>
  </data>
  <data name="ERR_EndOfPPLineExpected" xml:space="preserve">
    <value>Single-line comment or end-of-line expected</value>
  </data>
  <data name="ERR_CloseParenExpected" xml:space="preserve">
    <value>) expected</value>
  </data>
  <data name="ERR_EndifDirectiveExpected" xml:space="preserve">
    <value>#endif directive expected</value>
  </data>
  <data name="ERR_UnexpectedDirective" xml:space="preserve">
    <value>Unexpected preprocessor directive</value>
  </data>
  <data name="ERR_ErrorDirective" xml:space="preserve">
    <value>#error: '{0}'</value>
  </data>
  <data name="WRN_WarningDirective" xml:space="preserve">
    <value>#warning: '{0}'</value>
  </data>
  <data name="WRN_WarningDirective_Title" xml:space="preserve">
    <value>#warning directive</value>
  </data>
  <data name="ERR_TypeExpected" xml:space="preserve">
    <value>Type expected</value>
  </data>
  <data name="ERR_PPDefFollowsToken" xml:space="preserve">
    <value>Cannot define/undefine preprocessor symbols after first token in file</value>
  </data>
  <data name="ERR_PPReferenceFollowsToken" xml:space="preserve">
    <value>Cannot use #r after first token in file</value>
  </data>
  <data name="ERR_OpenEndedComment" xml:space="preserve">
    <value>End-of-file found, '*/' expected</value>
  </data>
  <data name="ERR_Merge_conflict_marker_encountered" xml:space="preserve">
    <value>Merge conflict marker encountered</value>
  </data>
  <data name="ERR_NoRefOutWhenRefOnly" xml:space="preserve">
    <value>Do not use refout when using refonly.</value>
  </data>
  <data name="ERR_NoNetModuleOutputWhenRefOutOrRefOnly" xml:space="preserve">
    <value>Cannot compile net modules when using /refout or /refonly.</value>
  </data>
  <data name="ERR_OvlOperatorExpected" xml:space="preserve">
    <value>Overloadable operator expected</value>
  </data>
  <data name="ERR_EndRegionDirectiveExpected" xml:space="preserve">
    <value>#endregion directive expected</value>
  </data>
  <data name="ERR_UnterminatedStringLit" xml:space="preserve">
    <value>Unterminated string literal</value>
  </data>
  <data name="ERR_BadDirectivePlacement" xml:space="preserve">
    <value>Preprocessor directives must appear as the first non-whitespace character on a line</value>
  </data>
  <data name="ERR_IdentifierExpectedKW" xml:space="preserve">
    <value>Identifier expected; '{1}' is a keyword</value>
  </data>
  <data name="ERR_SemiOrLBraceExpected" xml:space="preserve">
    <value>{ or ; expected</value>
  </data>
  <data name="ERR_MultiTypeInDeclaration" xml:space="preserve">
    <value>Cannot use more than one type in a for, using, fixed, or declaration statement</value>
  </data>
  <data name="ERR_AddOrRemoveExpected" xml:space="preserve">
    <value>An add or remove accessor expected</value>
  </data>
  <data name="ERR_UnexpectedCharacter" xml:space="preserve">
    <value>Unexpected character '{0}'</value>
  </data>
  <data name="ERR_UnexpectedToken" xml:space="preserve">
    <value>Unexpected token '{0}'</value>
  </data>
  <data name="ERR_ProtectedInStatic" xml:space="preserve">
    <value>'{0}': static classes cannot contain protected members</value>
  </data>
  <data name="WRN_UnreachableGeneralCatch" xml:space="preserve">
    <value>A previous catch clause already catches all exceptions. All non-exceptions thrown will be wrapped in a System.Runtime.CompilerServices.RuntimeWrappedException.</value>
  </data>
  <data name="WRN_UnreachableGeneralCatch_Title" xml:space="preserve">
    <value>A previous catch clause already catches all exceptions</value>
  </data>
  <data name="WRN_UnreachableGeneralCatch_Description" xml:space="preserve">
    <value>This warning is caused when a catch() block has no specified exception type after a catch (System.Exception e) block. The warning advises that the catch() block will not catch any exceptions.

A catch() block after a catch (System.Exception e) block can catch non-CLS exceptions if the RuntimeCompatibilityAttribute is set to false in the AssemblyInfo.cs file: [assembly: RuntimeCompatibilityAttribute(WrapNonExceptionThrows = false)]. If this attribute is not set explicitly to false, all thrown non-CLS exceptions are wrapped as Exceptions and the catch (System.Exception e) block catches them.</value>
  </data>
  <data name="ERR_IncrementLvalueExpected" xml:space="preserve">
    <value>The operand of an increment or decrement operator must be a variable, property or indexer</value>
  </data>
  <data name="ERR_NoSuchMemberOrExtension" xml:space="preserve">
    <value>'{0}' does not contain a definition for '{1}' and no accessible extension method '{1}' accepting a first argument of type '{0}' could be found (are you missing a using directive or an assembly reference?)</value>
  </data>
  <data name="ERR_NoSuchMemberOrExtensionNeedUsing" xml:space="preserve">
    <value>'{0}' does not contain a definition for '{1}' and no extension method '{1}' accepting a first argument of type '{0}' could be found (are you missing a using directive for '{2}'?)</value>
  </data>
  <data name="ERR_BadThisParam" xml:space="preserve">
    <value>Method '{0}' has a parameter modifier 'this' which is not on the first parameter</value>
  </data>
  <data name="ERR_BadParameterModifiers" xml:space="preserve">
    <value> The parameter modifier '{0}' cannot be used with '{1}'</value>
  </data>
  <data name="ERR_BadTypeforThis" xml:space="preserve">
    <value>The first parameter of an extension method cannot be of type '{0}'</value>
  </data>
  <data name="ERR_BadParamModThis" xml:space="preserve">
    <value>A parameter array cannot be used with 'this' modifier on an extension method</value>
  </data>
  <data name="ERR_BadExtensionMeth" xml:space="preserve">
    <value>Extension method must be static</value>
  </data>
  <data name="ERR_BadExtensionAgg" xml:space="preserve">
    <value>Extension method must be defined in a non-generic static class</value>
  </data>
  <data name="ERR_DupParamMod" xml:space="preserve">
    <value>A parameter can only have one '{0}' modifier</value>
  </data>
  <data name="ERR_ExtensionMethodsDecl" xml:space="preserve">
    <value>Extension methods must be defined in a top level static class; {0} is a nested class</value>
  </data>
  <data name="ERR_ExtensionAttrNotFound" xml:space="preserve">
    <value>Cannot define a new extension method because the compiler required type '{0}' cannot be found. Are you missing a reference to System.Core.dll?</value>
  </data>
  <data name="ERR_ExplicitExtension" xml:space="preserve">
    <value>Do not use 'System.Runtime.CompilerServices.ExtensionAttribute'. Use the 'this' keyword instead.</value>
  </data>
  <data name="ERR_ExplicitDynamicAttr" xml:space="preserve">
    <value>Do not use 'System.Runtime.CompilerServices.DynamicAttribute'. Use the 'dynamic' keyword instead.</value>
  </data>
  <data name="ERR_NoDynamicPhantomOnBaseCtor" xml:space="preserve">
    <value>The constructor call needs to be dynamically dispatched, but cannot be because it is part of a constructor initializer. Consider casting the dynamic arguments.</value>
  </data>
  <data name="ERR_ValueTypeExtDelegate" xml:space="preserve">
    <value>Extension method '{0}' defined on value type '{1}' cannot be used to create delegates</value>
  </data>
  <data name="ERR_BadArgCount" xml:space="preserve">
    <value>No overload for method '{0}' takes {1} arguments</value>
  </data>
  <data name="ERR_BadArgType" xml:space="preserve">
    <value>Argument {0}: cannot convert from '{1}' to '{2}'</value>
  </data>
  <data name="ERR_NoSourceFile" xml:space="preserve">
    <value>Source file '{0}' could not be opened -- {1}</value>
  </data>
  <data name="ERR_CantRefResource" xml:space="preserve">
    <value>Cannot link resource files when building a module</value>
  </data>
  <data name="ERR_ResourceNotUnique" xml:space="preserve">
    <value>Resource identifier '{0}' has already been used in this assembly</value>
  </data>
  <data name="ERR_ResourceFileNameNotUnique" xml:space="preserve">
    <value>Each linked resource and module must have a unique filename. Filename '{0}' is specified more than once in this assembly</value>
  </data>
  <data name="ERR_ImportNonAssembly" xml:space="preserve">
    <value>The referenced file '{0}' is not an assembly</value>
  </data>
  <data name="ERR_RefLvalueExpected" xml:space="preserve">
    <value>A ref or out value must be an assignable variable</value>
  </data>
  <data name="ERR_BaseInStaticMeth" xml:space="preserve">
    <value>Keyword 'base' is not available in a static method</value>
  </data>
  <data name="ERR_BaseInBadContext" xml:space="preserve">
    <value>Keyword 'base' is not available in the current context</value>
  </data>
  <data name="ERR_RbraceExpected" xml:space="preserve">
    <value>} expected</value>
  </data>
  <data name="ERR_LbraceExpected" xml:space="preserve">
    <value>{ expected</value>
  </data>
  <data name="ERR_InExpected" xml:space="preserve">
    <value>'in' expected</value>
  </data>
  <data name="ERR_InvalidPreprocExpr" xml:space="preserve">
    <value>Invalid preprocessor expression</value>
  </data>
  <data name="ERR_InvalidMemberDecl" xml:space="preserve">
    <value>Invalid token '{0}' in class, record, struct, or interface member declaration</value>
  </data>
  <data name="ERR_MemberNeedsType" xml:space="preserve">
    <value>Method must have a return type</value>
  </data>
  <data name="ERR_BadBaseType" xml:space="preserve">
    <value>Invalid base type</value>
  </data>
  <data name="WRN_EmptySwitch" xml:space="preserve">
    <value>Empty switch block</value>
  </data>
  <data name="WRN_EmptySwitch_Title" xml:space="preserve">
    <value>Empty switch block</value>
  </data>
  <data name="ERR_ExpectedEndTry" xml:space="preserve">
    <value>Expected catch or finally</value>
  </data>
  <data name="ERR_InvalidExprTerm" xml:space="preserve">
    <value>Invalid expression term '{0}'</value>
  </data>
  <data name="ERR_BadNewExpr" xml:space="preserve">
    <value>A new expression requires an argument list or (), [], or {} after type</value>
  </data>
  <data name="ERR_NoNamespacePrivate" xml:space="preserve">
    <value>Elements defined in a namespace cannot be explicitly declared as private, protected, protected internal, or private protected</value>
  </data>
  <data name="ERR_BadVarDecl" xml:space="preserve">
    <value>Expected ; or = (cannot specify constructor arguments in declaration)</value>
  </data>
  <data name="ERR_UsingAfterElements" xml:space="preserve">
    <value>A using clause must precede all other elements defined in the namespace except extern alias declarations</value>
  </data>
  <data name="ERR_BadBinOpArgs" xml:space="preserve">
    <value>Overloaded binary operator '{0}' takes two parameters</value>
  </data>
  <data name="ERR_BadUnOpArgs" xml:space="preserve">
    <value>Overloaded unary operator '{0}' takes one parameter</value>
  </data>
  <data name="ERR_NoVoidParameter" xml:space="preserve">
    <value>Invalid parameter type 'void'</value>
  </data>
  <data name="ERR_DuplicateAlias" xml:space="preserve">
    <value>The using alias '{0}' appeared previously in this namespace</value>
  </data>
  <data name="ERR_BadProtectedAccess" xml:space="preserve">
    <value>Cannot access protected member '{0}' via a qualifier of type '{1}'; the qualifier must be of type '{2}' (or derived from it)</value>
  </data>
  <data name="ERR_AddModuleAssembly" xml:space="preserve">
    <value>'{0}' cannot be added to this assembly because it already is an assembly</value>
  </data>
  <data name="ERR_BindToBogusProp2" xml:space="preserve">
    <value>Property, indexer, or event '{0}' is not supported by the language; try directly calling accessor methods '{1}' or '{2}'</value>
  </data>
  <data name="ERR_BindToBogusProp1" xml:space="preserve">
    <value>Property, indexer, or event '{0}' is not supported by the language; try directly calling accessor method '{1}'</value>
  </data>
  <data name="ERR_NoVoidHere" xml:space="preserve">
    <value>Keyword 'void' cannot be used in this context</value>
  </data>
  <data name="ERR_IndexerNeedsParam" xml:space="preserve">
    <value>Indexers must have at least one parameter</value>
  </data>
  <data name="ERR_BadArraySyntax" xml:space="preserve">
    <value>Array type specifier, [], must appear before parameter name</value>
  </data>
  <data name="ERR_BadOperatorSyntax" xml:space="preserve">
    <value>Declaration is not valid; use '{0} operator &lt;dest-type&gt; (...' instead</value>
  </data>
  <data name="ERR_MainClassNotFound" xml:space="preserve">
    <value>Could not find '{0}' specified for Main method</value>
  </data>
  <data name="ERR_MainClassNotClass" xml:space="preserve">
    <value>'{0}' specified for Main method must be a non-generic class, record, struct, or interface</value>
  </data>
  <data name="ERR_NoMainInClass" xml:space="preserve">
    <value>'{0}' does not have a suitable static 'Main' method</value>
  </data>
  <data name="ERR_MainClassIsImport" xml:space="preserve">
    <value>Cannot use '{0}' for Main method because it is imported</value>
  </data>
  <data name="ERR_OutputNeedsName" xml:space="preserve">
    <value>Outputs without source must have the /out option specified</value>
  </data>
  <data name="ERR_NoOutputDirectory" xml:space="preserve">
    <value>Output directory could not be determined</value>
  </data>
  <data name="ERR_CantHaveWin32ResAndManifest" xml:space="preserve">
    <value>Conflicting options specified: Win32 resource file; Win32 manifest</value>
  </data>
  <data name="ERR_CantHaveWin32ResAndIcon" xml:space="preserve">
    <value>Conflicting options specified: Win32 resource file; Win32 icon</value>
  </data>
  <data name="ERR_CantReadResource" xml:space="preserve">
    <value>Error reading resource '{0}' -- '{1}'</value>
  </data>
  <data name="ERR_DocFileGen" xml:space="preserve">
    <value>Error writing to XML documentation file: {0}</value>
  </data>
  <data name="WRN_XMLParseError" xml:space="preserve">
    <value>XML comment has badly formed XML -- '{0}'</value>
  </data>
  <data name="WRN_XMLParseError_Title" xml:space="preserve">
    <value>XML comment has badly formed XML</value>
  </data>
  <data name="WRN_DuplicateParamTag" xml:space="preserve">
    <value>XML comment has a duplicate param tag for '{0}'</value>
  </data>
  <data name="WRN_DuplicateParamTag_Title" xml:space="preserve">
    <value>XML comment has a duplicate param tag</value>
  </data>
  <data name="WRN_UnmatchedParamTag" xml:space="preserve">
    <value>XML comment has a param tag for '{0}', but there is no parameter by that name</value>
  </data>
  <data name="WRN_UnmatchedParamTag_Title" xml:space="preserve">
    <value>XML comment has a param tag, but there is no parameter by that name</value>
  </data>
  <data name="WRN_UnmatchedParamRefTag" xml:space="preserve">
    <value>XML comment on '{1}' has a paramref tag for '{0}', but there is no parameter by that name</value>
  </data>
  <data name="WRN_UnmatchedParamRefTag_Title" xml:space="preserve">
    <value>XML comment has a paramref tag, but there is no parameter by that name</value>
  </data>
  <data name="WRN_MissingParamTag" xml:space="preserve">
    <value>Parameter '{0}' has no matching param tag in the XML comment for '{1}' (but other parameters do)</value>
  </data>
  <data name="WRN_MissingParamTag_Title" xml:space="preserve">
    <value>Parameter has no matching param tag in the XML comment (but other parameters do)</value>
  </data>
  <data name="WRN_BadXMLRef" xml:space="preserve">
    <value>XML comment has cref attribute '{0}' that could not be resolved</value>
  </data>
  <data name="WRN_BadXMLRef_Title" xml:space="preserve">
    <value>XML comment has cref attribute that could not be resolved</value>
  </data>
  <data name="ERR_BadStackAllocExpr" xml:space="preserve">
    <value>A stackalloc expression requires [] after type</value>
  </data>
  <data name="ERR_InvalidLineNumber" xml:space="preserve">
    <value>The line number specified for #line directive is missing or invalid</value>
  </data>
  <data name="ERR_MissingPPFile" xml:space="preserve">
    <value>Quoted file name, single-line comment or end-of-line expected</value>
  </data>
  <data name="ERR_ExpectedPPFile" xml:space="preserve">
    <value>Quoted file name expected</value>
  </data>
  <data name="ERR_ReferenceDirectiveOnlyAllowedInScripts" xml:space="preserve">
    <value>#r is only allowed in scripts</value>
  </data>
  <data name="ERR_ForEachMissingMember" xml:space="preserve">
    <value>foreach statement cannot operate on variables of type '{0}' because '{0}' does not contain a public instance or extension definition for '{1}'</value>
  </data>
  <data name="ERR_AwaitForEachMissingMember" xml:space="preserve">
    <value>Asynchronous foreach statement cannot operate on variables of type '{0}' because '{0}' does not contain a suitable public instance or extension definition for '{1}'</value>
  </data>
  <data name="ERR_ForEachMissingMemberWrongAsync" xml:space="preserve">
    <value>foreach statement cannot operate on variables of type '{0}' because '{0}' does not contain a public instance or extension definition for '{1}'. Did you mean 'await foreach' rather than 'foreach'?</value>
  </data>
  <data name="ERR_AwaitForEachMissingMemberWrongAsync" xml:space="preserve">
    <value>Asynchronous foreach statement cannot operate on variables of type '{0}' because '{0}' does not contain a public instance or extension definition for '{1}'. Did you mean 'foreach' rather than 'await foreach'?</value>
  </data>
  <data name="ERR_PossibleAsyncIteratorWithoutYield" xml:space="preserve">
    <value>The body of an async-iterator method must contain a 'yield' statement.</value>
  </data>
  <data name="ERR_PossibleAsyncIteratorWithoutYieldOrAwait" xml:space="preserve">
    <value>The body of an async-iterator method must contain a 'yield' statement. Consider removing 'async' from the method declaration or adding a 'yield' statement.</value>
  </data>
  <data name="ERR_StaticLocalFunctionCannotCaptureVariable" xml:space="preserve">
    <value>A static local function cannot contain a reference to '{0}'.</value>
  </data>
  <data name="ERR_StaticLocalFunctionCannotCaptureThis" xml:space="preserve">
    <value>A static local function cannot contain a reference to 'this' or 'base'.</value>
  </data>
  <data name="WRN_BadXMLRefParamType" xml:space="preserve">
    <value>Invalid type for parameter {0} in XML comment cref attribute: '{1}'</value>
  </data>
  <data name="WRN_BadXMLRefParamType_Title" xml:space="preserve">
    <value>Invalid type for parameter in XML comment cref attribute</value>
  </data>
  <data name="WRN_BadXMLRefReturnType" xml:space="preserve">
    <value>Invalid return type in XML comment cref attribute</value>
  </data>
  <data name="WRN_BadXMLRefReturnType_Title" xml:space="preserve">
    <value>Invalid return type in XML comment cref attribute</value>
  </data>
  <data name="ERR_BadWin32Res" xml:space="preserve">
    <value>Error reading Win32 resources -- {0}</value>
  </data>
  <data name="WRN_BadXMLRefSyntax" xml:space="preserve">
    <value>XML comment has syntactically incorrect cref attribute '{0}'</value>
  </data>
  <data name="WRN_BadXMLRefSyntax_Title" xml:space="preserve">
    <value>XML comment has syntactically incorrect cref attribute</value>
  </data>
  <data name="ERR_BadModifierLocation" xml:space="preserve">
    <value>Member modifier '{0}' must precede the member type and name</value>
  </data>
  <data name="ERR_MissingArraySize" xml:space="preserve">
    <value>Array creation must have array size or array initializer</value>
  </data>
  <data name="WRN_UnprocessedXMLComment" xml:space="preserve">
    <value>XML comment is not placed on a valid language element</value>
  </data>
  <data name="WRN_UnprocessedXMLComment_Title" xml:space="preserve">
    <value>XML comment is not placed on a valid language element</value>
  </data>
  <data name="WRN_FailedInclude" xml:space="preserve">
    <value>Unable to include XML fragment '{1}' of file '{0}' -- {2}</value>
  </data>
  <data name="WRN_FailedInclude_Title" xml:space="preserve">
    <value>Unable to include XML fragment</value>
  </data>
  <data name="WRN_InvalidInclude" xml:space="preserve">
    <value>Invalid XML include element -- {0}</value>
  </data>
  <data name="WRN_InvalidInclude_Title" xml:space="preserve">
    <value>Invalid XML include element</value>
  </data>
  <data name="WRN_MissingXMLComment" xml:space="preserve">
    <value>Missing XML comment for publicly visible type or member '{0}'</value>
  </data>
  <data name="WRN_MissingXMLComment_Title" xml:space="preserve">
    <value>Missing XML comment for publicly visible type or member</value>
  </data>
  <data name="WRN_MissingXMLComment_Description" xml:space="preserve">
    <value>The /doc compiler option was specified, but one or more constructs did not have comments.</value>
  </data>
  <data name="WRN_XMLParseIncludeError" xml:space="preserve">
    <value>Badly formed XML in included comments file -- '{0}'</value>
  </data>
  <data name="WRN_XMLParseIncludeError_Title" xml:space="preserve">
    <value>Badly formed XML in included comments file</value>
  </data>
  <data name="ERR_BadDelArgCount" xml:space="preserve">
    <value>Delegate '{0}' does not take {1} arguments</value>
  </data>
  <data name="ERR_UnexpectedSemicolon" xml:space="preserve">
    <value>Semicolon after method or accessor block is not valid</value>
  </data>
  <data name="ERR_MethodReturnCantBeRefAny" xml:space="preserve">
    <value>The return type of a method, delegate, or function pointer cannot be '{0}'</value>
  </data>
  <data name="ERR_CompileCancelled" xml:space="preserve">
    <value>Compilation cancelled by user</value>
  </data>
  <data name="ERR_MethodArgCantBeRefAny" xml:space="preserve">
    <value>Cannot make reference to variable of type '{0}'</value>
  </data>
  <data name="ERR_AssgReadonlyLocal" xml:space="preserve">
    <value>Cannot assign to '{0}' because it is read-only</value>
  </data>
  <data name="ERR_RefReadonlyLocal" xml:space="preserve">
    <value>Cannot use '{0}' as a ref or out value because it is read-only</value>
  </data>
  <data name="ERR_CantUseRequiredAttribute" xml:space="preserve">
    <value>The RequiredAttribute attribute is not permitted on C# types</value>
  </data>
  <data name="ERR_NoModifiersOnAccessor" xml:space="preserve">
    <value>Modifiers cannot be placed on event accessor declarations</value>
  </data>
  <data name="ERR_ParamsCantBeWithModifier" xml:space="preserve">
    <value>The params parameter cannot be declared as {0}</value>
  </data>
  <data name="ERR_ReturnNotLValue" xml:space="preserve">
    <value>Cannot modify the return value of '{0}' because it is not a variable</value>
  </data>
  <data name="ERR_MissingCoClass" xml:space="preserve">
    <value>The managed coclass wrapper class '{0}' for interface '{1}' cannot be found (are you missing an assembly reference?)</value>
  </data>
  <data name="ERR_AmbiguousAttribute" xml:space="preserve">
    <value>'{0}' is ambiguous between '{1}' and '{2}'. Either use '@{0}' or explicitly include the 'Attribute' suffix.</value>
  </data>
  <data name="ERR_BadArgExtraRef" xml:space="preserve">
    <value>Argument {0} may not be passed with the '{1}' keyword</value>
  </data>
  <data name="WRN_CmdOptionConflictsSource" xml:space="preserve">
    <value>Option '{0}' overrides attribute '{1}' given in a source file or added module</value>
  </data>
  <data name="WRN_CmdOptionConflictsSource_Title" xml:space="preserve">
    <value>Option overrides attribute given in a source file or added module</value>
  </data>
  <data name="WRN_CmdOptionConflictsSource_Description" xml:space="preserve">
    <value>This warning occurs if the assembly attributes AssemblyKeyFileAttribute or AssemblyKeyNameAttribute found in source conflict with the /keyfile or /keycontainer command line option or key file name or key container specified in the Project Properties.</value>
  </data>
  <data name="ERR_BadCompatMode" xml:space="preserve">
    <value>Invalid option '{0}' for /langversion. Use '/langversion:?' to list supported values.</value>
  </data>
  <data name="ERR_DelegateOnConditional" xml:space="preserve">
    <value>Cannot create delegate with '{0}' because it or a method it overrides has a Conditional attribute</value>
  </data>
  <data name="ERR_CantMakeTempFile" xml:space="preserve">
    <value>Cannot create temporary file -- {0}</value>
  </data>
  <data name="ERR_BadArgRef" xml:space="preserve">
    <value>Argument {0} must be passed with the '{1}' keyword</value>
  </data>
  <data name="ERR_YieldInAnonMeth" xml:space="preserve">
    <value>The yield statement cannot be used inside an anonymous method or lambda expression</value>
  </data>
  <data name="ERR_ReturnInIterator" xml:space="preserve">
    <value>Cannot return a value from an iterator. Use the yield return statement to return a value, or yield break to end the iteration.</value>
  </data>
  <data name="ERR_BadIteratorArgType" xml:space="preserve">
    <value>Iterators cannot have ref, in or out parameters</value>
  </data>
  <data name="ERR_BadIteratorReturn" xml:space="preserve">
    <value>The body of '{0}' cannot be an iterator block because '{1}' is not an iterator interface type</value>
  </data>
  <data name="ERR_BadYieldInFinally" xml:space="preserve">
    <value>Cannot yield in the body of a finally clause</value>
  </data>
  <data name="ERR_IteratorMustBeAsync" xml:space="preserve">
    <value>Method '{0}' with an iterator block must be 'async' to return '{1}'</value>
  </data>
  <data name="ERR_BadYieldInTryOfCatch" xml:space="preserve">
    <value>Cannot yield a value in the body of a try block with a catch clause</value>
  </data>
  <data name="ERR_EmptyYield" xml:space="preserve">
    <value>Expression expected after yield return</value>
  </data>
  <data name="ERR_AnonDelegateCantUse" xml:space="preserve">
    <value>Cannot use ref, out, or in parameter '{0}' inside an anonymous method, lambda expression, query expression, or local function</value>
  </data>
  <data name="ERR_IllegalInnerUnsafe" xml:space="preserve">
    <value>Unsafe code may not appear in iterators</value>
  </data>
  <data name="ERR_BadYieldInCatch" xml:space="preserve">
    <value>Cannot yield a value in the body of a catch clause</value>
  </data>
  <data name="ERR_BadDelegateLeave" xml:space="preserve">
    <value>Control cannot leave the body of an anonymous method or lambda expression</value>
  </data>
  <data name="ERR_IllegalSuppression" xml:space="preserve">
    <value>The suppression operator is not allowed in this context</value>
  </data>
  <data name="WRN_IllegalPragma" xml:space="preserve">
    <value>Unrecognized #pragma directive</value>
  </data>
  <data name="WRN_IllegalPragma_Title" xml:space="preserve">
    <value>Unrecognized #pragma directive</value>
  </data>
  <data name="WRN_IllegalPPWarning" xml:space="preserve">
    <value>Expected 'disable' or 'restore'</value>
  </data>
  <data name="WRN_IllegalPPWarning_Title" xml:space="preserve">
    <value>Expected 'disable' or 'restore' after #pragma warning</value>
  </data>
  <data name="WRN_BadRestoreNumber" xml:space="preserve">
    <value>Cannot restore warning 'CS{0}' because it was disabled globally</value>
  </data>
  <data name="WRN_BadRestoreNumber_Title" xml:space="preserve">
    <value>Cannot restore warning because it was disabled globally</value>
  </data>
  <data name="ERR_VarargsIterator" xml:space="preserve">
    <value>__arglist is not allowed in the parameter list of iterators</value>
  </data>
  <data name="ERR_UnsafeIteratorArgType" xml:space="preserve">
    <value>Iterators cannot have unsafe parameters or yield types</value>
  </data>
  <data name="ERR_BadCoClassSig" xml:space="preserve">
    <value>The managed coclass wrapper class signature '{0}' for interface '{1}' is not a valid class name signature</value>
  </data>
  <data name="ERR_MultipleIEnumOfT" xml:space="preserve">
    <value>foreach statement cannot operate on variables of type '{0}' because it implements multiple instantiations of '{1}'; try casting to a specific interface instantiation</value>
  </data>
  <data name="ERR_MultipleIAsyncEnumOfT" xml:space="preserve">
    <value>Asynchronous foreach statement cannot operate on variables of type '{0}' because it implements multiple instantiations of '{1}'; try casting to a specific interface instantiation</value>
  </data>
  <data name="ERR_FixedDimsRequired" xml:space="preserve">
    <value>A fixed size buffer field must have the array size specifier after the field name</value>
  </data>
  <data name="ERR_FixedNotInStruct" xml:space="preserve">
    <value>Fixed size buffer fields may only be members of structs</value>
  </data>
  <data name="ERR_AnonymousReturnExpected" xml:space="preserve">
    <value>Not all code paths return a value in {0} of type '{1}'</value>
  </data>
  <data name="WRN_NonECMAFeature" xml:space="preserve">
    <value>Feature '{0}' is not part of the standardized ISO C# language specification, and may not be accepted by other compilers</value>
  </data>
  <data name="WRN_NonECMAFeature_Title" xml:space="preserve">
    <value>Feature is not part of the standardized ISO C# language specification, and may not be accepted by other compilers</value>
  </data>
  <data name="ERR_ExpectedVerbatimLiteral" xml:space="preserve">
    <value>Keyword, identifier, or string expected after verbatim specifier: @</value>
  </data>
  <data name="ERR_RefReadonly" xml:space="preserve">
    <value>A readonly field cannot be used as a ref or out value (except in a constructor)</value>
  </data>
  <data name="ERR_RefReadonly2" xml:space="preserve">
    <value>Members of readonly field '{0}' cannot be used as a ref or out value (except in a constructor)</value>
  </data>
  <data name="ERR_AssgReadonly" xml:space="preserve">
    <value>A readonly field cannot be assigned to (except in a constructor or init-only setter of the type in which the field is defined or a variable initializer)</value>
  </data>
  <data name="ERR_AssgReadonly2" xml:space="preserve">
    <value>Members of readonly field '{0}' cannot be modified (except in a constructor or a variable initializer)</value>
  </data>
  <data name="ERR_RefReadonlyNotField" xml:space="preserve">
    <value>Cannot use {0} '{1}' as a ref or out value because it is a readonly variable</value>
  </data>
  <data name="ERR_RefReadonlyNotField2" xml:space="preserve">
    <value>Members of {0} '{1}' cannot be used as a ref or out value because it is a readonly variable</value>
  </data>
  <data name="ERR_AssignReadonlyNotField" xml:space="preserve">
    <value>Cannot assign to {0} '{1}' because it is a readonly variable</value>
  </data>
  <data name="ERR_AssignReadonlyNotField2" xml:space="preserve">
    <value>Cannot assign to a member of {0} '{1}' because it is a readonly variable</value>
  </data>
  <data name="ERR_RefReturnReadonlyNotField" xml:space="preserve">
    <value>Cannot return {0} '{1}' by writable reference because it is a readonly variable</value>
  </data>
  <data name="ERR_RefReturnReadonlyNotField2" xml:space="preserve">
    <value>Members of {0} '{1}' cannot be returned by writable reference because it is a readonly variable</value>
  </data>
  <data name="ERR_AssgReadonlyStatic2" xml:space="preserve">
    <value>Fields of static readonly field '{0}' cannot be assigned to (except in a static constructor or a variable initializer)</value>
  </data>
  <data name="ERR_RefReadonlyStatic2" xml:space="preserve">
    <value>Fields of static readonly field '{0}' cannot be used as a ref or out value (except in a static constructor)</value>
  </data>
  <data name="ERR_AssgReadonlyLocal2Cause" xml:space="preserve">
    <value>Cannot modify members of '{0}' because it is a '{1}'</value>
  </data>
  <data name="ERR_RefReadonlyLocal2Cause" xml:space="preserve">
    <value>Cannot use fields of '{0}' as a ref or out value because it is a '{1}'</value>
  </data>
  <data name="ERR_AssgReadonlyLocalCause" xml:space="preserve">
    <value>Cannot assign to '{0}' because it is a '{1}'</value>
  </data>
  <data name="ERR_RefReadonlyLocalCause" xml:space="preserve">
    <value>Cannot use '{0}' as a ref or out value because it is a '{1}'</value>
  </data>
  <data name="WRN_ErrorOverride" xml:space="preserve">
    <value>{0}. See also error CS{1}.</value>
  </data>
  <data name="WRN_ErrorOverride_Title" xml:space="preserve">
    <value>Warning is overriding an error</value>
  </data>
  <data name="WRN_ErrorOverride_Description" xml:space="preserve">
    <value>The compiler emits this warning when it overrides an error with a warning. For information about the problem, search for the error code mentioned.</value>
  </data>
  <data name="ERR_AnonMethToNonDel" xml:space="preserve">
    <value>Cannot convert {0} to type '{1}' because it is not a delegate type</value>
  </data>
  <data name="ERR_CantConvAnonMethParams" xml:space="preserve">
    <value>Cannot convert {0} to type '{1}' because the parameter types do not match the delegate parameter types</value>
  </data>
  <data name="ERR_CantConvAnonMethReturnType" xml:space="preserve">
    <value>Cannot convert {0} to type '{1}' because the return type does not match the delegate return type</value>
  </data>
  <data name="ERR_CantConvAnonMethReturns" xml:space="preserve">
    <value>Cannot convert {0} to intended delegate type because some of the return types in the block are not implicitly convertible to the delegate return type</value>
  </data>
  <data name="ERR_BadAsyncReturnExpression" xml:space="preserve">
    <value>Since this is an async method, the return expression must be of type '{0}' rather than 'Task&lt;{0}&gt;'</value>
  </data>
  <data name="ERR_CantConvAsyncAnonFuncReturns" xml:space="preserve">
    <value>Cannot convert async {0} to delegate type '{1}'. An async {0} may return void, Task or Task&lt;T&gt;, none of which are convertible to '{1}'.</value>
  </data>
  <data name="ERR_IllegalFixedType" xml:space="preserve">
    <value>Fixed size buffer type must be one of the following: bool, byte, short, int, long, char, sbyte, ushort, uint, ulong, float or double</value>
  </data>
  <data name="ERR_FixedOverflow" xml:space="preserve">
    <value>Fixed size buffer of length {0} and type '{1}' is too big</value>
  </data>
  <data name="ERR_InvalidFixedArraySize" xml:space="preserve">
    <value>Fixed size buffers must have a length greater than zero</value>
  </data>
  <data name="ERR_FixedBufferNotFixed" xml:space="preserve">
    <value>You cannot use fixed size buffers contained in unfixed expressions. Try using the fixed statement.</value>
  </data>
  <data name="ERR_AttributeNotOnAccessor" xml:space="preserve">
    <value>Attribute '{0}' is not valid on property or event accessors. It is only valid on '{1}' declarations.</value>
  </data>
  <data name="WRN_InvalidSearchPathDir" xml:space="preserve">
    <value>Invalid search path '{0}' specified in '{1}' -- '{2}'</value>
  </data>
  <data name="WRN_InvalidSearchPathDir_Title" xml:space="preserve">
    <value>Invalid search path specified</value>
  </data>
  <data name="ERR_IllegalVarArgs" xml:space="preserve">
    <value>__arglist is not valid in this context</value>
  </data>
  <data name="ERR_IllegalParams" xml:space="preserve">
    <value>params is not valid in this context</value>
  </data>
  <data name="ERR_BadModifiersOnNamespace" xml:space="preserve">
    <value>A namespace declaration cannot have modifiers or attributes</value>
  </data>
  <data name="ERR_BadPlatformType" xml:space="preserve">
    <value>Invalid option '{0}' for /platform; must be anycpu, x86, Itanium, arm, arm64 or x64</value>
  </data>
  <data name="ERR_ThisStructNotInAnonMeth" xml:space="preserve">
    <value>Anonymous methods, lambda expressions, query expressions, and local functions inside structs cannot access instance members of 'this'. Consider copying 'this' to a local variable outside the anonymous method, lambda expression, query expression, or local function and using the local instead.</value>
  </data>
  <data name="ERR_NoConvToIDisp" xml:space="preserve">
    <value>'{0}': type used in a using statement must be implicitly convertible to 'System.IDisposable'.</value>
  </data>
  <data name="ERR_NoConvToIDispWrongAsync" xml:space="preserve">
    <value>'{0}': type used in a using statement must be implicitly convertible to 'System.IDisposable'. Did you mean 'await using' rather than 'using'?</value>
  </data>
  <data name="ERR_NoConvToIAsyncDisp" xml:space="preserve">
    <value>'{0}': type used in an asynchronous using statement must be implicitly convertible to 'System.IAsyncDisposable' or implement a suitable 'DisposeAsync' method.</value>
  </data>
  <data name="ERR_NoConvToIAsyncDispWrongAsync" xml:space="preserve">
    <value>'{0}': type used in an asynchronous using statement must be implicitly convertible to 'System.IAsyncDisposable' or implement a suitable 'DisposeAsync' method. Did you mean 'using' rather than 'await using'?</value>
  </data>
  <data name="ERR_BadParamRef" xml:space="preserve">
    <value>Parameter {0} must be declared with the '{1}' keyword</value>
  </data>
  <data name="ERR_BadParamExtraRef" xml:space="preserve">
    <value>Parameter {0} should not be declared with the '{1}' keyword</value>
  </data>
  <data name="ERR_BadParamType" xml:space="preserve">
    <value>Parameter {0} is declared as type '{1}{2}' but should be '{3}{4}'</value>
  </data>
  <data name="ERR_BadExternIdentifier" xml:space="preserve">
    <value>Invalid extern alias for '/reference'; '{0}' is not a valid identifier</value>
  </data>
  <data name="ERR_AliasMissingFile" xml:space="preserve">
    <value>Invalid reference alias option: '{0}=' -- missing filename</value>
  </data>
  <data name="ERR_GlobalExternAlias" xml:space="preserve">
    <value>You cannot redefine the global extern alias</value>
  </data>
  <data name="ERR_MissingTypeInSource" xml:space="preserve">
    <value>Reference to type '{0}' claims it is defined in this assembly, but it is not defined in source or any added modules</value>
  </data>
  <data name="ERR_MissingTypeInAssembly" xml:space="preserve">
    <value>Reference to type '{0}' claims it is defined in '{1}', but it could not be found</value>
  </data>
  <data name="WRN_MultiplePredefTypes" xml:space="preserve">
    <value>The predefined type '{0}' is defined in multiple assemblies in the global alias; using definition from '{1}'</value>
  </data>
  <data name="WRN_MultiplePredefTypes_Title" xml:space="preserve">
    <value>Predefined type is defined in multiple assemblies in the global alias</value>
  </data>
  <data name="WRN_MultiplePredefTypes_Description" xml:space="preserve">
    <value>This error occurs when a predefined system type such as System.Int32 is found in two assemblies. One way this can happen is if you are referencing mscorlib or System.Runtime.dll from two different places, such as trying to run two versions of the .NET Framework side-by-side.</value>
  </data>
  <data name="ERR_LocalCantBeFixedAndHoisted" xml:space="preserve">
    <value>Local '{0}' or its members cannot have their address taken and be used inside an anonymous method or lambda expression</value>
  </data>
  <data name="WRN_TooManyLinesForDebugger" xml:space="preserve">
    <value>Source file has exceeded the limit of 16,707,565 lines representable in the PDB; debug information will be incorrect</value>
  </data>
  <data name="WRN_TooManyLinesForDebugger_Title" xml:space="preserve">
    <value>Source file has exceeded the limit of 16,707,565 lines representable in the PDB; debug information will be incorrect</value>
  </data>
  <data name="ERR_CantConvAnonMethNoParams" xml:space="preserve">
    <value>Cannot convert anonymous method block without a parameter list to delegate type '{0}' because it has one or more out parameters</value>
  </data>
  <data name="ERR_ConditionalOnNonAttributeClass" xml:space="preserve">
    <value>Attribute '{0}' is only valid on methods or attribute classes</value>
  </data>
  <data name="WRN_CallOnNonAgileField" xml:space="preserve">
    <value>Accessing a member on '{0}' may cause a runtime exception because it is a field of a marshal-by-reference class</value>
  </data>
  <data name="WRN_CallOnNonAgileField_Title" xml:space="preserve">
    <value>Accessing a member on a field of a marshal-by-reference class may cause a runtime exception</value>
  </data>
  <data name="WRN_CallOnNonAgileField_Description" xml:space="preserve">
    <value>This warning occurs when you try to call a method, property, or indexer on a member of a class that derives from MarshalByRefObject, and the member is a value type. Objects that inherit from MarshalByRefObject are typically intended to be marshaled by reference across an application domain. If any code ever attempts to directly access the value-type member of such an object across an application domain, a runtime exception will occur. To resolve the warning, first copy the member into a local variable and call the method on that variable.</value>
  </data>
  <data name="WRN_BadWarningNumber" xml:space="preserve">
    <value>'{0}' is not a valid warning number</value>
  </data>
  <data name="WRN_BadWarningNumber_Title" xml:space="preserve">
    <value>Not a valid warning number</value>
  </data>
  <data name="WRN_BadWarningNumber_Description" xml:space="preserve">
    <value>A number that was passed to the #pragma warning preprocessor directive was not a valid warning number. Verify that the number represents a warning, not an error.</value>
  </data>
  <data name="WRN_InvalidNumber" xml:space="preserve">
    <value>Invalid number</value>
  </data>
  <data name="WRN_InvalidNumber_Title" xml:space="preserve">
    <value>Invalid number</value>
  </data>
  <data name="WRN_FileNameTooLong" xml:space="preserve">
    <value>Invalid filename specified for preprocessor directive. Filename is too long or not a valid filename.</value>
  </data>
  <data name="WRN_FileNameTooLong_Title" xml:space="preserve">
    <value>Invalid filename specified for preprocessor directive</value>
  </data>
  <data name="WRN_IllegalPPChecksum" xml:space="preserve">
    <value>Invalid #pragma checksum syntax; should be #pragma checksum "filename" "{XXXXXXXX-XXXX-XXXX-XXXX-XXXXXXXXXXXX}" "XXXX..."</value>
  </data>
  <data name="WRN_IllegalPPChecksum_Title" xml:space="preserve">
    <value>Invalid #pragma checksum syntax</value>
  </data>
  <data name="WRN_EndOfPPLineExpected" xml:space="preserve">
    <value>Single-line comment or end-of-line expected</value>
  </data>
  <data name="WRN_EndOfPPLineExpected_Title" xml:space="preserve">
    <value>Single-line comment or end-of-line expected after #pragma directive</value>
  </data>
  <data name="WRN_ConflictingChecksum" xml:space="preserve">
    <value>Different checksum values given for '{0}'</value>
  </data>
  <data name="WRN_ConflictingChecksum_Title" xml:space="preserve">
    <value>Different #pragma checksum values given</value>
  </data>
  <data name="WRN_InvalidAssemblyName" xml:space="preserve">
    <value>Assembly reference '{0}' is invalid and cannot be resolved</value>
  </data>
  <data name="WRN_InvalidAssemblyName_Title" xml:space="preserve">
    <value>Assembly reference is invalid and cannot be resolved</value>
  </data>
  <data name="WRN_InvalidAssemblyName_Description" xml:space="preserve">
    <value>This warning indicates that an attribute, such as InternalsVisibleToAttribute, was not specified correctly.</value>
  </data>
  <data name="WRN_UnifyReferenceMajMin" xml:space="preserve">
    <value>Assuming assembly reference '{0}' used by '{1}' matches identity '{2}' of '{3}', you may need to supply runtime policy</value>
  </data>
  <data name="WRN_UnifyReferenceMajMin_Title" xml:space="preserve">
    <value>Assuming assembly reference matches identity</value>
  </data>
  <data name="WRN_UnifyReferenceMajMin_Description" xml:space="preserve">
    <value>The two assemblies differ in release and/or version number. For unification to occur, you must specify directives in the application's .config file, and you must provide the correct strong name of an assembly.</value>
  </data>
  <data name="WRN_UnifyReferenceBldRev" xml:space="preserve">
    <value>Assuming assembly reference '{0}' used by '{1}' matches identity '{2}' of '{3}', you may need to supply runtime policy</value>
  </data>
  <data name="WRN_UnifyReferenceBldRev_Title" xml:space="preserve">
    <value>Assuming assembly reference matches identity</value>
  </data>
  <data name="WRN_UnifyReferenceBldRev_Description" xml:space="preserve">
    <value>The two assemblies differ in release and/or version number. For unification to occur, you must specify directives in the application's .config file, and you must provide the correct strong name of an assembly.</value>
  </data>
  <data name="ERR_DuplicateImport" xml:space="preserve">
    <value>Multiple assemblies with equivalent identity have been imported: '{0}' and '{1}'. Remove one of the duplicate references.</value>
  </data>
  <data name="ERR_DuplicateImportSimple" xml:space="preserve">
    <value>An assembly with the same simple name '{0}' has already been imported. Try removing one of the references (e.g. '{1}') or sign them to enable side-by-side.</value>
  </data>
  <data name="ERR_AssemblyMatchBadVersion" xml:space="preserve">
    <value>Assembly '{0}' with identity '{1}' uses '{2}' which has a higher version than referenced assembly '{3}' with identity '{4}'</value>
  </data>
  <data name="ERR_FixedNeedsLvalue" xml:space="preserve">
    <value>Fixed size buffers can only be accessed through locals or fields</value>
  </data>
  <data name="WRN_DuplicateTypeParamTag" xml:space="preserve">
    <value>XML comment has a duplicate typeparam tag for '{0}'</value>
  </data>
  <data name="WRN_DuplicateTypeParamTag_Title" xml:space="preserve">
    <value>XML comment has a duplicate typeparam tag</value>
  </data>
  <data name="WRN_UnmatchedTypeParamTag" xml:space="preserve">
    <value>XML comment has a typeparam tag for '{0}', but there is no type parameter by that name</value>
  </data>
  <data name="WRN_UnmatchedTypeParamTag_Title" xml:space="preserve">
    <value>XML comment has a typeparam tag, but there is no type parameter by that name</value>
  </data>
  <data name="WRN_UnmatchedTypeParamRefTag" xml:space="preserve">
    <value>XML comment on '{1}' has a typeparamref tag for '{0}', but there is no type parameter by that name</value>
  </data>
  <data name="WRN_UnmatchedTypeParamRefTag_Title" xml:space="preserve">
    <value>XML comment has a typeparamref tag, but there is no type parameter by that name</value>
  </data>
  <data name="WRN_MissingTypeParamTag" xml:space="preserve">
    <value>Type parameter '{0}' has no matching typeparam tag in the XML comment on '{1}' (but other type parameters do)</value>
  </data>
  <data name="WRN_MissingTypeParamTag_Title" xml:space="preserve">
    <value>Type parameter has no matching typeparam tag in the XML comment (but other type parameters do)</value>
  </data>
  <data name="ERR_CantChangeTypeOnOverride" xml:space="preserve">
    <value>'{0}': type must be '{2}' to match overridden member '{1}'</value>
  </data>
  <data name="ERR_DoNotUseFixedBufferAttr" xml:space="preserve">
    <value>Do not use 'System.Runtime.CompilerServices.FixedBuffer' attribute. Use the 'fixed' field modifier instead.</value>
  </data>
  <data name="ERR_DoNotUseFixedBufferAttrOnProperty" xml:space="preserve">
    <value>Do not use 'System.Runtime.CompilerServices.FixedBuffer' attribute on a property</value>
  </data>
  <data name="WRN_AssignmentToSelf" xml:space="preserve">
    <value>Assignment made to same variable; did you mean to assign something else?</value>
  </data>
  <data name="WRN_AssignmentToSelf_Title" xml:space="preserve">
    <value>Assignment made to same variable</value>
  </data>
  <data name="WRN_ComparisonToSelf" xml:space="preserve">
    <value>Comparison made to same variable; did you mean to compare something else?</value>
  </data>
  <data name="WRN_ComparisonToSelf_Title" xml:space="preserve">
    <value>Comparison made to same variable</value>
  </data>
  <data name="ERR_CantOpenWin32Res" xml:space="preserve">
    <value>Error opening Win32 resource file '{0}' -- '{1}'</value>
  </data>
  <data name="WRN_DotOnDefault" xml:space="preserve">
    <value>Expression will always cause a System.NullReferenceException because the default value of '{0}' is null</value>
  </data>
  <data name="WRN_DotOnDefault_Title" xml:space="preserve">
    <value>Expression will always cause a System.NullReferenceException because the type's default value is null</value>
  </data>
  <data name="ERR_NoMultipleInheritance" xml:space="preserve">
    <value>Class '{0}' cannot have multiple base classes: '{1}' and '{2}'</value>
  </data>
  <data name="ERR_BaseClassMustBeFirst" xml:space="preserve">
    <value>Base class '{0}' must come before any interfaces</value>
  </data>
  <data name="WRN_BadXMLRefTypeVar" xml:space="preserve">
    <value>XML comment has cref attribute '{0}' that refers to a type parameter</value>
  </data>
  <data name="WRN_BadXMLRefTypeVar_Title" xml:space="preserve">
    <value>XML comment has cref attribute that refers to a type parameter</value>
  </data>
  <data name="ERR_FriendAssemblyBadArgs" xml:space="preserve">
    <value>Friend assembly reference '{0}' is invalid. InternalsVisibleTo declarations cannot have a version, culture, public key token, or processor architecture specified.</value>
  </data>
  <data name="ERR_FriendAssemblySNReq" xml:space="preserve">
    <value>Friend assembly reference '{0}' is invalid. Strong-name signed assemblies must specify a public key in their InternalsVisibleTo declarations.</value>
  </data>
  <data name="ERR_DelegateOnNullable" xml:space="preserve">
    <value>Cannot bind delegate to '{0}' because it is a member of 'System.Nullable&lt;T&gt;'</value>
  </data>
  <data name="ERR_BadCtorArgCount" xml:space="preserve">
    <value>'{0}' does not contain a constructor that takes {1} arguments</value>
  </data>
  <data name="ERR_GlobalAttributesNotFirst" xml:space="preserve">
    <value>Assembly and module attributes must precede all other elements defined in a file except using clauses and extern alias declarations</value>
  </data>
  <data name="ERR_ExpressionExpected" xml:space="preserve">
    <value>Expected expression</value>
  </data>
  <data name="ERR_InvalidSubsystemVersion" xml:space="preserve">
    <value>Invalid version {0} for /subsystemversion. The version must be 6.02 or greater for ARM or AppContainerExe, and 4.00 or greater otherwise</value>
  </data>
  <data name="ERR_InteropMethodWithBody" xml:space="preserve">
    <value>Embedded interop method '{0}' contains a body.</value>
  </data>
  <data name="ERR_BadWarningLevel" xml:space="preserve">
    <value>Warning level must be zero or greater</value>
  </data>
  <data name="ERR_BadDebugType" xml:space="preserve">
    <value>Invalid option '{0}' for /debug; must be 'portable', 'embedded', 'full' or 'pdbonly'</value>
  </data>
  <data name="ERR_BadResourceVis" xml:space="preserve">
    <value>Invalid option '{0}'; Resource visibility must be either 'public' or 'private'</value>
  </data>
  <data name="ERR_DefaultValueTypeMustMatch" xml:space="preserve">
    <value>The type of the argument to the DefaultParameterValue attribute must match the parameter type</value>
  </data>
  <data name="ERR_DefaultValueBadValueType" xml:space="preserve">
    <value>Argument of type '{0}' is not applicable for the DefaultParameterValue attribute</value>
  </data>
  <data name="ERR_MemberAlreadyInitialized" xml:space="preserve">
    <value>Duplicate initialization of member '{0}'</value>
  </data>
  <data name="ERR_MemberCannotBeInitialized" xml:space="preserve">
    <value>Member '{0}' cannot be initialized. It is not a field or property.</value>
  </data>
  <data name="ERR_StaticMemberInObjectInitializer" xml:space="preserve">
    <value>Static field or property '{0}' cannot be assigned in an object initializer</value>
  </data>
  <data name="ERR_ReadonlyValueTypeInObjectInitializer" xml:space="preserve">
    <value>Members of readonly field '{0}' of type '{1}' cannot be assigned with an object initializer because it is of a value type</value>
  </data>
  <data name="ERR_ValueTypePropertyInObjectInitializer" xml:space="preserve">
    <value>Members of property '{0}' of type '{1}' cannot be assigned with an object initializer because it is of a value type</value>
  </data>
  <data name="ERR_UnsafeTypeInObjectCreation" xml:space="preserve">
    <value>Unsafe type '{0}' cannot be used in object creation</value>
  </data>
  <data name="ERR_EmptyElementInitializer" xml:space="preserve">
    <value>Element initializer cannot be empty</value>
  </data>
  <data name="ERR_InitializerAddHasWrongSignature" xml:space="preserve">
    <value>The best overloaded method match for '{0}' has wrong signature for the initializer element. The initializable Add must be an accessible instance method.</value>
  </data>
  <data name="ERR_CollectionInitRequiresIEnumerable" xml:space="preserve">
    <value>Cannot initialize type '{0}' with a collection initializer because it does not implement 'System.Collections.IEnumerable'</value>
  </data>
  <data name="ERR_CantSetWin32Manifest" xml:space="preserve">
    <value>Error reading Win32 manifest file '{0}' -- '{1}'</value>
  </data>
  <data name="WRN_CantHaveManifestForModule" xml:space="preserve">
    <value>Ignoring /win32manifest for module because it only applies to assemblies</value>
  </data>
  <data name="WRN_CantHaveManifestForModule_Title" xml:space="preserve">
    <value>Ignoring /win32manifest for module because it only applies to assemblies</value>
  </data>
  <data name="ERR_BadInstanceArgType" xml:space="preserve">
    <value>'{0}' does not contain a definition for '{1}' and the best extension method overload '{2}' requires a receiver of type '{3}'</value>
  </data>
  <data name="ERR_QueryDuplicateRangeVariable" xml:space="preserve">
    <value>The range variable '{0}' has already been declared</value>
  </data>
  <data name="ERR_QueryRangeVariableOverrides" xml:space="preserve">
    <value>The range variable '{0}' conflicts with a previous declaration of '{0}'</value>
  </data>
  <data name="ERR_QueryRangeVariableAssignedBadValue" xml:space="preserve">
    <value>Cannot assign {0} to a range variable</value>
  </data>
  <data name="ERR_QueryNoProviderCastable" xml:space="preserve">
    <value>Could not find an implementation of the query pattern for source type '{0}'.  '{1}' not found.  Consider explicitly specifying the type of the range variable '{2}'.</value>
  </data>
  <data name="ERR_QueryNoProviderStandard" xml:space="preserve">
    <value>Could not find an implementation of the query pattern for source type '{0}'.  '{1}' not found.  Are you missing required assembly references or a using directive for 'System.Linq'?</value>
  </data>
  <data name="ERR_QueryNoProvider" xml:space="preserve">
    <value>Could not find an implementation of the query pattern for source type '{0}'.  '{1}' not found.</value>
  </data>
  <data name="ERR_QueryOuterKey" xml:space="preserve">
    <value>The name '{0}' is not in scope on the left side of 'equals'.  Consider swapping the expressions on either side of 'equals'.</value>
  </data>
  <data name="ERR_QueryInnerKey" xml:space="preserve">
    <value>The name '{0}' is not in scope on the right side of 'equals'.  Consider swapping the expressions on either side of 'equals'.</value>
  </data>
  <data name="ERR_QueryOutRefRangeVariable" xml:space="preserve">
    <value>Cannot pass the range variable '{0}' as an out or ref parameter</value>
  </data>
  <data name="ERR_QueryMultipleProviders" xml:space="preserve">
    <value>Multiple implementations of the query pattern were found for source type '{0}'.  Ambiguous call to '{1}'.</value>
  </data>
  <data name="ERR_QueryTypeInferenceFailedMulti" xml:space="preserve">
    <value>The type of one of the expressions in the {0} clause is incorrect.  Type inference failed in the call to '{1}'.</value>
  </data>
  <data name="ERR_QueryTypeInferenceFailed" xml:space="preserve">
    <value>The type of the expression in the {0} clause is incorrect.  Type inference failed in the call to '{1}'.</value>
  </data>
  <data name="ERR_QueryTypeInferenceFailedSelectMany" xml:space="preserve">
    <value>An expression of type '{0}' is not allowed in a subsequent from clause in a query expression with source type '{1}'.  Type inference failed in the call to '{2}'.</value>
  </data>
  <data name="ERR_ExpressionTreeContainsPointerOp" xml:space="preserve">
    <value>An expression tree may not contain an unsafe pointer operation</value>
  </data>
  <data name="ERR_ExpressionTreeContainsAnonymousMethod" xml:space="preserve">
    <value>An expression tree may not contain an anonymous method expression</value>
  </data>
  <data name="ERR_AnonymousMethodToExpressionTree" xml:space="preserve">
    <value>An anonymous method expression cannot be converted to an expression tree</value>
  </data>
  <data name="ERR_QueryRangeVariableReadOnly" xml:space="preserve">
    <value>Range variable '{0}' cannot be assigned to -- it is read only</value>
  </data>
  <data name="ERR_QueryRangeVariableSameAsTypeParam" xml:space="preserve">
    <value>The range variable '{0}' cannot have the same name as a method type parameter</value>
  </data>
  <data name="ERR_TypeVarNotFoundRangeVariable" xml:space="preserve">
    <value>The contextual keyword 'var' cannot be used in a range variable declaration</value>
  </data>
  <data name="ERR_BadArgTypesForCollectionAdd" xml:space="preserve">
    <value>The best overloaded Add method '{0}' for the collection initializer has some invalid arguments</value>
  </data>
  <data name="ERR_ByRefParameterInExpressionTree" xml:space="preserve">
    <value>An expression tree lambda may not contain a ref, in or out parameter</value>
  </data>
  <data name="ERR_VarArgsInExpressionTree" xml:space="preserve">
    <value>An expression tree lambda may not contain a method with variable arguments</value>
  </data>
  <data name="ERR_MemGroupInExpressionTree" xml:space="preserve">
    <value>An expression tree lambda may not contain a method group</value>
  </data>
  <data name="ERR_InitializerAddHasParamModifiers" xml:space="preserve">
    <value>The best overloaded method match '{0}' for the collection initializer element cannot be used. Collection initializer 'Add' methods cannot have ref or out parameters.</value>
  </data>
  <data name="ERR_NonInvocableMemberCalled" xml:space="preserve">
    <value>Non-invocable member '{0}' cannot be used like a method.</value>
  </data>
  <data name="WRN_MultipleRuntimeImplementationMatches" xml:space="preserve">
    <value>Member '{0}' implements interface member '{1}' in type '{2}'. There are multiple matches for the interface member at run-time. It is implementation dependent which method will be called.</value>
  </data>
  <data name="WRN_MultipleRuntimeImplementationMatches_Title" xml:space="preserve">
    <value>Member implements interface member with multiple matches at run-time</value>
  </data>
  <data name="WRN_MultipleRuntimeImplementationMatches_Description" xml:space="preserve">
    <value>This warning can be generated when two interface methods are differentiated only by whether a particular parameter is marked with ref or with out. It is best to change your code to avoid this warning because it is not obvious or guaranteed which method is called at runtime.

Although C# distinguishes between out and ref, the CLR sees them as the same. When deciding which method implements the interface, the CLR just picks one.

Give the compiler some way to differentiate the methods. For example, you can give them different names or provide an additional parameter on one of them.</value>
  </data>
  <data name="WRN_MultipleRuntimeOverrideMatches" xml:space="preserve">
    <value>Member '{1}' overrides '{0}'. There are multiple override candidates at run-time. It is implementation dependent which method will be called. Please use a newer runtime.</value>
  </data>
  <data name="WRN_MultipleRuntimeOverrideMatches_Title" xml:space="preserve">
    <value>Member overrides base member with multiple override candidates at run-time</value>
  </data>
  <data name="ERR_ObjectOrCollectionInitializerWithDelegateCreation" xml:space="preserve">
    <value>Object and collection initializer expressions may not be applied to a delegate creation expression</value>
  </data>
  <data name="ERR_InvalidConstantDeclarationType" xml:space="preserve">
    <value>'{0}' is of type '{1}'. The type specified in a constant declaration must be sbyte, byte, short, ushort, int, uint, long, ulong, char, float, double, decimal, bool, string, an enum-type, or a reference-type.</value>
  </data>
  <data name="ERR_FileNotFound" xml:space="preserve">
    <value>Source file '{0}' could not be found.</value>
  </data>
  <data name="WRN_FileAlreadyIncluded" xml:space="preserve">
    <value>Source file '{0}' specified multiple times</value>
  </data>
  <data name="WRN_FileAlreadyIncluded_Title" xml:space="preserve">
    <value>Source file specified multiple times</value>
  </data>
  <data name="ERR_NoFileSpec" xml:space="preserve">
    <value>Missing file specification for '{0}' option</value>
  </data>
  <data name="ERR_SwitchNeedsString" xml:space="preserve">
    <value>Command-line syntax error: Missing '{0}' for '{1}' option</value>
  </data>
  <data name="ERR_BadSwitch" xml:space="preserve">
    <value>Unrecognized option: '{0}'</value>
  </data>
  <data name="WRN_NoSources" xml:space="preserve">
    <value>No source files specified.</value>
  </data>
  <data name="WRN_NoSources_Title" xml:space="preserve">
    <value>No source files specified</value>
  </data>
  <data name="ERR_ExpectedSingleScript" xml:space="preserve">
    <value>Expected a script (.csx file) but none specified</value>
  </data>
  <data name="ERR_OpenResponseFile" xml:space="preserve">
    <value>Error opening response file '{0}'</value>
  </data>
  <data name="ERR_CantOpenFileWrite" xml:space="preserve">
    <value>Cannot open '{0}' for writing -- '{1}'</value>
  </data>
  <data name="ERR_BadBaseNumber" xml:space="preserve">
    <value>Invalid image base number '{0}'</value>
  </data>
  <data name="ERR_BinaryFile" xml:space="preserve">
    <value>'{0}' is a binary file instead of a text file</value>
  </data>
  <data name="FTL_BadCodepage" xml:space="preserve">
    <value>Code page '{0}' is invalid or not installed</value>
  </data>
  <data name="FTL_BadChecksumAlgorithm" xml:space="preserve">
    <value>Algorithm '{0}' is not supported</value>
  </data>
  <data name="ERR_NoMainOnDLL" xml:space="preserve">
    <value>Cannot specify /main if building a module or library</value>
  </data>
  <data name="FTL_InvalidTarget" xml:space="preserve">
    <value>Invalid target type for /target: must specify 'exe', 'winexe', 'library', or 'module'</value>
  </data>
  <data name="FTL_InvalidInputFileName" xml:space="preserve">
    <value>File name '{0}' is empty, contains invalid characters, has a drive specification without an absolute path, or is too long</value>
  </data>
  <data name="WRN_NoConfigNotOnCommandLine" xml:space="preserve">
    <value>Ignoring /noconfig option because it was specified in a response file</value>
  </data>
  <data name="WRN_NoConfigNotOnCommandLine_Title" xml:space="preserve">
    <value>Ignoring /noconfig option because it was specified in a response file</value>
  </data>
  <data name="ERR_InvalidFileAlignment" xml:space="preserve">
    <value>Invalid file section alignment '{0}'</value>
  </data>
  <data name="ERR_InvalidOutputName" xml:space="preserve">
    <value>Invalid output name: {0}</value>
  </data>
  <data name="ERR_InvalidDebugInformationFormat" xml:space="preserve">
    <value>Invalid debug information format: {0}</value>
  </data>
  <data name="ERR_LegacyObjectIdSyntax" xml:space="preserve">
    <value>'id#' syntax is no longer supported. Use '$id' instead.</value>
  </data>
  <data name="WRN_DefineIdentifierRequired" xml:space="preserve">
    <value>Invalid name for a preprocessing symbol; '{0}' is not a valid identifier</value>
  </data>
  <data name="WRN_DefineIdentifierRequired_Title" xml:space="preserve">
    <value>Invalid name for a preprocessing symbol; not a valid identifier</value>
  </data>
  <data name="FTL_OutputFileExists" xml:space="preserve">
    <value>Cannot create short filename '{0}' when a long filename with the same short filename already exists</value>
  </data>
  <data name="ERR_OneAliasPerReference" xml:space="preserve">
    <value>A /reference option that declares an extern alias can only have one filename. To specify multiple aliases or filenames, use multiple /reference options.</value>
  </data>
  <data name="ERR_SwitchNeedsNumber" xml:space="preserve">
    <value>Command-line syntax error: Missing ':&lt;number&gt;' for '{0}' option</value>
  </data>
  <data name="ERR_MissingDebugSwitch" xml:space="preserve">
    <value>The /pdb option requires that the /debug option also be used</value>
  </data>
  <data name="ERR_ComRefCallInExpressionTree" xml:space="preserve">
    <value>An expression tree lambda may not contain a COM call with ref omitted on arguments</value>
  </data>
  <data name="ERR_InvalidFormatForGuidForOption" xml:space="preserve">
    <value>Command-line syntax error: Invalid Guid format '{0}' for option '{1}'</value>
  </data>
  <data name="ERR_MissingGuidForOption" xml:space="preserve">
    <value>Command-line syntax error: Missing Guid for option '{1}'</value>
  </data>
  <data name="WRN_CLS_NoVarArgs" xml:space="preserve">
    <value>Methods with variable arguments are not CLS-compliant</value>
  </data>
  <data name="WRN_CLS_NoVarArgs_Title" xml:space="preserve">
    <value>Methods with variable arguments are not CLS-compliant</value>
  </data>
  <data name="WRN_CLS_BadArgType" xml:space="preserve">
    <value>Argument type '{0}' is not CLS-compliant</value>
  </data>
  <data name="WRN_CLS_BadArgType_Title" xml:space="preserve">
    <value>Argument type is not CLS-compliant</value>
  </data>
  <data name="WRN_CLS_BadReturnType" xml:space="preserve">
    <value>Return type of '{0}' is not CLS-compliant</value>
  </data>
  <data name="WRN_CLS_BadReturnType_Title" xml:space="preserve">
    <value>Return type is not CLS-compliant</value>
  </data>
  <data name="WRN_CLS_BadFieldPropType" xml:space="preserve">
    <value>Type of '{0}' is not CLS-compliant</value>
  </data>
  <data name="WRN_CLS_BadFieldPropType_Title" xml:space="preserve">
    <value>Type is not CLS-compliant</value>
  </data>
  <data name="WRN_CLS_BadFieldPropType_Description" xml:space="preserve">
    <value>A public, protected, or protected internal variable must be of a type that is compliant with the Common Language Specification (CLS).</value>
  </data>
  <data name="WRN_CLS_BadIdentifierCase" xml:space="preserve">
    <value>Identifier '{0}' differing only in case is not CLS-compliant</value>
  </data>
  <data name="WRN_CLS_BadIdentifierCase_Title" xml:space="preserve">
    <value>Identifier differing only in case is not CLS-compliant</value>
  </data>
  <data name="WRN_CLS_OverloadRefOut" xml:space="preserve">
    <value>Overloaded method '{0}' differing only in ref or out, or in array rank, is not CLS-compliant</value>
  </data>
  <data name="WRN_CLS_OverloadRefOut_Title" xml:space="preserve">
    <value>Overloaded method differing only in ref or out, or in array rank, is not CLS-compliant</value>
  </data>
  <data name="WRN_CLS_OverloadUnnamed" xml:space="preserve">
    <value>Overloaded method '{0}' differing only by unnamed array types is not CLS-compliant</value>
  </data>
  <data name="WRN_CLS_OverloadUnnamed_Title" xml:space="preserve">
    <value>Overloaded method differing only by unnamed array types is not CLS-compliant</value>
  </data>
  <data name="WRN_CLS_OverloadUnnamed_Description" xml:space="preserve">
    <value>This error occurs if you have an overloaded method that takes a jagged array and the only difference between the method signatures is the element type of the array. To avoid this error, consider using a rectangular array rather than a jagged array; use an additional parameter to disambiguate the function call; rename one or more of the overloaded methods; or, if CLS Compliance is not needed, remove the CLSCompliantAttribute attribute.</value>
  </data>
  <data name="WRN_CLS_BadIdentifier" xml:space="preserve">
    <value>Identifier '{0}' is not CLS-compliant</value>
  </data>
  <data name="WRN_CLS_BadIdentifier_Title" xml:space="preserve">
    <value>Identifier is not CLS-compliant</value>
  </data>
  <data name="WRN_CLS_BadBase" xml:space="preserve">
    <value>'{0}': base type '{1}' is not CLS-compliant</value>
  </data>
  <data name="WRN_CLS_BadBase_Title" xml:space="preserve">
    <value>Base type is not CLS-compliant</value>
  </data>
  <data name="WRN_CLS_BadBase_Description" xml:space="preserve">
    <value>A base type was marked as not having to be compliant with the Common Language Specification (CLS) in an assembly that was marked as being CLS compliant. Either remove the attribute that specifies the assembly is CLS compliant or remove the attribute that indicates the type is not CLS compliant.</value>
  </data>
  <data name="WRN_CLS_BadInterfaceMember" xml:space="preserve">
    <value>'{0}': CLS-compliant interfaces must have only CLS-compliant members</value>
  </data>
  <data name="WRN_CLS_BadInterfaceMember_Title" xml:space="preserve">
    <value>CLS-compliant interfaces must have only CLS-compliant members</value>
  </data>
  <data name="WRN_CLS_NoAbstractMembers" xml:space="preserve">
    <value>'{0}': only CLS-compliant members can be abstract</value>
  </data>
  <data name="WRN_CLS_NoAbstractMembers_Title" xml:space="preserve">
    <value>Only CLS-compliant members can be abstract</value>
  </data>
  <data name="WRN_CLS_NotOnModules" xml:space="preserve">
    <value>You must specify the CLSCompliant attribute on the assembly, not the module, to enable CLS compliance checking</value>
  </data>
  <data name="WRN_CLS_NotOnModules_Title" xml:space="preserve">
    <value>You must specify the CLSCompliant attribute on the assembly, not the module, to enable CLS compliance checking</value>
  </data>
  <data name="WRN_CLS_ModuleMissingCLS" xml:space="preserve">
    <value>Added modules must be marked with the CLSCompliant attribute to match the assembly</value>
  </data>
  <data name="WRN_CLS_ModuleMissingCLS_Title" xml:space="preserve">
    <value>Added modules must be marked with the CLSCompliant attribute to match the assembly</value>
  </data>
  <data name="WRN_CLS_AssemblyNotCLS" xml:space="preserve">
    <value>'{0}' cannot be marked as CLS-compliant because the assembly does not have a CLSCompliant attribute</value>
  </data>
  <data name="WRN_CLS_AssemblyNotCLS_Title" xml:space="preserve">
    <value>Type or member cannot be marked as CLS-compliant because the assembly does not have a CLSCompliant attribute</value>
  </data>
  <data name="WRN_CLS_BadAttributeType" xml:space="preserve">
    <value>'{0}' has no accessible constructors which use only CLS-compliant types</value>
  </data>
  <data name="WRN_CLS_BadAttributeType_Title" xml:space="preserve">
    <value>Type has no accessible constructors which use only CLS-compliant types</value>
  </data>
  <data name="WRN_CLS_ArrayArgumentToAttribute" xml:space="preserve">
    <value>Arrays as attribute arguments is not CLS-compliant</value>
  </data>
  <data name="WRN_CLS_ArrayArgumentToAttribute_Title" xml:space="preserve">
    <value>Arrays as attribute arguments is not CLS-compliant</value>
  </data>
  <data name="WRN_CLS_NotOnModules2" xml:space="preserve">
    <value>You cannot specify the CLSCompliant attribute on a module that differs from the CLSCompliant attribute on the assembly</value>
  </data>
  <data name="WRN_CLS_NotOnModules2_Title" xml:space="preserve">
    <value>You cannot specify the CLSCompliant attribute on a module that differs from the CLSCompliant attribute on the assembly</value>
  </data>
  <data name="WRN_CLS_IllegalTrueInFalse" xml:space="preserve">
    <value>'{0}' cannot be marked as CLS-compliant because it is a member of non-CLS-compliant type '{1}'</value>
  </data>
  <data name="WRN_CLS_IllegalTrueInFalse_Title" xml:space="preserve">
    <value>Type cannot be marked as CLS-compliant because it is a member of non-CLS-compliant type</value>
  </data>
  <data name="WRN_CLS_MeaninglessOnPrivateType" xml:space="preserve">
    <value>CLS compliance checking will not be performed on '{0}' because it is not visible from outside this assembly</value>
  </data>
  <data name="WRN_CLS_MeaninglessOnPrivateType_Title" xml:space="preserve">
    <value>CLS compliance checking will not be performed because it is not visible from outside this assembly</value>
  </data>
  <data name="WRN_CLS_AssemblyNotCLS2" xml:space="preserve">
    <value>'{0}' does not need a CLSCompliant attribute because the assembly does not have a CLSCompliant attribute</value>
  </data>
  <data name="WRN_CLS_AssemblyNotCLS2_Title" xml:space="preserve">
    <value>Type or member does not need a CLSCompliant attribute because the assembly does not have a CLSCompliant attribute</value>
  </data>
  <data name="WRN_CLS_MeaninglessOnParam" xml:space="preserve">
    <value>CLSCompliant attribute has no meaning when applied to parameters. Try putting it on the method instead.</value>
  </data>
  <data name="WRN_CLS_MeaninglessOnParam_Title" xml:space="preserve">
    <value>CLSCompliant attribute has no meaning when applied to parameters</value>
  </data>
  <data name="WRN_CLS_MeaninglessOnReturn" xml:space="preserve">
    <value>CLSCompliant attribute has no meaning when applied to return types. Try putting it on the method instead.</value>
  </data>
  <data name="WRN_CLS_MeaninglessOnReturn_Title" xml:space="preserve">
    <value>CLSCompliant attribute has no meaning when applied to return types</value>
  </data>
  <data name="WRN_CLS_BadTypeVar" xml:space="preserve">
    <value>Constraint type '{0}' is not CLS-compliant</value>
  </data>
  <data name="WRN_CLS_BadTypeVar_Title" xml:space="preserve">
    <value>Constraint type is not CLS-compliant</value>
  </data>
  <data name="WRN_CLS_VolatileField" xml:space="preserve">
    <value>CLS-compliant field '{0}' cannot be volatile</value>
  </data>
  <data name="WRN_CLS_VolatileField_Title" xml:space="preserve">
    <value>CLS-compliant field cannot be volatile</value>
  </data>
  <data name="WRN_CLS_BadInterface" xml:space="preserve">
    <value>'{0}' is not CLS-compliant because base interface '{1}' is not CLS-compliant</value>
  </data>
  <data name="WRN_CLS_BadInterface_Title" xml:space="preserve">
    <value>Type is not CLS-compliant because base interface is not CLS-compliant</value>
  </data>
  <data name="ERR_BadAwaitArg" xml:space="preserve">
    <value>'await' requires that the type {0} have a suitable 'GetAwaiter' method</value>
  </data>
  <data name="ERR_BadAwaitArgIntrinsic" xml:space="preserve">
    <value>Cannot await '{0}'</value>
  </data>
  <data name="ERR_BadAwaiterPattern" xml:space="preserve">
    <value>'await' requires that the return type '{0}' of '{1}.GetAwaiter()' have suitable 'IsCompleted', 'OnCompleted', and 'GetResult' members, and implement 'INotifyCompletion' or 'ICriticalNotifyCompletion'</value>
  </data>
  <data name="ERR_BadAwaitArg_NeedSystem" xml:space="preserve">
    <value>'await' requires that the type '{0}' have a suitable 'GetAwaiter' method. Are you missing a using directive for 'System'?</value>
  </data>
  <data name="ERR_BadAwaitArgVoidCall" xml:space="preserve">
    <value>Cannot await 'void'</value>
  </data>
  <data name="ERR_BadAwaitAsIdentifier" xml:space="preserve">
    <value>'await' cannot be used as an identifier within an async method or lambda expression</value>
  </data>
  <data name="ERR_DoesntImplementAwaitInterface" xml:space="preserve">
    <value>'{0}' does not implement '{1}'</value>
  </data>
  <data name="ERR_TaskRetNoObjectRequired" xml:space="preserve">
    <value>Since '{0}' is an async method that returns 'Task', a return keyword must not be followed by an object expression. Did you intend to return 'Task&lt;T&gt;'?</value>
  </data>
  <data name="ERR_BadAsyncReturn" xml:space="preserve">
    <value>The return type of an async method must be void, Task, Task&lt;T&gt;, a task-like type, IAsyncEnumerable&lt;T&gt;, or IAsyncEnumerator&lt;T&gt;</value>
  </data>
  <data name="ERR_WrongArityAsyncReturn" xml:space="preserve">
    <value>A generic task-like return type was expected, but the type '{0}' found in 'AsyncMethodBuilder' attribute was not suitable. It must be an unbound generic type of arity one, and its containing type (if any) must be non-generic.</value>
  </data>
  <data name="ERR_CantReturnVoid" xml:space="preserve">
    <value>Cannot return an expression of type 'void'</value>
  </data>
  <data name="ERR_VarargsAsync" xml:space="preserve">
    <value>__arglist is not allowed in the parameter list of async methods</value>
  </data>
  <data name="ERR_ByRefTypeAndAwait" xml:space="preserve">
    <value>'await' cannot be used in an expression containing the type '{0}'</value>
  </data>
  <data name="ERR_UnsafeAsyncArgType" xml:space="preserve">
    <value>Async methods cannot have unsafe parameters or return types</value>
  </data>
  <data name="ERR_BadAsyncArgType" xml:space="preserve">
    <value>Async methods cannot have ref, in or out parameters</value>
  </data>
  <data name="ERR_BadAwaitWithoutAsync" xml:space="preserve">
    <value>The 'await' operator can only be used when contained within a method or lambda expression marked with the 'async' modifier</value>
  </data>
  <data name="ERR_BadAwaitWithoutAsyncLambda" xml:space="preserve">
    <value>The 'await' operator can only be used within an async {0}. Consider marking this {0} with the 'async' modifier.</value>
  </data>
  <data name="ERR_BadAwaitWithoutAsyncMethod" xml:space="preserve">
    <value>The 'await' operator can only be used within an async method. Consider marking this method with the 'async' modifier and changing its return type to 'Task&lt;{0}&gt;'.</value>
  </data>
  <data name="ERR_BadAwaitWithoutVoidAsyncMethod" xml:space="preserve">
    <value>The 'await' operator can only be used within an async method. Consider marking this method with the 'async' modifier and changing its return type to 'Task'.</value>
  </data>
  <data name="ERR_BadAwaitInFinally" xml:space="preserve">
    <value>Cannot await in the body of a finally clause</value>
  </data>
  <data name="ERR_BadAwaitInCatch" xml:space="preserve">
    <value>Cannot await in a catch clause</value>
  </data>
  <data name="ERR_BadAwaitInCatchFilter" xml:space="preserve">
    <value>Cannot await in the filter expression of a catch clause</value>
  </data>
  <data name="ERR_BadAwaitInLock" xml:space="preserve">
    <value>Cannot await in the body of a lock statement</value>
  </data>
  <data name="ERR_BadAwaitInStaticVariableInitializer" xml:space="preserve">
    <value>The 'await' operator cannot be used in a static script variable initializer.</value>
  </data>
  <data name="ERR_AwaitInUnsafeContext" xml:space="preserve">
    <value>Cannot await in an unsafe context</value>
  </data>
  <data name="ERR_BadAsyncLacksBody" xml:space="preserve">
    <value>The 'async' modifier can only be used in methods that have a body.</value>
  </data>
  <data name="ERR_BadSpecialByRefLocal" xml:space="preserve">
    <value>Parameters or locals of type '{0}' cannot be declared in async methods or async lambda expressions.</value>
  </data>
  <data name="ERR_BadSpecialByRefIterator" xml:space="preserve">
    <value>foreach statement cannot operate on enumerators of type '{0}' in async or iterator methods because '{0}' is a ref struct.</value>
  </data>
  <data name="ERR_SecurityCriticalOrSecuritySafeCriticalOnAsync" xml:space="preserve">
    <value>Security attribute '{0}' cannot be applied to an Async method.</value>
  </data>
  <data name="ERR_SecurityCriticalOrSecuritySafeCriticalOnAsyncInClassOrStruct" xml:space="preserve">
    <value>Async methods are not allowed in an Interface, Class, or Structure which has the 'SecurityCritical' or 'SecuritySafeCritical' attribute.</value>
  </data>
  <data name="ERR_BadAwaitInQuery" xml:space="preserve">
    <value>The 'await' operator may only be used in a query expression within the first collection expression of the initial 'from' clause or within the collection expression of a 'join' clause</value>
  </data>
  <data name="WRN_AsyncLacksAwaits" xml:space="preserve">
    <value>This async method lacks 'await' operators and will run synchronously. Consider using the 'await' operator to await non-blocking API calls, or 'await Task.Run(...)' to do CPU-bound work on a background thread.</value>
  </data>
  <data name="WRN_AsyncLacksAwaits_Title" xml:space="preserve">
    <value>Async method lacks 'await' operators and will run synchronously</value>
  </data>
  <data name="WRN_UnobservedAwaitableExpression" xml:space="preserve">
    <value>Because this call is not awaited, execution of the current method continues before the call is completed. Consider applying the 'await' operator to the result of the call.</value>
  </data>
  <data name="WRN_UnobservedAwaitableExpression_Title" xml:space="preserve">
    <value>Because this call is not awaited, execution of the current method continues before the call is completed</value>
  </data>
  <data name="WRN_UnobservedAwaitableExpression_Description" xml:space="preserve">
    <value>The current method calls an async method that returns a Task or a Task&lt;TResult&gt; and doesn't apply the await operator to the result. The call to the async method starts an asynchronous task. However, because no await operator is applied, the program continues without waiting for the task to complete. In most cases, that behavior isn't what you expect. Usually other aspects of the calling method depend on the results of the call or, minimally, the called method is expected to complete before you return from the method that contains the call.

An equally important issue is what happens to exceptions that are raised in the called async method. An exception that's raised in a method that returns a Task or Task&lt;TResult&gt; is stored in the returned task. If you don't await the task or explicitly check for exceptions, the exception is lost. If you await the task, its exception is rethrown.

As a best practice, you should always await the call.

You should consider suppressing the warning only if you're sure that you don't want to wait for the asynchronous call to complete and that the called method won't raise any exceptions. In that case, you can suppress the warning by assigning the task result of the call to a variable.</value>
  </data>
  <data name="ERR_SynchronizedAsyncMethod" xml:space="preserve">
    <value>'MethodImplOptions.Synchronized' cannot be applied to an async method</value>
  </data>
  <data name="ERR_NoConversionForCallerLineNumberParam" xml:space="preserve">
    <value>CallerLineNumberAttribute cannot be applied because there are no standard conversions from type '{0}' to type '{1}'</value>
  </data>
  <data name="ERR_NoConversionForCallerFilePathParam" xml:space="preserve">
    <value>CallerFilePathAttribute cannot be applied because there are no standard conversions from type '{0}' to type '{1}'</value>
  </data>
  <data name="ERR_NoConversionForCallerMemberNameParam" xml:space="preserve">
    <value>CallerMemberNameAttribute cannot be applied because there are no standard conversions from type '{0}' to type '{1}'</value>
  </data>
  <data name="ERR_BadCallerLineNumberParamWithoutDefaultValue" xml:space="preserve">
    <value>The CallerLineNumberAttribute may only be applied to parameters with default values</value>
  </data>
  <data name="ERR_BadCallerFilePathParamWithoutDefaultValue" xml:space="preserve">
    <value>The CallerFilePathAttribute may only be applied to parameters with default values</value>
  </data>
  <data name="ERR_BadCallerMemberNameParamWithoutDefaultValue" xml:space="preserve">
    <value>The CallerMemberNameAttribute may only be applied to parameters with default values</value>
  </data>
  <data name="WRN_CallerLineNumberParamForUnconsumedLocation" xml:space="preserve">
    <value>The CallerLineNumberAttribute applied to parameter '{0}' will have no effect because it applies to a member that is used in contexts that do not allow optional arguments</value>
  </data>
  <data name="WRN_CallerLineNumberParamForUnconsumedLocation_Title" xml:space="preserve">
    <value>The CallerLineNumberAttribute will have no effect because it applies to a member that is used in contexts that do not allow optional arguments</value>
  </data>
  <data name="WRN_CallerFilePathParamForUnconsumedLocation" xml:space="preserve">
    <value>The CallerFilePathAttribute applied to parameter '{0}' will have no effect because it applies to a member that is used in contexts that do not allow optional arguments</value>
  </data>
  <data name="WRN_CallerFilePathParamForUnconsumedLocation_Title" xml:space="preserve">
    <value>The CallerFilePathAttribute will have no effect because it applies to a member that is used in contexts that do not allow optional arguments</value>
  </data>
  <data name="WRN_CallerMemberNameParamForUnconsumedLocation" xml:space="preserve">
    <value>The CallerMemberNameAttribute applied to parameter '{0}' will have no effect because it applies to a member that is used in contexts that do not allow optional arguments</value>
  </data>
  <data name="WRN_CallerMemberNameParamForUnconsumedLocation_Title" xml:space="preserve">
    <value>The CallerMemberNameAttribute will have no effect because it applies to a member that is used in contexts that do not allow optional arguments</value>
  </data>
  <data name="ERR_NoEntryPoint" xml:space="preserve">
    <value>Program does not contain a static 'Main' method suitable for an entry point</value>
  </data>
  <data name="ERR_ArrayInitializerIncorrectLength" xml:space="preserve">
    <value>An array initializer of length '{0}' is expected</value>
  </data>
  <data name="ERR_ArrayInitializerExpected" xml:space="preserve">
    <value>A nested array initializer is expected</value>
  </data>
  <data name="ERR_IllegalVarianceSyntax" xml:space="preserve">
    <value>Invalid variance modifier. Only interface and delegate type parameters can be specified as variant.</value>
  </data>
  <data name="ERR_UnexpectedAliasedName" xml:space="preserve">
    <value>Unexpected use of an aliased name</value>
  </data>
  <data name="ERR_UnexpectedGenericName" xml:space="preserve">
    <value>Unexpected use of a generic name</value>
  </data>
  <data name="ERR_UnexpectedUnboundGenericName" xml:space="preserve">
    <value>Unexpected use of an unbound generic name</value>
  </data>
  <data name="ERR_GlobalStatement" xml:space="preserve">
    <value>Expressions and statements can only occur in a method body</value>
  </data>
  <data name="ERR_NamedArgumentForArray" xml:space="preserve">
    <value>An array access may not have a named argument specifier</value>
  </data>
  <data name="ERR_NotYetImplementedInRoslyn" xml:space="preserve">
    <value>This language feature ('{0}') is not yet implemented.</value>
  </data>
  <data name="ERR_DefaultValueNotAllowed" xml:space="preserve">
    <value>Default values are not valid in this context.</value>
  </data>
  <data name="ERR_CantOpenIcon" xml:space="preserve">
    <value>Error opening icon file {0} -- {1}</value>
  </data>
  <data name="ERR_CantOpenWin32Manifest" xml:space="preserve">
    <value>Error opening Win32 manifest file {0} -- {1}</value>
  </data>
  <data name="ERR_ErrorBuildingWin32Resources" xml:space="preserve">
    <value>Error building Win32 resources -- {0}</value>
  </data>
  <data name="ERR_DefaultValueBeforeRequiredValue" xml:space="preserve">
    <value>Optional parameters must appear after all required parameters</value>
  </data>
  <data name="ERR_ExplicitImplCollisionOnRefOut" xml:space="preserve">
    <value>Cannot inherit interface '{0}' with the specified type parameters because it causes method '{1}' to contain overloads which differ only on ref and out</value>
  </data>
  <data name="ERR_PartialWrongTypeParamsVariance" xml:space="preserve">
    <value>Partial declarations of '{0}' must have the same type parameter names and variance modifiers in the same order</value>
  </data>
  <data name="ERR_UnexpectedVariance" xml:space="preserve">
    <value>Invalid variance: The type parameter '{1}' must be {3} valid on '{0}'. '{1}' is {2}.</value>
  </data>
  <data name="ERR_UnexpectedVarianceStaticMember" xml:space="preserve">
    <value>Invalid variance: The type parameter '{1}' must be {3} valid on '{0}' unless language version '{4}' or greater is used. '{1}' is {2}.</value>
  </data>
  <data name="ERR_DeriveFromDynamic" xml:space="preserve">
    <value>'{0}': cannot derive from the dynamic type</value>
  </data>
  <data name="ERR_DeriveFromConstructedDynamic" xml:space="preserve">
    <value>'{0}': cannot implement a dynamic interface '{1}'</value>
  </data>
  <data name="ERR_DynamicTypeAsBound" xml:space="preserve">
    <value>Constraint cannot be the dynamic type</value>
  </data>
  <data name="ERR_ConstructedDynamicTypeAsBound" xml:space="preserve">
    <value>Constraint cannot be a dynamic type '{0}'</value>
  </data>
  <data name="ERR_DynamicRequiredTypesMissing" xml:space="preserve">
    <value>One or more types required to compile a dynamic expression cannot be found. Are you missing a reference?</value>
  </data>
  <data name="ERR_MetadataNameTooLong" xml:space="preserve">
    <value>Name '{0}' exceeds the maximum length allowed in metadata.</value>
  </data>
  <data name="ERR_AttributesNotAllowed" xml:space="preserve">
    <value>Attributes are not valid in this context.</value>
  </data>
  <data name="ERR_AttributesRequireParenthesizedLambdaExpression" xml:space="preserve">
    <value>Attributes on lambda expressions require a parenthesized parameter list.</value>
  </data>
  <data name="ERR_ExternAliasNotAllowed" xml:space="preserve">
    <value>'extern alias' is not valid in this context</value>
  </data>
  <data name="WRN_IsDynamicIsConfusing" xml:space="preserve">
    <value>Using '{0}' to test compatibility with '{1}' is essentially identical to testing compatibility with '{2}' and will succeed for all non-null values</value>
  </data>
  <data name="WRN_IsDynamicIsConfusing_Title" xml:space="preserve">
    <value>Using 'is' to test compatibility with 'dynamic' is essentially identical to testing compatibility with 'Object'</value>
  </data>
  <data name="ERR_YieldNotAllowedInScript" xml:space="preserve">
    <value>Cannot use 'yield' in top-level script code</value>
  </data>
  <data name="ERR_NamespaceNotAllowedInScript" xml:space="preserve">
    <value>Cannot declare namespace in script code</value>
  </data>
  <data name="ERR_GlobalAttributesNotAllowed" xml:space="preserve">
    <value>Assembly and module attributes are not allowed in this context</value>
  </data>
  <data name="ERR_InvalidDelegateType" xml:space="preserve">
    <value>Delegate '{0}' has no invoke method or an invoke method with a return type or parameter types that are not supported.</value>
  </data>
  <data name="WRN_MainIgnored" xml:space="preserve">
    <value>The entry point of the program is global code; ignoring '{0}' entry point.</value>
  </data>
  <data name="WRN_MainIgnored_Title" xml:space="preserve">
    <value>The entry point of the program is global code; ignoring entry point</value>
  </data>
  <data name="WRN_StaticInAsOrIs" xml:space="preserve">
    <value>The second operand of an 'is' or 'as' operator may not be static type '{0}'</value>
  </data>
  <data name="WRN_StaticInAsOrIs_Title" xml:space="preserve">
    <value>The second operand of an 'is' or 'as' operator may not be a static type</value>
  </data>
  <data name="ERR_BadVisEventType" xml:space="preserve">
    <value>Inconsistent accessibility: event type '{1}' is less accessible than event '{0}'</value>
  </data>
  <data name="ERR_NamedArgumentSpecificationBeforeFixedArgument" xml:space="preserve">
    <value>Named argument specifications must appear after all fixed arguments have been specified. Please use language version {0} or greater to allow non-trailing named arguments.</value>
  </data>
  <data name="ERR_NamedArgumentSpecificationBeforeFixedArgumentInDynamicInvocation" xml:space="preserve">
    <value>Named argument specifications must appear after all fixed arguments have been specified in a dynamic invocation.</value>
  </data>
  <data name="ERR_BadNamedArgument" xml:space="preserve">
    <value>The best overload for '{0}' does not have a parameter named '{1}'</value>
  </data>
  <data name="ERR_BadNamedArgumentForDelegateInvoke" xml:space="preserve">
    <value>The delegate '{0}' does not have a parameter named '{1}'</value>
  </data>
  <data name="ERR_DuplicateNamedArgument" xml:space="preserve">
    <value>Named argument '{0}' cannot be specified multiple times</value>
  </data>
  <data name="ERR_NamedArgumentUsedInPositional" xml:space="preserve">
    <value>Named argument '{0}' specifies a parameter for which a positional argument has already been given</value>
  </data>
  <data name="ERR_BadNonTrailingNamedArgument" xml:space="preserve">
    <value>Named argument '{0}' is used out-of-position but is followed by an unnamed argument</value>
  </data>
  <data name="ERR_DefaultValueUsedWithAttributes" xml:space="preserve">
    <value>Cannot specify default parameter value in conjunction with DefaultParameterAttribute or OptionalAttribute</value>
  </data>
  <data name="ERR_DefaultValueMustBeConstant" xml:space="preserve">
    <value>Default parameter value for '{0}' must be a compile-time constant</value>
  </data>
  <data name="ERR_RefOutDefaultValue" xml:space="preserve">
    <value>A ref or out parameter cannot have a default value</value>
  </data>
  <data name="ERR_DefaultValueForExtensionParameter" xml:space="preserve">
    <value>Cannot specify a default value for the 'this' parameter</value>
  </data>
  <data name="ERR_DefaultValueForParamsParameter" xml:space="preserve">
    <value>Cannot specify a default value for a parameter array</value>
  </data>
  <data name="ERR_NoConversionForDefaultParam" xml:space="preserve">
    <value>A value of type '{0}' cannot be used as a default parameter because there are no standard conversions to type '{1}'</value>
  </data>
  <data name="ERR_NoConversionForNubDefaultParam" xml:space="preserve">
    <value>A value of type '{0}' cannot be used as default parameter for nullable parameter '{1}' because '{0}' is not a simple type</value>
  </data>
  <data name="ERR_NotNullRefDefaultParameter" xml:space="preserve">
    <value>'{0}' is of type '{1}'. A default parameter value of a reference type other than string can only be initialized with null</value>
  </data>
  <data name="WRN_DefaultValueForUnconsumedLocation" xml:space="preserve">
    <value>The default value specified for parameter '{0}' will have no effect because it applies to a member that is used in contexts that do not allow optional arguments</value>
  </data>
  <data name="WRN_DefaultValueForUnconsumedLocation_Title" xml:space="preserve">
    <value>The default value specified will have no effect because it applies to a member that is used in contexts that do not allow optional arguments</value>
  </data>
  <data name="ERR_PublicKeyFileFailure" xml:space="preserve">
    <value>Error signing output with public key from file '{0}' -- {1}</value>
  </data>
  <data name="ERR_PublicKeyContainerFailure" xml:space="preserve">
    <value>Error signing output with public key from container '{0}' -- {1}</value>
  </data>
  <data name="ERR_BadDynamicTypeof" xml:space="preserve">
    <value>The typeof operator cannot be used on the dynamic type</value>
  </data>
  <data name="ERR_BadNullableTypeof" xml:space="preserve">
    <value>The typeof operator cannot be used on a nullable reference type</value>
  </data>
  <data name="ERR_ExpressionTreeContainsDynamicOperation" xml:space="preserve">
    <value>An expression tree may not contain a dynamic operation</value>
  </data>
  <data name="ERR_BadAsyncExpressionTree" xml:space="preserve">
    <value>Async lambda expressions cannot be converted to expression trees</value>
  </data>
  <data name="ERR_DynamicAttributeMissing" xml:space="preserve">
    <value>Cannot define a class or member that utilizes 'dynamic' because the compiler required type '{0}' cannot be found. Are you missing a reference?</value>
  </data>
  <data name="ERR_CannotPassNullForFriendAssembly" xml:space="preserve">
    <value>Cannot pass null for friend assembly name</value>
  </data>
  <data name="ERR_SignButNoPrivateKey" xml:space="preserve">
    <value>Key file '{0}' is missing the private key needed for signing</value>
  </data>
  <data name="ERR_PublicSignButNoKey" xml:space="preserve">
    <value>Public signing was specified and requires a public key, but no public key was specified.</value>
  </data>
  <data name="ERR_PublicSignNetModule" xml:space="preserve">
    <value>Public signing is not supported for netmodules.</value>
  </data>
  <data name="WRN_DelaySignButNoKey" xml:space="preserve">
    <value>Delay signing was specified and requires a public key, but no public key was specified</value>
  </data>
  <data name="WRN_DelaySignButNoKey_Title" xml:space="preserve">
    <value>Delay signing was specified and requires a public key, but no public key was specified</value>
  </data>
  <data name="ERR_InvalidVersionFormat" xml:space="preserve">
    <value>The specified version string does not conform to the required format - major[.minor[.build[.revision]]]</value>
  </data>
  <data name="ERR_InvalidVersionFormatDeterministic" xml:space="preserve">
    <value>The specified version string contains wildcards, which are not compatible with determinism. Either remove wildcards from the version string, or disable determinism for this compilation</value>
  </data>
  <data name="ERR_InvalidVersionFormat2" xml:space="preserve">
    <value>The specified version string does not conform to the required format - major.minor.build.revision (without wildcards)</value>
  </data>
  <data name="WRN_InvalidVersionFormat" xml:space="preserve">
    <value>The specified version string does not conform to the recommended format - major.minor.build.revision</value>
  </data>
  <data name="WRN_InvalidVersionFormat_Title" xml:space="preserve">
    <value>The specified version string does not conform to the recommended format - major.minor.build.revision</value>
  </data>
  <data name="ERR_InvalidAssemblyCultureForExe" xml:space="preserve">
    <value>Executables cannot be satellite assemblies; culture should always be empty</value>
  </data>
  <data name="ERR_NoCorrespondingArgument" xml:space="preserve">
    <value>There is no argument given that corresponds to the required formal parameter '{0}' of '{1}'</value>
  </data>
  <data name="WRN_UnimplementedCommandLineSwitch" xml:space="preserve">
    <value>The command line switch '{0}' is not yet implemented and was ignored.</value>
  </data>
  <data name="WRN_UnimplementedCommandLineSwitch_Title" xml:space="preserve">
    <value>Command line switch is not yet implemented</value>
  </data>
  <data name="ERR_ModuleEmitFailure" xml:space="preserve">
    <value>Failed to emit module '{0}': {1}</value>
  </data>
  <data name="ERR_FixedLocalInLambda" xml:space="preserve">
    <value>Cannot use fixed local '{0}' inside an anonymous method, lambda expression, or query expression</value>
  </data>
  <data name="ERR_ExpressionTreeContainsNamedArgument" xml:space="preserve">
    <value>An expression tree may not contain a named argument specification</value>
  </data>
  <data name="ERR_ExpressionTreeContainsOptionalArgument" xml:space="preserve">
    <value>An expression tree may not contain a call or invocation that uses optional arguments</value>
  </data>
  <data name="ERR_ExpressionTreeContainsIndexedProperty" xml:space="preserve">
    <value>An expression tree may not contain an indexed property</value>
  </data>
  <data name="ERR_IndexedPropertyRequiresParams" xml:space="preserve">
    <value>Indexed property '{0}' has non-optional arguments which must be provided</value>
  </data>
  <data name="ERR_IndexedPropertyMustHaveAllOptionalParams" xml:space="preserve">
    <value>Indexed property '{0}' must have all arguments optional</value>
  </data>
  <data name="ERR_SpecialByRefInLambda" xml:space="preserve">
    <value>Instance of type '{0}' cannot be used inside a nested function, query expression, iterator block or async method</value>
  </data>
  <data name="ERR_SecurityAttributeMissingAction" xml:space="preserve">
    <value>First argument to a security attribute must be a valid SecurityAction</value>
  </data>
  <data name="ERR_SecurityAttributeInvalidAction" xml:space="preserve">
    <value>Security attribute '{0}' has an invalid SecurityAction value '{1}'</value>
  </data>
  <data name="ERR_SecurityAttributeInvalidActionAssembly" xml:space="preserve">
    <value>SecurityAction value '{0}' is invalid for security attributes applied to an assembly</value>
  </data>
  <data name="ERR_SecurityAttributeInvalidActionTypeOrMethod" xml:space="preserve">
    <value>SecurityAction value '{0}' is invalid for security attributes applied to a type or a method</value>
  </data>
  <data name="ERR_PrincipalPermissionInvalidAction" xml:space="preserve">
    <value>SecurityAction value '{0}' is invalid for PrincipalPermission attribute</value>
  </data>
  <data name="ERR_FeatureNotValidInExpressionTree" xml:space="preserve">
    <value>An expression tree may not contain '{0}'</value>
  </data>
  <data name="ERR_PermissionSetAttributeInvalidFile" xml:space="preserve">
    <value>Unable to resolve file path '{0}' specified for the named argument '{1}' for PermissionSet attribute</value>
  </data>
  <data name="ERR_PermissionSetAttributeFileReadError" xml:space="preserve">
    <value>Error reading file '{0}' specified for the named argument '{1}' for PermissionSet attribute: '{2}'</value>
  </data>
  <data name="ERR_GlobalSingleTypeNameNotFoundFwd" xml:space="preserve">
    <value>The type name '{0}' could not be found in the global namespace. This type has been forwarded to assembly '{1}' Consider adding a reference to that assembly.</value>
  </data>
  <data name="ERR_DottedTypeNameNotFoundInNSFwd" xml:space="preserve">
    <value>The type name '{0}' could not be found in the namespace '{1}'. This type has been forwarded to assembly '{2}' Consider adding a reference to that assembly.</value>
  </data>
  <data name="ERR_SingleTypeNameNotFoundFwd" xml:space="preserve">
    <value>The type name '{0}' could not be found. This type has been forwarded to assembly '{1}'. Consider adding a reference to that assembly.</value>
  </data>
  <data name="ERR_AssemblySpecifiedForLinkAndRef" xml:space="preserve">
    <value>Assemblies '{0}' and '{1}' refer to the same metadata but only one is a linked reference (specified using /link option); consider removing one of the references.</value>
  </data>
  <data name="WRN_DeprecatedCollectionInitAdd" xml:space="preserve">
    <value>The best overloaded Add method '{0}' for the collection initializer element is obsolete.</value>
  </data>
  <data name="WRN_DeprecatedCollectionInitAdd_Title" xml:space="preserve">
    <value>The best overloaded Add method for the collection initializer element is obsolete</value>
  </data>
  <data name="WRN_DeprecatedCollectionInitAddStr" xml:space="preserve">
    <value>The best overloaded Add method '{0}' for the collection initializer element is obsolete. {1}</value>
  </data>
  <data name="WRN_DeprecatedCollectionInitAddStr_Title" xml:space="preserve">
    <value>The best overloaded Add method for the collection initializer element is obsolete</value>
  </data>
  <data name="ERR_DeprecatedCollectionInitAddStr" xml:space="preserve">
    <value>The best overloaded Add method '{0}' for the collection initializer element is obsolete. {1}</value>
  </data>
  <data name="ERR_SecurityAttributeInvalidTarget" xml:space="preserve">
    <value>Security attribute '{0}' is not valid on this declaration type. Security attributes are only valid on assembly, type and method declarations.</value>
  </data>
  <data name="ERR_BadDynamicMethodArg" xml:space="preserve">
    <value>Cannot use an expression of type '{0}' as an argument to a dynamically dispatched operation.</value>
  </data>
  <data name="ERR_BadDynamicMethodArgLambda" xml:space="preserve">
    <value>Cannot use a lambda expression as an argument to a dynamically dispatched operation without first casting it to a delegate or expression tree type.</value>
  </data>
  <data name="ERR_BadDynamicMethodArgMemgrp" xml:space="preserve">
    <value>Cannot use a method group as an argument to a dynamically dispatched operation. Did you intend to invoke the method?</value>
  </data>
  <data name="ERR_NoDynamicPhantomOnBase" xml:space="preserve">
    <value>The call to method '{0}' needs to be dynamically dispatched, but cannot be because it is part of a base access expression. Consider casting the dynamic arguments or eliminating the base access.</value>
  </data>
  <data name="ERR_BadDynamicQuery" xml:space="preserve">
    <value>Query expressions over source type 'dynamic' or with a join sequence of type 'dynamic' are not allowed</value>
  </data>
  <data name="ERR_NoDynamicPhantomOnBaseIndexer" xml:space="preserve">
    <value>The indexer access needs to be dynamically dispatched, but cannot be because it is part of a base access expression. Consider casting the dynamic arguments or eliminating the base access.</value>
  </data>
  <data name="WRN_DynamicDispatchToConditionalMethod" xml:space="preserve">
    <value>The dynamically dispatched call to method '{0}' may fail at runtime because one or more applicable overloads are conditional methods.</value>
  </data>
  <data name="WRN_DynamicDispatchToConditionalMethod_Title" xml:space="preserve">
    <value>Dynamically dispatched call may fail at runtime because one or more applicable overloads are conditional methods</value>
  </data>
  <data name="ERR_BadArgTypeDynamicExtension" xml:space="preserve">
    <value>'{0}' has no applicable method named '{1}' but appears to have an extension method by that name. Extension methods cannot be dynamically dispatched. Consider casting the dynamic arguments or calling the extension method without the extension method syntax.</value>
  </data>
  <data name="WRN_CallerFilePathPreferredOverCallerMemberName" xml:space="preserve">
    <value>The CallerMemberNameAttribute applied to parameter '{0}' will have no effect. It is overridden by the CallerFilePathAttribute.</value>
  </data>
  <data name="WRN_CallerFilePathPreferredOverCallerMemberName_Title" xml:space="preserve">
    <value>The CallerMemberNameAttribute will have no effect; it is overridden by the CallerFilePathAttribute</value>
  </data>
  <data name="WRN_CallerLineNumberPreferredOverCallerMemberName" xml:space="preserve">
    <value>The CallerMemberNameAttribute applied to parameter '{0}' will have no effect. It is overridden by the CallerLineNumberAttribute.</value>
  </data>
  <data name="WRN_CallerLineNumberPreferredOverCallerMemberName_Title" xml:space="preserve">
    <value>The CallerMemberNameAttribute will have no effect; it is overridden by the CallerLineNumberAttribute</value>
  </data>
  <data name="WRN_CallerLineNumberPreferredOverCallerFilePath" xml:space="preserve">
    <value>The CallerFilePathAttribute applied to parameter '{0}' will have no effect. It is overridden by the CallerLineNumberAttribute.</value>
  </data>
  <data name="WRN_CallerLineNumberPreferredOverCallerFilePath_Title" xml:space="preserve">
    <value>The CallerFilePathAttribute will have no effect; it is overridden by the CallerLineNumberAttribute</value>
  </data>
  <data name="ERR_InvalidDynamicCondition" xml:space="preserve">
    <value>Expression must be implicitly convertible to Boolean or its type '{0}' must define operator '{1}'.</value>
  </data>
  <data name="ERR_MixingWinRTEventWithRegular" xml:space="preserve">
    <value>'{0}' cannot implement '{1}' because '{2}' is a Windows Runtime event and '{3}' is a regular .NET event.</value>
  </data>
  <data name="WRN_CA2000_DisposeObjectsBeforeLosingScope1" xml:space="preserve">
    <value>Call System.IDisposable.Dispose() on allocated instance of {0} before all references to it are out of scope.</value>
  </data>
  <data name="WRN_CA2000_DisposeObjectsBeforeLosingScope1_Title" xml:space="preserve">
    <value>Call System.IDisposable.Dispose() on allocated instance before all references to it are out of scope</value>
  </data>
  <data name="WRN_CA2000_DisposeObjectsBeforeLosingScope2" xml:space="preserve">
    <value>Allocated instance of {0} is not disposed along all exception paths.  Call System.IDisposable.Dispose() before all references to it are out of scope.</value>
  </data>
  <data name="WRN_CA2000_DisposeObjectsBeforeLosingScope2_Title" xml:space="preserve">
    <value>Allocated instance is not disposed along all exception paths</value>
  </data>
  <data name="WRN_CA2202_DoNotDisposeObjectsMultipleTimes" xml:space="preserve">
    <value>Object '{0}' can be disposed more than once.</value>
  </data>
  <data name="WRN_CA2202_DoNotDisposeObjectsMultipleTimes_Title" xml:space="preserve">
    <value>Object can be disposed more than once</value>
  </data>
  <data name="ERR_NewCoClassOnLink" xml:space="preserve">
    <value>Interop type '{0}' cannot be embedded. Use the applicable interface instead.</value>
  </data>
  <data name="ERR_NoPIANestedType" xml:space="preserve">
    <value>Type '{0}' cannot be embedded because it is a nested type. Consider setting the 'Embed Interop Types' property to false.</value>
  </data>
  <data name="ERR_GenericsUsedInNoPIAType" xml:space="preserve">
    <value>Type '{0}' cannot be embedded because it has a generic argument. Consider setting the 'Embed Interop Types' property to false.</value>
  </data>
  <data name="ERR_InteropStructContainsMethods" xml:space="preserve">
    <value>Embedded interop struct '{0}' can contain only public instance fields.</value>
  </data>
  <data name="ERR_WinRtEventPassedByRef" xml:space="preserve">
    <value>A Windows Runtime event may not be passed as an out or ref parameter.</value>
  </data>
  <data name="ERR_MissingMethodOnSourceInterface" xml:space="preserve">
    <value>Source interface '{0}' is missing method '{1}' which is required to embed event '{2}'.</value>
  </data>
  <data name="ERR_MissingSourceInterface" xml:space="preserve">
    <value>Interface '{0}' has an invalid source interface which is required to embed event '{1}'.</value>
  </data>
  <data name="ERR_InteropTypeMissingAttribute" xml:space="preserve">
    <value>Interop type '{0}' cannot be embedded because it is missing the required '{1}' attribute.</value>
  </data>
  <data name="ERR_NoPIAAssemblyMissingAttribute" xml:space="preserve">
    <value>Cannot embed interop types from assembly '{0}' because it is missing the '{1}' attribute.</value>
  </data>
  <data name="ERR_NoPIAAssemblyMissingAttributes" xml:space="preserve">
    <value>Cannot embed interop types from assembly '{0}' because it is missing either the '{1}' attribute or the '{2}' attribute.</value>
  </data>
  <data name="ERR_InteropTypesWithSameNameAndGuid" xml:space="preserve">
    <value>Cannot embed interop type '{0}' found in both assembly '{1}' and '{2}'. Consider setting the 'Embed Interop Types' property to false.</value>
  </data>
  <data name="ERR_LocalTypeNameClash" xml:space="preserve">
    <value>Embedding the interop type '{0}' from assembly '{1}' causes a name clash in the current assembly. Consider setting the 'Embed Interop Types' property to false.</value>
  </data>
  <data name="WRN_ReferencedAssemblyReferencesLinkedPIA" xml:space="preserve">
    <value>A reference was created to embedded interop assembly '{0}' because of an indirect reference to that assembly created by assembly '{1}'. Consider changing the 'Embed Interop Types' property on either assembly.</value>
  </data>
  <data name="WRN_ReferencedAssemblyReferencesLinkedPIA_Title" xml:space="preserve">
    <value>A reference was created to embedded interop assembly because of an indirect assembly reference</value>
  </data>
  <data name="WRN_ReferencedAssemblyReferencesLinkedPIA_Description" xml:space="preserve">
    <value>You have added a reference to an assembly using /link (Embed Interop Types property set to True). This instructs the compiler to embed interop type information from that assembly. However, the compiler cannot embed interop type information from that assembly because another assembly that you have referenced also references that assembly using /reference (Embed Interop Types property set to False).

To embed interop type information for both assemblies, use /link for references to each assembly (set the Embed Interop Types property to True).

To remove the warning, you can use /reference instead (set the Embed Interop Types property to False). In this case, a primary interop assembly (PIA) provides interop type information.</value>
  </data>
  <data name="ERR_GenericsUsedAcrossAssemblies" xml:space="preserve">
    <value>Type '{0}' from assembly '{1}' cannot be used across assembly boundaries because it has a generic type argument that is an embedded interop type.</value>
  </data>
  <data name="ERR_NoCanonicalView" xml:space="preserve">
    <value>Cannot find the interop type that matches the embedded interop type '{0}'. Are you missing an assembly reference?</value>
  </data>
  <data name="ERR_NetModuleNameMismatch" xml:space="preserve">
    <value>Module name '{0}' stored in '{1}' must match its filename.</value>
  </data>
  <data name="ERR_BadModuleName" xml:space="preserve">
    <value>Invalid module name: {0}</value>
  </data>
  <data name="ERR_BadCompilationOptionValue" xml:space="preserve">
    <value>Invalid '{0}' value: '{1}'.</value>
  </data>
  <data name="ERR_BadAppConfigPath" xml:space="preserve">
    <value>AppConfigPath must be absolute.</value>
  </data>
  <data name="WRN_AssemblyAttributeFromModuleIsOverridden" xml:space="preserve">
    <value>Attribute '{0}' from module '{1}' will be ignored in favor of the instance appearing in source</value>
  </data>
  <data name="WRN_AssemblyAttributeFromModuleIsOverridden_Title" xml:space="preserve">
    <value>Attribute will be ignored in favor of the instance appearing in source</value>
  </data>
  <data name="ERR_CmdOptionConflictsSource" xml:space="preserve">
    <value>Attribute '{0}' given in a source file conflicts with option '{1}'.</value>
  </data>
  <data name="ERR_FixedBufferTooManyDimensions" xml:space="preserve">
    <value>A fixed buffer may only have one dimension.</value>
  </data>
  <data name="WRN_ReferencedAssemblyDoesNotHaveStrongName" xml:space="preserve">
    <value>Referenced assembly '{0}' does not have a strong name.</value>
  </data>
  <data name="WRN_ReferencedAssemblyDoesNotHaveStrongName_Title" xml:space="preserve">
    <value>Referenced assembly does not have a strong name</value>
  </data>
  <data name="ERR_InvalidSignaturePublicKey" xml:space="preserve">
    <value>Invalid signature public key specified in AssemblySignatureKeyAttribute.</value>
  </data>
  <data name="ERR_ExportedTypeConflictsWithDeclaration" xml:space="preserve">
    <value>Type '{0}' exported from module '{1}' conflicts with type declared in primary module of this assembly.</value>
  </data>
  <data name="ERR_ExportedTypesConflict" xml:space="preserve">
    <value>Type '{0}' exported from module '{1}' conflicts with type '{2}' exported from module '{3}'.</value>
  </data>
  <data name="ERR_ForwardedTypeConflictsWithDeclaration" xml:space="preserve">
    <value>Forwarded type '{0}' conflicts with type declared in primary module of this assembly.</value>
  </data>
  <data name="ERR_ForwardedTypesConflict" xml:space="preserve">
    <value>Type '{0}' forwarded to assembly '{1}' conflicts with type '{2}' forwarded to assembly '{3}'.</value>
  </data>
  <data name="ERR_ForwardedTypeConflictsWithExportedType" xml:space="preserve">
    <value>Type '{0}' forwarded to assembly '{1}' conflicts with type '{2}' exported from module '{3}'.</value>
  </data>
  <data name="WRN_RefCultureMismatch" xml:space="preserve">
    <value>Referenced assembly '{0}' has different culture setting of '{1}'.</value>
  </data>
  <data name="WRN_RefCultureMismatch_Title" xml:space="preserve">
    <value>Referenced assembly has different culture setting</value>
  </data>
  <data name="ERR_AgnosticToMachineModule" xml:space="preserve">
    <value>Agnostic assembly cannot have a processor specific module '{0}'.</value>
  </data>
  <data name="ERR_ConflictingMachineModule" xml:space="preserve">
    <value>Assembly and module '{0}' cannot target different processors.</value>
  </data>
  <data name="WRN_ConflictingMachineAssembly" xml:space="preserve">
    <value>Referenced assembly '{0}' targets a different processor.</value>
  </data>
  <data name="WRN_ConflictingMachineAssembly_Title" xml:space="preserve">
    <value>Referenced assembly targets a different processor</value>
  </data>
  <data name="ERR_CryptoHashFailed" xml:space="preserve">
    <value>Cryptographic failure while creating hashes.</value>
  </data>
  <data name="ERR_MissingNetModuleReference" xml:space="preserve">
    <value>Reference to '{0}' netmodule missing.</value>
  </data>
  <data name="ERR_NetModuleNameMustBeUnique" xml:space="preserve">
    <value>Module '{0}' is already defined in this assembly. Each module must have a unique filename.</value>
  </data>
  <data name="ERR_CantReadConfigFile" xml:space="preserve">
    <value>Cannot read config file '{0}' -- '{1}'</value>
  </data>
  <data name="ERR_EncNoPIAReference" xml:space="preserve">
    <value>Cannot continue since the edit includes a reference to an embedded type: '{0}'.</value>
  </data>
  <data name="ERR_EncReferenceToAddedMember" xml:space="preserve">
    <value>Member '{0}' added during the current debug session can only be accessed from within its declaring assembly '{1}'.</value>
  </data>
  <data name="ERR_MutuallyExclusiveOptions" xml:space="preserve">
    <value>Compilation options '{0}' and '{1}' can't both be specified at the same time.</value>
  </data>
  <data name="ERR_LinkedNetmoduleMetadataMustProvideFullPEImage" xml:space="preserve">
    <value>Linked netmodule metadata must provide a full PE image: '{0}'.</value>
  </data>
  <data name="ERR_BadPrefer32OnLib" xml:space="preserve">
    <value>/platform:anycpu32bitpreferred can only be used with /t:exe, /t:winexe and /t:appcontainerexe</value>
  </data>
  <data name="IDS_PathList" xml:space="preserve">
    <value>&lt;path list&gt;</value>
  </data>
  <data name="IDS_Text" xml:space="preserve">
    <value>&lt;text&gt;</value>
  </data>
  <data name="IDS_FeatureNullPropagatingOperator" xml:space="preserve">
    <value>null propagating operator</value>
  </data>
  <data name="IDS_FeatureExpressionBodiedMethod" xml:space="preserve">
    <value>expression-bodied method</value>
  </data>
  <data name="IDS_FeatureExpressionBodiedProperty" xml:space="preserve">
    <value>expression-bodied property</value>
  </data>
  <data name="IDS_FeatureExpressionBodiedIndexer" xml:space="preserve">
    <value>expression-bodied indexer</value>
  </data>
  <data name="IDS_FeatureAutoPropertyInitializer" xml:space="preserve">
    <value>auto property initializer</value>
  </data>
  <data name="IDS_Namespace1" xml:space="preserve">
    <value>&lt;namespace&gt;</value>
  </data>
  <data name="IDS_FeatureRefLocalsReturns" xml:space="preserve">
    <value>byref locals and returns</value>
  </data>
  <data name="IDS_FeatureReadOnlyReferences" xml:space="preserve">
    <value>readonly references</value>
  </data>
  <data name="IDS_FeatureRefStructs" xml:space="preserve">
    <value>ref structs</value>
  </data>
  <data name="IDS_FeatureRefConditional" xml:space="preserve">
    <value>ref conditional expression</value>
  </data>
  <data name="IDS_FeatureRefReassignment" xml:space="preserve">
    <value>ref reassignment</value>
  </data>
  <data name="IDS_FeatureRefFor" xml:space="preserve">
    <value>ref for-loop variables</value>
  </data>
  <data name="IDS_FeatureRefForEach" xml:space="preserve">
    <value>ref foreach iteration variables</value>
  </data>
  <data name="IDS_FeatureExtensibleFixedStatement" xml:space="preserve">
    <value>extensible fixed statement</value>
  </data>
  <data name="CompilationC" xml:space="preserve">
    <value>Compilation (C#): </value>
  </data>
  <data name="SyntaxNodeIsNotWithinSynt" xml:space="preserve">
    <value>Syntax node is not within syntax tree</value>
  </data>
  <data name="LocationMustBeProvided" xml:space="preserve">
    <value>Location must be provided in order to provide minimal type qualification.</value>
  </data>
  <data name="SyntaxTreeSemanticModelMust" xml:space="preserve">
    <value>SyntaxTreeSemanticModel must be provided in order to provide minimal type qualification.</value>
  </data>
  <data name="CantReferenceCompilationOf" xml:space="preserve">
    <value>Can't reference compilation of type '{0}' from {1} compilation.</value>
  </data>
  <data name="SyntaxTreeAlreadyPresent" xml:space="preserve">
    <value>Syntax tree already present</value>
  </data>
  <data name="SubmissionCanOnlyInclude" xml:space="preserve">
    <value>Submission can only include script code.</value>
  </data>
  <data name="SubmissionCanHaveAtMostOne" xml:space="preserve">
    <value>Submission can have at most one syntax tree.</value>
  </data>
  <data name="SyntaxTreeNotFoundToRemove" xml:space="preserve">
    <value>SyntaxTree is not part of the compilation, so it cannot be removed</value>
  </data>
  <data name="TreeMustHaveARootNodeWith" xml:space="preserve">
    <value>tree must have a root node with SyntaxKind.CompilationUnit</value>
  </data>
  <data name="TypeArgumentCannotBeNull" xml:space="preserve">
    <value>Type argument cannot be null</value>
  </data>
  <data name="WrongNumberOfTypeArguments" xml:space="preserve">
    <value>Wrong number of type arguments</value>
  </data>
  <data name="NameConflictForName" xml:space="preserve">
    <value>Name conflict for name {0}</value>
  </data>
  <data name="LookupOptionsHasInvalidCombo" xml:space="preserve">
    <value>LookupOptions has an invalid combination of options</value>
  </data>
  <data name="ItemsMustBeNonEmpty" xml:space="preserve">
    <value>items: must be non-empty</value>
  </data>
  <data name="UseVerbatimIdentifier" xml:space="preserve">
    <value>Use Microsoft.CodeAnalysis.CSharp.SyntaxFactory.Identifier or Microsoft.CodeAnalysis.CSharp.SyntaxFactory.VerbatimIdentifier to create identifier tokens.</value>
  </data>
  <data name="UseLiteralForTokens" xml:space="preserve">
    <value>Use Microsoft.CodeAnalysis.CSharp.SyntaxFactory.Literal to create character literal tokens.</value>
  </data>
  <data name="UseLiteralForNumeric" xml:space="preserve">
    <value>Use Microsoft.CodeAnalysis.CSharp.SyntaxFactory.Literal to create numeric literal tokens.</value>
  </data>
  <data name="ThisMethodCanOnlyBeUsedToCreateTokens" xml:space="preserve">
    <value>This method can only be used to create tokens - {0} is not a token kind.</value>
  </data>
  <data name="GenericParameterDefinition" xml:space="preserve">
    <value>Generic parameter is definition when expected to be reference {0}</value>
  </data>
  <data name="InvalidGetDeclarationNameMultipleDeclarators" xml:space="preserve">
    <value>Called GetDeclarationName for a declaration node that can possibly contain multiple variable declarators.</value>
  </data>
  <data name="TreeNotPartOfCompilation" xml:space="preserve">
    <value>tree not part of compilation</value>
  </data>
  <data name="PositionIsNotWithinSyntax" xml:space="preserve">
    <value>Position is not within syntax tree with full span {0}</value>
  </data>
  <data name="WRN_BadUILang" xml:space="preserve">
    <value>The language name '{0}' is invalid.</value>
  </data>
  <data name="WRN_BadUILang_Title" xml:space="preserve">
    <value>The language name is invalid</value>
  </data>
  <data name="ERR_UnsupportedTransparentIdentifierAccess" xml:space="preserve">
    <value>Transparent identifier member access failed for field '{0}' of '{1}'.  Does the data being queried implement the query pattern?</value>
  </data>
  <data name="ERR_ParamDefaultValueDiffersFromAttribute" xml:space="preserve">
    <value>The parameter has multiple distinct default values.</value>
  </data>
  <data name="ERR_FieldHasMultipleDistinctConstantValues" xml:space="preserve">
    <value>The field has multiple distinct constant values.</value>
  </data>
  <data name="WRN_UnqualifiedNestedTypeInCref" xml:space="preserve">
    <value>Within cref attributes, nested types of generic types should be qualified.</value>
  </data>
  <data name="WRN_UnqualifiedNestedTypeInCref_Title" xml:space="preserve">
    <value>Within cref attributes, nested types of generic types should be qualified</value>
  </data>
  <data name="NotACSharpSymbol" xml:space="preserve">
    <value>Not a C# symbol.</value>
  </data>
  <data name="HDN_UnusedUsingDirective" xml:space="preserve">
    <value>Unnecessary using directive.</value>
  </data>
  <data name="HDN_UnusedExternAlias" xml:space="preserve">
    <value>Unused extern alias.</value>
  </data>
  <data name="ElementsCannotBeNull" xml:space="preserve">
    <value>Elements cannot be null.</value>
  </data>
  <data name="IDS_LIB_ENV" xml:space="preserve">
    <value>LIB environment variable</value>
  </data>
  <data name="IDS_LIB_OPTION" xml:space="preserve">
    <value>/LIB option</value>
  </data>
  <data name="IDS_REFERENCEPATH_OPTION" xml:space="preserve">
    <value>/REFERENCEPATH option</value>
  </data>
  <data name="IDS_DirectoryDoesNotExist" xml:space="preserve">
    <value>directory does not exist</value>
  </data>
  <data name="IDS_DirectoryHasInvalidPath" xml:space="preserve">
    <value>path is too long or invalid</value>
  </data>
  <data name="WRN_NoRuntimeMetadataVersion" xml:space="preserve">
    <value>No value for RuntimeMetadataVersion found. No assembly containing System.Object was found nor was a value for RuntimeMetadataVersion specified through options.</value>
  </data>
  <data name="WRN_NoRuntimeMetadataVersion_Title" xml:space="preserve">
    <value>No value for RuntimeMetadataVersion found</value>
  </data>
  <data name="WrongSemanticModelType" xml:space="preserve">
    <value>Expected a {0} SemanticModel.</value>
  </data>
  <data name="IDS_FeatureLambda" xml:space="preserve">
    <value>lambda expression</value>
  </data>
  <data name="ERR_FeatureNotAvailableInVersion1" xml:space="preserve">
    <value>Feature '{0}' is not available in C# 1. Please use language version {1} or greater.</value>
  </data>
  <data name="ERR_FeatureNotAvailableInVersion2" xml:space="preserve">
    <value>Feature '{0}' is not available in C# 2. Please use language version {1} or greater.</value>
  </data>
  <data name="ERR_FeatureNotAvailableInVersion3" xml:space="preserve">
    <value>Feature '{0}' is not available in C# 3. Please use language version {1} or greater.</value>
  </data>
  <data name="ERR_FeatureNotAvailableInVersion4" xml:space="preserve">
    <value>Feature '{0}' is not available in C# 4. Please use language version {1} or greater.</value>
  </data>
  <data name="ERR_FeatureNotAvailableInVersion5" xml:space="preserve">
    <value>Feature '{0}' is not available in C# 5. Please use language version {1} or greater.</value>
  </data>
  <data name="ERR_FeatureNotAvailableInVersion6" xml:space="preserve">
    <value>Feature '{0}' is not available in C# 6. Please use language version {1} or greater.</value>
  </data>
  <data name="ERR_FeatureNotAvailableInVersion7" xml:space="preserve">
    <value>Feature '{0}' is not available in C# 7.0. Please use language version {1} or greater.</value>
  </data>
  <data name="ERR_FeatureIsExperimental" xml:space="preserve">
    <value>Feature '{0}' is experimental and unsupported; use '/features:{1}' to enable.</value>
  </data>
  <data name="IDS_VersionExperimental" xml:space="preserve">
    <value>'experimental'</value>
  </data>
  <data name="PositionNotWithinTree" xml:space="preserve">
    <value>Position must be within span of the syntax tree.</value>
  </data>
  <data name="SpeculatedSyntaxNodeCannotBelongToCurrentCompilation" xml:space="preserve">
    <value>Syntax node to be speculated cannot belong to a syntax tree from the current compilation.</value>
  </data>
  <data name="ChainingSpeculativeModelIsNotSupported" xml:space="preserve">
    <value>Chaining speculative semantic model is not supported. You should create a speculative model from the non-speculative ParentModel.</value>
  </data>
  <data name="IDS_ToolName" xml:space="preserve">
    <value>Metalama Compiler</value>
  </data>
  <data name="IDS_LogoLine1" xml:space="preserve">
    <value>{0} version {1}</value>
  </data>
  <data name="IDS_LogoLine2" xml:space="preserve">
    <value>Copyright (c) SharpCrafters s.r.o. All rights reserved.</value>
  </data>
  <data name="IDS_LogoLine3" xml:space="preserve">
    <value>Based on the Microsoft (R) Visual C# Compiler.
Copyright (C) Microsoft Corporation. All rights reserved.
See LICENSE.md and THIRD_PARTY_NOTICES.txt for detailed legal notices.</value>
  </data>
  <data name="IDS_LangVersions" xml:space="preserve">
    <value>Supported language versions:</value>
  </data>
  <data name="IDS_CSCHelp" xml:space="preserve">
    <value>
                             Visual C# Compiler Options

                       - OUTPUT FILES -
-out:&lt;file&gt;                   Specify output file name (default: base name of
                              file with main class or first file)
-target:exe                   Build a console executable (default) (Short
                              form: -t:exe)
-target:winexe                Build a Windows executable (Short form:
                              -t:winexe)
-target:library               Build a library (Short form: -t:library)
-target:module                Build a module that can be added to another
                              assembly (Short form: -t:module)
-target:appcontainerexe       Build an Appcontainer executable (Short form:
                              -t:appcontainerexe)
-target:winmdobj              Build a Windows Runtime intermediate file that
                              is consumed by WinMDExp (Short form: -t:winmdobj)
-doc:&lt;file&gt;                   XML Documentation file to generate
-refout:&lt;file&gt;                Reference assembly output to generate
-platform:&lt;string&gt;            Limit which platforms this code can run on: x86,
                              Itanium, x64, arm, arm64, anycpu32bitpreferred, or
                              anycpu. The default is anycpu.

                       - INPUT FILES -
-recurse:&lt;wildcard&gt;           Include all files in the current directory and
                              subdirectories according to the wildcard
                              specifications
-reference:&lt;alias&gt;=&lt;file&gt;     Reference metadata from the specified assembly
                              file using the given alias (Short form: -r)
-reference:&lt;file list&gt;        Reference metadata from the specified assembly
                              files (Short form: -r)
-addmodule:&lt;file list&gt;        Link the specified modules into this assembly
-link:&lt;file list&gt;             Embed metadata from the specified interop
                              assembly files (Short form: -l)
-analyzer:&lt;file list&gt;         Run the analyzers from this assembly
                              (Short form: -a)
-additionalfile:&lt;file list&gt;   Additional files that don't directly affect code
                              generation but may be used by analyzers for producing
                              errors or warnings.
-embed                        Embed all source files in the PDB.
-embed:&lt;file list&gt;            Embed specific files in the PDB.

                       - RESOURCES -
-win32res:&lt;file&gt;              Specify a Win32 resource file (.res)
-win32icon:&lt;file&gt;             Use this icon for the output
-win32manifest:&lt;file&gt;         Specify a Win32 manifest file (.xml)
-nowin32manifest              Do not include the default Win32 manifest
-resource:&lt;resinfo&gt;           Embed the specified resource (Short form: -res)
-linkresource:&lt;resinfo&gt;       Link the specified resource to this assembly
                              (Short form: -linkres) Where the resinfo format
                              is &lt;file&gt;[,&lt;string name&gt;[,public|private]]

                       - CODE GENERATION -
-debug[+|-]                   Emit debugging information
-debug:{full|pdbonly|portable|embedded}
                              Specify debugging type ('full' is default,
                              'portable' is a cross-platform format,
                              'embedded' is a cross-platform format embedded into
                              the target .dll or .exe)
-optimize[+|-]                Enable optimizations (Short form: -o)
-deterministic                Produce a deterministic assembly
                              (including module version GUID and timestamp)
-refonly                      Produce a reference assembly in place of the main output
-instrument:TestCoverage      Produce an assembly instrumented to collect
                              coverage information
-sourcelink:&lt;file&gt;            Source link info to embed into PDB.

                       - ERRORS AND WARNINGS -
-warnaserror[+|-]             Report all warnings as errors
-warnaserror[+|-]:&lt;warn list&gt; Report specific warnings as errors
                              (use "nullable" for all nullability warnings)
-warn:&lt;n&gt;                     Set warning level (0 or higher) (Short form: -w)
-nowarn:&lt;warn list&gt;           Disable specific warning messages
                              (use "nullable" for all nullability warnings)
-ruleset:&lt;file&gt;               Specify a ruleset file that disables specific
                              diagnostics.
-errorlog:&lt;file&gt;[,version=&lt;sarif_version&gt;]
                              Specify a file to log all compiler and analyzer
                              diagnostics.
                              sarif_version:{1|2|2.1} Default is 1. 2 and 2.1
                              both mean SARIF version 2.1.0.
-reportanalyzer               Report additional analyzer information, such as
                              execution time.
-skipanalyzers[+|-]           Skip execution of diagnostic analyzers.

                       - LANGUAGE -
-checked[+|-]                 Generate overflow checks
-unsafe[+|-]                  Allow 'unsafe' code
-define:&lt;symbol list&gt;         Define conditional compilation symbol(s) (Short
                              form: -d)
-langversion:?                Display the allowed values for language version
-langversion:&lt;string&gt;         Specify language version such as
                              `latest` (latest version, including minor versions),
                              `default` (same as `latest`),
                              `latestmajor` (latest version, excluding minor versions),
                              `preview` (latest version, including features in unsupported preview),
                              or specific versions like `6` or `7.1`
-nullable[+|-]                Specify nullable context option enable|disable.
-nullable:{enable|disable|warnings|annotations}
                              Specify nullable context option enable|disable|warnings|annotations.

                       - SECURITY -
-delaysign[+|-]               Delay-sign the assembly using only the public
                              portion of the strong name key
-publicsign[+|-]              Public-sign the assembly using only the public
                              portion of the strong name key
-keyfile:&lt;file&gt;               Specify a strong name key file
-keycontainer:&lt;string&gt;        Specify a strong name key container
-highentropyva[+|-]           Enable high-entropy ASLR

                       - MISCELLANEOUS -
@&lt;file&gt;                       Read response file for more options
-help                         Display this usage message (Short form: -?)
-nologo                       Suppress compiler copyright message
-noconfig                     Do not auto include CSC.RSP file
-parallel[+|-]                Concurrent build.
-version                      Display the compiler version number and exit.

                       - ADVANCED -
-baseaddress:&lt;address&gt;        Base address for the library to be built
-checksumalgorithm:&lt;alg&gt;      Specify algorithm for calculating source file
                              checksum stored in PDB. Supported values are:
                              SHA1 or SHA256 (default).
-codepage:&lt;n&gt;                 Specify the codepage to use when opening source
                              files
-utf8output                   Output compiler messages in UTF-8 encoding
-main:&lt;type&gt;                  Specify the type that contains the entry point
                              (ignore all other possible entry points) (Short
                              form: -m)
-fullpaths                    Compiler generates fully qualified paths
-filealign:&lt;n&gt;                Specify the alignment used for output file
                              sections
-pathmap:&lt;K1&gt;=&lt;V1&gt;,&lt;K2&gt;=&lt;V2&gt;,...
                              Specify a mapping for source path names output by
                              the compiler.
-pdb:&lt;file&gt;                   Specify debug information file name (default:
                              output file name with .pdb extension)
-errorendlocation             Output line and column of the end location of
                              each error
-preferreduilang              Specify the preferred output language name.
-nosdkpath                    Disable searching the default SDK path for standard library assemblies.
-nostdlib[+|-]                Do not reference standard library (mscorlib.dll)
-subsystemversion:&lt;string&gt;    Specify subsystem version of this assembly
-lib:&lt;file list&gt;              Specify additional directories to search in for
                              references
-errorreport:&lt;string&gt;         Specify how to handle internal compiler errors:
                              prompt, send, queue, or none. The default is
                              queue.
-appconfig:&lt;file&gt;             Specify an application configuration file
                              containing assembly binding settings
-moduleassemblyname:&lt;string&gt;  Name of the assembly which this module will be
                              a part of
-modulename:&lt;string&gt;          Specify the name of the source module
-generatedfilesout:&lt;dir&gt;      Place files generated during compilation in the
                              specified directory.
</value>
    <comment>Visual C# Compiler Options</comment>
  </data>
  <data name="ERR_ComImportWithInitializers" xml:space="preserve">
    <value>'{0}': a class with the ComImport attribute cannot specify field initializers.</value>
  </data>
  <data name="WRN_PdbLocalNameTooLong" xml:space="preserve">
    <value>Local name '{0}' is too long for PDB.  Consider shortening or compiling without /debug.</value>
  </data>
  <data name="WRN_PdbLocalNameTooLong_Title" xml:space="preserve">
    <value>Local name is too long for PDB</value>
  </data>
  <data name="ERR_RetNoObjectRequiredLambda" xml:space="preserve">
    <value>Anonymous function converted to a void returning delegate cannot return a value</value>
  </data>
  <data name="ERR_TaskRetNoObjectRequiredLambda" xml:space="preserve">
    <value>Async lambda expression converted to a 'Task' returning delegate cannot return a value. Did you intend to return 'Task&lt;T&gt;'?</value>
  </data>
  <data name="WRN_AnalyzerCannotBeCreated" xml:space="preserve">
    <value>An instance of analyzer {0} cannot be created from {1} : {2}.</value>
  </data>
  <data name="WRN_AnalyzerCannotBeCreated_Title" xml:space="preserve">
    <value>An analyzer instance cannot be created</value>
  </data>
  <data name="WRN_NoAnalyzerInAssembly" xml:space="preserve">
    <value>The assembly {0} does not contain any analyzers.</value>
  </data>
  <data name="WRN_NoAnalyzerInAssembly_Title" xml:space="preserve">
    <value>Assembly does not contain any analyzers</value>
  </data>
  <data name="WRN_UnableToLoadAnalyzer" xml:space="preserve">
    <value>Unable to load Analyzer assembly {0} : {1}</value>
  </data>
  <data name="WRN_UnableToLoadAnalyzer_Title" xml:space="preserve">
    <value>Unable to load Analyzer assembly</value>
  </data>
  <data name="INF_UnableToLoadSomeTypesInAnalyzer" xml:space="preserve">
    <value>Skipping some types in analyzer assembly {0} due to a ReflectionTypeLoadException : {1}.</value>
  </data>
  <data name="ERR_CantReadRulesetFile" xml:space="preserve">
    <value>Error reading ruleset file {0} - {1}</value>
  </data>
  <data name="ERR_BadPdbData" xml:space="preserve">
    <value>Error reading debug information for '{0}'</value>
  </data>
  <data name="IDS_OperationCausedStackOverflow" xml:space="preserve">
    <value>Operation caused a stack overflow.</value>
  </data>
  <data name="WRN_IdentifierOrNumericLiteralExpected" xml:space="preserve">
    <value>Expected identifier or numeric literal.</value>
  </data>
  <data name="WRN_IdentifierOrNumericLiteralExpected_Title" xml:space="preserve">
    <value>Expected identifier or numeric literal</value>
  </data>
  <data name="ERR_InitializerOnNonAutoProperty" xml:space="preserve">
    <value>Only auto-implemented properties can have initializers.</value>
  </data>
  <data name="ERR_InstancePropertyInitializerInInterface" xml:space="preserve">
    <value>Instance properties in interfaces cannot have initializers.</value>
  </data>
  <data name="ERR_AutoPropertyMustHaveGetAccessor" xml:space="preserve">
    <value>Auto-implemented properties must have get accessors.</value>
  </data>
  <data name="ERR_AutoPropertyMustOverrideSet" xml:space="preserve">
    <value>Auto-implemented properties must override all accessors of the overridden property.</value>
  </data>
  <data name="ERR_InitializerInStructWithoutExplicitConstructor" xml:space="preserve">
    <value>Structs without explicit constructors cannot contain members with initializers.</value>
  </data>
  <data name="ERR_EncodinglessSyntaxTree" xml:space="preserve">
    <value>Cannot emit debug information for a source text without encoding.</value>
  </data>
  <data name="ERR_BlockBodyAndExpressionBody" xml:space="preserve">
    <value>Block bodies and expression bodies cannot both be provided.</value>
  </data>
  <data name="ERR_SwitchFallOut" xml:space="preserve">
    <value>Control cannot fall out of switch from final case label ('{0}')</value>
  </data>
  <data name="ERR_UnexpectedBoundGenericName" xml:space="preserve">
    <value>Type arguments are not allowed in the nameof operator.</value>
  </data>
  <data name="ERR_NullPropagatingOpInExpressionTree" xml:space="preserve">
    <value>An expression tree lambda may not contain a null propagating operator.</value>
  </data>
  <data name="ERR_DictionaryInitializerInExpressionTree" xml:space="preserve">
    <value>An expression tree lambda may not contain a dictionary initializer.</value>
  </data>
  <data name="ERR_ExtensionCollectionElementInitializerInExpressionTree" xml:space="preserve">
    <value>An extension Add method is not supported for a collection initializer in an expression lambda.</value>
  </data>
  <data name="IDS_FeatureNameof" xml:space="preserve">
    <value>nameof operator</value>
  </data>
  <data name="IDS_FeatureDictionaryInitializer" xml:space="preserve">
    <value>dictionary initializer</value>
  </data>
  <data name="ERR_UnclosedExpressionHole" xml:space="preserve">
    <value>Missing close delimiter '}' for interpolated expression started with '{'.</value>
  </data>
  <data name="ERR_SingleLineCommentInExpressionHole" xml:space="preserve">
    <value>A single-line comment may not be used in an interpolated string.</value>
  </data>
  <data name="ERR_InsufficientStack" xml:space="preserve">
    <value>An expression is too long or complex to compile</value>
  </data>
  <data name="ERR_ExpressionHasNoName" xml:space="preserve">
    <value>Expression does not have a name.</value>
  </data>
  <data name="ERR_SubexpressionNotInNameof" xml:space="preserve">
    <value>Sub-expression cannot be used in an argument to nameof.</value>
  </data>
  <data name="ERR_AliasQualifiedNameNotAnExpression" xml:space="preserve">
    <value>An alias-qualified name is not an expression.</value>
  </data>
  <data name="ERR_NameofMethodGroupWithTypeParameters" xml:space="preserve">
    <value>Type parameters are not allowed on a method group as an argument to 'nameof'.</value>
  </data>
  <data name="NoNoneSearchCriteria" xml:space="preserve">
    <value>SearchCriteria is expected.</value>
  </data>
  <data name="ERR_InvalidAssemblyCulture" xml:space="preserve">
    <value>Assembly culture strings may not contain embedded NUL characters.</value>
  </data>
  <data name="IDS_FeatureUsingStatic" xml:space="preserve">
    <value>using static</value>
  </data>
  <data name="IDS_FeatureInterpolatedStrings" xml:space="preserve">
    <value>interpolated strings</value>
  </data>
  <data name="IDS_FeatureAltInterpolatedVerbatimStrings" xml:space="preserve">
    <value>alternative interpolated verbatim strings</value>
  </data>
  <data name="IDS_AwaitInCatchAndFinally" xml:space="preserve">
    <value>await in catch blocks and finally blocks</value>
  </data>
  <data name="IDS_FeatureBinaryLiteral" xml:space="preserve">
    <value>binary literals</value>
  </data>
  <data name="IDS_FeatureDigitSeparator" xml:space="preserve">
    <value>digit separators</value>
  </data>
  <data name="IDS_FeatureLocalFunctions" xml:space="preserve">
    <value>local functions</value>
  </data>
  <data name="ERR_UnescapedCurly" xml:space="preserve">
    <value>A '{0}' character must be escaped (by doubling) in an interpolated string.</value>
  </data>
  <data name="ERR_EscapedCurly" xml:space="preserve">
    <value>A '{0}' character may only be escaped by doubling '{0}{0}' in an interpolated string.</value>
  </data>
  <data name="ERR_TrailingWhitespaceInFormatSpecifier" xml:space="preserve">
    <value>A format specifier may not contain trailing whitespace.</value>
  </data>
  <data name="ERR_EmptyFormatSpecifier" xml:space="preserve">
    <value>Empty format specifier.</value>
  </data>
  <data name="ERR_ErrorInReferencedAssembly" xml:space="preserve">
    <value>There is an error in a referenced assembly '{0}'.</value>
  </data>
  <data name="ERR_ExpressionOrDeclarationExpected" xml:space="preserve">
    <value>Expression or declaration statement expected.</value>
  </data>
  <data name="ERR_NameofExtensionMethod" xml:space="preserve">
    <value>Extension method groups are not allowed as an argument to 'nameof'.</value>
  </data>
  <data name="WRN_AlignmentMagnitude" xml:space="preserve">
    <value>Alignment value {0} has a magnitude greater than {1} and may result in a large formatted string.</value>
  </data>
  <data name="HDN_UnusedExternAlias_Title" xml:space="preserve">
    <value>Unused extern alias</value>
  </data>
  <data name="HDN_UnusedUsingDirective_Title" xml:space="preserve">
    <value>Unnecessary using directive</value>
  </data>
  <data name="INF_UnableToLoadSomeTypesInAnalyzer_Title" xml:space="preserve">
    <value>Skip loading types in analyzer assembly that fail due to a ReflectionTypeLoadException</value>
  </data>
  <data name="WRN_AlignmentMagnitude_Title" xml:space="preserve">
    <value>Alignment value has a magnitude that may result in a large formatted string</value>
  </data>
  <data name="ERR_ConstantStringTooLong" xml:space="preserve">
    <value>Length of String constant resulting from concatenation exceeds System.Int32.MaxValue.  Try splitting the string into multiple constants.</value>
  </data>
  <data name="ERR_TupleTooFewElements" xml:space="preserve">
    <value>Tuple must contain at least two elements.</value>
  </data>
  <data name="ERR_DebugEntryPointNotSourceMethodDefinition" xml:space="preserve">
    <value>Debug entry point must be a definition of a method declared in the current compilation.</value>
  </data>
  <data name="ERR_LoadDirectiveOnlyAllowedInScripts" xml:space="preserve">
    <value>#load is only allowed in scripts</value>
  </data>
  <data name="ERR_PPLoadFollowsToken" xml:space="preserve">
    <value>Cannot use #load after first token in file</value>
  </data>
  <data name="CouldNotFindFile" xml:space="preserve">
    <value>Could not find file.</value>
    <comment>File path referenced in source (#load) could not be resolved.</comment>
  </data>
  <data name="SyntaxTreeFromLoadNoRemoveReplace" xml:space="preserve">
    <value>SyntaxTree resulted from a #load directive and cannot be removed or replaced directly.</value>
  </data>
  <data name="ERR_SourceFileReferencesNotSupported" xml:space="preserve">
    <value>Source file references are not supported.</value>
  </data>
  <data name="ERR_InvalidPathMap" xml:space="preserve">
    <value>The pathmap option was incorrectly formatted.</value>
  </data>
  <data name="ERR_InvalidReal" xml:space="preserve">
    <value>Invalid real literal.</value>
  </data>
  <data name="ERR_AutoPropertyCannotBeRefReturning" xml:space="preserve">
    <value>Auto-implemented properties cannot return by reference</value>
  </data>
  <data name="ERR_RefPropertyMustHaveGetAccessor" xml:space="preserve">
    <value>Properties which return by reference must have a get accessor</value>
  </data>
  <data name="ERR_RefPropertyCannotHaveSetAccessor" xml:space="preserve">
    <value>Properties which return by reference cannot have set accessors</value>
  </data>
  <data name="ERR_CantChangeRefReturnOnOverride" xml:space="preserve">
    <value>'{0}' must match by reference return of overridden member '{1}'</value>
  </data>
  <data name="ERR_CantChangeInitOnlyOnOverride" xml:space="preserve">
    <value>'{0}' must match by init-only of overridden member '{1}'</value>
  </data>
  <data name="ERR_MustNotHaveRefReturn" xml:space="preserve">
    <value>By-reference returns may only be used in methods that return by reference</value>
  </data>
  <data name="ERR_MustHaveRefReturn" xml:space="preserve">
    <value>By-value returns may only be used in methods that return by value</value>
  </data>
  <data name="ERR_RefReturnMustHaveIdentityConversion" xml:space="preserve">
    <value>The return expression must be of type '{0}' because this method returns by reference</value>
  </data>
  <data name="ERR_CloseUnimplementedInterfaceMemberWrongRefReturn" xml:space="preserve">
    <value>'{0}' does not implement interface member '{1}'. '{2}' cannot implement '{1}' because it does not have matching return by reference.</value>
  </data>
  <data name="ERR_CloseUnimplementedInterfaceMemberWrongInitOnly" xml:space="preserve">
    <value>'{0}' does not implement interface member '{1}'. '{2}' cannot implement '{1}'.</value>
  </data>
  <data name="ERR_BadIteratorReturnRef" xml:space="preserve">
    <value>The body of '{0}' cannot be an iterator block because '{0}' returns by reference</value>
  </data>
  <data name="ERR_BadRefReturnExpressionTree" xml:space="preserve">
    <value>Lambda expressions that return by reference cannot be converted to expression trees</value>
  </data>
  <data name="ERR_RefReturningCallInExpressionTree" xml:space="preserve">
    <value>An expression tree lambda may not contain a call to a method, property, or indexer that returns by reference</value>
  </data>
  <data name="ERR_RefReturnLvalueExpected" xml:space="preserve">
    <value>An expression cannot be used in this context because it may not be passed or returned by reference</value>
  </data>
  <data name="ERR_RefReturnNonreturnableLocal" xml:space="preserve">
    <value>Cannot return '{0}' by reference because it was initialized to a value that cannot be returned by reference</value>
  </data>
  <data name="ERR_RefReturnNonreturnableLocal2" xml:space="preserve">
    <value>Cannot return by reference a member of '{0}' because it was initialized to a value that cannot be returned by reference</value>
  </data>
  <data name="ERR_RefReturnReadonlyLocal" xml:space="preserve">
    <value>Cannot return '{0}' by reference because it is read-only</value>
  </data>
  <data name="ERR_RefReturnRangeVariable" xml:space="preserve">
    <value>Cannot return the range variable '{0}' by reference</value>
  </data>
  <data name="ERR_RefReturnReadonlyLocalCause" xml:space="preserve">
    <value>Cannot return '{0}' by reference because it is a '{1}'</value>
  </data>
  <data name="ERR_RefReturnReadonlyLocal2Cause" xml:space="preserve">
    <value>Cannot return fields of '{0}' by reference because it is a '{1}'</value>
  </data>
  <data name="ERR_RefReturnReadonly" xml:space="preserve">
    <value>A readonly field cannot be returned by writable reference</value>
  </data>
  <data name="ERR_RefReturnReadonlyStatic" xml:space="preserve">
    <value>A static readonly field cannot be returned by writable reference</value>
  </data>
  <data name="ERR_RefReturnReadonly2" xml:space="preserve">
    <value>Members of readonly field '{0}' cannot be returned by writable reference</value>
  </data>
  <data name="ERR_RefReturnReadonlyStatic2" xml:space="preserve">
    <value>Fields of static readonly field '{0}' cannot be returned by writable reference</value>
  </data>
  <data name="ERR_RefReturnParameter" xml:space="preserve">
    <value>Cannot return a parameter by reference '{0}' because it is not a ref parameter</value>
  </data>
  <data name="ERR_RefReturnParameter2" xml:space="preserve">
    <value>Cannot return by reference a member of parameter '{0}' because it is not a ref or out parameter</value>
  </data>
  <data name="ERR_RefReturnLocal" xml:space="preserve">
    <value>Cannot return local '{0}' by reference because it is not a ref local</value>
  </data>
  <data name="ERR_RefReturnLocal2" xml:space="preserve">
    <value>Cannot return a member of local '{0}' by reference because it is not a ref local</value>
  </data>
  <data name="ERR_RefReturnStructThis" xml:space="preserve">
    <value>Struct members cannot return 'this' or other instance members by reference</value>
  </data>
  <data name="ERR_EscapeOther" xml:space="preserve">
    <value>Expression cannot be used in this context because it may indirectly expose variables outside of their declaration scope</value>
  </data>
  <data name="ERR_EscapeVariable" xml:space="preserve">
    <value>Cannot use variable '{0}' in this context because it may expose referenced variables outside of their declaration scope</value>
  </data>
  <data name="ERR_EscapeCall" xml:space="preserve">
    <value>Cannot use a result of '{0}' in this context because it may expose variables referenced by parameter '{1}' outside of their declaration scope</value>
  </data>
  <data name="ERR_EscapeCall2" xml:space="preserve">
    <value>Cannot use a member of result of '{0}' in this context because it may expose variables referenced by parameter '{1}' outside of their declaration scope</value>
  </data>
  <data name="ERR_CallArgMixing" xml:space="preserve">
    <value>This combination of arguments to '{0}' is disallowed because it may expose variables referenced by parameter '{1}' outside of their declaration scope</value>
  </data>
  <data name="ERR_MismatchedRefEscapeInTernary" xml:space="preserve">
    <value>Branches of a ref conditional operator cannot refer to variables with incompatible declaration scopes</value>
  </data>
  <data name="ERR_EscapeStackAlloc" xml:space="preserve">
    <value>A result of a stackalloc expression of type '{0}' cannot be used in this context because it may be exposed outside of the containing method</value>
  </data>
  <data name="ERR_InitializeByValueVariableWithReference" xml:space="preserve">
    <value>Cannot initialize a by-value variable with a reference</value>
  </data>
  <data name="ERR_InitializeByReferenceVariableWithValue" xml:space="preserve">
    <value>Cannot initialize a by-reference variable with a value</value>
  </data>
  <data name="ERR_RefAssignmentMustHaveIdentityConversion" xml:space="preserve">
    <value>The expression must be of type '{0}' because it is being assigned by reference</value>
  </data>
  <data name="ERR_ByReferenceVariableMustBeInitialized" xml:space="preserve">
    <value>A declaration of a by-reference variable must have an initializer</value>
  </data>
  <data name="ERR_AnonDelegateCantUseLocal" xml:space="preserve">
    <value>Cannot use ref local '{0}' inside an anonymous method, lambda expression, or query expression</value>
  </data>
  <data name="ERR_BadIteratorLocalType" xml:space="preserve">
    <value>Iterators cannot have by-reference locals</value>
  </data>
  <data name="ERR_BadAsyncLocalType" xml:space="preserve">
    <value>Async methods cannot have by-reference locals</value>
  </data>
  <data name="ERR_RefReturningCallAndAwait" xml:space="preserve">
    <value>'await' cannot be used in an expression containing a call to '{0}' because it returns by reference</value>
  </data>
  <data name="ERR_RefConditionalAndAwait" xml:space="preserve">
    <value>'await' cannot be used in an expression containing a ref conditional operator</value>
  </data>
  <data name="ERR_RefConditionalNeedsTwoRefs" xml:space="preserve">
    <value>Both conditional operator values must be ref values or neither may be a ref value</value>
  </data>
  <data name="ERR_RefConditionalDifferentTypes" xml:space="preserve">
    <value>The expression must be of type '{0}' to match the alternative ref value</value>
  </data>
  <data name="ERR_ExpressionTreeContainsLocalFunction" xml:space="preserve">
    <value>An expression tree may not contain a reference to a local function</value>
  </data>
  <data name="ERR_DynamicLocalFunctionParamsParameter" xml:space="preserve">
    <value>Cannot pass argument with dynamic type to params parameter '{0}' of local function '{1}'.</value>
  </data>
  <data name="SyntaxTreeIsNotASubmission" xml:space="preserve">
    <value>Syntax tree should be created from a submission.</value>
  </data>
  <data name="ERR_TooManyUserStrings" xml:space="preserve">
    <value>Combined length of user strings used by the program exceeds allowed limit. Try to decrease use of string literals.</value>
  </data>
  <data name="ERR_PatternNullableType" xml:space="preserve">
    <value>It is not legal to use nullable type '{0}?' in a pattern; use the underlying type '{0}' instead.</value>
  </data>
  <data name="ERR_IsNullableType" xml:space="preserve">
    <value>It is not legal to use nullable reference type '{0}?' in an is-type expression; use the underlying type '{0}' instead.</value>
  </data>
  <data name="ERR_AsNullableType" xml:space="preserve">
    <value>It is not legal to use nullable reference type '{0}?' in an as expression; use the underlying type '{0}' instead.</value>
  </data>
  <data name="ERR_BadPatternExpression" xml:space="preserve">
    <value>Invalid operand for pattern match; value required, but found '{0}'.</value>
  </data>
  <data name="ERR_PeWritingFailure" xml:space="preserve">
    <value>An error occurred while writing the output file: {0}.</value>
  </data>
  <data name="ERR_TupleDuplicateElementName" xml:space="preserve">
    <value>Tuple element names must be unique.</value>
  </data>
  <data name="ERR_TupleReservedElementName" xml:space="preserve">
    <value>Tuple element name '{0}' is only allowed at position {1}.</value>
  </data>
  <data name="ERR_TupleReservedElementNameAnyPosition" xml:space="preserve">
    <value>Tuple element name '{0}' is disallowed at any position.</value>
  </data>
  <data name="ERR_PredefinedTypeMemberNotFoundInAssembly" xml:space="preserve">
    <value>Member '{0}' was not found on type '{1}' from assembly '{2}'.</value>
  </data>
  <data name="IDS_FeatureTuples" xml:space="preserve">
    <value>tuples</value>
  </data>
  <data name="ERR_MissingDeconstruct" xml:space="preserve">
    <value>No suitable 'Deconstruct' instance or extension method was found for type '{0}', with {1} out parameters and a void return type.</value>
  </data>
  <data name="ERR_DeconstructRequiresExpression" xml:space="preserve">
    <value>Deconstruct assignment requires an expression with a type on the right-hand-side.</value>
  </data>
  <data name="ERR_SwitchExpressionValueExpected" xml:space="preserve">
    <value>The switch expression must be a value; found '{0}'.</value>
  </data>
  <data name="ERR_SwitchCaseSubsumed" xml:space="preserve">
    <value>The switch case is unreachable. It has already been handled by a previous case or it is impossible to match.</value>
  </data>
  <data name="ERR_StdInOptionProvidedButConsoleInputIsNotRedirected" xml:space="preserve">
    <value>stdin argument '-' is specified, but input has not been redirected from the standard input stream.</value>
  </data>
  <data name="ERR_SwitchArmSubsumed" xml:space="preserve">
    <value>The pattern is unreachable. It has already been handled by a previous arm of the switch expression or it is impossible to match.</value>
  </data>
  <data name="ERR_PatternWrongType" xml:space="preserve">
    <value>An expression of type '{0}' cannot be handled by a pattern of type '{1}'.</value>
  </data>
  <data name="ERR_ConstantPatternVsOpenType" xml:space="preserve">
    <value>An expression of type '{0}' cannot be handled by a pattern of type '{1}'. Please use language version '{2}' or greater to match an open type with a constant pattern.</value>
  </data>
  <data name="WRN_AttributeIgnoredWhenPublicSigning" xml:space="preserve">
    <value>Attribute '{0}' is ignored when public signing is specified.</value>
  </data>
  <data name="WRN_AttributeIgnoredWhenPublicSigning_Title" xml:space="preserve">
    <value>Attribute is ignored when public signing is specified.</value>
  </data>
  <data name="ERR_OptionMustBeAbsolutePath" xml:space="preserve">
    <value>Option '{0}' must be an absolute path.</value>
  </data>
  <data name="ERR_ConversionNotTupleCompatible" xml:space="preserve">
    <value>Tuple with {0} elements cannot be converted to type '{1}'.</value>
  </data>
  <data name="IDS_FeatureOutVar" xml:space="preserve">
    <value>out variable declaration</value>
  </data>
  <data name="ERR_ImplicitlyTypedOutVariableUsedInTheSameArgumentList" xml:space="preserve">
    <value>Reference to an implicitly-typed out variable '{0}' is not permitted in the same argument list.</value>
  </data>
  <data name="ERR_TypeInferenceFailedForImplicitlyTypedOutVariable" xml:space="preserve">
    <value>Cannot infer the type of implicitly-typed out variable '{0}'.</value>
  </data>
  <data name="ERR_TypeInferenceFailedForImplicitlyTypedDeconstructionVariable" xml:space="preserve">
    <value>Cannot infer the type of implicitly-typed deconstruction variable '{0}'.</value>
  </data>
  <data name="ERR_DiscardTypeInferenceFailed" xml:space="preserve">
    <value>Cannot infer the type of implicitly-typed discard.</value>
  </data>
  <data name="ERR_DeconstructWrongCardinality" xml:space="preserve">
    <value>Cannot deconstruct a tuple of '{0}' elements into '{1}' variables.</value>
  </data>
  <data name="ERR_CannotDeconstructDynamic" xml:space="preserve">
    <value>Cannot deconstruct dynamic objects.</value>
  </data>
  <data name="ERR_DeconstructTooFewElements" xml:space="preserve">
    <value>Deconstruction must contain at least two variables.</value>
  </data>
  <data name="WRN_TupleLiteralNameMismatch" xml:space="preserve">
    <value>The tuple element name '{0}' is ignored because a different name or no name is specified by the target type '{1}'.</value>
  </data>
  <data name="WRN_TupleLiteralNameMismatch_Title" xml:space="preserve">
    <value>The tuple element name is ignored because a different name or no name is specified by the assignment target.</value>
  </data>
  <data name="WRN_TupleBinopLiteralNameMismatch" xml:space="preserve">
    <value>The tuple element name '{0}' is ignored because a different name or no name is specified on the other side of the tuple == or != operator.</value>
  </data>
  <data name="WRN_TupleBinopLiteralNameMismatch_Title" xml:space="preserve">
    <value>The tuple element name is ignored because a different name or no name is specified on the other side of the tuple == or != operator.</value>
  </data>
  <data name="ERR_PredefinedValueTupleTypeMustBeStruct" xml:space="preserve">
    <value>Predefined type '{0}' must be a struct.</value>
  </data>
  <data name="ERR_NewWithTupleTypeSyntax" xml:space="preserve">
    <value>'new' cannot be used with tuple type. Use a tuple literal expression instead.</value>
  </data>
  <data name="ERR_DeconstructionVarFormDisallowsSpecificType" xml:space="preserve">
    <value>Deconstruction 'var (...)' form disallows a specific type for 'var'.</value>
  </data>
  <data name="ERR_TupleElementNamesAttributeMissing" xml:space="preserve">
    <value>Cannot define a class or member that utilizes tuples because the compiler required type '{0}' cannot be found. Are you missing a reference?</value>
  </data>
  <data name="ERR_ExplicitTupleElementNamesAttribute" xml:space="preserve">
    <value>Cannot reference 'System.Runtime.CompilerServices.TupleElementNamesAttribute' explicitly. Use the tuple syntax to define tuple names.</value>
  </data>
  <data name="ERR_ExpressionTreeContainsOutVariable" xml:space="preserve">
    <value>An expression tree may not contain an out argument variable declaration.</value>
  </data>
  <data name="ERR_ExpressionTreeContainsDiscard" xml:space="preserve">
    <value>An expression tree may not contain a discard.</value>
  </data>
  <data name="ERR_ExpressionTreeContainsIsMatch" xml:space="preserve">
    <value>An expression tree may not contain an 'is' pattern-matching operator.</value>
  </data>
  <data name="ERR_ExpressionTreeContainsTupleLiteral" xml:space="preserve">
    <value>An expression tree may not contain a tuple literal.</value>
  </data>
  <data name="ERR_ExpressionTreeContainsTupleConversion" xml:space="preserve">
    <value>An expression tree may not contain a tuple conversion.</value>
  </data>
  <data name="ERR_SourceLinkRequiresPdb" xml:space="preserve">
    <value>/sourcelink switch is only supported when emitting PDB.</value>
  </data>
  <data name="ERR_CannotEmbedWithoutPdb" xml:space="preserve">
    <value>/embed switch is only supported when emitting a PDB.</value>
  </data>
  <data name="ERR_InvalidInstrumentationKind" xml:space="preserve">
    <value>Invalid instrumentation kind: {0}</value>
  </data>
  <data name="ERR_InvalidHashAlgorithmName" xml:space="preserve">
    <value>Invalid hash algorithm name: '{0}'</value>
  </data>
  <data name="ERR_VarInvocationLvalueReserved" xml:space="preserve">
    <value>The syntax 'var (...)' as an lvalue is reserved.</value>
  </data>
  <data name="ERR_SemiOrLBraceOrArrowExpected" xml:space="preserve">
    <value>{ or ; or =&gt; expected</value>
  </data>
  <data name="ERR_ThrowMisplaced" xml:space="preserve">
    <value>A throw expression is not allowed in this context.</value>
  </data>
  <data name="ERR_DeclarationExpressionNotPermitted" xml:space="preserve">
    <value>A declaration is not allowed in this context.</value>
  </data>
  <data name="ERR_MustDeclareForeachIteration" xml:space="preserve">
    <value>A foreach loop must declare its iteration variables.</value>
  </data>
  <data name="ERR_TupleElementNamesInDeconstruction" xml:space="preserve">
    <value>Tuple element names are not permitted on the left of a deconstruction.</value>
  </data>
  <data name="ERR_PossibleBadNegCast" xml:space="preserve">
    <value>To cast a negative value, you must enclose the value in parentheses.</value>
  </data>
  <data name="ERR_ExpressionTreeContainsThrowExpression" xml:space="preserve">
    <value>An expression tree may not contain a throw-expression.</value>
  </data>
  <data name="ERR_ExpressionTreeContainsWithExpression" xml:space="preserve">
    <value>An expression tree may not contain a with-expression.</value>
  </data>
  <data name="ERR_BadAssemblyName" xml:space="preserve">
    <value>Invalid assembly name: {0}</value>
  </data>
  <data name="ERR_BadAsyncMethodBuilderTaskProperty" xml:space="preserve">
    <value>For type '{0}' to be used as an AsyncMethodBuilder for type '{1}', its Task property should return type '{1}' instead of type '{2}'.</value>
  </data>
  <data name="ERR_TypeForwardedToMultipleAssemblies" xml:space="preserve">
    <value>Module '{0}' in assembly '{1}' is forwarding the type '{2}' to multiple assemblies: '{3}' and '{4}'.</value>
  </data>
  <data name="ERR_PatternDynamicType" xml:space="preserve">
    <value>It is not legal to use the type 'dynamic' in a pattern.</value>
  </data>
  <data name="ERR_BadDocumentationMode" xml:space="preserve">
    <value>Provided documentation mode is unsupported or invalid: '{0}'.</value>
  </data>
  <data name="ERR_BadSourceCodeKind" xml:space="preserve">
    <value>Provided source code kind is unsupported or invalid: '{0}'</value>
  </data>
  <data name="ERR_BadLanguageVersion" xml:space="preserve">
    <value>Provided language version is unsupported or invalid: '{0}'.</value>
  </data>
  <data name="ERR_InvalidPreprocessingSymbol" xml:space="preserve">
    <value>Invalid name for a preprocessing symbol; '{0}' is not a valid identifier</value>
  </data>
  <data name="ERR_FeatureNotAvailableInVersion7_1" xml:space="preserve">
    <value>Feature '{0}' is not available in C# 7.1. Please use language version {1} or greater.</value>
  </data>
  <data name="ERR_FeatureNotAvailableInVersion7_2" xml:space="preserve">
    <value>Feature '{0}' is not available in C# 7.2. Please use language version {1} or greater.</value>
  </data>
  <data name="ERR_FeatureNotAvailableInVersion7_3" xml:space="preserve">
    <value>Feature '{0}' is not available in C# 7.3. Please use language version {1} or greater.</value>
  </data>
  <data name="ERR_FeatureNotAvailableInVersion8" xml:space="preserve">
    <value>Feature '{0}' is not available in C# 8.0. Please use language version {1} or greater.</value>
  </data>
  <data name="ERR_LanguageVersionCannotHaveLeadingZeroes" xml:space="preserve">
    <value>Specified language version '{0}' cannot have leading zeroes</value>
  </data>
  <data name="ERR_VoidAssignment" xml:space="preserve">
    <value>A value of type 'void' may not be assigned.</value>
  </data>
  <data name="WRN_Experimental" xml:space="preserve">
    <value>'{0}' is for evaluation purposes only and is subject to change or removal in future updates.</value>
  </data>
  <data name="WRN_Experimental_Title" xml:space="preserve">
    <value>Type is for evaluation purposes only and is subject to change or removal in future updates.</value>
  </data>
  <data name="ERR_CompilerAndLanguageVersion" xml:space="preserve">
    <value>Compiler version: '{0}'. Language version: {1}.</value>
  </data>
  <data name="IDS_FeatureAsyncMain" xml:space="preserve">
    <value>async main</value>
  </data>
  <data name="ERR_TupleInferredNamesNotAvailable" xml:space="preserve">
    <value>Tuple element name '{0}' is inferred. Please use language version {1} or greater to access an element by its inferred name.</value>
  </data>
  <data name="ERR_AltInterpolatedVerbatimStringsNotAvailable" xml:space="preserve">
    <value>To use '@$' instead of '$@' for an interpolated verbatim string, please use language version '{0}' or greater.</value>
  </data>
  <data name="WRN_AttributesOnBackingFieldsNotAvailable" xml:space="preserve">
    <value>Field-targeted attributes on auto-properties are not supported in language version {0}. Please use language version {1} or greater.</value>
  </data>
  <data name="WRN_AttributesOnBackingFieldsNotAvailable_Title" xml:space="preserve">
    <value>Field-targeted attributes on auto-properties are not supported in this version of the language.</value>
  </data>
  <data name="ERR_VoidInTuple" xml:space="preserve">
    <value>A tuple may not contain a value of type 'void'.</value>
  </data>
  <data name="IDS_FeatureNullableReferenceTypes" xml:space="preserve">
    <value>nullable reference types</value>
  </data>
  <data name="IDS_FeaturePragmaWarningEnable" xml:space="preserve">
    <value>warning action enable</value>
  </data>
  <data name="WRN_ConvertingNullableToNonNullable" xml:space="preserve">
    <value>Converting null literal or possible null value to non-nullable type.</value>
  </data>
  <data name="WRN_ConvertingNullableToNonNullable_Title" xml:space="preserve">
    <value>Converting null literal or possible null value to non-nullable type.</value>
  </data>
  <data name="WRN_NullReferenceAssignment" xml:space="preserve">
    <value>Possible null reference assignment.</value>
  </data>
  <data name="WRN_NullReferenceAssignment_Title" xml:space="preserve">
    <value>Possible null reference assignment.</value>
  </data>
  <data name="WRN_NullReferenceReceiver" xml:space="preserve">
    <value>Dereference of a possibly null reference.</value>
  </data>
  <data name="WRN_NullReferenceReceiver_Title" xml:space="preserve">
    <value>Dereference of a possibly null reference.</value>
  </data>
  <data name="WRN_NullReferenceReturn" xml:space="preserve">
    <value>Possible null reference return.</value>
  </data>
  <data name="WRN_NullReferenceReturn_Title" xml:space="preserve">
    <value>Possible null reference return.</value>
  </data>
  <data name="WRN_NullReferenceArgument" xml:space="preserve">
    <value>Possible null reference argument for parameter '{0}' in '{1}'.</value>
  </data>
  <data name="WRN_NullReferenceArgument_Title" xml:space="preserve">
    <value>Possible null reference argument.</value>
  </data>
  <data name="WRN_ThrowPossibleNull" xml:space="preserve">
    <value>Thrown value may be null.</value>
  </data>
  <data name="WRN_ThrowPossibleNull_Title" xml:space="preserve">
    <value>Thrown value may be null.</value>
  </data>
  <data name="WRN_UnboxPossibleNull" xml:space="preserve">
    <value>Unboxing a possibly null value.</value>
  </data>
  <data name="WRN_UnboxPossibleNull_Title" xml:space="preserve">
    <value>Unboxing a possibly null value.</value>
  </data>
  <data name="WRN_NullabilityMismatchInTypeOnOverride" xml:space="preserve">
    <value>Nullability of reference types in type doesn't match overridden member.</value>
  </data>
  <data name="WRN_NullabilityMismatchInTypeOnOverride_Title" xml:space="preserve">
    <value>Nullability of reference types in type doesn't match overridden member.</value>
  </data>
  <data name="WRN_NullabilityMismatchInReturnTypeOnOverride" xml:space="preserve">
    <value>Nullability of reference types in return type doesn't match overridden member.</value>
  </data>
  <data name="WRN_NullabilityMismatchInReturnTypeOnOverride_Title" xml:space="preserve">
    <value>Nullability of reference types in return type doesn't match overridden member.</value>
  </data>
  <data name="WRN_TopLevelNullabilityMismatchInReturnTypeOnOverride" xml:space="preserve">
    <value>Nullability of return type doesn't match overridden member (possibly because of nullability attributes).</value>
  </data>
  <data name="WRN_TopLevelNullabilityMismatchInReturnTypeOnOverride_Title" xml:space="preserve">
    <value>Nullability of return type doesn't match overridden member (possibly because of nullability attributes).</value>
  </data>
  <data name="WRN_NullabilityMismatchInParameterTypeOnOverride" xml:space="preserve">
    <value>Nullability of reference types in type of parameter '{0}' doesn't match overridden member.</value>
  </data>
  <data name="WRN_NullabilityMismatchInParameterTypeOnOverride_Title" xml:space="preserve">
    <value>Nullability of reference types in type of parameter doesn't match overridden member.</value>
  </data>
  <data name="WRN_TopLevelNullabilityMismatchInParameterTypeOnOverride" xml:space="preserve">
    <value>Nullability of type of parameter '{0}' doesn't match overridden member (possibly because of nullability attributes).</value>
  </data>
  <data name="WRN_TopLevelNullabilityMismatchInParameterTypeOnOverride_Title" xml:space="preserve">
    <value>Nullability of type of parameter doesn't match overridden member (possibly because of nullability attributes).</value>
  </data>
  <data name="WRN_NullabilityMismatchInParameterTypeOnPartial" xml:space="preserve">
    <value>Nullability of reference types in type of parameter '{0}' doesn't match partial method declaration.</value>
  </data>
  <data name="WRN_NullabilityMismatchInParameterTypeOnPartial_Title" xml:space="preserve">
    <value>Nullability of reference types in type of parameter doesn't match partial method declaration.</value>
  </data>
  <data name="WRN_NullabilityMismatchInReturnTypeOnPartial" xml:space="preserve">
    <value>Nullability of reference types in return type doesn't match partial method declaration.</value>
  </data>
  <data name="WRN_NullabilityMismatchInReturnTypeOnPartial_Title" xml:space="preserve">
    <value>Nullability of reference types in return type doesn't match partial method declaration.</value>
  </data>
  <data name="WRN_NullabilityMismatchInTypeOnImplicitImplementation" xml:space="preserve">
    <value>Nullability of reference types in type of '{0}' doesn't match implicitly implemented member '{1}'.</value>
  </data>
  <data name="WRN_NullabilityMismatchInTypeOnImplicitImplementation_Title" xml:space="preserve">
    <value>Nullability of reference types in type doesn't match implicitly implemented member.</value>
  </data>
  <data name="WRN_NullabilityMismatchInReturnTypeOnImplicitImplementation" xml:space="preserve">
    <value>Nullability of reference types in return type of '{0}' doesn't match implicitly implemented member '{1}'.</value>
  </data>
  <data name="WRN_NullabilityMismatchInReturnTypeOnImplicitImplementation_Title" xml:space="preserve">
    <value>Nullability of reference types in return type doesn't match implicitly implemented member.</value>
  </data>
  <data name="WRN_NullabilityMismatchInParameterTypeOnImplicitImplementation" xml:space="preserve">
    <value>Nullability of reference types in type of parameter '{0}' of '{1}' doesn't match implicitly implemented member '{2}'.</value>
  </data>
  <data name="WRN_NullabilityMismatchInParameterTypeOnImplicitImplementation_Title" xml:space="preserve">
    <value>Nullability of reference types in type of parameter doesn't match implicitly implemented member.</value>
  </data>
  <data name="WRN_TopLevelNullabilityMismatchInReturnTypeOnImplicitImplementation" xml:space="preserve">
    <value>Nullability of reference types in return type of '{0}' doesn't match implicitly implemented member '{1}' (possibly because of nullability attributes).</value>
  </data>
  <data name="WRN_TopLevelNullabilityMismatchInReturnTypeOnImplicitImplementation_Title" xml:space="preserve">
    <value>Nullability of reference types in return type doesn't match implicitly implemented member (possibly because of nullability attributes).</value>
  </data>
  <data name="WRN_TopLevelNullabilityMismatchInParameterTypeOnImplicitImplementation" xml:space="preserve">
    <value>Nullability of reference types in type of parameter '{0}' of '{1}' doesn't match implicitly implemented member '{2}' (possibly because of nullability attributes).</value>
  </data>
  <data name="WRN_TopLevelNullabilityMismatchInParameterTypeOnImplicitImplementation_Title" xml:space="preserve">
    <value>Nullability of reference types in type of parameter doesn't match implicitly implemented member (possibly because of nullability attributes).</value>
  </data>
  <data name="WRN_NullabilityMismatchInTypeOnExplicitImplementation" xml:space="preserve">
    <value>Nullability of reference types in type doesn't match implemented member '{0}'.</value>
  </data>
  <data name="WRN_NullabilityMismatchInTypeOnExplicitImplementation_Title" xml:space="preserve">
    <value>Nullability of reference types in type doesn't match implemented member.</value>
  </data>
  <data name="WRN_NullabilityMismatchInReturnTypeOnExplicitImplementation" xml:space="preserve">
    <value>Nullability of reference types in return type doesn't match implemented member '{0}'.</value>
  </data>
  <data name="WRN_NullabilityMismatchInReturnTypeOnExplicitImplementation_Title" xml:space="preserve">
    <value>Nullability of reference types in return type doesn't match implemented member.</value>
  </data>
  <data name="WRN_NullabilityMismatchInParameterTypeOnExplicitImplementation" xml:space="preserve">
    <value>Nullability of reference types in type of parameter '{0}' doesn't match implemented member '{1}'.</value>
  </data>
  <data name="WRN_NullabilityMismatchInParameterTypeOnExplicitImplementation_Title" xml:space="preserve">
    <value>Nullability of reference types in type of parameter doesn't match implemented member.</value>
  </data>
  <data name="WRN_TopLevelNullabilityMismatchInReturnTypeOnExplicitImplementation" xml:space="preserve">
    <value>Nullability of reference types in return type doesn't match implemented member '{0}' (possibly because of nullability attributes).</value>
  </data>
  <data name="WRN_TopLevelNullabilityMismatchInReturnTypeOnExplicitImplementation_Title" xml:space="preserve">
    <value>Nullability of reference types in return type doesn't match implemented member (possibly because of nullability attributes).</value>
  </data>
  <data name="WRN_TopLevelNullabilityMismatchInParameterTypeOnExplicitImplementation" xml:space="preserve">
    <value>Nullability of reference types in type of parameter '{0}' doesn't match implemented member '{1}' (possibly because of nullability attributes).</value>
  </data>
  <data name="WRN_TopLevelNullabilityMismatchInParameterTypeOnExplicitImplementation_Title" xml:space="preserve">
    <value>Nullability of reference types in type of parameter doesn't match implemented member (possibly because of nullability attributes).</value>
  </data>
  <data name="WRN_UninitializedNonNullableField" xml:space="preserve">
    <value>Non-nullable {0} '{1}' must contain a non-null value when exiting constructor. Consider declaring the {0} as nullable.</value>
  </data>
  <data name="WRN_UninitializedNonNullableField_Title" xml:space="preserve">
    <value>Non-nullable field must contain a non-null value when exiting constructor. Consider declaring as nullable.</value>
  </data>
  <data name="WRN_NullabilityMismatchInAssignment" xml:space="preserve">
    <value>Nullability of reference types in value of type '{0}' doesn't match target type '{1}'.</value>
  </data>
  <data name="WRN_NullabilityMismatchInAssignment_Title" xml:space="preserve">
    <value>Nullability of reference types in value doesn't match target type.</value>
  </data>
  <data name="WRN_ImplicitCopyInReadOnlyMember" xml:space="preserve">
    <value>Call to non-readonly member '{0}' from a 'readonly' member results in an implicit copy of '{1}'.</value>
  </data>
  <data name="WRN_ImplicitCopyInReadOnlyMember_Title" xml:space="preserve">
    <value>Call to non-readonly member from a 'readonly' member results in an implicit copy.</value>
  </data>
  <data name="ERR_StaticMemberCantBeReadOnly" xml:space="preserve">
    <value>Static member '{0}' cannot be marked 'readonly'.</value>
  </data>
  <data name="ERR_AutoSetterCantBeReadOnly" xml:space="preserve">
    <value>Auto-implemented 'set' accessor '{0}' cannot be marked 'readonly'.</value>
  </data>
  <data name="ERR_AutoPropertyWithSetterCantBeReadOnly" xml:space="preserve">
    <value>Auto-implemented property '{0}' cannot be marked 'readonly' because it has a 'set' accessor.</value>
  </data>
  <data name="ERR_InvalidPropertyReadOnlyMods" xml:space="preserve">
    <value>Cannot specify 'readonly' modifiers on both property or indexer '{0}' and its accessor. Remove one of them.</value>
  </data>
  <data name="ERR_DuplicatePropertyReadOnlyMods" xml:space="preserve">
    <value>Cannot specify 'readonly' modifiers on both accessors of property or indexer '{0}'. Instead, put a 'readonly' modifier on the property itself.</value>
  </data>
  <data name="ERR_FieldLikeEventCantBeReadOnly" xml:space="preserve">
    <value>Field-like event '{0}' cannot be 'readonly'.</value>
  </data>
  <data name="ERR_PartialMethodReadOnlyDifference" xml:space="preserve">
    <value>Both partial method declarations must be readonly or neither may be readonly</value>
  </data>
  <data name="ERR_ReadOnlyModMissingAccessor" xml:space="preserve">
    <value>'{0}': 'readonly' can only be used on accessors if the property or indexer has both a get and a set accessor</value>
  </data>
  <data name="WRN_NullabilityMismatchInArgument" xml:space="preserve">
    <value>Argument of type '{0}' cannot be used for parameter '{2}' of type '{1}' in '{3}' due to differences in the nullability of reference types.</value>
  </data>
  <data name="WRN_NullabilityMismatchInArgument_Title" xml:space="preserve">
    <value>Argument cannot be used for parameter due to differences in the nullability of reference types.</value>
  </data>
  <data name="WRN_NullabilityMismatchInArgumentForOutput" xml:space="preserve">
    <value>Argument of type '{0}' cannot be used as an output of type '{1}' for parameter '{2}' in '{3}' due to differences in the nullability of reference types.</value>
  </data>
  <data name="WRN_NullabilityMismatchInArgumentForOutput_Title" xml:space="preserve">
    <value>Argument cannot be used as an output for parameter due to differences in the nullability of reference types.</value>
  </data>
  <data name="WRN_DisallowNullAttributeForbidsMaybeNullAssignment" xml:space="preserve">
    <value>A possible null value may not be used for a type marked with [NotNull] or [DisallowNull]</value>
  </data>
  <data name="WRN_DisallowNullAttributeForbidsMaybeNullAssignment_Title" xml:space="preserve">
    <value>A possible null value may not be used for a type marked with [NotNull] or [DisallowNull]</value>
  </data>
  <data name="WRN_ParameterConditionallyDisallowsNull" xml:space="preserve">
    <value>Parameter '{0}' must have a non-null value when exiting with '{1}'.</value>
  </data>
  <data name="WRN_ParameterConditionallyDisallowsNull_Title" xml:space="preserve">
    <value>Parameter must have a non-null value when exiting in some condition.</value>
  </data>
  <data name="WRN_ParameterDisallowsNull" xml:space="preserve">
    <value>Parameter '{0}' must have a non-null value when exiting.</value>
  </data>
  <data name="WRN_ParameterDisallowsNull_Title" xml:space="preserve">
    <value>Parameter must have a non-null value when exiting.</value>
  </data>
  <data name="WRN_ParameterNotNullIfNotNull" xml:space="preserve">
    <value>Parameter '{0}' must have a non-null value when exiting because parameter '{1}' is non-null.</value>
  </data>
  <data name="WRN_ParameterNotNullIfNotNull_Title" xml:space="preserve">
    <value>Parameter must have a non-null value when exiting because parameter referenced by NotNullIfNotNull is non-null.</value>
  </data>
  <data name="WRN_ReturnNotNullIfNotNull" xml:space="preserve">
    <value>Return value must be non-null because parameter '{0}' is non-null.</value>
  </data>
  <data name="WRN_ReturnNotNullIfNotNull_Title" xml:space="preserve">
    <value>Return value must be non-null because parameter is non-null.</value>
  </data>
  <data name="WRN_MemberNotNull" xml:space="preserve">
    <value>Member '{0}' must have a non-null value when exiting.</value>
  </data>
  <data name="WRN_MemberNotNull_Title" xml:space="preserve">
    <value>Member must have a non-null value when exiting.</value>
  </data>
  <data name="WRN_MemberNotNullBadMember" xml:space="preserve">
    <value>Member '{0}' cannot be used in this attribute.</value>
  </data>
  <data name="WRN_MemberNotNullBadMember_Title" xml:space="preserve">
    <value>Member cannot be used in this attribute.</value>
  </data>
  <data name="WRN_MemberNotNullWhen" xml:space="preserve">
    <value>Member '{0}' must have a non-null value when exiting with '{1}'.</value>
  </data>
  <data name="WRN_MemberNotNullWhen_Title" xml:space="preserve">
    <value>Member must have a non-null value when exiting in some condition.</value>
  </data>
  <data name="WRN_ShouldNotReturn" xml:space="preserve">
    <value>A method marked [DoesNotReturn] should not return.</value>
  </data>
  <data name="WRN_ShouldNotReturn_Title" xml:space="preserve">
    <value>A method marked [DoesNotReturn] should not return.</value>
  </data>
  <data name="WRN_DoesNotReturnMismatch" xml:space="preserve">
    <value>Method '{0}' lacks `[DoesNotReturn]` annotation to match implemented or overridden member.</value>
  </data>
  <data name="WRN_DoesNotReturnMismatch_Title" xml:space="preserve">
    <value>Method lacks `[DoesNotReturn]` annotation to match implemented or overridden member.</value>
  </data>
  <data name="WRN_NullabilityMismatchInReturnTypeOfTargetDelegate" xml:space="preserve">
    <value>Nullability of reference types in return type of '{0}' doesn't match the target delegate '{1}' (possibly because of nullability attributes).</value>
  </data>
  <data name="WRN_NullabilityMismatchInReturnTypeOfTargetDelegate_Title" xml:space="preserve">
    <value>Nullability of reference types in return type doesn't match the target delegate (possibly because of nullability attributes).</value>
  </data>
  <data name="WRN_NullabilityMismatchInParameterTypeOfTargetDelegate" xml:space="preserve">
    <value>Nullability of reference types in type of parameter '{0}' of '{1}' doesn't match the target delegate '{2}' (possibly because of nullability attributes).</value>
  </data>
  <data name="WRN_NullabilityMismatchInParameterTypeOfTargetDelegate_Title" xml:space="preserve">
    <value>Nullability of reference types in type of parameter doesn't match the target delegate (possibly because of nullability attributes).</value>
  </data>
  <data name="WRN_NullAsNonNullable" xml:space="preserve">
    <value>Cannot convert null literal to non-nullable reference type.</value>
  </data>
  <data name="WRN_NullAsNonNullable_Title" xml:space="preserve">
    <value>Cannot convert null literal to non-nullable reference type.</value>
  </data>
  <data name="ERR_AnnotationDisallowedInObjectCreation" xml:space="preserve">
    <value>Cannot use a nullable reference type in object creation.</value>
  </data>
  <data name="WRN_NullableValueTypeMayBeNull" xml:space="preserve">
    <value>Nullable value type may be null.</value>
  </data>
  <data name="WRN_NullableValueTypeMayBeNull_Title" xml:space="preserve">
    <value>Nullable value type may be null.</value>
  </data>
  <data name="WRN_NullabilityMismatchInTypeParameterConstraint" xml:space="preserve">
    <value>The type '{3}' cannot be used as type parameter '{2}' in the generic type or method '{0}'. Nullability of type argument '{3}' doesn't match constraint type '{1}'.</value>
  </data>
  <data name="WRN_NullabilityMismatchInTypeParameterConstraint_Title" xml:space="preserve">
    <value>The type cannot be used as type parameter in the generic type or method. Nullability of type argument doesn't match constraint type.</value>
  </data>
  <data name="WRN_MissingNonNullTypesContextForAnnotation" xml:space="preserve">
    <value>The annotation for nullable reference types should only be used in code within a '#nullable' annotations context.</value>
  </data>
  <data name="WRN_MissingNonNullTypesContextForAnnotation_Title" xml:space="preserve">
    <value>The annotation for nullable reference types should only be used in code within a '#nullable' annotations context.</value>
  </data>
  <data name="ERR_ExplicitNullableAttribute" xml:space="preserve">
    <value>Explicit application of 'System.Runtime.CompilerServices.NullableAttribute' is not allowed.</value>
  </data>
  <data name="ERR_NullableUnconstrainedTypeParameter" xml:space="preserve">
    <value>A nullable type parameter must be known to be a value type or non-nullable reference type unless language version '{0}' or greater is used. Consider changing the language version or adding a 'class', 'struct', or type constraint.</value>
  </data>
  <data name="ERR_NullableOptionNotAvailable" xml:space="preserve">
    <value>Invalid '{0}' value: '{1}' for C# {2}. Please use language version '{3}' or greater.</value>
  </data>
  <data name="ERR_NonTaskMainCantBeAsync" xml:space="preserve">
    <value>A void or int returning entry point cannot be async</value>
  </data>
  <data name="ERR_PatternWrongGenericTypeInVersion" xml:space="preserve">
    <value>An expression of type '{0}' cannot be handled by a pattern of type '{1}' in C# {2}. Please use language version {3} or greater.</value>
  </data>
  <data name="WRN_UnreferencedLocalFunction" xml:space="preserve">
    <value>The local function '{0}' is declared but never used</value>
  </data>
  <data name="WRN_UnreferencedLocalFunction_Title" xml:space="preserve">
    <value>Local function is declared but never used</value>
  </data>
  <data name="ERR_LocalFunctionMissingBody" xml:space="preserve">
    <value>Local function '{0}' must declare a body because it is not marked 'static extern'.</value>
  </data>
  <data name="ERR_InvalidDebugInfo" xml:space="preserve">
    <value>Unable to read debug information of method '{0}' (token 0x{1:X8}) from assembly '{2}'</value>
  </data>
  <data name="IConversionExpressionIsNotCSharpConversion" xml:space="preserve">
    <value>{0} is not a valid C# conversion expression</value>
  </data>
  <data name="ERR_DynamicLocalFunctionTypeParameter" xml:space="preserve">
    <value>Cannot pass argument with dynamic type to generic local function '{0}' with inferred type arguments.</value>
  </data>
  <data name="IDS_FeatureLeadingDigitSeparator" xml:space="preserve">
    <value>leading digit separator</value>
  </data>
  <data name="ERR_ExplicitReservedAttr" xml:space="preserve">
    <value>Do not use '{0}'. This is reserved for compiler usage.</value>
  </data>
  <data name="ERR_TypeReserved" xml:space="preserve">
    <value>The type name '{0}' is reserved to be used by the compiler.</value>
  </data>
  <data name="ERR_InExtensionMustBeValueType" xml:space="preserve">
    <value>The first parameter of the 'in' extension method '{0}' must be a concrete (non-generic) value type.</value>
  </data>
  <data name="ERR_FieldsInRoStruct" xml:space="preserve">
    <value>Instance fields of readonly structs must be readonly.</value>
  </data>
  <data name="ERR_AutoPropsInRoStruct" xml:space="preserve">
    <value>Auto-implemented instance properties in readonly structs must be readonly.</value>
  </data>
  <data name="ERR_FieldlikeEventsInRoStruct" xml:space="preserve">
    <value>Field-like events are not allowed in readonly structs.</value>
  </data>
  <data name="IDS_FeatureRefExtensionMethods" xml:space="preserve">
    <value>ref extension methods</value>
  </data>
  <data name="ERR_StackAllocConversionNotPossible" xml:space="preserve">
    <value>Conversion of a stackalloc expression of type '{0}' to type '{1}' is not possible.</value>
  </data>
  <data name="ERR_RefExtensionMustBeValueTypeOrConstrainedToOne" xml:space="preserve">
    <value>The first parameter of a 'ref' extension method '{0}' must be a value type or a generic type constrained to struct.</value>
  </data>
  <data name="ERR_OutAttrOnInParam" xml:space="preserve">
    <value>An in parameter cannot have the Out attribute.</value>
  </data>
  <data name="ICompoundAssignmentOperationIsNotCSharpCompoundAssignment" xml:space="preserve">
    <value>{0} is not a valid C# compound assignment operation</value>
  </data>
  <data name="WRN_FilterIsConstantFalse" xml:space="preserve">
    <value>Filter expression is a constant 'false', consider removing the catch clause</value>
  </data>
  <data name="WRN_FilterIsConstantFalse_Title" xml:space="preserve">
    <value>Filter expression is a constant 'false'</value>
  </data>
  <data name="WRN_FilterIsConstantFalseRedundantTryCatch" xml:space="preserve">
    <value>Filter expression is a constant 'false', consider removing the try-catch block</value>
  </data>
  <data name="WRN_FilterIsConstantFalseRedundantTryCatch_Title" xml:space="preserve">
    <value>Filter expression is a constant 'false'. </value>
  </data>
  <data name="ERR_ConditionalInInterpolation" xml:space="preserve">
    <value>A conditional expression cannot be used directly in a string interpolation because the ':' ends the interpolation. Parenthesize the conditional expression.</value>
  </data>
  <data name="ERR_InDynamicMethodArg" xml:space="preserve">
    <value>Arguments with 'in' modifier cannot be used in dynamically dispatched expressions.</value>
  </data>
  <data name="ERR_TupleSizesMismatchForBinOps" xml:space="preserve">
    <value>Tuple types used as operands of an == or != operator must have matching cardinalities. But this operator has tuple types of cardinality {0} on the left and {1} on the right.</value>
  </data>
  <data name="ERR_RefLocalOrParamExpected" xml:space="preserve">
    <value>The left-hand side of a ref assignment must be a ref variable.</value>
  </data>
  <data name="ERR_RefAssignNarrower" xml:space="preserve">
    <value>Cannot ref-assign '{1}' to '{0}' because '{1}' has a narrower escape scope than '{0}'.</value>
  </data>
  <data name="IDS_FeatureEnumGenericTypeConstraint" xml:space="preserve">
    <value>enum generic type constraints</value>
  </data>
  <data name="IDS_FeatureDelegateGenericTypeConstraint" xml:space="preserve">
    <value>delegate generic type constraints</value>
  </data>
  <data name="IDS_FeatureUnmanagedGenericTypeConstraint" xml:space="preserve">
    <value>unmanaged generic type constraints</value>
  </data>
  <data name="ERR_NewBoundWithUnmanaged" xml:space="preserve">
    <value>The 'new()' constraint cannot be used with the 'unmanaged' constraint</value>
  </data>
  <data name="ERR_UnmanagedConstraintNotSatisfied" xml:space="preserve">
    <value>The type '{2}' must be a non-nullable value type, along with all fields at any level of nesting, in order to use it as parameter '{1}' in the generic type or method '{0}'</value>
  </data>
  <data name="ERR_ConWithUnmanagedCon" xml:space="preserve">
    <value>Type parameter '{1}' has the 'unmanaged' constraint so '{1}' cannot be used as a constraint for '{0}'</value>
  </data>
  <data name="IDS_FeatureStackAllocInitializer" xml:space="preserve">
    <value>stackalloc initializer</value>
  </data>
  <data name="ERR_InvalidStackAllocArray" xml:space="preserve">
    <value>"Invalid rank specifier: expected ']'</value>
  </data>
  <data name="IDS_FeatureExpressionVariablesInQueriesAndInitializers" xml:space="preserve">
    <value>declaration of expression variables in member initializers and queries</value>
  </data>
  <data name="ERR_MissingPattern" xml:space="preserve">
    <value>Pattern missing</value>
  </data>
  <data name="IDS_FeatureRecursivePatterns" xml:space="preserve">
    <value>recursive patterns</value>
  </data>
  <data name="IDS_FeatureNullPointerConstantPattern" xml:space="preserve">
    <value>null pointer constant pattern</value>
  </data>
  <data name="IDS_FeatureDefaultTypeParameterConstraint" xml:space="preserve">
    <value>default type parameter constraints</value>
  </data>
  <data name="ERR_WrongNumberOfSubpatterns" xml:space="preserve">
    <value>Matching the tuple type '{0}' requires '{1}' subpatterns, but '{2}' subpatterns are present.</value>
  </data>
  <data name="ERR_PropertyPatternNameMissing" xml:space="preserve">
    <value>A property subpattern requires a reference to the property or field to be matched, e.g. '{{ Name: {0} }}'</value>
  </data>
  <data name="ERR_DefaultPattern" xml:space="preserve">
    <value>A default literal 'default' is not valid as a pattern. Use another literal (e.g. '0' or 'null') as appropriate. To match everything, use a discard pattern '_'.</value>
  </data>
  <data name="ERR_SwitchExpressionNoBestType" xml:space="preserve">
    <value>No best type was found for the switch expression.</value>
  </data>
  <data name="ERR_DefaultLiteralNoTargetType" xml:space="preserve">
    <value>There is no target type for the default literal.</value>
  </data>
  <data name="ERR_CannotInferDelegateType" xml:space="preserve">
    <value>The delegate type could not be inferred.</value>
  </data>
  <data name="ERR_LambdaExplicitReturnTypeVar" xml:space="preserve">
    <value>The contextual keyword 'var' cannot be used as an explicit lambda return type</value>
  </data>
  <data name="ERR_SingleElementPositionalPatternRequiresDisambiguation" xml:space="preserve">
    <value>A single-element deconstruct pattern requires some other syntax for disambiguation. It is recommended to add a discard designator '_' after the close paren ')'.</value>
  </data>
  <data name="ERR_VarMayNotBindToType" xml:space="preserve">
    <value>The syntax 'var' for a pattern is not permitted to refer to a type, but '{0}' is in scope here.</value>
  </data>
  <data name="WRN_SwitchExpressionNotExhaustive" xml:space="preserve">
    <value>The switch expression does not handle all possible values of its input type (it is not exhaustive). For example, the pattern '{0}' is not covered.</value>
  </data>
  <data name="WRN_SwitchExpressionNotExhaustive_Title" xml:space="preserve">
    <value>The switch expression does not handle all possible values of its input type (it is not exhaustive).</value>
  </data>
  <data name="WRN_SwitchExpressionNotExhaustiveWithWhen" xml:space="preserve">
    <value>The switch expression does not handle all possible values of its input type (it is not exhaustive). For example, the pattern '{0}' is not covered. However, a pattern with a 'when' clause might successfully match this value.</value>
  </data>
  <data name="WRN_SwitchExpressionNotExhaustiveWithWhen_Title" xml:space="preserve">
    <value>The switch expression does not handle all possible values of its input type (it is not exhaustive).</value>
  </data>
  <data name="WRN_SwitchExpressionNotExhaustiveWithUnnamedEnumValue" xml:space="preserve">
    <value>The switch expression does not handle some values of its input type (it is not exhaustive) involving an unnamed enum value. For example, the pattern '{0}' is not covered.</value>
  </data>
  <data name="WRN_SwitchExpressionNotExhaustiveWithUnnamedEnumValue_Title" xml:space="preserve">
    <value>The switch expression does not handle some values of its input type (it is not exhaustive) involving an unnamed enum value.</value>
  </data>
  <data name="WRN_CaseConstantNamedUnderscore" xml:space="preserve">
    <value>The name '_' refers to the constant, not the discard pattern. Use 'var _' to discard the value, or '@_' to refer to a constant by that name.</value>
  </data>
  <data name="WRN_CaseConstantNamedUnderscore_Title" xml:space="preserve">
    <value>Do not use '_' for a case constant.</value>
  </data>
  <data name="WRN_IsTypeNamedUnderscore" xml:space="preserve">
    <value>The name '_' refers to the type '{0}', not the discard pattern. Use '@_' for the type, or 'var _' to discard.</value>
  </data>
  <data name="WRN_IsTypeNamedUnderscore_Title" xml:space="preserve">
    <value>Do not use '_' to refer to the type in an is-type expression.</value>
  </data>
  <data name="ERR_ExpressionTreeContainsSwitchExpression" xml:space="preserve">
    <value>An expression tree may not contain a switch expression.</value>
  </data>
  <data name="ERR_InvalidObjectCreation" xml:space="preserve">
    <value>Invalid object creation</value>
  </data>
  <data name="IDS_FeatureIndexingMovableFixedBuffers" xml:space="preserve">
    <value>indexing movable fixed buffers</value>
  </data>
  <data name="ERR_CantUseInOrOutInArglist" xml:space="preserve">
    <value>__arglist cannot have an argument passed by 'in' or 'out'</value>
  </data>
  <data name="SyntaxTreeNotFound" xml:space="preserve">
    <value>SyntaxTree is not part of the compilation</value>
  </data>
  <data name="ERR_OutVariableCannotBeByRef" xml:space="preserve">
    <value>An out variable cannot be declared as a ref local</value>
  </data>
  <data name="ERR_MultipleAnalyzerConfigsInSameDir" xml:space="preserve">
    <value>Multiple analyzer config files cannot be in the same directory ('{0}').</value>
  </data>
  <data name="IDS_FeatureCoalesceAssignmentExpression" xml:space="preserve">
    <value>coalescing assignment</value>
  </data>
  <data name="CannotCreateConstructedFromConstructed" xml:space="preserve">
    <value>Cannot create constructed generic type from another constructed generic type.</value>
  </data>
  <data name="CannotCreateConstructedFromNongeneric" xml:space="preserve">
    <value>Cannot create constructed generic type from non-generic type.</value>
  </data>
  <data name="IDS_FeatureUnconstrainedTypeParameterInNullCoalescingOperator" xml:space="preserve">
    <value>unconstrained type parameters in null coalescing operator</value>
  </data>
  <data name="WRN_NullabilityMismatchInConstraintsOnImplicitImplementation" xml:space="preserve">
    <value>Nullability in constraints for type parameter '{0}' of method '{1}' doesn't match the constraints for type parameter '{2}' of interface method '{3}'. Consider using an explicit interface implementation instead.</value>
  </data>
  <data name="WRN_NullabilityMismatchInConstraintsOnImplicitImplementation_Title" xml:space="preserve">
    <value>Nullability in constraints for type parameter doesn't match the constraints for type parameter in implicitly implemented interface method'.</value>
  </data>
  <data name="WRN_NullabilityMismatchInTypeParameterReferenceTypeConstraint" xml:space="preserve">
    <value>The type '{2}' cannot be used as type parameter '{1}' in the generic type or method '{0}'. Nullability of type argument '{2}' doesn't match 'class' constraint.</value>
  </data>
  <data name="WRN_NullabilityMismatchInTypeParameterReferenceTypeConstraint_Title" xml:space="preserve">
    <value>The type cannot be used as type parameter in the generic type or method. Nullability of type argument doesn't match 'class' constraint.</value>
  </data>
  <data name="ERR_TripleDotNotAllowed" xml:space="preserve">
    <value>Unexpected character sequence '...'</value>
  </data>
  <data name="IDS_FeatureIndexOperator" xml:space="preserve">
    <value>index operator</value>
  </data>
  <data name="IDS_FeatureRangeOperator" xml:space="preserve">
    <value>range operator</value>
  </data>
  <data name="IDS_FeatureStaticLocalFunctions" xml:space="preserve">
    <value>static local functions</value>
  </data>
  <data name="IDS_FeatureNameShadowingInNestedFunctions" xml:space="preserve">
    <value>name shadowing in nested functions</value>
  </data>
  <data name="IDS_FeatureLambdaDiscardParameters" xml:space="preserve">
    <value>lambda discard parameters</value>
  </data>
  <data name="IDS_FeatureMemberNotNull" xml:space="preserve">
    <value>MemberNotNull attribute</value>
  </data>
  <data name="IDS_FeatureNativeInt" xml:space="preserve">
    <value>native-sized integers</value>
  </data>
  <data name="ERR_BadDynamicAwaitForEach" xml:space="preserve">
    <value>Cannot use a collection of dynamic type in an asynchronous foreach</value>
  </data>
  <data name="ERR_NullableDirectiveQualifierExpected" xml:space="preserve">
    <value>Expected 'enable', 'disable', or 'restore'</value>
  </data>
  <data name="ERR_NullableDirectiveTargetExpected" xml:space="preserve">
    <value>Expected 'warnings', 'annotations', or end of directive</value>
  </data>
  <data name="WRN_MissingNonNullTypesContextForAnnotationInGeneratedCode" xml:space="preserve">
    <value>The annotation for nullable reference types should only be used in code within a '#nullable' annotations context. Auto-generated code requires an explicit '#nullable' directive in source.</value>
  </data>
  <data name="WRN_MissingNonNullTypesContextForAnnotationInGeneratedCode_Title" xml:space="preserve">
    <value>The annotation for nullable reference types should only be used in code within a '#nullable' annotations context. Auto-generated code requires an explicit '#nullable' directive in source.</value>
  </data>
  <data name="WRN_NullReferenceInitializer" xml:space="preserve">
    <value>Object or collection initializer implicitly dereferences possibly null member '{0}'.</value>
  </data>
  <data name="WRN_NullReferenceInitializer_Title" xml:space="preserve">
    <value>Object or collection initializer implicitly dereferences possibly null member.</value>
  </data>
  <data name="ERR_ExpressionTreeCantContainRefStruct" xml:space="preserve">
    <value>Expression tree cannot contain value of ref struct or restricted type '{0}'.</value>
  </data>
  <data name="ERR_ElseCannotStartStatement" xml:space="preserve">
    <value>'else' cannot start a statement.</value>
  </data>
  <data name="ERR_ExpressionTreeCantContainNullCoalescingAssignment" xml:space="preserve">
    <value>An expression tree may not contain a null coalescing assignment</value>
  </data>
  <data name="ERR_BadNullableContextOption" xml:space="preserve">
    <value>Invalid option '{0}' for /nullable; must be 'disable', 'enable', 'warnings' or 'annotations'</value>
  </data>
  <data name="ERR_SwitchGoverningExpressionRequiresParens" xml:space="preserve">
    <value>Parentheses are required around the switch governing expression.</value>
  </data>
  <data name="ERR_TupleElementNameMismatch" xml:space="preserve">
    <value>The name '{0}' does not identify tuple element '{1}'.</value>
  </data>
  <data name="ERR_DeconstructParameterNameMismatch" xml:space="preserve">
    <value>The name '{0}' does not match the corresponding 'Deconstruct' parameter '{1}'.</value>
  </data>
  <data name="ERR_IsPatternImpossible" xml:space="preserve">
    <value>An expression of type '{0}' can never match the provided pattern.</value>
  </data>
  <data name="WRN_IsPatternAlways" xml:space="preserve">
    <value>An expression of type '{0}' always matches the provided pattern.</value>
  </data>
  <data name="WRN_IsPatternAlways_Title" xml:space="preserve">
    <value>The input always matches the provided pattern.</value>
  </data>
  <data name="WRN_GivenExpressionNeverMatchesPattern" xml:space="preserve">
    <value>The given expression never matches the provided pattern.</value>
  </data>
  <data name="WRN_GivenExpressionNeverMatchesPattern_Title" xml:space="preserve">
    <value>The given expression never matches the provided pattern.</value>
  </data>
  <data name="WRN_GivenExpressionAlwaysMatchesConstant" xml:space="preserve">
    <value>The given expression always matches the provided constant.</value>
  </data>
  <data name="WRN_GivenExpressionAlwaysMatchesConstant_Title" xml:space="preserve">
    <value>The given expression always matches the provided constant.</value>
  </data>
  <data name="WRN_GivenExpressionAlwaysMatchesPattern" xml:space="preserve">
    <value>The given expression always matches the provided pattern.</value>
  </data>
  <data name="WRN_GivenExpressionAlwaysMatchesPattern_Title" xml:space="preserve">
    <value>The given expression always matches the provided pattern.</value>
  </data>
  <data name="ERR_FeatureNotAvailableInVersion8_0" xml:space="preserve">
    <value>Feature '{0}' is not available in C# 8.0. Please use language version {1} or greater.</value>
  </data>
  <data name="ERR_PointerTypeInPatternMatching" xml:space="preserve">
    <value>Pattern-matching is not permitted for pointer types.</value>
  </data>
  <data name="ERR_ArgumentNameInITuplePattern" xml:space="preserve">
    <value>Element names are not permitted when pattern-matching via 'System.Runtime.CompilerServices.ITuple'.</value>
  </data>
  <data name="ERR_DiscardPatternInSwitchStatement" xml:space="preserve">
    <value>The discard pattern is not permitted as a case label in a switch statement. Use 'case var _:' for a discard pattern, or 'case @_:' for a constant named '_'.</value>
  </data>
  <data name="WRN_NullabilityMismatchInExplicitlyImplementedInterface" xml:space="preserve">
    <value>Nullability of reference types in explicit interface specifier doesn't match interface implemented by the type.</value>
  </data>
  <data name="WRN_NullabilityMismatchInExplicitlyImplementedInterface_Title" xml:space="preserve">
    <value>Nullability of reference types in explicit interface specifier doesn't match interface implemented by the type.</value>
  </data>
  <data name="WRN_NullabilityMismatchInInterfaceImplementedByBase" xml:space="preserve">
    <value>'{0}' does not implement interface member '{1}'. Nullability of reference types in interface implemented by the base type doesn't match.</value>
  </data>
  <data name="WRN_NullabilityMismatchInInterfaceImplementedByBase_Title" xml:space="preserve">
    <value>Type does not implement interface member. Nullability of reference types in interface implemented by the base type doesn't match.</value>
  </data>
  <data name="WRN_DuplicateInterfaceWithNullabilityMismatchInBaseList" xml:space="preserve">
    <value>'{0}' is already listed in the interface list on type '{1}' with different nullability of reference types.</value>
  </data>
  <data name="WRN_DuplicateInterfaceWithNullabilityMismatchInBaseList_Title" xml:space="preserve">
    <value>Interface is already listed in the interface list with different nullability of reference types.</value>
  </data>
  <data name="ERR_DuplicateExplicitImpl" xml:space="preserve">
    <value>'{0}' is explicitly implemented more than once.</value>
  </data>
  <data name="ERR_UsingVarInSwitchCase" xml:space="preserve">
    <value>A using variable cannot be used directly within a switch section (consider using braces). </value>
  </data>
  <data name="ERR_GoToForwardJumpOverUsingVar" xml:space="preserve">
    <value>A goto cannot jump to a location after a using declaration.</value>
  </data>
  <data name="ERR_GoToBackwardJumpOverUsingVar" xml:space="preserve">
    <value>A goto cannot jump to a location before a using declaration within the same block.</value>
  </data>
  <data name="IDS_FeatureUsingDeclarations" xml:space="preserve">
    <value>using declarations</value>
  </data>
  <data name="IDS_FeatureDisposalPattern" xml:space="preserve">
    <value>pattern-based disposal</value>
  </data>
  <data name="ERR_FeatureInPreview" xml:space="preserve">
    <value>The feature '{0}' is currently in Preview and *unsupported*. To use Preview features, use the 'preview' language version.</value>
  </data>
  <data name="IDS_DefaultInterfaceImplementation" xml:space="preserve">
    <value>default interface implementation</value>
  </data>
  <data name="ERR_RuntimeDoesNotSupportDefaultInterfaceImplementation" xml:space="preserve">
    <value>Target runtime doesn't support default interface implementation.</value>
  </data>
  <data name="ERR_RuntimeDoesNotSupportDefaultInterfaceImplementationForMember" xml:space="preserve">
    <value>'{0}' cannot implement interface member '{1}' in type '{2}' because the target runtime doesn't support default interface implementation.</value>
  </data>
  <data name="ERR_InvalidModifierForLanguageVersion" xml:space="preserve">
    <value>The modifier '{0}' is not valid for this item in C# {1}. Please use language version '{2}' or greater.</value>
  </data>
  <data name="ERR_ImplicitImplementationOfNonPublicInterfaceMember" xml:space="preserve">
    <value>'{0}' does not implement interface member '{1}'. '{2}' cannot implicitly implement a non-public member in C# {3}. Please use language version '{4}' or greater.</value>
  </data>
  <data name="ERR_MostSpecificImplementationIsNotFound" xml:space="preserve">
    <value>Interface member '{0}' does not have a most specific implementation. Neither '{1}', nor '{2}' are most specific.</value>
  </data>
  <data name="ERR_LanguageVersionDoesNotSupportInterfaceImplementationForMember" xml:space="preserve">
    <value>'{0}' cannot implement interface member '{1}' in type '{2}' because feature '{3}' is not available in C# {4}. Please use language version '{5}' or greater.</value>
  </data>
  <data name="ERR_RuntimeDoesNotSupportProtectedAccessForInterfaceMember" xml:space="preserve">
    <value>Target runtime doesn't support 'protected', 'protected internal', or 'private protected' accessibility for a member of an interface.</value>
  </data>
  <data name="ERR_DefaultInterfaceImplementationInNoPIAType" xml:space="preserve">
    <value>Type '{0}' cannot be embedded because it has a non-abstract member. Consider setting the 'Embed Interop Types' property to false.</value>
  </data>
  <data name="WRN_SwitchExpressionNotExhaustiveForNull" xml:space="preserve">
    <value>The switch expression does not handle some null inputs (it is not exhaustive). For example, the pattern '{0}' is not covered.</value>
  </data>
  <data name="WRN_SwitchExpressionNotExhaustiveForNull_Title" xml:space="preserve">
    <value>The switch expression does not handle some null inputs.</value>
  </data>
  <data name="WRN_SwitchExpressionNotExhaustiveForNullWithWhen" xml:space="preserve">
    <value>The switch expression does not handle some null inputs (it is not exhaustive). For example, the pattern '{0}' is not covered. However, a pattern with a 'when' clause might successfully match this value.</value>
  </data>
  <data name="WRN_SwitchExpressionNotExhaustiveForNullWithWhen_Title" xml:space="preserve">
    <value>The switch expression does not handle some null inputs.</value>
  </data>
  <data name="ERR_AttributeNotOnEventAccessor" xml:space="preserve">
    <value>Attribute '{0}' is not valid on event accessors. It is only valid on '{1}' declarations.</value>
  </data>
  <data name="IDS_FeatureObsoleteOnPropertyAccessor" xml:space="preserve">
    <value>obsolete on property accessor</value>
  </data>
  <data name="WRN_UnconsumedEnumeratorCancellationAttributeUsage" xml:space="preserve">
    <value>The EnumeratorCancellationAttribute applied to parameter '{0}' will have no effect. The attribute is only effective on a parameter of type CancellationToken in an async-iterator method returning IAsyncEnumerable</value>
  </data>
  <data name="WRN_UnconsumedEnumeratorCancellationAttributeUsage_Title" xml:space="preserve">
    <value>The EnumeratorCancellationAttribute will have no effect. The attribute is only effective on a parameter of type CancellationToken in an async-iterator method returning IAsyncEnumerable</value>
  </data>
  <data name="WRN_UndecoratedCancellationTokenParameter" xml:space="preserve">
    <value>Async-iterator '{0}' has one or more parameters of type 'CancellationToken' but none of them is decorated with the 'EnumeratorCancellation' attribute, so the cancellation token parameter from the generated 'IAsyncEnumerable&lt;&gt;.GetAsyncEnumerator' will be unconsumed</value>
  </data>
  <data name="WRN_UndecoratedCancellationTokenParameter_Title" xml:space="preserve">
    <value>Async-iterator member has one or more parameters of type 'CancellationToken' but none of them is decorated with the 'EnumeratorCancellation' attribute, so the cancellation token parameter from the generated 'IAsyncEnumerable&lt;&gt;.GetAsyncEnumerator' will be unconsumed</value>
  </data>
  <data name="ERR_MultipleEnumeratorCancellationAttributes" xml:space="preserve">
    <value>The attribute [EnumeratorCancellation] cannot be used on multiple parameters</value>
  </data>
  <data name="ERR_OverrideRefConstraintNotSatisfied" xml:space="preserve">
    <value>Method '{0}' specifies a 'class' constraint for type parameter '{1}', but corresponding type parameter '{2}' of overridden or explicitly implemented method '{3}' is not a reference type.</value>
  </data>
  <data name="ERR_OverrideValConstraintNotSatisfied" xml:space="preserve">
    <value>Method '{0}' specifies a 'struct' constraint for type parameter '{1}', but corresponding type parameter '{2}' of overridden or explicitly implemented method '{3}' is not a non-nullable value type.</value>
  </data>
  <data name="ERR_OverrideDefaultConstraintNotSatisfied" xml:space="preserve">
    <value>Method '{0}' specifies a 'default' constraint for type parameter '{1}', but corresponding type parameter '{2}' of overridden or explicitly implemented method '{3}' is constrained to a reference type or a value type.</value>
  </data>
  <data name="ERR_DefaultConstraintOverrideOnly" xml:space="preserve">
    <value>The 'default' constraint is valid on override and explicit interface implementation methods only.</value>
  </data>
  <data name="IDS_OverrideWithConstraints" xml:space="preserve">
    <value>constraints for override and explicit interface implementation methods</value>
  </data>
  <data name="WRN_NullabilityMismatchInConstraintsOnPartialImplementation" xml:space="preserve">
    <value>Partial method declarations of '{0}' have inconsistent nullability in constraints for type parameter '{1}'</value>
  </data>
  <data name="WRN_NullabilityMismatchInConstraintsOnPartialImplementation_Title" xml:space="preserve">
    <value>Partial method declarations have inconsistent nullability in constraints for type parameter</value>
  </data>
  <data name="IDS_FeatureNestedStackalloc" xml:space="preserve">
    <value>stackalloc in nested expressions</value>
  </data>
  <data name="WRN_NullabilityMismatchInTypeParameterNotNullConstraint" xml:space="preserve">
    <value>The type '{2}' cannot be used as type parameter '{1}' in the generic type or method '{0}'. Nullability of type argument '{2}' doesn't match 'notnull' constraint.</value>
  </data>
  <data name="WRN_NullabilityMismatchInTypeParameterNotNullConstraint_Title" xml:space="preserve">
    <value>The type cannot be used as type parameter in the generic type or method. Nullability of type argument doesn't match 'notnull' constraint.</value>
  </data>
  <data name="IDS_FeatureNotNullGenericTypeConstraint" xml:space="preserve">
    <value>notnull generic type constraint</value>
  </data>
  <data name="ERR_DuplicateNullSuppression" xml:space="preserve">
    <value>Duplicate null suppression operator ('!')</value>
  </data>
<<<<<<< HEAD
  <data name="ERR_DiscardCannotBeNullChecked" xml:space="preserve">
    <value>Discard parameter cannot be null-checked.</value>
  </data>
  <data name="ERR_MustNullCheckInImplementation" xml:space="preserve">
    <value>Parameter '{0}' can only have exclamation-point null checking in implementation methods.</value>
  </data>
  <data name="ERR_NonNullableValueTypeIsNullChecked" xml:space="preserve">
    <value>Parameter '{0}' is a non-nullable value type and cannot be null-checked.</value>
  </data>
  <data name="WRN_NullCheckedHasDefaultNull" xml:space="preserve">
    <value>Parameter '{0}' is null-checked but is null by default.</value>
  </data>
  <data name="WRN_NullCheckedHasDefaultNull_Title" xml:space="preserve">
    <value>Parameter is null-checked but is null by default.</value>
  </data>
  <data name="ERR_NullCheckingOnOutParameter" xml:space="preserve">
    <value>'out' parameter '{0}' cannot be null-checked.</value>
  </data>
  <data name="WRN_NullCheckingOnNullableType" xml:space="preserve">
    <value>Nullable type '{0}' is null-checked and will throw if null.</value>
  </data>
  <data name="WRN_NullCheckingOnNullableType_Title" xml:space="preserve">
    <value>Nullable type is null-checked and will throw if null.</value>
=======
  <data name="ERR_ParameterNullCheckingNotSupported" xml:space="preserve">
    <value>The 'parameter null-checking' feature is not supported.</value>
>>>>>>> 80a8ce8d
  </data>
  <data name="ERR_ReAbstractionInNoPIAType" xml:space="preserve">
    <value>Type '{0}' cannot be embedded because it has a re-abstraction of a member from base interface. Consider setting the 'Embed Interop Types' property to false.</value>
  </data>
  <data name="ERR_BadSwitchValue" xml:space="preserve">
    <value>Command-line syntax error: '{0}' is not a valid value for the '{1}' option. The value must be of the form '{2}'.</value>
  </data>
  <data name="IDS_FeatureFunctionPointers" xml:space="preserve">
    <value>function pointers</value>
  </data>
  <data name="IDS_AddressOfMethodGroup" xml:space="preserve">
    <value>&amp;method group</value>
  </data>
  <data name="ERR_InvalidFunctionPointerCallingConvention" xml:space="preserve">
    <value>'{0}' is not a valid calling convention specifier for a function pointer.</value>
  </data>
  <data name="ERR_TypeNotFound" xml:space="preserve">
    <value>Type '{0}' is not defined.</value>
  </data>
  <data name="ERR_TypeMustBePublic" xml:space="preserve">
    <value>Type '{0}' must be public to be used as a calling convention.</value>
  </data>
  <data name="WRN_SyncAndAsyncEntryPoints" xml:space="preserve">
    <value>Method '{0}' will not be used as an entry point because a synchronous entry point '{1}' was found.</value>
  </data>
  <data name="ERR_InternalError" xml:space="preserve">
    <value>Internal error in the C# compiler.</value>
  </data>
  <data name="IDS_FeatureStaticAnonymousFunction" xml:space="preserve">
    <value>static anonymous function</value>
  </data>
  <data name="ERR_StaticAnonymousFunctionCannotCaptureThis" xml:space="preserve">
    <value>A static anonymous function cannot contain a reference to 'this' or 'base'.</value>
  </data>
  <data name="ERR_StaticAnonymousFunctionCannotCaptureVariable" xml:space="preserve">
    <value>A static anonymous function cannot contain a reference to '{0}'.</value>
  </data>
  <data name="IDS_FeatureAsyncUsing" xml:space="preserve">
    <value>asynchronous using</value>
  </data>
  <data name="IDS_FeatureParenthesizedPattern" xml:space="preserve">
    <value>parenthesized pattern</value>
  </data>
  <data name="IDS_FeatureOrPattern" xml:space="preserve">
    <value>or pattern</value>
  </data>
  <data name="IDS_FeatureAndPattern" xml:space="preserve">
    <value>and pattern</value>
  </data>
  <data name="IDS_FeatureNotPattern" xml:space="preserve">
    <value>not pattern</value>
  </data>
  <data name="IDS_FeatureTypePattern" xml:space="preserve">
    <value>type pattern</value>
  </data>
  <data name="IDS_FeatureRelationalPattern" xml:space="preserve">
    <value>relational pattern</value>
  </data>
  <data name="ERR_VarianceInterfaceNesting" xml:space="preserve">
    <value>Enums, classes, and structures cannot be declared in an interface that has an 'in' or 'out' type parameter.</value>
  </data>
  <data name="ERR_ExternEventInitializer" xml:space="preserve">
    <value>'{0}': extern event cannot have initializer</value>
  </data>
  <data name="ERR_ImplicitIndexIndexerWithName" xml:space="preserve">
    <value>Invocation of implicit Index Indexer cannot name the argument.</value>
  </data>
  <data name="ERR_ImplicitRangeIndexerWithName" xml:space="preserve">
    <value>Invocation of implicit Range Indexer cannot name the argument.</value>
  </data>
  <data name="ERR_ImplicitObjectCreationIllegalTargetType" xml:space="preserve">
    <value>The type '{0}' may not be used as the target type of new()</value>
  </data>
  <data name="ERR_ImplicitObjectCreationNotValid" xml:space="preserve">
    <value>Use of new() is not valid in this context</value>
  </data>
  <data name="ERR_ImplicitObjectCreationNoTargetType" xml:space="preserve">
    <value>There is no target type for '{0}'</value>
  </data>
  <data name="IDS_FeatureImplicitObjectCreation" xml:space="preserve">
    <value>target-typed object creation</value>
  </data>
  <data name="ERR_ExpressionTreeContainsPatternImplicitIndexer" xml:space="preserve">
    <value>An expression tree may not contain a pattern System.Index or System.Range indexer access</value>
  </data>
  <data name="ERR_ExpressionTreeContainsFromEndIndexExpression" xml:space="preserve">
    <value>An expression tree may not contain a from-end index ('^') expression.</value>
  </data>
  <data name="ERR_ExpressionTreeContainsRangeExpression" xml:space="preserve">
    <value>An expression tree may not contain a range ('..') expression.</value>
  </data>
  <data name="WRN_GeneratorFailedDuringGeneration" xml:space="preserve">
    <value>Generator '{0}' failed to generate source. It will not contribute to the output and compilation errors may occur as a result. Exception was of type '{1}' with message '{2}'</value>
    <comment>{0} is the name of the generator that failed. {1} is the type of exception that was thrown {2} is the message in the exception</comment>
  </data>
  <data name="WRN_GeneratorFailedDuringInitialization" xml:space="preserve">
    <value>Generator '{0}' failed to initialize. It will not contribute to the output and compilation errors may occur as a result. Exception was of type '{1}' with message '{2}'</value>
    <comment>{0} is the name of the generator that failed. {1} is the type of exception that was thrown {2} is the message in the exception</comment>
  </data>
  <data name="WRN_GeneratorFailedDuringGeneration_Title" xml:space="preserve">
    <value>Generator failed to generate source.</value>
  </data>
  <data name="WRN_GeneratorFailedDuringInitialization_Title" xml:space="preserve">
    <value>Generator failed to initialize.</value>
  </data>
  <data name="WRN_GeneratorFailedDuringGeneration_Description" xml:space="preserve">
    <value>Generator threw the following exception:
'{0}'.</value>
    <comment>{0} is the string representation of the exception that was thrown.</comment>
  </data>
  <data name="WRN_GeneratorFailedDuringInitialization_Description" xml:space="preserve">
    <value>Generator threw the following exception:
'{0}'.</value>
    <comment>{0} is the string representation of the exception that was thrown.</comment>
  </data>
  <data name="IDS_FeatureRecords" xml:space="preserve">
    <value>records</value>
  </data>
  <data name="IDS_FeatureInitOnlySetters" xml:space="preserve">
    <value>init-only setters</value>
  </data>
  <data name="ERR_InvalidWithReceiverType" xml:space="preserve">
    <value>The receiver of a `with` expression must have a non-void type.</value>
  </data>
  <data name="ERR_CannotClone" xml:space="preserve">
    <value>The receiver type '{0}' is not a valid record type and is not a struct type.</value>
  </data>
  <data name="ERR_AssignmentInitOnly" xml:space="preserve">
    <value>Init-only property or indexer '{0}' can only be assigned in an object initializer, or on 'this' or 'base' in an instance constructor or an 'init' accessor.</value>
  </data>
  <data name="ERR_DesignatorBeneathPatternCombinator" xml:space="preserve">
    <value>A variable may not be declared within a 'not' or 'or' pattern.</value>
  </data>
  <data name="ERR_UnsupportedTypeForRelationalPattern" xml:space="preserve">
    <value>Relational patterns may not be used for a value of type '{0}'.</value>
  </data>
  <data name="ERR_RelationalPatternWithNaN" xml:space="preserve">
    <value>Relational patterns may not be used for a floating-point NaN.</value>
  </data>
  <data name="IDS_FeatureSpanCharConstantPattern" xml:space="preserve">
    <value>pattern matching ReadOnly/Span&lt;char&gt; on constant string</value>
  </data>
  <data name="IDS_FeatureExtendedPartialMethods" xml:space="preserve">
    <value>extended partial methods</value>
  </data>
  <data name="IDS_FeatureConstantInterpolatedStrings" xml:space="preserve">
    <value>constant interpolated strings</value>
  </data>
  <data name="ERR_PartialMethodWithNonVoidReturnMustHaveAccessMods" xml:space="preserve">
    <value>Partial method '{0}' must have accessibility modifiers because it has a non-void return type.</value>
  </data>
  <data name="ERR_PartialMethodWithOutParamMustHaveAccessMods" xml:space="preserve">
    <value>Partial method '{0}' must have accessibility modifiers because it has 'out' parameters.</value>
  </data>
  <data name="ERR_PartialMethodWithAccessibilityModsMustHaveImplementation" xml:space="preserve">
    <value>Partial method '{0}' must have an implementation part because it has accessibility modifiers.</value>
  </data>
  <data name="ERR_PartialMethodWithExtendedModMustHaveAccessMods" xml:space="preserve">
    <value>Partial method '{0}' must have accessibility modifiers because it has a 'virtual', 'override', 'sealed', 'new', or 'extern' modifier.</value>
  </data>
  <data name="ERR_PartialMethodAccessibilityDifference" xml:space="preserve">
    <value>Both partial method declarations must have identical accessibility modifiers.</value>
  </data>
  <data name="ERR_PartialMethodExtendedModDifference" xml:space="preserve">
    <value>Both partial method declarations must have identical combinations of 'virtual', 'override', 'sealed', and 'new' modifiers.</value>
  </data>
  <data name="ERR_PartialMethodReturnTypeDifference" xml:space="preserve">
    <value>Both partial method declarations must have the same return type.</value>
  </data>
  <data name="ERR_PartialMethodRefReturnDifference" xml:space="preserve">
    <value>Partial method declarations must have matching ref return values.</value>
  </data>
  <data name="WRN_PartialMethodTypeDifference" xml:space="preserve">
    <value>Partial method declarations '{0}' and '{1}' have signature differences.</value>
  </data>
  <data name="WRN_PartialMethodTypeDifference_Title" xml:space="preserve">
    <value>Partial method declarations have signature differences.</value>
  </data>
  <data name="IDS_TopLevelStatements" xml:space="preserve">
    <value>top-level statements</value>
  </data>
  <data name="ERR_SimpleProgramLocalIsReferencedOutsideOfTopLevelStatement" xml:space="preserve">
    <value>Cannot use local variable or local function '{0}' declared in a top-level statement in this context.</value>
  </data>
  <data name="ERR_SimpleProgramMultipleUnitsWithTopLevelStatements" xml:space="preserve">
    <value>Only one compilation unit can have top-level statements.</value>
  </data>
  <data name="ERR_TopLevelStatementAfterNamespaceOrType" xml:space="preserve">
    <value>Top-level statements must precede namespace and type declarations.</value>
  </data>
  <data name="ERR_SimpleProgramDisallowsMainType" xml:space="preserve">
    <value>Cannot specify /main if there is a compilation unit with top-level statements.</value>
  </data>
  <data name="ERR_SimpleProgramNotAnExecutable" xml:space="preserve">
    <value>Program using top-level statements must be an executable.</value>
  </data>
  <data name="ERR_InvalidFuncPointerReturnTypeModifier" xml:space="preserve">
    <value>'{0}' is not a valid function pointer return type modifier. Valid modifiers are 'ref' and 'ref readonly'.</value>
  </data>
  <data name="ERR_DupReturnTypeMod" xml:space="preserve">
    <value>A return type can only have one '{0}' modifier.</value>
  </data>
  <data name="ERR_BadFuncPointerParamModifier" xml:space="preserve">
    <value>'{0}' cannot be used as a modifier on a function pointer parameter.</value>
  </data>
  <data name="ERR_BadFuncPointerArgCount" xml:space="preserve">
    <value>Function pointer '{0}' does not take {1} arguments</value>
  </data>
  <data name="ERR_MethFuncPtrMismatch" xml:space="preserve">
    <value>No overload for '{0}' matches function pointer '{1}'</value>
  </data>
  <data name="ERR_FuncPtrRefMismatch" xml:space="preserve">
    <value>Ref mismatch between '{0}' and function pointer '{1}'</value>
  </data>
  <data name="ERR_FuncPtrMethMustBeStatic" xml:space="preserve">
    <value>Cannot create a function pointer for '{0}' because it is not a static method</value>
  </data>
  <data name="ERR_AddressOfMethodGroupInExpressionTree" xml:space="preserve">
    <value>'&amp;' on method groups cannot be used in expression trees</value>
  </data>
  <data name="ERR_WrongFuncPtrCallingConvention" xml:space="preserve">
    <value>Calling convention of '{0}' is not compatible with '{1}'.</value>
  </data>
  <data name="ERR_MissingAddressOf" xml:space="preserve">
    <value>Cannot convert method group to function pointer (Are you missing a '&amp;'?)</value>
  </data>
  <data name="ERR_CannotUseReducedExtensionMethodInAddressOf" xml:space="preserve">
    <value>Cannot use an extension method with a receiver as the target of a '&amp;' operator.</value>
  </data>
  <data name="ERR_CannotUseFunctionPointerAsFixedLocal" xml:space="preserve">
    <value>The type of a local declared in a fixed statement cannot be a function pointer type.</value>
  </data>
  <data name="ERR_UnsupportedCallingConvention" xml:space="preserve">
    <value>The calling convention of '{0}' is not supported by the language.</value>
  </data>
  <data name="ERR_RuntimeDoesNotSupportUnmanagedDefaultCallConv" xml:space="preserve">
    <value>The target runtime doesn't support extensible or runtime-environment default calling conventions.</value>
  </data>
  <data name="NotSameNumberParameterTypesAndRefKinds" xml:space="preserve">
    <value>Given {0} parameter types and {1} parameter ref kinds. These arrays must have the same length.</value>
  </data>
  <data name="OutIsNotValidForReturn" xml:space="preserve">
    <value>'RefKind.Out' is not a valid ref kind for a return type.</value>
  </data>
  <data name="CallingConventionTypesRequireUnmanaged" xml:space="preserve">
    <value>Passing '{0}' is not valid unless '{1}' is 'SignatureCallingConvention.Unmanaged'.</value>
  </data>
  <data name="CallingConventionTypeIsInvalid" xml:space="preserve">
    <value>Cannot use '{0}' as a calling convention modifier.</value>
  </data>
  <data name="ERR_CannotConvertAddressOfToDelegate" xml:space="preserve">
    <value>Cannot convert &amp;method group '{0}' to delegate type '{1}'.</value>
  </data>
  <data name="ERR_AddressOfToNonFunctionPointer" xml:space="preserve">
    <value>Cannot convert &amp;method group '{0}' to non-function pointer type '{1}'.</value>
  </data>
  <data name="ERR_CannotSpecifyManagedWithUnmanagedSpecifiers" xml:space="preserve">
    <value>'managed' calling convention cannot be combined with unmanaged calling convention specifiers.</value>
  </data>
  <data name="ERR_FeatureNotAvailableInVersion9" xml:space="preserve">
    <value>Feature '{0}' is not available in C# 9.0. Please use language version {1} or greater.</value>
  </data>
  <data name="ERR_FeatureNotAvailableInVersion10" xml:space="preserve">
    <value>Feature '{0}' is not available in C# 10.0. Please use language version {1} or greater.</value>
  </data>
  <data name="ERR_UnexpectedArgumentList" xml:space="preserve">
    <value>Unexpected argument list.</value>
  </data>
  <data name="ERR_UnexpectedOrMissingConstructorInitializerInRecord" xml:space="preserve">
    <value>A constructor declared in a record with parameter list must have 'this' constructor initializer.</value>
  </data>
  <data name="ERR_MultipleRecordParameterLists" xml:space="preserve">
    <value>Only a single record partial declaration may have a parameter list</value>
  </data>
  <data name="ERR_BadRecordBase" xml:space="preserve">
    <value>Records may only inherit from object or another record</value>
  </data>
  <data name="ERR_BadInheritanceFromRecord" xml:space="preserve">
    <value>Only records may inherit from records.</value>
  </data>
  <data name="ERR_BadRecordMemberForPositionalParameter" xml:space="preserve">
    <value>Record member '{0}' must be a readable instance property or field of type '{1}' to match positional parameter '{2}'.</value>
  </data>
  <data name="ERR_NoCopyConstructorInBaseType" xml:space="preserve">
    <value>No accessible copy constructor found in base type '{0}'.</value>
  </data>
  <data name="ERR_CopyConstructorMustInvokeBaseCopyConstructor" xml:space="preserve">
    <value>A copy constructor in a record must call a copy constructor of the base, or a parameterless object constructor if the record inherits from object.</value>
  </data>
  <data name="IDS_FeatureTargetTypedConditional" xml:space="preserve">
    <value>target-typed conditional expression</value>
  </data>
  <data name="ERR_NoImplicitConvTargetTypedConditional" xml:space="preserve">
    <value>Conditional expression is not valid in language version {0} because a common type was not found between '{1}' and '{2}'. To use a target-typed conversion, upgrade to language version {3} or greater.</value>
  </data>
  <data name="ERR_DoesNotOverrideMethodFromObject" xml:space="preserve">
    <value>'{0}' does not override expected method from 'object'.</value>
  </data>
  <data name="IDS_FeatureCovariantReturnsForOverrides" xml:space="preserve">
    <value>covariant returns</value>
  </data>
  <data name="ERR_RuntimeDoesNotSupportCovariantReturnsOfClasses" xml:space="preserve">
    <value>'{0}': Target runtime doesn't support covariant return types in overrides. Return type must be '{2}' to match overridden member '{1}'</value>
  </data>
  <data name="ERR_RuntimeDoesNotSupportCovariantPropertiesOfClasses" xml:space="preserve">
    <value>'{0}': Target runtime doesn't support covariant types in overrides. Type must be '{2}' to match overridden member '{1}'</value>
  </data>
  <data name="ERR_SealedAPIInRecord" xml:space="preserve">
    <value>'{0}' cannot be sealed because containing record is not sealed.</value>
  </data>
  <data name="ERR_DoesNotOverrideBaseMethod" xml:space="preserve">
    <value>'{0}' does not override expected method from '{1}'.</value>
  </data>
  <data name="WRN_ConstOutOfRangeChecked" xml:space="preserve">
    <value>Constant value '{0}' may overflow '{1}' at runtime (use 'unchecked' syntax to override)</value>
  </data>
  <data name="WRN_ConstOutOfRangeChecked_Title" xml:space="preserve">
    <value>Constant value may overflow at runtime (use 'unchecked' syntax to override)</value>
  </data>
  <data name="ERR_CloneDisallowedInRecord" xml:space="preserve">
    <value>Members named 'Clone' are disallowed in records.</value>
  </data>
  <data name="WRN_RecordNamedDisallowed" xml:space="preserve">
    <value>Types and aliases should not be named 'record'.</value>
  </data>
  <data name="WRN_RecordNamedDisallowed_Title" xml:space="preserve">
    <value>Types and aliases should not be named 'record'.</value>
  </data>
  <data name="ERR_NotOverridableAPIInRecord" xml:space="preserve">
    <value>'{0}' must allow overriding because the containing record is not sealed.</value>
  </data>
  <data name="ERR_NonPublicAPIInRecord" xml:space="preserve">
    <value>Record member '{0}' must be public.</value>
  </data>
  <data name="ERR_SignatureMismatchInRecord" xml:space="preserve">
    <value>Record member '{0}' must return '{1}'.</value>
  </data>
  <data name="ERR_NonProtectedAPIInRecord" xml:space="preserve">
    <value>Record member '{0}' must be protected.</value>
  </data>
  <data name="ERR_DoesNotOverrideBaseEqualityContract" xml:space="preserve">
    <value>'{0}' does not override expected property from '{1}'.</value>
  </data>
  <data name="ERR_StaticAPIInRecord" xml:space="preserve">
    <value>Record member '{0}' may not be static.</value>
  </data>
  <data name="ERR_CopyConstructorWrongAccessibility" xml:space="preserve">
    <value>A copy constructor '{0}' must be public or protected because the record is not sealed.</value>
  </data>
  <data name="ERR_NonPrivateAPIInRecord" xml:space="preserve">
    <value>Record member '{0}' must be private.</value>
  </data>
  <data name="WRN_PrecedenceInversion" xml:space="preserve">
    <value>Operator '{0}' cannot be used here due to precedence. Use parentheses to disambiguate.</value>
  </data>
  <data name="WRN_PrecedenceInversion_Title" xml:space="preserve">
    <value>Operator cannot be used here due to precedence.</value>
  </data>
  <data name="IDS_FeatureModuleInitializers" xml:space="preserve">
    <value>module initializers</value>
  </data>
  <data name="ERR_ModuleInitializerMethodMustBeAccessibleOutsideTopLevelType" xml:space="preserve">
    <value>Module initializer method '{0}' must be accessible at the module level</value>
  </data>
  <data name="ERR_ModuleInitializerMethodMustBeStaticParameterlessVoid" xml:space="preserve">
    <value>Module initializer method '{0}' must be static, must have no parameters, and must return 'void'</value>
  </data>
  <data name="ERR_ModuleInitializerMethodAndContainingTypesMustNotBeGeneric" xml:space="preserve">
    <value>Module initializer method '{0}' must not be generic and must not be contained in a generic type</value>
  </data>
  <data name="ERR_ModuleInitializerMethodMustBeOrdinary" xml:space="preserve">
    <value>A module initializer must be an ordinary member method</value>
  </data>
  <data name="IDS_FeatureExtensionGetAsyncEnumerator" xml:space="preserve">
    <value>extension GetAsyncEnumerator</value>
  </data>
  <data name="IDS_FeatureExtensionGetEnumerator" xml:space="preserve">
    <value>extension GetEnumerator</value>
  </data>
  <data name="ERR_UnmanagedCallersOnlyRequiresStatic" xml:space="preserve">
    <value>'UnmanagedCallersOnly' can only be applied to ordinary static non-abstract, non-virtual methods or static local functions.</value>
    <comment>UnmanagedCallersOnly is not localizable.</comment>
  </data>
  <data name="ERR_InvalidUnmanagedCallersOnlyCallConv" xml:space="preserve">
    <value>'{0}' is not a valid calling convention type for 'UnmanagedCallersOnly'.</value>
    <comment>UnmanagedCallersOnly is not localizable.</comment>
  </data>
  <data name="ERR_CannotUseManagedTypeInUnmanagedCallersOnly" xml:space="preserve">
    <value>Cannot use '{0}' as a {1} type on a method attributed with 'UnmanagedCallersOnly'.</value>
    <comment>1 is the localized word for 'parameter' or 'return'. UnmanagedCallersOnly is not localizable.</comment>
  </data>
  <data name="ERR_UnmanagedCallersOnlyMethodOrTypeCannotBeGeneric" xml:space="preserve">
    <value>Methods attributed with 'UnmanagedCallersOnly' cannot have generic type parameters and cannot be declared in a generic type.</value>
    <comment>UnmanagedCallersOnly is not localizable.</comment>
  </data>
  <data name="ERR_UnmanagedCallersOnlyMethodsCannotBeCalledDirectly" xml:space="preserve">
    <value>'{0}' is attributed with 'UnmanagedCallersOnly' and cannot be called directly. Obtain a function pointer to this method.</value>
    <comment>UnmanagedCallersOnly is not localizable.</comment>
  </data>
  <data name="ERR_UnmanagedCallersOnlyMethodsCannotBeConvertedToDelegate" xml:space="preserve">
    <value>'{0}' is attributed with 'UnmanagedCallersOnly' and cannot be converted to a delegate type. Obtain a function pointer to this method.</value>
    <comment>UnmanagedCallersOnly is not localizable.</comment>
  </data>
  <data name="ERR_EntryPointCannotBeUnmanagedCallersOnly" xml:space="preserve">
    <value>Application entry points cannot be attributed with 'UnmanagedCallersOnly'.</value>
    <comment>UnmanagedCallersOnly is not localizable.</comment>
  </data>
  <data name="ERR_ModuleInitializerCannotBeUnmanagedCallersOnly" xml:space="preserve">
    <value>Module initializer cannot be attributed with 'UnmanagedCallersOnly'.</value>
    <comment>UnmanagedCallersOnly is not localizable.</comment>
  </data>
  <data name="WRN_RecordEqualsWithoutGetHashCode" xml:space="preserve">
    <value>'{0}' defines 'Equals' but not 'GetHashCode'</value>
    <comment>'GetHashCode' and 'Equals' are not localizable.</comment>
  </data>
  <data name="WRN_RecordEqualsWithoutGetHashCode_Title" xml:space="preserve">
    <value>Record defines 'Equals' but not 'GetHashCode'.</value>
    <comment>'GetHashCode' and 'Equals' are not localizable.</comment>
  </data>
  <data name="ERR_InitCannotBeReadonly" xml:space="preserve">
    <value>'init' accessors cannot be marked 'readonly'. Mark '{0}' readonly instead.</value>
  </data>
  <data name="IDS_FeatureDiscards" xml:space="preserve">
    <value>discards</value>
  </data>
  <data name="IDS_FeatureMixedDeclarationsAndExpressionsInDeconstruction" xml:space="preserve">
    <value>Mixed declarations and expressions in deconstruction</value>
  </data>
  <data name="IDS_FeatureRecordStructs" xml:space="preserve">
    <value>record structs</value>
    <comment>'record structs' is not localizable.</comment>
  </data>
  <data name="IDS_FeatureWithOnStructs" xml:space="preserve">
    <value>with on structs</value>
  </data>
  <data name="IDS_FeatureWithOnAnonymousTypes" xml:space="preserve">
    <value>with on anonymous types</value>
  </data>
  <data name="IDS_AsyncMethodBuilderOverride" xml:space="preserve">
    <value>async method builder override</value>
  </data>
  <data name="IDS_FeaturePositionalFieldsInRecords" xml:space="preserve">
    <value>positional fields in records</value>
  </data>
  <data name="IDS_FeatureParameterlessStructConstructors" xml:space="preserve">
    <value>parameterless struct constructors</value>
  </data>
  <data name="IDS_FeatureStructFieldInitializers" xml:space="preserve">
    <value>struct field initializers</value>
  </data>
  <data name="IDS_FeatureRefFields" xml:space="preserve">
    <value>ref fields</value>
  </data>
  <data name="IDS_FeatureVarianceSafetyForStaticInterfaceMembers" xml:space="preserve">
    <value>variance safety for static interface members</value>
  </data>
  <data name="ERR_EqualityContractRequiresGetter" xml:space="preserve">
    <value>Record equality contract property '{0}' must have a get accessor.</value>
  </data>
  <data name="WRN_AnalyzerReferencesFramework" xml:space="preserve">
    <value>The assembly '{0}' containing type '{1}' references .NET Framework, which is not supported.</value>
    <comment>{1} is the type that was loaded, {0} is the containing assembly.</comment>
  </data>
  <data name="WRN_AnalyzerReferencesFramework_Title" xml:space="preserve">
    <value>The loaded assembly references .NET Framework, which is not supported.</value>
  </data>
  <data name="WRN_AnalyzerReferencesNewerCompiler" xml:space="preserve">
    <value>The analyzer assembly '{0}' references version '{1}' of the compiler, which is newer than the currently running version '{2}'.</value>
  </data>
  <data name="WRN_AnalyzerReferencesNewerCompiler_Title" xml:space="preserve">
    <value>The analyzer assembly references a newer version of the compiler than the currently running version.</value>
  </data>
  <data name="ERR_BadFieldTypeInRecord" xml:space="preserve">
    <value>The type '{0}' may not be used for a field of a record.</value>
  </data>
  <data name="ERR_FunctionPointersCannotBeCalledWithNamedArguments" xml:space="preserve">
    <value>A function pointer cannot be called with named arguments.</value>
  </data>
  <data name="IDS_FeatureFileScopedNamespace" xml:space="preserve">
    <value>file-scoped namespace</value>
  </data>
  <data name="ERR_MultipleFileScopedNamespace" xml:space="preserve">
    <value>Source file can only contain one file-scoped namespace declaration.</value>
  </data>
  <data name="ERR_FileScopedAndNormalNamespace" xml:space="preserve">
    <value>Source file can not contain both file-scoped and normal namespace declarations.</value>
  </data>
  <data name="ERR_FileScopedNamespaceNotBeforeAllMembers" xml:space="preserve">
    <value>File-scoped namespace must precede all other members in a file.</value>
  </data>
  <data name="WRN_UnreadRecordParameter" xml:space="preserve">
    <value>Parameter '{0}' is unread. Did you forget to use it to initialize the property with that name?</value>
  </data>
  <data name="WRN_UnreadRecordParameter_Title" xml:space="preserve">
    <value>Parameter is unread. Did you forget to use it to initialize the property with that name?</value>
  </data>
  <data name="ERR_RecordAmbigCtor" xml:space="preserve">
    <value>The primary constructor conflicts with the synthesized copy constructor.</value>
  </data>
  <data name="IDS_FeatureLambdaAttributes" xml:space="preserve">
    <value>lambda attributes</value>
  </data>
  <data name="IDS_FeatureLambdaReturnType" xml:space="preserve">
    <value>lambda return type</value>
  </data>
  <data name="IDS_FeatureInferredDelegateType" xml:space="preserve">
    <value>inferred delegate type</value>
  </data>
  <data name="IDS_FeatureAutoDefaultStructs" xml:space="preserve">
    <value>auto default struct fields</value>
  </data>
  <data name="ERR_LineSpanDirectiveInvalidValue" xml:space="preserve">
    <value>The #line directive value is missing or out of range</value>
  </data>
  <data name="ERR_LineSpanDirectiveEndLessThanStart" xml:space="preserve">
    <value>The #line directive end position must be greater than or equal to the start position</value>
  </data>
  <data name="ERR_LineSpanDirectiveRequiresSpace" xml:space="preserve">
    <value>The #line span directive requires space before the first parenthesis, before the character offset, and before the file name</value>
  </data>
  <data name="WRN_DoNotCompareFunctionPointers" xml:space="preserve">
    <value>Comparison of function pointers might yield an unexpected result, since pointers to the same function may be distinct.</value>
  </data>
  <data name="WRN_DoNotCompareFunctionPointers_Title" xml:space="preserve">
    <value>Do not compare function pointer values</value>
  </data>
  <data name="ERR_FunctionPointerTypesInAttributeNotSupported" xml:space="preserve">
    <value>Using a function pointer type in a 'typeof' in an attribute is not supported.</value>
  </data>
  <data name="ERR_BadCallerArgumentExpressionParamWithoutDefaultValue" xml:space="preserve">
    <value>The CallerArgumentExpressionAttribute may only be applied to parameters with default values</value>
  </data>
  <data name="ERR_NoConversionForCallerArgumentExpressionParam" xml:space="preserve">
    <value>CallerArgumentExpressionAttribute cannot be applied because there are no standard conversions from type '{0}' to type '{1}'</value>
  </data>
  <data name="WRN_CallerArgumentExpressionParamForUnconsumedLocation" xml:space="preserve">
    <value>The CallerArgumentExpressionAttribute applied to parameter '{0}' will have no effect because it applies to a member that is used in contexts that do not allow optional arguments</value>
  </data>
  <data name="WRN_CallerArgumentExpressionParamForUnconsumedLocation_Title" xml:space="preserve">
    <value>The CallerArgumentExpressionAttribute will have no effect because it applies to a member that is used in contexts that do not allow optional arguments</value>
  </data>
  <data name="WRN_CallerFilePathPreferredOverCallerArgumentExpression" xml:space="preserve">
    <value>The CallerArgumentExpressionAttribute applied to parameter '{0}' will have no effect. It is overridden by the CallerFilePathAttribute.</value>
  </data>
  <data name="WRN_CallerFilePathPreferredOverCallerArgumentExpression_Title" xml:space="preserve">
    <value>The CallerArgumentExpressionAttribute will have no effect; it is overridden by the CallerFilePathAttribute</value>
  </data>
  <data name="WRN_CallerLineNumberPreferredOverCallerArgumentExpression" xml:space="preserve">
    <value>The CallerArgumentExpressionAttribute applied to parameter '{0}' will have no effect. It is overridden by the CallerLineNumberAttribute.</value>
  </data>
  <data name="WRN_CallerLineNumberPreferredOverCallerArgumentExpression_Title" xml:space="preserve">
    <value>The CallerArgumentExpressionAttribute will have no effect; it is overridden by the CallerLineNumberAttribute</value>
  </data>
  <data name="WRN_CallerMemberNamePreferredOverCallerArgumentExpression" xml:space="preserve">
    <value>The CallerArgumentExpressionAttribute applied to parameter '{0}' will have no effect. It is overridden by the CallerMemberNameAttribute.</value>
  </data>
  <data name="WRN_CallerMemberNamePreferredOverCallerArgumentExpression_Title" xml:space="preserve">
    <value>The CallerArgumentExpressionAttribute will have no effect; it is overridden by the CallerMemberNameAttribute</value>
  </data>
  <data name="WRN_CallerArgumentExpressionAttributeHasInvalidParameterName" xml:space="preserve">
    <value>The CallerArgumentExpressionAttribute applied to parameter '{0}' will have no effect. It is applied with an invalid parameter name.</value>
  </data>
  <data name="WRN_CallerArgumentExpressionAttributeHasInvalidParameterName_Title" xml:space="preserve">
    <value>The CallerArgumentExpressionAttribute is applied with an invalid parameter name.</value>
  </data>
  <data name="WRN_CallerArgumentExpressionAttributeSelfReferential" xml:space="preserve">
    <value>The CallerArgumentExpressionAttribute applied to parameter '{0}' will have no effect because it's self-referential.</value>
  </data>
  <data name="WRN_CallerArgumentExpressionAttributeSelfReferential_Title" xml:space="preserve">
    <value>The CallerArgumentExpressionAttribute applied to parameter will have no effect because it's self-refential.</value>
  </data>
  <data name="IDS_FeatureSealedToStringInRecord" xml:space="preserve">
    <value>sealed ToString in record</value>
  </data>
  <data name="ERR_InheritingFromRecordWithSealedToString" xml:space="preserve">
    <value>Inheriting from a record with a sealed 'Object.ToString' is not supported in C# {0}. Please use language version '{1}' or greater.</value>
  </data>
  <data name="IDS_FeatureListPattern" xml:space="preserve">
    <value>list pattern</value>
  </data>
  <data name="ERR_UnsupportedTypeForListPattern" xml:space="preserve">
    <value>List patterns may not be used for a value of type '{0}'.</value>
  </data>
  <data name="ERR_ListPatternRequiresLength" xml:space="preserve">
    <value>List patterns may not be used for a value of type '{0}'. No suitable 'Length' or 'Count' property was found.</value>
  </data>
<<<<<<< HEAD
=======
  <data name="ERR_ScopedRefAndRefStructOnly" xml:space="preserve">
    <value>The 'scoped' modifier can be used for refs and ref struct values only.</value>
  </data>
  <data name="ERR_ScopedMismatchInParameterOfOverrideOrImplementation" xml:space="preserve">
    <value>The 'scoped' modifier of parameter '{0}' doesn't match overridden or implemented member.</value>
  </data>
  <data name="ERR_ScopedMismatchInParameterOfTarget" xml:space="preserve">
    <value>The 'scoped' modifier of parameter '{0}' doesn't match target '{1}'.</value>
  </data>
  <data name="ERR_ScopedMismatchInParameterOfPartial" xml:space="preserve">
    <value>The 'scoped' modifier of parameter '{0}' doesn't match partial method declaration.</value>
  </data>
  <data name="ERR_FixedFieldMustNotBeRef" xml:space="preserve">
    <value>A fixed field must not be a ref field.</value>
  </data>
  <data name="ERR_RefFieldCannotReferToRefStruct" xml:space="preserve">
    <value>A ref field cannot refer to a ref struct.</value>
  </data>

  <data name="WRN_UseDefViolationPropertySupportedVersion" xml:space="preserve">
    <value>Auto-implemented property '{0}' is read before being explicitly assigned, causing a preceding implicit assignment of 'default'.</value>
  </data>
  <data name="WRN_UseDefViolationPropertySupportedVersion_Title" xml:space="preserve">
    <value>Auto-implemented property is read before being explicitly assigned, causing a preceding implicit assignment of 'default'.</value>
  </data>

  <data name="WRN_UseDefViolationFieldSupportedVersion" xml:space="preserve">
    <value>Field '{0}' is read before being explicitly assigned, causing a preceding implicit assignment of 'default'.</value>
  </data>
  <data name="WRN_UseDefViolationFieldSupportedVersion_Title" xml:space="preserve">
    <value>Field is read before being explicitly assigned, causing a preceding implicit assignment of 'default'.</value>
  </data>

  <data name="WRN_UseDefViolationThisSupportedVersion" xml:space="preserve">
    <value>The 'this' object is read before all of its fields have been assigned, causing preceding implicit assignments of 'default' to non-explicitly assigned fields.</value>
  </data>
  <data name="WRN_UseDefViolationThisSupportedVersion_Title" xml:space="preserve">
    <value>The 'this' object is read before all of its fields have been assigned, causing preceding implicit assignments of 'default' to non-explicitly assigned fields.</value>
  </data>

  <data name="WRN_UnassignedThisAutoPropertySupportedVersion" xml:space="preserve">
    <value>Control is returned to caller before auto-implemented property '{0}' is explicitly assigned, causing a preceding implicit assignment of 'default'.</value>
  </data>
  <data name="WRN_UnassignedThisAutoPropertySupportedVersion_Title" xml:space="preserve">
    <value>Control is returned to caller before auto-implemented property is explicitly assigned, causing a preceding implicit assignment of 'default'.</value>
  </data>

  <data name="WRN_UnassignedThisSupportedVersion" xml:space="preserve">
    <value>Control is returned to caller before field '{0}' is explicitly assigned, causing a preceding implicit assignment of 'default'.</value>
  </data>
  <data name="WRN_UnassignedThisSupportedVersion_Title" xml:space="preserve">
    <value>Control is returned to caller before field is explicitly assigned, causing a preceding implicit assignment of 'default'.</value>
  </data>

  <data name="ERR_UseDefViolationFieldUnsupportedVersion" xml:space="preserve">
    <value>Use of possibly unassigned field '{0}'. Consider updating to language version '{1}' to auto-default the field.</value>
  </data>
  <data name="ERR_UseDefViolationPropertyUnsupportedVersion" xml:space="preserve">
    <value>Use of possibly unassigned auto-implemented property '{0}'. Consider updating to language version '{1}' to auto-default the property.</value>
  </data>

  <data name="WRN_UseDefViolationFieldUnsupportedVersion" xml:space="preserve">
    <value>Use of possibly unassigned field '{0}'. Consider updating to language version '{1}' to auto-default the field.</value>
  </data>
  <data name="WRN_UseDefViolationFieldUnsupportedVersion_Title" xml:space="preserve">
    <value>Use of possibly unassigned field. Consider updating the language version to auto-default the field.</value>
  </data>

  <data name="WRN_UseDefViolationPropertyUnsupportedVersion" xml:space="preserve">
    <value>Use of possibly unassigned auto-implemented property '{0}'. Consider updating to language version '{1}' to auto-default the property.</value>
  </data>
  <data name="WRN_UseDefViolationPropertyUnsupportedVersion_Title" xml:space="preserve">
    <value>Use of possibly unassigned auto-implemented property. Consider updating the language version to auto-default the property.</value>
  </data>

>>>>>>> 80a8ce8d
  <data name="ERR_UnsupportedTypeForSlicePattern" xml:space="preserve">
    <value>Slice patterns may not be used for a value of type '{0}'.</value>
  </data>
  <data name="ERR_MisplacedSlicePattern" xml:space="preserve">
    <value>Slice patterns may only be used once and directly inside a list pattern.</value>
  </data>
  <data name="ERR_HiddenPositionalMember" xml:space="preserve">
    <value>The positional member '{0}' found corresponding to this parameter is hidden.</value>
  </data>
  <data name="IDS_FeatureImprovedInterpolatedStrings" xml:space="preserve">
    <value>interpolated string handlers</value>
  </data>
  <data name="ERR_InterpolatedStringHandlerMethodReturnMalformed" xml:space="preserve">
    <value>Interpolated string handler method '{0}' is malformed. It does not return 'void' or 'bool'.</value>
    <comment>void and bool are keywords</comment>
  </data>
  <data name="ERR_InterpolatedStringHandlerMethodReturnInconsistent" xml:space="preserve">
    <value>Interpolated string handler method '{0}' has inconsistent return type. Expected to return '{1}'.</value>
  </data>
  <data name="ERR_InvalidNameInSubpattern" xml:space="preserve">
    <value>Identifier or a simple member access expected.</value>
  </data>
  <data name="IDS_FeatureExtendedPropertyPatterns" xml:space="preserve">
    <value>extended property patterns</value>
  </data>
  <data name="IDS_FeatureGlobalUsing" xml:space="preserve">
    <value>global using directive</value>
  </data>
  <data name="ERR_GlobalUsingInNamespace" xml:space="preserve">
    <value>A global using directive cannot be used in a namespace declaration.</value>
  </data>
  <data name="ERR_GlobalUsingOutOfOrder" xml:space="preserve">
    <value>A global using directive must precede all non-global using directives.</value>
  </data>
  <data name="ERR_NullInvalidInterpolatedStringHandlerArgumentName" xml:space="preserve">
    <value>null is not a valid parameter name. To get access to the receiver of an instance method, use the empty string as the parameter name.</value>
  </data>
  <data name="ERR_NotInstanceInvalidInterpolatedStringHandlerArgumentName" xml:space="preserve">
    <value>'{0}' is not an instance method, the receiver cannot be an interpolated string handler argument.</value>
  </data>
  <data name="ERR_InvalidInterpolatedStringHandlerArgumentName" xml:space="preserve">
    <value>'{0}' is not a valid parameter name from '{1}'.</value>
  </data>
  <data name="ERR_TypeIsNotAnInterpolatedStringHandlerType" xml:space="preserve">
    <value>'{0}' is not an interpolated string handler type.</value>
  </data>
  <data name="WRN_ParameterOccursAfterInterpolatedStringHandlerParameter" xml:space="preserve">
    <value>Parameter '{0}' occurs after '{1}' in the parameter list, but is used as an argument for interpolated string handler conversions. This will require the caller to reorder parameters with named arguments at the call site. Consider putting the interpolated string handler parameter after all arguments involved.</value>
  </data>
  <data name="WRN_ParameterOccursAfterInterpolatedStringHandlerParameter_Title" xml:space="preserve">
    <value>Parameter to interpolated string handler conversion occurs after handler parameter</value>
  </data>
  <data name="ERR_CannotUseSelfAsInterpolatedStringHandlerArgument" xml:space="preserve">
    <value>InterpolatedStringHandlerArgumentAttribute arguments cannot refer to the parameter the attribute is used on.</value>
    <comment>InterpolatedStringHandlerArgumentAttribute is a type name and should not be translated.</comment>
  </data>
  <data name="ERR_InterpolatedStringHandlerArgumentAttributeMalformed" xml:space="preserve">
    <value>The InterpolatedStringHandlerArgumentAttribute applied to parameter '{0}' is malformed and cannot be interpreted. Construct an instance of '{1}' manually.</value>
    <comment>InterpolatedStringHandlerArgumentAttribute is a type name and should not be translated.</comment>
  </data>
  <data name="ERR_InterpolatedStringHandlerArgumentLocatedAfterInterpolatedString" xml:space="preserve">
    <value>Parameter '{0}' is an argument to the interpolated string handler conversion on parameter '{1}', but the corresponding argument is specified after the interpolated string expression. Reorder the arguments to move '{0}' before '{1}'.</value>
  </data>
  <data name="ERR_InterpolatedStringHandlerArgumentOptionalNotSpecified" xml:space="preserve">
    <value>Parameter '{0}' is not explicitly provided, but is used as an argument to the interpolated string handler conversion on parameter '{1}'. Specify the value of '{0}' before '{1}'.</value>
  </data>
  <data name="ERR_ExpressionTreeContainsInterpolatedStringHandlerConversion" xml:space="preserve">
    <value>An expression tree may not contain an interpolated string handler conversion.</value>
  </data>
  <data name="ERR_InterpolatedStringHandlerCreationCannotUseDynamic" xml:space="preserve">
    <value>An interpolated string handler construction cannot use dynamic. Manually construct an instance of '{0}'.</value>
  </data>
  <data name="ERR_NonPublicParameterlessStructConstructor" xml:space="preserve">
    <value>The parameterless struct constructor must be 'public'.</value>
  </data>
  <data name="IDS_FeatureStaticAbstractMembersInInterfaces" xml:space="preserve">
    <value>static abstract members in interfaces</value>
  </data>
  <data name="ERR_RuntimeDoesNotSupportStaticAbstractMembersInInterfaces" xml:space="preserve">
    <value>Target runtime doesn't support static abstract members in interfaces.</value>
  </data>
  <data name="ERR_GenericConstraintNotSatisfiedInterfaceWithStaticAbstractMembers" xml:space="preserve">
    <value>The interface '{0}' cannot be used as type argument. Static member '{1}' does not have a most specific implementation in the interface.</value>
  </data>
  <data name="ERR_BadAbstractUnaryOperatorSignature" xml:space="preserve">
    <value>The parameter of a unary operator must be the containing type, or its type parameter constrained to it.</value>
  </data>
  <data name="ERR_BadAbstractIncDecSignature" xml:space="preserve">
    <value>The parameter type for ++ or -- operator must be the containing type, or its type parameter constrained to it.</value>
  </data>
  <data name="ERR_BadAbstractIncDecRetType" xml:space="preserve">
    <value>The return type for ++ or -- operator must either match the parameter type, or be derived from the parameter type, or be the containing type's type parameter constrained to it unless the parameter type is a different type parameter.</value>
  </data>
  <data name="ERR_BadAbstractBinaryOperatorSignature" xml:space="preserve">
    <value>One of the parameters of a binary operator must be the containing type, or its type parameter constrained to it.</value>
  </data>
  <data name="ERR_BadAbstractShiftOperatorSignature" xml:space="preserve">
    <value>The first operand of an overloaded shift operator must have the same type as the containing type or its type parameter constrained to it</value>
  </data>
  <data name="ERR_BadAbstractStaticMemberAccess" xml:space="preserve">
    <value>A static virtual or abstract interface member can be accessed only on a type parameter.</value>
  </data>
  <data name="ERR_ExpressionTreeContainsAbstractStaticMemberAccess" xml:space="preserve">
    <value>An expression tree may not contain an access of static virtual or abstract interface member</value>
  </data>
  <data name="ERR_CloseUnimplementedInterfaceMemberNotStatic" xml:space="preserve">
    <value>'{0}' does not implement static interface member '{1}'. '{2}' cannot implement the interface member because it is not static.</value>
  </data>
  <data name="ERR_RuntimeDoesNotSupportStaticAbstractMembersInInterfacesForMember" xml:space="preserve">
    <value>'{0}' cannot implement interface member '{1}' in type '{2}' because the target runtime doesn't support static abstract members in interfaces.</value>
  </data>
  <data name="ERR_ExplicitImplementationOfOperatorsMustBeStatic" xml:space="preserve">
    <value>Explicit implementation of a user-defined operator '{0}' must be declared static</value>
  </data>
  <data name="ERR_AbstractConversionNotInvolvingContainedType" xml:space="preserve">
    <value>User-defined conversion in an interface must convert to or from a type parameter on the enclosing type constrained to the enclosing type</value>
  </data>
  <data name="ERR_InterfaceImplementedByUnmanagedCallersOnlyMethod" xml:space="preserve">
    <value>'UnmanagedCallersOnly' method '{0}' cannot implement interface member '{1}' in type '{2}'</value>
    <comment>UnmanagedCallersOnly is not localizable.</comment>
  </data>
  <data name="HDN_DuplicateWithGlobalUsing" xml:space="preserve">
    <value>The using directive for '{0}' appeared previously as global using</value>
  </data>
  <data name="HDN_DuplicateWithGlobalUsing_Title" xml:space="preserve">
    <value>The using directive appeared previously as global using</value>
  </data>
  <data name="ERR_BuilderAttributeDisallowed" xml:space="preserve">
    <value>The AsyncMethodBuilder attribute is disallowed on anonymous methods without an explicit return type.</value>
  </data>
  <data name="ERR_SimpleProgramIsEmpty" xml:space="preserve">
    <value>At least one top-level statement must be non-empty.</value>
  </data>
  <data name="ERR_LineDoesNotStartWithSameWhitespace" xml:space="preserve">
    <value>Line does not start with the same whitespace as the closing line of the raw string literal.</value>
  </data>
  <data name="ERR_RawStringNotInDirectives" xml:space="preserve">
    <value>Raw string literals are not allowed in preprocessor directives.</value>
  </data>
  <data name="ERR_RawStringDelimiterOnOwnLine" xml:space="preserve">
    <value>Raw string literal delimiter must be on its own line.</value>
  </data>
  <data name="ERR_TooManyQuotesForRawString" xml:space="preserve">
    <value>The raw string literal does not start with enough quote characters to allow this many consecutive quote characters as content.</value>
  </data>
  <data name="ERR_TooManyOpenBracesForRawString" xml:space="preserve">
    <value>The interpolated raw string literal does not start with enough '$' characters to allow this many consecutive opening braces as content.</value>
  </data>
  <data name="ERR_TooManyCloseBracesForRawString" xml:space="preserve">
    <value>The interpolated raw string literal does not start with enough '$' characters to allow this many consecutive closing braces as content.</value>
  </data>
  <data name="ERR_NotEnoughQuotesForRawString" xml:space="preserve">
    <value>Not enough quotes for raw string literal.</value>
  </data>
  <data name="ERR_NotEnoughCloseBracesForRawString" xml:space="preserve">
    <value>The interpolation must end with the same number of closing braces as the number of '$' characters that the raw string literal started with.</value>
  </data>
  <data name="ERR_IllegalAtSequence" xml:space="preserve">
    <value>Sequence of '@' characters is not allowed. A verbatim string or identifier can only have one '@' character and a raw string cannot have any.</value>
  </data>
  <data name="ERR_StringMustStartWithQuoteCharacter" xml:space="preserve">
    <value>String must start with quote character: "</value>
  </data>
  <data name="ERR_UnterminatedRawString" xml:space="preserve">
    <value>Unterminated raw string literal.</value>
  </data>
  <data name="IDS_FeatureRawStringLiterals" xml:space="preserve">
    <value>raw string literals</value>
  </data>
  <data name="ERR_RawStringInVerbatimInterpolatedStrings" xml:space="preserve">
    <value>Multi-line raw string literals are only allowed in verbatim interpolated strings.</value>
  </data>
  <data name="ERR_RawStringMustContainContent" xml:space="preserve">
    <value>Multi-line raw string literals must contain at least one line of content.</value>
  </data>
  <data name="ERR_NewlinesAreNotAllowedInsideANonVerbatimInterpolatedString" xml:space="preserve">
    <value>Newlines inside a non-verbatim interpolated string are not supported in C# {0}. Please use language version {1} or greater.</value>
  </data>
  <data name="IDS_FeatureGenericAttributes" xml:space="preserve">
    <value>generic attributes</value>
  </data>
  <data name="WRN_InterpolatedStringHandlerArgumentAttributeIgnoredOnLambdaParameters" xml:space="preserve">
    <value>InterpolatedStringHandlerArgument has no effect when applied to lambda parameters and will be ignored at the call site.</value>
  </data>
  <data name="WRN_InterpolatedStringHandlerArgumentAttributeIgnoredOnLambdaParameters_Title" xml:space="preserve">
    <value>InterpolatedStringHandlerArgument has no effect when applied to lambda parameters and will be ignored at the call site.</value>
  </data>
  <data name="ERR_LambdaWithAttributesToExpressionTree" xml:space="preserve">
    <value>A lambda expression with attributes cannot be converted to an expression tree</value>
  </data>
  <data name="ERR_RecordStructConstructorCallsDefaultConstructor" xml:space="preserve">
    <value>A constructor declared in a 'record struct' with parameter list must have a 'this' initializer that calls the primary constructor or an explicitly declared constructor.</value>
  </data>
  <data name="ERR_StructHasInitializersAndNoDeclaredConstructor" xml:space="preserve">
    <value>A 'struct' with field initializers must include an explicitly declared constructor.</value>
  </data>
<<<<<<< HEAD
=======
  <data name="ERR_PatternSpanCharCannotBeStringNull" xml:space="preserve">
    <value>A string 'null' constant is not supported as a pattern for '{0}'. Use an empty string instead.</value>
  </data>
>>>>>>> 80a8ce8d
  <data name="ERR_EncUpdateFailedDelegateTypeChanged" xml:space="preserve">
    <value>Cannot update because an inferred delegate type has changed.</value>
  </data>
  <data name="WRN_CompileTimeCheckedOverflow" xml:space="preserve">
    <value>The operation may overflow '{0}' at runtime (use 'unchecked' syntax to override)</value>
  </data>
  <data name="WRN_CompileTimeCheckedOverflow_Title" xml:space="preserve">
    <value>The operation may overflow at runtime (use 'unchecked' syntax to override)</value>
  </data>
  <data name="ERR_CannotUseRefInUnmanagedCallersOnly" xml:space="preserve">
    <value>Cannot use 'ref', 'in', or 'out' in the signature of a method attributed with 'UnmanagedCallersOnly'.</value>
  </data>
  <data name="IDS_FeatureNewLinesInInterpolations" xml:space="preserve">
    <value>newlines in interpolations</value>
  </data>
  <data name="ERR_InterpolatedStringsReferencingInstanceCannotBeInObjectInitializers" xml:space="preserve">
    <value>Interpolated string handler conversions that reference the instance being indexed cannot be used in indexer member initializers.</value>
  </data>
  <data name="ERR_CannotBeMadeNullable" xml:space="preserve">
    <value>'{0}' cannot be made nullable.</value>
  </data>
  <data name="WRN_LowerCaseTypeName" xml:space="preserve">
    <value>The type name '{0}' only contains lower-cased ascii characters. Such names may become reserved for the language.</value>
  </data>
  <data name="WRN_LowerCaseTypeName_Title" xml:space="preserve">
    <value>The type name only contains lower-cased ascii characters. Such names may become reserved for the language.</value>
  </data>
<<<<<<< HEAD
=======
  <data name="ERR_RequiredNameDisallowed" xml:space="preserve">
    <value>Types and aliases cannot be named 'required'.</value>
  </data>
  <data name="IDS_FeatureRequiredMembers" xml:space="preserve">
    <value>required members</value>
  </data>
  <data name="ERR_OverrideMustHaveRequired" xml:space="preserve">
    <value>'{0}' must be required because it overrides required member '{1}'</value>
  </data>
  <data name="ERR_RequiredMemberCannotBeHidden" xml:space="preserve">
    <value>Required member '{0}' cannot be hidden by '{1}'.</value>
  </data>
  <data name="ERR_RequiredMemberCannotBeLessVisibleThanContainingType" xml:space="preserve">
    <value>Required member '{0}' cannot be less visible or have a setter less visible than the containing type '{1}'.</value>
  </data>
  <data name="ERR_ExplicitRequiredMember" xml:space="preserve">
    <value>Do not use 'System.Runtime.CompilerServices.RequiredMemberAttribute'. Use the 'required' keyword on required fields and properties instead.</value>
  </data>
  <data name="ERR_RequiredMemberMustBeSettable" xml:space="preserve">
    <value>Required member '{0}' must be settable.</value>
  </data>
  <data name="ERR_RequiredMemberMustBeSet" xml:space="preserve">
    <value>Required member '{0}' must be set in the object initializer or attribute constructor.</value>
  </data>
  <data name="ERR_RequiredMembersMustBeAssignedValue" xml:space="preserve">
    <value>Required member '{0}' must be assigned a value, it cannot use a nested member or collection initializer.</value>
  </data>
  <data name="ERR_RequiredMembersInvalid" xml:space="preserve">
    <value>The required members list for '{0}' is malformed and cannot be interpreted.</value>
  </data>
  <data name="ERR_RequiredMembersBaseTypeInvalid" xml:space="preserve">
    <value>The required members list for the base type '{0}' is malformed and cannot be interpreted. To use this constructor, apply the 'SetsRequiredMembers' attribute.</value>
  </data>
>>>>>>> 80a8ce8d
  <data name="ERR_LineContainsDifferentWhitespace" xml:space="preserve">
    <value>Line contains different whitespace than the closing line of the raw string literal: '{0}' versus '{1}'</value>
  </data>
  <data name="ERR_NoEnumConstraint" xml:space="preserve">
    <value>Keyword 'enum' cannot be used as a constraint. Did you mean 'struct, System.Enum'?</value>
  </data>
  <data name="ERR_NoDelegateConstraint" xml:space="preserve">
    <value>Keyword 'delegate' cannot be used as a constraint. Did you mean 'System.Delegate'?</value>
  </data>
  <data name="ERR_MisplacedRecord" xml:space="preserve">
    <value>Unexpected keyword 'record'. Did you mean 'record struct' or 'record class'?</value>
  </data>
<<<<<<< HEAD
=======
  <data name="IDS_FeatureCheckedUserDefinedOperators" xml:space="preserve">
    <value>checked user-defined operators</value>
  </data>
  <data name="ERR_OperatorCantBeChecked" xml:space="preserve">
    <value>User-defined operator '{0}' cannot be declared checked</value>
  </data>
  <data name="ERR_ImplicitConversionOperatorCantBeChecked" xml:space="preserve">
    <value>An 'implicit' user-defined conversion operator cannot be declared checked</value>
  </data>
  <data name="ERR_CheckedOperatorNeedsMatch" xml:space="preserve">
    <value>The operator '{0}' requires a matching non-checked version of the operator to also be defined</value>
  </data>
  <data name="ERR_CannotBeConvertedToUtf8" xml:space="preserve">
    <value>The input string cannot be converted into the equivalent UTF-8 byte representation. {0}</value>
  </data>
  <data name="IDS_FeatureUtf8StringLiterals" xml:space="preserve">
    <value>UTF-8 string literals</value>
  </data>
  <data name="ERR_ExpressionTreeContainsUtf8StringLiterals" xml:space="preserve">
    <value>An expression tree may not contain UTF-8 string conversion or literal.</value>
  </data>
  <data name="ERR_ChainingToSetsRequiredMembersRequiresSetsRequiredMembers" xml:space="preserve">
    <value>This constructor must add 'SetsRequiredMembers' because it chains to a constructor that has that attribute.</value>
  </data>
  <data name="ERR_NewConstraintCannotHaveRequiredMembers" xml:space="preserve">
    <value>'{2}' cannot satisfy the 'new()' constraint on parameter '{1}' in the generic type or or method '{0}' because '{2}' has required members.</value>
  </data>
  <data name="IDS_FeatureUnsignedRightShift" xml:space="preserve">
    <value>unsigned right shift</value>
  </data>
  <data name="IDS_FeatureRelaxedShiftOperator" xml:space="preserve">
    <value>relaxed shift operator</value>
  </data>
  <data name="ERR_UnsupportedCompilerFeature" xml:space="preserve">
    <value>'{0}' requires compiler feature '{1}', which is not supported by this version of the C# compiler.</value>
  </data>
  <data name="WRN_ObsoleteMembersShouldNotBeRequired" xml:space="preserve">
    <value>Required member '{0}' should not be attributed with 'ObsoleteAttribute' unless the containing type is obsolete or all constructors are obsolete.</value>
  </data>
  <data name="WRN_ObsoleteMembersShouldNotBeRequired_Title" xml:space="preserve">
    <value>Members attributed with 'ObsoleteAttribute' should not be required unless the containing type is obsolete or all constructors are obsolete.</value>
  </data>
  <data name="ERR_RefReturningPropertiesCannotBeRequired" xml:space="preserve">
    <value>Ref returning properties cannot be required.</value>
  </data>
  <data name="ERR_MisplacedUnchecked" xml:space="preserve">
    <value>Unexpected keyword 'unchecked'</value>
  </data>
  <data name="ERR_ImplicitImplementationOfInaccessibleInterfaceMember" xml:space="preserve">
    <value>'{0}' does not implement interface member '{1}'. '{2}' cannot implicitly implement an inaccessible member.</value>
  </data>
  <data name="ERR_ScriptsAndSubmissionsCannotHaveRequiredMembers" xml:space="preserve">
    <value>Required members are not allowed on the top level of a script or submission.</value>
  </data>
  <data name="ERR_BadAbstractEqualityOperatorSignature" xml:space="preserve">
    <value>One of the parameters of an equality, or inequality operator declared in interface '{0}' must be a type parameter on '{0}' constrained to '{0}'</value>
  </data>
  <data name="ERR_BadBinaryReadOnlySpanConcatenation" xml:space="preserve">
    <value>Operator '{0}' cannot be applied to operands of type '{1}' and '{2}' that are not UTF-8 byte representations</value>
  </data>
>>>>>>> 80a8ce8d
</root><|MERGE_RESOLUTION|>--- conflicted
+++ resolved
@@ -6174,34 +6174,8 @@
   <data name="ERR_DuplicateNullSuppression" xml:space="preserve">
     <value>Duplicate null suppression operator ('!')</value>
   </data>
-<<<<<<< HEAD
-  <data name="ERR_DiscardCannotBeNullChecked" xml:space="preserve">
-    <value>Discard parameter cannot be null-checked.</value>
-  </data>
-  <data name="ERR_MustNullCheckInImplementation" xml:space="preserve">
-    <value>Parameter '{0}' can only have exclamation-point null checking in implementation methods.</value>
-  </data>
-  <data name="ERR_NonNullableValueTypeIsNullChecked" xml:space="preserve">
-    <value>Parameter '{0}' is a non-nullable value type and cannot be null-checked.</value>
-  </data>
-  <data name="WRN_NullCheckedHasDefaultNull" xml:space="preserve">
-    <value>Parameter '{0}' is null-checked but is null by default.</value>
-  </data>
-  <data name="WRN_NullCheckedHasDefaultNull_Title" xml:space="preserve">
-    <value>Parameter is null-checked but is null by default.</value>
-  </data>
-  <data name="ERR_NullCheckingOnOutParameter" xml:space="preserve">
-    <value>'out' parameter '{0}' cannot be null-checked.</value>
-  </data>
-  <data name="WRN_NullCheckingOnNullableType" xml:space="preserve">
-    <value>Nullable type '{0}' is null-checked and will throw if null.</value>
-  </data>
-  <data name="WRN_NullCheckingOnNullableType_Title" xml:space="preserve">
-    <value>Nullable type is null-checked and will throw if null.</value>
-=======
   <data name="ERR_ParameterNullCheckingNotSupported" xml:space="preserve">
     <value>The 'parameter null-checking' feature is not supported.</value>
->>>>>>> 80a8ce8d
   </data>
   <data name="ERR_ReAbstractionInNoPIAType" xml:space="preserve">
     <value>Type '{0}' cannot be embedded because it has a re-abstraction of a member from base interface. Consider setting the 'Embed Interop Types' property to false.</value>
@@ -6788,8 +6762,6 @@
   <data name="ERR_ListPatternRequiresLength" xml:space="preserve">
     <value>List patterns may not be used for a value of type '{0}'. No suitable 'Length' or 'Count' property was found.</value>
   </data>
-<<<<<<< HEAD
-=======
   <data name="ERR_ScopedRefAndRefStructOnly" xml:space="preserve">
     <value>The 'scoped' modifier can be used for refs and ref struct values only.</value>
   </data>
@@ -6865,7 +6837,6 @@
     <value>Use of possibly unassigned auto-implemented property. Consider updating the language version to auto-default the property.</value>
   </data>
 
->>>>>>> 80a8ce8d
   <data name="ERR_UnsupportedTypeForSlicePattern" xml:space="preserve">
     <value>Slice patterns may not be used for a value of type '{0}'.</value>
   </data>
@@ -7062,12 +7033,9 @@
   <data name="ERR_StructHasInitializersAndNoDeclaredConstructor" xml:space="preserve">
     <value>A 'struct' with field initializers must include an explicitly declared constructor.</value>
   </data>
-<<<<<<< HEAD
-=======
   <data name="ERR_PatternSpanCharCannotBeStringNull" xml:space="preserve">
     <value>A string 'null' constant is not supported as a pattern for '{0}'. Use an empty string instead.</value>
   </data>
->>>>>>> 80a8ce8d
   <data name="ERR_EncUpdateFailedDelegateTypeChanged" xml:space="preserve">
     <value>Cannot update because an inferred delegate type has changed.</value>
   </data>
@@ -7095,8 +7063,6 @@
   <data name="WRN_LowerCaseTypeName_Title" xml:space="preserve">
     <value>The type name only contains lower-cased ascii characters. Such names may become reserved for the language.</value>
   </data>
-<<<<<<< HEAD
-=======
   <data name="ERR_RequiredNameDisallowed" xml:space="preserve">
     <value>Types and aliases cannot be named 'required'.</value>
   </data>
@@ -7130,7 +7096,6 @@
   <data name="ERR_RequiredMembersBaseTypeInvalid" xml:space="preserve">
     <value>The required members list for the base type '{0}' is malformed and cannot be interpreted. To use this constructor, apply the 'SetsRequiredMembers' attribute.</value>
   </data>
->>>>>>> 80a8ce8d
   <data name="ERR_LineContainsDifferentWhitespace" xml:space="preserve">
     <value>Line contains different whitespace than the closing line of the raw string literal: '{0}' versus '{1}'</value>
   </data>
@@ -7143,8 +7108,6 @@
   <data name="ERR_MisplacedRecord" xml:space="preserve">
     <value>Unexpected keyword 'record'. Did you mean 'record struct' or 'record class'?</value>
   </data>
-<<<<<<< HEAD
-=======
   <data name="IDS_FeatureCheckedUserDefinedOperators" xml:space="preserve">
     <value>checked user-defined operators</value>
   </data>
@@ -7205,5 +7168,4 @@
   <data name="ERR_BadBinaryReadOnlySpanConcatenation" xml:space="preserve">
     <value>Operator '{0}' cannot be applied to operands of type '{1}' and '{2}' that are not UTF-8 byte representations</value>
   </data>
->>>>>>> 80a8ce8d
 </root>