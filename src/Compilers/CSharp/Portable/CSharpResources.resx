--- conflicted
+++ resolved
@@ -7088,12 +7088,10 @@
   <data name="ERR_ExpressionTreeContainsUTF8StringLiterals" xml:space="preserve">
     <value>An expression tree may not contain UTF8 string conversion or literal.</value>
   </data>
-<<<<<<< HEAD
   <data name="ERR_FieldKeywordInsideNameOf" xml:space="preserve">
     <value>Cannot use 'field' keyword inside 'nameof' expressions.</value>
-=======
+  </data>
   <data name="IDS_FeatureUnsignedRightShift" xml:space="preserve">
     <value>unsigned right shift</value>
->>>>>>> 4c1f4921
   </data>
 </root>