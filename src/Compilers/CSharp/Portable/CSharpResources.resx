﻿<?xml version="1.0" encoding="utf-8"?>
<root>
  <!-- 
    Microsoft ResX Schema 
    
    Version 2.0
    
    The primary goals of this format is to allow a simple XML format 
    that is mostly human readable. The generation and parsing of the 
    various data types are done through the TypeConverter classes 
    associated with the data types.
    
    Example:
    
    ... ado.net/XML headers & schema ...
    <resheader name="resmimetype">text/microsoft-resx</resheader>
    <resheader name="version">2.0</resheader>
    <resheader name="reader">System.Resources.ResXResourceReader, System.Windows.Forms, ...</resheader>
    <resheader name="writer">System.Resources.ResXResourceWriter, System.Windows.Forms, ...</resheader>
    <data name="Name1"><value>this is my long string</value><comment>this is a comment</comment></data>
    <data name="Color1" type="System.Drawing.Color, System.Drawing">Blue</data>
    <data name="Bitmap1" mimetype="application/x-microsoft.net.object.binary.base64">
        <value>[base64 mime encoded serialized .NET Framework object]</value>
    </data>
    <data name="Icon1" type="System.Drawing.Icon, System.Drawing" mimetype="application/x-microsoft.net.object.bytearray.base64">
        <value>[base64 mime encoded string representing a byte array form of the .NET Framework object]</value>
        <comment>This is a comment</comment>
    </data>
                
    There are any number of "resheader" rows that contain simple 
    name/value pairs.
    
    Each data row contains a name, and value. The row also contains a 
    type or mimetype. Type corresponds to a .NET class that support 
    text/value conversion through the TypeConverter architecture. 
    Classes that don't support this are serialized and stored with the 
    mimetype set.
    
    The mimetype is used for serialized objects, and tells the 
    ResXResourceReader how to depersist the object. This is currently not 
    extensible. For a given mimetype the value must be set accordingly:
    
    Note - application/x-microsoft.net.object.binary.base64 is the format 
    that the ResXResourceWriter will generate, however the reader can 
    read any of the formats listed below.
    
    mimetype: application/x-microsoft.net.object.binary.base64
    value   : The object must be serialized with 
            : System.Runtime.Serialization.Formatters.Binary.BinaryFormatter
            : and then encoded with base64 encoding.
    
    mimetype: application/x-microsoft.net.object.soap.base64
    value   : The object must be serialized with 
            : System.Runtime.Serialization.Formatters.Soap.SoapFormatter
            : and then encoded with base64 encoding.

    mimetype: application/x-microsoft.net.object.bytearray.base64
    value   : The object must be serialized into a byte array 
            : using a System.ComponentModel.TypeConverter
            : and then encoded with base64 encoding.
    -->
  <xsd:schema id="root" xmlns="" xmlns:xsd="http://www.w3.org/2001/XMLSchema" xmlns:msdata="urn:schemas-microsoft-com:xml-msdata">
    <xsd:import namespace="http://www.w3.org/XML/1998/namespace" />
    <xsd:element name="root" msdata:IsDataSet="true">
      <xsd:complexType>
        <xsd:choice maxOccurs="unbounded">
          <xsd:element name="metadata">
            <xsd:complexType>
              <xsd:sequence>
                <xsd:element name="value" type="xsd:string" minOccurs="0" />
              </xsd:sequence>
              <xsd:attribute name="name" use="required" type="xsd:string" />
              <xsd:attribute name="type" type="xsd:string" />
              <xsd:attribute name="mimetype" type="xsd:string" />
              <xsd:attribute ref="xml:space" />
            </xsd:complexType>
          </xsd:element>
          <xsd:element name="assembly">
            <xsd:complexType>
              <xsd:attribute name="alias" type="xsd:string" />
              <xsd:attribute name="name" type="xsd:string" />
            </xsd:complexType>
          </xsd:element>
          <xsd:element name="data">
            <xsd:complexType>
              <xsd:sequence>
                <xsd:element name="value" type="xsd:string" minOccurs="0" msdata:Ordinal="1" />
                <xsd:element name="comment" type="xsd:string" minOccurs="0" msdata:Ordinal="2" />
              </xsd:sequence>
              <xsd:attribute name="name" type="xsd:string" use="required" msdata:Ordinal="1" />
              <xsd:attribute name="type" type="xsd:string" msdata:Ordinal="3" />
              <xsd:attribute name="mimetype" type="xsd:string" msdata:Ordinal="4" />
              <xsd:attribute ref="xml:space" />
            </xsd:complexType>
          </xsd:element>
          <xsd:element name="resheader">
            <xsd:complexType>
              <xsd:sequence>
                <xsd:element name="value" type="xsd:string" minOccurs="0" msdata:Ordinal="1" />
              </xsd:sequence>
              <xsd:attribute name="name" type="xsd:string" use="required" />
            </xsd:complexType>
          </xsd:element>
        </xsd:choice>
      </xsd:complexType>
    </xsd:element>
  </xsd:schema>
  <resheader name="resmimetype">
    <value>text/microsoft-resx</value>
  </resheader>
  <resheader name="version">
    <value>2.0</value>
  </resheader>
  <resheader name="reader">
    <value>System.Resources.ResXResourceReader, System.Windows.Forms, Version=4.0.0.0, Culture=neutral, PublicKeyToken=b77a5c561934e089</value>
  </resheader>
  <resheader name="writer">
    <value>System.Resources.ResXResourceWriter, System.Windows.Forms, Version=4.0.0.0, Culture=neutral, PublicKeyToken=b77a5c561934e089</value>
  </resheader>
  <data name="IDS_NULL" xml:space="preserve">
    <value>&lt;null&gt;</value>
  </data>
  <data name="IDS_ThrowExpression" xml:space="preserve">
    <value>&lt;throw expression&gt;</value>
  </data>
  <data name="IDS_FeatureSwitchExpression" xml:space="preserve">
    <value>&lt;switch expression&gt;</value>
  </data>
  <data name="IDS_FeatureLocalFunctionAttributes" xml:space="preserve">
    <value>local function attributes</value>
  </data>
  <data name="IDS_FeatureExternLocalFunctions" xml:space="preserve">
    <value>extern local functions</value>
  </data>
  <data name="IDS_RELATEDERROR" xml:space="preserve">
    <value>(Location of symbol related to previous error)</value>
  </data>
  <data name="IDS_RELATEDWARNING" xml:space="preserve">
    <value>(Location of symbol related to previous warning)</value>
  </data>
  <data name="IDS_XMLIGNORED" xml:space="preserve">
    <value>&lt;!-- Badly formed XML comment ignored for member "{0}" --&gt;</value>
  </data>
  <data name="IDS_XMLIGNORED2" xml:space="preserve">
    <value> Badly formed XML file "{0}" cannot be included </value>
  </data>
  <data name="IDS_XMLFAILEDINCLUDE" xml:space="preserve">
    <value> Failed to insert some or all of included XML </value>
  </data>
  <data name="IDS_XMLBADINCLUDE" xml:space="preserve">
    <value> Include tag is invalid </value>
  </data>
  <data name="IDS_XMLNOINCLUDE" xml:space="preserve">
    <value> No matching elements were found for the following include tag </value>
  </data>
  <data name="IDS_XMLMISSINGINCLUDEFILE" xml:space="preserve">
    <value>Missing file attribute</value>
  </data>
  <data name="IDS_XMLMISSINGINCLUDEPATH" xml:space="preserve">
    <value>Missing path attribute</value>
  </data>
  <data name="IDS_Missing" xml:space="preserve">
    <value>&lt;missing&gt;</value>
  </data>
  <data name="IDS_GlobalNamespace" xml:space="preserve">
    <value>&lt;global namespace&gt;</value>
  </data>
  <data name="IDS_FeatureGenerics" xml:space="preserve">
    <value>generics</value>
  </data>
  <data name="IDS_FeatureAnonDelegates" xml:space="preserve">
    <value>anonymous methods</value>
  </data>
  <data name="IDS_FeatureModuleAttrLoc" xml:space="preserve">
    <value>module as an attribute target specifier</value>
  </data>
  <data name="IDS_FeatureGlobalNamespace" xml:space="preserve">
    <value>namespace alias qualifier</value>
  </data>
  <data name="IDS_FeatureFixedBuffer" xml:space="preserve">
    <value>fixed size buffers</value>
  </data>
  <data name="IDS_FeaturePragma" xml:space="preserve">
    <value>#pragma</value>
  </data>
  <data name="IDS_FeatureStaticClasses" xml:space="preserve">
    <value>static classes</value>
  </data>
  <data name="IDS_FeatureReadOnlyStructs" xml:space="preserve">
    <value>readonly structs</value>
  </data>
  <data name="IDS_FeaturePartialTypes" xml:space="preserve">
    <value>partial types</value>
  </data>
  <data name="IDS_FeatureAsync" xml:space="preserve">
    <value>async function</value>
  </data>
  <data name="IDS_FeatureSwitchOnBool" xml:space="preserve">
    <value>switch on boolean type</value>
  </data>
  <data name="IDS_MethodGroup" xml:space="preserve">
    <value>method group</value>
  </data>
  <data name="IDS_AnonMethod" xml:space="preserve">
    <value>anonymous method</value>
  </data>
  <data name="IDS_Lambda" xml:space="preserve">
    <value>lambda expression</value>
  </data>
  <data name="IDS_Collection" xml:space="preserve">
    <value>collection</value>
  </data>
  <data name="IDS_Disposable" xml:space="preserve">
    <value>disposable</value>
  </data>
  <data name="IDS_FeaturePropertyAccessorMods" xml:space="preserve">
    <value>access modifiers on properties</value>
  </data>
  <data name="IDS_FeatureExternAlias" xml:space="preserve">
    <value>extern alias</value>
  </data>
  <data name="IDS_FeatureIterators" xml:space="preserve">
    <value>iterators</value>
  </data>
  <data name="IDS_FeatureDefault" xml:space="preserve">
    <value>default operator</value>
  </data>
  <data name="IDS_FeatureAsyncStreams" xml:space="preserve">
    <value>async streams</value>
  </data>
  <data name="IDS_FeatureUnmanagedConstructedTypes" xml:space="preserve">
    <value>unmanaged constructed types</value>
  </data>
  <data name="IDS_FeatureReadOnlyMembers" xml:space="preserve">
    <value>readonly members</value>
  </data>
  <data name="IDS_FeatureDefaultLiteral" xml:space="preserve">
    <value>default literal</value>
  </data>
  <data name="IDS_FeaturePrivateProtected" xml:space="preserve">
    <value>private protected</value>
  </data>
  <data name="IDS_FeatureTupleEquality" xml:space="preserve">
    <value>tuple equality</value>
  </data>
  <data name="IDS_FeatureNullable" xml:space="preserve">
    <value>nullable types</value>
  </data>
  <data name="IDS_FeaturePatternMatching" xml:space="preserve">
    <value>pattern matching</value>
  </data>
  <data name="IDS_FeatureExpressionBodiedAccessor" xml:space="preserve">
    <value>expression body property accessor</value>
  </data>
  <data name="IDS_FeatureExpressionBodiedDeOrConstructor" xml:space="preserve">
    <value>expression body constructor and destructor</value>
  </data>
  <data name="IDS_FeatureThrowExpression" xml:space="preserve">
    <value>throw expression</value>
  </data>
  <data name="IDS_FeatureImplicitArray" xml:space="preserve">
    <value>implicitly typed array</value>
  </data>
  <data name="IDS_FeatureImplicitLocal" xml:space="preserve">
    <value>implicitly typed local variable</value>
  </data>
  <data name="IDS_FeatureAnonymousTypes" xml:space="preserve">
    <value>anonymous types</value>
  </data>
  <data name="IDS_FeatureAutoImplementedProperties" xml:space="preserve">
    <value>automatically implemented properties</value>
  </data>
  <data name="IDS_FeatureReadonlyAutoImplementedProperties" xml:space="preserve">
    <value>readonly automatically implemented properties</value>
  </data>
  <data name="IDS_FeatureObjectInitializer" xml:space="preserve">
    <value>object initializer</value>
  </data>
  <data name="IDS_FeatureCollectionInitializer" xml:space="preserve">
    <value>collection initializer</value>
  </data>
  <data name="IDS_FeatureQueryExpression" xml:space="preserve">
    <value>query expression</value>
  </data>
  <data name="IDS_FeatureExtensionMethod" xml:space="preserve">
    <value>extension method</value>
  </data>
  <data name="IDS_FeaturePartialMethod" xml:space="preserve">
    <value>partial method</value>
  </data>
  <data name="IDS_SK_METHOD" xml:space="preserve">
    <value>method</value>
  </data>
  <data name="IDS_SK_TYPE" xml:space="preserve">
    <value>type</value>
  </data>
  <data name="IDS_SK_NAMESPACE" xml:space="preserve">
    <value>namespace</value>
  </data>
  <data name="IDS_SK_FIELD" xml:space="preserve">
    <value>field</value>
  </data>
  <data name="IDS_SK_PROPERTY" xml:space="preserve">
    <value>property</value>
  </data>
  <data name="IDS_SK_UNKNOWN" xml:space="preserve">
    <value>element</value>
  </data>
  <data name="IDS_SK_VARIABLE" xml:space="preserve">
    <value>variable</value>
  </data>
  <data name="IDS_SK_LABEL" xml:space="preserve">
    <value>label</value>
  </data>
  <data name="IDS_SK_EVENT" xml:space="preserve">
    <value>event</value>
  </data>
  <data name="IDS_SK_TYVAR" xml:space="preserve">
    <value>type parameter</value>
  </data>
  <data name="IDS_SK_ALIAS" xml:space="preserve">
    <value>using alias</value>
  </data>
  <data name="IDS_SK_EXTERNALIAS" xml:space="preserve">
    <value>extern alias</value>
  </data>
  <data name="IDS_SK_CONSTRUCTOR" xml:space="preserve">
    <value>constructor</value>
  </data>
  <data name="IDS_FOREACHLOCAL" xml:space="preserve">
    <value>foreach iteration variable</value>
  </data>
  <data name="IDS_FIXEDLOCAL" xml:space="preserve">
    <value>fixed variable</value>
  </data>
  <data name="IDS_USINGLOCAL" xml:space="preserve">
    <value>using variable</value>
  </data>
  <data name="IDS_Contravariant" xml:space="preserve">
    <value>contravariant</value>
  </data>
  <data name="IDS_Contravariantly" xml:space="preserve">
    <value>contravariantly</value>
  </data>
  <data name="IDS_Covariant" xml:space="preserve">
    <value>covariant</value>
  </data>
  <data name="IDS_Covariantly" xml:space="preserve">
    <value>covariantly</value>
  </data>
  <data name="IDS_Invariantly" xml:space="preserve">
    <value>invariantly</value>
  </data>
  <data name="IDS_FeatureDynamic" xml:space="preserve">
    <value>dynamic</value>
  </data>
  <data name="IDS_FeatureNamedArgument" xml:space="preserve">
    <value>named argument</value>
  </data>
  <data name="IDS_FeatureOptionalParameter" xml:space="preserve">
    <value>optional parameter</value>
  </data>
  <data name="IDS_FeatureExceptionFilter" xml:space="preserve">
    <value>exception filter</value>
  </data>
  <data name="IDS_FeatureTypeVariance" xml:space="preserve">
    <value>type variance</value>
  </data>
  <data name="IDS_Parameter" xml:space="preserve">
    <value>parameter</value>
  </data>
  <data name="IDS_Return" xml:space="preserve">
    <value>return</value>
  </data>
  <data name="XML_InvalidToken" xml:space="preserve">
    <value>The character(s) '{0}' cannot be used at this location.</value>
  </data>
  <data name="XML_IncorrectComment" xml:space="preserve">
    <value>Incorrect syntax was used in a comment.</value>
  </data>
  <data name="XML_InvalidCharEntity" xml:space="preserve">
    <value>An invalid character was found inside an entity reference.</value>
  </data>
  <data name="XML_ExpectedEndOfTag" xml:space="preserve">
    <value>Expected '&gt;' or '/&gt;' to close tag '{0}'.</value>
  </data>
  <data name="XML_ExpectedIdentifier" xml:space="preserve">
    <value>An identifier was expected.</value>
  </data>
  <data name="XML_InvalidUnicodeChar" xml:space="preserve">
    <value>Invalid unicode character.</value>
  </data>
  <data name="XML_InvalidWhitespace" xml:space="preserve">
    <value>Whitespace is not allowed at this location.</value>
  </data>
  <data name="XML_LessThanInAttributeValue" xml:space="preserve">
    <value>The character '&lt;' cannot be used in an attribute value.</value>
  </data>
  <data name="XML_MissingEqualsAttribute" xml:space="preserve">
    <value>Missing equals sign between attribute and attribute value.</value>
  </data>
  <data name="XML_RefUndefinedEntity_1" xml:space="preserve">
    <value>Reference to undefined entity '{0}'.</value>
  </data>
  <data name="XML_StringLiteralNoStartQuote" xml:space="preserve">
    <value>A string literal was expected, but no opening quotation mark was found.</value>
  </data>
  <data name="XML_StringLiteralNoEndQuote" xml:space="preserve">
    <value>Missing closing quotation mark for string literal.</value>
  </data>
  <data name="XML_StringLiteralNonAsciiQuote" xml:space="preserve">
    <value>Non-ASCII quotations marks may not be used around string literals.</value>
  </data>
  <data name="XML_EndTagNotExpected" xml:space="preserve">
    <value>End tag was not expected at this location.</value>
  </data>
  <data name="XML_ElementTypeMatch" xml:space="preserve">
    <value>End tag '{0}' does not match the start tag '{1}'.</value>
  </data>
  <data name="XML_EndTagExpected" xml:space="preserve">
    <value>Expected an end tag for element '{0}'.</value>
  </data>
  <data name="XML_WhitespaceMissing" xml:space="preserve">
    <value>Required white space was missing.</value>
  </data>
  <data name="XML_ExpectedEndOfXml" xml:space="preserve">
    <value>Unexpected character at this location.</value>
  </data>
  <data name="XML_CDataEndTagNotAllowed" xml:space="preserve">
    <value>The literal string ']]&gt;' is not allowed in element content.</value>
  </data>
  <data name="XML_DuplicateAttribute" xml:space="preserve">
    <value>Duplicate '{0}' attribute</value>
  </data>
  <data name="ERR_NoMetadataFile" xml:space="preserve">
    <value>Metadata file '{0}' could not be found</value>
  </data>
  <data name="ERR_MetadataReferencesNotSupported" xml:space="preserve">
    <value>Metadata references are not supported.</value>
  </data>
  <data name="FTL_MetadataCantOpenFile" xml:space="preserve">
    <value>Metadata file '{0}' could not be opened -- {1}</value>
  </data>
  <data name="ERR_NoTypeDef" xml:space="preserve">
    <value>The type '{0}' is defined in an assembly that is not referenced. You must add a reference to assembly '{1}'.</value>
  </data>
  <data name="ERR_NoTypeDefFromModule" xml:space="preserve">
    <value>The type '{0}' is defined in a module that has not been added. You must add the module '{1}'.</value>
  </data>
  <data name="ERR_OutputWriteFailed" xml:space="preserve">
    <value>Could not write to output file '{0}' -- '{1}'</value>
  </data>
  <data name="ERR_MultipleEntryPoints" xml:space="preserve">
    <value>Program has more than one entry point defined. Compile with /main to specify the type that contains the entry point.</value>
  </data>
  <data name="ERR_BadBinaryOps" xml:space="preserve">
    <value>Operator '{0}' cannot be applied to operands of type '{1}' and '{2}'</value>
  </data>
  <data name="ERR_AmbigBinaryOpsOnUnconstrainedDefault" xml:space="preserve">
    <value>Operator '{0}' cannot be applied to 'default' and operand of type '{1}' because it is a type parameter that is not known to be a reference type</value>
  </data>
  <data name="ERR_IntDivByZero" xml:space="preserve">
    <value>Division by constant zero</value>
  </data>
  <data name="ERR_BadIndexLHS" xml:space="preserve">
    <value>Cannot apply indexing with [] to an expression of type '{0}'</value>
  </data>
  <data name="ERR_BadIndexCount" xml:space="preserve">
    <value>Wrong number of indices inside []; expected {0}</value>
  </data>
  <data name="ERR_BadUnaryOp" xml:space="preserve">
    <value>Operator '{0}' cannot be applied to operand of type '{1}'</value>
  </data>
  <data name="ERR_BadOpOnNullOrDefaultOrNew" xml:space="preserve">
    <value>Operator '{0}' cannot be applied to operand '{1}'</value>
  </data>
  <data name="ERR_ThisInStaticMeth" xml:space="preserve">
    <value>Keyword 'this' is not valid in a static property, static method, or static field initializer</value>
  </data>
  <data name="ERR_ThisInBadContext" xml:space="preserve">
    <value>Keyword 'this' is not available in the current context</value>
  </data>
  <data name="ERR_OmittedTypeArgument" xml:space="preserve">
    <value>Omitting the type argument is not allowed in the current context</value>
  </data>
  <data name="WRN_InvalidMainSig" xml:space="preserve">
    <value>'{0}' has the wrong signature to be an entry point</value>
  </data>
  <data name="WRN_InvalidMainSig_Title" xml:space="preserve">
    <value>Method has the wrong signature to be an entry point</value>
  </data>
  <data name="ERR_NoImplicitConv" xml:space="preserve">
    <value>Cannot implicitly convert type '{0}' to '{1}'</value>
  </data>
  <data name="ERR_NoExplicitConv" xml:space="preserve">
    <value>Cannot convert type '{0}' to '{1}'</value>
  </data>
  <data name="ERR_ConstOutOfRange" xml:space="preserve">
    <value>Constant value '{0}' cannot be converted to a '{1}'</value>
  </data>
  <data name="ERR_AmbigBinaryOps" xml:space="preserve">
    <value>Operator '{0}' is ambiguous on operands of type '{1}' and '{2}'</value>
  </data>
  <data name="ERR_AmbigBinaryOpsOnDefault" xml:space="preserve">
    <value>Operator '{0}' is ambiguous on operands '{1}' and '{2}'</value>
  </data>
  <data name="ERR_AmbigUnaryOp" xml:space="preserve">
    <value>Operator '{0}' is ambiguous on an operand of type '{1}'</value>
  </data>
  <data name="ERR_InAttrOnOutParam" xml:space="preserve">
    <value>An out parameter cannot have the In attribute</value>
  </data>
  <data name="ERR_ValueCantBeNull" xml:space="preserve">
    <value>Cannot convert null to '{0}' because it is a non-nullable value type</value>
  </data>
  <data name="ERR_NoExplicitBuiltinConv" xml:space="preserve">
    <value>Cannot convert type '{0}' to '{1}' via a reference conversion, boxing conversion, unboxing conversion, wrapping conversion, or null type conversion</value>
  </data>
  <data name="FTL_DebugEmitFailure" xml:space="preserve">
    <value>Unexpected error writing debug information -- '{0}'</value>
  </data>
  <data name="ERR_BadVisReturnType" xml:space="preserve">
    <value>Inconsistent accessibility: return type '{1}' is less accessible than method '{0}'</value>
  </data>
  <data name="ERR_BadVisParamType" xml:space="preserve">
    <value>Inconsistent accessibility: parameter type '{1}' is less accessible than method '{0}'</value>
  </data>
  <data name="ERR_BadVisFieldType" xml:space="preserve">
    <value>Inconsistent accessibility: field type '{1}' is less accessible than field '{0}'</value>
  </data>
  <data name="ERR_BadVisPropertyType" xml:space="preserve">
    <value>Inconsistent accessibility: property type '{1}' is less accessible than property '{0}'</value>
  </data>
  <data name="ERR_BadVisIndexerReturn" xml:space="preserve">
    <value>Inconsistent accessibility: indexer return type '{1}' is less accessible than indexer '{0}'</value>
  </data>
  <data name="ERR_BadVisIndexerParam" xml:space="preserve">
    <value>Inconsistent accessibility: parameter type '{1}' is less accessible than indexer '{0}'</value>
  </data>
  <data name="ERR_BadVisOpReturn" xml:space="preserve">
    <value>Inconsistent accessibility: return type '{1}' is less accessible than operator '{0}'</value>
  </data>
  <data name="ERR_BadVisOpParam" xml:space="preserve">
    <value>Inconsistent accessibility: parameter type '{1}' is less accessible than operator '{0}'</value>
  </data>
  <data name="ERR_BadVisDelegateReturn" xml:space="preserve">
    <value>Inconsistent accessibility: return type '{1}' is less accessible than delegate '{0}'</value>
  </data>
  <data name="ERR_BadVisDelegateParam" xml:space="preserve">
    <value>Inconsistent accessibility: parameter type '{1}' is less accessible than delegate '{0}'</value>
  </data>
  <data name="ERR_BadVisBaseClass" xml:space="preserve">
    <value>Inconsistent accessibility: base class '{1}' is less accessible than class '{0}'</value>
  </data>
  <data name="ERR_BadVisBaseInterface" xml:space="preserve">
    <value>Inconsistent accessibility: base interface '{1}' is less accessible than interface '{0}'</value>
  </data>
  <data name="ERR_EventNeedsBothAccessors" xml:space="preserve">
    <value>'{0}': event property must have both add and remove accessors</value>
  </data>
  <data name="ERR_AbstractEventHasAccessors" xml:space="preserve">
    <value>'{0}': abstract event cannot use event accessor syntax</value>
  </data>
  <data name="ERR_EventNotDelegate" xml:space="preserve">
    <value>'{0}': event must be of a delegate type</value>
  </data>
  <data name="WRN_UnreferencedEvent" xml:space="preserve">
    <value>The event '{0}' is never used</value>
  </data>
  <data name="WRN_UnreferencedEvent_Title" xml:space="preserve">
    <value>Event is never used</value>
  </data>
  <data name="ERR_InterfaceEventInitializer" xml:space="preserve">
    <value>'{0}': instance event in interface cannot have initializer</value>
  </data>
  <data name="ERR_BadEventUsage" xml:space="preserve">
    <value>The event '{0}' can only appear on the left hand side of += or -= (except when used from within the type '{1}')</value>
  </data>
  <data name="ERR_ExplicitEventFieldImpl" xml:space="preserve">
    <value>An explicit interface implementation of an event must use event accessor syntax</value>
  </data>
  <data name="ERR_CantOverrideNonEvent" xml:space="preserve">
    <value>'{0}': cannot override; '{1}' is not an event</value>
  </data>
  <data name="ERR_AddRemoveMustHaveBody" xml:space="preserve">
    <value>An add or remove accessor must have a body</value>
  </data>
  <data name="ERR_AbstractEventInitializer" xml:space="preserve">
    <value>'{0}': abstract event cannot have initializer</value>
  </data>
  <data name="ERR_ReservedAssemblyName" xml:space="preserve">
    <value>The assembly name '{0}' is reserved and cannot be used as a reference in an interactive session</value>
  </data>
  <data name="ERR_ReservedEnumerator" xml:space="preserve">
    <value>The enumerator name '{0}' is reserved and cannot be used</value>
  </data>
  <data name="ERR_AsMustHaveReferenceType" xml:space="preserve">
    <value>The as operator must be used with a reference type or nullable type ('{0}' is a non-nullable value type)</value>
  </data>
  <data name="WRN_LowercaseEllSuffix" xml:space="preserve">
    <value>The 'l' suffix is easily confused with the digit '1' -- use 'L' for clarity</value>
  </data>
  <data name="WRN_LowercaseEllSuffix_Title" xml:space="preserve">
    <value>The 'l' suffix is easily confused with the digit '1'</value>
  </data>
  <data name="ERR_BadEventUsageNoField" xml:space="preserve">
    <value>The event '{0}' can only appear on the left hand side of += or -=</value>
  </data>
  <data name="ERR_ConstraintOnlyAllowedOnGenericDecl" xml:space="preserve">
    <value>Constraints are not allowed on non-generic declarations</value>
  </data>
  <data name="ERR_TypeParamMustBeIdentifier" xml:space="preserve">
    <value>Type parameter declaration must be an identifier not a type</value>
  </data>
  <data name="ERR_MemberReserved" xml:space="preserve">
    <value>Type '{1}' already reserves a member called '{0}' with the same parameter types</value>
  </data>
  <data name="ERR_DuplicateParamName" xml:space="preserve">
    <value>The parameter name '{0}' is a duplicate</value>
  </data>
  <data name="ERR_DuplicateNameInNS" xml:space="preserve">
    <value>The namespace '{1}' already contains a definition for '{0}'</value>
  </data>
  <data name="ERR_DuplicateNameInClass" xml:space="preserve">
    <value>The type '{0}' already contains a definition for '{1}'</value>
  </data>
  <data name="ERR_NameNotInContext" xml:space="preserve">
    <value>The name '{0}' does not exist in the current context</value>
  </data>
  <data name="ERR_NameNotInContextPossibleMissingReference" xml:space="preserve">
    <value>The name '{0}' does not exist in the current context (are you missing a reference to assembly '{1}'?)</value>
  </data>
  <data name="ERR_AmbigContext" xml:space="preserve">
    <value>'{0}' is an ambiguous reference between '{1}' and '{2}'</value>
  </data>
  <data name="WRN_DuplicateUsing" xml:space="preserve">
    <value>The using directive for '{0}' appeared previously in this namespace</value>
  </data>
  <data name="WRN_DuplicateUsing_Title" xml:space="preserve">
    <value>Using directive appeared previously in this namespace</value>
  </data>
  <data name="ERR_BadMemberFlag" xml:space="preserve">
    <value>The modifier '{0}' is not valid for this item</value>
  </data>
  <data name="ERR_BadInitAccessor" xml:space="preserve">
    <value>The 'init' accessor is not valid on static members</value>
  </data>
  <data name="ERR_BadMemberProtection" xml:space="preserve">
    <value>More than one protection modifier</value>
  </data>
  <data name="WRN_NewRequired" xml:space="preserve">
    <value>'{0}' hides inherited member '{1}'. Use the new keyword if hiding was intended.</value>
  </data>
  <data name="WRN_NewRequired_Title" xml:space="preserve">
    <value>Member hides inherited member; missing new keyword</value>
  </data>
  <data name="WRN_NewRequired_Description" xml:space="preserve">
    <value>A variable was declared with the same name as a variable in a base type. However, the new keyword was not used. This warning informs you that you should use new; the variable is declared as if new had been used in the declaration.</value>
  </data>
  <data name="WRN_NewNotRequired" xml:space="preserve">
    <value>The member '{0}' does not hide an accessible member. The new keyword is not required.</value>
  </data>
  <data name="WRN_NewNotRequired_Title" xml:space="preserve">
    <value>Member does not hide an inherited member; new keyword is not required</value>
  </data>
  <data name="ERR_CircConstValue" xml:space="preserve">
    <value>The evaluation of the constant value for '{0}' involves a circular definition</value>
  </data>
  <data name="ERR_MemberAlreadyExists" xml:space="preserve">
    <value>Type '{1}' already defines a member called '{0}' with the same parameter types</value>
  </data>
  <data name="ERR_StaticNotVirtual" xml:space="preserve">
    <value>A static member cannot be marked as '{0}'</value>
  </data>
  <data name="ERR_OverrideNotNew" xml:space="preserve">
    <value>A member '{0}' marked as override cannot be marked as new or virtual</value>
  </data>
  <data name="WRN_NewOrOverrideExpected" xml:space="preserve">
    <value>'{0}' hides inherited member '{1}'. To make the current member override that implementation, add the override keyword. Otherwise add the new keyword.</value>
  </data>
  <data name="WRN_NewOrOverrideExpected_Title" xml:space="preserve">
    <value>Member hides inherited member; missing override keyword</value>
  </data>
  <data name="ERR_OverrideNotExpected" xml:space="preserve">
    <value>'{0}': no suitable method found to override</value>
  </data>
  <data name="ERR_NamespaceUnexpected" xml:space="preserve">
    <value>A namespace cannot directly contain members such as fields, methods or statements</value>
  </data>
  <data name="ERR_NoSuchMember" xml:space="preserve">
    <value>'{0}' does not contain a definition for '{1}'</value>
  </data>
  <data name="ERR_BadSKknown" xml:space="preserve">
    <value>'{0}' is a {1} but is used like a {2}</value>
  </data>
  <data name="ERR_BadSKunknown" xml:space="preserve">
    <value>'{0}' is a {1}, which is not valid in the given context</value>
  </data>
  <data name="ERR_ObjectRequired" xml:space="preserve">
    <value>An object reference is required for the non-static field, method, or property '{0}'</value>
  </data>
  <data name="ERR_AmbigCall" xml:space="preserve">
    <value>The call is ambiguous between the following methods or properties: '{0}' and '{1}'</value>
  </data>
  <data name="ERR_BadAccess" xml:space="preserve">
    <value>'{0}' is inaccessible due to its protection level</value>
  </data>
  <data name="ERR_MethDelegateMismatch" xml:space="preserve">
    <value>No overload for '{0}' matches delegate '{1}'</value>
  </data>
  <data name="ERR_RetObjectRequired" xml:space="preserve">
    <value>An object of a type convertible to '{0}' is required</value>
  </data>
  <data name="ERR_RetNoObjectRequired" xml:space="preserve">
    <value>Since '{0}' returns void, a return keyword must not be followed by an object expression</value>
  </data>
  <data name="ERR_LocalDuplicate" xml:space="preserve">
    <value>A local variable or function named '{0}' is already defined in this scope</value>
  </data>
  <data name="ERR_AssgLvalueExpected" xml:space="preserve">
    <value>The left-hand side of an assignment must be a variable, property or indexer</value>
  </data>
  <data name="ERR_StaticConstParam" xml:space="preserve">
    <value>'{0}': a static constructor must be parameterless</value>
  </data>
  <data name="ERR_NotConstantExpression" xml:space="preserve">
    <value>The expression being assigned to '{0}' must be constant</value>
  </data>
  <data name="ERR_NotNullConstRefField" xml:space="preserve">
    <value>'{0}' is of type '{1}'. A const field of a reference type other than string can only be initialized with null.</value>
  </data>
  <data name="ERR_LocalIllegallyOverrides" xml:space="preserve">
    <value>A local or parameter named '{0}' cannot be declared in this scope because that name is used in an enclosing local scope to define a local or parameter</value>
  </data>
  <data name="ERR_BadUsingNamespace" xml:space="preserve">
    <value>A 'using namespace' directive can only be applied to namespaces; '{0}' is a type not a namespace. Consider a 'using static' directive instead</value>
  </data>
  <data name="ERR_BadUsingType" xml:space="preserve">
    <value>A 'using static' directive can only be applied to types; '{0}' is a namespace not a type. Consider a 'using namespace' directive instead</value>
  </data>
  <data name="ERR_NoAliasHere" xml:space="preserve">
    <value>A 'using static' directive cannot be used to declare an alias</value>
  </data>
  <data name="ERR_NoBreakOrCont" xml:space="preserve">
    <value>No enclosing loop out of which to break or continue</value>
  </data>
  <data name="ERR_DuplicateLabel" xml:space="preserve">
    <value>The label '{0}' is a duplicate</value>
  </data>
  <data name="ERR_NoConstructors" xml:space="preserve">
    <value>The type '{0}' has no constructors defined</value>
  </data>
  <data name="ERR_NoNewAbstract" xml:space="preserve">
    <value>Cannot create an instance of the abstract type or interface '{0}'</value>
  </data>
  <data name="ERR_ConstValueRequired" xml:space="preserve">
    <value>A const field requires a value to be provided</value>
  </data>
  <data name="ERR_CircularBase" xml:space="preserve">
    <value>Circular base type dependency involving '{0}' and '{1}'</value>
  </data>
  <data name="ERR_BadDelegateConstructor" xml:space="preserve">
    <value>The delegate '{0}' does not have a valid constructor</value>
  </data>
  <data name="ERR_MethodNameExpected" xml:space="preserve">
    <value>Method name expected</value>
  </data>
  <data name="ERR_ConstantExpected" xml:space="preserve">
    <value>A constant value is expected</value>
  </data>
  <data name="ERR_V6SwitchGoverningTypeValueExpected" xml:space="preserve">
    <value>A switch expression or case label must be a bool, char, string, integral, enum, or corresponding nullable type in C# 6 and earlier.</value>
  </data>
  <data name="ERR_IntegralTypeValueExpected" xml:space="preserve">
    <value>A value of an integral type expected</value>
  </data>
  <data name="ERR_DuplicateCaseLabel" xml:space="preserve">
    <value>The switch statement contains multiple cases with the label value '{0}'</value>
  </data>
  <data name="ERR_InvalidGotoCase" xml:space="preserve">
    <value>A goto case is only valid inside a switch statement</value>
  </data>
  <data name="ERR_PropertyLacksGet" xml:space="preserve">
    <value>The property or indexer '{0}' cannot be used in this context because it lacks the get accessor</value>
  </data>
  <data name="ERR_BadExceptionType" xml:space="preserve">
    <value>The type caught or thrown must be derived from System.Exception</value>
  </data>
  <data name="ERR_BadEmptyThrow" xml:space="preserve">
    <value>A throw statement with no arguments is not allowed outside of a catch clause</value>
  </data>
  <data name="ERR_BadFinallyLeave" xml:space="preserve">
    <value>Control cannot leave the body of a finally clause</value>
  </data>
  <data name="ERR_LabelShadow" xml:space="preserve">
    <value>The label '{0}' shadows another label by the same name in a contained scope</value>
  </data>
  <data name="ERR_LabelNotFound" xml:space="preserve">
    <value>No such label '{0}' within the scope of the goto statement</value>
  </data>
  <data name="ERR_UnreachableCatch" xml:space="preserve">
    <value>A previous catch clause already catches all exceptions of this or of a super type ('{0}')</value>
  </data>
  <data name="WRN_FilterIsConstantTrue" xml:space="preserve">
    <value>Filter expression is a constant 'true', consider removing the filter</value>
  </data>
  <data name="WRN_FilterIsConstantTrue_Title" xml:space="preserve">
    <value>Filter expression is a constant 'true'</value>
  </data>
  <data name="ERR_ReturnExpected" xml:space="preserve">
    <value>'{0}': not all code paths return a value</value>
  </data>
  <data name="WRN_UnreachableCode" xml:space="preserve">
    <value>Unreachable code detected</value>
  </data>
  <data name="WRN_UnreachableCode_Title" xml:space="preserve">
    <value>Unreachable code detected</value>
  </data>
  <data name="ERR_SwitchFallThrough" xml:space="preserve">
    <value>Control cannot fall through from one case label ('{0}') to another</value>
  </data>
  <data name="WRN_UnreferencedLabel" xml:space="preserve">
    <value>This label has not been referenced</value>
  </data>
  <data name="WRN_UnreferencedLabel_Title" xml:space="preserve">
    <value>This label has not been referenced</value>
  </data>
  <data name="ERR_UseDefViolation" xml:space="preserve">
    <value>Use of unassigned local variable '{0}'</value>
  </data>
  <data name="WRN_UseDefViolation" xml:space="preserve">
    <value>Use of unassigned local variable '{0}'</value>
  </data>
  <data name="WRN_UseDefViolation_Title" xml:space="preserve">
    <value>Use of unassigned local variable</value>
  </data>
  <data name="WRN_UnreferencedVar" xml:space="preserve">
    <value>The variable '{0}' is declared but never used</value>
  </data>
  <data name="WRN_UnreferencedVar_Title" xml:space="preserve">
    <value>Variable is declared but never used</value>
  </data>
  <data name="WRN_UnreferencedField" xml:space="preserve">
    <value>The field '{0}' is never used</value>
  </data>
  <data name="WRN_UnreferencedField_Title" xml:space="preserve">
    <value>Field is never used</value>
  </data>
  <data name="ERR_UseDefViolationField" xml:space="preserve">
    <value>Use of possibly unassigned field '{0}'</value>
  </data>
  <data name="WRN_UseDefViolationField" xml:space="preserve">
    <value>Use of possibly unassigned field '{0}'</value>
  </data>
  <data name="WRN_UseDefViolationField_Title" xml:space="preserve">
    <value>Use of possibly unassigned field</value>
  </data>
  <data name="ERR_UseDefViolationProperty" xml:space="preserve">
    <value>Use of possibly unassigned auto-implemented property '{0}'</value>
  </data>
  <data name="WRN_UseDefViolationProperty" xml:space="preserve">
    <value>Use of possibly unassigned auto-implemented property '{0}'</value>
  </data>
  <data name="WRN_UseDefViolationProperty_Title" xml:space="preserve">
    <value>Use of possibly unassigned auto-implemented property</value>
  </data>
  <data name="ERR_UnassignedThisUnsupportedVersion" xml:space="preserve">
    <value>Field '{0}' must be fully assigned before control is returned to the caller. Consider updating to language version '{1}' to auto-default the field.</value>
  </data>
  <data name="WRN_UnassignedThisUnsupportedVersion" xml:space="preserve">
    <value>Field '{0}' must be fully assigned before control is returned to the caller. Consider updating to language version '{1}' to auto-default the field.</value>
  </data>
  <data name="WRN_UnassignedThisUnsupportedVersion_Title" xml:space="preserve">
    <value>Fields of a struct must be fully assigned in a constructor before control is returned to the caller. Consider updating the language version to auto-default the field.</value>
  </data>
  <data name="ERR_AmbigQM" xml:space="preserve">
    <value>Type of conditional expression cannot be determined because '{0}' and '{1}' implicitly convert to one another</value>
  </data>
  <data name="ERR_InvalidQM" xml:space="preserve">
    <value>Type of conditional expression cannot be determined because there is no implicit conversion between '{0}' and '{1}'</value>
  </data>
  <data name="ERR_NoBaseClass" xml:space="preserve">
    <value>A base class is required for a 'base' reference</value>
  </data>
  <data name="ERR_BaseIllegal" xml:space="preserve">
    <value>Use of keyword 'base' is not valid in this context</value>
  </data>
  <data name="ERR_ObjectProhibited" xml:space="preserve">
    <value>Member '{0}' cannot be accessed with an instance reference; qualify it with a type name instead</value>
  </data>
  <data name="ERR_ParamUnassigned" xml:space="preserve">
    <value>The out parameter '{0}' must be assigned to before control leaves the current method</value>
  </data>
  <data name="WRN_ParamUnassigned" xml:space="preserve">
    <value>The out parameter '{0}' must be assigned to before control leaves the current method</value>
  </data>
  <data name="WRN_ParamUnassigned_Title" xml:space="preserve">
    <value>An out parameter must be assigned to before control leaves the method</value>
  </data>
  <data name="ERR_InvalidArray" xml:space="preserve">
    <value>Invalid rank specifier: expected ',' or ']'</value>
  </data>
  <data name="ERR_ExternHasBody" xml:space="preserve">
    <value>'{0}' cannot be extern and declare a body</value>
  </data>
  <data name="ERR_ExternHasConstructorInitializer" xml:space="preserve">
    <value>'{0}' cannot be extern and have a constructor initializer</value>
  </data>
  <data name="ERR_AbstractAndExtern" xml:space="preserve">
    <value>'{0}' cannot be both extern and abstract</value>
  </data>
  <data name="ERR_BadAttributeParamType" xml:space="preserve">
    <value>Attribute constructor parameter '{0}' has type '{1}', which is not a valid attribute parameter type</value>
  </data>
  <data name="ERR_BadAttributeArgument" xml:space="preserve">
    <value>An attribute argument must be a constant expression, typeof expression or array creation expression of an attribute parameter type</value>
  </data>
  <data name="ERR_BadAttributeParamDefaultArgument" xml:space="preserve">
    <value>Attribute constructor parameter '{0}' is optional, but no default parameter value was specified.</value>
  </data>
  <data name="WRN_IsAlwaysTrue" xml:space="preserve">
    <value>The given expression is always of the provided ('{0}') type</value>
  </data>
  <data name="WRN_IsAlwaysTrue_Title" xml:space="preserve">
    <value>'is' expression's given expression is always of the provided type</value>
  </data>
  <data name="WRN_IsAlwaysFalse" xml:space="preserve">
    <value>The given expression is never of the provided ('{0}') type</value>
  </data>
  <data name="WRN_IsAlwaysFalse_Title" xml:space="preserve">
    <value>'is' expression's given expression is never of the provided type</value>
  </data>
  <data name="ERR_LockNeedsReference" xml:space="preserve">
    <value>'{0}' is not a reference type as required by the lock statement</value>
  </data>
  <data name="ERR_NullNotValid" xml:space="preserve">
    <value>Use of null is not valid in this context</value>
  </data>
  <data name="ERR_DefaultLiteralNotValid" xml:space="preserve">
    <value>Use of default literal is not valid in this context</value>
  </data>
  <data name="ERR_UseDefViolationThisUnsupportedVersion" xml:space="preserve">
    <value>The 'this' object cannot be used before all of its fields have been assigned. Consider updating to language version '{0}' to auto-default the unassigned fields.</value>
  </data>
  <data name="WRN_UseDefViolationThisUnsupportedVersion" xml:space="preserve">
    <value>The 'this' object cannot be used before all of its fields have been assigned. Consider updating to language version '{0}' to auto-default the unassigned fields.</value>
  </data>
  <data name="WRN_UseDefViolationThisUnsupportedVersion_Title" xml:space="preserve">
    <value>The 'this' object cannot be used in a constructor before all of its fields have been assigned. Consider updating the language version to auto-default the unassigned fields.</value>
  </data>
  <data name="ERR_ArgsInvalid" xml:space="preserve">
    <value>The __arglist construct is valid only within a variable argument method</value>
  </data>
  <data name="ERR_PtrExpected" xml:space="preserve">
    <value>The * or -&gt; operator must be applied to a pointer</value>
  </data>
  <data name="ERR_PtrIndexSingle" xml:space="preserve">
    <value>A pointer must be indexed by only one value</value>
  </data>
  <data name="WRN_ByRefNonAgileField" xml:space="preserve">
    <value>Using '{0}' as a ref or out value or taking its address may cause a runtime exception because it is a field of a marshal-by-reference class</value>
  </data>
  <data name="WRN_ByRefNonAgileField_Title" xml:space="preserve">
    <value>Using a field of a marshal-by-reference class as a ref or out value or taking its address may cause a runtime exception</value>
  </data>
  <data name="ERR_AssgReadonlyStatic" xml:space="preserve">
    <value>A static readonly field cannot be assigned to (except in a static constructor or a variable initializer)</value>
  </data>
  <data name="ERR_RefReadonlyStatic" xml:space="preserve">
    <value>A static readonly field cannot be used as a ref or out value (except in a static constructor)</value>
  </data>
  <data name="ERR_AssgReadonlyProp" xml:space="preserve">
    <value>Property or indexer '{0}' cannot be assigned to -- it is read only</value>
  </data>
  <data name="ERR_IllegalStatement" xml:space="preserve">
    <value>Only assignment, call, increment, decrement, await, and new object expressions can be used as a statement</value>
  </data>
  <data name="ERR_BadGetEnumerator" xml:space="preserve">
    <value>foreach requires that the return type '{0}' of '{1}' must have a suitable public 'MoveNext' method and public 'Current' property</value>
  </data>
  <data name="ERR_BadGetAsyncEnumerator" xml:space="preserve">
    <value>Asynchronous foreach requires that the return type '{0}' of '{1}' must have a suitable public 'MoveNextAsync' method and public 'Current' property</value>
  </data>
  <data name="ERR_TooManyLocals" xml:space="preserve">
    <value>Only 65534 locals, including those generated by the compiler, are allowed</value>
  </data>
  <data name="ERR_AbstractBaseCall" xml:space="preserve">
    <value>Cannot call an abstract base member: '{0}'</value>
  </data>
  <data name="ERR_RefProperty" xml:space="preserve">
    <value>A non ref-returning property or indexer may not be used as an out or ref value</value>
  </data>
  <data name="ERR_ManagedAddr" xml:space="preserve">
    <value>Cannot take the address of, get the size of, or declare a pointer to a managed type ('{0}')</value>
  </data>
  <data name="WRN_ManagedAddr" xml:space="preserve">
    <value>This takes the address of, gets the size of, or declares a pointer to a managed type ('{0}')</value>
  </data>
  <data name="WRN_ManagedAddr_Title" xml:space="preserve">
    <value>This takes the address of, gets the size of, or declares a pointer to a managed type</value>
  </data>
  <data name="ERR_BadFixedInitType" xml:space="preserve">
    <value>The type of a local declared in a fixed statement must be a pointer type</value>
  </data>
  <data name="ERR_FixedMustInit" xml:space="preserve">
    <value>You must provide an initializer in a fixed or using statement declaration</value>
  </data>
  <data name="ERR_InvalidAddrOp" xml:space="preserve">
    <value>Cannot take the address of the given expression</value>
  </data>
  <data name="ERR_FixedNeeded" xml:space="preserve">
    <value>You can only take the address of an unfixed expression inside of a fixed statement initializer</value>
  </data>
  <data name="ERR_FixedNotNeeded" xml:space="preserve">
    <value>You cannot use the fixed statement to take the address of an already fixed expression</value>
  </data>
  <data name="ERR_ExprCannotBeFixed" xml:space="preserve">
    <value>The given expression cannot be used in a fixed statement</value>
  </data>
  <data name="ERR_UnsafeNeeded" xml:space="preserve">
    <value>Pointers and fixed size buffers may only be used in an unsafe context</value>
  </data>
  <data name="ERR_OpTFRetType" xml:space="preserve">
    <value>The return type of operator True or False must be bool</value>
  </data>
  <data name="ERR_OperatorNeedsMatch" xml:space="preserve">
    <value>The operator '{0}' requires a matching operator '{1}' to also be defined</value>
  </data>
  <data name="ERR_BadBoolOp" xml:space="preserve">
    <value>In order to be applicable as a short circuit operator a user-defined logical operator ('{0}') must have the same return type and parameter types</value>
  </data>
  <data name="ERR_MustHaveOpTF" xml:space="preserve">
    <value>In order for '{0}' to be applicable as a short circuit operator, its declaring type '{1}' must define operator true and operator false</value>
  </data>
  <data name="WRN_UnreferencedVarAssg" xml:space="preserve">
    <value>The variable '{0}' is assigned but its value is never used</value>
  </data>
  <data name="WRN_UnreferencedVarAssg_Title" xml:space="preserve">
    <value>Variable is assigned but its value is never used</value>
  </data>
  <data name="ERR_CheckedOverflow" xml:space="preserve">
    <value>The operation overflows at compile time in checked mode</value>
  </data>
  <data name="ERR_ConstOutOfRangeChecked" xml:space="preserve">
    <value>Constant value '{0}' cannot be converted to a '{1}' (use 'unchecked' syntax to override)</value>
  </data>
  <data name="ERR_BadVarargs" xml:space="preserve">
    <value>A method with vararg cannot be generic, be in a generic type, or have a params parameter</value>
  </data>
  <data name="ERR_ParamsMustBeArray" xml:space="preserve">
    <value>The params parameter must be a single dimensional array</value>
  </data>
  <data name="ERR_IllegalArglist" xml:space="preserve">
    <value>An __arglist expression may only appear inside of a call or new expression</value>
  </data>
  <data name="ERR_IllegalUnsafe" xml:space="preserve">
    <value>Unsafe code may only appear if compiling with /unsafe</value>
  </data>
  <data name="ERR_AmbigMember" xml:space="preserve">
    <value>Ambiguity between '{0}' and '{1}'</value>
  </data>
  <data name="ERR_BadForeachDecl" xml:space="preserve">
    <value>Type and identifier are both required in a foreach statement</value>
  </data>
  <data name="ERR_ParamsLast" xml:space="preserve">
    <value>A params parameter must be the last parameter in a parameter list</value>
  </data>
  <data name="ERR_SizeofUnsafe" xml:space="preserve">
    <value>'{0}' does not have a predefined size, therefore sizeof can only be used in an unsafe context</value>
  </data>
  <data name="ERR_DottedTypeNameNotFoundInNS" xml:space="preserve">
    <value>The type or namespace name '{0}' does not exist in the namespace '{1}' (are you missing an assembly reference?)</value>
  </data>
  <data name="ERR_FieldInitRefNonstatic" xml:space="preserve">
    <value>A field initializer cannot reference the non-static field, method, or property '{0}'</value>
  </data>
  <data name="ERR_SealedNonOverride" xml:space="preserve">
    <value>'{0}' cannot be sealed because it is not an override</value>
  </data>
  <data name="ERR_CantOverrideSealed" xml:space="preserve">
    <value>'{0}': cannot override inherited member '{1}' because it is sealed</value>
  </data>
  <data name="ERR_VoidError" xml:space="preserve">
    <value>The operation in question is undefined on void pointers</value>
  </data>
  <data name="ERR_ConditionalOnOverride" xml:space="preserve">
    <value>The Conditional attribute is not valid on '{0}' because it is an override method</value>
  </data>
  <data name="ERR_ConditionalOnLocalFunction" xml:space="preserve">
    <value>Local function '{0}' must be 'static' in order to use the Conditional attribute</value>
  </data>
  <data name="ERR_PointerInAsOrIs" xml:space="preserve">
    <value>Neither 'is' nor 'as' is valid on pointer types</value>
  </data>
  <data name="ERR_CallingFinalizeDeprecated" xml:space="preserve">
    <value>Destructors and object.Finalize cannot be called directly. Consider calling IDisposable.Dispose if available.</value>
  </data>
  <data name="ERR_SingleTypeNameNotFound" xml:space="preserve">
    <value>The type or namespace name '{0}' could not be found (are you missing a using directive or an assembly reference?)</value>
  </data>
  <data name="ERR_NegativeStackAllocSize" xml:space="preserve">
    <value>Cannot use a negative size with stackalloc</value>
  </data>
  <data name="ERR_NegativeArraySize" xml:space="preserve">
    <value>Cannot create an array with a negative size</value>
  </data>
  <data name="ERR_OverrideFinalizeDeprecated" xml:space="preserve">
    <value>Do not override object.Finalize. Instead, provide a destructor.</value>
  </data>
  <data name="ERR_CallingBaseFinalizeDeprecated" xml:space="preserve">
    <value>Do not directly call your base type Finalize method. It is called automatically from your destructor.</value>
  </data>
  <data name="WRN_NegativeArrayIndex" xml:space="preserve">
    <value>Indexing an array with a negative index (array indices always start at zero)</value>
  </data>
  <data name="WRN_NegativeArrayIndex_Title" xml:space="preserve">
    <value>Indexing an array with a negative index</value>
  </data>
  <data name="WRN_BadRefCompareLeft" xml:space="preserve">
    <value>Possible unintended reference comparison; to get a value comparison, cast the left hand side to type '{0}'</value>
  </data>
  <data name="WRN_BadRefCompareLeft_Title" xml:space="preserve">
    <value>Possible unintended reference comparison; left hand side needs cast</value>
  </data>
  <data name="WRN_BadRefCompareRight" xml:space="preserve">
    <value>Possible unintended reference comparison; to get a value comparison, cast the right hand side to type '{0}'</value>
  </data>
  <data name="WRN_BadRefCompareRight_Title" xml:space="preserve">
    <value>Possible unintended reference comparison; right hand side needs cast</value>
  </data>
  <data name="ERR_BadCastInFixed" xml:space="preserve">
    <value>The right hand side of a fixed statement assignment may not be a cast expression</value>
  </data>
  <data name="ERR_StackallocInCatchFinally" xml:space="preserve">
    <value>stackalloc may not be used in a catch or finally block</value>
  </data>
  <data name="ERR_VarargsLast" xml:space="preserve">
    <value>An __arglist parameter must be the last parameter in a parameter list</value>
  </data>
  <data name="ERR_MissingPartial" xml:space="preserve">
    <value>Missing partial modifier on declaration of type '{0}'; another partial declaration of this type exists</value>
  </data>
  <data name="ERR_PartialTypeKindConflict" xml:space="preserve">
    <value>Partial declarations of '{0}' must be all classes, all record classes, all structs, all record structs, or all interfaces</value>
  </data>
  <data name="ERR_PartialModifierConflict" xml:space="preserve">
    <value>Partial declarations of '{0}' have conflicting accessibility modifiers</value>
  </data>
  <data name="ERR_PartialMultipleBases" xml:space="preserve">
    <value>Partial declarations of '{0}' must not specify different base classes</value>
  </data>
  <data name="ERR_PartialWrongTypeParams" xml:space="preserve">
    <value>Partial declarations of '{0}' must have the same type parameter names in the same order</value>
  </data>
  <data name="ERR_PartialWrongConstraints" xml:space="preserve">
    <value>Partial declarations of '{0}' have inconsistent constraints for type parameter '{1}'</value>
  </data>
  <data name="ERR_NoImplicitConvCast" xml:space="preserve">
    <value>Cannot implicitly convert type '{0}' to '{1}'. An explicit conversion exists (are you missing a cast?)</value>
  </data>
  <data name="ERR_PartialMisplaced" xml:space="preserve">
    <value>The 'partial' modifier can only appear immediately before 'class', 'record', 'struct', 'interface', or a method return type.</value>
  </data>
  <data name="ERR_ImportedCircularBase" xml:space="preserve">
    <value>Imported type '{0}' is invalid. It contains a circular base type dependency.</value>
  </data>
  <data name="ERR_UseDefViolationOut" xml:space="preserve">
    <value>Use of unassigned out parameter '{0}'</value>
  </data>
  <data name="WRN_UseDefViolationOut" xml:space="preserve">
    <value>Use of unassigned out parameter '{0}'</value>
  </data>
  <data name="WRN_UseDefViolationOut_Title" xml:space="preserve">
    <value>Use of unassigned out parameter</value>
  </data>
  <data name="ERR_ArraySizeInDeclaration" xml:space="preserve">
    <value>Array size cannot be specified in a variable declaration (try initializing with a 'new' expression)</value>
  </data>
  <data name="ERR_InaccessibleGetter" xml:space="preserve">
    <value>The property or indexer '{0}' cannot be used in this context because the get accessor is inaccessible</value>
  </data>
  <data name="ERR_InaccessibleSetter" xml:space="preserve">
    <value>The property or indexer '{0}' cannot be used in this context because the set accessor is inaccessible</value>
  </data>
  <data name="ERR_InvalidPropertyAccessMod" xml:space="preserve">
    <value>The accessibility modifier of the '{0}' accessor must be more restrictive than the property or indexer '{1}'</value>
  </data>
  <data name="ERR_DuplicatePropertyAccessMods" xml:space="preserve">
    <value>Cannot specify accessibility modifiers for both accessors of the property or indexer '{0}'</value>
  </data>
  <data name="ERR_AccessModMissingAccessor" xml:space="preserve">
    <value>'{0}': accessibility modifiers on accessors may only be used if the property or indexer has both a get and a set accessor</value>
  </data>
  <data name="ERR_UnimplementedInterfaceAccessor" xml:space="preserve">
    <value>'{0}' does not implement interface member '{1}'. '{2}' is not public.</value>
  </data>
  <data name="WRN_PatternIsAmbiguous" xml:space="preserve">
    <value>'{0}' does not implement the '{1}' pattern. '{2}' is ambiguous with '{3}'.</value>
  </data>
  <data name="WRN_PatternIsAmbiguous_Title" xml:space="preserve">
    <value>Type does not implement the collection pattern; members are ambiguous</value>
  </data>
  <data name="WRN_PatternNotPublicOrNotInstance" xml:space="preserve">
    <value>'{0}' does not implement the '{1}' pattern. '{2}' is not a public instance or extension method.</value>
  </data>
  <data name="WRN_PatternNotPublicOrNotInstance_Title" xml:space="preserve">
    <value>Type does not implement the collection pattern; member is is not a public instance or extension method.</value>
  </data>
  <data name="WRN_PatternBadSignature" xml:space="preserve">
    <value>'{0}' does not implement the '{1}' pattern. '{2}' has the wrong signature.</value>
  </data>
  <data name="WRN_PatternBadSignature_Title" xml:space="preserve">
    <value>Type does not implement the collection pattern; member has the wrong signature</value>
  </data>
  <data name="ERR_FriendRefNotEqualToThis" xml:space="preserve">
    <value>Friend access was granted by '{0}', but the public key of the output assembly ('{1}') does not match that specified by the InternalsVisibleTo attribute in the granting assembly.</value>
  </data>
  <data name="ERR_FriendRefSigningMismatch" xml:space="preserve">
    <value>Friend access was granted by '{0}', but the strong name signing state of the output assembly does not match that of the granting assembly.</value>
  </data>
  <data name="WRN_SequentialOnPartialClass" xml:space="preserve">
    <value>There is no defined ordering between fields in multiple declarations of partial struct '{0}'. To specify an ordering, all instance fields must be in the same declaration.</value>
  </data>
  <data name="WRN_SequentialOnPartialClass_Title" xml:space="preserve">
    <value>There is no defined ordering between fields in multiple declarations of partial struct</value>
  </data>
  <data name="ERR_BadConstType" xml:space="preserve">
    <value>The type '{0}' cannot be declared const</value>
  </data>
  <data name="ERR_NoNewTyvar" xml:space="preserve">
    <value>Cannot create an instance of the variable type '{0}' because it does not have the new() constraint</value>
  </data>
  <data name="ERR_BadArity" xml:space="preserve">
    <value>Using the generic {1} '{0}' requires {2} type arguments</value>
  </data>
  <data name="ERR_BadTypeArgument" xml:space="preserve">
    <value>The type '{0}' may not be used as a type argument</value>
  </data>
  <data name="ERR_TypeArgsNotAllowed" xml:space="preserve">
    <value>The {1} '{0}' cannot be used with type arguments</value>
  </data>
  <data name="ERR_HasNoTypeVars" xml:space="preserve">
    <value>The non-generic {1} '{0}' cannot be used with type arguments</value>
  </data>
  <data name="ERR_NewConstraintNotSatisfied" xml:space="preserve">
    <value>'{2}' must be a non-abstract type with a public parameterless constructor in order to use it as parameter '{1}' in the generic type or method '{0}'</value>
  </data>
  <data name="ERR_GenericConstraintNotSatisfiedRefType" xml:space="preserve">
    <value>The type '{3}' cannot be used as type parameter '{2}' in the generic type or method '{0}'. There is no implicit reference conversion from '{3}' to '{1}'.</value>
  </data>
  <data name="ERR_GenericConstraintNotSatisfiedNullableEnum" xml:space="preserve">
    <value>The type '{3}' cannot be used as type parameter '{2}' in the generic type or method '{0}'. The nullable type '{3}' does not satisfy the constraint of '{1}'.</value>
  </data>
  <data name="ERR_GenericConstraintNotSatisfiedNullableInterface" xml:space="preserve">
    <value>The type '{3}' cannot be used as type parameter '{2}' in the generic type or method '{0}'. The nullable type '{3}' does not satisfy the constraint of '{1}'. Nullable types can not satisfy any interface constraints.</value>
  </data>
  <data name="ERR_GenericConstraintNotSatisfiedTyVar" xml:space="preserve">
    <value>The type '{3}' cannot be used as type parameter '{2}' in the generic type or method '{0}'. There is no boxing conversion or type parameter conversion from '{3}' to '{1}'.</value>
  </data>
  <data name="ERR_GenericConstraintNotSatisfiedValType" xml:space="preserve">
    <value>The type '{3}' cannot be used as type parameter '{2}' in the generic type or method '{0}'. There is no boxing conversion from '{3}' to '{1}'.</value>
  </data>
  <data name="ERR_DuplicateGeneratedName" xml:space="preserve">
    <value>The parameter name '{0}' conflicts with an automatically-generated parameter name</value>
  </data>
  <data name="ERR_GlobalSingleTypeNameNotFound" xml:space="preserve">
    <value>The type or namespace name '{0}' could not be found in the global namespace (are you missing an assembly reference?)</value>
  </data>
  <data name="ERR_NewBoundMustBeLast" xml:space="preserve">
    <value>The new() constraint must be the last constraint specified</value>
  </data>
  <data name="WRN_MainCantBeGeneric" xml:space="preserve">
    <value>'{0}': an entry point cannot be generic or in a generic type</value>
  </data>
  <data name="WRN_MainCantBeGeneric_Title" xml:space="preserve">
    <value>An entry point cannot be generic or in a generic type</value>
  </data>
  <data name="ERR_TypeVarCantBeNull" xml:space="preserve">
    <value>Cannot convert null to type parameter '{0}' because it could be a non-nullable value type. Consider using 'default({0})' instead.</value>
  </data>
  <data name="ERR_DuplicateBound" xml:space="preserve">
    <value>Duplicate constraint '{0}' for type parameter '{1}'</value>
  </data>
  <data name="ERR_ClassBoundNotFirst" xml:space="preserve">
    <value>The class type constraint '{0}' must come before any other constraints</value>
  </data>
  <data name="ERR_BadRetType" xml:space="preserve">
    <value>'{1} {0}' has the wrong return type</value>
  </data>
  <data name="ERR_DelegateRefMismatch" xml:space="preserve">
    <value>Ref mismatch between '{0}' and delegate '{1}'</value>
  </data>
  <data name="ERR_DuplicateConstraintClause" xml:space="preserve">
    <value>A constraint clause has already been specified for type parameter '{0}'. All of the constraints for a type parameter must be specified in a single where clause.</value>
  </data>
  <data name="ERR_CantInferMethTypeArgs" xml:space="preserve">
    <value>The type arguments for method '{0}' cannot be inferred from the usage. Try specifying the type arguments explicitly.</value>
  </data>
  <data name="ERR_LocalSameNameAsTypeParam" xml:space="preserve">
    <value>'{0}': a parameter, local variable, or local function cannot have the same name as a method type parameter</value>
  </data>
  <data name="ERR_AsWithTypeVar" xml:space="preserve">
    <value>The type parameter '{0}' cannot be used with the 'as' operator because it does not have a class type constraint nor a 'class' constraint</value>
  </data>
  <data name="WRN_UnreferencedFieldAssg" xml:space="preserve">
    <value>The field '{0}' is assigned but its value is never used</value>
  </data>
  <data name="WRN_UnreferencedFieldAssg_Title" xml:space="preserve">
    <value>Field is assigned but its value is never used</value>
  </data>
  <data name="ERR_BadIndexerNameAttr" xml:space="preserve">
    <value>The '{0}' attribute is valid only on an indexer that is not an explicit interface member declaration</value>
  </data>
  <data name="ERR_AttrArgWithTypeVars" xml:space="preserve">
    <value>'{0}': an attribute argument cannot use type parameters</value>
  </data>
  <data name="ERR_AttrTypeArgCannotBeTypeVar" xml:space="preserve">
    <value>'{0}': an attribute type argument cannot use type parameters</value>
  </data>
  <data name="WRN_AttrDependentTypeNotAllowed" xml:space="preserve">
    <value>Type '{0}' cannot be used in this context because it cannot be represented in metadata.</value>
  </data>
  <data name="WRN_AttrDependentTypeNotAllowed_Title" xml:space="preserve">
    <value>Type cannot be used in this context because it cannot be represented in metadata.</value>
  </data>
  <data name="ERR_AttrDependentTypeNotAllowed" xml:space="preserve">
    <value>Type '{0}' cannot be used in this context because it cannot be represented in metadata.</value>
  </data>
  <data name="ERR_NewTyvarWithArgs" xml:space="preserve">
    <value>'{0}': cannot provide arguments when creating an instance of a variable type</value>
  </data>
  <data name="ERR_AbstractSealedStatic" xml:space="preserve">
    <value>'{0}': an abstract type cannot be sealed or static</value>
  </data>
  <data name="WRN_AmbiguousXMLReference" xml:space="preserve">
    <value>Ambiguous reference in cref attribute: '{0}'. Assuming '{1}', but could have also matched other overloads including '{2}'.</value>
  </data>
  <data name="WRN_AmbiguousXMLReference_Title" xml:space="preserve">
    <value>Ambiguous reference in cref attribute</value>
  </data>
  <data name="WRN_VolatileByRef" xml:space="preserve">
    <value>'{0}': a reference to a volatile field will not be treated as volatile</value>
  </data>
  <data name="WRN_VolatileByRef_Title" xml:space="preserve">
    <value>A reference to a volatile field will not be treated as volatile</value>
  </data>
  <data name="WRN_VolatileByRef_Description" xml:space="preserve">
    <value>A volatile field should not normally be used as a ref or out value, since it will not be treated as volatile. There are exceptions to this, such as when calling an interlocked API.</value>
  </data>
  <data name="ERR_ComImportWithImpl" xml:space="preserve">
    <value>Since '{1}' has the ComImport attribute, '{0}' must be extern or abstract</value>
  </data>
  <data name="ERR_ComImportWithBase" xml:space="preserve">
    <value>'{0}': a class with the ComImport attribute cannot specify a base class</value>
  </data>
  <data name="ERR_ImplBadConstraints" xml:space="preserve">
    <value>The constraints for type parameter '{0}' of method '{1}' must match the constraints for type parameter '{2}' of interface method '{3}'. Consider using an explicit interface implementation instead.</value>
  </data>
  <data name="ERR_ImplBadTupleNames" xml:space="preserve">
    <value>The tuple element names in the signature of method '{0}' must match the tuple element names of interface method '{1}' (including on the return type).</value>
  </data>
  <data name="ERR_DottedTypeNameNotFoundInAgg" xml:space="preserve">
    <value>The type name '{0}' does not exist in the type '{1}'</value>
  </data>
  <data name="ERR_MethGrpToNonDel" xml:space="preserve">
    <value>Cannot convert method group '{0}' to non-delegate type '{1}'. Did you intend to invoke the method?</value>
  </data>
  <data name="WRN_MethGrpToNonDel" xml:space="preserve">
    <value>Converting method group '{0}' to non-delegate type '{1}'. Did you intend to invoke the method?</value>
  </data>
  <data name="WRN_MethGrpToNonDel_Title" xml:space="preserve">
    <value>Converting method group to non-delegate type</value>
  </data>
  <data name="ERR_BadExternAlias" xml:space="preserve">
    <value>The extern alias '{0}' was not specified in a /reference option</value>
  </data>
  <data name="ERR_ColColWithTypeAlias" xml:space="preserve">
    <value>Cannot use alias '{0}' with '::' since the alias references a type. Use '.' instead.</value>
  </data>
  <data name="ERR_AliasNotFound" xml:space="preserve">
    <value>Alias '{0}' not found</value>
  </data>
  <data name="ERR_SameFullNameAggAgg" xml:space="preserve">
    <value>The type '{1}' exists in both '{0}' and '{2}'</value>
  </data>
  <data name="ERR_SameFullNameNsAgg" xml:space="preserve">
    <value>The namespace '{1}' in '{0}' conflicts with the type '{3}' in '{2}'</value>
  </data>
  <data name="WRN_SameFullNameThisNsAgg" xml:space="preserve">
    <value>The namespace '{1}' in '{0}' conflicts with the imported type '{3}' in '{2}'. Using the namespace defined in '{0}'.</value>
  </data>
  <data name="WRN_SameFullNameThisNsAgg_Title" xml:space="preserve">
    <value>Namespace conflicts with imported type</value>
  </data>
  <data name="WRN_SameFullNameThisAggAgg" xml:space="preserve">
    <value>The type '{1}' in '{0}' conflicts with the imported type '{3}' in '{2}'. Using the type defined in '{0}'.</value>
  </data>
  <data name="WRN_SameFullNameThisAggAgg_Title" xml:space="preserve">
    <value>Type conflicts with imported type</value>
  </data>
  <data name="WRN_SameFullNameThisAggNs" xml:space="preserve">
    <value>The type '{1}' in '{0}' conflicts with the imported namespace '{3}' in '{2}'. Using the type defined in '{0}'.</value>
  </data>
  <data name="WRN_SameFullNameThisAggNs_Title" xml:space="preserve">
    <value>Type conflicts with imported namespace</value>
  </data>
  <data name="ERR_SameFullNameThisAggThisNs" xml:space="preserve">
    <value>The type '{1}' in '{0}' conflicts with the namespace '{3}' in '{2}'</value>
  </data>
  <data name="ERR_ExternAfterElements" xml:space="preserve">
    <value>An extern alias declaration must precede all other elements defined in the namespace</value>
  </data>
  <data name="WRN_GlobalAliasDefn" xml:space="preserve">
    <value>Defining an alias named 'global' is ill-advised since 'global::' always references the global namespace and not an alias</value>
  </data>
  <data name="WRN_GlobalAliasDefn_Title" xml:space="preserve">
    <value>Defining an alias named 'global' is ill-advised</value>
  </data>
  <data name="ERR_SealedStaticClass" xml:space="preserve">
    <value>'{0}': a type cannot be both static and sealed</value>
  </data>
  <data name="ERR_PrivateAbstractAccessor" xml:space="preserve">
    <value>'{0}': abstract properties cannot have private accessors</value>
  </data>
  <data name="ERR_ValueExpected" xml:space="preserve">
    <value>Syntax error; value expected</value>
  </data>
  <data name="ERR_UnboxNotLValue" xml:space="preserve">
    <value>Cannot modify the result of an unboxing conversion</value>
  </data>
  <data name="ERR_AnonMethGrpInForEach" xml:space="preserve">
    <value>Foreach cannot operate on a '{0}'. Did you intend to invoke the '{0}'?</value>
  </data>
  <data name="ERR_BadIncDecRetType" xml:space="preserve">
    <value>The return type for ++ or -- operator must match the parameter type or be derived from the parameter type</value>
  </data>
  <data name="ERR_TypeConstraintsMustBeUniqueAndFirst" xml:space="preserve">
    <value>The 'class', 'struct', 'unmanaged', 'notnull', and 'default' constraints cannot be combined or duplicated, and must be specified first in the constraints list.</value>
  </data>
  <data name="ERR_RefValBoundWithClass" xml:space="preserve">
    <value>'{0}': cannot specify both a constraint class and the 'class' or 'struct' constraint</value>
  </data>
  <data name="ERR_UnmanagedBoundWithClass" xml:space="preserve">
    <value>'{0}': cannot specify both a constraint class and the 'unmanaged' constraint</value>
  </data>
  <data name="ERR_NewBoundWithVal" xml:space="preserve">
    <value>The 'new()' constraint cannot be used with the 'struct' constraint</value>
  </data>
  <data name="ERR_RefConstraintNotSatisfied" xml:space="preserve">
    <value>The type '{2}' must be a reference type in order to use it as parameter '{1}' in the generic type or method '{0}'</value>
  </data>
  <data name="ERR_ValConstraintNotSatisfied" xml:space="preserve">
    <value>The type '{2}' must be a non-nullable value type in order to use it as parameter '{1}' in the generic type or method '{0}'</value>
  </data>
  <data name="ERR_CircularConstraint" xml:space="preserve">
    <value>Circular constraint dependency involving '{0}' and '{1}'</value>
  </data>
  <data name="ERR_BaseConstraintConflict" xml:space="preserve">
    <value>Type parameter '{0}' inherits conflicting constraints '{1}' and '{2}'</value>
  </data>
  <data name="ERR_ConWithValCon" xml:space="preserve">
    <value>Type parameter '{1}' has the 'struct' constraint so '{1}' cannot be used as a constraint for '{0}'</value>
  </data>
  <data name="ERR_AmbigUDConv" xml:space="preserve">
    <value>Ambiguous user defined conversions '{0}' and '{1}' when converting from '{2}' to '{3}'</value>
  </data>
  <data name="WRN_AlwaysNull" xml:space="preserve">
    <value>The result of the expression is always 'null' of type '{0}'</value>
  </data>
  <data name="WRN_AlwaysNull_Title" xml:space="preserve">
    <value>The result of the expression is always 'null'</value>
  </data>
  <data name="ERR_RefReturnThis" xml:space="preserve">
    <value>Cannot return 'this' by reference.</value>
  </data>
  <data name="ERR_AttributeCtorInParameter" xml:space="preserve">
    <value>Cannot use attribute constructor '{0}' because it has 'in' parameters.</value>
  </data>
  <data name="ERR_OverrideWithConstraints" xml:space="preserve">
    <value>Constraints for override and explicit interface implementation methods are inherited from the base method, so they cannot be specified directly, except for either a 'class', or a 'struct' constraint.</value>
  </data>
  <data name="ERR_AmbigOverride" xml:space="preserve">
    <value>The inherited members '{0}' and '{1}' have the same signature in type '{2}', so they cannot be overridden</value>
  </data>
  <data name="ERR_DecConstError" xml:space="preserve">
    <value>Evaluation of the decimal constant expression failed</value>
  </data>
  <data name="WRN_CmpAlwaysFalse" xml:space="preserve">
    <value>Comparing with null of type '{0}' always produces 'false'</value>
  </data>
  <data name="WRN_CmpAlwaysFalse_Title" xml:space="preserve">
    <value>Comparing with null of struct type always produces 'false'</value>
  </data>
  <data name="WRN_FinalizeMethod" xml:space="preserve">
    <value>Introducing a 'Finalize' method can interfere with destructor invocation. Did you intend to declare a destructor?</value>
  </data>
  <data name="WRN_FinalizeMethod_Title" xml:space="preserve">
    <value>Introducing a 'Finalize' method can interfere with destructor invocation</value>
  </data>
  <data name="WRN_FinalizeMethod_Description" xml:space="preserve">
    <value>This warning occurs when you create a class with a method whose signature is public virtual void Finalize.

If such a class is used as a base class and if the deriving class defines a destructor, the destructor will override the base class Finalize method, not Finalize.</value>
  </data>
  <data name="ERR_ExplicitImplParams" xml:space="preserve">
    <value>'{0}' should not have a params parameter since '{1}' does not</value>
  </data>
  <data name="WRN_GotoCaseShouldConvert" xml:space="preserve">
    <value>The 'goto case' value is not implicitly convertible to type '{0}'</value>
  </data>
  <data name="WRN_GotoCaseShouldConvert_Title" xml:space="preserve">
    <value>The 'goto case' value is not implicitly convertible to the switch type</value>
  </data>
  <data name="ERR_MethodImplementingAccessor" xml:space="preserve">
    <value>Method '{0}' cannot implement interface accessor '{1}' for type '{2}'. Use an explicit interface implementation.</value>
  </data>
  <data name="WRN_NubExprIsConstBool" xml:space="preserve">
    <value>The result of the expression is always '{0}' since a value of type '{1}' is never equal to 'null' of type '{2}'</value>
  </data>
  <data name="WRN_NubExprIsConstBool_Title" xml:space="preserve">
    <value>The result of the expression is always the same since a value of this type is never equal to 'null'</value>
  </data>
  <data name="WRN_NubExprIsConstBool2" xml:space="preserve">
    <value>The result of the expression is always '{0}' since a value of type '{1}' is never equal to 'null' of type '{2}'</value>
  </data>
  <data name="WRN_NubExprIsConstBool2_Title" xml:space="preserve">
    <value>The result of the expression is always the same since a value of this type is never equal to 'null'</value>
  </data>
  <data name="WRN_ExplicitImplCollision" xml:space="preserve">
    <value>Explicit interface implementation '{0}' matches more than one interface member. Which interface member is actually chosen is implementation-dependent. Consider using a non-explicit implementation instead.</value>
  </data>
  <data name="WRN_ExplicitImplCollision_Title" xml:space="preserve">
    <value>Explicit interface implementation matches more than one interface member</value>
  </data>
  <data name="ERR_AbstractHasBody" xml:space="preserve">
    <value>'{0}' cannot declare a body because it is marked abstract</value>
  </data>
  <data name="ERR_ConcreteMissingBody" xml:space="preserve">
    <value>'{0}' must declare a body because it is not marked abstract, extern, or partial</value>
  </data>
  <data name="ERR_AbstractAndSealed" xml:space="preserve">
    <value>'{0}' cannot be both abstract and sealed</value>
  </data>
  <data name="ERR_AbstractNotVirtual" xml:space="preserve">
    <value>The abstract {0} '{1}' cannot be marked virtual</value>
  </data>
  <data name="ERR_StaticConstant" xml:space="preserve">
    <value>The constant '{0}' cannot be marked static</value>
  </data>
  <data name="ERR_CantOverrideNonFunction" xml:space="preserve">
    <value>'{0}': cannot override because '{1}' is not a function</value>
  </data>
  <data name="ERR_CantOverrideNonVirtual" xml:space="preserve">
    <value>'{0}': cannot override inherited member '{1}' because it is not marked virtual, abstract, or override</value>
  </data>
  <data name="ERR_CantChangeAccessOnOverride" xml:space="preserve">
    <value>'{0}': cannot change access modifiers when overriding '{1}' inherited member '{2}'</value>
  </data>
  <data name="ERR_CantChangeTupleNamesOnOverride" xml:space="preserve">
    <value>'{0}': cannot change tuple element names when overriding inherited member '{1}'</value>
  </data>
  <data name="ERR_CantChangeReturnTypeOnOverride" xml:space="preserve">
    <value>'{0}': return type must be '{2}' to match overridden member '{1}'</value>
  </data>
  <data name="ERR_CantDeriveFromSealedType" xml:space="preserve">
    <value>'{0}': cannot derive from sealed type '{1}'</value>
  </data>
  <data name="ERR_AbstractInConcreteClass" xml:space="preserve">
    <value>'{0}' is abstract but it is contained in non-abstract type '{1}'</value>
  </data>
  <data name="ERR_StaticConstructorWithExplicitConstructorCall" xml:space="preserve">
    <value>'{0}': static constructor cannot have an explicit 'this' or 'base' constructor call</value>
  </data>
  <data name="ERR_StaticConstructorWithAccessModifiers" xml:space="preserve">
    <value>'{0}': access modifiers are not allowed on static constructors</value>
  </data>
  <data name="ERR_RecursiveConstructorCall" xml:space="preserve">
    <value>Constructor '{0}' cannot call itself</value>
  </data>
  <data name="ERR_IndirectRecursiveConstructorCall" xml:space="preserve">
    <value>Constructor '{0}' cannot call itself through another constructor</value>
  </data>
  <data name="ERR_ObjectCallingBaseConstructor" xml:space="preserve">
    <value>'{0}' has no base class and cannot call a base constructor</value>
  </data>
  <data name="ERR_PredefinedTypeNotFound" xml:space="preserve">
    <value>Predefined type '{0}' is not defined or imported</value>
  </data>
  <data name="ERR_PredefinedValueTupleTypeNotFound" xml:space="preserve">
    <value>Predefined type '{0}' is not defined or imported</value>
  </data>
  <data name="ERR_PredefinedValueTupleTypeAmbiguous3" xml:space="preserve">
    <value>Predefined type '{0}' is declared in multiple referenced assemblies: '{1}' and '{2}'</value>
  </data>
  <data name="ERR_StructWithBaseConstructorCall" xml:space="preserve">
    <value>'{0}': structs cannot call base class constructors</value>
  </data>
  <data name="ERR_StructLayoutCycle" xml:space="preserve">
    <value>Struct member '{0}' of type '{1}' causes a cycle in the struct layout</value>
  </data>
  <data name="ERR_InterfacesCantContainFields" xml:space="preserve">
    <value>Interfaces cannot contain instance fields</value>
  </data>
  <data name="ERR_InterfacesCantContainConstructors" xml:space="preserve">
    <value>Interfaces cannot contain instance constructors</value>
  </data>
  <data name="ERR_NonInterfaceInInterfaceList" xml:space="preserve">
    <value>Type '{0}' in interface list is not an interface</value>
  </data>
  <data name="ERR_DuplicateInterfaceInBaseList" xml:space="preserve">
    <value>'{0}' is already listed in interface list</value>
  </data>
  <data name="ERR_DuplicateInterfaceWithTupleNamesInBaseList" xml:space="preserve">
    <value>'{0}' is already listed in the interface list on type '{2}' with different tuple element names, as '{1}'.</value>
  </data>
  <data name="ERR_DuplicateInterfaceWithDifferencesInBaseList" xml:space="preserve">
    <value>'{0}' is already listed in the interface list on type '{2}' as '{1}'.</value>
  </data>
  <data name="ERR_CycleInInterfaceInheritance" xml:space="preserve">
    <value>Inherited interface '{1}' causes a cycle in the interface hierarchy of '{0}'</value>
  </data>
  <data name="ERR_HidingAbstractMethod" xml:space="preserve">
    <value>'{0}' hides inherited abstract member '{1}'</value>
  </data>
  <data name="ERR_UnimplementedAbstractMethod" xml:space="preserve">
    <value>'{0}' does not implement inherited abstract member '{1}'</value>
  </data>
  <data name="ERR_UnimplementedInterfaceMember" xml:space="preserve">
    <value>'{0}' does not implement interface member '{1}'</value>
  </data>
  <data name="ERR_ObjectCantHaveBases" xml:space="preserve">
    <value>The class System.Object cannot have a base class or implement an interface</value>
  </data>
  <data name="ERR_ExplicitInterfaceImplementationNotInterface" xml:space="preserve">
    <value>'{0}' in explicit interface declaration is not an interface</value>
  </data>
  <data name="ERR_InterfaceMemberNotFound" xml:space="preserve">
    <value>'{0}' in explicit interface declaration is not found among members of the interface that can be implemented</value>
  </data>
  <data name="ERR_ClassDoesntImplementInterface" xml:space="preserve">
    <value>'{0}': containing type does not implement interface '{1}'</value>
  </data>
  <data name="ERR_ExplicitInterfaceImplementationInNonClassOrStruct" xml:space="preserve">
    <value>'{0}': explicit interface declaration can only be declared in a class, record, struct or interface</value>
  </data>
  <data name="ERR_MemberNameSameAsType" xml:space="preserve">
    <value>'{0}': member names cannot be the same as their enclosing type</value>
  </data>
  <data name="ERR_EnumeratorOverflow" xml:space="preserve">
    <value>'{0}': the enumerator value is too large to fit in its type</value>
  </data>
  <data name="ERR_CantOverrideNonProperty" xml:space="preserve">
    <value>'{0}': cannot override because '{1}' is not a property</value>
  </data>
  <data name="ERR_NoGetToOverride" xml:space="preserve">
    <value>'{0}': cannot override because '{1}' does not have an overridable get accessor</value>
  </data>
  <data name="ERR_NoSetToOverride" xml:space="preserve">
    <value>'{0}': cannot override because '{1}' does not have an overridable set accessor</value>
  </data>
  <data name="ERR_PropertyCantHaveVoidType" xml:space="preserve">
    <value>'{0}': property or indexer cannot have void type</value>
  </data>
  <data name="ERR_PropertyWithNoAccessors" xml:space="preserve">
    <value>'{0}': property or indexer must have at least one accessor</value>
  </data>
  <data name="ERR_CantUseVoidInArglist" xml:space="preserve">
    <value>__arglist cannot have an argument of void type</value>
  </data>
  <data name="ERR_NewVirtualInSealed" xml:space="preserve">
    <value>'{0}' is a new virtual member in sealed type '{1}'</value>
  </data>
  <data name="ERR_ExplicitPropertyAddingAccessor" xml:space="preserve">
    <value>'{0}' adds an accessor not found in interface member '{1}'</value>
  </data>
  <data name="ERR_ExplicitPropertyMismatchInitOnly" xml:space="preserve">
    <value>Accessors '{0}' and '{1}' should both be init-only or neither</value>
  </data>
  <data name="ERR_ExplicitPropertyMissingAccessor" xml:space="preserve">
    <value>Explicit interface implementation '{0}' is missing accessor '{1}'</value>
  </data>
  <data name="ERR_ConversionWithInterface" xml:space="preserve">
    <value>'{0}': user-defined conversions to or from an interface are not allowed</value>
  </data>
  <data name="ERR_ConversionWithBase" xml:space="preserve">
    <value>'{0}': user-defined conversions to or from a base type are not allowed</value>
  </data>
  <data name="ERR_ConversionWithDerived" xml:space="preserve">
    <value>'{0}': user-defined conversions to or from a derived type are not allowed</value>
  </data>
  <data name="ERR_IdentityConversion" xml:space="preserve">
    <value>User-defined operator cannot convert a type to itself</value>
  </data>
  <data name="ERR_ConversionNotInvolvingContainedType" xml:space="preserve">
    <value>User-defined conversion must convert to or from the enclosing type</value>
  </data>
  <data name="ERR_DuplicateConversionInClass" xml:space="preserve">
    <value>Duplicate user-defined conversion in type '{0}'</value>
  </data>
  <data name="ERR_OperatorsMustBeStatic" xml:space="preserve">
    <value>User-defined operator '{0}' must be declared static and public</value>
  </data>
  <data name="ERR_BadIncDecSignature" xml:space="preserve">
    <value>The parameter type for ++ or -- operator must be the containing type</value>
  </data>
  <data name="ERR_BadUnaryOperatorSignature" xml:space="preserve">
    <value>The parameter of a unary operator must be the containing type</value>
  </data>
  <data name="ERR_BadBinaryOperatorSignature" xml:space="preserve">
    <value>One of the parameters of a binary operator must be the containing type</value>
  </data>
  <data name="ERR_BadShiftOperatorSignature" xml:space="preserve">
    <value>The first operand of an overloaded shift operator must have the same type as the containing type</value>
  </data>
  <data name="ERR_InterfacesCantContainConversionOrEqualityOperators" xml:space="preserve">
    <value>Conversion, equality, or inequality operators declared in interfaces must be abstract or virtual</value>
  </data>
  <data name="ERR_EnumsCantContainDefaultConstructor" xml:space="preserve">
    <value>Enums cannot contain explicit parameterless constructors</value>
  </data>
  <data name="ERR_CantOverrideBogusMethod" xml:space="preserve">
    <value>'{0}': cannot override '{1}' because it is not supported by the language</value>
  </data>
  <data name="ERR_BindToBogus" xml:space="preserve">
    <value>'{0}' is not supported by the language</value>
  </data>
  <data name="ERR_CantCallSpecialMethod" xml:space="preserve">
    <value>'{0}': cannot explicitly call operator or accessor</value>
  </data>
  <data name="ERR_BadTypeReference" xml:space="preserve">
    <value>'{0}': cannot reference a type through an expression; try '{1}' instead</value>
  </data>
  <data name="ERR_BadDestructorName" xml:space="preserve">
    <value>Name of destructor must match name of type</value>
  </data>
  <data name="ERR_OnlyClassesCanContainDestructors" xml:space="preserve">
    <value>Only class types can contain destructors</value>
  </data>
  <data name="ERR_ConflictAliasAndMember" xml:space="preserve">
    <value>Namespace '{1}' contains a definition conflicting with alias '{0}'</value>
  </data>
  <data name="ERR_ConflictingAliasAndDefinition" xml:space="preserve">
    <value>Alias '{0}' conflicts with {1} definition</value>
  </data>
  <data name="ERR_ConditionalOnSpecialMethod" xml:space="preserve">
    <value>The Conditional attribute is not valid on '{0}' because it is a constructor, destructor, operator, lambda expression, or explicit interface implementation</value>
  </data>
  <data name="ERR_ConditionalMustReturnVoid" xml:space="preserve">
    <value>The Conditional attribute is not valid on '{0}' because its return type is not void</value>
  </data>
  <data name="ERR_DuplicateAttribute" xml:space="preserve">
    <value>Duplicate '{0}' attribute</value>
  </data>
  <data name="ERR_DuplicateAttributeInNetModule" xml:space="preserve">
    <value>Duplicate '{0}' attribute in '{1}'</value>
  </data>
  <data name="ERR_ConditionalOnInterfaceMethod" xml:space="preserve">
    <value>The Conditional attribute is not valid on interface members</value>
  </data>
  <data name="ERR_OperatorCantReturnVoid" xml:space="preserve">
    <value>User-defined operators cannot return void</value>
  </data>
  <data name="ERR_BadDynamicConversion" xml:space="preserve">
    <value>'{0}': user-defined conversions to or from the dynamic type are not allowed</value>
  </data>
  <data name="ERR_InvalidAttributeArgument" xml:space="preserve">
    <value>Invalid value for argument to '{0}' attribute</value>
  </data>
  <data name="ERR_ParameterNotValidForType" xml:space="preserve">
    <value>Parameter not valid for the specified unmanaged type.</value>
  </data>
  <data name="ERR_AttributeParameterRequired1" xml:space="preserve">
    <value>Attribute parameter '{0}' must be specified.</value>
  </data>
  <data name="ERR_AttributeParameterRequired2" xml:space="preserve">
    <value>Attribute parameter '{0}' or '{1}' must be specified.</value>
  </data>
  <data name="ERR_MarshalUnmanagedTypeNotValidForFields" xml:space="preserve">
    <value>Unmanaged type '{0}' not valid for fields.</value>
  </data>
  <data name="ERR_MarshalUnmanagedTypeOnlyValidForFields" xml:space="preserve">
    <value>Unmanaged type '{0}' is only valid for fields.</value>
  </data>
  <data name="ERR_AttributeOnBadSymbolType" xml:space="preserve">
    <value>Attribute '{0}' is not valid on this declaration type. It is only valid on '{1}' declarations.</value>
  </data>
  <data name="ERR_FloatOverflow" xml:space="preserve">
    <value>Floating-point constant is outside the range of type '{0}'</value>
  </data>
  <data name="ERR_ComImportWithoutUuidAttribute" xml:space="preserve">
    <value>The Guid attribute must be specified with the ComImport attribute</value>
  </data>
  <data name="ERR_InvalidNamedArgument" xml:space="preserve">
    <value>Invalid value for named attribute argument '{0}'</value>
  </data>
  <data name="ERR_DllImportOnInvalidMethod" xml:space="preserve">
    <value>The DllImport attribute must be specified on a method marked 'static' and 'extern'</value>
  </data>
  <data name="ERR_EncUpdateFailedMissingAttribute" xml:space="preserve">
    <value>Cannot update '{0}'; attribute '{1}' is missing.</value>
  </data>
  <data name="ERR_DllImportOnGenericMethod" xml:space="preserve">
    <value>The DllImport attribute cannot be applied to a method that is generic or contained in a generic method or type.</value>
  </data>
  <data name="ERR_FieldCantBeRefAny" xml:space="preserve">
    <value>Field or property cannot be of type '{0}'</value>
  </data>
  <data name="ERR_FieldAutoPropCantBeByRefLike" xml:space="preserve">
    <value>Field or auto-implemented property cannot be of type '{0}' unless it is an instance member of a ref struct.</value>
  </data>
  <data name="ERR_ArrayElementCantBeRefAny" xml:space="preserve">
    <value>Array elements cannot be of type '{0}'</value>
  </data>
  <data name="WRN_DeprecatedSymbol" xml:space="preserve">
    <value>'{0}' is obsolete</value>
  </data>
  <data name="WRN_DeprecatedSymbol_Title" xml:space="preserve">
    <value>Type or member is obsolete</value>
  </data>
  <data name="ERR_NotAnAttributeClass" xml:space="preserve">
    <value>'{0}' is not an attribute class</value>
  </data>
  <data name="ERR_BadNamedAttributeArgument" xml:space="preserve">
    <value>'{0}' is not a valid named attribute argument. Named attribute arguments must be fields which are not readonly, static, or const, or read-write properties which are public and not static.</value>
  </data>
  <data name="WRN_DeprecatedSymbolStr" xml:space="preserve">
    <value>'{0}' is obsolete: '{1}'</value>
  </data>
  <data name="WRN_DeprecatedSymbolStr_Title" xml:space="preserve">
    <value>Type or member is obsolete</value>
  </data>
  <data name="ERR_DeprecatedSymbolStr" xml:space="preserve">
    <value>'{0}' is obsolete: '{1}'</value>
  </data>
  <data name="ERR_IndexerCantHaveVoidType" xml:space="preserve">
    <value>Indexers cannot have void type</value>
  </data>
  <data name="ERR_VirtualPrivate" xml:space="preserve">
    <value>'{0}': virtual or abstract members cannot be private</value>
  </data>
  <data name="ERR_ArrayInitToNonArrayType" xml:space="preserve">
    <value>Can only use array initializer expressions to assign to array types. Try using a new expression instead.</value>
  </data>
  <data name="ERR_ArrayInitInBadPlace" xml:space="preserve">
    <value>Array initializers can only be used in a variable or field initializer. Try using a new expression instead.</value>
  </data>
  <data name="ERR_MissingStructOffset" xml:space="preserve">
    <value>'{0}': instance field in types marked with StructLayout(LayoutKind.Explicit) must have a FieldOffset attribute</value>
  </data>
  <data name="WRN_ExternMethodNoImplementation" xml:space="preserve">
    <value>Method, operator, or accessor '{0}' is marked external and has no attributes on it. Consider adding a DllImport attribute to specify the external implementation.</value>
  </data>
  <data name="WRN_ExternMethodNoImplementation_Title" xml:space="preserve">
    <value>Method, operator, or accessor is marked external and has no attributes on it</value>
  </data>
  <data name="WRN_ProtectedInSealed" xml:space="preserve">
    <value>'{0}': new protected member declared in sealed type</value>
  </data>
  <data name="WRN_ProtectedInSealed_Title" xml:space="preserve">
    <value>New protected member declared in sealed type</value>
  </data>
  <data name="ERR_InterfaceImplementedByConditional" xml:space="preserve">
    <value>Conditional member '{0}' cannot implement interface member '{1}' in type '{2}'</value>
  </data>
  <data name="ERR_InterfaceImplementedImplicitlyByVariadic" xml:space="preserve">
    <value>'{0}' cannot implement interface member '{1}' in type '{2}' because it has an __arglist parameter</value>
  </data>
  <data name="ERR_IllegalRefParam" xml:space="preserve">
    <value>ref and out are not valid in this context</value>
  </data>
  <data name="ERR_BadArgumentToAttribute" xml:space="preserve">
    <value>The argument to the '{0}' attribute must be a valid identifier</value>
  </data>
  <data name="ERR_StructOffsetOnBadStruct" xml:space="preserve">
    <value>The FieldOffset attribute can only be placed on members of types marked with the StructLayout(LayoutKind.Explicit)</value>
  </data>
  <data name="ERR_StructOffsetOnBadField" xml:space="preserve">
    <value>The FieldOffset attribute is not allowed on static or const fields</value>
  </data>
  <data name="ERR_AttributeUsageOnNonAttributeClass" xml:space="preserve">
    <value>Attribute '{0}' is only valid on classes derived from System.Attribute</value>
  </data>
  <data name="WRN_PossibleMistakenNullStatement" xml:space="preserve">
    <value>Possible mistaken empty statement</value>
  </data>
  <data name="WRN_PossibleMistakenNullStatement_Title" xml:space="preserve">
    <value>Possible mistaken empty statement</value>
  </data>
  <data name="ERR_DuplicateNamedAttributeArgument" xml:space="preserve">
    <value>'{0}' duplicate named attribute argument</value>
  </data>
  <data name="ERR_DeriveFromEnumOrValueType" xml:space="preserve">
    <value>'{0}' cannot derive from special class '{1}'</value>
  </data>
  <data name="ERR_DefaultMemberOnIndexedType" xml:space="preserve">
    <value>Cannot specify the DefaultMember attribute on a type containing an indexer</value>
  </data>
  <data name="ERR_BogusType" xml:space="preserve">
    <value>'{0}' is a type not supported by the language</value>
  </data>
  <data name="WRN_UnassignedInternalField" xml:space="preserve">
    <value>Field '{0}' is never assigned to, and will always have its default value {1}</value>
  </data>
  <data name="WRN_UnassignedInternalField_Title" xml:space="preserve">
    <value>Field is never assigned to, and will always have its default value</value>
  </data>
  <data name="ERR_CStyleArray" xml:space="preserve">
    <value>Bad array declarator: To declare a managed array the rank specifier precedes the variable's identifier. To declare a fixed size buffer field, use the fixed keyword before the field type.</value>
  </data>
  <data name="WRN_VacuousIntegralComp" xml:space="preserve">
    <value>Comparison to integral constant is useless; the constant is outside the range of type '{0}'</value>
  </data>
  <data name="WRN_VacuousIntegralComp_Title" xml:space="preserve">
    <value>Comparison to integral constant is useless; the constant is outside the range of the type</value>
  </data>
  <data name="ERR_AbstractAttributeClass" xml:space="preserve">
    <value>Cannot apply attribute class '{0}' because it is abstract</value>
  </data>
  <data name="ERR_BadNamedAttributeArgumentType" xml:space="preserve">
    <value>'{0}' is not a valid named attribute argument because it is not a valid attribute parameter type</value>
  </data>
  <data name="ERR_MissingPredefinedMember" xml:space="preserve">
    <value>Missing compiler required member '{0}.{1}'</value>
  </data>
  <data name="WRN_AttributeLocationOnBadDeclaration" xml:space="preserve">
    <value>'{0}' is not a valid attribute location for this declaration. Valid attribute locations for this declaration are '{1}'. All attributes in this block will be ignored.</value>
  </data>
  <data name="WRN_AttributeLocationOnBadDeclaration_Title" xml:space="preserve">
    <value>Not a valid attribute location for this declaration</value>
  </data>
  <data name="WRN_InvalidAttributeLocation" xml:space="preserve">
    <value>'{0}' is not a recognized attribute location. Valid attribute locations for this declaration are '{1}'. All attributes in this block will be ignored.</value>
  </data>
  <data name="WRN_InvalidAttributeLocation_Title" xml:space="preserve">
    <value>Not a recognized attribute location</value>
  </data>
  <data name="WRN_EqualsWithoutGetHashCode" xml:space="preserve">
    <value>'{0}' overrides Object.Equals(object o) but does not override Object.GetHashCode()</value>
  </data>
  <data name="WRN_EqualsWithoutGetHashCode_Title" xml:space="preserve">
    <value>Type overrides Object.Equals(object o) but does not override Object.GetHashCode()</value>
  </data>
  <data name="WRN_EqualityOpWithoutEquals" xml:space="preserve">
    <value>'{0}' defines operator == or operator != but does not override Object.Equals(object o)</value>
  </data>
  <data name="WRN_EqualityOpWithoutEquals_Title" xml:space="preserve">
    <value>Type defines operator == or operator != but does not override Object.Equals(object o)</value>
  </data>
  <data name="WRN_EqualityOpWithoutGetHashCode" xml:space="preserve">
    <value>'{0}' defines operator == or operator != but does not override Object.GetHashCode()</value>
  </data>
  <data name="WRN_EqualityOpWithoutGetHashCode_Title" xml:space="preserve">
    <value>Type defines operator == or operator != but does not override Object.GetHashCode()</value>
  </data>
  <data name="ERR_OutAttrOnRefParam" xml:space="preserve">
    <value>Cannot specify the Out attribute on a ref parameter without also specifying the In attribute.</value>
  </data>
  <data name="ERR_OverloadRefKind" xml:space="preserve">
    <value>'{0}' cannot define an overloaded {1} that differs only on parameter modifiers '{2}' and '{3}'</value>
  </data>
  <data name="ERR_LiteralDoubleCast" xml:space="preserve">
    <value>Literal of type double cannot be implicitly converted to type '{1}'; use an '{0}' suffix to create a literal of this type</value>
  </data>
  <data name="WRN_IncorrectBooleanAssg" xml:space="preserve">
    <value>Assignment in conditional expression is always constant; did you mean to use == instead of = ?</value>
  </data>
  <data name="WRN_IncorrectBooleanAssg_Title" xml:space="preserve">
    <value>Assignment in conditional expression is always constant</value>
  </data>
  <data name="ERR_ProtectedInStruct" xml:space="preserve">
    <value>'{0}': new protected member declared in struct</value>
  </data>
  <data name="ERR_InconsistentIndexerNames" xml:space="preserve">
    <value>Two indexers have different names; the IndexerName attribute must be used with the same name on every indexer within a type</value>
  </data>
  <data name="ERR_ComImportWithUserCtor" xml:space="preserve">
    <value>A class with the ComImport attribute cannot have a user-defined constructor</value>
  </data>
  <data name="ERR_FieldCantHaveVoidType" xml:space="preserve">
    <value>Field cannot have void type</value>
  </data>
  <data name="WRN_NonObsoleteOverridingObsolete" xml:space="preserve">
    <value>Member '{0}' overrides obsolete member '{1}'. Add the Obsolete attribute to '{0}'.</value>
  </data>
  <data name="WRN_NonObsoleteOverridingObsolete_Title" xml:space="preserve">
    <value>Member overrides obsolete member</value>
  </data>
  <data name="ERR_SystemVoid" xml:space="preserve">
    <value>System.Void cannot be used from C# -- use typeof(void) to get the void type object</value>
  </data>
  <data name="ERR_ExplicitParamArray" xml:space="preserve">
    <value>Do not use 'System.ParamArrayAttribute'. Use the 'params' keyword instead.</value>
  </data>
  <data name="WRN_BitwiseOrSignExtend" xml:space="preserve">
    <value>Bitwise-or operator used on a sign-extended operand; consider casting to a smaller unsigned type first</value>
  </data>
  <data name="WRN_BitwiseOrSignExtend_Title" xml:space="preserve">
    <value>Bitwise-or operator used on a sign-extended operand</value>
  </data>
  <data name="WRN_BitwiseOrSignExtend_Description" xml:space="preserve">
    <value>The compiler implicitly widened and sign-extended a variable, and then used the resulting value in a bitwise OR operation. This can result in unexpected behavior.</value>
  </data>
  <data name="ERR_VolatileStruct" xml:space="preserve">
    <value>'{0}': a volatile field cannot be of the type '{1}'</value>
  </data>
  <data name="ERR_VolatileAndReadonly" xml:space="preserve">
    <value>'{0}': a field cannot be both volatile and readonly</value>
  </data>
  <data name="ERR_AbstractField" xml:space="preserve">
    <value>The modifier 'abstract' is not valid on fields. Try using a property instead.</value>
  </data>
  <data name="ERR_BogusExplicitImpl" xml:space="preserve">
    <value>'{0}' cannot implement '{1}' because it is not supported by the language</value>
  </data>
  <data name="ERR_ExplicitMethodImplAccessor" xml:space="preserve">
    <value>'{0}' explicit method implementation cannot implement '{1}' because it is an accessor</value>
  </data>
  <data name="WRN_CoClassWithoutComImport" xml:space="preserve">
    <value>'{0}' interface marked with 'CoClassAttribute' not marked with 'ComImportAttribute'</value>
  </data>
  <data name="WRN_CoClassWithoutComImport_Title" xml:space="preserve">
    <value>Interface marked with 'CoClassAttribute' not marked with 'ComImportAttribute'</value>
  </data>
  <data name="ERR_ConditionalWithOutParam" xml:space="preserve">
    <value>Conditional member '{0}' cannot have an out parameter</value>
  </data>
  <data name="ERR_AccessorImplementingMethod" xml:space="preserve">
    <value>Accessor '{0}' cannot implement interface member '{1}' for type '{2}'. Use an explicit interface implementation.</value>
  </data>
  <data name="ERR_AliasQualAsExpression" xml:space="preserve">
    <value>The namespace alias qualifier '::' always resolves to a type or namespace so is illegal here. Consider using '.' instead.</value>
  </data>
  <data name="ERR_DerivingFromATyVar" xml:space="preserve">
    <value>Cannot derive from '{0}' because it is a type parameter</value>
  </data>
  <data name="ERR_DuplicateTypeParameter" xml:space="preserve">
    <value>Duplicate type parameter '{0}'</value>
  </data>
  <data name="WRN_TypeParameterSameAsOuterTypeParameter" xml:space="preserve">
    <value>Type parameter '{0}' has the same name as the type parameter from outer type '{1}'</value>
  </data>
  <data name="WRN_TypeParameterSameAsOuterTypeParameter_Title" xml:space="preserve">
    <value>Type parameter has the same name as the type parameter from outer type</value>
  </data>
  <data name="WRN_TypeParameterSameAsOuterMethodTypeParameter" xml:space="preserve">
    <value>Type parameter '{0}' has the same name as the type parameter from outer method '{1}'</value>
  </data>
  <data name="WRN_TypeParameterSameAsOuterMethodTypeParameter_Title" xml:space="preserve">
    <value>Type parameter has the same type as the type parameter from outer method.</value>
  </data>
  <data name="ERR_TypeVariableSameAsParent" xml:space="preserve">
    <value>Type parameter '{0}' has the same name as the containing type, or method</value>
  </data>
  <data name="ERR_UnifyingInterfaceInstantiations" xml:space="preserve">
    <value>'{0}' cannot implement both '{1}' and '{2}' because they may unify for some type parameter substitutions</value>
  </data>
  <data name="ERR_TyVarNotFoundInConstraint" xml:space="preserve">
    <value>'{1}' does not define type parameter '{0}'</value>
  </data>
  <data name="ERR_BadBoundType" xml:space="preserve">
    <value>'{0}' is not a valid constraint. A type used as a constraint must be an interface, a non-sealed class or a type parameter.</value>
  </data>
  <data name="ERR_SpecialTypeAsBound" xml:space="preserve">
    <value>Constraint cannot be special class '{0}'</value>
  </data>
  <data name="ERR_BadVisBound" xml:space="preserve">
    <value>Inconsistent accessibility: constraint type '{1}' is less accessible than '{0}'</value>
  </data>
  <data name="ERR_LookupInTypeVariable" xml:space="preserve">
    <value>Cannot do non-virtual member lookup in '{0}' because it is a type parameter</value>
  </data>
  <data name="ERR_BadConstraintType" xml:space="preserve">
    <value>Invalid constraint type. A type used as a constraint must be an interface, a non-sealed class or a type parameter.</value>
  </data>
  <data name="ERR_InstanceMemberInStaticClass" xml:space="preserve">
    <value>'{0}': cannot declare instance members in a static class</value>
  </data>
  <data name="ERR_StaticBaseClass" xml:space="preserve">
    <value>'{1}': cannot derive from static class '{0}'</value>
  </data>
  <data name="ERR_ConstructorInStaticClass" xml:space="preserve">
    <value>Static classes cannot have instance constructors</value>
  </data>
  <data name="ERR_DestructorInStaticClass" xml:space="preserve">
    <value>Static classes cannot contain destructors</value>
  </data>
  <data name="ERR_InstantiatingStaticClass" xml:space="preserve">
    <value>Cannot create an instance of the static class '{0}'</value>
  </data>
  <data name="ERR_StaticDerivedFromNonObject" xml:space="preserve">
    <value>Static class '{0}' cannot derive from type '{1}'. Static classes must derive from object.</value>
  </data>
  <data name="ERR_StaticClassInterfaceImpl" xml:space="preserve">
    <value>'{0}': static classes cannot implement interfaces</value>
  </data>
  <data name="ERR_RefStructInterfaceImpl" xml:space="preserve">
    <value>'{0}': ref structs cannot implement interfaces</value>
  </data>
  <data name="ERR_OperatorInStaticClass" xml:space="preserve">
    <value>'{0}': static classes cannot contain user-defined operators</value>
  </data>
  <data name="ERR_ConvertToStaticClass" xml:space="preserve">
    <value>Cannot convert to static type '{0}'</value>
  </data>
  <data name="ERR_ConstraintIsStaticClass" xml:space="preserve">
    <value>'{0}': static classes cannot be used as constraints</value>
  </data>
  <data name="ERR_GenericArgIsStaticClass" xml:space="preserve">
    <value>'{0}': static types cannot be used as type arguments</value>
  </data>
  <data name="ERR_ArrayOfStaticClass" xml:space="preserve">
    <value>'{0}': array elements cannot be of static type</value>
  </data>
  <data name="ERR_IndexerInStaticClass" xml:space="preserve">
    <value>'{0}': cannot declare indexers in a static class</value>
  </data>
  <data name="ERR_ParameterIsStaticClass" xml:space="preserve">
    <value>'{0}': static types cannot be used as parameters</value>
  </data>
  <data name="WRN_ParameterIsStaticClass" xml:space="preserve">
    <value>'{0}': static types cannot be used as parameters</value>
  </data>
  <data name="WRN_ParameterIsStaticClass_Title" xml:space="preserve">
    <value>Static types cannot be used as parameters</value>
  </data>
  <data name="ERR_ReturnTypeIsStaticClass" xml:space="preserve">
    <value>'{0}': static types cannot be used as return types</value>
  </data>
  <data name="WRN_ReturnTypeIsStaticClass" xml:space="preserve">
    <value>'{0}': static types cannot be used as return types</value>
  </data>
  <data name="WRN_ReturnTypeIsStaticClass_Title" xml:space="preserve">
    <value>Static types cannot be used as return types</value>
  </data>
  <data name="ERR_VarDeclIsStaticClass" xml:space="preserve">
    <value>Cannot declare a variable of static type '{0}'</value>
  </data>
  <data name="ERR_BadEmptyThrowInFinally" xml:space="preserve">
    <value>A throw statement with no arguments is not allowed in a finally clause that is nested inside the nearest enclosing catch clause</value>
  </data>
  <data name="ERR_InvalidSpecifier" xml:space="preserve">
    <value>'{0}' is not a valid format specifier</value>
  </data>
  <data name="WRN_AssignmentToLockOrDispose" xml:space="preserve">
    <value>Possibly incorrect assignment to local '{0}' which is the argument to a using or lock statement. The Dispose call or unlocking will happen on the original value of the local.</value>
  </data>
  <data name="WRN_AssignmentToLockOrDispose_Title" xml:space="preserve">
    <value>Possibly incorrect assignment to local which is the argument to a using or lock statement</value>
  </data>
  <data name="ERR_ForwardedTypeInThisAssembly" xml:space="preserve">
    <value>Type '{0}' is defined in this assembly, but a type forwarder is specified for it</value>
  </data>
  <data name="ERR_ForwardedTypeIsNested" xml:space="preserve">
    <value>Cannot forward type '{0}' because it is a nested type of '{1}'</value>
  </data>
  <data name="ERR_CycleInTypeForwarder" xml:space="preserve">
    <value>The type forwarder for type '{0}' in assembly '{1}' causes a cycle</value>
  </data>
  <data name="ERR_AssemblyNameOnNonModule" xml:space="preserve">
    <value>The /moduleassemblyname option may only be specified when building a target type of 'module'</value>
  </data>
  <data name="ERR_InvalidAssemblyName" xml:space="preserve">
    <value>Assembly reference '{0}' is invalid and cannot be resolved</value>
  </data>
  <data name="ERR_InvalidFwdType" xml:space="preserve">
    <value>Invalid type specified as an argument for TypeForwardedTo attribute</value>
  </data>
  <data name="ERR_CloseUnimplementedInterfaceMemberStatic" xml:space="preserve">
    <value>'{0}' does not implement instance interface member '{1}'. '{2}' cannot implement the interface member because it is static.</value>
  </data>
  <data name="ERR_CloseUnimplementedInterfaceMemberNotPublic" xml:space="preserve">
    <value>'{0}' does not implement interface member '{1}'. '{2}' cannot implement an interface member because it is not public.</value>
  </data>
  <data name="ERR_CloseUnimplementedInterfaceMemberWrongReturnType" xml:space="preserve">
    <value>'{0}' does not implement interface member '{1}'. '{2}' cannot implement '{1}' because it does not have the matching return type of '{3}'.</value>
  </data>
  <data name="ERR_DuplicateTypeForwarder" xml:space="preserve">
    <value>'{0}' duplicate TypeForwardedToAttribute</value>
  </data>
  <data name="ERR_ExpectedSelectOrGroup" xml:space="preserve">
    <value>A query body must end with a select clause or a group clause</value>
  </data>
  <data name="ERR_ExpectedContextualKeywordOn" xml:space="preserve">
    <value>Expected contextual keyword 'on'</value>
  </data>
  <data name="ERR_ExpectedContextualKeywordEquals" xml:space="preserve">
    <value>Expected contextual keyword 'equals'</value>
  </data>
  <data name="ERR_ExpectedContextualKeywordBy" xml:space="preserve">
    <value>Expected contextual keyword 'by'</value>
  </data>
  <data name="ERR_InvalidAnonymousTypeMemberDeclarator" xml:space="preserve">
    <value>Invalid anonymous type member declarator. Anonymous type members must be declared with a member assignment, simple name or member access.</value>
  </data>
  <data name="ERR_InvalidInitializerElementInitializer" xml:space="preserve">
    <value>Invalid initializer member declarator</value>
  </data>
  <data name="ERR_InconsistentLambdaParameterUsage" xml:space="preserve">
    <value>Inconsistent lambda parameter usage; parameter types must be all explicit or all implicit</value>
  </data>
  <data name="ERR_PartialMethodInvalidModifier" xml:space="preserve">
    <value>A partial method cannot have the 'abstract' modifier</value>
  </data>
  <data name="ERR_PartialMethodOnlyInPartialClass" xml:space="preserve">
    <value>A partial method must be declared within a partial type</value>
  </data>
  <data name="ERR_PartialMethodNotExplicit" xml:space="preserve">
    <value>A partial method may not explicitly implement an interface method</value>
  </data>
  <data name="ERR_PartialMethodExtensionDifference" xml:space="preserve">
    <value>Both partial method declarations must be extension methods or neither may be an extension method</value>
  </data>
  <data name="ERR_PartialMethodOnlyOneLatent" xml:space="preserve">
    <value>A partial method may not have multiple defining declarations</value>
  </data>
  <data name="ERR_PartialMethodOnlyOneActual" xml:space="preserve">
    <value>A partial method may not have multiple implementing declarations</value>
  </data>
  <data name="ERR_PartialMethodParamsDifference" xml:space="preserve">
    <value>Both partial method declarations must use a params parameter or neither may use a params parameter</value>
  </data>
  <data name="ERR_PartialMethodMustHaveLatent" xml:space="preserve">
    <value>No defining declaration found for implementing declaration of partial method '{0}'</value>
  </data>
  <data name="ERR_PartialMethodInconsistentTupleNames" xml:space="preserve">
    <value>Both partial method declarations, '{0}' and '{1}', must use the same tuple element names.</value>
  </data>
  <data name="ERR_PartialMethodInconsistentConstraints" xml:space="preserve">
    <value>Partial method declarations of '{0}' have inconsistent constraints for type parameter '{1}'</value>
  </data>
  <data name="ERR_PartialMethodToDelegate" xml:space="preserve">
    <value>Cannot create delegate from method '{0}' because it is a partial method without an implementing declaration</value>
  </data>
  <data name="ERR_PartialMethodStaticDifference" xml:space="preserve">
    <value>Both partial method declarations must be static or neither may be static</value>
  </data>
  <data name="ERR_PartialMethodUnsafeDifference" xml:space="preserve">
    <value>Both partial method declarations must be unsafe or neither may be unsafe</value>
  </data>
  <data name="ERR_PartialMethodInExpressionTree" xml:space="preserve">
    <value>Partial methods with only a defining declaration or removed conditional methods cannot be used in expression trees</value>
  </data>
  <data name="WRN_ObsoleteOverridingNonObsolete" xml:space="preserve">
    <value>Obsolete member '{0}' overrides non-obsolete member '{1}'</value>
  </data>
  <data name="WRN_ObsoleteOverridingNonObsolete_Title" xml:space="preserve">
    <value>Obsolete member overrides non-obsolete member</value>
  </data>
  <data name="WRN_DebugFullNameTooLong" xml:space="preserve">
    <value>The fully qualified name for '{0}' is too long for debug information. Compile without '/debug' option.</value>
  </data>
  <data name="WRN_DebugFullNameTooLong_Title" xml:space="preserve">
    <value>Fully qualified name is too long for debug information</value>
  </data>
  <data name="ERR_ImplicitlyTypedVariableAssignedBadValue" xml:space="preserve">
    <value>Cannot assign {0} to an implicitly-typed variable</value>
  </data>
  <data name="ERR_ImplicitlyTypedVariableWithNoInitializer" xml:space="preserve">
    <value>Implicitly-typed variables must be initialized</value>
  </data>
  <data name="ERR_ImplicitlyTypedVariableMultipleDeclarator" xml:space="preserve">
    <value>Implicitly-typed variables cannot have multiple declarators</value>
  </data>
  <data name="ERR_ImplicitlyTypedVariableAssignedArrayInitializer" xml:space="preserve">
    <value>Cannot initialize an implicitly-typed variable with an array initializer</value>
  </data>
  <data name="ERR_ImplicitlyTypedLocalCannotBeFixed" xml:space="preserve">
    <value>Implicitly-typed local variables cannot be fixed</value>
  </data>
  <data name="ERR_ImplicitlyTypedVariableCannotBeConst" xml:space="preserve">
    <value>Implicitly-typed variables cannot be constant</value>
  </data>
  <data name="WRN_ExternCtorNoImplementation" xml:space="preserve">
    <value>Constructor '{0}' is marked external</value>
  </data>
  <data name="WRN_ExternCtorNoImplementation_Title" xml:space="preserve">
    <value>Constructor is marked external</value>
  </data>
  <data name="ERR_TypeVarNotFound" xml:space="preserve">
    <value>The contextual keyword 'var' may only appear within a local variable declaration or in script code</value>
  </data>
  <data name="ERR_ImplicitlyTypedArrayNoBestType" xml:space="preserve">
    <value>No best type found for implicitly-typed array</value>
  </data>
  <data name="ERR_AnonymousTypePropertyAssignedBadValue" xml:space="preserve">
    <value>Cannot assign '{0}' to anonymous type property</value>
  </data>
  <data name="ERR_ExpressionTreeContainsBaseAccess" xml:space="preserve">
    <value>An expression tree may not contain a base access</value>
  </data>
  <data name="ERR_ExpressionTreeContainsTupleBinOp" xml:space="preserve">
    <value>An expression tree may not contain a tuple == or != operator</value>
  </data>
  <data name="ERR_ExpressionTreeContainsAssignment" xml:space="preserve">
    <value>An expression tree may not contain an assignment operator</value>
  </data>
  <data name="ERR_AnonymousTypeDuplicatePropertyName" xml:space="preserve">
    <value>An anonymous type cannot have multiple properties with the same name</value>
  </data>
  <data name="ERR_StatementLambdaToExpressionTree" xml:space="preserve">
    <value>A lambda expression with a statement body cannot be converted to an expression tree</value>
  </data>
  <data name="ERR_ExpressionTreeMustHaveDelegate" xml:space="preserve">
    <value>Cannot convert lambda to an expression tree whose type argument '{0}' is not a delegate type</value>
  </data>
  <data name="ERR_AnonymousTypeNotAvailable" xml:space="preserve">
    <value>Cannot use anonymous type in a constant expression</value>
  </data>
  <data name="ERR_LambdaInIsAs" xml:space="preserve">
    <value>The first operand of an 'is' or 'as' operator may not be a lambda expression, anonymous method, or method group.</value>
  </data>
  <data name="ERR_TypelessTupleInAs" xml:space="preserve">
    <value>The first operand of an 'as' operator may not be a tuple literal without a natural type.</value>
  </data>
  <data name="ERR_ExpressionTreeContainsMultiDimensionalArrayInitializer" xml:space="preserve">
    <value>An expression tree may not contain a multidimensional array initializer</value>
  </data>
  <data name="ERR_MissingArgument" xml:space="preserve">
    <value>Argument missing</value>
  </data>
  <data name="ERR_VariableUsedBeforeDeclaration" xml:space="preserve">
    <value>Cannot use local variable '{0}' before it is declared</value>
  </data>
  <data name="ERR_RecursivelyTypedVariable" xml:space="preserve">
    <value>Type of '{0}' cannot be inferred since its initializer directly or indirectly refers to the definition.</value>
  </data>
  <data name="ERR_UnassignedThisAutoPropertyUnsupportedVersion" xml:space="preserve">
    <value>Auto-implemented property '{0}' must be fully assigned before control is returned to the caller. Consider updating to language version '{1}' to auto-default the property.</value>
  </data>
  <data name="WRN_UnassignedThisAutoPropertyUnsupportedVersion" xml:space="preserve">
    <value>Auto-implemented property '{0}' must be fully assigned before control is returned to the caller. Consider updating to language version '{1}' to auto-default the property.</value>
  </data>
  <data name="WRN_UnassignedThisAutoPropertyUnsupportedVersion_Title" xml:space="preserve">
    <value>An auto-implemented property must be fully assigned before control is returned to the caller. Consider updating the language version to auto-default the property.</value>
  </data>
  <data name="ERR_VariableUsedBeforeDeclarationAndHidesField" xml:space="preserve">
    <value>Cannot use local variable '{0}' before it is declared. The declaration of the local variable hides the field '{1}'.</value>
  </data>
  <data name="ERR_ExpressionTreeContainsBadCoalesce" xml:space="preserve">
    <value>An expression tree lambda may not contain a coalescing operator with a null or default literal left-hand side</value>
  </data>
  <data name="ERR_IdentifierExpected" xml:space="preserve">
    <value>Identifier expected</value>
  </data>
  <data name="ERR_SemicolonExpected" xml:space="preserve">
    <value>; expected</value>
  </data>
  <data name="ERR_SyntaxError" xml:space="preserve">
    <value>Syntax error, '{0}' expected</value>
  </data>
  <data name="ERR_DuplicateModifier" xml:space="preserve">
    <value>Duplicate '{0}' modifier</value>
  </data>
  <data name="ERR_DuplicateAccessor" xml:space="preserve">
    <value>Property accessor already defined</value>
  </data>
  <data name="ERR_IntegralTypeExpected" xml:space="preserve">
    <value>Type byte, sbyte, short, ushort, int, uint, long, or ulong expected</value>
  </data>
  <data name="ERR_IllegalEscape" xml:space="preserve">
    <value>Unrecognized escape sequence</value>
  </data>
  <data name="ERR_NewlineInConst" xml:space="preserve">
    <value>Newline in constant</value>
  </data>
  <data name="ERR_EmptyCharConst" xml:space="preserve">
    <value>Empty character literal</value>
  </data>
  <data name="ERR_TooManyCharsInConst" xml:space="preserve">
    <value>Too many characters in character literal</value>
  </data>
  <data name="ERR_InvalidNumber" xml:space="preserve">
    <value>Invalid number</value>
  </data>
  <data name="ERR_GetOrSetExpected" xml:space="preserve">
    <value>A get or set accessor expected</value>
  </data>
  <data name="ERR_ClassTypeExpected" xml:space="preserve">
    <value>An object, string, or class type expected</value>
  </data>
  <data name="ERR_NamedArgumentExpected" xml:space="preserve">
    <value>Named attribute argument expected</value>
  </data>
  <data name="ERR_TooManyCatches" xml:space="preserve">
    <value>Catch clauses cannot follow the general catch clause of a try statement</value>
  </data>
  <data name="ERR_ThisOrBaseExpected" xml:space="preserve">
    <value>Keyword 'this' or 'base' expected</value>
  </data>
  <data name="ERR_OvlUnaryOperatorExpected" xml:space="preserve">
    <value>Overloadable unary operator expected</value>
  </data>
  <data name="ERR_OvlBinaryOperatorExpected" xml:space="preserve">
    <value>Overloadable binary operator expected</value>
  </data>
  <data name="ERR_IntOverflow" xml:space="preserve">
    <value>Integral constant is too large</value>
  </data>
  <data name="ERR_EOFExpected" xml:space="preserve">
    <value>Type or namespace definition, or end-of-file expected</value>
  </data>
  <data name="ERR_GlobalDefinitionOrStatementExpected" xml:space="preserve">
    <value>Member definition, statement, or end-of-file expected</value>
  </data>
  <data name="ERR_BadEmbeddedStmt" xml:space="preserve">
    <value>Embedded statement cannot be a declaration or labeled statement</value>
  </data>
  <data name="ERR_PPDirectiveExpected" xml:space="preserve">
    <value>Preprocessor directive expected</value>
  </data>
  <data name="ERR_EndOfPPLineExpected" xml:space="preserve">
    <value>Single-line comment or end-of-line expected</value>
  </data>
  <data name="ERR_CloseParenExpected" xml:space="preserve">
    <value>) expected</value>
  </data>
  <data name="ERR_EndifDirectiveExpected" xml:space="preserve">
    <value>#endif directive expected</value>
  </data>
  <data name="ERR_UnexpectedDirective" xml:space="preserve">
    <value>Unexpected preprocessor directive</value>
  </data>
  <data name="ERR_ErrorDirective" xml:space="preserve">
    <value>#error: '{0}'</value>
  </data>
  <data name="WRN_WarningDirective" xml:space="preserve">
    <value>#warning: '{0}'</value>
  </data>
  <data name="WRN_WarningDirective_Title" xml:space="preserve">
    <value>#warning directive</value>
  </data>
  <data name="ERR_TypeExpected" xml:space="preserve">
    <value>Type expected</value>
  </data>
  <data name="ERR_PPDefFollowsToken" xml:space="preserve">
    <value>Cannot define/undefine preprocessor symbols after first token in file</value>
  </data>
  <data name="ERR_PPReferenceFollowsToken" xml:space="preserve">
    <value>Cannot use #r after first token in file</value>
  </data>
  <data name="ERR_OpenEndedComment" xml:space="preserve">
    <value>End-of-file found, '*/' expected</value>
  </data>
  <data name="ERR_Merge_conflict_marker_encountered" xml:space="preserve">
    <value>Merge conflict marker encountered</value>
  </data>
  <data name="ERR_NoRefOutWhenRefOnly" xml:space="preserve">
    <value>Do not use refout when using refonly.</value>
  </data>
  <data name="ERR_NoNetModuleOutputWhenRefOutOrRefOnly" xml:space="preserve">
    <value>Cannot compile net modules when using /refout or /refonly.</value>
  </data>
  <data name="ERR_OvlOperatorExpected" xml:space="preserve">
    <value>Overloadable operator expected</value>
  </data>
  <data name="ERR_EndRegionDirectiveExpected" xml:space="preserve">
    <value>#endregion directive expected</value>
  </data>
  <data name="ERR_UnterminatedStringLit" xml:space="preserve">
    <value>Unterminated string literal</value>
  </data>
  <data name="ERR_BadDirectivePlacement" xml:space="preserve">
    <value>Preprocessor directives must appear as the first non-whitespace character on a line</value>
  </data>
  <data name="ERR_IdentifierExpectedKW" xml:space="preserve">
    <value>Identifier expected; '{1}' is a keyword</value>
  </data>
  <data name="ERR_SemiOrLBraceExpected" xml:space="preserve">
    <value>{ or ; expected</value>
  </data>
  <data name="ERR_MultiTypeInDeclaration" xml:space="preserve">
    <value>Cannot use more than one type in a for, using, fixed, or declaration statement</value>
  </data>
  <data name="ERR_AddOrRemoveExpected" xml:space="preserve">
    <value>An add or remove accessor expected</value>
  </data>
  <data name="ERR_UnexpectedCharacter" xml:space="preserve">
    <value>Unexpected character '{0}'</value>
  </data>
  <data name="ERR_UnexpectedToken" xml:space="preserve">
    <value>Unexpected token '{0}'</value>
  </data>
  <data name="ERR_ProtectedInStatic" xml:space="preserve">
    <value>'{0}': static classes cannot contain protected members</value>
  </data>
  <data name="WRN_UnreachableGeneralCatch" xml:space="preserve">
    <value>A previous catch clause already catches all exceptions. All non-exceptions thrown will be wrapped in a System.Runtime.CompilerServices.RuntimeWrappedException.</value>
  </data>
  <data name="WRN_UnreachableGeneralCatch_Title" xml:space="preserve">
    <value>A previous catch clause already catches all exceptions</value>
  </data>
  <data name="WRN_UnreachableGeneralCatch_Description" xml:space="preserve">
    <value>This warning is caused when a catch() block has no specified exception type after a catch (System.Exception e) block. The warning advises that the catch() block will not catch any exceptions.

A catch() block after a catch (System.Exception e) block can catch non-CLS exceptions if the RuntimeCompatibilityAttribute is set to false in the AssemblyInfo.cs file: [assembly: RuntimeCompatibilityAttribute(WrapNonExceptionThrows = false)]. If this attribute is not set explicitly to false, all thrown non-CLS exceptions are wrapped as Exceptions and the catch (System.Exception e) block catches them.</value>
  </data>
  <data name="ERR_IncrementLvalueExpected" xml:space="preserve">
    <value>The operand of an increment or decrement operator must be a variable, property or indexer</value>
  </data>
  <data name="ERR_NoSuchMemberOrExtension" xml:space="preserve">
    <value>'{0}' does not contain a definition for '{1}' and no accessible extension method '{1}' accepting a first argument of type '{0}' could be found (are you missing a using directive or an assembly reference?)</value>
  </data>
  <data name="ERR_NoSuchMemberOrExtensionNeedUsing" xml:space="preserve">
    <value>'{0}' does not contain a definition for '{1}' and no extension method '{1}' accepting a first argument of type '{0}' could be found (are you missing a using directive for '{2}'?)</value>
  </data>
  <data name="ERR_BadThisParam" xml:space="preserve">
    <value>Method '{0}' has a parameter modifier 'this' which is not on the first parameter</value>
  </data>
  <data name="ERR_BadParameterModifiers" xml:space="preserve">
    <value> The parameter modifier '{0}' cannot be used with '{1}'</value>
  </data>
  <data name="ERR_BadTypeforThis" xml:space="preserve">
    <value>The first parameter of an extension method cannot be of type '{0}'</value>
  </data>
  <data name="ERR_BadParamModThis" xml:space="preserve">
    <value>A parameter array cannot be used with 'this' modifier on an extension method</value>
  </data>
  <data name="ERR_BadExtensionMeth" xml:space="preserve">
    <value>Extension method must be static</value>
  </data>
  <data name="ERR_BadExtensionAgg" xml:space="preserve">
    <value>Extension method must be defined in a non-generic static class</value>
  </data>
  <data name="ERR_DupParamMod" xml:space="preserve">
    <value>A parameter can only have one '{0}' modifier</value>
  </data>
  <data name="ERR_ExtensionMethodsDecl" xml:space="preserve">
    <value>Extension methods must be defined in a top level static class; {0} is a nested class</value>
  </data>
  <data name="ERR_ExtensionAttrNotFound" xml:space="preserve">
    <value>Cannot define a new extension method because the compiler required type '{0}' cannot be found. Are you missing a reference to System.Core.dll?</value>
  </data>
  <data name="ERR_ExplicitExtension" xml:space="preserve">
    <value>Do not use 'System.Runtime.CompilerServices.ExtensionAttribute'. Use the 'this' keyword instead.</value>
  </data>
  <data name="ERR_ExplicitDynamicAttr" xml:space="preserve">
    <value>Do not use 'System.Runtime.CompilerServices.DynamicAttribute'. Use the 'dynamic' keyword instead.</value>
  </data>
  <data name="ERR_NoDynamicPhantomOnBaseCtor" xml:space="preserve">
    <value>The constructor call needs to be dynamically dispatched, but cannot be because it is part of a constructor initializer. Consider casting the dynamic arguments.</value>
  </data>
  <data name="ERR_ValueTypeExtDelegate" xml:space="preserve">
    <value>Extension method '{0}' defined on value type '{1}' cannot be used to create delegates</value>
  </data>
  <data name="ERR_BadArgCount" xml:space="preserve">
    <value>No overload for method '{0}' takes {1} arguments</value>
  </data>
  <data name="ERR_BadArgType" xml:space="preserve">
    <value>Argument {0}: cannot convert from '{1}' to '{2}'</value>
  </data>
  <data name="ERR_NoSourceFile" xml:space="preserve">
    <value>Source file '{0}' could not be opened -- {1}</value>
  </data>
  <data name="ERR_CantRefResource" xml:space="preserve">
    <value>Cannot link resource files when building a module</value>
  </data>
  <data name="ERR_ResourceNotUnique" xml:space="preserve">
    <value>Resource identifier '{0}' has already been used in this assembly</value>
  </data>
  <data name="ERR_ResourceFileNameNotUnique" xml:space="preserve">
    <value>Each linked resource and module must have a unique filename. Filename '{0}' is specified more than once in this assembly</value>
  </data>
  <data name="ERR_ImportNonAssembly" xml:space="preserve">
    <value>The referenced file '{0}' is not an assembly</value>
  </data>
  <data name="ERR_RefLvalueExpected" xml:space="preserve">
    <value>A ref or out value must be an assignable variable</value>
  </data>
  <data name="ERR_BaseInStaticMeth" xml:space="preserve">
    <value>Keyword 'base' is not available in a static method</value>
  </data>
  <data name="ERR_BaseInBadContext" xml:space="preserve">
    <value>Keyword 'base' is not available in the current context</value>
  </data>
  <data name="ERR_RbraceExpected" xml:space="preserve">
    <value>} expected</value>
  </data>
  <data name="ERR_LbraceExpected" xml:space="preserve">
    <value>{ expected</value>
  </data>
  <data name="ERR_InExpected" xml:space="preserve">
    <value>'in' expected</value>
  </data>
  <data name="ERR_InvalidPreprocExpr" xml:space="preserve">
    <value>Invalid preprocessor expression</value>
  </data>
  <data name="ERR_InvalidMemberDecl" xml:space="preserve">
    <value>Invalid token '{0}' in class, record, struct, or interface member declaration</value>
  </data>
  <data name="ERR_MemberNeedsType" xml:space="preserve">
    <value>Method must have a return type</value>
  </data>
  <data name="ERR_BadBaseType" xml:space="preserve">
    <value>Invalid base type</value>
  </data>
  <data name="WRN_EmptySwitch" xml:space="preserve">
    <value>Empty switch block</value>
  </data>
  <data name="WRN_EmptySwitch_Title" xml:space="preserve">
    <value>Empty switch block</value>
  </data>
  <data name="ERR_ExpectedEndTry" xml:space="preserve">
    <value>Expected catch or finally</value>
  </data>
  <data name="ERR_InvalidExprTerm" xml:space="preserve">
    <value>Invalid expression term '{0}'</value>
  </data>
  <data name="ERR_BadNewExpr" xml:space="preserve">
    <value>A new expression requires an argument list or (), [], or {} after type</value>
  </data>
  <data name="ERR_NoNamespacePrivate" xml:space="preserve">
    <value>Elements defined in a namespace cannot be explicitly declared as private, protected, protected internal, or private protected</value>
  </data>
  <data name="ERR_BadVarDecl" xml:space="preserve">
    <value>Expected ; or = (cannot specify constructor arguments in declaration)</value>
  </data>
  <data name="ERR_UsingAfterElements" xml:space="preserve">
    <value>A using clause must precede all other elements defined in the namespace except extern alias declarations</value>
  </data>
  <data name="ERR_BadBinOpArgs" xml:space="preserve">
    <value>Overloaded binary operator '{0}' takes two parameters</value>
  </data>
  <data name="ERR_BadUnOpArgs" xml:space="preserve">
    <value>Overloaded unary operator '{0}' takes one parameter</value>
  </data>
  <data name="ERR_NoVoidParameter" xml:space="preserve">
    <value>Invalid parameter type 'void'</value>
  </data>
  <data name="ERR_DuplicateAlias" xml:space="preserve">
    <value>The using alias '{0}' appeared previously in this namespace</value>
  </data>
  <data name="ERR_BadProtectedAccess" xml:space="preserve">
    <value>Cannot access protected member '{0}' via a qualifier of type '{1}'; the qualifier must be of type '{2}' (or derived from it)</value>
  </data>
  <data name="ERR_AddModuleAssembly" xml:space="preserve">
    <value>'{0}' cannot be added to this assembly because it already is an assembly</value>
  </data>
  <data name="ERR_BindToBogusProp2" xml:space="preserve">
    <value>Property, indexer, or event '{0}' is not supported by the language; try directly calling accessor methods '{1}' or '{2}'</value>
  </data>
  <data name="ERR_BindToBogusProp1" xml:space="preserve">
    <value>Property, indexer, or event '{0}' is not supported by the language; try directly calling accessor method '{1}'</value>
  </data>
  <data name="ERR_NoVoidHere" xml:space="preserve">
    <value>Keyword 'void' cannot be used in this context</value>
  </data>
  <data name="ERR_IndexerNeedsParam" xml:space="preserve">
    <value>Indexers must have at least one parameter</value>
  </data>
  <data name="ERR_BadArraySyntax" xml:space="preserve">
    <value>Array type specifier, [], must appear before parameter name</value>
  </data>
  <data name="ERR_BadOperatorSyntax" xml:space="preserve">
    <value>Declaration is not valid; use '{0} operator &lt;dest-type&gt; (...' instead</value>
  </data>
  <data name="ERR_MainClassNotFound" xml:space="preserve">
    <value>Could not find '{0}' specified for Main method</value>
  </data>
  <data name="ERR_MainClassNotClass" xml:space="preserve">
    <value>'{0}' specified for Main method must be a non-generic class, record, struct, or interface</value>
  </data>
  <data name="ERR_NoMainInClass" xml:space="preserve">
    <value>'{0}' does not have a suitable static 'Main' method</value>
  </data>
  <data name="ERR_MainClassIsImport" xml:space="preserve">
    <value>Cannot use '{0}' for Main method because it is imported</value>
  </data>
  <data name="ERR_OutputNeedsName" xml:space="preserve">
    <value>Outputs without source must have the /out option specified</value>
  </data>
  <data name="ERR_NoOutputDirectory" xml:space="preserve">
    <value>Output directory could not be determined</value>
  </data>
  <data name="ERR_CantHaveWin32ResAndManifest" xml:space="preserve">
    <value>Conflicting options specified: Win32 resource file; Win32 manifest</value>
  </data>
  <data name="ERR_CantHaveWin32ResAndIcon" xml:space="preserve">
    <value>Conflicting options specified: Win32 resource file; Win32 icon</value>
  </data>
  <data name="ERR_CantReadResource" xml:space="preserve">
    <value>Error reading resource '{0}' -- '{1}'</value>
  </data>
  <data name="ERR_DocFileGen" xml:space="preserve">
    <value>Error writing to XML documentation file: {0}</value>
  </data>
  <data name="WRN_XMLParseError" xml:space="preserve">
    <value>XML comment has badly formed XML -- '{0}'</value>
  </data>
  <data name="WRN_XMLParseError_Title" xml:space="preserve">
    <value>XML comment has badly formed XML</value>
  </data>
  <data name="WRN_DuplicateParamTag" xml:space="preserve">
    <value>XML comment has a duplicate param tag for '{0}'</value>
  </data>
  <data name="WRN_DuplicateParamTag_Title" xml:space="preserve">
    <value>XML comment has a duplicate param tag</value>
  </data>
  <data name="WRN_UnmatchedParamTag" xml:space="preserve">
    <value>XML comment has a param tag for '{0}', but there is no parameter by that name</value>
  </data>
  <data name="WRN_UnmatchedParamTag_Title" xml:space="preserve">
    <value>XML comment has a param tag, but there is no parameter by that name</value>
  </data>
  <data name="WRN_UnmatchedParamRefTag" xml:space="preserve">
    <value>XML comment on '{1}' has a paramref tag for '{0}', but there is no parameter by that name</value>
  </data>
  <data name="WRN_UnmatchedParamRefTag_Title" xml:space="preserve">
    <value>XML comment has a paramref tag, but there is no parameter by that name</value>
  </data>
  <data name="WRN_MissingParamTag" xml:space="preserve">
    <value>Parameter '{0}' has no matching param tag in the XML comment for '{1}' (but other parameters do)</value>
  </data>
  <data name="WRN_MissingParamTag_Title" xml:space="preserve">
    <value>Parameter has no matching param tag in the XML comment (but other parameters do)</value>
  </data>
  <data name="WRN_BadXMLRef" xml:space="preserve">
    <value>XML comment has cref attribute '{0}' that could not be resolved</value>
  </data>
  <data name="WRN_BadXMLRef_Title" xml:space="preserve">
    <value>XML comment has cref attribute that could not be resolved</value>
  </data>
  <data name="ERR_BadStackAllocExpr" xml:space="preserve">
    <value>A stackalloc expression requires [] after type</value>
  </data>
  <data name="ERR_InvalidLineNumber" xml:space="preserve">
    <value>The line number specified for #line directive is missing or invalid</value>
  </data>
  <data name="ERR_MissingPPFile" xml:space="preserve">
    <value>Quoted file name, single-line comment or end-of-line expected</value>
  </data>
  <data name="ERR_ExpectedPPFile" xml:space="preserve">
    <value>Quoted file name expected</value>
  </data>
  <data name="ERR_ReferenceDirectiveOnlyAllowedInScripts" xml:space="preserve">
    <value>#r is only allowed in scripts</value>
  </data>
  <data name="ERR_ForEachMissingMember" xml:space="preserve">
    <value>foreach statement cannot operate on variables of type '{0}' because '{0}' does not contain a public instance or extension definition for '{1}'</value>
  </data>
  <data name="ERR_AwaitForEachMissingMember" xml:space="preserve">
    <value>Asynchronous foreach statement cannot operate on variables of type '{0}' because '{0}' does not contain a suitable public instance or extension definition for '{1}'</value>
  </data>
  <data name="ERR_ForEachMissingMemberWrongAsync" xml:space="preserve">
    <value>foreach statement cannot operate on variables of type '{0}' because '{0}' does not contain a public instance or extension definition for '{1}'. Did you mean 'await foreach' rather than 'foreach'?</value>
  </data>
  <data name="ERR_AwaitForEachMissingMemberWrongAsync" xml:space="preserve">
    <value>Asynchronous foreach statement cannot operate on variables of type '{0}' because '{0}' does not contain a public instance or extension definition for '{1}'. Did you mean 'foreach' rather than 'await foreach'?</value>
  </data>
  <data name="ERR_PossibleAsyncIteratorWithoutYield" xml:space="preserve">
    <value>The body of an async-iterator method must contain a 'yield' statement.</value>
  </data>
  <data name="ERR_PossibleAsyncIteratorWithoutYieldOrAwait" xml:space="preserve">
    <value>The body of an async-iterator method must contain a 'yield' statement. Consider removing 'async' from the method declaration or adding a 'yield' statement.</value>
  </data>
  <data name="ERR_StaticLocalFunctionCannotCaptureVariable" xml:space="preserve">
    <value>A static local function cannot contain a reference to '{0}'.</value>
  </data>
  <data name="ERR_StaticLocalFunctionCannotCaptureThis" xml:space="preserve">
    <value>A static local function cannot contain a reference to 'this' or 'base'.</value>
  </data>
  <data name="WRN_BadXMLRefParamType" xml:space="preserve">
    <value>Invalid type for parameter {0} in XML comment cref attribute: '{1}'</value>
  </data>
  <data name="WRN_BadXMLRefParamType_Title" xml:space="preserve">
    <value>Invalid type for parameter in XML comment cref attribute</value>
  </data>
  <data name="WRN_BadXMLRefReturnType" xml:space="preserve">
    <value>Invalid return type in XML comment cref attribute</value>
  </data>
  <data name="WRN_BadXMLRefReturnType_Title" xml:space="preserve">
    <value>Invalid return type in XML comment cref attribute</value>
  </data>
  <data name="ERR_BadWin32Res" xml:space="preserve">
    <value>Error reading Win32 resources -- {0}</value>
  </data>
  <data name="WRN_BadXMLRefSyntax" xml:space="preserve">
    <value>XML comment has syntactically incorrect cref attribute '{0}'</value>
  </data>
  <data name="WRN_BadXMLRefSyntax_Title" xml:space="preserve">
    <value>XML comment has syntactically incorrect cref attribute</value>
  </data>
  <data name="ERR_BadModifierLocation" xml:space="preserve">
    <value>Member modifier '{0}' must precede the member type and name</value>
  </data>
  <data name="ERR_MissingArraySize" xml:space="preserve">
    <value>Array creation must have array size or array initializer</value>
  </data>
  <data name="WRN_UnprocessedXMLComment" xml:space="preserve">
    <value>XML comment is not placed on a valid language element</value>
  </data>
  <data name="WRN_UnprocessedXMLComment_Title" xml:space="preserve">
    <value>XML comment is not placed on a valid language element</value>
  </data>
  <data name="WRN_FailedInclude" xml:space="preserve">
    <value>Unable to include XML fragment '{1}' of file '{0}' -- {2}</value>
  </data>
  <data name="WRN_FailedInclude_Title" xml:space="preserve">
    <value>Unable to include XML fragment</value>
  </data>
  <data name="WRN_InvalidInclude" xml:space="preserve">
    <value>Invalid XML include element -- {0}</value>
  </data>
  <data name="WRN_InvalidInclude_Title" xml:space="preserve">
    <value>Invalid XML include element</value>
  </data>
  <data name="WRN_MissingXMLComment" xml:space="preserve">
    <value>Missing XML comment for publicly visible type or member '{0}'</value>
  </data>
  <data name="WRN_MissingXMLComment_Title" xml:space="preserve">
    <value>Missing XML comment for publicly visible type or member</value>
  </data>
  <data name="WRN_MissingXMLComment_Description" xml:space="preserve">
    <value>The /doc compiler option was specified, but one or more constructs did not have comments.</value>
  </data>
  <data name="WRN_XMLParseIncludeError" xml:space="preserve">
    <value>Badly formed XML in included comments file -- '{0}'</value>
  </data>
  <data name="WRN_XMLParseIncludeError_Title" xml:space="preserve">
    <value>Badly formed XML in included comments file</value>
  </data>
  <data name="ERR_BadDelArgCount" xml:space="preserve">
    <value>Delegate '{0}' does not take {1} arguments</value>
  </data>
  <data name="ERR_UnexpectedSemicolon" xml:space="preserve">
    <value>Semicolon after method or accessor block is not valid</value>
  </data>
  <data name="ERR_MethodReturnCantBeRefAny" xml:space="preserve">
    <value>The return type of a method, delegate, or function pointer cannot be '{0}'</value>
  </data>
  <data name="ERR_CompileCancelled" xml:space="preserve">
    <value>Compilation cancelled by user</value>
  </data>
  <data name="ERR_MethodArgCantBeRefAny" xml:space="preserve">
    <value>Cannot make reference to variable of type '{0}'</value>
  </data>
  <data name="ERR_AssgReadonlyLocal" xml:space="preserve">
    <value>Cannot assign to '{0}' because it is read-only</value>
  </data>
  <data name="ERR_RefReadonlyLocal" xml:space="preserve">
    <value>Cannot use '{0}' as a ref or out value because it is read-only</value>
  </data>
  <data name="ERR_CantUseRequiredAttribute" xml:space="preserve">
    <value>The RequiredAttribute attribute is not permitted on C# types</value>
  </data>
  <data name="ERR_NoModifiersOnAccessor" xml:space="preserve">
    <value>Modifiers cannot be placed on event accessor declarations</value>
  </data>
  <data name="ERR_ParamsCantBeWithModifier" xml:space="preserve">
    <value>The params parameter cannot be declared as {0}</value>
  </data>
  <data name="ERR_ReturnNotLValue" xml:space="preserve">
    <value>Cannot modify the return value of '{0}' because it is not a variable</value>
  </data>
  <data name="ERR_MissingCoClass" xml:space="preserve">
    <value>The managed coclass wrapper class '{0}' for interface '{1}' cannot be found (are you missing an assembly reference?)</value>
  </data>
  <data name="ERR_AmbiguousAttribute" xml:space="preserve">
    <value>'{0}' is ambiguous between '{1}' and '{2}'. Either use '@{0}' or explicitly include the 'Attribute' suffix.</value>
  </data>
  <data name="ERR_BadArgExtraRef" xml:space="preserve">
    <value>Argument {0} may not be passed with the '{1}' keyword</value>
  </data>
  <data name="WRN_CmdOptionConflictsSource" xml:space="preserve">
    <value>Option '{0}' overrides attribute '{1}' given in a source file or added module</value>
  </data>
  <data name="WRN_CmdOptionConflictsSource_Title" xml:space="preserve">
    <value>Option overrides attribute given in a source file or added module</value>
  </data>
  <data name="WRN_CmdOptionConflictsSource_Description" xml:space="preserve">
    <value>This warning occurs if the assembly attributes AssemblyKeyFileAttribute or AssemblyKeyNameAttribute found in source conflict with the /keyfile or /keycontainer command line option or key file name or key container specified in the Project Properties.</value>
  </data>
  <data name="ERR_BadCompatMode" xml:space="preserve">
    <value>Invalid option '{0}' for /langversion. Use '/langversion:?' to list supported values.</value>
  </data>
  <data name="ERR_DelegateOnConditional" xml:space="preserve">
    <value>Cannot create delegate with '{0}' because it or a method it overrides has a Conditional attribute</value>
  </data>
  <data name="ERR_CantMakeTempFile" xml:space="preserve">
    <value>Cannot create temporary file -- {0}</value>
  </data>
  <data name="ERR_BadArgRef" xml:space="preserve">
    <value>Argument {0} must be passed with the '{1}' keyword</value>
  </data>
  <data name="ERR_YieldInAnonMeth" xml:space="preserve">
    <value>The yield statement cannot be used inside an anonymous method or lambda expression</value>
  </data>
  <data name="ERR_ReturnInIterator" xml:space="preserve">
    <value>Cannot return a value from an iterator. Use the yield return statement to return a value, or yield break to end the iteration.</value>
  </data>
  <data name="ERR_BadIteratorArgType" xml:space="preserve">
    <value>Iterators cannot have ref, in or out parameters</value>
  </data>
  <data name="ERR_BadIteratorReturn" xml:space="preserve">
    <value>The body of '{0}' cannot be an iterator block because '{1}' is not an iterator interface type</value>
  </data>
  <data name="ERR_BadYieldInFinally" xml:space="preserve">
    <value>Cannot yield in the body of a finally clause</value>
  </data>
  <data name="ERR_IteratorMustBeAsync" xml:space="preserve">
    <value>Method '{0}' with an iterator block must be 'async' to return '{1}'</value>
  </data>
  <data name="ERR_BadYieldInTryOfCatch" xml:space="preserve">
    <value>Cannot yield a value in the body of a try block with a catch clause</value>
  </data>
  <data name="ERR_EmptyYield" xml:space="preserve">
    <value>Expression expected after yield return</value>
  </data>
  <data name="ERR_AnonDelegateCantUse" xml:space="preserve">
    <value>Cannot use ref, out, or in parameter '{0}' inside an anonymous method, lambda expression, query expression, or local function</value>
  </data>
  <data name="ERR_IllegalInnerUnsafe" xml:space="preserve">
    <value>Unsafe code may not appear in iterators</value>
  </data>
  <data name="ERR_BadYieldInCatch" xml:space="preserve">
    <value>Cannot yield a value in the body of a catch clause</value>
  </data>
  <data name="ERR_BadDelegateLeave" xml:space="preserve">
    <value>Control cannot leave the body of an anonymous method or lambda expression</value>
  </data>
  <data name="ERR_IllegalSuppression" xml:space="preserve">
    <value>The suppression operator is not allowed in this context</value>
  </data>
  <data name="WRN_IllegalPragma" xml:space="preserve">
    <value>Unrecognized #pragma directive</value>
  </data>
  <data name="WRN_IllegalPragma_Title" xml:space="preserve">
    <value>Unrecognized #pragma directive</value>
  </data>
  <data name="WRN_IllegalPPWarning" xml:space="preserve">
    <value>Expected 'disable' or 'restore'</value>
  </data>
  <data name="WRN_IllegalPPWarning_Title" xml:space="preserve">
    <value>Expected 'disable' or 'restore' after #pragma warning</value>
  </data>
  <data name="WRN_BadRestoreNumber" xml:space="preserve">
    <value>Cannot restore warning 'CS{0}' because it was disabled globally</value>
  </data>
  <data name="WRN_BadRestoreNumber_Title" xml:space="preserve">
    <value>Cannot restore warning because it was disabled globally</value>
  </data>
  <data name="ERR_VarargsIterator" xml:space="preserve">
    <value>__arglist is not allowed in the parameter list of iterators</value>
  </data>
  <data name="ERR_UnsafeIteratorArgType" xml:space="preserve">
    <value>Iterators cannot have unsafe parameters or yield types</value>
  </data>
  <data name="ERR_BadCoClassSig" xml:space="preserve">
    <value>The managed coclass wrapper class signature '{0}' for interface '{1}' is not a valid class name signature</value>
  </data>
  <data name="ERR_MultipleIEnumOfT" xml:space="preserve">
    <value>foreach statement cannot operate on variables of type '{0}' because it implements multiple instantiations of '{1}'; try casting to a specific interface instantiation</value>
  </data>
  <data name="ERR_MultipleIAsyncEnumOfT" xml:space="preserve">
    <value>Asynchronous foreach statement cannot operate on variables of type '{0}' because it implements multiple instantiations of '{1}'; try casting to a specific interface instantiation</value>
  </data>
  <data name="ERR_FixedDimsRequired" xml:space="preserve">
    <value>A fixed size buffer field must have the array size specifier after the field name</value>
  </data>
  <data name="ERR_FixedNotInStruct" xml:space="preserve">
    <value>Fixed size buffer fields may only be members of structs</value>
  </data>
  <data name="ERR_AnonymousReturnExpected" xml:space="preserve">
    <value>Not all code paths return a value in {0} of type '{1}'</value>
  </data>
  <data name="WRN_NonECMAFeature" xml:space="preserve">
    <value>Feature '{0}' is not part of the standardized ISO C# language specification, and may not be accepted by other compilers</value>
  </data>
  <data name="WRN_NonECMAFeature_Title" xml:space="preserve">
    <value>Feature is not part of the standardized ISO C# language specification, and may not be accepted by other compilers</value>
  </data>
  <data name="ERR_ExpectedVerbatimLiteral" xml:space="preserve">
    <value>Keyword, identifier, or string expected after verbatim specifier: @</value>
  </data>
  <data name="ERR_RefReadonly" xml:space="preserve">
    <value>A readonly field cannot be used as a ref or out value (except in a constructor)</value>
  </data>
  <data name="ERR_RefReadonly2" xml:space="preserve">
    <value>Members of readonly field '{0}' cannot be used as a ref or out value (except in a constructor)</value>
  </data>
  <data name="ERR_AssgReadonly" xml:space="preserve">
    <value>A readonly field cannot be assigned to (except in a constructor or init-only setter of the type in which the field is defined or a variable initializer)</value>
  </data>
  <data name="ERR_AssgReadonly2" xml:space="preserve">
    <value>Members of readonly field '{0}' cannot be modified (except in a constructor or a variable initializer)</value>
  </data>
  <data name="ERR_RefReadonlyNotField" xml:space="preserve">
    <value>Cannot use {0} '{1}' as a ref or out value because it is a readonly variable</value>
  </data>
  <data name="ERR_RefReadonlyNotField2" xml:space="preserve">
    <value>Members of {0} '{1}' cannot be used as a ref or out value because it is a readonly variable</value>
  </data>
  <data name="ERR_AssignReadonlyNotField" xml:space="preserve">
    <value>Cannot assign to {0} '{1}' or use it as the right hand side of a ref assignment because it is a readonly variable</value>
  </data>
  <data name="ERR_AssignReadonlyNotField2" xml:space="preserve">
    <value>Cannot assign to a member of {0} '{1}' or use it as the right hand side of a ref assignment because it is a readonly variable</value>
  </data>
  <data name="ERR_RefReturnReadonlyNotField" xml:space="preserve">
    <value>Cannot return {0} '{1}' by writable reference because it is a readonly variable</value>
  </data>
  <data name="ERR_RefReturnReadonlyNotField2" xml:space="preserve">
    <value>Members of {0} '{1}' cannot be returned by writable reference because it is a readonly variable</value>
  </data>
  <data name="ERR_AssgReadonlyStatic2" xml:space="preserve">
    <value>Fields of static readonly field '{0}' cannot be assigned to (except in a static constructor or a variable initializer)</value>
  </data>
  <data name="ERR_RefReadonlyStatic2" xml:space="preserve">
    <value>Fields of static readonly field '{0}' cannot be used as a ref or out value (except in a static constructor)</value>
  </data>
  <data name="ERR_AssgReadonlyLocal2Cause" xml:space="preserve">
    <value>Cannot modify members of '{0}' because it is a '{1}'</value>
  </data>
  <data name="ERR_RefReadonlyLocal2Cause" xml:space="preserve">
    <value>Cannot use fields of '{0}' as a ref or out value because it is a '{1}'</value>
  </data>
  <data name="ERR_AssgReadonlyLocalCause" xml:space="preserve">
    <value>Cannot assign to '{0}' because it is a '{1}'</value>
  </data>
  <data name="ERR_RefReadonlyLocalCause" xml:space="preserve">
    <value>Cannot use '{0}' as a ref or out value because it is a '{1}'</value>
  </data>
  <data name="WRN_ErrorOverride" xml:space="preserve">
    <value>{0}. See also error CS{1}.</value>
  </data>
  <data name="WRN_ErrorOverride_Title" xml:space="preserve">
    <value>Warning is overriding an error</value>
  </data>
  <data name="WRN_ErrorOverride_Description" xml:space="preserve">
    <value>The compiler emits this warning when it overrides an error with a warning. For information about the problem, search for the error code mentioned.</value>
  </data>
  <data name="ERR_AnonMethToNonDel" xml:space="preserve">
    <value>Cannot convert {0} to type '{1}' because it is not a delegate type</value>
  </data>
  <data name="ERR_CantConvAnonMethParams" xml:space="preserve">
    <value>Cannot convert {0} to type '{1}' because the parameter types do not match the delegate parameter types</value>
  </data>
  <data name="ERR_CantConvAnonMethReturnType" xml:space="preserve">
    <value>Cannot convert {0} to type '{1}' because the return type does not match the delegate return type</value>
  </data>
  <data name="ERR_CantConvAnonMethReturns" xml:space="preserve">
    <value>Cannot convert {0} to intended delegate type because some of the return types in the block are not implicitly convertible to the delegate return type</value>
  </data>
  <data name="ERR_BadAsyncReturnExpression" xml:space="preserve">
    <value>Since this is an async method, the return expression must be of type '{0}' rather than '{1}'</value>
  </data>
  <data name="ERR_CantConvAsyncAnonFuncReturns" xml:space="preserve">
    <value>Cannot convert async {0} to delegate type '{1}'. An async {0} may return void, Task or Task&lt;T&gt;, none of which are convertible to '{1}'.</value>
  </data>
  <data name="ERR_IllegalFixedType" xml:space="preserve">
    <value>Fixed size buffer type must be one of the following: bool, byte, short, int, long, char, sbyte, ushort, uint, ulong, float or double</value>
  </data>
  <data name="ERR_FixedOverflow" xml:space="preserve">
    <value>Fixed size buffer of length {0} and type '{1}' is too big</value>
  </data>
  <data name="ERR_InvalidFixedArraySize" xml:space="preserve">
    <value>Fixed size buffers must have a length greater than zero</value>
  </data>
  <data name="ERR_FixedBufferNotFixed" xml:space="preserve">
    <value>You cannot use fixed size buffers contained in unfixed expressions. Try using the fixed statement.</value>
  </data>
  <data name="ERR_AttributeNotOnAccessor" xml:space="preserve">
    <value>Attribute '{0}' is not valid on property or event accessors. It is only valid on '{1}' declarations.</value>
  </data>
  <data name="WRN_InvalidSearchPathDir" xml:space="preserve">
    <value>Invalid search path '{0}' specified in '{1}' -- '{2}'</value>
  </data>
  <data name="WRN_InvalidSearchPathDir_Title" xml:space="preserve">
    <value>Invalid search path specified</value>
  </data>
  <data name="ERR_IllegalVarArgs" xml:space="preserve">
    <value>__arglist is not valid in this context</value>
  </data>
  <data name="ERR_IllegalParams" xml:space="preserve">
    <value>params is not valid in this context</value>
  </data>
  <data name="ERR_BadModifiersOnNamespace" xml:space="preserve">
    <value>A namespace declaration cannot have modifiers or attributes</value>
  </data>
  <data name="ERR_BadPlatformType" xml:space="preserve">
    <value>Invalid option '{0}' for /platform; must be anycpu, x86, Itanium, arm, arm64 or x64</value>
  </data>
  <data name="ERR_ThisStructNotInAnonMeth" xml:space="preserve">
    <value>Anonymous methods, lambda expressions, query expressions, and local functions inside structs cannot access instance members of 'this'. Consider copying 'this' to a local variable outside the anonymous method, lambda expression, query expression, or local function and using the local instead.</value>
  </data>
  <data name="ERR_NoConvToIDisp" xml:space="preserve">
    <value>'{0}': type used in a using statement must be implicitly convertible to 'System.IDisposable'.</value>
  </data>
  <data name="ERR_NoConvToIDispWrongAsync" xml:space="preserve">
    <value>'{0}': type used in a using statement must be implicitly convertible to 'System.IDisposable'. Did you mean 'await using' rather than 'using'?</value>
  </data>
  <data name="ERR_NoConvToIAsyncDisp" xml:space="preserve">
    <value>'{0}': type used in an asynchronous using statement must be implicitly convertible to 'System.IAsyncDisposable' or implement a suitable 'DisposeAsync' method.</value>
  </data>
  <data name="ERR_NoConvToIAsyncDispWrongAsync" xml:space="preserve">
    <value>'{0}': type used in an asynchronous using statement must be implicitly convertible to 'System.IAsyncDisposable' or implement a suitable 'DisposeAsync' method. Did you mean 'using' rather than 'await using'?</value>
  </data>
  <data name="ERR_BadParamRef" xml:space="preserve">
    <value>Parameter {0} must be declared with the '{1}' keyword</value>
  </data>
  <data name="ERR_BadParamExtraRef" xml:space="preserve">
    <value>Parameter {0} should not be declared with the '{1}' keyword</value>
  </data>
  <data name="ERR_BadParamType" xml:space="preserve">
    <value>Parameter {0} is declared as type '{1}{2}' but should be '{3}{4}'</value>
  </data>
  <data name="ERR_BadExternIdentifier" xml:space="preserve">
    <value>Invalid extern alias for '/reference'; '{0}' is not a valid identifier</value>
  </data>
  <data name="ERR_AliasMissingFile" xml:space="preserve">
    <value>Invalid reference alias option: '{0}=' -- missing filename</value>
  </data>
  <data name="ERR_GlobalExternAlias" xml:space="preserve">
    <value>You cannot redefine the global extern alias</value>
  </data>
  <data name="ERR_MissingTypeInSource" xml:space="preserve">
    <value>Reference to type '{0}' claims it is defined in this assembly, but it is not defined in source or any added modules</value>
  </data>
  <data name="ERR_MissingTypeInAssembly" xml:space="preserve">
    <value>Reference to type '{0}' claims it is defined in '{1}', but it could not be found</value>
  </data>
  <data name="WRN_MultiplePredefTypes" xml:space="preserve">
    <value>The predefined type '{0}' is defined in multiple assemblies in the global alias; using definition from '{1}'</value>
  </data>
  <data name="WRN_MultiplePredefTypes_Title" xml:space="preserve">
    <value>Predefined type is defined in multiple assemblies in the global alias</value>
  </data>
  <data name="WRN_MultiplePredefTypes_Description" xml:space="preserve">
    <value>This error occurs when a predefined system type such as System.Int32 is found in two assemblies. One way this can happen is if you are referencing mscorlib or System.Runtime.dll from two different places, such as trying to run two versions of the .NET Framework side-by-side.</value>
  </data>
  <data name="ERR_LocalCantBeFixedAndHoisted" xml:space="preserve">
    <value>Local '{0}' or its members cannot have their address taken and be used inside an anonymous method or lambda expression</value>
  </data>
  <data name="WRN_TooManyLinesForDebugger" xml:space="preserve">
    <value>Source file has exceeded the limit of 16,707,565 lines representable in the PDB; debug information will be incorrect</value>
  </data>
  <data name="WRN_TooManyLinesForDebugger_Title" xml:space="preserve">
    <value>Source file has exceeded the limit of 16,707,565 lines representable in the PDB; debug information will be incorrect</value>
  </data>
  <data name="ERR_CantConvAnonMethNoParams" xml:space="preserve">
    <value>Cannot convert anonymous method block without a parameter list to delegate type '{0}' because it has one or more out parameters</value>
  </data>
  <data name="ERR_ConditionalOnNonAttributeClass" xml:space="preserve">
    <value>Attribute '{0}' is only valid on methods or attribute classes</value>
  </data>
  <data name="WRN_CallOnNonAgileField" xml:space="preserve">
    <value>Accessing a member on '{0}' may cause a runtime exception because it is a field of a marshal-by-reference class</value>
  </data>
  <data name="WRN_CallOnNonAgileField_Title" xml:space="preserve">
    <value>Accessing a member on a field of a marshal-by-reference class may cause a runtime exception</value>
  </data>
  <data name="WRN_CallOnNonAgileField_Description" xml:space="preserve">
    <value>This warning occurs when you try to call a method, property, or indexer on a member of a class that derives from MarshalByRefObject, and the member is a value type. Objects that inherit from MarshalByRefObject are typically intended to be marshaled by reference across an application domain. If any code ever attempts to directly access the value-type member of such an object across an application domain, a runtime exception will occur. To resolve the warning, first copy the member into a local variable and call the method on that variable.</value>
  </data>
  <data name="WRN_BadWarningNumber" xml:space="preserve">
    <value>'{0}' is not a valid warning number</value>
  </data>
  <data name="WRN_BadWarningNumber_Title" xml:space="preserve">
    <value>Not a valid warning number</value>
  </data>
  <data name="WRN_BadWarningNumber_Description" xml:space="preserve">
    <value>A number that was passed to the #pragma warning preprocessor directive was not a valid warning number. Verify that the number represents a warning, not an error.</value>
  </data>
  <data name="WRN_InvalidNumber" xml:space="preserve">
    <value>Invalid number</value>
  </data>
  <data name="WRN_InvalidNumber_Title" xml:space="preserve">
    <value>Invalid number</value>
  </data>
  <data name="WRN_FileNameTooLong" xml:space="preserve">
    <value>Invalid filename specified for preprocessor directive. Filename is too long or not a valid filename.</value>
  </data>
  <data name="WRN_FileNameTooLong_Title" xml:space="preserve">
    <value>Invalid filename specified for preprocessor directive</value>
  </data>
  <data name="WRN_IllegalPPChecksum" xml:space="preserve">
    <value>Invalid #pragma checksum syntax; should be #pragma checksum "filename" "{XXXXXXXX-XXXX-XXXX-XXXX-XXXXXXXXXXXX}" "XXXX..."</value>
  </data>
  <data name="WRN_IllegalPPChecksum_Title" xml:space="preserve">
    <value>Invalid #pragma checksum syntax</value>
  </data>
  <data name="WRN_EndOfPPLineExpected" xml:space="preserve">
    <value>Single-line comment or end-of-line expected</value>
  </data>
  <data name="WRN_EndOfPPLineExpected_Title" xml:space="preserve">
    <value>Single-line comment or end-of-line expected after #pragma directive</value>
  </data>
  <data name="WRN_ConflictingChecksum" xml:space="preserve">
    <value>Different checksum values given for '{0}'</value>
  </data>
  <data name="WRN_ConflictingChecksum_Title" xml:space="preserve">
    <value>Different #pragma checksum values given</value>
  </data>
  <data name="WRN_InvalidAssemblyName" xml:space="preserve">
    <value>Assembly reference '{0}' is invalid and cannot be resolved</value>
  </data>
  <data name="WRN_InvalidAssemblyName_Title" xml:space="preserve">
    <value>Assembly reference is invalid and cannot be resolved</value>
  </data>
  <data name="WRN_InvalidAssemblyName_Description" xml:space="preserve">
    <value>This warning indicates that an attribute, such as InternalsVisibleToAttribute, was not specified correctly.</value>
  </data>
  <data name="WRN_UnifyReferenceMajMin" xml:space="preserve">
    <value>Assuming assembly reference '{0}' used by '{1}' matches identity '{2}' of '{3}', you may need to supply runtime policy</value>
  </data>
  <data name="WRN_UnifyReferenceMajMin_Title" xml:space="preserve">
    <value>Assuming assembly reference matches identity</value>
  </data>
  <data name="WRN_UnifyReferenceMajMin_Description" xml:space="preserve">
    <value>The two assemblies differ in release and/or version number. For unification to occur, you must specify directives in the application's .config file, and you must provide the correct strong name of an assembly.</value>
  </data>
  <data name="WRN_UnifyReferenceBldRev" xml:space="preserve">
    <value>Assuming assembly reference '{0}' used by '{1}' matches identity '{2}' of '{3}', you may need to supply runtime policy</value>
  </data>
  <data name="WRN_UnifyReferenceBldRev_Title" xml:space="preserve">
    <value>Assuming assembly reference matches identity</value>
  </data>
  <data name="WRN_UnifyReferenceBldRev_Description" xml:space="preserve">
    <value>The two assemblies differ in release and/or version number. For unification to occur, you must specify directives in the application's .config file, and you must provide the correct strong name of an assembly.</value>
  </data>
  <data name="ERR_DuplicateImport" xml:space="preserve">
    <value>Multiple assemblies with equivalent identity have been imported: '{0}' and '{1}'. Remove one of the duplicate references.</value>
  </data>
  <data name="ERR_DuplicateImportSimple" xml:space="preserve">
    <value>An assembly with the same simple name '{0}' has already been imported. Try removing one of the references (e.g. '{1}') or sign them to enable side-by-side.</value>
  </data>
  <data name="ERR_AssemblyMatchBadVersion" xml:space="preserve">
    <value>Assembly '{0}' with identity '{1}' uses '{2}' which has a higher version than referenced assembly '{3}' with identity '{4}'</value>
  </data>
  <data name="ERR_FixedNeedsLvalue" xml:space="preserve">
    <value>Fixed size buffers can only be accessed through locals or fields</value>
  </data>
  <data name="WRN_DuplicateTypeParamTag" xml:space="preserve">
    <value>XML comment has a duplicate typeparam tag for '{0}'</value>
  </data>
  <data name="WRN_DuplicateTypeParamTag_Title" xml:space="preserve">
    <value>XML comment has a duplicate typeparam tag</value>
  </data>
  <data name="WRN_UnmatchedTypeParamTag" xml:space="preserve">
    <value>XML comment has a typeparam tag for '{0}', but there is no type parameter by that name</value>
  </data>
  <data name="WRN_UnmatchedTypeParamTag_Title" xml:space="preserve">
    <value>XML comment has a typeparam tag, but there is no type parameter by that name</value>
  </data>
  <data name="WRN_UnmatchedTypeParamRefTag" xml:space="preserve">
    <value>XML comment on '{1}' has a typeparamref tag for '{0}', but there is no type parameter by that name</value>
  </data>
  <data name="WRN_UnmatchedTypeParamRefTag_Title" xml:space="preserve">
    <value>XML comment has a typeparamref tag, but there is no type parameter by that name</value>
  </data>
  <data name="WRN_MissingTypeParamTag" xml:space="preserve">
    <value>Type parameter '{0}' has no matching typeparam tag in the XML comment on '{1}' (but other type parameters do)</value>
  </data>
  <data name="WRN_MissingTypeParamTag_Title" xml:space="preserve">
    <value>Type parameter has no matching typeparam tag in the XML comment (but other type parameters do)</value>
  </data>
  <data name="ERR_CantChangeTypeOnOverride" xml:space="preserve">
    <value>'{0}': type must be '{2}' to match overridden member '{1}'</value>
  </data>
  <data name="ERR_DoNotUseFixedBufferAttr" xml:space="preserve">
    <value>Do not use 'System.Runtime.CompilerServices.FixedBuffer' attribute. Use the 'fixed' field modifier instead.</value>
  </data>
  <data name="ERR_DoNotUseFixedBufferAttrOnProperty" xml:space="preserve">
    <value>Do not use 'System.Runtime.CompilerServices.FixedBuffer' attribute on a property</value>
  </data>
  <data name="WRN_AssignmentToSelf" xml:space="preserve">
    <value>Assignment made to same variable; did you mean to assign something else?</value>
  </data>
  <data name="WRN_AssignmentToSelf_Title" xml:space="preserve">
    <value>Assignment made to same variable</value>
  </data>
  <data name="WRN_ComparisonToSelf" xml:space="preserve">
    <value>Comparison made to same variable; did you mean to compare something else?</value>
  </data>
  <data name="WRN_ComparisonToSelf_Title" xml:space="preserve">
    <value>Comparison made to same variable</value>
  </data>
  <data name="ERR_CantOpenWin32Res" xml:space="preserve">
    <value>Error opening Win32 resource file '{0}' -- '{1}'</value>
  </data>
  <data name="WRN_DotOnDefault" xml:space="preserve">
    <value>Expression will always cause a System.NullReferenceException because the default value of '{0}' is null</value>
  </data>
  <data name="WRN_DotOnDefault_Title" xml:space="preserve">
    <value>Expression will always cause a System.NullReferenceException because the type's default value is null</value>
  </data>
  <data name="ERR_NoMultipleInheritance" xml:space="preserve">
    <value>Class '{0}' cannot have multiple base classes: '{1}' and '{2}'</value>
  </data>
  <data name="ERR_BaseClassMustBeFirst" xml:space="preserve">
    <value>Base class '{0}' must come before any interfaces</value>
  </data>
  <data name="WRN_BadXMLRefTypeVar" xml:space="preserve">
    <value>XML comment has cref attribute '{0}' that refers to a type parameter</value>
  </data>
  <data name="WRN_BadXMLRefTypeVar_Title" xml:space="preserve">
    <value>XML comment has cref attribute that refers to a type parameter</value>
  </data>
  <data name="ERR_FriendAssemblyBadArgs" xml:space="preserve">
    <value>Friend assembly reference '{0}' is invalid. InternalsVisibleTo declarations cannot have a version, culture, public key token, or processor architecture specified.</value>
  </data>
  <data name="ERR_FriendAssemblySNReq" xml:space="preserve">
    <value>Friend assembly reference '{0}' is invalid. Strong-name signed assemblies must specify a public key in their InternalsVisibleTo declarations.</value>
  </data>
  <data name="ERR_DelegateOnNullable" xml:space="preserve">
    <value>Cannot bind delegate to '{0}' because it is a member of 'System.Nullable&lt;T&gt;'</value>
  </data>
  <data name="ERR_BadCtorArgCount" xml:space="preserve">
    <value>'{0}' does not contain a constructor that takes {1} arguments</value>
  </data>
  <data name="ERR_GlobalAttributesNotFirst" xml:space="preserve">
    <value>Assembly and module attributes must precede all other elements defined in a file except using clauses and extern alias declarations</value>
  </data>
  <data name="ERR_ExpressionExpected" xml:space="preserve">
    <value>Expected expression</value>
  </data>
  <data name="ERR_InvalidSubsystemVersion" xml:space="preserve">
    <value>Invalid version {0} for /subsystemversion. The version must be 6.02 or greater for ARM or AppContainerExe, and 4.00 or greater otherwise</value>
  </data>
  <data name="ERR_InteropMethodWithBody" xml:space="preserve">
    <value>Embedded interop method '{0}' contains a body.</value>
  </data>
  <data name="ERR_BadWarningLevel" xml:space="preserve">
    <value>Warning level must be zero or greater</value>
  </data>
  <data name="ERR_BadDebugType" xml:space="preserve">
    <value>Invalid option '{0}' for /debug; must be 'portable', 'embedded', 'full' or 'pdbonly'</value>
  </data>
  <data name="ERR_BadResourceVis" xml:space="preserve">
    <value>Invalid option '{0}'; Resource visibility must be either 'public' or 'private'</value>
  </data>
  <data name="ERR_DefaultValueTypeMustMatch" xml:space="preserve">
    <value>The type of the argument to the DefaultParameterValue attribute must match the parameter type</value>
  </data>
  <data name="ERR_DefaultValueBadValueType" xml:space="preserve">
    <value>Argument of type '{0}' is not applicable for the DefaultParameterValue attribute</value>
  </data>
  <data name="ERR_MemberAlreadyInitialized" xml:space="preserve">
    <value>Duplicate initialization of member '{0}'</value>
  </data>
  <data name="ERR_MemberCannotBeInitialized" xml:space="preserve">
    <value>Member '{0}' cannot be initialized. It is not a field or property.</value>
  </data>
  <data name="ERR_StaticMemberInObjectInitializer" xml:space="preserve">
    <value>Static field or property '{0}' cannot be assigned in an object initializer</value>
  </data>
  <data name="ERR_ReadonlyValueTypeInObjectInitializer" xml:space="preserve">
    <value>Members of readonly field '{0}' of type '{1}' cannot be assigned with an object initializer because it is of a value type</value>
  </data>
  <data name="ERR_ValueTypePropertyInObjectInitializer" xml:space="preserve">
    <value>Members of property '{0}' of type '{1}' cannot be assigned with an object initializer because it is of a value type</value>
  </data>
  <data name="ERR_UnsafeTypeInObjectCreation" xml:space="preserve">
    <value>Unsafe type '{0}' cannot be used in object creation</value>
  </data>
  <data name="ERR_EmptyElementInitializer" xml:space="preserve">
    <value>Element initializer cannot be empty</value>
  </data>
  <data name="ERR_InitializerAddHasWrongSignature" xml:space="preserve">
    <value>The best overloaded method match for '{0}' has wrong signature for the initializer element. The initializable Add must be an accessible instance method.</value>
  </data>
  <data name="ERR_CollectionInitRequiresIEnumerable" xml:space="preserve">
    <value>Cannot initialize type '{0}' with a collection initializer because it does not implement 'System.Collections.IEnumerable'</value>
  </data>
  <data name="ERR_CantSetWin32Manifest" xml:space="preserve">
    <value>Error reading Win32 manifest file '{0}' -- '{1}'</value>
  </data>
  <data name="WRN_CantHaveManifestForModule" xml:space="preserve">
    <value>Ignoring /win32manifest for module because it only applies to assemblies</value>
  </data>
  <data name="WRN_CantHaveManifestForModule_Title" xml:space="preserve">
    <value>Ignoring /win32manifest for module because it only applies to assemblies</value>
  </data>
  <data name="ERR_BadInstanceArgType" xml:space="preserve">
    <value>'{0}' does not contain a definition for '{1}' and the best extension method overload '{2}' requires a receiver of type '{3}'</value>
  </data>
  <data name="ERR_QueryDuplicateRangeVariable" xml:space="preserve">
    <value>The range variable '{0}' has already been declared</value>
  </data>
  <data name="ERR_QueryRangeVariableOverrides" xml:space="preserve">
    <value>The range variable '{0}' conflicts with a previous declaration of '{0}'</value>
  </data>
  <data name="ERR_QueryRangeVariableAssignedBadValue" xml:space="preserve">
    <value>Cannot assign {0} to a range variable</value>
  </data>
  <data name="ERR_QueryNoProviderCastable" xml:space="preserve">
    <value>Could not find an implementation of the query pattern for source type '{0}'.  '{1}' not found.  Consider explicitly specifying the type of the range variable '{2}'.</value>
  </data>
  <data name="ERR_QueryNoProviderStandard" xml:space="preserve">
    <value>Could not find an implementation of the query pattern for source type '{0}'.  '{1}' not found.  Are you missing required assembly references or a using directive for 'System.Linq'?</value>
  </data>
  <data name="ERR_QueryNoProvider" xml:space="preserve">
    <value>Could not find an implementation of the query pattern for source type '{0}'.  '{1}' not found.</value>
  </data>
  <data name="ERR_QueryOuterKey" xml:space="preserve">
    <value>The name '{0}' is not in scope on the left side of 'equals'.  Consider swapping the expressions on either side of 'equals'.</value>
  </data>
  <data name="ERR_QueryInnerKey" xml:space="preserve">
    <value>The name '{0}' is not in scope on the right side of 'equals'.  Consider swapping the expressions on either side of 'equals'.</value>
  </data>
  <data name="ERR_QueryOutRefRangeVariable" xml:space="preserve">
    <value>Cannot pass the range variable '{0}' as an out or ref parameter</value>
  </data>
  <data name="ERR_QueryMultipleProviders" xml:space="preserve">
    <value>Multiple implementations of the query pattern were found for source type '{0}'.  Ambiguous call to '{1}'.</value>
  </data>
  <data name="ERR_QueryTypeInferenceFailedMulti" xml:space="preserve">
    <value>The type of one of the expressions in the {0} clause is incorrect.  Type inference failed in the call to '{1}'.</value>
  </data>
  <data name="ERR_QueryTypeInferenceFailed" xml:space="preserve">
    <value>The type of the expression in the {0} clause is incorrect.  Type inference failed in the call to '{1}'.</value>
  </data>
  <data name="ERR_QueryTypeInferenceFailedSelectMany" xml:space="preserve">
    <value>An expression of type '{0}' is not allowed in a subsequent from clause in a query expression with source type '{1}'.  Type inference failed in the call to '{2}'.</value>
  </data>
  <data name="ERR_ExpressionTreeContainsPointerOp" xml:space="preserve">
    <value>An expression tree may not contain an unsafe pointer operation</value>
  </data>
  <data name="ERR_ExpressionTreeContainsAnonymousMethod" xml:space="preserve">
    <value>An expression tree may not contain an anonymous method expression</value>
  </data>
  <data name="ERR_AnonymousMethodToExpressionTree" xml:space="preserve">
    <value>An anonymous method expression cannot be converted to an expression tree</value>
  </data>
  <data name="ERR_QueryRangeVariableReadOnly" xml:space="preserve">
    <value>Range variable '{0}' cannot be assigned to -- it is read only</value>
  </data>
  <data name="ERR_QueryRangeVariableSameAsTypeParam" xml:space="preserve">
    <value>The range variable '{0}' cannot have the same name as a method type parameter</value>
  </data>
  <data name="ERR_TypeVarNotFoundRangeVariable" xml:space="preserve">
    <value>The contextual keyword 'var' cannot be used in a range variable declaration</value>
  </data>
  <data name="ERR_BadArgTypesForCollectionAdd" xml:space="preserve">
    <value>The best overloaded Add method '{0}' for the collection initializer has some invalid arguments</value>
  </data>
  <data name="ERR_ByRefParameterInExpressionTree" xml:space="preserve">
    <value>An expression tree lambda may not contain a ref, in or out parameter</value>
  </data>
  <data name="ERR_VarArgsInExpressionTree" xml:space="preserve">
    <value>An expression tree lambda may not contain a method with variable arguments</value>
  </data>
  <data name="ERR_MemGroupInExpressionTree" xml:space="preserve">
    <value>An expression tree lambda may not contain a method group</value>
  </data>
  <data name="ERR_InitializerAddHasParamModifiers" xml:space="preserve">
    <value>The best overloaded method match '{0}' for the collection initializer element cannot be used. Collection initializer 'Add' methods cannot have ref or out parameters.</value>
  </data>
  <data name="ERR_NonInvocableMemberCalled" xml:space="preserve">
    <value>Non-invocable member '{0}' cannot be used like a method.</value>
  </data>
  <data name="WRN_MultipleRuntimeImplementationMatches" xml:space="preserve">
    <value>Member '{0}' implements interface member '{1}' in type '{2}'. There are multiple matches for the interface member at run-time. It is implementation dependent which method will be called.</value>
  </data>
  <data name="WRN_MultipleRuntimeImplementationMatches_Title" xml:space="preserve">
    <value>Member implements interface member with multiple matches at run-time</value>
  </data>
  <data name="WRN_MultipleRuntimeImplementationMatches_Description" xml:space="preserve">
    <value>This warning can be generated when two interface methods are differentiated only by whether a particular parameter is marked with ref or with out. It is best to change your code to avoid this warning because it is not obvious or guaranteed which method is called at runtime.

Although C# distinguishes between out and ref, the CLR sees them as the same. When deciding which method implements the interface, the CLR just picks one.

Give the compiler some way to differentiate the methods. For example, you can give them different names or provide an additional parameter on one of them.</value>
  </data>
  <data name="WRN_MultipleRuntimeOverrideMatches" xml:space="preserve">
    <value>Member '{1}' overrides '{0}'. There are multiple override candidates at run-time. It is implementation dependent which method will be called. Please use a newer runtime.</value>
  </data>
  <data name="WRN_MultipleRuntimeOverrideMatches_Title" xml:space="preserve">
    <value>Member overrides base member with multiple override candidates at run-time</value>
  </data>
  <data name="ERR_ObjectOrCollectionInitializerWithDelegateCreation" xml:space="preserve">
    <value>Object and collection initializer expressions may not be applied to a delegate creation expression</value>
  </data>
  <data name="ERR_InvalidConstantDeclarationType" xml:space="preserve">
    <value>'{0}' is of type '{1}'. The type specified in a constant declaration must be sbyte, byte, short, ushort, int, uint, long, ulong, char, float, double, decimal, bool, string, an enum-type, or a reference-type.</value>
  </data>
  <data name="ERR_FileNotFound" xml:space="preserve">
    <value>Source file '{0}' could not be found.</value>
  </data>
  <data name="WRN_FileAlreadyIncluded" xml:space="preserve">
    <value>Source file '{0}' specified multiple times</value>
  </data>
  <data name="WRN_FileAlreadyIncluded_Title" xml:space="preserve">
    <value>Source file specified multiple times</value>
  </data>
  <data name="ERR_NoFileSpec" xml:space="preserve">
    <value>Missing file specification for '{0}' option</value>
  </data>
  <data name="ERR_SwitchNeedsString" xml:space="preserve">
    <value>Command-line syntax error: Missing '{0}' for '{1}' option</value>
  </data>
  <data name="ERR_BadSwitch" xml:space="preserve">
    <value>Unrecognized option: '{0}'</value>
  </data>
  <data name="WRN_NoSources" xml:space="preserve">
    <value>No source files specified.</value>
  </data>
  <data name="WRN_NoSources_Title" xml:space="preserve">
    <value>No source files specified</value>
  </data>
  <data name="ERR_ExpectedSingleScript" xml:space="preserve">
    <value>Expected a script (.csx file) but none specified</value>
  </data>
  <data name="ERR_OpenResponseFile" xml:space="preserve">
    <value>Error opening response file '{0}'</value>
  </data>
  <data name="ERR_CantOpenFileWrite" xml:space="preserve">
    <value>Cannot open '{0}' for writing -- '{1}'</value>
  </data>
  <data name="ERR_BadBaseNumber" xml:space="preserve">
    <value>Invalid image base number '{0}'</value>
  </data>
  <data name="ERR_BinaryFile" xml:space="preserve">
    <value>'{0}' is a binary file instead of a text file</value>
  </data>
  <data name="FTL_BadCodepage" xml:space="preserve">
    <value>Code page '{0}' is invalid or not installed</value>
  </data>
  <data name="FTL_BadChecksumAlgorithm" xml:space="preserve">
    <value>Algorithm '{0}' is not supported</value>
  </data>
  <data name="ERR_NoMainOnDLL" xml:space="preserve">
    <value>Cannot specify /main if building a module or library</value>
  </data>
  <data name="FTL_InvalidTarget" xml:space="preserve">
    <value>Invalid target type for /target: must specify 'exe', 'winexe', 'library', or 'module'</value>
  </data>
  <data name="FTL_InvalidInputFileName" xml:space="preserve">
    <value>File name '{0}' is empty, contains invalid characters, has a drive specification without an absolute path, or is too long</value>
  </data>
  <data name="WRN_NoConfigNotOnCommandLine" xml:space="preserve">
    <value>Ignoring /noconfig option because it was specified in a response file</value>
  </data>
  <data name="WRN_NoConfigNotOnCommandLine_Title" xml:space="preserve">
    <value>Ignoring /noconfig option because it was specified in a response file</value>
  </data>
  <data name="ERR_InvalidFileAlignment" xml:space="preserve">
    <value>Invalid file section alignment '{0}'</value>
  </data>
  <data name="ERR_InvalidOutputName" xml:space="preserve">
    <value>Invalid output name: {0}</value>
  </data>
  <data name="ERR_InvalidDebugInformationFormat" xml:space="preserve">
    <value>Invalid debug information format: {0}</value>
  </data>
  <data name="ERR_LegacyObjectIdSyntax" xml:space="preserve">
    <value>'id#' syntax is no longer supported. Use '$id' instead.</value>
  </data>
  <data name="WRN_DefineIdentifierRequired" xml:space="preserve">
    <value>Invalid name for a preprocessing symbol; '{0}' is not a valid identifier</value>
  </data>
  <data name="WRN_DefineIdentifierRequired_Title" xml:space="preserve">
    <value>Invalid name for a preprocessing symbol; not a valid identifier</value>
  </data>
  <data name="FTL_OutputFileExists" xml:space="preserve">
    <value>Cannot create short filename '{0}' when a long filename with the same short filename already exists</value>
  </data>
  <data name="ERR_OneAliasPerReference" xml:space="preserve">
    <value>A /reference option that declares an extern alias can only have one filename. To specify multiple aliases or filenames, use multiple /reference options.</value>
  </data>
  <data name="ERR_SwitchNeedsNumber" xml:space="preserve">
    <value>Command-line syntax error: Missing ':&lt;number&gt;' for '{0}' option</value>
  </data>
  <data name="ERR_MissingDebugSwitch" xml:space="preserve">
    <value>The /pdb option requires that the /debug option also be used</value>
  </data>
  <data name="ERR_ComRefCallInExpressionTree" xml:space="preserve">
    <value>An expression tree lambda may not contain a COM call with ref omitted on arguments</value>
  </data>
  <data name="ERR_InvalidFormatForGuidForOption" xml:space="preserve">
    <value>Command-line syntax error: Invalid Guid format '{0}' for option '{1}'</value>
  </data>
  <data name="ERR_MissingGuidForOption" xml:space="preserve">
    <value>Command-line syntax error: Missing Guid for option '{1}'</value>
  </data>
  <data name="WRN_CLS_NoVarArgs" xml:space="preserve">
    <value>Methods with variable arguments are not CLS-compliant</value>
  </data>
  <data name="WRN_CLS_NoVarArgs_Title" xml:space="preserve">
    <value>Methods with variable arguments are not CLS-compliant</value>
  </data>
  <data name="WRN_CLS_BadArgType" xml:space="preserve">
    <value>Argument type '{0}' is not CLS-compliant</value>
  </data>
  <data name="WRN_CLS_BadArgType_Title" xml:space="preserve">
    <value>Argument type is not CLS-compliant</value>
  </data>
  <data name="WRN_CLS_BadReturnType" xml:space="preserve">
    <value>Return type of '{0}' is not CLS-compliant</value>
  </data>
  <data name="WRN_CLS_BadReturnType_Title" xml:space="preserve">
    <value>Return type is not CLS-compliant</value>
  </data>
  <data name="WRN_CLS_BadFieldPropType" xml:space="preserve">
    <value>Type of '{0}' is not CLS-compliant</value>
  </data>
  <data name="WRN_CLS_BadFieldPropType_Title" xml:space="preserve">
    <value>Type is not CLS-compliant</value>
  </data>
  <data name="WRN_CLS_BadFieldPropType_Description" xml:space="preserve">
    <value>A public, protected, or protected internal variable must be of a type that is compliant with the Common Language Specification (CLS).</value>
  </data>
  <data name="WRN_CLS_BadIdentifierCase" xml:space="preserve">
    <value>Identifier '{0}' differing only in case is not CLS-compliant</value>
  </data>
  <data name="WRN_CLS_BadIdentifierCase_Title" xml:space="preserve">
    <value>Identifier differing only in case is not CLS-compliant</value>
  </data>
  <data name="WRN_CLS_OverloadRefOut" xml:space="preserve">
    <value>Overloaded method '{0}' differing only in ref or out, or in array rank, is not CLS-compliant</value>
  </data>
  <data name="WRN_CLS_OverloadRefOut_Title" xml:space="preserve">
    <value>Overloaded method differing only in ref or out, or in array rank, is not CLS-compliant</value>
  </data>
  <data name="WRN_CLS_OverloadUnnamed" xml:space="preserve">
    <value>Overloaded method '{0}' differing only by unnamed array types is not CLS-compliant</value>
  </data>
  <data name="WRN_CLS_OverloadUnnamed_Title" xml:space="preserve">
    <value>Overloaded method differing only by unnamed array types is not CLS-compliant</value>
  </data>
  <data name="WRN_CLS_OverloadUnnamed_Description" xml:space="preserve">
    <value>This error occurs if you have an overloaded method that takes a jagged array and the only difference between the method signatures is the element type of the array. To avoid this error, consider using a rectangular array rather than a jagged array; use an additional parameter to disambiguate the function call; rename one or more of the overloaded methods; or, if CLS Compliance is not needed, remove the CLSCompliantAttribute attribute.</value>
  </data>
  <data name="WRN_CLS_BadIdentifier" xml:space="preserve">
    <value>Identifier '{0}' is not CLS-compliant</value>
  </data>
  <data name="WRN_CLS_BadIdentifier_Title" xml:space="preserve">
    <value>Identifier is not CLS-compliant</value>
  </data>
  <data name="WRN_CLS_BadBase" xml:space="preserve">
    <value>'{0}': base type '{1}' is not CLS-compliant</value>
  </data>
  <data name="WRN_CLS_BadBase_Title" xml:space="preserve">
    <value>Base type is not CLS-compliant</value>
  </data>
  <data name="WRN_CLS_BadBase_Description" xml:space="preserve">
    <value>A base type was marked as not having to be compliant with the Common Language Specification (CLS) in an assembly that was marked as being CLS compliant. Either remove the attribute that specifies the assembly is CLS compliant or remove the attribute that indicates the type is not CLS compliant.</value>
  </data>
  <data name="WRN_CLS_BadInterfaceMember" xml:space="preserve">
    <value>'{0}': CLS-compliant interfaces must have only CLS-compliant members</value>
  </data>
  <data name="WRN_CLS_BadInterfaceMember_Title" xml:space="preserve">
    <value>CLS-compliant interfaces must have only CLS-compliant members</value>
  </data>
  <data name="WRN_CLS_NoAbstractMembers" xml:space="preserve">
    <value>'{0}': only CLS-compliant members can be abstract</value>
  </data>
  <data name="WRN_CLS_NoAbstractMembers_Title" xml:space="preserve">
    <value>Only CLS-compliant members can be abstract</value>
  </data>
  <data name="WRN_CLS_NotOnModules" xml:space="preserve">
    <value>You must specify the CLSCompliant attribute on the assembly, not the module, to enable CLS compliance checking</value>
  </data>
  <data name="WRN_CLS_NotOnModules_Title" xml:space="preserve">
    <value>You must specify the CLSCompliant attribute on the assembly, not the module, to enable CLS compliance checking</value>
  </data>
  <data name="WRN_CLS_ModuleMissingCLS" xml:space="preserve">
    <value>Added modules must be marked with the CLSCompliant attribute to match the assembly</value>
  </data>
  <data name="WRN_CLS_ModuleMissingCLS_Title" xml:space="preserve">
    <value>Added modules must be marked with the CLSCompliant attribute to match the assembly</value>
  </data>
  <data name="WRN_CLS_AssemblyNotCLS" xml:space="preserve">
    <value>'{0}' cannot be marked as CLS-compliant because the assembly does not have a CLSCompliant attribute</value>
  </data>
  <data name="WRN_CLS_AssemblyNotCLS_Title" xml:space="preserve">
    <value>Type or member cannot be marked as CLS-compliant because the assembly does not have a CLSCompliant attribute</value>
  </data>
  <data name="WRN_CLS_BadAttributeType" xml:space="preserve">
    <value>'{0}' has no accessible constructors which use only CLS-compliant types</value>
  </data>
  <data name="WRN_CLS_BadAttributeType_Title" xml:space="preserve">
    <value>Type has no accessible constructors which use only CLS-compliant types</value>
  </data>
  <data name="WRN_CLS_ArrayArgumentToAttribute" xml:space="preserve">
    <value>Arrays as attribute arguments is not CLS-compliant</value>
  </data>
  <data name="WRN_CLS_ArrayArgumentToAttribute_Title" xml:space="preserve">
    <value>Arrays as attribute arguments is not CLS-compliant</value>
  </data>
  <data name="WRN_CLS_NotOnModules2" xml:space="preserve">
    <value>You cannot specify the CLSCompliant attribute on a module that differs from the CLSCompliant attribute on the assembly</value>
  </data>
  <data name="WRN_CLS_NotOnModules2_Title" xml:space="preserve">
    <value>You cannot specify the CLSCompliant attribute on a module that differs from the CLSCompliant attribute on the assembly</value>
  </data>
  <data name="WRN_CLS_IllegalTrueInFalse" xml:space="preserve">
    <value>'{0}' cannot be marked as CLS-compliant because it is a member of non-CLS-compliant type '{1}'</value>
  </data>
  <data name="WRN_CLS_IllegalTrueInFalse_Title" xml:space="preserve">
    <value>Type cannot be marked as CLS-compliant because it is a member of non-CLS-compliant type</value>
  </data>
  <data name="WRN_CLS_MeaninglessOnPrivateType" xml:space="preserve">
    <value>CLS compliance checking will not be performed on '{0}' because it is not visible from outside this assembly</value>
  </data>
  <data name="WRN_CLS_MeaninglessOnPrivateType_Title" xml:space="preserve">
    <value>CLS compliance checking will not be performed because it is not visible from outside this assembly</value>
  </data>
  <data name="WRN_CLS_AssemblyNotCLS2" xml:space="preserve">
    <value>'{0}' does not need a CLSCompliant attribute because the assembly does not have a CLSCompliant attribute</value>
  </data>
  <data name="WRN_CLS_AssemblyNotCLS2_Title" xml:space="preserve">
    <value>Type or member does not need a CLSCompliant attribute because the assembly does not have a CLSCompliant attribute</value>
  </data>
  <data name="WRN_CLS_MeaninglessOnParam" xml:space="preserve">
    <value>CLSCompliant attribute has no meaning when applied to parameters. Try putting it on the method instead.</value>
  </data>
  <data name="WRN_CLS_MeaninglessOnParam_Title" xml:space="preserve">
    <value>CLSCompliant attribute has no meaning when applied to parameters</value>
  </data>
  <data name="WRN_CLS_MeaninglessOnReturn" xml:space="preserve">
    <value>CLSCompliant attribute has no meaning when applied to return types. Try putting it on the method instead.</value>
  </data>
  <data name="WRN_CLS_MeaninglessOnReturn_Title" xml:space="preserve">
    <value>CLSCompliant attribute has no meaning when applied to return types</value>
  </data>
  <data name="WRN_CLS_BadTypeVar" xml:space="preserve">
    <value>Constraint type '{0}' is not CLS-compliant</value>
  </data>
  <data name="WRN_CLS_BadTypeVar_Title" xml:space="preserve">
    <value>Constraint type is not CLS-compliant</value>
  </data>
  <data name="WRN_CLS_VolatileField" xml:space="preserve">
    <value>CLS-compliant field '{0}' cannot be volatile</value>
  </data>
  <data name="WRN_CLS_VolatileField_Title" xml:space="preserve">
    <value>CLS-compliant field cannot be volatile</value>
  </data>
  <data name="WRN_CLS_BadInterface" xml:space="preserve">
    <value>'{0}' is not CLS-compliant because base interface '{1}' is not CLS-compliant</value>
  </data>
  <data name="WRN_CLS_BadInterface_Title" xml:space="preserve">
    <value>Type is not CLS-compliant because base interface is not CLS-compliant</value>
  </data>
  <data name="ERR_BadAwaitArg" xml:space="preserve">
    <value>'await' requires that the type {0} have a suitable 'GetAwaiter' method</value>
  </data>
  <data name="ERR_BadAwaitArgIntrinsic" xml:space="preserve">
    <value>Cannot await '{0}'</value>
  </data>
  <data name="ERR_BadAwaiterPattern" xml:space="preserve">
    <value>'await' requires that the return type '{0}' of '{1}.GetAwaiter()' have suitable 'IsCompleted', 'OnCompleted', and 'GetResult' members, and implement 'INotifyCompletion' or 'ICriticalNotifyCompletion'</value>
  </data>
  <data name="ERR_BadAwaitArg_NeedSystem" xml:space="preserve">
    <value>'await' requires that the type '{0}' have a suitable 'GetAwaiter' method. Are you missing a using directive for 'System'?</value>
  </data>
  <data name="ERR_BadAwaitArgVoidCall" xml:space="preserve">
    <value>Cannot await 'void'</value>
  </data>
  <data name="ERR_BadAwaitAsIdentifier" xml:space="preserve">
    <value>'await' cannot be used as an identifier within an async method or lambda expression</value>
  </data>
  <data name="ERR_DoesntImplementAwaitInterface" xml:space="preserve">
    <value>'{0}' does not implement '{1}'</value>
  </data>
  <data name="ERR_TaskRetNoObjectRequired" xml:space="preserve">
    <value>Since '{0}' is an async method that returns '{1}', a return keyword must not be followed by an object expression</value>
  </data>
  <data name="ERR_BadAsyncReturn" xml:space="preserve">
    <value>The return type of an async method must be void, Task, Task&lt;T&gt;, a task-like type, IAsyncEnumerable&lt;T&gt;, or IAsyncEnumerator&lt;T&gt;</value>
  </data>
  <data name="ERR_WrongArityAsyncReturn" xml:space="preserve">
    <value>A generic task-like return type was expected, but the type '{0}' found in 'AsyncMethodBuilder' attribute was not suitable. It must be an unbound generic type of arity one, and its containing type (if any) must be non-generic.</value>
  </data>
  <data name="ERR_CantReturnVoid" xml:space="preserve">
    <value>Cannot return an expression of type 'void'</value>
  </data>
  <data name="ERR_VarargsAsync" xml:space="preserve">
    <value>__arglist is not allowed in the parameter list of async methods</value>
  </data>
  <data name="ERR_ByRefTypeAndAwait" xml:space="preserve">
    <value>'await' cannot be used in an expression containing the type '{0}'</value>
  </data>
  <data name="ERR_UnsafeAsyncArgType" xml:space="preserve">
    <value>Async methods cannot have unsafe parameters or return types</value>
  </data>
  <data name="ERR_BadAsyncArgType" xml:space="preserve">
    <value>Async methods cannot have ref, in or out parameters</value>
  </data>
  <data name="ERR_BadAwaitWithoutAsync" xml:space="preserve">
    <value>The 'await' operator can only be used when contained within a method or lambda expression marked with the 'async' modifier</value>
  </data>
  <data name="ERR_BadAwaitWithoutAsyncLambda" xml:space="preserve">
    <value>The 'await' operator can only be used within an async {0}. Consider marking this {0} with the 'async' modifier.</value>
  </data>
  <data name="ERR_BadAwaitWithoutAsyncMethod" xml:space="preserve">
    <value>The 'await' operator can only be used within an async method. Consider marking this method with the 'async' modifier and changing its return type to 'Task&lt;{0}&gt;'.</value>
  </data>
  <data name="ERR_BadAwaitWithoutVoidAsyncMethod" xml:space="preserve">
    <value>The 'await' operator can only be used within an async method. Consider marking this method with the 'async' modifier and changing its return type to 'Task'.</value>
  </data>
  <data name="ERR_BadAwaitInFinally" xml:space="preserve">
    <value>Cannot await in the body of a finally clause</value>
  </data>
  <data name="ERR_BadAwaitInCatch" xml:space="preserve">
    <value>Cannot await in a catch clause</value>
  </data>
  <data name="ERR_BadAwaitInCatchFilter" xml:space="preserve">
    <value>Cannot await in the filter expression of a catch clause</value>
  </data>
  <data name="ERR_BadAwaitInLock" xml:space="preserve">
    <value>Cannot await in the body of a lock statement</value>
  </data>
  <data name="ERR_BadAwaitInStaticVariableInitializer" xml:space="preserve">
    <value>The 'await' operator cannot be used in a static script variable initializer.</value>
  </data>
  <data name="ERR_AwaitInUnsafeContext" xml:space="preserve">
    <value>Cannot await in an unsafe context</value>
  </data>
  <data name="ERR_BadAsyncLacksBody" xml:space="preserve">
    <value>The 'async' modifier can only be used in methods that have a body.</value>
  </data>
  <data name="ERR_BadSpecialByRefLocal" xml:space="preserve">
    <value>Parameters or locals of type '{0}' cannot be declared in async methods or async lambda expressions.</value>
  </data>
  <data name="ERR_BadSpecialByRefIterator" xml:space="preserve">
    <value>foreach statement cannot operate on enumerators of type '{0}' in async or iterator methods because '{0}' is a ref struct.</value>
  </data>
  <data name="ERR_SecurityCriticalOrSecuritySafeCriticalOnAsync" xml:space="preserve">
    <value>Security attribute '{0}' cannot be applied to an Async method.</value>
  </data>
  <data name="ERR_SecurityCriticalOrSecuritySafeCriticalOnAsyncInClassOrStruct" xml:space="preserve">
    <value>Async methods are not allowed in an Interface, Class, or Structure which has the 'SecurityCritical' or 'SecuritySafeCritical' attribute.</value>
  </data>
  <data name="ERR_BadAwaitInQuery" xml:space="preserve">
    <value>The 'await' operator may only be used in a query expression within the first collection expression of the initial 'from' clause or within the collection expression of a 'join' clause</value>
  </data>
  <data name="WRN_AsyncLacksAwaits" xml:space="preserve">
    <value>This async method lacks 'await' operators and will run synchronously. Consider using the 'await' operator to await non-blocking API calls, or 'await Task.Run(...)' to do CPU-bound work on a background thread.</value>
  </data>
  <data name="WRN_AsyncLacksAwaits_Title" xml:space="preserve">
    <value>Async method lacks 'await' operators and will run synchronously</value>
  </data>
  <data name="WRN_UnobservedAwaitableExpression" xml:space="preserve">
    <value>Because this call is not awaited, execution of the current method continues before the call is completed. Consider applying the 'await' operator to the result of the call.</value>
  </data>
  <data name="WRN_UnobservedAwaitableExpression_Title" xml:space="preserve">
    <value>Because this call is not awaited, execution of the current method continues before the call is completed</value>
  </data>
  <data name="WRN_UnobservedAwaitableExpression_Description" xml:space="preserve">
    <value>The current method calls an async method that returns a Task or a Task&lt;TResult&gt; and doesn't apply the await operator to the result. The call to the async method starts an asynchronous task. However, because no await operator is applied, the program continues without waiting for the task to complete. In most cases, that behavior isn't what you expect. Usually other aspects of the calling method depend on the results of the call or, minimally, the called method is expected to complete before you return from the method that contains the call.

An equally important issue is what happens to exceptions that are raised in the called async method. An exception that's raised in a method that returns a Task or Task&lt;TResult&gt; is stored in the returned task. If you don't await the task or explicitly check for exceptions, the exception is lost. If you await the task, its exception is rethrown.

As a best practice, you should always await the call.

You should consider suppressing the warning only if you're sure that you don't want to wait for the asynchronous call to complete and that the called method won't raise any exceptions. In that case, you can suppress the warning by assigning the task result of the call to a variable.</value>
  </data>
  <data name="ERR_SynchronizedAsyncMethod" xml:space="preserve">
    <value>'MethodImplOptions.Synchronized' cannot be applied to an async method</value>
  </data>
  <data name="ERR_NoConversionForCallerLineNumberParam" xml:space="preserve">
    <value>CallerLineNumberAttribute cannot be applied because there are no standard conversions from type '{0}' to type '{1}'</value>
  </data>
  <data name="ERR_NoConversionForCallerFilePathParam" xml:space="preserve">
    <value>CallerFilePathAttribute cannot be applied because there are no standard conversions from type '{0}' to type '{1}'</value>
  </data>
  <data name="ERR_NoConversionForCallerMemberNameParam" xml:space="preserve">
    <value>CallerMemberNameAttribute cannot be applied because there are no standard conversions from type '{0}' to type '{1}'</value>
  </data>
  <data name="ERR_BadCallerLineNumberParamWithoutDefaultValue" xml:space="preserve">
    <value>The CallerLineNumberAttribute may only be applied to parameters with default values</value>
  </data>
  <data name="ERR_BadCallerFilePathParamWithoutDefaultValue" xml:space="preserve">
    <value>The CallerFilePathAttribute may only be applied to parameters with default values</value>
  </data>
  <data name="ERR_BadCallerMemberNameParamWithoutDefaultValue" xml:space="preserve">
    <value>The CallerMemberNameAttribute may only be applied to parameters with default values</value>
  </data>
  <data name="WRN_CallerLineNumberParamForUnconsumedLocation" xml:space="preserve">
    <value>The CallerLineNumberAttribute applied to parameter '{0}' will have no effect because it applies to a member that is used in contexts that do not allow optional arguments</value>
  </data>
  <data name="WRN_CallerLineNumberParamForUnconsumedLocation_Title" xml:space="preserve">
    <value>The CallerLineNumberAttribute will have no effect because it applies to a member that is used in contexts that do not allow optional arguments</value>
  </data>
  <data name="WRN_CallerFilePathParamForUnconsumedLocation" xml:space="preserve">
    <value>The CallerFilePathAttribute applied to parameter '{0}' will have no effect because it applies to a member that is used in contexts that do not allow optional arguments</value>
  </data>
  <data name="WRN_CallerFilePathParamForUnconsumedLocation_Title" xml:space="preserve">
    <value>The CallerFilePathAttribute will have no effect because it applies to a member that is used in contexts that do not allow optional arguments</value>
  </data>
  <data name="WRN_CallerMemberNameParamForUnconsumedLocation" xml:space="preserve">
    <value>The CallerMemberNameAttribute applied to parameter '{0}' will have no effect because it applies to a member that is used in contexts that do not allow optional arguments</value>
  </data>
  <data name="WRN_CallerMemberNameParamForUnconsumedLocation_Title" xml:space="preserve">
    <value>The CallerMemberNameAttribute will have no effect because it applies to a member that is used in contexts that do not allow optional arguments</value>
  </data>
  <data name="ERR_NoEntryPoint" xml:space="preserve">
    <value>Program does not contain a static 'Main' method suitable for an entry point</value>
  </data>
  <data name="ERR_ArrayInitializerIncorrectLength" xml:space="preserve">
    <value>An array initializer of length '{0}' is expected</value>
  </data>
  <data name="ERR_ArrayInitializerExpected" xml:space="preserve">
    <value>A nested array initializer is expected</value>
  </data>
  <data name="ERR_IllegalVarianceSyntax" xml:space="preserve">
    <value>Invalid variance modifier. Only interface and delegate type parameters can be specified as variant.</value>
  </data>
  <data name="ERR_UnexpectedAliasedName" xml:space="preserve">
    <value>Unexpected use of an aliased name</value>
  </data>
  <data name="ERR_UnexpectedGenericName" xml:space="preserve">
    <value>Unexpected use of a generic name</value>
  </data>
  <data name="ERR_UnexpectedUnboundGenericName" xml:space="preserve">
    <value>Unexpected use of an unbound generic name</value>
  </data>
  <data name="ERR_GlobalStatement" xml:space="preserve">
    <value>Expressions and statements can only occur in a method body</value>
  </data>
  <data name="ERR_NamedArgumentForArray" xml:space="preserve">
    <value>An array access may not have a named argument specifier</value>
  </data>
  <data name="ERR_NotYetImplementedInRoslyn" xml:space="preserve">
    <value>This language feature ('{0}') is not yet implemented.</value>
  </data>
  <data name="ERR_DefaultValueNotAllowed" xml:space="preserve">
    <value>Default values are not valid in this context.</value>
  </data>
  <data name="ERR_CantOpenIcon" xml:space="preserve">
    <value>Error opening icon file {0} -- {1}</value>
  </data>
  <data name="ERR_CantOpenWin32Manifest" xml:space="preserve">
    <value>Error opening Win32 manifest file {0} -- {1}</value>
  </data>
  <data name="ERR_ErrorBuildingWin32Resources" xml:space="preserve">
    <value>Error building Win32 resources -- {0}</value>
  </data>
  <data name="ERR_DefaultValueBeforeRequiredValue" xml:space="preserve">
    <value>Optional parameters must appear after all required parameters</value>
  </data>
  <data name="ERR_ExplicitImplCollisionOnRefOut" xml:space="preserve">
    <value>Cannot inherit interface '{0}' with the specified type parameters because it causes method '{1}' to contain overloads which differ only on ref and out</value>
  </data>
  <data name="ERR_PartialWrongTypeParamsVariance" xml:space="preserve">
    <value>Partial declarations of '{0}' must have the same type parameter names and variance modifiers in the same order</value>
  </data>
  <data name="ERR_UnexpectedVariance" xml:space="preserve">
    <value>Invalid variance: The type parameter '{1}' must be {3} valid on '{0}'. '{1}' is {2}.</value>
  </data>
  <data name="ERR_UnexpectedVarianceStaticMember" xml:space="preserve">
    <value>Invalid variance: The type parameter '{1}' must be {3} valid on '{0}' unless language version '{4}' or greater is used. '{1}' is {2}.</value>
  </data>
  <data name="ERR_DeriveFromDynamic" xml:space="preserve">
    <value>'{0}': cannot derive from the dynamic type</value>
  </data>
  <data name="ERR_DeriveFromConstructedDynamic" xml:space="preserve">
    <value>'{0}': cannot implement a dynamic interface '{1}'</value>
  </data>
  <data name="ERR_DynamicTypeAsBound" xml:space="preserve">
    <value>Constraint cannot be the dynamic type</value>
  </data>
  <data name="ERR_ConstructedDynamicTypeAsBound" xml:space="preserve">
    <value>Constraint cannot be a dynamic type '{0}'</value>
  </data>
  <data name="ERR_DynamicRequiredTypesMissing" xml:space="preserve">
    <value>One or more types required to compile a dynamic expression cannot be found. Are you missing a reference?</value>
  </data>
  <data name="ERR_MetadataNameTooLong" xml:space="preserve">
    <value>Name '{0}' exceeds the maximum length allowed in metadata.</value>
  </data>
  <data name="ERR_AttributesNotAllowed" xml:space="preserve">
    <value>Attributes are not valid in this context.</value>
  </data>
  <data name="ERR_AttributesRequireParenthesizedLambdaExpression" xml:space="preserve">
    <value>Attributes on lambda expressions require a parenthesized parameter list.</value>
  </data>
  <data name="ERR_ExternAliasNotAllowed" xml:space="preserve">
    <value>'extern alias' is not valid in this context</value>
  </data>
  <data name="WRN_IsDynamicIsConfusing" xml:space="preserve">
    <value>Using '{0}' to test compatibility with '{1}' is essentially identical to testing compatibility with '{2}' and will succeed for all non-null values</value>
  </data>
  <data name="WRN_IsDynamicIsConfusing_Title" xml:space="preserve">
    <value>Using 'is' to test compatibility with 'dynamic' is essentially identical to testing compatibility with 'Object'</value>
  </data>
  <data name="ERR_YieldNotAllowedInScript" xml:space="preserve">
    <value>Cannot use 'yield' in top-level script code</value>
  </data>
  <data name="ERR_NamespaceNotAllowedInScript" xml:space="preserve">
    <value>Cannot declare namespace in script code</value>
  </data>
  <data name="ERR_GlobalAttributesNotAllowed" xml:space="preserve">
    <value>Assembly and module attributes are not allowed in this context</value>
  </data>
  <data name="ERR_InvalidDelegateType" xml:space="preserve">
    <value>Delegate '{0}' has no invoke method or an invoke method with a return type or parameter types that are not supported.</value>
  </data>
  <data name="WRN_MainIgnored" xml:space="preserve">
    <value>The entry point of the program is global code; ignoring '{0}' entry point.</value>
  </data>
  <data name="WRN_MainIgnored_Title" xml:space="preserve">
    <value>The entry point of the program is global code; ignoring entry point</value>
  </data>
  <data name="WRN_StaticInAsOrIs" xml:space="preserve">
    <value>The second operand of an 'is' or 'as' operator may not be static type '{0}'</value>
  </data>
  <data name="WRN_StaticInAsOrIs_Title" xml:space="preserve">
    <value>The second operand of an 'is' or 'as' operator may not be a static type</value>
  </data>
  <data name="ERR_BadVisEventType" xml:space="preserve">
    <value>Inconsistent accessibility: event type '{1}' is less accessible than event '{0}'</value>
  </data>
  <data name="ERR_NamedArgumentSpecificationBeforeFixedArgument" xml:space="preserve">
    <value>Named argument specifications must appear after all fixed arguments have been specified. Please use language version {0} or greater to allow non-trailing named arguments.</value>
  </data>
  <data name="ERR_NamedArgumentSpecificationBeforeFixedArgumentInDynamicInvocation" xml:space="preserve">
    <value>Named argument specifications must appear after all fixed arguments have been specified in a dynamic invocation.</value>
  </data>
  <data name="ERR_BadNamedArgument" xml:space="preserve">
    <value>The best overload for '{0}' does not have a parameter named '{1}'</value>
  </data>
  <data name="ERR_BadNamedArgumentForDelegateInvoke" xml:space="preserve">
    <value>The delegate '{0}' does not have a parameter named '{1}'</value>
  </data>
  <data name="ERR_DuplicateNamedArgument" xml:space="preserve">
    <value>Named argument '{0}' cannot be specified multiple times</value>
  </data>
  <data name="ERR_NamedArgumentUsedInPositional" xml:space="preserve">
    <value>Named argument '{0}' specifies a parameter for which a positional argument has already been given</value>
  </data>
  <data name="ERR_BadNonTrailingNamedArgument" xml:space="preserve">
    <value>Named argument '{0}' is used out-of-position but is followed by an unnamed argument</value>
  </data>
  <data name="ERR_DefaultValueUsedWithAttributes" xml:space="preserve">
    <value>Cannot specify default parameter value in conjunction with DefaultParameterAttribute or OptionalAttribute</value>
  </data>
  <data name="ERR_DefaultValueMustBeConstant" xml:space="preserve">
    <value>Default parameter value for '{0}' must be a compile-time constant</value>
  </data>
  <data name="ERR_RefOutDefaultValue" xml:space="preserve">
    <value>A ref or out parameter cannot have a default value</value>
  </data>
  <data name="ERR_DefaultValueForExtensionParameter" xml:space="preserve">
    <value>Cannot specify a default value for the 'this' parameter</value>
  </data>
  <data name="ERR_DefaultValueForParamsParameter" xml:space="preserve">
    <value>Cannot specify a default value for a parameter array</value>
  </data>
  <data name="ERR_NoConversionForDefaultParam" xml:space="preserve">
    <value>A value of type '{0}' cannot be used as a default parameter because there are no standard conversions to type '{1}'</value>
  </data>
  <data name="ERR_NoConversionForNubDefaultParam" xml:space="preserve">
    <value>A value of type '{0}' cannot be used as default parameter for nullable parameter '{1}' because '{0}' is not a simple type</value>
  </data>
  <data name="ERR_NotNullRefDefaultParameter" xml:space="preserve">
    <value>'{0}' is of type '{1}'. A default parameter value of a reference type other than string can only be initialized with null</value>
  </data>
  <data name="WRN_DefaultValueForUnconsumedLocation" xml:space="preserve">
    <value>The default value specified for parameter '{0}' will have no effect because it applies to a member that is used in contexts that do not allow optional arguments</value>
  </data>
  <data name="WRN_DefaultValueForUnconsumedLocation_Title" xml:space="preserve">
    <value>The default value specified will have no effect because it applies to a member that is used in contexts that do not allow optional arguments</value>
  </data>
  <data name="ERR_PublicKeyFileFailure" xml:space="preserve">
    <value>Error signing output with public key from file '{0}' -- {1}</value>
  </data>
  <data name="ERR_PublicKeyContainerFailure" xml:space="preserve">
    <value>Error signing output with public key from container '{0}' -- {1}</value>
  </data>
  <data name="ERR_BadDynamicTypeof" xml:space="preserve">
    <value>The typeof operator cannot be used on the dynamic type</value>
  </data>
  <data name="ERR_BadNullableTypeof" xml:space="preserve">
    <value>The typeof operator cannot be used on a nullable reference type</value>
  </data>
  <data name="ERR_ExpressionTreeContainsDynamicOperation" xml:space="preserve">
    <value>An expression tree may not contain a dynamic operation</value>
  </data>
  <data name="ERR_BadAsyncExpressionTree" xml:space="preserve">
    <value>Async lambda expressions cannot be converted to expression trees</value>
  </data>
  <data name="ERR_DynamicAttributeMissing" xml:space="preserve">
    <value>Cannot define a class or member that utilizes 'dynamic' because the compiler required type '{0}' cannot be found. Are you missing a reference?</value>
  </data>
  <data name="ERR_CannotPassNullForFriendAssembly" xml:space="preserve">
    <value>Cannot pass null for friend assembly name</value>
  </data>
  <data name="ERR_SignButNoPrivateKey" xml:space="preserve">
    <value>Key file '{0}' is missing the private key needed for signing</value>
  </data>
  <data name="ERR_PublicSignButNoKey" xml:space="preserve">
    <value>Public signing was specified and requires a public key, but no public key was specified.</value>
  </data>
  <data name="ERR_PublicSignNetModule" xml:space="preserve">
    <value>Public signing is not supported for netmodules.</value>
  </data>
  <data name="WRN_DelaySignButNoKey" xml:space="preserve">
    <value>Delay signing was specified and requires a public key, but no public key was specified</value>
  </data>
  <data name="WRN_DelaySignButNoKey_Title" xml:space="preserve">
    <value>Delay signing was specified and requires a public key, but no public key was specified</value>
  </data>
  <data name="ERR_InvalidVersionFormat" xml:space="preserve">
    <value>The specified version string does not conform to the required format - major[.minor[.build[.revision]]]</value>
  </data>
  <data name="ERR_InvalidVersionFormatDeterministic" xml:space="preserve">
    <value>The specified version string contains wildcards, which are not compatible with determinism. Either remove wildcards from the version string, or disable determinism for this compilation</value>
  </data>
  <data name="ERR_InvalidVersionFormat2" xml:space="preserve">
    <value>The specified version string does not conform to the required format - major.minor.build.revision (without wildcards)</value>
  </data>
  <data name="WRN_InvalidVersionFormat" xml:space="preserve">
    <value>The specified version string does not conform to the recommended format - major.minor.build.revision</value>
  </data>
  <data name="WRN_InvalidVersionFormat_Title" xml:space="preserve">
    <value>The specified version string does not conform to the recommended format - major.minor.build.revision</value>
  </data>
  <data name="ERR_InvalidAssemblyCultureForExe" xml:space="preserve">
    <value>Executables cannot be satellite assemblies; culture should always be empty</value>
  </data>
  <data name="ERR_NoCorrespondingArgument" xml:space="preserve">
    <value>There is no argument given that corresponds to the required parameter '{0}' of '{1}'</value>
  </data>
  <data name="WRN_UnimplementedCommandLineSwitch" xml:space="preserve">
    <value>The command line switch '{0}' is not yet implemented and was ignored.</value>
  </data>
  <data name="WRN_UnimplementedCommandLineSwitch_Title" xml:space="preserve">
    <value>Command line switch is not yet implemented</value>
  </data>
  <data name="ERR_ModuleEmitFailure" xml:space="preserve">
    <value>Failed to emit module '{0}': {1}</value>
  </data>
  <data name="ERR_FixedLocalInLambda" xml:space="preserve">
    <value>Cannot use fixed local '{0}' inside an anonymous method, lambda expression, or query expression</value>
  </data>
  <data name="ERR_ExpressionTreeContainsNamedArgument" xml:space="preserve">
    <value>An expression tree may not contain a named argument specification</value>
  </data>
  <data name="ERR_ExpressionTreeContainsOptionalArgument" xml:space="preserve">
    <value>An expression tree may not contain a call or invocation that uses optional arguments</value>
  </data>
  <data name="ERR_ExpressionTreeContainsIndexedProperty" xml:space="preserve">
    <value>An expression tree may not contain an indexed property</value>
  </data>
  <data name="ERR_IndexedPropertyRequiresParams" xml:space="preserve">
    <value>Indexed property '{0}' has non-optional arguments which must be provided</value>
  </data>
  <data name="ERR_IndexedPropertyMustHaveAllOptionalParams" xml:space="preserve">
    <value>Indexed property '{0}' must have all arguments optional</value>
  </data>
  <data name="ERR_SpecialByRefInLambda" xml:space="preserve">
    <value>Instance of type '{0}' cannot be used inside a nested function, query expression, iterator block or async method</value>
  </data>
  <data name="ERR_SecurityAttributeMissingAction" xml:space="preserve">
    <value>First argument to a security attribute must be a valid SecurityAction</value>
  </data>
  <data name="ERR_SecurityAttributeInvalidAction" xml:space="preserve">
    <value>Security attribute '{0}' has an invalid SecurityAction value '{1}'</value>
  </data>
  <data name="ERR_SecurityAttributeInvalidActionAssembly" xml:space="preserve">
    <value>SecurityAction value '{0}' is invalid for security attributes applied to an assembly</value>
  </data>
  <data name="ERR_SecurityAttributeInvalidActionTypeOrMethod" xml:space="preserve">
    <value>SecurityAction value '{0}' is invalid for security attributes applied to a type or a method</value>
  </data>
  <data name="ERR_PrincipalPermissionInvalidAction" xml:space="preserve">
    <value>SecurityAction value '{0}' is invalid for PrincipalPermission attribute</value>
  </data>
  <data name="ERR_FeatureNotValidInExpressionTree" xml:space="preserve">
    <value>An expression tree may not contain '{0}'</value>
  </data>
  <data name="ERR_PermissionSetAttributeInvalidFile" xml:space="preserve">
    <value>Unable to resolve file path '{0}' specified for the named argument '{1}' for PermissionSet attribute</value>
  </data>
  <data name="ERR_PermissionSetAttributeFileReadError" xml:space="preserve">
    <value>Error reading file '{0}' specified for the named argument '{1}' for PermissionSet attribute: '{2}'</value>
  </data>
  <data name="ERR_GlobalSingleTypeNameNotFoundFwd" xml:space="preserve">
    <value>The type name '{0}' could not be found in the global namespace. This type has been forwarded to assembly '{1}' Consider adding a reference to that assembly.</value>
  </data>
  <data name="ERR_DottedTypeNameNotFoundInNSFwd" xml:space="preserve">
    <value>The type name '{0}' could not be found in the namespace '{1}'. This type has been forwarded to assembly '{2}' Consider adding a reference to that assembly.</value>
  </data>
  <data name="ERR_SingleTypeNameNotFoundFwd" xml:space="preserve">
    <value>The type name '{0}' could not be found. This type has been forwarded to assembly '{1}'. Consider adding a reference to that assembly.</value>
  </data>
  <data name="ERR_AssemblySpecifiedForLinkAndRef" xml:space="preserve">
    <value>Assemblies '{0}' and '{1}' refer to the same metadata but only one is a linked reference (specified using /link option); consider removing one of the references.</value>
  </data>
  <data name="WRN_DeprecatedCollectionInitAdd" xml:space="preserve">
    <value>The best overloaded Add method '{0}' for the collection initializer element is obsolete.</value>
  </data>
  <data name="WRN_DeprecatedCollectionInitAdd_Title" xml:space="preserve">
    <value>The best overloaded Add method for the collection initializer element is obsolete</value>
  </data>
  <data name="WRN_DeprecatedCollectionInitAddStr" xml:space="preserve">
    <value>The best overloaded Add method '{0}' for the collection initializer element is obsolete. {1}</value>
  </data>
  <data name="WRN_DeprecatedCollectionInitAddStr_Title" xml:space="preserve">
    <value>The best overloaded Add method for the collection initializer element is obsolete</value>
  </data>
  <data name="ERR_DeprecatedCollectionInitAddStr" xml:space="preserve">
    <value>The best overloaded Add method '{0}' for the collection initializer element is obsolete. {1}</value>
  </data>
  <data name="ERR_SecurityAttributeInvalidTarget" xml:space="preserve">
    <value>Security attribute '{0}' is not valid on this declaration type. Security attributes are only valid on assembly, type and method declarations.</value>
  </data>
  <data name="ERR_BadDynamicMethodArg" xml:space="preserve">
    <value>Cannot use an expression of type '{0}' as an argument to a dynamically dispatched operation.</value>
  </data>
  <data name="ERR_BadDynamicMethodArgLambda" xml:space="preserve">
    <value>Cannot use a lambda expression as an argument to a dynamically dispatched operation without first casting it to a delegate or expression tree type.</value>
  </data>
  <data name="ERR_BadDynamicMethodArgMemgrp" xml:space="preserve">
    <value>Cannot use a method group as an argument to a dynamically dispatched operation. Did you intend to invoke the method?</value>
  </data>
  <data name="ERR_NoDynamicPhantomOnBase" xml:space="preserve">
    <value>The call to method '{0}' needs to be dynamically dispatched, but cannot be because it is part of a base access expression. Consider casting the dynamic arguments or eliminating the base access.</value>
  </data>
  <data name="ERR_BadDynamicQuery" xml:space="preserve">
    <value>Query expressions over source type 'dynamic' or with a join sequence of type 'dynamic' are not allowed</value>
  </data>
  <data name="ERR_NoDynamicPhantomOnBaseIndexer" xml:space="preserve">
    <value>The indexer access needs to be dynamically dispatched, but cannot be because it is part of a base access expression. Consider casting the dynamic arguments or eliminating the base access.</value>
  </data>
  <data name="WRN_DynamicDispatchToConditionalMethod" xml:space="preserve">
    <value>The dynamically dispatched call to method '{0}' may fail at runtime because one or more applicable overloads are conditional methods.</value>
  </data>
  <data name="WRN_DynamicDispatchToConditionalMethod_Title" xml:space="preserve">
    <value>Dynamically dispatched call may fail at runtime because one or more applicable overloads are conditional methods</value>
  </data>
  <data name="ERR_BadArgTypeDynamicExtension" xml:space="preserve">
    <value>'{0}' has no applicable method named '{1}' but appears to have an extension method by that name. Extension methods cannot be dynamically dispatched. Consider casting the dynamic arguments or calling the extension method without the extension method syntax.</value>
  </data>
  <data name="WRN_CallerFilePathPreferredOverCallerMemberName" xml:space="preserve">
    <value>The CallerMemberNameAttribute applied to parameter '{0}' will have no effect. It is overridden by the CallerFilePathAttribute.</value>
  </data>
  <data name="WRN_CallerFilePathPreferredOverCallerMemberName_Title" xml:space="preserve">
    <value>The CallerMemberNameAttribute will have no effect; it is overridden by the CallerFilePathAttribute</value>
  </data>
  <data name="WRN_CallerLineNumberPreferredOverCallerMemberName" xml:space="preserve">
    <value>The CallerMemberNameAttribute applied to parameter '{0}' will have no effect. It is overridden by the CallerLineNumberAttribute.</value>
  </data>
  <data name="WRN_CallerLineNumberPreferredOverCallerMemberName_Title" xml:space="preserve">
    <value>The CallerMemberNameAttribute will have no effect; it is overridden by the CallerLineNumberAttribute</value>
  </data>
  <data name="WRN_CallerLineNumberPreferredOverCallerFilePath" xml:space="preserve">
    <value>The CallerFilePathAttribute applied to parameter '{0}' will have no effect. It is overridden by the CallerLineNumberAttribute.</value>
  </data>
  <data name="WRN_CallerLineNumberPreferredOverCallerFilePath_Title" xml:space="preserve">
    <value>The CallerFilePathAttribute will have no effect; it is overridden by the CallerLineNumberAttribute</value>
  </data>
  <data name="ERR_InvalidDynamicCondition" xml:space="preserve">
    <value>Expression must be implicitly convertible to Boolean or its type '{0}' must define operator '{1}'.</value>
  </data>
  <data name="ERR_MixingWinRTEventWithRegular" xml:space="preserve">
    <value>'{0}' cannot implement '{1}' because '{2}' is a Windows Runtime event and '{3}' is a regular .NET event.</value>
  </data>
  <data name="WRN_CA2000_DisposeObjectsBeforeLosingScope1" xml:space="preserve">
    <value>Call System.IDisposable.Dispose() on allocated instance of {0} before all references to it are out of scope.</value>
  </data>
  <data name="WRN_CA2000_DisposeObjectsBeforeLosingScope1_Title" xml:space="preserve">
    <value>Call System.IDisposable.Dispose() on allocated instance before all references to it are out of scope</value>
  </data>
  <data name="WRN_CA2000_DisposeObjectsBeforeLosingScope2" xml:space="preserve">
    <value>Allocated instance of {0} is not disposed along all exception paths.  Call System.IDisposable.Dispose() before all references to it are out of scope.</value>
  </data>
  <data name="WRN_CA2000_DisposeObjectsBeforeLosingScope2_Title" xml:space="preserve">
    <value>Allocated instance is not disposed along all exception paths</value>
  </data>
  <data name="WRN_CA2202_DoNotDisposeObjectsMultipleTimes" xml:space="preserve">
    <value>Object '{0}' can be disposed more than once.</value>
  </data>
  <data name="WRN_CA2202_DoNotDisposeObjectsMultipleTimes_Title" xml:space="preserve">
    <value>Object can be disposed more than once</value>
  </data>
  <data name="ERR_NewCoClassOnLink" xml:space="preserve">
    <value>Interop type '{0}' cannot be embedded. Use the applicable interface instead.</value>
  </data>
  <data name="ERR_NoPIANestedType" xml:space="preserve">
    <value>Type '{0}' cannot be embedded because it is a nested type. Consider setting the 'Embed Interop Types' property to false.</value>
  </data>
  <data name="ERR_GenericsUsedInNoPIAType" xml:space="preserve">
    <value>Type '{0}' cannot be embedded because it has a generic argument. Consider setting the 'Embed Interop Types' property to false.</value>
  </data>
  <data name="ERR_InteropStructContainsMethods" xml:space="preserve">
    <value>Embedded interop struct '{0}' can contain only public instance fields.</value>
  </data>
  <data name="ERR_WinRtEventPassedByRef" xml:space="preserve">
    <value>A Windows Runtime event may not be passed as an out or ref parameter.</value>
  </data>
  <data name="ERR_MissingMethodOnSourceInterface" xml:space="preserve">
    <value>Source interface '{0}' is missing method '{1}' which is required to embed event '{2}'.</value>
  </data>
  <data name="ERR_MissingSourceInterface" xml:space="preserve">
    <value>Interface '{0}' has an invalid source interface which is required to embed event '{1}'.</value>
  </data>
  <data name="ERR_InteropTypeMissingAttribute" xml:space="preserve">
    <value>Interop type '{0}' cannot be embedded because it is missing the required '{1}' attribute.</value>
  </data>
  <data name="ERR_NoPIAAssemblyMissingAttribute" xml:space="preserve">
    <value>Cannot embed interop types from assembly '{0}' because it is missing the '{1}' attribute.</value>
  </data>
  <data name="ERR_NoPIAAssemblyMissingAttributes" xml:space="preserve">
    <value>Cannot embed interop types from assembly '{0}' because it is missing either the '{1}' attribute or the '{2}' attribute.</value>
  </data>
  <data name="ERR_InteropTypesWithSameNameAndGuid" xml:space="preserve">
    <value>Cannot embed interop type '{0}' found in both assembly '{1}' and '{2}'. Consider setting the 'Embed Interop Types' property to false.</value>
  </data>
  <data name="ERR_LocalTypeNameClash" xml:space="preserve">
    <value>Embedding the interop type '{0}' from assembly '{1}' causes a name clash in the current assembly. Consider setting the 'Embed Interop Types' property to false.</value>
  </data>
  <data name="WRN_ReferencedAssemblyReferencesLinkedPIA" xml:space="preserve">
    <value>A reference was created to embedded interop assembly '{0}' because of an indirect reference to that assembly created by assembly '{1}'. Consider changing the 'Embed Interop Types' property on either assembly.</value>
  </data>
  <data name="WRN_ReferencedAssemblyReferencesLinkedPIA_Title" xml:space="preserve">
    <value>A reference was created to embedded interop assembly because of an indirect assembly reference</value>
  </data>
  <data name="WRN_ReferencedAssemblyReferencesLinkedPIA_Description" xml:space="preserve">
    <value>You have added a reference to an assembly using /link (Embed Interop Types property set to True). This instructs the compiler to embed interop type information from that assembly. However, the compiler cannot embed interop type information from that assembly because another assembly that you have referenced also references that assembly using /reference (Embed Interop Types property set to False).

To embed interop type information for both assemblies, use /link for references to each assembly (set the Embed Interop Types property to True).

To remove the warning, you can use /reference instead (set the Embed Interop Types property to False). In this case, a primary interop assembly (PIA) provides interop type information.</value>
  </data>
  <data name="ERR_GenericsUsedAcrossAssemblies" xml:space="preserve">
    <value>Type '{0}' from assembly '{1}' cannot be used across assembly boundaries because it has a generic type argument that is an embedded interop type.</value>
  </data>
  <data name="ERR_NoCanonicalView" xml:space="preserve">
    <value>Cannot find the interop type that matches the embedded interop type '{0}'. Are you missing an assembly reference?</value>
  </data>
  <data name="ERR_NetModuleNameMismatch" xml:space="preserve">
    <value>Module name '{0}' stored in '{1}' must match its filename.</value>
  </data>
  <data name="ERR_BadModuleName" xml:space="preserve">
    <value>Invalid module name: {0}</value>
  </data>
  <data name="ERR_BadCompilationOptionValue" xml:space="preserve">
    <value>Invalid '{0}' value: '{1}'.</value>
  </data>
  <data name="ERR_BadAppConfigPath" xml:space="preserve">
    <value>AppConfigPath must be absolute.</value>
  </data>
  <data name="WRN_AssemblyAttributeFromModuleIsOverridden" xml:space="preserve">
    <value>Attribute '{0}' from module '{1}' will be ignored in favor of the instance appearing in source</value>
  </data>
  <data name="WRN_AssemblyAttributeFromModuleIsOverridden_Title" xml:space="preserve">
    <value>Attribute will be ignored in favor of the instance appearing in source</value>
  </data>
  <data name="ERR_CmdOptionConflictsSource" xml:space="preserve">
    <value>Attribute '{0}' given in a source file conflicts with option '{1}'.</value>
  </data>
  <data name="ERR_FixedBufferTooManyDimensions" xml:space="preserve">
    <value>A fixed buffer may only have one dimension.</value>
  </data>
  <data name="WRN_ReferencedAssemblyDoesNotHaveStrongName" xml:space="preserve">
    <value>Referenced assembly '{0}' does not have a strong name.</value>
  </data>
  <data name="WRN_ReferencedAssemblyDoesNotHaveStrongName_Title" xml:space="preserve">
    <value>Referenced assembly does not have a strong name</value>
  </data>
  <data name="ERR_InvalidSignaturePublicKey" xml:space="preserve">
    <value>Invalid signature public key specified in AssemblySignatureKeyAttribute.</value>
  </data>
  <data name="ERR_ExportedTypeConflictsWithDeclaration" xml:space="preserve">
    <value>Type '{0}' exported from module '{1}' conflicts with type declared in primary module of this assembly.</value>
  </data>
  <data name="ERR_ExportedTypesConflict" xml:space="preserve">
    <value>Type '{0}' exported from module '{1}' conflicts with type '{2}' exported from module '{3}'.</value>
  </data>
  <data name="ERR_ForwardedTypeConflictsWithDeclaration" xml:space="preserve">
    <value>Forwarded type '{0}' conflicts with type declared in primary module of this assembly.</value>
  </data>
  <data name="ERR_ForwardedTypesConflict" xml:space="preserve">
    <value>Type '{0}' forwarded to assembly '{1}' conflicts with type '{2}' forwarded to assembly '{3}'.</value>
  </data>
  <data name="ERR_ForwardedTypeConflictsWithExportedType" xml:space="preserve">
    <value>Type '{0}' forwarded to assembly '{1}' conflicts with type '{2}' exported from module '{3}'.</value>
  </data>
  <data name="WRN_RefCultureMismatch" xml:space="preserve">
    <value>Referenced assembly '{0}' has different culture setting of '{1}'.</value>
  </data>
  <data name="WRN_RefCultureMismatch_Title" xml:space="preserve">
    <value>Referenced assembly has different culture setting</value>
  </data>
  <data name="ERR_AgnosticToMachineModule" xml:space="preserve">
    <value>Agnostic assembly cannot have a processor specific module '{0}'.</value>
  </data>
  <data name="ERR_ConflictingMachineModule" xml:space="preserve">
    <value>Assembly and module '{0}' cannot target different processors.</value>
  </data>
  <data name="WRN_ConflictingMachineAssembly" xml:space="preserve">
    <value>Referenced assembly '{0}' targets a different processor.</value>
  </data>
  <data name="WRN_ConflictingMachineAssembly_Title" xml:space="preserve">
    <value>Referenced assembly targets a different processor</value>
  </data>
  <data name="ERR_CryptoHashFailed" xml:space="preserve">
    <value>Cryptographic failure while creating hashes.</value>
  </data>
  <data name="ERR_MissingNetModuleReference" xml:space="preserve">
    <value>Reference to '{0}' netmodule missing.</value>
  </data>
  <data name="ERR_NetModuleNameMustBeUnique" xml:space="preserve">
    <value>Module '{0}' is already defined in this assembly. Each module must have a unique filename.</value>
  </data>
  <data name="ERR_CantReadConfigFile" xml:space="preserve">
    <value>Cannot read config file '{0}' -- '{1}'</value>
  </data>
  <data name="ERR_EncNoPIAReference" xml:space="preserve">
    <value>Cannot continue since the edit includes a reference to an embedded type: '{0}'.</value>
  </data>
  <data name="ERR_EncReferenceToAddedMember" xml:space="preserve">
    <value>Member '{0}' added during the current debug session can only be accessed from within its declaring assembly '{1}'.</value>
  </data>
  <data name="ERR_MutuallyExclusiveOptions" xml:space="preserve">
    <value>Compilation options '{0}' and '{1}' can't both be specified at the same time.</value>
  </data>
  <data name="ERR_LinkedNetmoduleMetadataMustProvideFullPEImage" xml:space="preserve">
    <value>Linked netmodule metadata must provide a full PE image: '{0}'.</value>
  </data>
  <data name="ERR_BadPrefer32OnLib" xml:space="preserve">
    <value>/platform:anycpu32bitpreferred can only be used with /t:exe, /t:winexe and /t:appcontainerexe</value>
  </data>
  <data name="IDS_PathList" xml:space="preserve">
    <value>&lt;path list&gt;</value>
  </data>
  <data name="IDS_Text" xml:space="preserve">
    <value>&lt;text&gt;</value>
  </data>
  <data name="IDS_FeatureNullPropagatingOperator" xml:space="preserve">
    <value>null propagating operator</value>
  </data>
  <data name="IDS_FeatureExpressionBodiedMethod" xml:space="preserve">
    <value>expression-bodied method</value>
  </data>
  <data name="IDS_FeatureExpressionBodiedProperty" xml:space="preserve">
    <value>expression-bodied property</value>
  </data>
  <data name="IDS_FeatureExpressionBodiedIndexer" xml:space="preserve">
    <value>expression-bodied indexer</value>
  </data>
  <data name="IDS_FeatureAutoPropertyInitializer" xml:space="preserve">
    <value>auto property initializer</value>
  </data>
  <data name="IDS_Namespace1" xml:space="preserve">
    <value>&lt;namespace&gt;</value>
  </data>
  <data name="IDS_FeatureRefLocalsReturns" xml:space="preserve">
    <value>byref locals and returns</value>
  </data>
  <data name="IDS_FeatureReadOnlyReferences" xml:space="preserve">
    <value>readonly references</value>
  </data>
  <data name="IDS_FeatureRefStructs" xml:space="preserve">
    <value>ref structs</value>
  </data>
  <data name="IDS_FeatureRefConditional" xml:space="preserve">
    <value>ref conditional expression</value>
  </data>
  <data name="IDS_FeatureRefReassignment" xml:space="preserve">
    <value>ref reassignment</value>
  </data>
  <data name="IDS_FeatureRefFor" xml:space="preserve">
    <value>ref for-loop variables</value>
  </data>
  <data name="IDS_FeatureRefForEach" xml:space="preserve">
    <value>ref foreach iteration variables</value>
  </data>
  <data name="IDS_FeatureExtensibleFixedStatement" xml:space="preserve">
    <value>extensible fixed statement</value>
  </data>
  <data name="CompilationC" xml:space="preserve">
    <value>Compilation (C#): </value>
  </data>
  <data name="SyntaxNodeIsNotWithinSynt" xml:space="preserve">
    <value>Syntax node is not within syntax tree</value>
  </data>
  <data name="LocationMustBeProvided" xml:space="preserve">
    <value>Location must be provided in order to provide minimal type qualification.</value>
  </data>
  <data name="SyntaxTreeSemanticModelMust" xml:space="preserve">
    <value>SyntaxTreeSemanticModel must be provided in order to provide minimal type qualification.</value>
  </data>
  <data name="CantReferenceCompilationOf" xml:space="preserve">
    <value>Can't reference compilation of type '{0}' from {1} compilation.</value>
  </data>
  <data name="SyntaxTreeAlreadyPresent" xml:space="preserve">
    <value>Syntax tree already present</value>
  </data>
  <data name="SubmissionCanOnlyInclude" xml:space="preserve">
    <value>Submission can only include script code.</value>
  </data>
  <data name="SubmissionCanHaveAtMostOne" xml:space="preserve">
    <value>Submission can have at most one syntax tree.</value>
  </data>
  <data name="SyntaxTreeNotFoundToRemove" xml:space="preserve">
    <value>SyntaxTree is not part of the compilation, so it cannot be removed</value>
  </data>
  <data name="TreeMustHaveARootNodeWith" xml:space="preserve">
    <value>tree must have a root node with SyntaxKind.CompilationUnit</value>
  </data>
  <data name="TypeArgumentCannotBeNull" xml:space="preserve">
    <value>Type argument cannot be null</value>
  </data>
  <data name="WrongNumberOfTypeArguments" xml:space="preserve">
    <value>Wrong number of type arguments</value>
  </data>
  <data name="NameConflictForName" xml:space="preserve">
    <value>Name conflict for name {0}</value>
  </data>
  <data name="LookupOptionsHasInvalidCombo" xml:space="preserve">
    <value>LookupOptions has an invalid combination of options</value>
  </data>
  <data name="ItemsMustBeNonEmpty" xml:space="preserve">
    <value>items: must be non-empty</value>
  </data>
  <data name="UseVerbatimIdentifier" xml:space="preserve">
    <value>Use Microsoft.CodeAnalysis.CSharp.SyntaxFactory.Identifier or Microsoft.CodeAnalysis.CSharp.SyntaxFactory.VerbatimIdentifier to create identifier tokens.</value>
  </data>
  <data name="UseLiteralForTokens" xml:space="preserve">
    <value>Use Microsoft.CodeAnalysis.CSharp.SyntaxFactory.Literal to create character literal tokens.</value>
  </data>
  <data name="UseLiteralForNumeric" xml:space="preserve">
    <value>Use Microsoft.CodeAnalysis.CSharp.SyntaxFactory.Literal to create numeric literal tokens.</value>
  </data>
  <data name="ThisMethodCanOnlyBeUsedToCreateTokens" xml:space="preserve">
    <value>This method can only be used to create tokens - {0} is not a token kind.</value>
  </data>
  <data name="GenericParameterDefinition" xml:space="preserve">
    <value>Generic parameter is definition when expected to be reference {0}</value>
  </data>
  <data name="InvalidGetDeclarationNameMultipleDeclarators" xml:space="preserve">
    <value>Called GetDeclarationName for a declaration node that can possibly contain multiple variable declarators.</value>
  </data>
  <data name="PositionIsNotWithinSyntax" xml:space="preserve">
    <value>Position is not within syntax tree with full span {0}</value>
  </data>
  <data name="WRN_BadUILang" xml:space="preserve">
    <value>The language name '{0}' is invalid.</value>
  </data>
  <data name="WRN_BadUILang_Title" xml:space="preserve">
    <value>The language name is invalid</value>
  </data>
  <data name="ERR_UnsupportedTransparentIdentifierAccess" xml:space="preserve">
    <value>Transparent identifier member access failed for field '{0}' of '{1}'.  Does the data being queried implement the query pattern?</value>
  </data>
  <data name="ERR_ParamDefaultValueDiffersFromAttribute" xml:space="preserve">
    <value>The parameter has multiple distinct default values.</value>
  </data>
  <data name="ERR_FieldHasMultipleDistinctConstantValues" xml:space="preserve">
    <value>The field has multiple distinct constant values.</value>
  </data>
  <data name="WRN_UnqualifiedNestedTypeInCref" xml:space="preserve">
    <value>Within cref attributes, nested types of generic types should be qualified.</value>
  </data>
  <data name="WRN_UnqualifiedNestedTypeInCref_Title" xml:space="preserve">
    <value>Within cref attributes, nested types of generic types should be qualified</value>
  </data>
  <data name="NotACSharpSymbol" xml:space="preserve">
    <value>Not a C# symbol.</value>
  </data>
  <data name="HDN_UnusedUsingDirective" xml:space="preserve">
    <value>Unnecessary using directive.</value>
  </data>
  <data name="HDN_UnusedExternAlias" xml:space="preserve">
    <value>Unused extern alias.</value>
  </data>
  <data name="ElementsCannotBeNull" xml:space="preserve">
    <value>Elements cannot be null.</value>
  </data>
  <data name="IDS_LIB_ENV" xml:space="preserve">
    <value>LIB environment variable</value>
  </data>
  <data name="IDS_LIB_OPTION" xml:space="preserve">
    <value>/LIB option</value>
  </data>
  <data name="IDS_REFERENCEPATH_OPTION" xml:space="preserve">
    <value>/REFERENCEPATH option</value>
  </data>
  <data name="IDS_DirectoryDoesNotExist" xml:space="preserve">
    <value>directory does not exist</value>
  </data>
  <data name="IDS_DirectoryHasInvalidPath" xml:space="preserve">
    <value>path is too long or invalid</value>
  </data>
  <data name="WRN_NoRuntimeMetadataVersion" xml:space="preserve">
    <value>No value for RuntimeMetadataVersion found. No assembly containing System.Object was found nor was a value for RuntimeMetadataVersion specified through options.</value>
  </data>
  <data name="WRN_NoRuntimeMetadataVersion_Title" xml:space="preserve">
    <value>No value for RuntimeMetadataVersion found</value>
  </data>
  <data name="WrongSemanticModelType" xml:space="preserve">
    <value>Expected a {0} SemanticModel.</value>
  </data>
  <data name="IDS_FeatureLambda" xml:space="preserve">
    <value>lambda expression</value>
  </data>
  <data name="ERR_FeatureNotAvailableInVersion1" xml:space="preserve">
    <value>Feature '{0}' is not available in C# 1. Please use language version {1} or greater.</value>
  </data>
  <data name="ERR_FeatureNotAvailableInVersion2" xml:space="preserve">
    <value>Feature '{0}' is not available in C# 2. Please use language version {1} or greater.</value>
  </data>
  <data name="ERR_FeatureNotAvailableInVersion3" xml:space="preserve">
    <value>Feature '{0}' is not available in C# 3. Please use language version {1} or greater.</value>
  </data>
  <data name="ERR_FeatureNotAvailableInVersion4" xml:space="preserve">
    <value>Feature '{0}' is not available in C# 4. Please use language version {1} or greater.</value>
  </data>
  <data name="ERR_FeatureNotAvailableInVersion5" xml:space="preserve">
    <value>Feature '{0}' is not available in C# 5. Please use language version {1} or greater.</value>
  </data>
  <data name="ERR_FeatureNotAvailableInVersion6" xml:space="preserve">
    <value>Feature '{0}' is not available in C# 6. Please use language version {1} or greater.</value>
  </data>
  <data name="ERR_FeatureNotAvailableInVersion7" xml:space="preserve">
    <value>Feature '{0}' is not available in C# 7.0. Please use language version {1} or greater.</value>
  </data>
  <data name="ERR_FeatureIsExperimental" xml:space="preserve">
    <value>Feature '{0}' is experimental and unsupported; use '/features:{1}' to enable.</value>
  </data>
  <data name="IDS_VersionExperimental" xml:space="preserve">
    <value>'experimental'</value>
  </data>
  <data name="PositionNotWithinTree" xml:space="preserve">
    <value>Position must be within span of the syntax tree.</value>
  </data>
  <data name="SpeculatedSyntaxNodeCannotBelongToCurrentCompilation" xml:space="preserve">
    <value>Syntax node to be speculated cannot belong to a syntax tree from the current compilation.</value>
  </data>
  <data name="ChainingSpeculativeModelIsNotSupported" xml:space="preserve">
    <value>Chaining speculative semantic model is not supported. You should create a speculative model from the non-speculative ParentModel.</value>
  </data>
  <data name="IDS_ToolName" xml:space="preserve">
    <value>Microsoft (R) Visual C# Compiler</value>
  </data>
  <data name="IDS_LogoLine1" xml:space="preserve">
    <value>{0} version {1}</value>
  </data>
  <data name="IDS_LogoLine2" xml:space="preserve">
    <value>Copyright (C) Microsoft Corporation. All rights reserved.</value>
  </data>
  <data name="IDS_LangVersions" xml:space="preserve">
    <value>Supported language versions:</value>
  </data>
  <data name="IDS_CSCHelp" xml:space="preserve">
    <value>
                             Visual C# Compiler Options

                       - OUTPUT FILES -
-out:&lt;file&gt;                   Specify output file name (default: base name of
                              file with main class or first file)
-target:exe                   Build a console executable (default) (Short
                              form: -t:exe)
-target:winexe                Build a Windows executable (Short form:
                              -t:winexe)
-target:library               Build a library (Short form: -t:library)
-target:module                Build a module that can be added to another
                              assembly (Short form: -t:module)
-target:appcontainerexe       Build an Appcontainer executable (Short form:
                              -t:appcontainerexe)
-target:winmdobj              Build a Windows Runtime intermediate file that
                              is consumed by WinMDExp (Short form: -t:winmdobj)
-doc:&lt;file&gt;                   XML Documentation file to generate
-refout:&lt;file&gt;                Reference assembly output to generate
-platform:&lt;string&gt;            Limit which platforms this code can run on: x86,
                              Itanium, x64, arm, arm64, anycpu32bitpreferred, or
                              anycpu. The default is anycpu.

                       - INPUT FILES -
-recurse:&lt;wildcard&gt;           Include all files in the current directory and
                              subdirectories according to the wildcard
                              specifications
-reference:&lt;alias&gt;=&lt;file&gt;     Reference metadata from the specified assembly
                              file using the given alias (Short form: -r)
-reference:&lt;file list&gt;        Reference metadata from the specified assembly
                              files (Short form: -r)
-addmodule:&lt;file list&gt;        Link the specified modules into this assembly
-link:&lt;file list&gt;             Embed metadata from the specified interop
                              assembly files (Short form: -l)
-analyzer:&lt;file list&gt;         Run the analyzers from this assembly
                              (Short form: -a)
-additionalfile:&lt;file list&gt;   Additional files that don't directly affect code
                              generation but may be used by analyzers for producing
                              errors or warnings.
-embed                        Embed all source files in the PDB.
-embed:&lt;file list&gt;            Embed specific files in the PDB.

                       - RESOURCES -
-win32res:&lt;file&gt;              Specify a Win32 resource file (.res)
-win32icon:&lt;file&gt;             Use this icon for the output
-win32manifest:&lt;file&gt;         Specify a Win32 manifest file (.xml)
-nowin32manifest              Do not include the default Win32 manifest
-resource:&lt;resinfo&gt;           Embed the specified resource (Short form: -res)
-linkresource:&lt;resinfo&gt;       Link the specified resource to this assembly
                              (Short form: -linkres) Where the resinfo format
                              is &lt;file&gt;[,&lt;string name&gt;[,public|private]]

                       - CODE GENERATION -
-debug[+|-]                   Emit debugging information
-debug:{full|pdbonly|portable|embedded}
                              Specify debugging type ('full' is default,
                              'portable' is a cross-platform format,
                              'embedded' is a cross-platform format embedded into
                              the target .dll or .exe)
-optimize[+|-]                Enable optimizations (Short form: -o)
-deterministic                Produce a deterministic assembly
                              (including module version GUID and timestamp)
-refonly                      Produce a reference assembly in place of the main output
-instrument:TestCoverage      Produce an assembly instrumented to collect
                              coverage information
-sourcelink:&lt;file&gt;            Source link info to embed into PDB.

                       - ERRORS AND WARNINGS -
-warnaserror[+|-]             Report all warnings as errors
-warnaserror[+|-]:&lt;warn list&gt; Report specific warnings as errors
                              (use "nullable" for all nullability warnings)
-warn:&lt;n&gt;                     Set warning level (0 or higher) (Short form: -w)
-nowarn:&lt;warn list&gt;           Disable specific warning messages
                              (use "nullable" for all nullability warnings)
-ruleset:&lt;file&gt;               Specify a ruleset file that disables specific
                              diagnostics.
-errorlog:&lt;file&gt;[,version=&lt;sarif_version&gt;]
                              Specify a file to log all compiler and analyzer
                              diagnostics.
                              sarif_version:{1|2|2.1} Default is 1. 2 and 2.1
                              both mean SARIF version 2.1.0.
-reportanalyzer               Report additional analyzer information, such as
                              execution time.
-skipanalyzers[+|-]           Skip execution of diagnostic analyzers.

                       - LANGUAGE -
-checked[+|-]                 Generate overflow checks
-unsafe[+|-]                  Allow 'unsafe' code
-define:&lt;symbol list&gt;         Define conditional compilation symbol(s) (Short
                              form: -d)
-langversion:?                Display the allowed values for language version
-langversion:&lt;string&gt;         Specify language version such as
                              `latest` (latest version, including minor versions),
                              `default` (same as `latest`),
                              `latestmajor` (latest version, excluding minor versions),
                              `preview` (latest version, including features in unsupported preview),
                              or specific versions like `6` or `7.1`
-nullable[+|-]                Specify nullable context option enable|disable.
-nullable:{enable|disable|warnings|annotations}
                              Specify nullable context option enable|disable|warnings|annotations.

                       - SECURITY -
-delaysign[+|-]               Delay-sign the assembly using only the public
                              portion of the strong name key
-publicsign[+|-]              Public-sign the assembly using only the public
                              portion of the strong name key
-keyfile:&lt;file&gt;               Specify a strong name key file
-keycontainer:&lt;string&gt;        Specify a strong name key container
-highentropyva[+|-]           Enable high-entropy ASLR

                       - MISCELLANEOUS -
@&lt;file&gt;                       Read response file for more options
-help                         Display this usage message (Short form: -?)
-nologo                       Suppress compiler copyright message
-noconfig                     Do not auto include CSC.RSP file
-parallel[+|-]                Concurrent build.
-version                      Display the compiler version number and exit.

                       - ADVANCED -
-baseaddress:&lt;address&gt;        Base address for the library to be built
-checksumalgorithm:&lt;alg&gt;      Specify algorithm for calculating source file
                              checksum stored in PDB. Supported values are:
                              SHA1 or SHA256 (default).
-codepage:&lt;n&gt;                 Specify the codepage to use when opening source
                              files
-utf8output                   Output compiler messages in UTF-8 encoding
-main:&lt;type&gt;                  Specify the type that contains the entry point
                              (ignore all other possible entry points) (Short
                              form: -m)
-fullpaths                    Compiler generates fully qualified paths
-filealign:&lt;n&gt;                Specify the alignment used for output file
                              sections
-pathmap:&lt;K1&gt;=&lt;V1&gt;,&lt;K2&gt;=&lt;V2&gt;,...
                              Specify a mapping for source path names output by
                              the compiler.
-pdb:&lt;file&gt;                   Specify debug information file name (default:
                              output file name with .pdb extension)
-errorendlocation             Output line and column of the end location of
                              each error
-preferreduilang              Specify the preferred output language name.
-nosdkpath                    Disable searching the default SDK path for standard library assemblies.
-nostdlib[+|-]                Do not reference standard library (mscorlib.dll)
-subsystemversion:&lt;string&gt;    Specify subsystem version of this assembly
-lib:&lt;file list&gt;              Specify additional directories to search in for
                              references
-errorreport:&lt;string&gt;         Specify how to handle internal compiler errors:
                              prompt, send, queue, or none. The default is
                              queue.
-appconfig:&lt;file&gt;             Specify an application configuration file
                              containing assembly binding settings
-moduleassemblyname:&lt;string&gt;  Name of the assembly which this module will be
                              a part of
-modulename:&lt;string&gt;          Specify the name of the source module
-generatedfilesout:&lt;dir&gt;      Place files generated during compilation in the
                              specified directory.
</value>
    <comment>Visual C# Compiler Options</comment>
  </data>
  <data name="ERR_ComImportWithInitializers" xml:space="preserve">
    <value>'{0}': a class with the ComImport attribute cannot specify field initializers.</value>
  </data>
  <data name="WRN_PdbLocalNameTooLong" xml:space="preserve">
    <value>Local name '{0}' is too long for PDB.  Consider shortening or compiling without /debug.</value>
  </data>
  <data name="WRN_PdbLocalNameTooLong_Title" xml:space="preserve">
    <value>Local name is too long for PDB</value>
  </data>
  <data name="ERR_RetNoObjectRequiredLambda" xml:space="preserve">
    <value>Anonymous function converted to a void returning delegate cannot return a value</value>
  </data>
  <data name="ERR_TaskRetNoObjectRequiredLambda" xml:space="preserve">
    <value>Async lambda expression converted to a '{0}' returning delegate cannot return a value</value>
  </data>
  <data name="WRN_AnalyzerCannotBeCreated" xml:space="preserve">
    <value>An instance of analyzer {0} cannot be created from {1} : {2}.</value>
  </data>
  <data name="WRN_AnalyzerCannotBeCreated_Title" xml:space="preserve">
    <value>An analyzer instance cannot be created</value>
  </data>
  <data name="WRN_NoAnalyzerInAssembly" xml:space="preserve">
    <value>The assembly {0} does not contain any analyzers.</value>
  </data>
  <data name="WRN_NoAnalyzerInAssembly_Title" xml:space="preserve">
    <value>Assembly does not contain any analyzers</value>
  </data>
  <data name="WRN_UnableToLoadAnalyzer" xml:space="preserve">
    <value>Unable to load Analyzer assembly {0} : {1}</value>
  </data>
  <data name="WRN_UnableToLoadAnalyzer_Title" xml:space="preserve">
    <value>Unable to load Analyzer assembly</value>
  </data>
  <data name="INF_UnableToLoadSomeTypesInAnalyzer" xml:space="preserve">
    <value>Skipping some types in analyzer assembly {0} due to a ReflectionTypeLoadException : {1}.</value>
  </data>
  <data name="ERR_CantReadRulesetFile" xml:space="preserve">
    <value>Error reading ruleset file {0} - {1}</value>
  </data>
  <data name="ERR_BadPdbData" xml:space="preserve">
    <value>Error reading debug information for '{0}'</value>
  </data>
  <data name="IDS_OperationCausedStackOverflow" xml:space="preserve">
    <value>Operation caused a stack overflow.</value>
  </data>
  <data name="WRN_IdentifierOrNumericLiteralExpected" xml:space="preserve">
    <value>Expected identifier or numeric literal.</value>
  </data>
  <data name="WRN_IdentifierOrNumericLiteralExpected_Title" xml:space="preserve">
    <value>Expected identifier or numeric literal</value>
  </data>
  <data name="ERR_InitializerOnNonAutoProperty" xml:space="preserve">
    <value>Only auto-implemented properties can have initializers.</value>
  </data>
  <data name="ERR_InstancePropertyInitializerInInterface" xml:space="preserve">
    <value>Instance properties in interfaces cannot have initializers.</value>
  </data>
  <data name="ERR_AutoPropertyMustHaveGetAccessor" xml:space="preserve">
    <value>Auto-implemented properties must have get accessors.</value>
  </data>
  <data name="ERR_AutoPropertyMustOverrideSet" xml:space="preserve">
    <value>Auto-implemented properties must override all accessors of the overridden property.</value>
  </data>
  <data name="ERR_InitializerInStructWithoutExplicitConstructor" xml:space="preserve">
    <value>Structs without explicit constructors cannot contain members with initializers.</value>
  </data>
  <data name="ERR_EncodinglessSyntaxTree" xml:space="preserve">
    <value>Cannot emit debug information for a source text without encoding.</value>
  </data>
  <data name="ERR_BlockBodyAndExpressionBody" xml:space="preserve">
    <value>Block bodies and expression bodies cannot both be provided.</value>
  </data>
  <data name="ERR_SwitchFallOut" xml:space="preserve">
    <value>Control cannot fall out of switch from final case label ('{0}')</value>
  </data>
  <data name="ERR_UnexpectedBoundGenericName" xml:space="preserve">
    <value>Type arguments are not allowed in the nameof operator.</value>
  </data>
  <data name="ERR_NullPropagatingOpInExpressionTree" xml:space="preserve">
    <value>An expression tree lambda may not contain a null propagating operator.</value>
  </data>
  <data name="ERR_DictionaryInitializerInExpressionTree" xml:space="preserve">
    <value>An expression tree lambda may not contain a dictionary initializer.</value>
  </data>
  <data name="ERR_ExtensionCollectionElementInitializerInExpressionTree" xml:space="preserve">
    <value>An extension Add method is not supported for a collection initializer in an expression lambda.</value>
  </data>
  <data name="IDS_FeatureNameof" xml:space="preserve">
    <value>nameof operator</value>
  </data>
  <data name="IDS_FeatureDictionaryInitializer" xml:space="preserve">
    <value>dictionary initializer</value>
  </data>
  <data name="ERR_UnclosedExpressionHole" xml:space="preserve">
    <value>Missing close delimiter '}' for interpolated expression started with '{'.</value>
  </data>
  <data name="ERR_SingleLineCommentInExpressionHole" xml:space="preserve">
    <value>A single-line comment may not be used in an interpolated string.</value>
  </data>
  <data name="ERR_InsufficientStack" xml:space="preserve">
    <value>An expression is too long or complex to compile</value>
  </data>
  <data name="ERR_ExpressionHasNoName" xml:space="preserve">
    <value>Expression does not have a name.</value>
  </data>
  <data name="ERR_SubexpressionNotInNameof" xml:space="preserve">
    <value>Sub-expression cannot be used in an argument to nameof.</value>
  </data>
  <data name="ERR_AliasQualifiedNameNotAnExpression" xml:space="preserve">
    <value>An alias-qualified name is not an expression.</value>
  </data>
  <data name="ERR_NameofMethodGroupWithTypeParameters" xml:space="preserve">
    <value>Type parameters are not allowed on a method group as an argument to 'nameof'.</value>
  </data>
  <data name="NoNoneSearchCriteria" xml:space="preserve">
    <value>SearchCriteria is expected.</value>
  </data>
  <data name="ERR_InvalidAssemblyCulture" xml:space="preserve">
    <value>Assembly culture strings may not contain embedded NUL characters.</value>
  </data>
  <data name="IDS_FeatureUsingStatic" xml:space="preserve">
    <value>using static</value>
  </data>
  <data name="IDS_FeatureInterpolatedStrings" xml:space="preserve">
    <value>interpolated strings</value>
  </data>
  <data name="IDS_FeatureAltInterpolatedVerbatimStrings" xml:space="preserve">
    <value>alternative interpolated verbatim strings</value>
  </data>
  <data name="IDS_AwaitInCatchAndFinally" xml:space="preserve">
    <value>await in catch blocks and finally blocks</value>
  </data>
  <data name="IDS_FeatureBinaryLiteral" xml:space="preserve">
    <value>binary literals</value>
  </data>
  <data name="IDS_FeatureDigitSeparator" xml:space="preserve">
    <value>digit separators</value>
  </data>
  <data name="IDS_FeatureLocalFunctions" xml:space="preserve">
    <value>local functions</value>
  </data>
  <data name="ERR_UnescapedCurly" xml:space="preserve">
    <value>A '{0}' character must be escaped (by doubling) in an interpolated string.</value>
  </data>
  <data name="ERR_EscapedCurly" xml:space="preserve">
    <value>A '{0}' character may only be escaped by doubling '{0}{0}' in an interpolated string.</value>
  </data>
  <data name="ERR_TrailingWhitespaceInFormatSpecifier" xml:space="preserve">
    <value>A format specifier may not contain trailing whitespace.</value>
  </data>
  <data name="ERR_EmptyFormatSpecifier" xml:space="preserve">
    <value>Empty format specifier.</value>
  </data>
  <data name="ERR_ErrorInReferencedAssembly" xml:space="preserve">
    <value>There is an error in a referenced assembly '{0}'.</value>
  </data>
  <data name="ERR_ExpressionOrDeclarationExpected" xml:space="preserve">
    <value>Expression or declaration statement expected.</value>
  </data>
  <data name="ERR_NameofExtensionMethod" xml:space="preserve">
    <value>Extension method groups are not allowed as an argument to 'nameof'.</value>
  </data>
  <data name="WRN_AlignmentMagnitude" xml:space="preserve">
    <value>Alignment value {0} has a magnitude greater than {1} and may result in a large formatted string.</value>
  </data>
  <data name="HDN_UnusedExternAlias_Title" xml:space="preserve">
    <value>Unused extern alias</value>
  </data>
  <data name="HDN_UnusedUsingDirective_Title" xml:space="preserve">
    <value>Unnecessary using directive</value>
  </data>
  <data name="INF_UnableToLoadSomeTypesInAnalyzer_Title" xml:space="preserve">
    <value>Skip loading types in analyzer assembly that fail due to a ReflectionTypeLoadException</value>
  </data>
  <data name="WRN_AlignmentMagnitude_Title" xml:space="preserve">
    <value>Alignment value has a magnitude that may result in a large formatted string</value>
  </data>
  <data name="ERR_ConstantStringTooLong" xml:space="preserve">
    <value>Length of String constant resulting from concatenation exceeds System.Int32.MaxValue.  Try splitting the string into multiple constants.</value>
  </data>
  <data name="ERR_TupleTooFewElements" xml:space="preserve">
    <value>Tuple must contain at least two elements.</value>
  </data>
  <data name="ERR_DebugEntryPointNotSourceMethodDefinition" xml:space="preserve">
    <value>Debug entry point must be a definition of a method declared in the current compilation.</value>
  </data>
  <data name="ERR_LoadDirectiveOnlyAllowedInScripts" xml:space="preserve">
    <value>#load is only allowed in scripts</value>
  </data>
  <data name="ERR_PPLoadFollowsToken" xml:space="preserve">
    <value>Cannot use #load after first token in file</value>
  </data>
  <data name="CouldNotFindFile" xml:space="preserve">
    <value>Could not find file.</value>
    <comment>File path referenced in source (#load) could not be resolved.</comment>
  </data>
  <data name="SyntaxTreeFromLoadNoRemoveReplace" xml:space="preserve">
    <value>SyntaxTree resulted from a #load directive and cannot be removed or replaced directly.</value>
  </data>
  <data name="ERR_SourceFileReferencesNotSupported" xml:space="preserve">
    <value>Source file references are not supported.</value>
  </data>
  <data name="ERR_InvalidPathMap" xml:space="preserve">
    <value>The pathmap option was incorrectly formatted.</value>
  </data>
  <data name="ERR_InvalidReal" xml:space="preserve">
    <value>Invalid real literal.</value>
  </data>
  <data name="ERR_AutoPropertyCannotBeRefReturning" xml:space="preserve">
    <value>Auto-implemented properties cannot return by reference</value>
  </data>
  <data name="ERR_RefPropertyMustHaveGetAccessor" xml:space="preserve">
    <value>Properties which return by reference must have a get accessor</value>
  </data>
  <data name="ERR_RefPropertyCannotHaveSetAccessor" xml:space="preserve">
    <value>Properties which return by reference cannot have set accessors</value>
  </data>
  <data name="ERR_CantChangeRefReturnOnOverride" xml:space="preserve">
    <value>'{0}' must match by reference return of overridden member '{1}'</value>
  </data>
  <data name="ERR_CantChangeInitOnlyOnOverride" xml:space="preserve">
    <value>'{0}' must match by init-only of overridden member '{1}'</value>
  </data>
  <data name="ERR_MustNotHaveRefReturn" xml:space="preserve">
    <value>By-reference returns may only be used in methods that return by reference</value>
  </data>
  <data name="ERR_MustHaveRefReturn" xml:space="preserve">
    <value>By-value returns may only be used in methods that return by value</value>
  </data>
  <data name="ERR_RefReturnMustHaveIdentityConversion" xml:space="preserve">
    <value>The return expression must be of type '{0}' because this method returns by reference</value>
  </data>
  <data name="ERR_CloseUnimplementedInterfaceMemberWrongRefReturn" xml:space="preserve">
    <value>'{0}' does not implement interface member '{1}'. '{2}' cannot implement '{1}' because it does not have matching return by reference.</value>
  </data>
  <data name="ERR_CloseUnimplementedInterfaceMemberWrongInitOnly" xml:space="preserve">
    <value>'{0}' does not implement interface member '{1}'. '{2}' cannot implement '{1}'.</value>
  </data>
  <data name="ERR_BadIteratorReturnRef" xml:space="preserve">
    <value>The body of '{0}' cannot be an iterator block because '{0}' returns by reference</value>
  </data>
  <data name="ERR_BadRefReturnExpressionTree" xml:space="preserve">
    <value>Lambda expressions that return by reference cannot be converted to expression trees</value>
  </data>
  <data name="ERR_RefReturningCallInExpressionTree" xml:space="preserve">
    <value>An expression tree lambda may not contain a call to a method, property, or indexer that returns by reference</value>
  </data>
  <data name="ERR_RefReturnLvalueExpected" xml:space="preserve">
    <value>An expression cannot be used in this context because it may not be passed or returned by reference</value>
  </data>
  <data name="ERR_RefReturnNonreturnableLocal" xml:space="preserve">
    <value>Cannot return '{0}' by reference because it was initialized to a value that cannot be returned by reference</value>
  </data>
  <data name="ERR_RefReturnNonreturnableLocal2" xml:space="preserve">
    <value>Cannot return by reference a member of '{0}' because it was initialized to a value that cannot be returned by reference</value>
  </data>
  <data name="WRN_RefReturnNonreturnableLocal" xml:space="preserve">
    <value>Local '{0}' is returned by reference but was initialized to a value that cannot be returned by reference</value>
  </data>
  <data name="WRN_RefReturnNonreturnableLocal_Title" xml:space="preserve">
    <value>Local is returned by reference but was initialized to a value that cannot be returned by reference</value>
  </data>
  <data name="WRN_RefReturnNonreturnableLocal2" xml:space="preserve">
    <value>A member of '{0}' is returned by reference but was initialized to a value that cannot be returned by reference</value>
  </data>
  <data name="WRN_RefReturnNonreturnableLocal2_Title" xml:space="preserve">
    <value>A member is returned by reference but was initialized to a value that cannot be returned by reference</value>
  </data>
  <data name="ERR_RefReturnReadonlyLocal" xml:space="preserve">
    <value>Cannot return '{0}' by reference because it is read-only</value>
  </data>
  <data name="ERR_RefReturnRangeVariable" xml:space="preserve">
    <value>Cannot return the range variable '{0}' by reference</value>
  </data>
  <data name="ERR_RefReturnReadonlyLocalCause" xml:space="preserve">
    <value>Cannot return '{0}' by reference because it is a '{1}'</value>
  </data>
  <data name="ERR_RefReturnReadonlyLocal2Cause" xml:space="preserve">
    <value>Cannot return fields of '{0}' by reference because it is a '{1}'</value>
  </data>
  <data name="ERR_RefReturnReadonly" xml:space="preserve">
    <value>A readonly field cannot be returned by writable reference</value>
  </data>
  <data name="ERR_RefReturnReadonlyStatic" xml:space="preserve">
    <value>A static readonly field cannot be returned by writable reference</value>
  </data>
  <data name="ERR_RefReturnReadonly2" xml:space="preserve">
    <value>Members of readonly field '{0}' cannot be returned by writable reference</value>
  </data>
  <data name="ERR_RefReturnReadonlyStatic2" xml:space="preserve">
    <value>Fields of static readonly field '{0}' cannot be returned by writable reference</value>
  </data>
  <data name="ERR_RefReturnParameter" xml:space="preserve">
    <value>Cannot return a parameter by reference '{0}' because it is not a ref parameter</value>
  </data>
  <data name="ERR_RefReturnParameter2" xml:space="preserve">
    <value>Cannot return by reference a member of parameter '{0}' because it is not a ref or out parameter</value>
  </data>
  <data name="ERR_RefReturnScopedParameter" xml:space="preserve">
    <value>Cannot return a parameter by reference '{0}' because it is scoped to the current method</value>
  </data>
  <data name="ERR_RefReturnScopedParameter2" xml:space="preserve">
    <value>Cannot return by reference a member of parameter '{0}' because it is scoped to the current method</value>
  </data>
  <data name="ERR_RefReturnOnlyParameter" xml:space="preserve">
    <value>Cannot return a parameter by reference '{0}' through a ref parameter; it can only be returned in a return statement</value>
  </data>
  <data name="ERR_RefReturnOnlyParameter2" xml:space="preserve">
    <value>Cannot return by reference a member of parameter '{0}' through a ref parameter; it can only be returned in a return statement</value>
  </data>
  <data name="WRN_RefReturnOnlyParameter" xml:space="preserve">
    <value>This returns a parameter by reference '{0}' through a ref parameter; but it can only safely be returned in a return statement</value>
  </data>
  <data name="WRN_RefReturnOnlyParameter_Title" xml:space="preserve">
    <value>This returns a parameter by reference through a ref parameter; but it can only safely be returned in a return statement</value>
  </data>
  <data name="WRN_RefReturnOnlyParameter2" xml:space="preserve">
    <value>This returns by reference a member of parameter '{0}' through a ref parameter; but it can only safely be returned in a return statement</value>
  </data>
  <data name="WRN_RefReturnOnlyParameter2_Title" xml:space="preserve">
    <value>This returns by reference a member of parameter through a ref parameter; but it can only safely be returned in a return statement</value>
  </data>
  <data name="WRN_RefReturnParameter" xml:space="preserve">
    <value>This returns a parameter by reference '{0}' but it is not a ref parameter</value>
  </data>
  <data name="WRN_RefReturnParameter_Title" xml:space="preserve">
    <value>This returns a parameter by reference but it is not a ref parameter</value>
  </data>
  <data name="WRN_RefReturnScopedParameter" xml:space="preserve">
    <value>This returns a parameter by reference '{0}' but it is scoped to the current method</value>
  </data>
  <data name="WRN_RefReturnScopedParameter_Title" xml:space="preserve">
    <value>This returns a parameter by reference but it is scoped to the current method</value>
  </data>
  <data name="WRN_RefReturnParameter2" xml:space="preserve">
    <value>This returns by reference a member of parameter '{0}' that is not a ref or out parameter</value>
  </data>
  <data name="WRN_RefReturnParameter2_Title" xml:space="preserve">
    <value>This returns by reference a member of parameter that is not a ref or out parameter</value>
  </data>
  <data name="WRN_RefReturnScopedParameter2" xml:space="preserve">
    <value>This returns by reference a member of parameter '{0}' that is scoped to the current method</value>
  </data>
  <data name="WRN_RefReturnScopedParameter2_Title" xml:space="preserve">
    <value>This returns by reference a member of parameter that is scoped to the current method</value>
  </data>
  <data name="ERR_RefReturnLocal" xml:space="preserve">
    <value>Cannot return local '{0}' by reference because it is not a ref local</value>
  </data>
  <data name="ERR_RefReturnLocal2" xml:space="preserve">
    <value>Cannot return a member of local '{0}' by reference because it is not a ref local</value>
  </data>
  <data name="WRN_RefReturnLocal" xml:space="preserve">
    <value>This returns local '{0}' by reference but it is not a ref local</value>
  </data>
  <data name="WRN_RefReturnLocal_Title" xml:space="preserve">
    <value>This returns local by reference but it is not a ref local</value>
  </data>
  <data name="WRN_RefReturnLocal2" xml:space="preserve">
    <value>This returns a member of local '{0}' by reference but it is not a ref local</value>
  </data>
  <data name="WRN_RefReturnLocal2_Title" xml:space="preserve">
    <value>This returns a member of local by reference but it is not a ref local</value>
  </data>
  <data name="ERR_RefReturnStructThis" xml:space="preserve">
    <value>Struct members cannot return 'this' or other instance members by reference</value>
  </data>
  <data name="WRN_RefReturnStructThis" xml:space="preserve">
    <value>Struct member returns 'this' or other instance members by reference</value>
  </data>
  <data name="WRN_RefReturnStructThis_Title" xml:space="preserve">
    <value>Struct member returns 'this' or other instance members by reference</value>
  </data>
  <data name="ERR_EscapeOther" xml:space="preserve">
    <value>Expression cannot be used in this context because it may indirectly expose variables outside of their declaration scope</value>
  </data>
  <data name="ERR_EscapeVariable" xml:space="preserve">
    <value>Cannot use variable '{0}' in this context because it may expose referenced variables outside of their declaration scope</value>
  </data>
  <data name="WRN_EscapeVariable" xml:space="preserve">
    <value>Use of variable '{0}' in this context may expose referenced variables outside of their declaration scope</value>
  </data>
  <data name="WRN_EscapeVariable_Title" xml:space="preserve">
    <value>Use of variable in this context may expose referenced variables outside of their declaration scope</value>
  </data>
  <data name="ERR_EscapeCall" xml:space="preserve">
    <value>Cannot use a result of '{0}' in this context because it may expose variables referenced by parameter '{1}' outside of their declaration scope</value>
  </data>
  <data name="ERR_EscapeCall2" xml:space="preserve">
    <value>Cannot use a member of result of '{0}' in this context because it may expose variables referenced by parameter '{1}' outside of their declaration scope</value>
  </data>
  <data name="WRN_EscapeCall" xml:space="preserve">
    <value>Use of result of '{0}' in this context may expose variables referenced by parameter '{1}' outside of their declaration scope</value>
  </data>
  <data name="WRN_EscapeCall_Title" xml:space="preserve">
    <value>Use of result in this context may expose variables referenced by parameter outside of their declaration scope</value>
  </data>
  <data name="WRN_EscapeCall2" xml:space="preserve">
    <value>Use of member of result of '{0}' in this context may expose variables referenced by parameter '{1}' outside of their declaration scope</value>
  </data>
  <data name="WRN_EscapeCall2_Title" xml:space="preserve">
    <value>Use of member of result in this context may expose variables referenced by parameter outside of their declaration scope</value>
  </data>
  <data name="ERR_CallArgMixing" xml:space="preserve">
    <value>This combination of arguments to '{0}' is disallowed because it may expose variables referenced by parameter '{1}' outside of their declaration scope</value>
  </data>
  <data name="WRN_CallArgMixing" xml:space="preserve">
    <value>This combination of arguments to '{0}' may expose variables referenced by parameter '{1}' outside of their declaration scope</value>
  </data>
  <data name="WRN_CallArgMixing_Title" xml:space="preserve">
    <value>This combination of arguments may expose variables referenced by parameter outside of their declaration scope</value>
  </data>
  <data name="ERR_MismatchedRefEscapeInTernary" xml:space="preserve">
    <value>Branches of a ref conditional operator cannot refer to variables with incompatible declaration scopes</value>
  </data>
  <data name="WRN_MismatchedRefEscapeInTernary" xml:space="preserve">
    <value>The branches of the ref conditional operator refer to variables with incompatible declaration scopes</value>
  </data>
  <data name="WRN_MismatchedRefEscapeInTernary_Title" xml:space="preserve">
    <value>The branches of the ref conditional operator refer to variables with incompatible declaration scopes</value>
  </data>
  <data name="ERR_EscapeStackAlloc" xml:space="preserve">
    <value>A result of a stackalloc expression of type '{0}' cannot be used in this context because it may be exposed outside of the containing method</value>
  </data>
  <data name="WRN_EscapeStackAlloc" xml:space="preserve">
    <value>A result of a stackalloc expression of type '{0}' in this context may be exposed outside of the containing method</value>
  </data>
  <data name="WRN_EscapeStackAlloc_Title" xml:space="preserve">
    <value>A result of a stackalloc expression of this type in this context may be exposed outside of the containing method</value>
  </data>
  <data name="ERR_InitializeByValueVariableWithReference" xml:space="preserve">
    <value>Cannot initialize a by-value variable with a reference</value>
  </data>
  <data name="ERR_InitializeByReferenceVariableWithValue" xml:space="preserve">
    <value>Cannot initialize a by-reference variable with a value</value>
  </data>
  <data name="ERR_RefAssignmentMustHaveIdentityConversion" xml:space="preserve">
    <value>The expression must be of type '{0}' because it is being assigned by reference</value>
  </data>
  <data name="ERR_ByReferenceVariableMustBeInitialized" xml:space="preserve">
    <value>A declaration of a by-reference variable must have an initializer</value>
  </data>
  <data name="ERR_AnonDelegateCantUseLocal" xml:space="preserve">
    <value>Cannot use ref local '{0}' inside an anonymous method, lambda expression, or query expression</value>
  </data>
  <data name="ERR_BadIteratorLocalType" xml:space="preserve">
    <value>Iterators cannot have by-reference locals</value>
  </data>
  <data name="ERR_BadAsyncLocalType" xml:space="preserve">
    <value>Async methods cannot have by-reference locals</value>
  </data>
  <data name="ERR_RefReturningCallAndAwait" xml:space="preserve">
    <value>'await' cannot be used in an expression containing a call to '{0}' because it returns by reference</value>
  </data>
  <data name="ERR_RefConditionalAndAwait" xml:space="preserve">
    <value>'await' cannot be used in an expression containing a ref conditional operator</value>
  </data>
  <data name="ERR_RefConditionalNeedsTwoRefs" xml:space="preserve">
    <value>Both conditional operator values must be ref values or neither may be a ref value</value>
  </data>
  <data name="ERR_RefConditionalDifferentTypes" xml:space="preserve">
    <value>The expression must be of type '{0}' to match the alternative ref value</value>
  </data>
  <data name="ERR_ExpressionTreeContainsLocalFunction" xml:space="preserve">
    <value>An expression tree may not contain a reference to a local function</value>
  </data>
  <data name="ERR_DynamicLocalFunctionParamsParameter" xml:space="preserve">
    <value>Cannot pass argument with dynamic type to params parameter '{0}' of local function '{1}'.</value>
  </data>
  <data name="SyntaxTreeIsNotASubmission" xml:space="preserve">
    <value>Syntax tree should be created from a submission.</value>
  </data>
  <data name="ERR_TooManyUserStrings" xml:space="preserve">
    <value>Combined length of user strings used by the program exceeds allowed limit. Try to decrease use of string literals.</value>
  </data>
  <data name="ERR_PatternNullableType" xml:space="preserve">
    <value>It is not legal to use nullable type '{0}?' in a pattern; use the underlying type '{0}' instead.</value>
  </data>
  <data name="ERR_IsNullableType" xml:space="preserve">
    <value>It is not legal to use nullable reference type '{0}?' in an is-type expression; use the underlying type '{0}' instead.</value>
  </data>
  <data name="ERR_AsNullableType" xml:space="preserve">
    <value>It is not legal to use nullable reference type '{0}?' in an as expression; use the underlying type '{0}' instead.</value>
  </data>
  <data name="ERR_BadPatternExpression" xml:space="preserve">
    <value>Invalid operand for pattern match; value required, but found '{0}'.</value>
  </data>
  <data name="ERR_PeWritingFailure" xml:space="preserve">
    <value>An error occurred while writing the output file: {0}.</value>
  </data>
  <data name="ERR_TupleDuplicateElementName" xml:space="preserve">
    <value>Tuple element names must be unique.</value>
  </data>
  <data name="ERR_TupleReservedElementName" xml:space="preserve">
    <value>Tuple element name '{0}' is only allowed at position {1}.</value>
  </data>
  <data name="ERR_TupleReservedElementNameAnyPosition" xml:space="preserve">
    <value>Tuple element name '{0}' is disallowed at any position.</value>
  </data>
  <data name="ERR_PredefinedTypeMemberNotFoundInAssembly" xml:space="preserve">
    <value>Member '{0}' was not found on type '{1}' from assembly '{2}'.</value>
  </data>
  <data name="IDS_FeatureTuples" xml:space="preserve">
    <value>tuples</value>
  </data>
  <data name="ERR_MissingDeconstruct" xml:space="preserve">
    <value>No suitable 'Deconstruct' instance or extension method was found for type '{0}', with {1} out parameters and a void return type.</value>
  </data>
  <data name="ERR_DeconstructRequiresExpression" xml:space="preserve">
    <value>Deconstruct assignment requires an expression with a type on the right-hand-side.</value>
  </data>
  <data name="ERR_SwitchExpressionValueExpected" xml:space="preserve">
    <value>The switch expression must be a value; found '{0}'.</value>
  </data>
  <data name="ERR_SwitchCaseSubsumed" xml:space="preserve">
    <value>The switch case is unreachable. It has already been handled by a previous case or it is impossible to match.</value>
  </data>
  <data name="ERR_StdInOptionProvidedButConsoleInputIsNotRedirected" xml:space="preserve">
    <value>stdin argument '-' is specified, but input has not been redirected from the standard input stream.</value>
  </data>
  <data name="ERR_SwitchArmSubsumed" xml:space="preserve">
    <value>The pattern is unreachable. It has already been handled by a previous arm of the switch expression or it is impossible to match.</value>
  </data>
  <data name="ERR_PatternWrongType" xml:space="preserve">
    <value>An expression of type '{0}' cannot be handled by a pattern of type '{1}'.</value>
  </data>
  <data name="ERR_ConstantPatternVsOpenType" xml:space="preserve">
    <value>An expression of type '{0}' cannot be handled by a pattern of type '{1}'. Please use language version '{2}' or greater to match an open type with a constant pattern.</value>
  </data>
  <data name="WRN_AttributeIgnoredWhenPublicSigning" xml:space="preserve">
    <value>Attribute '{0}' is ignored when public signing is specified.</value>
  </data>
  <data name="WRN_AttributeIgnoredWhenPublicSigning_Title" xml:space="preserve">
    <value>Attribute is ignored when public signing is specified.</value>
  </data>
  <data name="ERR_OptionMustBeAbsolutePath" xml:space="preserve">
    <value>Option '{0}' must be an absolute path.</value>
  </data>
  <data name="ERR_ConversionNotTupleCompatible" xml:space="preserve">
    <value>Tuple with {0} elements cannot be converted to type '{1}'.</value>
  </data>
  <data name="IDS_FeatureOutVar" xml:space="preserve">
    <value>out variable declaration</value>
  </data>
  <data name="ERR_ImplicitlyTypedOutVariableUsedInTheSameArgumentList" xml:space="preserve">
    <value>Reference to an implicitly-typed out variable '{0}' is not permitted in the same argument list.</value>
  </data>
  <data name="ERR_TypeInferenceFailedForImplicitlyTypedOutVariable" xml:space="preserve">
    <value>Cannot infer the type of implicitly-typed out variable '{0}'.</value>
  </data>
  <data name="ERR_TypeInferenceFailedForImplicitlyTypedDeconstructionVariable" xml:space="preserve">
    <value>Cannot infer the type of implicitly-typed deconstruction variable '{0}'.</value>
  </data>
  <data name="ERR_DiscardTypeInferenceFailed" xml:space="preserve">
    <value>Cannot infer the type of implicitly-typed discard.</value>
  </data>
  <data name="ERR_DeconstructWrongCardinality" xml:space="preserve">
    <value>Cannot deconstruct a tuple of '{0}' elements into '{1}' variables.</value>
  </data>
  <data name="ERR_CannotDeconstructDynamic" xml:space="preserve">
    <value>Cannot deconstruct dynamic objects.</value>
  </data>
  <data name="ERR_DeconstructTooFewElements" xml:space="preserve">
    <value>Deconstruction must contain at least two variables.</value>
  </data>
  <data name="WRN_TupleLiteralNameMismatch" xml:space="preserve">
    <value>The tuple element name '{0}' is ignored because a different name or no name is specified by the target type '{1}'.</value>
  </data>
  <data name="WRN_TupleLiteralNameMismatch_Title" xml:space="preserve">
    <value>The tuple element name is ignored because a different name or no name is specified by the assignment target.</value>
  </data>
  <data name="WRN_TupleBinopLiteralNameMismatch" xml:space="preserve">
    <value>The tuple element name '{0}' is ignored because a different name or no name is specified on the other side of the tuple == or != operator.</value>
  </data>
  <data name="WRN_TupleBinopLiteralNameMismatch_Title" xml:space="preserve">
    <value>The tuple element name is ignored because a different name or no name is specified on the other side of the tuple == or != operator.</value>
  </data>
  <data name="ERR_PredefinedValueTupleTypeMustBeStruct" xml:space="preserve">
    <value>Predefined type '{0}' must be a struct.</value>
  </data>
  <data name="ERR_NewWithTupleTypeSyntax" xml:space="preserve">
    <value>'new' cannot be used with tuple type. Use a tuple literal expression instead.</value>
  </data>
  <data name="ERR_DeconstructionVarFormDisallowsSpecificType" xml:space="preserve">
    <value>Deconstruction 'var (...)' form disallows a specific type for 'var'.</value>
  </data>
  <data name="ERR_TupleElementNamesAttributeMissing" xml:space="preserve">
    <value>Cannot define a class or member that utilizes tuples because the compiler required type '{0}' cannot be found. Are you missing a reference?</value>
  </data>
  <data name="ERR_ExplicitTupleElementNamesAttribute" xml:space="preserve">
    <value>Cannot reference 'System.Runtime.CompilerServices.TupleElementNamesAttribute' explicitly. Use the tuple syntax to define tuple names.</value>
  </data>
  <data name="ERR_ExpressionTreeContainsOutVariable" xml:space="preserve">
    <value>An expression tree may not contain an out argument variable declaration.</value>
  </data>
  <data name="ERR_ExpressionTreeContainsDiscard" xml:space="preserve">
    <value>An expression tree may not contain a discard.</value>
  </data>
  <data name="ERR_ExpressionTreeContainsIsMatch" xml:space="preserve">
    <value>An expression tree may not contain an 'is' pattern-matching operator.</value>
  </data>
  <data name="ERR_ExpressionTreeContainsTupleLiteral" xml:space="preserve">
    <value>An expression tree may not contain a tuple literal.</value>
  </data>
  <data name="ERR_ExpressionTreeContainsTupleConversion" xml:space="preserve">
    <value>An expression tree may not contain a tuple conversion.</value>
  </data>
  <data name="ERR_SourceLinkRequiresPdb" xml:space="preserve">
    <value>/sourcelink switch is only supported when emitting PDB.</value>
  </data>
  <data name="ERR_CannotEmbedWithoutPdb" xml:space="preserve">
    <value>/embed switch is only supported when emitting a PDB.</value>
  </data>
  <data name="ERR_InvalidInstrumentationKind" xml:space="preserve">
    <value>Invalid instrumentation kind: {0}</value>
  </data>
  <data name="ERR_InvalidHashAlgorithmName" xml:space="preserve">
    <value>Invalid hash algorithm name: '{0}'</value>
  </data>
  <data name="ERR_VarInvocationLvalueReserved" xml:space="preserve">
    <value>The syntax 'var (...)' as an lvalue is reserved.</value>
  </data>
  <data name="ERR_SemiOrLBraceOrArrowExpected" xml:space="preserve">
    <value>{ or ; or =&gt; expected</value>
  </data>
  <data name="ERR_ThrowMisplaced" xml:space="preserve">
    <value>A throw expression is not allowed in this context.</value>
  </data>
  <data name="ERR_DeclarationExpressionNotPermitted" xml:space="preserve">
    <value>A declaration is not allowed in this context.</value>
  </data>
  <data name="ERR_MustDeclareForeachIteration" xml:space="preserve">
    <value>A foreach loop must declare its iteration variables.</value>
  </data>
  <data name="ERR_TupleElementNamesInDeconstruction" xml:space="preserve">
    <value>Tuple element names are not permitted on the left of a deconstruction.</value>
  </data>
  <data name="ERR_PossibleBadNegCast" xml:space="preserve">
    <value>To cast a negative value, you must enclose the value in parentheses.</value>
  </data>
  <data name="ERR_ExpressionTreeContainsThrowExpression" xml:space="preserve">
    <value>An expression tree may not contain a throw-expression.</value>
  </data>
  <data name="ERR_ExpressionTreeContainsWithExpression" xml:space="preserve">
    <value>An expression tree may not contain a with-expression.</value>
  </data>
  <data name="ERR_BadAssemblyName" xml:space="preserve">
    <value>Invalid assembly name: {0}</value>
  </data>
  <data name="ERR_BadAsyncMethodBuilderTaskProperty" xml:space="preserve">
    <value>For type '{0}' to be used as an AsyncMethodBuilder for type '{1}', its Task property should return type '{1}' instead of type '{2}'.</value>
  </data>
  <data name="ERR_TypeForwardedToMultipleAssemblies" xml:space="preserve">
    <value>Module '{0}' in assembly '{1}' is forwarding the type '{2}' to multiple assemblies: '{3}' and '{4}'.</value>
  </data>
  <data name="ERR_PatternDynamicType" xml:space="preserve">
    <value>It is not legal to use the type 'dynamic' in a pattern.</value>
  </data>
  <data name="ERR_BadDocumentationMode" xml:space="preserve">
    <value>Provided documentation mode is unsupported or invalid: '{0}'.</value>
  </data>
  <data name="ERR_BadSourceCodeKind" xml:space="preserve">
    <value>Provided source code kind is unsupported or invalid: '{0}'</value>
  </data>
  <data name="ERR_BadLanguageVersion" xml:space="preserve">
    <value>Provided language version is unsupported or invalid: '{0}'.</value>
  </data>
  <data name="ERR_InvalidPreprocessingSymbol" xml:space="preserve">
    <value>Invalid name for a preprocessing symbol; '{0}' is not a valid identifier</value>
  </data>
  <data name="ERR_FeatureNotAvailableInVersion7_1" xml:space="preserve">
    <value>Feature '{0}' is not available in C# 7.1. Please use language version {1} or greater.</value>
  </data>
  <data name="ERR_FeatureNotAvailableInVersion7_2" xml:space="preserve">
    <value>Feature '{0}' is not available in C# 7.2. Please use language version {1} or greater.</value>
  </data>
  <data name="ERR_FeatureNotAvailableInVersion7_3" xml:space="preserve">
    <value>Feature '{0}' is not available in C# 7.3. Please use language version {1} or greater.</value>
  </data>
  <data name="ERR_FeatureNotAvailableInVersion8" xml:space="preserve">
    <value>Feature '{0}' is not available in C# 8.0. Please use language version {1} or greater.</value>
  </data>
  <data name="ERR_LanguageVersionCannotHaveLeadingZeroes" xml:space="preserve">
    <value>Specified language version '{0}' cannot have leading zeroes</value>
  </data>
  <data name="ERR_VoidAssignment" xml:space="preserve">
    <value>A value of type 'void' may not be assigned.</value>
  </data>
  <data name="WRN_Experimental" xml:space="preserve">
    <value>'{0}' is for evaluation purposes only and is subject to change or removal in future updates.</value>
  </data>
  <data name="WRN_Experimental_Title" xml:space="preserve">
    <value>Type is for evaluation purposes only and is subject to change or removal in future updates.</value>
  </data>
  <data name="ERR_CompilerAndLanguageVersion" xml:space="preserve">
    <value>Compiler version: '{0}'. Language version: {1}.</value>
  </data>
  <data name="IDS_FeatureAsyncMain" xml:space="preserve">
    <value>async main</value>
  </data>
  <data name="ERR_TupleInferredNamesNotAvailable" xml:space="preserve">
    <value>Tuple element name '{0}' is inferred. Please use language version {1} or greater to access an element by its inferred name.</value>
  </data>
  <data name="ERR_AltInterpolatedVerbatimStringsNotAvailable" xml:space="preserve">
    <value>To use '@$' instead of '$@' for an interpolated verbatim string, please use language version '{0}' or greater.</value>
  </data>
  <data name="WRN_AttributesOnBackingFieldsNotAvailable" xml:space="preserve">
    <value>Field-targeted attributes on auto-properties are not supported in language version {0}. Please use language version {1} or greater.</value>
  </data>
  <data name="WRN_AttributesOnBackingFieldsNotAvailable_Title" xml:space="preserve">
    <value>Field-targeted attributes on auto-properties are not supported in this version of the language.</value>
  </data>
  <data name="ERR_VoidInTuple" xml:space="preserve">
    <value>A tuple may not contain a value of type 'void'.</value>
  </data>
  <data name="IDS_FeatureNullableReferenceTypes" xml:space="preserve">
    <value>nullable reference types</value>
  </data>
  <data name="IDS_FeaturePragmaWarningEnable" xml:space="preserve">
    <value>warning action enable</value>
  </data>
  <data name="WRN_ConvertingNullableToNonNullable" xml:space="preserve">
    <value>Converting null literal or possible null value to non-nullable type.</value>
  </data>
  <data name="WRN_ConvertingNullableToNonNullable_Title" xml:space="preserve">
    <value>Converting null literal or possible null value to non-nullable type.</value>
  </data>
  <data name="WRN_NullReferenceAssignment" xml:space="preserve">
    <value>Possible null reference assignment.</value>
  </data>
  <data name="WRN_NullReferenceAssignment_Title" xml:space="preserve">
    <value>Possible null reference assignment.</value>
  </data>
  <data name="WRN_NullReferenceReceiver" xml:space="preserve">
    <value>Dereference of a possibly null reference.</value>
  </data>
  <data name="WRN_NullReferenceReceiver_Title" xml:space="preserve">
    <value>Dereference of a possibly null reference.</value>
  </data>
  <data name="WRN_NullReferenceReturn" xml:space="preserve">
    <value>Possible null reference return.</value>
  </data>
  <data name="WRN_NullReferenceReturn_Title" xml:space="preserve">
    <value>Possible null reference return.</value>
  </data>
  <data name="WRN_NullReferenceArgument" xml:space="preserve">
    <value>Possible null reference argument for parameter '{0}' in '{1}'.</value>
  </data>
  <data name="WRN_NullReferenceArgument_Title" xml:space="preserve">
    <value>Possible null reference argument.</value>
  </data>
  <data name="WRN_ThrowPossibleNull" xml:space="preserve">
    <value>Thrown value may be null.</value>
  </data>
  <data name="WRN_ThrowPossibleNull_Title" xml:space="preserve">
    <value>Thrown value may be null.</value>
  </data>
  <data name="WRN_UnboxPossibleNull" xml:space="preserve">
    <value>Unboxing a possibly null value.</value>
  </data>
  <data name="WRN_UnboxPossibleNull_Title" xml:space="preserve">
    <value>Unboxing a possibly null value.</value>
  </data>
  <data name="WRN_NullabilityMismatchInTypeOnOverride" xml:space="preserve">
    <value>Nullability of reference types in type doesn't match overridden member.</value>
  </data>
  <data name="WRN_NullabilityMismatchInTypeOnOverride_Title" xml:space="preserve">
    <value>Nullability of reference types in type doesn't match overridden member.</value>
  </data>
  <data name="WRN_NullabilityMismatchInReturnTypeOnOverride" xml:space="preserve">
    <value>Nullability of reference types in return type doesn't match overridden member.</value>
  </data>
  <data name="WRN_NullabilityMismatchInReturnTypeOnOverride_Title" xml:space="preserve">
    <value>Nullability of reference types in return type doesn't match overridden member.</value>
  </data>
  <data name="WRN_TopLevelNullabilityMismatchInReturnTypeOnOverride" xml:space="preserve">
    <value>Nullability of return type doesn't match overridden member (possibly because of nullability attributes).</value>
  </data>
  <data name="WRN_TopLevelNullabilityMismatchInReturnTypeOnOverride_Title" xml:space="preserve">
    <value>Nullability of return type doesn't match overridden member (possibly because of nullability attributes).</value>
  </data>
  <data name="WRN_NullabilityMismatchInParameterTypeOnOverride" xml:space="preserve">
    <value>Nullability of reference types in type of parameter '{0}' doesn't match overridden member.</value>
  </data>
  <data name="WRN_NullabilityMismatchInParameterTypeOnOverride_Title" xml:space="preserve">
    <value>Nullability of reference types in type of parameter doesn't match overridden member.</value>
  </data>
  <data name="WRN_TopLevelNullabilityMismatchInParameterTypeOnOverride" xml:space="preserve">
    <value>Nullability of type of parameter '{0}' doesn't match overridden member (possibly because of nullability attributes).</value>
  </data>
  <data name="WRN_TopLevelNullabilityMismatchInParameterTypeOnOverride_Title" xml:space="preserve">
    <value>Nullability of type of parameter doesn't match overridden member (possibly because of nullability attributes).</value>
  </data>
  <data name="WRN_NullabilityMismatchInParameterTypeOnPartial" xml:space="preserve">
    <value>Nullability of reference types in type of parameter '{0}' doesn't match partial method declaration.</value>
  </data>
  <data name="WRN_NullabilityMismatchInParameterTypeOnPartial_Title" xml:space="preserve">
    <value>Nullability of reference types in type of parameter doesn't match partial method declaration.</value>
  </data>
  <data name="WRN_NullabilityMismatchInReturnTypeOnPartial" xml:space="preserve">
    <value>Nullability of reference types in return type doesn't match partial method declaration.</value>
  </data>
  <data name="WRN_NullabilityMismatchInReturnTypeOnPartial_Title" xml:space="preserve">
    <value>Nullability of reference types in return type doesn't match partial method declaration.</value>
  </data>
  <data name="WRN_NullabilityMismatchInTypeOnImplicitImplementation" xml:space="preserve">
    <value>Nullability of reference types in type of '{0}' doesn't match implicitly implemented member '{1}'.</value>
  </data>
  <data name="WRN_NullabilityMismatchInTypeOnImplicitImplementation_Title" xml:space="preserve">
    <value>Nullability of reference types in type doesn't match implicitly implemented member.</value>
  </data>
  <data name="WRN_NullabilityMismatchInReturnTypeOnImplicitImplementation" xml:space="preserve">
    <value>Nullability of reference types in return type of '{0}' doesn't match implicitly implemented member '{1}'.</value>
  </data>
  <data name="WRN_NullabilityMismatchInReturnTypeOnImplicitImplementation_Title" xml:space="preserve">
    <value>Nullability of reference types in return type doesn't match implicitly implemented member.</value>
  </data>
  <data name="WRN_NullabilityMismatchInParameterTypeOnImplicitImplementation" xml:space="preserve">
    <value>Nullability of reference types in type of parameter '{0}' of '{1}' doesn't match implicitly implemented member '{2}'.</value>
  </data>
  <data name="WRN_NullabilityMismatchInParameterTypeOnImplicitImplementation_Title" xml:space="preserve">
    <value>Nullability of reference types in type of parameter doesn't match implicitly implemented member.</value>
  </data>
  <data name="WRN_TopLevelNullabilityMismatchInReturnTypeOnImplicitImplementation" xml:space="preserve">
    <value>Nullability of reference types in return type of '{0}' doesn't match implicitly implemented member '{1}' (possibly because of nullability attributes).</value>
  </data>
  <data name="WRN_TopLevelNullabilityMismatchInReturnTypeOnImplicitImplementation_Title" xml:space="preserve">
    <value>Nullability of reference types in return type doesn't match implicitly implemented member (possibly because of nullability attributes).</value>
  </data>
  <data name="WRN_TopLevelNullabilityMismatchInParameterTypeOnImplicitImplementation" xml:space="preserve">
    <value>Nullability of reference types in type of parameter '{0}' of '{1}' doesn't match implicitly implemented member '{2}' (possibly because of nullability attributes).</value>
  </data>
  <data name="WRN_TopLevelNullabilityMismatchInParameterTypeOnImplicitImplementation_Title" xml:space="preserve">
    <value>Nullability of reference types in type of parameter doesn't match implicitly implemented member (possibly because of nullability attributes).</value>
  </data>
  <data name="WRN_NullabilityMismatchInTypeOnExplicitImplementation" xml:space="preserve">
    <value>Nullability of reference types in type doesn't match implemented member '{0}'.</value>
  </data>
  <data name="WRN_NullabilityMismatchInTypeOnExplicitImplementation_Title" xml:space="preserve">
    <value>Nullability of reference types in type doesn't match implemented member.</value>
  </data>
  <data name="WRN_NullabilityMismatchInReturnTypeOnExplicitImplementation" xml:space="preserve">
    <value>Nullability of reference types in return type doesn't match implemented member '{0}'.</value>
  </data>
  <data name="WRN_NullabilityMismatchInReturnTypeOnExplicitImplementation_Title" xml:space="preserve">
    <value>Nullability of reference types in return type doesn't match implemented member.</value>
  </data>
  <data name="WRN_NullabilityMismatchInParameterTypeOnExplicitImplementation" xml:space="preserve">
    <value>Nullability of reference types in type of parameter '{0}' doesn't match implemented member '{1}'.</value>
  </data>
  <data name="WRN_NullabilityMismatchInParameterTypeOnExplicitImplementation_Title" xml:space="preserve">
    <value>Nullability of reference types in type of parameter doesn't match implemented member.</value>
  </data>
  <data name="WRN_TopLevelNullabilityMismatchInReturnTypeOnExplicitImplementation" xml:space="preserve">
    <value>Nullability of reference types in return type doesn't match implemented member '{0}' (possibly because of nullability attributes).</value>
  </data>
  <data name="WRN_TopLevelNullabilityMismatchInReturnTypeOnExplicitImplementation_Title" xml:space="preserve">
    <value>Nullability of reference types in return type doesn't match implemented member (possibly because of nullability attributes).</value>
  </data>
  <data name="WRN_TopLevelNullabilityMismatchInParameterTypeOnExplicitImplementation" xml:space="preserve">
    <value>Nullability of reference types in type of parameter '{0}' doesn't match implemented member '{1}' (possibly because of nullability attributes).</value>
  </data>
  <data name="WRN_TopLevelNullabilityMismatchInParameterTypeOnExplicitImplementation_Title" xml:space="preserve">
    <value>Nullability of reference types in type of parameter doesn't match implemented member (possibly because of nullability attributes).</value>
  </data>
  <data name="WRN_UninitializedNonNullableField" xml:space="preserve">
    <value>Non-nullable {0} '{1}' must contain a non-null value when exiting constructor. Consider declaring the {0} as nullable.</value>
  </data>
  <data name="WRN_UninitializedNonNullableField_Title" xml:space="preserve">
    <value>Non-nullable field must contain a non-null value when exiting constructor. Consider declaring as nullable.</value>
  </data>
  <data name="WRN_NullabilityMismatchInAssignment" xml:space="preserve">
    <value>Nullability of reference types in value of type '{0}' doesn't match target type '{1}'.</value>
  </data>
  <data name="WRN_NullabilityMismatchInAssignment_Title" xml:space="preserve">
    <value>Nullability of reference types in value doesn't match target type.</value>
  </data>
  <data name="WRN_ImplicitCopyInReadOnlyMember" xml:space="preserve">
    <value>Call to non-readonly member '{0}' from a 'readonly' member results in an implicit copy of '{1}'.</value>
  </data>
  <data name="WRN_ImplicitCopyInReadOnlyMember_Title" xml:space="preserve">
    <value>Call to non-readonly member from a 'readonly' member results in an implicit copy.</value>
  </data>
  <data name="ERR_StaticMemberCantBeReadOnly" xml:space="preserve">
    <value>Static member '{0}' cannot be marked 'readonly'.</value>
  </data>
  <data name="ERR_AutoSetterCantBeReadOnly" xml:space="preserve">
    <value>Auto-implemented 'set' accessor '{0}' cannot be marked 'readonly'.</value>
  </data>
  <data name="ERR_AutoPropertyWithSetterCantBeReadOnly" xml:space="preserve">
    <value>Auto-implemented property '{0}' cannot be marked 'readonly' because it has a 'set' accessor.</value>
  </data>
  <data name="ERR_InvalidPropertyReadOnlyMods" xml:space="preserve">
    <value>Cannot specify 'readonly' modifiers on both property or indexer '{0}' and its accessor. Remove one of them.</value>
  </data>
  <data name="ERR_DuplicatePropertyReadOnlyMods" xml:space="preserve">
    <value>Cannot specify 'readonly' modifiers on both accessors of property or indexer '{0}'. Instead, put a 'readonly' modifier on the property itself.</value>
  </data>
  <data name="ERR_FieldLikeEventCantBeReadOnly" xml:space="preserve">
    <value>Field-like event '{0}' cannot be 'readonly'.</value>
  </data>
  <data name="ERR_PartialMethodReadOnlyDifference" xml:space="preserve">
    <value>Both partial method declarations must be readonly or neither may be readonly</value>
  </data>
  <data name="ERR_ReadOnlyModMissingAccessor" xml:space="preserve">
    <value>'{0}': 'readonly' can only be used on accessors if the property or indexer has both a get and a set accessor</value>
  </data>
  <data name="WRN_NullabilityMismatchInArgument" xml:space="preserve">
    <value>Argument of type '{0}' cannot be used for parameter '{2}' of type '{1}' in '{3}' due to differences in the nullability of reference types.</value>
  </data>
  <data name="WRN_NullabilityMismatchInArgument_Title" xml:space="preserve">
    <value>Argument cannot be used for parameter due to differences in the nullability of reference types.</value>
  </data>
  <data name="WRN_NullabilityMismatchInArgumentForOutput" xml:space="preserve">
    <value>Argument of type '{0}' cannot be used as an output of type '{1}' for parameter '{2}' in '{3}' due to differences in the nullability of reference types.</value>
  </data>
  <data name="WRN_NullabilityMismatchInArgumentForOutput_Title" xml:space="preserve">
    <value>Argument cannot be used as an output for parameter due to differences in the nullability of reference types.</value>
  </data>
  <data name="WRN_DisallowNullAttributeForbidsMaybeNullAssignment" xml:space="preserve">
    <value>A possible null value may not be used for a type marked with [NotNull] or [DisallowNull]</value>
  </data>
  <data name="WRN_DisallowNullAttributeForbidsMaybeNullAssignment_Title" xml:space="preserve">
    <value>A possible null value may not be used for a type marked with [NotNull] or [DisallowNull]</value>
  </data>
  <data name="WRN_ParameterConditionallyDisallowsNull" xml:space="preserve">
    <value>Parameter '{0}' must have a non-null value when exiting with '{1}'.</value>
  </data>
  <data name="WRN_ParameterConditionallyDisallowsNull_Title" xml:space="preserve">
    <value>Parameter must have a non-null value when exiting in some condition.</value>
  </data>
  <data name="WRN_ParameterDisallowsNull" xml:space="preserve">
    <value>Parameter '{0}' must have a non-null value when exiting.</value>
  </data>
  <data name="WRN_ParameterDisallowsNull_Title" xml:space="preserve">
    <value>Parameter must have a non-null value when exiting.</value>
  </data>
  <data name="WRN_ParameterNotNullIfNotNull" xml:space="preserve">
    <value>Parameter '{0}' must have a non-null value when exiting because parameter '{1}' is non-null.</value>
  </data>
  <data name="WRN_ParameterNotNullIfNotNull_Title" xml:space="preserve">
    <value>Parameter must have a non-null value when exiting because parameter referenced by NotNullIfNotNull is non-null.</value>
  </data>
  <data name="WRN_ReturnNotNullIfNotNull" xml:space="preserve">
    <value>Return value must be non-null because parameter '{0}' is non-null.</value>
  </data>
  <data name="WRN_ReturnNotNullIfNotNull_Title" xml:space="preserve">
    <value>Return value must be non-null because parameter is non-null.</value>
  </data>
  <data name="WRN_MemberNotNull" xml:space="preserve">
    <value>Member '{0}' must have a non-null value when exiting.</value>
  </data>
  <data name="WRN_MemberNotNull_Title" xml:space="preserve">
    <value>Member must have a non-null value when exiting.</value>
  </data>
  <data name="WRN_MemberNotNullBadMember" xml:space="preserve">
    <value>Member '{0}' cannot be used in this attribute.</value>
  </data>
  <data name="WRN_MemberNotNullBadMember_Title" xml:space="preserve">
    <value>Member cannot be used in this attribute.</value>
  </data>
  <data name="WRN_MemberNotNullWhen" xml:space="preserve">
    <value>Member '{0}' must have a non-null value when exiting with '{1}'.</value>
  </data>
  <data name="WRN_MemberNotNullWhen_Title" xml:space="preserve">
    <value>Member must have a non-null value when exiting in some condition.</value>
  </data>
  <data name="WRN_ShouldNotReturn" xml:space="preserve">
    <value>A method marked [DoesNotReturn] should not return.</value>
  </data>
  <data name="WRN_ShouldNotReturn_Title" xml:space="preserve">
    <value>A method marked [DoesNotReturn] should not return.</value>
  </data>
  <data name="WRN_DoesNotReturnMismatch" xml:space="preserve">
    <value>Method '{0}' lacks `[DoesNotReturn]` annotation to match implemented or overridden member.</value>
  </data>
  <data name="WRN_DoesNotReturnMismatch_Title" xml:space="preserve">
    <value>Method lacks `[DoesNotReturn]` annotation to match implemented or overridden member.</value>
  </data>
  <data name="WRN_NullabilityMismatchInReturnTypeOfTargetDelegate" xml:space="preserve">
    <value>Nullability of reference types in return type of '{0}' doesn't match the target delegate '{1}' (possibly because of nullability attributes).</value>
  </data>
  <data name="WRN_NullabilityMismatchInReturnTypeOfTargetDelegate_Title" xml:space="preserve">
    <value>Nullability of reference types in return type doesn't match the target delegate (possibly because of nullability attributes).</value>
  </data>
  <data name="WRN_NullabilityMismatchInParameterTypeOfTargetDelegate" xml:space="preserve">
    <value>Nullability of reference types in type of parameter '{0}' of '{1}' doesn't match the target delegate '{2}' (possibly because of nullability attributes).</value>
  </data>
  <data name="WRN_NullabilityMismatchInParameterTypeOfTargetDelegate_Title" xml:space="preserve">
    <value>Nullability of reference types in type of parameter doesn't match the target delegate (possibly because of nullability attributes).</value>
  </data>
  <data name="WRN_NullAsNonNullable" xml:space="preserve">
    <value>Cannot convert null literal to non-nullable reference type.</value>
  </data>
  <data name="WRN_NullAsNonNullable_Title" xml:space="preserve">
    <value>Cannot convert null literal to non-nullable reference type.</value>
  </data>
  <data name="ERR_AnnotationDisallowedInObjectCreation" xml:space="preserve">
    <value>Cannot use a nullable reference type in object creation.</value>
  </data>
  <data name="WRN_NullableValueTypeMayBeNull" xml:space="preserve">
    <value>Nullable value type may be null.</value>
  </data>
  <data name="WRN_NullableValueTypeMayBeNull_Title" xml:space="preserve">
    <value>Nullable value type may be null.</value>
  </data>
  <data name="WRN_NullabilityMismatchInTypeParameterConstraint" xml:space="preserve">
    <value>The type '{3}' cannot be used as type parameter '{2}' in the generic type or method '{0}'. Nullability of type argument '{3}' doesn't match constraint type '{1}'.</value>
  </data>
  <data name="WRN_NullabilityMismatchInTypeParameterConstraint_Title" xml:space="preserve">
    <value>The type cannot be used as type parameter in the generic type or method. Nullability of type argument doesn't match constraint type.</value>
  </data>
  <data name="WRN_MissingNonNullTypesContextForAnnotation" xml:space="preserve">
    <value>The annotation for nullable reference types should only be used in code within a '#nullable' annotations context.</value>
  </data>
  <data name="WRN_MissingNonNullTypesContextForAnnotation_Title" xml:space="preserve">
    <value>The annotation for nullable reference types should only be used in code within a '#nullable' annotations context.</value>
  </data>
  <data name="ERR_ExplicitNullableAttribute" xml:space="preserve">
    <value>Explicit application of 'System.Runtime.CompilerServices.NullableAttribute' is not allowed.</value>
  </data>
  <data name="ERR_NullableUnconstrainedTypeParameter" xml:space="preserve">
    <value>A nullable type parameter must be known to be a value type or non-nullable reference type unless language version '{0}' or greater is used. Consider changing the language version or adding a 'class', 'struct', or type constraint.</value>
  </data>
  <data name="ERR_NullableOptionNotAvailable" xml:space="preserve">
    <value>Invalid '{0}' value: '{1}' for C# {2}. Please use language version '{3}' or greater.</value>
  </data>
  <data name="ERR_NonTaskMainCantBeAsync" xml:space="preserve">
    <value>A void or int returning entry point cannot be async</value>
  </data>
  <data name="ERR_PatternWrongGenericTypeInVersion" xml:space="preserve">
    <value>An expression of type '{0}' cannot be handled by a pattern of type '{1}' in C# {2}. Please use language version {3} or greater.</value>
  </data>
  <data name="WRN_UnreferencedLocalFunction" xml:space="preserve">
    <value>The local function '{0}' is declared but never used</value>
  </data>
  <data name="WRN_UnreferencedLocalFunction_Title" xml:space="preserve">
    <value>Local function is declared but never used</value>
  </data>
  <data name="ERR_LocalFunctionMissingBody" xml:space="preserve">
    <value>Local function '{0}' must declare a body because it is not marked 'static extern'.</value>
  </data>
  <data name="ERR_InvalidDebugInfo" xml:space="preserve">
    <value>Unable to read debug information of method '{0}' (token 0x{1:X8}) from assembly '{2}'</value>
  </data>
  <data name="IConversionExpressionIsNotCSharpConversion" xml:space="preserve">
    <value>{0} is not a valid C# conversion expression</value>
  </data>
  <data name="ERR_DynamicLocalFunctionTypeParameter" xml:space="preserve">
    <value>Cannot pass argument with dynamic type to generic local function '{0}' with inferred type arguments.</value>
  </data>
  <data name="IDS_FeatureLeadingDigitSeparator" xml:space="preserve">
    <value>leading digit separator</value>
  </data>
  <data name="ERR_ExplicitReservedAttr" xml:space="preserve">
    <value>Do not use '{0}'. This is reserved for compiler usage.</value>
  </data>
  <data name="ERR_TypeReserved" xml:space="preserve">
    <value>The type name '{0}' is reserved to be used by the compiler.</value>
  </data>
  <data name="ERR_InExtensionMustBeValueType" xml:space="preserve">
    <value>The first parameter of the 'in' extension method '{0}' must be a concrete (non-generic) value type.</value>
  </data>
  <data name="ERR_FieldsInRoStruct" xml:space="preserve">
    <value>Instance fields of readonly structs must be readonly.</value>
  </data>
  <data name="ERR_AutoPropsInRoStruct" xml:space="preserve">
    <value>Auto-implemented instance properties in readonly structs must be readonly.</value>
  </data>
  <data name="ERR_FieldlikeEventsInRoStruct" xml:space="preserve">
    <value>Field-like events are not allowed in readonly structs.</value>
  </data>
  <data name="IDS_FeatureRefExtensionMethods" xml:space="preserve">
    <value>ref extension methods</value>
  </data>
  <data name="ERR_StackAllocConversionNotPossible" xml:space="preserve">
    <value>Conversion of a stackalloc expression of type '{0}' to type '{1}' is not possible.</value>
  </data>
  <data name="ERR_RefExtensionMustBeValueTypeOrConstrainedToOne" xml:space="preserve">
    <value>The first parameter of a 'ref' extension method '{0}' must be a value type or a generic type constrained to struct.</value>
  </data>
  <data name="ERR_OutAttrOnInParam" xml:space="preserve">
    <value>An in parameter cannot have the Out attribute.</value>
  </data>
  <data name="ICompoundAssignmentOperationIsNotCSharpCompoundAssignment" xml:space="preserve">
    <value>{0} is not a valid C# compound assignment operation</value>
  </data>
  <data name="WRN_FilterIsConstantFalse" xml:space="preserve">
    <value>Filter expression is a constant 'false', consider removing the catch clause</value>
  </data>
  <data name="WRN_FilterIsConstantFalse_Title" xml:space="preserve">
    <value>Filter expression is a constant 'false'</value>
  </data>
  <data name="WRN_FilterIsConstantFalseRedundantTryCatch" xml:space="preserve">
    <value>Filter expression is a constant 'false', consider removing the try-catch block</value>
  </data>
  <data name="WRN_FilterIsConstantFalseRedundantTryCatch_Title" xml:space="preserve">
    <value>Filter expression is a constant 'false'. </value>
  </data>
  <data name="ERR_ConditionalInInterpolation" xml:space="preserve">
    <value>A conditional expression cannot be used directly in a string interpolation because the ':' ends the interpolation. Parenthesize the conditional expression.</value>
  </data>
  <data name="ERR_InDynamicMethodArg" xml:space="preserve">
    <value>Arguments with 'in' modifier cannot be used in dynamically dispatched expressions.</value>
  </data>
  <data name="ERR_TupleSizesMismatchForBinOps" xml:space="preserve">
    <value>Tuple types used as operands of an == or != operator must have matching cardinalities. But this operator has tuple types of cardinality {0} on the left and {1} on the right.</value>
  </data>
  <data name="ERR_RefLocalOrParamExpected" xml:space="preserve">
    <value>The left-hand side of a ref assignment must be a ref variable.</value>
  </data>
  <data name="ERR_RefAssignNarrower" xml:space="preserve">
    <value>Cannot ref-assign '{1}' to '{0}' because '{1}' has a narrower escape scope than '{0}'.</value>
  </data>
  <data name="ERR_RefAssignReturnOnly" xml:space="preserve">
    <value>Cannot ref-assign '{1}' to '{0}' because '{1}' can only escape the current method through a return statement.</value>
  </data>
  <data name="WRN_RefAssignReturnOnly" xml:space="preserve">
    <value>This ref-assigns '{1}' to '{0}' but '{1}' can only escape the current method through a return statement.</value>
  </data>
  <data name="WRN_RefAssignReturnOnly_Title" xml:space="preserve">
    <value>This ref-assigns a value that can only escape the current method through a return statement.</value>
  </data>
  <data name="WRN_RefAssignNarrower" xml:space="preserve">
    <value>This ref-assigns '{1}' to '{0}' but '{1}' has a narrower escape scope than '{0}'.</value>
  </data>
  <data name="WRN_RefAssignNarrower_Title" xml:space="preserve">
    <value>This ref-assigns a value that has a narrower escape scope than the target.</value>
  </data>
  <data name="ERR_RefAssignValEscapeWider" xml:space="preserve">
    <value>Cannot ref-assign '{1}' to '{0}' because '{1}' has a wider value escape scope than '{0}' allowing assignment through '{0}' of values with narrower escapes scopes than '{1}'.</value>
  </data>
  <data name="WRN_RefAssignValEscapeWider" xml:space="preserve">
    <value>This ref-assigns '{1}' to '{0}' but '{1}' has a wider value escape scope than '{0}' allowing assignment through '{0}' of values with narrower escapes scopes than '{1}'.</value>
  </data>
  <data name="WRN_RefAssignValEscapeWider_Title" xml:space="preserve">
    <value>This ref-assigns a value that has a wider value escape scope than the target allowing assignment through the target of values with narrower escapes scopes.</value>
  </data>
  <data name="IDS_FeatureEnumGenericTypeConstraint" xml:space="preserve">
    <value>enum generic type constraints</value>
  </data>
  <data name="IDS_FeatureDelegateGenericTypeConstraint" xml:space="preserve">
    <value>delegate generic type constraints</value>
  </data>
  <data name="IDS_FeatureUnmanagedGenericTypeConstraint" xml:space="preserve">
    <value>unmanaged generic type constraints</value>
  </data>
  <data name="ERR_NewBoundWithUnmanaged" xml:space="preserve">
    <value>The 'new()' constraint cannot be used with the 'unmanaged' constraint</value>
  </data>
  <data name="ERR_UnmanagedConstraintNotSatisfied" xml:space="preserve">
    <value>The type '{2}' must be a non-nullable value type, along with all fields at any level of nesting, in order to use it as parameter '{1}' in the generic type or method '{0}'</value>
  </data>
  <data name="ERR_ConWithUnmanagedCon" xml:space="preserve">
    <value>Type parameter '{1}' has the 'unmanaged' constraint so '{1}' cannot be used as a constraint for '{0}'</value>
  </data>
  <data name="IDS_FeatureStackAllocInitializer" xml:space="preserve">
    <value>stackalloc initializer</value>
  </data>
  <data name="ERR_InvalidStackAllocArray" xml:space="preserve">
    <value>"Invalid rank specifier: expected ']'</value>
  </data>
  <data name="IDS_FeatureExpressionVariablesInQueriesAndInitializers" xml:space="preserve">
    <value>declaration of expression variables in member initializers and queries</value>
  </data>
  <data name="ERR_MissingPattern" xml:space="preserve">
    <value>Pattern missing</value>
  </data>
  <data name="IDS_FeatureRecursivePatterns" xml:space="preserve">
    <value>recursive patterns</value>
  </data>
  <data name="IDS_FeatureNullPointerConstantPattern" xml:space="preserve">
    <value>null pointer constant pattern</value>
  </data>
  <data name="IDS_FeatureDefaultTypeParameterConstraint" xml:space="preserve">
    <value>default type parameter constraints</value>
  </data>
  <data name="ERR_WrongNumberOfSubpatterns" xml:space="preserve">
    <value>Matching the tuple type '{0}' requires '{1}' subpatterns, but '{2}' subpatterns are present.</value>
  </data>
  <data name="ERR_PropertyPatternNameMissing" xml:space="preserve">
    <value>A property subpattern requires a reference to the property or field to be matched, e.g. '{{ Name: {0} }}'</value>
  </data>
  <data name="ERR_DefaultPattern" xml:space="preserve">
    <value>A default literal 'default' is not valid as a pattern. Use another literal (e.g. '0' or 'null') as appropriate. To match everything, use a discard pattern '_'.</value>
  </data>
  <data name="ERR_SwitchExpressionNoBestType" xml:space="preserve">
    <value>No best type was found for the switch expression.</value>
  </data>
  <data name="ERR_DefaultLiteralNoTargetType" xml:space="preserve">
    <value>There is no target type for the default literal.</value>
  </data>
  <data name="ERR_CannotInferDelegateType" xml:space="preserve">
    <value>The delegate type could not be inferred.</value>
  </data>
  <data name="ERR_LambdaExplicitReturnTypeVar" xml:space="preserve">
    <value>The contextual keyword 'var' cannot be used as an explicit lambda return type</value>
  </data>
  <data name="ERR_SingleElementPositionalPatternRequiresDisambiguation" xml:space="preserve">
    <value>A single-element deconstruct pattern requires some other syntax for disambiguation. It is recommended to add a discard designator '_' after the close paren ')'.</value>
  </data>
  <data name="ERR_VarMayNotBindToType" xml:space="preserve">
    <value>The syntax 'var' for a pattern is not permitted to refer to a type, but '{0}' is in scope here.</value>
  </data>
  <data name="WRN_SwitchExpressionNotExhaustive" xml:space="preserve">
    <value>The switch expression does not handle all possible values of its input type (it is not exhaustive). For example, the pattern '{0}' is not covered.</value>
  </data>
  <data name="WRN_SwitchExpressionNotExhaustive_Title" xml:space="preserve">
    <value>The switch expression does not handle all possible values of its input type (it is not exhaustive).</value>
  </data>
  <data name="WRN_SwitchExpressionNotExhaustiveWithWhen" xml:space="preserve">
    <value>The switch expression does not handle all possible values of its input type (it is not exhaustive). For example, the pattern '{0}' is not covered. However, a pattern with a 'when' clause might successfully match this value.</value>
  </data>
  <data name="WRN_SwitchExpressionNotExhaustiveWithWhen_Title" xml:space="preserve">
    <value>The switch expression does not handle all possible values of its input type (it is not exhaustive).</value>
  </data>
  <data name="WRN_SwitchExpressionNotExhaustiveWithUnnamedEnumValue" xml:space="preserve">
    <value>The switch expression does not handle some values of its input type (it is not exhaustive) involving an unnamed enum value. For example, the pattern '{0}' is not covered.</value>
  </data>
  <data name="WRN_SwitchExpressionNotExhaustiveWithUnnamedEnumValue_Title" xml:space="preserve">
    <value>The switch expression does not handle some values of its input type (it is not exhaustive) involving an unnamed enum value.</value>
  </data>
  <data name="WRN_CaseConstantNamedUnderscore" xml:space="preserve">
    <value>The name '_' refers to the constant, not the discard pattern. Use 'var _' to discard the value, or '@_' to refer to a constant by that name.</value>
  </data>
  <data name="WRN_CaseConstantNamedUnderscore_Title" xml:space="preserve">
    <value>Do not use '_' for a case constant.</value>
  </data>
  <data name="WRN_IsTypeNamedUnderscore" xml:space="preserve">
    <value>The name '_' refers to the type '{0}', not the discard pattern. Use '@_' for the type, or 'var _' to discard.</value>
  </data>
  <data name="WRN_IsTypeNamedUnderscore_Title" xml:space="preserve">
    <value>Do not use '_' to refer to the type in an is-type expression.</value>
  </data>
  <data name="ERR_ExpressionTreeContainsSwitchExpression" xml:space="preserve">
    <value>An expression tree may not contain a switch expression.</value>
  </data>
  <data name="ERR_InvalidObjectCreation" xml:space="preserve">
    <value>Invalid object creation</value>
  </data>
  <data name="IDS_FeatureIndexingMovableFixedBuffers" xml:space="preserve">
    <value>indexing movable fixed buffers</value>
  </data>
  <data name="ERR_CantUseInOrOutInArglist" xml:space="preserve">
    <value>__arglist cannot have an argument passed by 'in' or 'out'</value>
  </data>
  <data name="SyntaxTreeNotFound" xml:space="preserve">
    <value>SyntaxTree is not part of the compilation</value>
  </data>
  <data name="ERR_OutVariableCannotBeByRef" xml:space="preserve">
    <value>An out variable cannot be declared as a ref local</value>
  </data>
  <data name="ERR_MultipleAnalyzerConfigsInSameDir" xml:space="preserve">
    <value>Multiple analyzer config files cannot be in the same directory ('{0}').</value>
  </data>
  <data name="IDS_FeatureCoalesceAssignmentExpression" xml:space="preserve">
    <value>coalescing assignment</value>
  </data>
  <data name="CannotCreateConstructedFromConstructed" xml:space="preserve">
    <value>Cannot create constructed generic type from another constructed generic type.</value>
  </data>
  <data name="CannotCreateConstructedFromNongeneric" xml:space="preserve">
    <value>Cannot create constructed generic type from non-generic type.</value>
  </data>
  <data name="IDS_FeatureUnconstrainedTypeParameterInNullCoalescingOperator" xml:space="preserve">
    <value>unconstrained type parameters in null coalescing operator</value>
  </data>
  <data name="WRN_NullabilityMismatchInConstraintsOnImplicitImplementation" xml:space="preserve">
    <value>Nullability in constraints for type parameter '{0}' of method '{1}' doesn't match the constraints for type parameter '{2}' of interface method '{3}'. Consider using an explicit interface implementation instead.</value>
  </data>
  <data name="WRN_NullabilityMismatchInConstraintsOnImplicitImplementation_Title" xml:space="preserve">
    <value>Nullability in constraints for type parameter doesn't match the constraints for type parameter in implicitly implemented interface method'.</value>
  </data>
  <data name="WRN_NullabilityMismatchInTypeParameterReferenceTypeConstraint" xml:space="preserve">
    <value>The type '{2}' cannot be used as type parameter '{1}' in the generic type or method '{0}'. Nullability of type argument '{2}' doesn't match 'class' constraint.</value>
  </data>
  <data name="WRN_NullabilityMismatchInTypeParameterReferenceTypeConstraint_Title" xml:space="preserve">
    <value>The type cannot be used as type parameter in the generic type or method. Nullability of type argument doesn't match 'class' constraint.</value>
  </data>
  <data name="ERR_TripleDotNotAllowed" xml:space="preserve">
    <value>Unexpected character sequence '...'</value>
  </data>
  <data name="IDS_FeatureIndexOperator" xml:space="preserve">
    <value>index operator</value>
  </data>
  <data name="IDS_FeatureRangeOperator" xml:space="preserve">
    <value>range operator</value>
  </data>
  <data name="IDS_FeatureStaticLocalFunctions" xml:space="preserve">
    <value>static local functions</value>
  </data>
  <data name="IDS_FeatureNameShadowingInNestedFunctions" xml:space="preserve">
    <value>name shadowing in nested functions</value>
  </data>
  <data name="IDS_FeatureLambdaDiscardParameters" xml:space="preserve">
    <value>lambda discard parameters</value>
  </data>
  <data name="IDS_FeatureMemberNotNull" xml:space="preserve">
    <value>MemberNotNull attribute</value>
  </data>
  <data name="IDS_FeatureNativeInt" xml:space="preserve">
    <value>native-sized integers</value>
  </data>
  <data name="ERR_BadDynamicAwaitForEach" xml:space="preserve">
    <value>Cannot use a collection of dynamic type in an asynchronous foreach</value>
  </data>
  <data name="ERR_NullableDirectiveQualifierExpected" xml:space="preserve">
    <value>Expected 'enable', 'disable', or 'restore'</value>
  </data>
  <data name="ERR_NullableDirectiveTargetExpected" xml:space="preserve">
    <value>Expected 'warnings', 'annotations', or end of directive</value>
  </data>
  <data name="WRN_MissingNonNullTypesContextForAnnotationInGeneratedCode" xml:space="preserve">
    <value>The annotation for nullable reference types should only be used in code within a '#nullable' annotations context. Auto-generated code requires an explicit '#nullable' directive in source.</value>
  </data>
  <data name="WRN_MissingNonNullTypesContextForAnnotationInGeneratedCode_Title" xml:space="preserve">
    <value>The annotation for nullable reference types should only be used in code within a '#nullable' annotations context. Auto-generated code requires an explicit '#nullable' directive in source.</value>
  </data>
  <data name="WRN_NullReferenceInitializer" xml:space="preserve">
    <value>Object or collection initializer implicitly dereferences possibly null member '{0}'.</value>
  </data>
  <data name="WRN_NullReferenceInitializer_Title" xml:space="preserve">
    <value>Object or collection initializer implicitly dereferences possibly null member.</value>
  </data>
  <data name="ERR_ExpressionTreeCantContainRefStruct" xml:space="preserve">
    <value>Expression tree cannot contain value of ref struct or restricted type '{0}'.</value>
  </data>
  <data name="ERR_ElseCannotStartStatement" xml:space="preserve">
    <value>'else' cannot start a statement.</value>
  </data>
  <data name="ERR_ExpressionTreeCantContainNullCoalescingAssignment" xml:space="preserve">
    <value>An expression tree may not contain a null coalescing assignment</value>
  </data>
  <data name="ERR_BadNullableContextOption" xml:space="preserve">
    <value>Invalid option '{0}' for /nullable; must be 'disable', 'enable', 'warnings' or 'annotations'</value>
  </data>
  <data name="ERR_SwitchGoverningExpressionRequiresParens" xml:space="preserve">
    <value>Parentheses are required around the switch governing expression.</value>
  </data>
  <data name="ERR_TupleElementNameMismatch" xml:space="preserve">
    <value>The name '{0}' does not identify tuple element '{1}'.</value>
  </data>
  <data name="ERR_DeconstructParameterNameMismatch" xml:space="preserve">
    <value>The name '{0}' does not match the corresponding 'Deconstruct' parameter '{1}'.</value>
  </data>
  <data name="ERR_IsPatternImpossible" xml:space="preserve">
    <value>An expression of type '{0}' can never match the provided pattern.</value>
  </data>
  <data name="WRN_IsPatternAlways" xml:space="preserve">
    <value>An expression of type '{0}' always matches the provided pattern.</value>
  </data>
  <data name="WRN_IsPatternAlways_Title" xml:space="preserve">
    <value>The input always matches the provided pattern.</value>
  </data>
  <data name="WRN_GivenExpressionNeverMatchesPattern" xml:space="preserve">
    <value>The given expression never matches the provided pattern.</value>
  </data>
  <data name="WRN_GivenExpressionNeverMatchesPattern_Title" xml:space="preserve">
    <value>The given expression never matches the provided pattern.</value>
  </data>
  <data name="WRN_GivenExpressionAlwaysMatchesConstant" xml:space="preserve">
    <value>The given expression always matches the provided constant.</value>
  </data>
  <data name="WRN_GivenExpressionAlwaysMatchesConstant_Title" xml:space="preserve">
    <value>The given expression always matches the provided constant.</value>
  </data>
  <data name="WRN_GivenExpressionAlwaysMatchesPattern" xml:space="preserve">
    <value>The given expression always matches the provided pattern.</value>
  </data>
  <data name="WRN_GivenExpressionAlwaysMatchesPattern_Title" xml:space="preserve">
    <value>The given expression always matches the provided pattern.</value>
  </data>
  <data name="ERR_FeatureNotAvailableInVersion8_0" xml:space="preserve">
    <value>Feature '{0}' is not available in C# 8.0. Please use language version {1} or greater.</value>
  </data>
  <data name="ERR_PointerTypeInPatternMatching" xml:space="preserve">
    <value>Pattern-matching is not permitted for pointer types.</value>
  </data>
  <data name="ERR_ArgumentNameInITuplePattern" xml:space="preserve">
    <value>Element names are not permitted when pattern-matching via 'System.Runtime.CompilerServices.ITuple'.</value>
  </data>
  <data name="ERR_DiscardPatternInSwitchStatement" xml:space="preserve">
    <value>The discard pattern is not permitted as a case label in a switch statement. Use 'case var _:' for a discard pattern, or 'case @_:' for a constant named '_'.</value>
  </data>
  <data name="WRN_NullabilityMismatchInExplicitlyImplementedInterface" xml:space="preserve">
    <value>Nullability of reference types in explicit interface specifier doesn't match interface implemented by the type.</value>
  </data>
  <data name="WRN_NullabilityMismatchInExplicitlyImplementedInterface_Title" xml:space="preserve">
    <value>Nullability of reference types in explicit interface specifier doesn't match interface implemented by the type.</value>
  </data>
  <data name="WRN_NullabilityMismatchInInterfaceImplementedByBase" xml:space="preserve">
    <value>'{0}' does not implement interface member '{1}'. Nullability of reference types in interface implemented by the base type doesn't match.</value>
  </data>
  <data name="WRN_NullabilityMismatchInInterfaceImplementedByBase_Title" xml:space="preserve">
    <value>Type does not implement interface member. Nullability of reference types in interface implemented by the base type doesn't match.</value>
  </data>
  <data name="WRN_DuplicateInterfaceWithNullabilityMismatchInBaseList" xml:space="preserve">
    <value>'{0}' is already listed in the interface list on type '{1}' with different nullability of reference types.</value>
  </data>
  <data name="WRN_DuplicateInterfaceWithNullabilityMismatchInBaseList_Title" xml:space="preserve">
    <value>Interface is already listed in the interface list with different nullability of reference types.</value>
  </data>
  <data name="ERR_DuplicateExplicitImpl" xml:space="preserve">
    <value>'{0}' is explicitly implemented more than once.</value>
  </data>
  <data name="ERR_UsingVarInSwitchCase" xml:space="preserve">
    <value>A using variable cannot be used directly within a switch section (consider using braces). </value>
  </data>
  <data name="ERR_GoToForwardJumpOverUsingVar" xml:space="preserve">
    <value>A goto cannot jump to a location after a using declaration.</value>
  </data>
  <data name="ERR_GoToBackwardJumpOverUsingVar" xml:space="preserve">
    <value>A goto cannot jump to a location before a using declaration within the same block.</value>
  </data>
  <data name="IDS_FeatureUsingDeclarations" xml:space="preserve">
    <value>using declarations</value>
  </data>
  <data name="IDS_FeatureDisposalPattern" xml:space="preserve">
    <value>pattern-based disposal</value>
  </data>
  <data name="ERR_FeatureInPreview" xml:space="preserve">
    <value>The feature '{0}' is currently in Preview and *unsupported*. To use Preview features, use the 'preview' language version.</value>
  </data>
  <data name="IDS_DefaultInterfaceImplementation" xml:space="preserve">
    <value>default interface implementation</value>
  </data>
  <data name="ERR_RuntimeDoesNotSupportDefaultInterfaceImplementation" xml:space="preserve">
    <value>Target runtime doesn't support default interface implementation.</value>
  </data>
  <data name="ERR_RuntimeDoesNotSupportDefaultInterfaceImplementationForMember" xml:space="preserve">
    <value>'{0}' cannot implement interface member '{1}' in type '{2}' because the target runtime doesn't support default interface implementation.</value>
  </data>
  <data name="ERR_InvalidModifierForLanguageVersion" xml:space="preserve">
    <value>The modifier '{0}' is not valid for this item in C# {1}. Please use language version '{2}' or greater.</value>
  </data>
  <data name="ERR_ImplicitImplementationOfNonPublicInterfaceMember" xml:space="preserve">
    <value>'{0}' does not implement interface member '{1}'. '{2}' cannot implicitly implement a non-public member in C# {3}. Please use language version '{4}' or greater.</value>
  </data>
  <data name="ERR_MostSpecificImplementationIsNotFound" xml:space="preserve">
    <value>Interface member '{0}' does not have a most specific implementation. Neither '{1}', nor '{2}' are most specific.</value>
  </data>
  <data name="ERR_LanguageVersionDoesNotSupportInterfaceImplementationForMember" xml:space="preserve">
    <value>'{0}' cannot implement interface member '{1}' in type '{2}' because feature '{3}' is not available in C# {4}. Please use language version '{5}' or greater.</value>
  </data>
  <data name="ERR_RuntimeDoesNotSupportProtectedAccessForInterfaceMember" xml:space="preserve">
    <value>Target runtime doesn't support 'protected', 'protected internal', or 'private protected' accessibility for a member of an interface.</value>
  </data>
  <data name="ERR_DefaultInterfaceImplementationInNoPIAType" xml:space="preserve">
    <value>Type '{0}' cannot be embedded because it has a non-abstract member. Consider setting the 'Embed Interop Types' property to false.</value>
  </data>
  <data name="WRN_SwitchExpressionNotExhaustiveForNull" xml:space="preserve">
    <value>The switch expression does not handle some null inputs (it is not exhaustive). For example, the pattern '{0}' is not covered.</value>
  </data>
  <data name="WRN_SwitchExpressionNotExhaustiveForNull_Title" xml:space="preserve">
    <value>The switch expression does not handle some null inputs.</value>
  </data>
  <data name="WRN_SwitchExpressionNotExhaustiveForNullWithWhen" xml:space="preserve">
    <value>The switch expression does not handle some null inputs (it is not exhaustive). For example, the pattern '{0}' is not covered. However, a pattern with a 'when' clause might successfully match this value.</value>
  </data>
  <data name="WRN_SwitchExpressionNotExhaustiveForNullWithWhen_Title" xml:space="preserve">
    <value>The switch expression does not handle some null inputs.</value>
  </data>
  <data name="ERR_AttributeNotOnEventAccessor" xml:space="preserve">
    <value>Attribute '{0}' is not valid on event accessors. It is only valid on '{1}' declarations.</value>
  </data>
  <data name="IDS_FeatureObsoleteOnPropertyAccessor" xml:space="preserve">
    <value>obsolete on property accessor</value>
  </data>
  <data name="WRN_UnconsumedEnumeratorCancellationAttributeUsage" xml:space="preserve">
    <value>The EnumeratorCancellationAttribute applied to parameter '{0}' will have no effect. The attribute is only effective on a parameter of type CancellationToken in an async-iterator method returning IAsyncEnumerable</value>
  </data>
  <data name="WRN_UnconsumedEnumeratorCancellationAttributeUsage_Title" xml:space="preserve">
    <value>The EnumeratorCancellationAttribute will have no effect. The attribute is only effective on a parameter of type CancellationToken in an async-iterator method returning IAsyncEnumerable</value>
  </data>
  <data name="WRN_UndecoratedCancellationTokenParameter" xml:space="preserve">
    <value>Async-iterator '{0}' has one or more parameters of type 'CancellationToken' but none of them is decorated with the 'EnumeratorCancellation' attribute, so the cancellation token parameter from the generated 'IAsyncEnumerable&lt;&gt;.GetAsyncEnumerator' will be unconsumed</value>
  </data>
  <data name="WRN_UndecoratedCancellationTokenParameter_Title" xml:space="preserve">
    <value>Async-iterator member has one or more parameters of type 'CancellationToken' but none of them is decorated with the 'EnumeratorCancellation' attribute, so the cancellation token parameter from the generated 'IAsyncEnumerable&lt;&gt;.GetAsyncEnumerator' will be unconsumed</value>
  </data>
  <data name="ERR_MultipleEnumeratorCancellationAttributes" xml:space="preserve">
    <value>The attribute [EnumeratorCancellation] cannot be used on multiple parameters</value>
  </data>
  <data name="ERR_OverrideRefConstraintNotSatisfied" xml:space="preserve">
    <value>Method '{0}' specifies a 'class' constraint for type parameter '{1}', but corresponding type parameter '{2}' of overridden or explicitly implemented method '{3}' is not a reference type.</value>
  </data>
  <data name="ERR_OverrideValConstraintNotSatisfied" xml:space="preserve">
    <value>Method '{0}' specifies a 'struct' constraint for type parameter '{1}', but corresponding type parameter '{2}' of overridden or explicitly implemented method '{3}' is not a non-nullable value type.</value>
  </data>
  <data name="ERR_OverrideDefaultConstraintNotSatisfied" xml:space="preserve">
    <value>Method '{0}' specifies a 'default' constraint for type parameter '{1}', but corresponding type parameter '{2}' of overridden or explicitly implemented method '{3}' is constrained to a reference type or a value type.</value>
  </data>
  <data name="ERR_DefaultConstraintOverrideOnly" xml:space="preserve">
    <value>The 'default' constraint is valid on override and explicit interface implementation methods only.</value>
  </data>
  <data name="IDS_OverrideWithConstraints" xml:space="preserve">
    <value>constraints for override and explicit interface implementation methods</value>
  </data>
  <data name="WRN_NullabilityMismatchInConstraintsOnPartialImplementation" xml:space="preserve">
    <value>Partial method declarations of '{0}' have inconsistent nullability in constraints for type parameter '{1}'</value>
  </data>
  <data name="WRN_NullabilityMismatchInConstraintsOnPartialImplementation_Title" xml:space="preserve">
    <value>Partial method declarations have inconsistent nullability in constraints for type parameter</value>
  </data>
  <data name="IDS_FeatureNestedStackalloc" xml:space="preserve">
    <value>stackalloc in nested expressions</value>
  </data>
  <data name="WRN_NullabilityMismatchInTypeParameterNotNullConstraint" xml:space="preserve">
    <value>The type '{2}' cannot be used as type parameter '{1}' in the generic type or method '{0}'. Nullability of type argument '{2}' doesn't match 'notnull' constraint.</value>
  </data>
  <data name="WRN_NullabilityMismatchInTypeParameterNotNullConstraint_Title" xml:space="preserve">
    <value>The type cannot be used as type parameter in the generic type or method. Nullability of type argument doesn't match 'notnull' constraint.</value>
  </data>
  <data name="IDS_FeatureNotNullGenericTypeConstraint" xml:space="preserve">
    <value>notnull generic type constraint</value>
  </data>
  <data name="ERR_DuplicateNullSuppression" xml:space="preserve">
    <value>Duplicate null suppression operator ('!')</value>
  </data>
  <data name="ERR_ParameterNullCheckingNotSupported" xml:space="preserve">
    <value>The 'parameter null-checking' feature is not supported.</value>
  </data>
  <data name="ERR_ReAbstractionInNoPIAType" xml:space="preserve">
    <value>Type '{0}' cannot be embedded because it has a re-abstraction of a member from base interface. Consider setting the 'Embed Interop Types' property to false.</value>
  </data>
  <data name="ERR_BadSwitchValue" xml:space="preserve">
    <value>Command-line syntax error: '{0}' is not a valid value for the '{1}' option. The value must be of the form '{2}'.</value>
  </data>
  <data name="IDS_FeatureFunctionPointers" xml:space="preserve">
    <value>function pointers</value>
  </data>
  <data name="IDS_AddressOfMethodGroup" xml:space="preserve">
    <value>&amp;method group</value>
  </data>
  <data name="ERR_InvalidFunctionPointerCallingConvention" xml:space="preserve">
    <value>'{0}' is not a valid calling convention specifier for a function pointer.</value>
  </data>
  <data name="ERR_TypeNotFound" xml:space="preserve">
    <value>Type '{0}' is not defined.</value>
  </data>
  <data name="ERR_TypeMustBePublic" xml:space="preserve">
    <value>Type '{0}' must be public to be used as a calling convention.</value>
  </data>
  <data name="WRN_SyncAndAsyncEntryPoints" xml:space="preserve">
    <value>Method '{0}' will not be used as an entry point because a synchronous entry point '{1}' was found.</value>
  </data>
  <data name="ERR_InternalError" xml:space="preserve">
    <value>Internal error in the C# compiler.</value>
  </data>
  <data name="IDS_FeatureStaticAnonymousFunction" xml:space="preserve">
    <value>static anonymous function</value>
  </data>
  <data name="ERR_StaticAnonymousFunctionCannotCaptureThis" xml:space="preserve">
    <value>A static anonymous function cannot contain a reference to 'this' or 'base'.</value>
  </data>
  <data name="ERR_StaticAnonymousFunctionCannotCaptureVariable" xml:space="preserve">
    <value>A static anonymous function cannot contain a reference to '{0}'.</value>
  </data>
  <data name="IDS_FeatureAsyncUsing" xml:space="preserve">
    <value>asynchronous using</value>
  </data>
  <data name="IDS_FeatureParenthesizedPattern" xml:space="preserve">
    <value>parenthesized pattern</value>
  </data>
  <data name="IDS_FeatureOrPattern" xml:space="preserve">
    <value>or pattern</value>
  </data>
  <data name="IDS_FeatureAndPattern" xml:space="preserve">
    <value>and pattern</value>
  </data>
  <data name="IDS_FeatureNotPattern" xml:space="preserve">
    <value>not pattern</value>
  </data>
  <data name="IDS_FeatureTypePattern" xml:space="preserve">
    <value>type pattern</value>
  </data>
  <data name="IDS_FeatureRelationalPattern" xml:space="preserve">
    <value>relational pattern</value>
  </data>
  <data name="ERR_VarianceInterfaceNesting" xml:space="preserve">
    <value>Enums, classes, and structures cannot be declared in an interface that has an 'in' or 'out' type parameter.</value>
  </data>
  <data name="ERR_ExternEventInitializer" xml:space="preserve">
    <value>'{0}': extern event cannot have initializer</value>
  </data>
  <data name="ERR_ImplicitIndexIndexerWithName" xml:space="preserve">
    <value>Invocation of implicit Index Indexer cannot name the argument.</value>
  </data>
  <data name="ERR_ImplicitRangeIndexerWithName" xml:space="preserve">
    <value>Invocation of implicit Range Indexer cannot name the argument.</value>
  </data>
  <data name="ERR_ImplicitObjectCreationIllegalTargetType" xml:space="preserve">
    <value>The type '{0}' may not be used as the target type of new()</value>
  </data>
  <data name="ERR_ImplicitObjectCreationNotValid" xml:space="preserve">
    <value>Use of new() is not valid in this context</value>
  </data>
  <data name="ERR_ImplicitObjectCreationNoTargetType" xml:space="preserve">
    <value>There is no target type for '{0}'</value>
  </data>
  <data name="IDS_FeatureImplicitObjectCreation" xml:space="preserve">
    <value>target-typed object creation</value>
  </data>
  <data name="ERR_ExpressionTreeContainsPatternImplicitIndexer" xml:space="preserve">
    <value>An expression tree may not contain a pattern System.Index or System.Range indexer access</value>
  </data>
  <data name="ERR_ExpressionTreeContainsFromEndIndexExpression" xml:space="preserve">
    <value>An expression tree may not contain a from-end index ('^') expression.</value>
  </data>
  <data name="ERR_ExpressionTreeContainsRangeExpression" xml:space="preserve">
    <value>An expression tree may not contain a range ('..') expression.</value>
  </data>
  <data name="WRN_GeneratorFailedDuringGeneration" xml:space="preserve">
    <value>Generator '{0}' failed to generate source. It will not contribute to the output and compilation errors may occur as a result. Exception was of type '{1}' with message '{2}'</value>
    <comment>{0} is the name of the generator that failed. {1} is the type of exception that was thrown {2} is the message in the exception</comment>
  </data>
  <data name="WRN_GeneratorFailedDuringInitialization" xml:space="preserve">
    <value>Generator '{0}' failed to initialize. It will not contribute to the output and compilation errors may occur as a result. Exception was of type '{1}' with message '{2}'</value>
    <comment>{0} is the name of the generator that failed. {1} is the type of exception that was thrown {2} is the message in the exception</comment>
  </data>
  <data name="WRN_GeneratorFailedDuringGeneration_Title" xml:space="preserve">
    <value>Generator failed to generate source.</value>
  </data>
  <data name="WRN_GeneratorFailedDuringInitialization_Title" xml:space="preserve">
    <value>Generator failed to initialize.</value>
  </data>
  <data name="WRN_GeneratorFailedDuringGeneration_Description" xml:space="preserve">
    <value>Generator threw the following exception:
'{0}'.</value>
    <comment>{0} is the string representation of the exception that was thrown.</comment>
  </data>
  <data name="WRN_GeneratorFailedDuringInitialization_Description" xml:space="preserve">
    <value>Generator threw the following exception:
'{0}'.</value>
    <comment>{0} is the string representation of the exception that was thrown.</comment>
  </data>
  <data name="IDS_FeatureRecords" xml:space="preserve">
    <value>records</value>
  </data>
  <data name="IDS_FeatureInitOnlySetters" xml:space="preserve">
    <value>init-only setters</value>
  </data>
  <data name="ERR_InvalidWithReceiverType" xml:space="preserve">
    <value>The receiver of a `with` expression must have a non-void type.</value>
  </data>
  <data name="ERR_CannotClone" xml:space="preserve">
    <value>The receiver type '{0}' is not a valid record type and is not a struct type.</value>
  </data>
  <data name="ERR_AssignmentInitOnly" xml:space="preserve">
    <value>Init-only property or indexer '{0}' can only be assigned in an object initializer, or on 'this' or 'base' in an instance constructor or an 'init' accessor.</value>
  </data>
  <data name="ERR_DesignatorBeneathPatternCombinator" xml:space="preserve">
    <value>A variable may not be declared within a 'not' or 'or' pattern.</value>
  </data>
  <data name="ERR_UnsupportedTypeForRelationalPattern" xml:space="preserve">
    <value>Relational patterns may not be used for a value of type '{0}'.</value>
  </data>
  <data name="ERR_RelationalPatternWithNaN" xml:space="preserve">
    <value>Relational patterns may not be used for a floating-point NaN.</value>
  </data>
  <data name="IDS_FeatureSpanCharConstantPattern" xml:space="preserve">
    <value>pattern matching ReadOnly/Span&lt;char&gt; on constant string</value>
  </data>
  <data name="IDS_FeatureExtendedPartialMethods" xml:space="preserve">
    <value>extended partial methods</value>
  </data>
  <data name="IDS_FeatureConstantInterpolatedStrings" xml:space="preserve">
    <value>constant interpolated strings</value>
  </data>
  <data name="ERR_PartialMethodWithNonVoidReturnMustHaveAccessMods" xml:space="preserve">
    <value>Partial method '{0}' must have accessibility modifiers because it has a non-void return type.</value>
  </data>
  <data name="ERR_PartialMethodWithOutParamMustHaveAccessMods" xml:space="preserve">
    <value>Partial method '{0}' must have accessibility modifiers because it has 'out' parameters.</value>
  </data>
  <data name="ERR_PartialMethodWithAccessibilityModsMustHaveImplementation" xml:space="preserve">
    <value>Partial method '{0}' must have an implementation part because it has accessibility modifiers.</value>
  </data>
  <data name="ERR_PartialMethodWithExtendedModMustHaveAccessMods" xml:space="preserve">
    <value>Partial method '{0}' must have accessibility modifiers because it has a 'virtual', 'override', 'sealed', 'new', or 'extern' modifier.</value>
  </data>
  <data name="ERR_PartialMethodAccessibilityDifference" xml:space="preserve">
    <value>Both partial method declarations must have identical accessibility modifiers.</value>
  </data>
  <data name="ERR_PartialMethodExtendedModDifference" xml:space="preserve">
    <value>Both partial method declarations must have identical combinations of 'virtual', 'override', 'sealed', and 'new' modifiers.</value>
  </data>
  <data name="ERR_PartialMethodReturnTypeDifference" xml:space="preserve">
    <value>Both partial method declarations must have the same return type.</value>
  </data>
  <data name="ERR_PartialMethodRefReturnDifference" xml:space="preserve">
    <value>Partial method declarations must have matching ref return values.</value>
  </data>
  <data name="WRN_PartialMethodTypeDifference" xml:space="preserve">
    <value>Partial method declarations '{0}' and '{1}' have signature differences.</value>
  </data>
  <data name="WRN_PartialMethodTypeDifference_Title" xml:space="preserve">
    <value>Partial method declarations have signature differences.</value>
  </data>
  <data name="IDS_TopLevelStatements" xml:space="preserve">
    <value>top-level statements</value>
  </data>
  <data name="ERR_SimpleProgramLocalIsReferencedOutsideOfTopLevelStatement" xml:space="preserve">
    <value>Cannot use local variable or local function '{0}' declared in a top-level statement in this context.</value>
  </data>
  <data name="ERR_SimpleProgramMultipleUnitsWithTopLevelStatements" xml:space="preserve">
    <value>Only one compilation unit can have top-level statements.</value>
  </data>
  <data name="ERR_TopLevelStatementAfterNamespaceOrType" xml:space="preserve">
    <value>Top-level statements must precede namespace and type declarations.</value>
  </data>
  <data name="ERR_SimpleProgramDisallowsMainType" xml:space="preserve">
    <value>Cannot specify /main if there is a compilation unit with top-level statements.</value>
  </data>
  <data name="ERR_SimpleProgramNotAnExecutable" xml:space="preserve">
    <value>Program using top-level statements must be an executable.</value>
  </data>
  <data name="ERR_InvalidFuncPointerReturnTypeModifier" xml:space="preserve">
    <value>'{0}' is not a valid function pointer return type modifier. Valid modifiers are 'ref' and 'ref readonly'.</value>
  </data>
  <data name="ERR_DupReturnTypeMod" xml:space="preserve">
    <value>A return type can only have one '{0}' modifier.</value>
  </data>
  <data name="ERR_BadFuncPointerParamModifier" xml:space="preserve">
    <value>'{0}' cannot be used as a modifier on a function pointer parameter.</value>
  </data>
  <data name="ERR_BadFuncPointerArgCount" xml:space="preserve">
    <value>Function pointer '{0}' does not take {1} arguments</value>
  </data>
  <data name="ERR_MethFuncPtrMismatch" xml:space="preserve">
    <value>No overload for '{0}' matches function pointer '{1}'</value>
  </data>
  <data name="ERR_FuncPtrRefMismatch" xml:space="preserve">
    <value>Ref mismatch between '{0}' and function pointer '{1}'</value>
  </data>
  <data name="ERR_FuncPtrMethMustBeStatic" xml:space="preserve">
    <value>Cannot create a function pointer for '{0}' because it is not a static method</value>
  </data>
  <data name="ERR_AddressOfMethodGroupInExpressionTree" xml:space="preserve">
    <value>'&amp;' on method groups cannot be used in expression trees</value>
  </data>
  <data name="ERR_WrongFuncPtrCallingConvention" xml:space="preserve">
    <value>Calling convention of '{0}' is not compatible with '{1}'.</value>
  </data>
  <data name="ERR_MissingAddressOf" xml:space="preserve">
    <value>Cannot convert method group to function pointer (Are you missing a '&amp;'?)</value>
  </data>
  <data name="ERR_CannotUseReducedExtensionMethodInAddressOf" xml:space="preserve">
    <value>Cannot use an extension method with a receiver as the target of a '&amp;' operator.</value>
  </data>
  <data name="ERR_CannotUseFunctionPointerAsFixedLocal" xml:space="preserve">
    <value>The type of a local declared in a fixed statement cannot be a function pointer type.</value>
  </data>
  <data name="ERR_UnsupportedCallingConvention" xml:space="preserve">
    <value>The calling convention of '{0}' is not supported by the language.</value>
  </data>
  <data name="ERR_RuntimeDoesNotSupportUnmanagedDefaultCallConv" xml:space="preserve">
    <value>The target runtime doesn't support extensible or runtime-environment default calling conventions.</value>
  </data>
  <data name="NotSameNumberParameterTypesAndRefKinds" xml:space="preserve">
    <value>Given {0} parameter types and {1} parameter ref kinds. These arrays must have the same length.</value>
  </data>
  <data name="OutIsNotValidForReturn" xml:space="preserve">
    <value>'RefKind.Out' is not a valid ref kind for a return type.</value>
  </data>
  <data name="CallingConventionTypesRequireUnmanaged" xml:space="preserve">
    <value>Passing '{0}' is not valid unless '{1}' is 'SignatureCallingConvention.Unmanaged'.</value>
  </data>
  <data name="CallingConventionTypeIsInvalid" xml:space="preserve">
    <value>Cannot use '{0}' as a calling convention modifier.</value>
  </data>
  <data name="ERR_CannotConvertAddressOfToDelegate" xml:space="preserve">
    <value>Cannot convert &amp;method group '{0}' to delegate type '{1}'.</value>
  </data>
  <data name="ERR_AddressOfToNonFunctionPointer" xml:space="preserve">
    <value>Cannot convert &amp;method group '{0}' to non-function pointer type '{1}'.</value>
  </data>
  <data name="ERR_CannotSpecifyManagedWithUnmanagedSpecifiers" xml:space="preserve">
    <value>'managed' calling convention cannot be combined with unmanaged calling convention specifiers.</value>
  </data>
  <data name="ERR_FeatureNotAvailableInVersion9" xml:space="preserve">
    <value>Feature '{0}' is not available in C# 9.0. Please use language version {1} or greater.</value>
  </data>
  <data name="ERR_FeatureNotAvailableInVersion10" xml:space="preserve">
    <value>Feature '{0}' is not available in C# 10.0. Please use language version {1} or greater.</value>
  </data>
  <data name="ERR_FeatureNotAvailableInVersion11" xml:space="preserve">
    <value>Feature '{0}' is not available in C# 11.0. Please use language version {1} or greater.</value>
  </data>
  <data name="ERR_UnexpectedArgumentList" xml:space="preserve">
    <value>Unexpected argument list.</value>
  </data>
  <data name="ERR_UnexpectedOrMissingConstructorInitializerInRecord" xml:space="preserve">
    <value>A constructor declared in a record with parameter list must have 'this' constructor initializer.</value>
  </data>
  <data name="ERR_MultipleRecordParameterLists" xml:space="preserve">
    <value>Only a single record partial declaration may have a parameter list</value>
  </data>
  <data name="ERR_BadRecordBase" xml:space="preserve">
    <value>Records may only inherit from object or another record</value>
  </data>
  <data name="ERR_BadInheritanceFromRecord" xml:space="preserve">
    <value>Only records may inherit from records.</value>
  </data>
  <data name="ERR_BadRecordMemberForPositionalParameter" xml:space="preserve">
    <value>Record member '{0}' must be a readable instance property or field of type '{1}' to match positional parameter '{2}'.</value>
  </data>
  <data name="ERR_NoCopyConstructorInBaseType" xml:space="preserve">
    <value>No accessible copy constructor found in base type '{0}'.</value>
  </data>
  <data name="ERR_CopyConstructorMustInvokeBaseCopyConstructor" xml:space="preserve">
    <value>A copy constructor in a record must call a copy constructor of the base, or a parameterless object constructor if the record inherits from object.</value>
  </data>
  <data name="IDS_FeatureTargetTypedConditional" xml:space="preserve">
    <value>target-typed conditional expression</value>
  </data>
  <data name="ERR_NoImplicitConvTargetTypedConditional" xml:space="preserve">
    <value>Conditional expression is not valid in language version {0} because a common type was not found between '{1}' and '{2}'. To use a target-typed conversion, upgrade to language version {3} or greater.</value>
  </data>
  <data name="ERR_DoesNotOverrideMethodFromObject" xml:space="preserve">
    <value>'{0}' does not override expected method from 'object'.</value>
  </data>
  <data name="IDS_FeatureCovariantReturnsForOverrides" xml:space="preserve">
    <value>covariant returns</value>
  </data>
  <data name="ERR_RuntimeDoesNotSupportCovariantReturnsOfClasses" xml:space="preserve">
    <value>'{0}': Target runtime doesn't support covariant return types in overrides. Return type must be '{2}' to match overridden member '{1}'</value>
  </data>
  <data name="ERR_RuntimeDoesNotSupportCovariantPropertiesOfClasses" xml:space="preserve">
    <value>'{0}': Target runtime doesn't support covariant types in overrides. Type must be '{2}' to match overridden member '{1}'</value>
  </data>
  <data name="ERR_SealedAPIInRecord" xml:space="preserve">
    <value>'{0}' cannot be sealed because containing record is not sealed.</value>
  </data>
  <data name="ERR_DoesNotOverrideBaseMethod" xml:space="preserve">
    <value>'{0}' does not override expected method from '{1}'.</value>
  </data>
  <data name="WRN_ConstOutOfRangeChecked" xml:space="preserve">
    <value>Constant value '{0}' may overflow '{1}' at runtime (use 'unchecked' syntax to override)</value>
  </data>
  <data name="WRN_ConstOutOfRangeChecked_Title" xml:space="preserve">
    <value>Constant value may overflow at runtime (use 'unchecked' syntax to override)</value>
  </data>
  <data name="ERR_CloneDisallowedInRecord" xml:space="preserve">
    <value>Members named 'Clone' are disallowed in records.</value>
  </data>
  <data name="WRN_RecordNamedDisallowed" xml:space="preserve">
    <value>Types and aliases should not be named 'record'.</value>
  </data>
  <data name="WRN_RecordNamedDisallowed_Title" xml:space="preserve">
    <value>Types and aliases should not be named 'record'.</value>
  </data>
  <data name="ERR_NotOverridableAPIInRecord" xml:space="preserve">
    <value>'{0}' must allow overriding because the containing record is not sealed.</value>
  </data>
  <data name="ERR_NonPublicAPIInRecord" xml:space="preserve">
    <value>Record member '{0}' must be public.</value>
  </data>
  <data name="ERR_SignatureMismatchInRecord" xml:space="preserve">
    <value>Record member '{0}' must return '{1}'.</value>
  </data>
  <data name="ERR_NonProtectedAPIInRecord" xml:space="preserve">
    <value>Record member '{0}' must be protected.</value>
  </data>
  <data name="ERR_DoesNotOverrideBaseEqualityContract" xml:space="preserve">
    <value>'{0}' does not override expected property from '{1}'.</value>
  </data>
  <data name="ERR_StaticAPIInRecord" xml:space="preserve">
    <value>Record member '{0}' may not be static.</value>
  </data>
  <data name="ERR_CopyConstructorWrongAccessibility" xml:space="preserve">
    <value>A copy constructor '{0}' must be public or protected because the record is not sealed.</value>
  </data>
  <data name="ERR_NonPrivateAPIInRecord" xml:space="preserve">
    <value>Record member '{0}' must be private.</value>
  </data>
  <data name="WRN_PrecedenceInversion" xml:space="preserve">
    <value>Operator '{0}' cannot be used here due to precedence. Use parentheses to disambiguate.</value>
  </data>
  <data name="WRN_PrecedenceInversion_Title" xml:space="preserve">
    <value>Operator cannot be used here due to precedence.</value>
  </data>
  <data name="IDS_FeatureModuleInitializers" xml:space="preserve">
    <value>module initializers</value>
  </data>
  <data name="ERR_ModuleInitializerMethodMustBeAccessibleOutsideTopLevelType" xml:space="preserve">
    <value>Module initializer method '{0}' must be accessible at the module level</value>
  </data>
  <data name="ERR_ModuleInitializerMethodMustBeStaticParameterlessVoid" xml:space="preserve">
    <value>Module initializer method '{0}' must be static, and non-virtual, must have no parameters, and must return 'void'</value>
  </data>
  <data name="ERR_ModuleInitializerMethodAndContainingTypesMustNotBeGeneric" xml:space="preserve">
    <value>Module initializer method '{0}' must not be generic and must not be contained in a generic type</value>
  </data>
  <data name="ERR_ModuleInitializerMethodMustBeOrdinary" xml:space="preserve">
    <value>A module initializer must be an ordinary member method</value>
  </data>
  <data name="IDS_FeatureExtensionGetAsyncEnumerator" xml:space="preserve">
    <value>extension GetAsyncEnumerator</value>
  </data>
  <data name="IDS_FeatureExtensionGetEnumerator" xml:space="preserve">
    <value>extension GetEnumerator</value>
  </data>
  <data name="ERR_UnmanagedCallersOnlyRequiresStatic" xml:space="preserve">
    <value>'UnmanagedCallersOnly' can only be applied to ordinary static non-abstract, non-virtual methods or static local functions.</value>
    <comment>UnmanagedCallersOnly is not localizable.</comment>
  </data>
  <data name="ERR_InvalidUnmanagedCallersOnlyCallConv" xml:space="preserve">
    <value>'{0}' is not a valid calling convention type for 'UnmanagedCallersOnly'.</value>
    <comment>UnmanagedCallersOnly is not localizable.</comment>
  </data>
  <data name="ERR_CannotUseManagedTypeInUnmanagedCallersOnly" xml:space="preserve">
    <value>Cannot use '{0}' as a {1} type on a method attributed with 'UnmanagedCallersOnly'.</value>
    <comment>1 is the localized word for 'parameter' or 'return'. UnmanagedCallersOnly is not localizable.</comment>
  </data>
  <data name="ERR_UnmanagedCallersOnlyMethodOrTypeCannotBeGeneric" xml:space="preserve">
    <value>Methods attributed with 'UnmanagedCallersOnly' cannot have generic type parameters and cannot be declared in a generic type.</value>
    <comment>UnmanagedCallersOnly is not localizable.</comment>
  </data>
  <data name="ERR_UnmanagedCallersOnlyMethodsCannotBeCalledDirectly" xml:space="preserve">
    <value>'{0}' is attributed with 'UnmanagedCallersOnly' and cannot be called directly. Obtain a function pointer to this method.</value>
    <comment>UnmanagedCallersOnly is not localizable.</comment>
  </data>
  <data name="ERR_UnmanagedCallersOnlyMethodsCannotBeConvertedToDelegate" xml:space="preserve">
    <value>'{0}' is attributed with 'UnmanagedCallersOnly' and cannot be converted to a delegate type. Obtain a function pointer to this method.</value>
    <comment>UnmanagedCallersOnly is not localizable.</comment>
  </data>
  <data name="ERR_EntryPointCannotBeUnmanagedCallersOnly" xml:space="preserve">
    <value>Application entry points cannot be attributed with 'UnmanagedCallersOnly'.</value>
    <comment>UnmanagedCallersOnly is not localizable.</comment>
  </data>
  <data name="ERR_ModuleInitializerCannotBeUnmanagedCallersOnly" xml:space="preserve">
    <value>Module initializer cannot be attributed with 'UnmanagedCallersOnly'.</value>
    <comment>UnmanagedCallersOnly is not localizable.</comment>
  </data>
  <data name="WRN_RecordEqualsWithoutGetHashCode" xml:space="preserve">
    <value>'{0}' defines 'Equals' but not 'GetHashCode'</value>
    <comment>'GetHashCode' and 'Equals' are not localizable.</comment>
  </data>
  <data name="WRN_RecordEqualsWithoutGetHashCode_Title" xml:space="preserve">
    <value>Record defines 'Equals' but not 'GetHashCode'.</value>
    <comment>'GetHashCode' and 'Equals' are not localizable.</comment>
  </data>
  <data name="ERR_InitCannotBeReadonly" xml:space="preserve">
    <value>'init' accessors cannot be marked 'readonly'. Mark '{0}' readonly instead.</value>
  </data>
  <data name="IDS_FeatureDiscards" xml:space="preserve">
    <value>discards</value>
  </data>
  <data name="IDS_FeatureMixedDeclarationsAndExpressionsInDeconstruction" xml:space="preserve">
    <value>Mixed declarations and expressions in deconstruction</value>
  </data>
  <data name="IDS_FeatureRecordStructs" xml:space="preserve">
    <value>record structs</value>
    <comment>'record structs' is not localizable.</comment>
  </data>
  <data name="IDS_FeatureWithOnStructs" xml:space="preserve">
    <value>with on structs</value>
  </data>
  <data name="IDS_FeatureWithOnAnonymousTypes" xml:space="preserve">
    <value>with on anonymous types</value>
  </data>
  <data name="IDS_AsyncMethodBuilderOverride" xml:space="preserve">
    <value>async method builder override</value>
  </data>
  <data name="IDS_FeaturePositionalFieldsInRecords" xml:space="preserve">
    <value>positional fields in records</value>
  </data>
  <data name="IDS_FeatureParameterlessStructConstructors" xml:space="preserve">
    <value>parameterless struct constructors</value>
  </data>
  <data name="IDS_FeatureStructFieldInitializers" xml:space="preserve">
    <value>struct field initializers</value>
  </data>
  <data name="IDS_FeatureRefFields" xml:space="preserve">
    <value>ref fields</value>
  </data>
  <data name="IDS_FeatureVarianceSafetyForStaticInterfaceMembers" xml:space="preserve">
    <value>variance safety for static interface members</value>
  </data>
  <data name="ERR_EqualityContractRequiresGetter" xml:space="preserve">
    <value>Record equality contract property '{0}' must have a get accessor.</value>
  </data>
  <data name="WRN_AnalyzerReferencesFramework" xml:space="preserve">
    <value>The assembly '{0}' containing type '{1}' references .NET Framework, which is not supported.</value>
    <comment>{1} is the type that was loaded, {0} is the containing assembly.</comment>
  </data>
  <data name="WRN_AnalyzerReferencesFramework_Title" xml:space="preserve">
    <value>The loaded assembly references .NET Framework, which is not supported.</value>
  </data>
  <data name="WRN_AnalyzerReferencesNewerCompiler" xml:space="preserve">
    <value>The analyzer assembly '{0}' references version '{1}' of the compiler, which is newer than the currently running version '{2}'.</value>
  </data>
  <data name="WRN_AnalyzerReferencesNewerCompiler_Title" xml:space="preserve">
    <value>The analyzer assembly references a newer version of the compiler than the currently running version.</value>
  </data>
  <data name="ERR_BadFieldTypeInRecord" xml:space="preserve">
    <value>The type '{0}' may not be used for a field of a record.</value>
  </data>
  <data name="ERR_FunctionPointersCannotBeCalledWithNamedArguments" xml:space="preserve">
    <value>A function pointer cannot be called with named arguments.</value>
  </data>
  <data name="IDS_FeatureFileScopedNamespace" xml:space="preserve">
    <value>file-scoped namespace</value>
  </data>
  <data name="ERR_MultipleFileScopedNamespace" xml:space="preserve">
    <value>Source file can only contain one file-scoped namespace declaration.</value>
  </data>
  <data name="ERR_FileScopedAndNormalNamespace" xml:space="preserve">
    <value>Source file can not contain both file-scoped and normal namespace declarations.</value>
  </data>
  <data name="ERR_FileScopedNamespaceNotBeforeAllMembers" xml:space="preserve">
    <value>File-scoped namespace must precede all other members in a file.</value>
  </data>
  <data name="WRN_UnreadRecordParameter" xml:space="preserve">
    <value>Parameter '{0}' is unread. Did you forget to use it to initialize the property with that name?</value>
  </data>
  <data name="WRN_UnreadRecordParameter_Title" xml:space="preserve">
    <value>Parameter is unread. Did you forget to use it to initialize the property with that name?</value>
  </data>
  <data name="ERR_RecordAmbigCtor" xml:space="preserve">
    <value>The primary constructor conflicts with the synthesized copy constructor.</value>
  </data>
  <data name="IDS_FeatureLambdaAttributes" xml:space="preserve">
    <value>lambda attributes</value>
  </data>
  <data name="IDS_FeatureLambdaReturnType" xml:space="preserve">
    <value>lambda return type</value>
  </data>
  <data name="IDS_FeatureInferredDelegateType" xml:space="preserve">
    <value>inferred delegate type</value>
  </data>
  <data name="IDS_FeatureAutoDefaultStructs" xml:space="preserve">
    <value>auto default struct fields</value>
  </data>
  <data name="ERR_LineSpanDirectiveInvalidValue" xml:space="preserve">
    <value>The #line directive value is missing or out of range</value>
  </data>
  <data name="ERR_LineSpanDirectiveEndLessThanStart" xml:space="preserve">
    <value>The #line directive end position must be greater than or equal to the start position</value>
  </data>
  <data name="ERR_LineSpanDirectiveRequiresSpace" xml:space="preserve">
    <value>The #line span directive requires space before the first parenthesis, before the character offset, and before the file name</value>
  </data>
  <data name="WRN_DoNotCompareFunctionPointers" xml:space="preserve">
    <value>Comparison of function pointers might yield an unexpected result, since pointers to the same function may be distinct.</value>
  </data>
  <data name="WRN_DoNotCompareFunctionPointers_Title" xml:space="preserve">
    <value>Do not compare function pointer values</value>
  </data>
  <data name="ERR_FunctionPointerTypesInAttributeNotSupported" xml:space="preserve">
    <value>Using a function pointer type in a 'typeof' in an attribute is not supported.</value>
  </data>
  <data name="ERR_BadCallerArgumentExpressionParamWithoutDefaultValue" xml:space="preserve">
    <value>The CallerArgumentExpressionAttribute may only be applied to parameters with default values</value>
  </data>
  <data name="ERR_NoConversionForCallerArgumentExpressionParam" xml:space="preserve">
    <value>CallerArgumentExpressionAttribute cannot be applied because there are no standard conversions from type '{0}' to type '{1}'</value>
  </data>
  <data name="WRN_CallerArgumentExpressionParamForUnconsumedLocation" xml:space="preserve">
    <value>The CallerArgumentExpressionAttribute applied to parameter '{0}' will have no effect because it applies to a member that is used in contexts that do not allow optional arguments</value>
  </data>
  <data name="WRN_CallerArgumentExpressionParamForUnconsumedLocation_Title" xml:space="preserve">
    <value>The CallerArgumentExpressionAttribute will have no effect because it applies to a member that is used in contexts that do not allow optional arguments</value>
  </data>
  <data name="WRN_CallerFilePathPreferredOverCallerArgumentExpression" xml:space="preserve">
    <value>The CallerArgumentExpressionAttribute applied to parameter '{0}' will have no effect. It is overridden by the CallerFilePathAttribute.</value>
  </data>
  <data name="WRN_CallerFilePathPreferredOverCallerArgumentExpression_Title" xml:space="preserve">
    <value>The CallerArgumentExpressionAttribute will have no effect; it is overridden by the CallerFilePathAttribute</value>
  </data>
  <data name="WRN_CallerLineNumberPreferredOverCallerArgumentExpression" xml:space="preserve">
    <value>The CallerArgumentExpressionAttribute applied to parameter '{0}' will have no effect. It is overridden by the CallerLineNumberAttribute.</value>
  </data>
  <data name="WRN_CallerLineNumberPreferredOverCallerArgumentExpression_Title" xml:space="preserve">
    <value>The CallerArgumentExpressionAttribute will have no effect; it is overridden by the CallerLineNumberAttribute</value>
  </data>
  <data name="WRN_CallerMemberNamePreferredOverCallerArgumentExpression" xml:space="preserve">
    <value>The CallerArgumentExpressionAttribute applied to parameter '{0}' will have no effect. It is overridden by the CallerMemberNameAttribute.</value>
  </data>
  <data name="WRN_CallerMemberNamePreferredOverCallerArgumentExpression_Title" xml:space="preserve">
    <value>The CallerArgumentExpressionAttribute will have no effect; it is overridden by the CallerMemberNameAttribute</value>
  </data>
  <data name="WRN_CallerArgumentExpressionAttributeHasInvalidParameterName" xml:space="preserve">
    <value>The CallerArgumentExpressionAttribute applied to parameter '{0}' will have no effect. It is applied with an invalid parameter name.</value>
  </data>
  <data name="WRN_CallerArgumentExpressionAttributeHasInvalidParameterName_Title" xml:space="preserve">
    <value>The CallerArgumentExpressionAttribute is applied with an invalid parameter name.</value>
  </data>
  <data name="WRN_CallerArgumentExpressionAttributeSelfReferential" xml:space="preserve">
    <value>The CallerArgumentExpressionAttribute applied to parameter '{0}' will have no effect because it's self-referential.</value>
  </data>
  <data name="WRN_CallerArgumentExpressionAttributeSelfReferential_Title" xml:space="preserve">
    <value>The CallerArgumentExpressionAttribute applied to parameter will have no effect because it's self-refential.</value>
  </data>
  <data name="IDS_FeatureSealedToStringInRecord" xml:space="preserve">
    <value>sealed ToString in record</value>
  </data>
  <data name="ERR_InheritingFromRecordWithSealedToString" xml:space="preserve">
    <value>Inheriting from a record with a sealed 'Object.ToString' is not supported in C# {0}. Please use language version '{1}' or greater.</value>
  </data>
  <data name="IDS_FeatureListPattern" xml:space="preserve">
    <value>list pattern</value>
  </data>
  <data name="ERR_UnsupportedTypeForListPattern" xml:space="preserve">
    <value>List patterns may not be used for a value of type '{0}'.</value>
  </data>
  <data name="ERR_ListPatternRequiresLength" xml:space="preserve">
    <value>List patterns may not be used for a value of type '{0}'. No suitable 'Length' or 'Count' property was found.</value>
  </data>
  <data name="ERR_ScopedRefAndRefStructOnly" xml:space="preserve">
    <value>The 'scoped' modifier can be used for refs and ref struct values only.</value>
  </data>
  <data name="ERR_ScopedMismatchInParameterOfOverrideOrImplementation" xml:space="preserve">
    <value>The 'scoped' modifier of parameter '{0}' doesn't match overridden or implemented member.</value>
  </data>
  <data name="WRN_ScopedMismatchInParameterOfOverrideOrImplementation" xml:space="preserve">
    <value>The 'scoped' modifier of parameter '{0}' doesn't match overridden or implemented member.</value>
  </data>
  <data name="WRN_ScopedMismatchInParameterOfOverrideOrImplementation_Title" xml:space="preserve">
    <value>The 'scoped' modifier of parameter doesn't match overridden or implemented member.</value>
  </data>
  <data name="ERR_ScopedMismatchInParameterOfTarget" xml:space="preserve">
    <value>The 'scoped' modifier of parameter '{0}' doesn't match target '{1}'.</value>
  </data>
  <data name="WRN_ScopedMismatchInParameterOfTarget" xml:space="preserve">
    <value>The 'scoped' modifier of parameter '{0}' doesn't match target '{1}'.</value>
  </data>
  <data name="WRN_ScopedMismatchInParameterOfTarget_Title" xml:space="preserve">
    <value>The 'scoped' modifier of parameter doesn't match target.</value>
  </data>
  <data name="ERR_ScopedMismatchInParameterOfPartial" xml:space="preserve">
    <value>The 'scoped' modifier of parameter '{0}' doesn't match partial method declaration.</value>
  </data>
  <data name="ERR_FixedFieldMustNotBeRef" xml:space="preserve">
    <value>A fixed field must not be a ref field.</value>
  </data>
  <data name="ERR_RefFieldCannotReferToRefStruct" xml:space="preserve">
    <value>A ref field cannot refer to a ref struct.</value>
  </data>
  <data name="ERR_RefFieldInNonRefStruct" xml:space="preserve">
    <value>A ref field can only be declared in a ref struct.</value>
  </data>
  <data name="WRN_UseDefViolationPropertySupportedVersion" xml:space="preserve">
    <value>Auto-implemented property '{0}' is read before being explicitly assigned, causing a preceding implicit assignment of 'default'.</value>
  </data>
  <data name="WRN_UseDefViolationPropertySupportedVersion_Title" xml:space="preserve">
    <value>Auto-implemented property is read before being explicitly assigned, causing a preceding implicit assignment of 'default'.</value>
  </data>
  <data name="WRN_UseDefViolationFieldSupportedVersion" xml:space="preserve">
    <value>Field '{0}' is read before being explicitly assigned, causing a preceding implicit assignment of 'default'.</value>
  </data>
  <data name="WRN_UseDefViolationFieldSupportedVersion_Title" xml:space="preserve">
    <value>Field is read before being explicitly assigned, causing a preceding implicit assignment of 'default'.</value>
  </data>
  <data name="WRN_UseDefViolationThisSupportedVersion" xml:space="preserve">
    <value>The 'this' object is read before all of its fields have been assigned, causing preceding implicit assignments of 'default' to non-explicitly assigned fields.</value>
  </data>
  <data name="WRN_UseDefViolationThisSupportedVersion_Title" xml:space="preserve">
    <value>The 'this' object is read before all of its fields have been assigned, causing preceding implicit assignments of 'default' to non-explicitly assigned fields.</value>
  </data>
  <data name="WRN_UnassignedThisAutoPropertySupportedVersion" xml:space="preserve">
    <value>Control is returned to caller before auto-implemented property '{0}' is explicitly assigned, causing a preceding implicit assignment of 'default'.</value>
  </data>
  <data name="WRN_UnassignedThisAutoPropertySupportedVersion_Title" xml:space="preserve">
    <value>Control is returned to caller before auto-implemented property is explicitly assigned, causing a preceding implicit assignment of 'default'.</value>
  </data>
  <data name="WRN_UnassignedThisSupportedVersion" xml:space="preserve">
    <value>Control is returned to caller before field '{0}' is explicitly assigned, causing a preceding implicit assignment of 'default'.</value>
  </data>
  <data name="WRN_UnassignedThisSupportedVersion_Title" xml:space="preserve">
    <value>Control is returned to caller before field is explicitly assigned, causing a preceding implicit assignment of 'default'.</value>
  </data>
  <data name="ERR_UseDefViolationFieldUnsupportedVersion" xml:space="preserve">
    <value>Use of possibly unassigned field '{0}'. Consider updating to language version '{1}' to auto-default the field.</value>
  </data>
  <data name="ERR_UseDefViolationPropertyUnsupportedVersion" xml:space="preserve">
    <value>Use of possibly unassigned auto-implemented property '{0}'. Consider updating to language version '{1}' to auto-default the property.</value>
  </data>
  <data name="WRN_UseDefViolationFieldUnsupportedVersion" xml:space="preserve">
    <value>Use of possibly unassigned field '{0}'. Consider updating to language version '{1}' to auto-default the field.</value>
  </data>
  <data name="WRN_UseDefViolationFieldUnsupportedVersion_Title" xml:space="preserve">
    <value>Use of possibly unassigned field. Consider updating the language version to auto-default the field.</value>
  </data>
  <data name="WRN_UseDefViolationPropertyUnsupportedVersion" xml:space="preserve">
    <value>Use of possibly unassigned auto-implemented property '{0}'. Consider updating to language version '{1}' to auto-default the property.</value>
  </data>
  <data name="WRN_UseDefViolationPropertyUnsupportedVersion_Title" xml:space="preserve">
    <value>Use of possibly unassigned auto-implemented property. Consider updating the language version to auto-default the property.</value>
  </data>
  <data name="ERR_UnsupportedTypeForSlicePattern" xml:space="preserve">
    <value>Slice patterns may not be used for a value of type '{0}'.</value>
  </data>
  <data name="ERR_MisplacedSlicePattern" xml:space="preserve">
    <value>Slice patterns may only be used once and directly inside a list pattern.</value>
  </data>
  <data name="ERR_HiddenPositionalMember" xml:space="preserve">
    <value>The positional member '{0}' found corresponding to this parameter is hidden.</value>
  </data>
  <data name="IDS_FeatureImprovedInterpolatedStrings" xml:space="preserve">
    <value>interpolated string handlers</value>
  </data>
  <data name="ERR_InterpolatedStringHandlerMethodReturnMalformed" xml:space="preserve">
    <value>Interpolated string handler method '{0}' is malformed. It does not return 'void' or 'bool'.</value>
    <comment>void and bool are keywords</comment>
  </data>
  <data name="ERR_InterpolatedStringHandlerMethodReturnInconsistent" xml:space="preserve">
    <value>Interpolated string handler method '{0}' has inconsistent return type. Expected to return '{1}'.</value>
  </data>
  <data name="ERR_InvalidNameInSubpattern" xml:space="preserve">
    <value>Identifier or a simple member access expected.</value>
  </data>
  <data name="IDS_FeatureExtendedPropertyPatterns" xml:space="preserve">
    <value>extended property patterns</value>
  </data>
  <data name="IDS_FeatureGlobalUsing" xml:space="preserve">
    <value>global using directive</value>
  </data>
  <data name="ERR_GlobalUsingInNamespace" xml:space="preserve">
    <value>A global using directive cannot be used in a namespace declaration.</value>
  </data>
  <data name="ERR_GlobalUsingOutOfOrder" xml:space="preserve">
    <value>A global using directive must precede all non-global using directives.</value>
  </data>
  <data name="ERR_NullInvalidInterpolatedStringHandlerArgumentName" xml:space="preserve">
    <value>null is not a valid parameter name. To get access to the receiver of an instance method, use the empty string as the parameter name.</value>
  </data>
  <data name="ERR_NotInstanceInvalidInterpolatedStringHandlerArgumentName" xml:space="preserve">
    <value>'{0}' is not an instance method, the receiver cannot be an interpolated string handler argument.</value>
  </data>
  <data name="ERR_InvalidInterpolatedStringHandlerArgumentName" xml:space="preserve">
    <value>'{0}' is not a valid parameter name from '{1}'.</value>
  </data>
  <data name="ERR_TypeIsNotAnInterpolatedStringHandlerType" xml:space="preserve">
    <value>'{0}' is not an interpolated string handler type.</value>
  </data>
  <data name="WRN_ParameterOccursAfterInterpolatedStringHandlerParameter" xml:space="preserve">
    <value>Parameter '{0}' occurs after '{1}' in the parameter list, but is used as an argument for interpolated string handler conversions. This will require the caller to reorder parameters with named arguments at the call site. Consider putting the interpolated string handler parameter after all arguments involved.</value>
  </data>
  <data name="WRN_ParameterOccursAfterInterpolatedStringHandlerParameter_Title" xml:space="preserve">
    <value>Parameter to interpolated string handler conversion occurs after handler parameter</value>
  </data>
  <data name="ERR_CannotUseSelfAsInterpolatedStringHandlerArgument" xml:space="preserve">
    <value>InterpolatedStringHandlerArgumentAttribute arguments cannot refer to the parameter the attribute is used on.</value>
    <comment>InterpolatedStringHandlerArgumentAttribute is a type name and should not be translated.</comment>
  </data>
  <data name="ERR_InterpolatedStringHandlerArgumentAttributeMalformed" xml:space="preserve">
    <value>The InterpolatedStringHandlerArgumentAttribute applied to parameter '{0}' is malformed and cannot be interpreted. Construct an instance of '{1}' manually.</value>
    <comment>InterpolatedStringHandlerArgumentAttribute is a type name and should not be translated.</comment>
  </data>
  <data name="ERR_InterpolatedStringHandlerArgumentLocatedAfterInterpolatedString" xml:space="preserve">
    <value>Parameter '{0}' is an argument to the interpolated string handler conversion on parameter '{1}', but the corresponding argument is specified after the interpolated string expression. Reorder the arguments to move '{0}' before '{1}'.</value>
  </data>
  <data name="ERR_InterpolatedStringHandlerArgumentOptionalNotSpecified" xml:space="preserve">
    <value>Parameter '{0}' is not explicitly provided, but is used as an argument to the interpolated string handler conversion on parameter '{1}'. Specify the value of '{0}' before '{1}'.</value>
  </data>
  <data name="ERR_ExpressionTreeContainsInterpolatedStringHandlerConversion" xml:space="preserve">
    <value>An expression tree may not contain an interpolated string handler conversion.</value>
  </data>
  <data name="ERR_InterpolatedStringHandlerCreationCannotUseDynamic" xml:space="preserve">
    <value>An interpolated string handler construction cannot use dynamic. Manually construct an instance of '{0}'.</value>
  </data>
  <data name="ERR_NonPublicParameterlessStructConstructor" xml:space="preserve">
    <value>The parameterless struct constructor must be 'public'.</value>
  </data>
  <data name="IDS_FeatureStaticAbstractMembersInInterfaces" xml:space="preserve">
    <value>static abstract members in interfaces</value>
  </data>
  <data name="ERR_RuntimeDoesNotSupportStaticAbstractMembersInInterfaces" xml:space="preserve">
    <value>Target runtime doesn't support static abstract members in interfaces.</value>
  </data>
  <data name="ERR_GenericConstraintNotSatisfiedInterfaceWithStaticAbstractMembers" xml:space="preserve">
    <value>The interface '{0}' cannot be used as type argument. Static member '{1}' does not have a most specific implementation in the interface.</value>
  </data>
  <data name="ERR_BadAbstractUnaryOperatorSignature" xml:space="preserve">
    <value>The parameter of a unary operator must be the containing type, or its type parameter constrained to it.</value>
  </data>
  <data name="ERR_BadAbstractIncDecSignature" xml:space="preserve">
    <value>The parameter type for ++ or -- operator must be the containing type, or its type parameter constrained to it.</value>
  </data>
  <data name="ERR_BadAbstractIncDecRetType" xml:space="preserve">
    <value>The return type for ++ or -- operator must either match the parameter type, or be derived from the parameter type, or be the containing type's type parameter constrained to it unless the parameter type is a different type parameter.</value>
  </data>
  <data name="ERR_BadAbstractBinaryOperatorSignature" xml:space="preserve">
    <value>One of the parameters of a binary operator must be the containing type, or its type parameter constrained to it.</value>
  </data>
  <data name="ERR_BadAbstractShiftOperatorSignature" xml:space="preserve">
    <value>The first operand of an overloaded shift operator must have the same type as the containing type or its type parameter constrained to it</value>
  </data>
  <data name="ERR_BadAbstractStaticMemberAccess" xml:space="preserve">
    <value>A static virtual or abstract interface member can be accessed only on a type parameter.</value>
  </data>
  <data name="ERR_ExpressionTreeContainsAbstractStaticMemberAccess" xml:space="preserve">
    <value>An expression tree may not contain an access of static virtual or abstract interface member</value>
  </data>
  <data name="ERR_CloseUnimplementedInterfaceMemberNotStatic" xml:space="preserve">
    <value>'{0}' does not implement static interface member '{1}'. '{2}' cannot implement the interface member because it is not static.</value>
  </data>
  <data name="ERR_RuntimeDoesNotSupportStaticAbstractMembersInInterfacesForMember" xml:space="preserve">
    <value>'{0}' cannot implement interface member '{1}' in type '{2}' because the target runtime doesn't support static abstract members in interfaces.</value>
  </data>
  <data name="ERR_ExplicitImplementationOfOperatorsMustBeStatic" xml:space="preserve">
    <value>Explicit implementation of a user-defined operator '{0}' must be declared static</value>
  </data>
  <data name="ERR_AbstractConversionNotInvolvingContainedType" xml:space="preserve">
    <value>User-defined conversion in an interface must convert to or from a type parameter on the enclosing type constrained to the enclosing type</value>
  </data>
  <data name="ERR_InterfaceImplementedByUnmanagedCallersOnlyMethod" xml:space="preserve">
    <value>'UnmanagedCallersOnly' method '{0}' cannot implement interface member '{1}' in type '{2}'</value>
    <comment>UnmanagedCallersOnly is not localizable.</comment>
  </data>
  <data name="HDN_DuplicateWithGlobalUsing" xml:space="preserve">
    <value>The using directive for '{0}' appeared previously as global using</value>
  </data>
  <data name="HDN_DuplicateWithGlobalUsing_Title" xml:space="preserve">
    <value>The using directive appeared previously as global using</value>
  </data>
  <data name="ERR_BuilderAttributeDisallowed" xml:space="preserve">
    <value>The AsyncMethodBuilder attribute is disallowed on anonymous methods without an explicit return type.</value>
  </data>
  <data name="ERR_SimpleProgramIsEmpty" xml:space="preserve">
    <value>At least one top-level statement must be non-empty.</value>
  </data>
  <data name="ERR_LineDoesNotStartWithSameWhitespace" xml:space="preserve">
    <value>Line does not start with the same whitespace as the closing line of the raw string literal.</value>
  </data>
  <data name="ERR_RawStringNotInDirectives" xml:space="preserve">
    <value>Raw string literals are not allowed in preprocessor directives.</value>
  </data>
  <data name="ERR_RawStringDelimiterOnOwnLine" xml:space="preserve">
    <value>Raw string literal delimiter must be on its own line.</value>
  </data>
  <data name="ERR_TooManyQuotesForRawString" xml:space="preserve">
    <value>The raw string literal does not start with enough quote characters to allow this many consecutive quote characters as content.</value>
  </data>
  <data name="ERR_TooManyOpenBracesForRawString" xml:space="preserve">
    <value>The interpolated raw string literal does not start with enough '$' characters to allow this many consecutive opening braces as content.</value>
  </data>
  <data name="ERR_TooManyCloseBracesForRawString" xml:space="preserve">
    <value>The interpolated raw string literal does not start with enough '$' characters to allow this many consecutive closing braces as content.</value>
  </data>
  <data name="ERR_NotEnoughQuotesForRawString" xml:space="preserve">
    <value>Not enough quotes for raw string literal.</value>
  </data>
  <data name="ERR_NotEnoughCloseBracesForRawString" xml:space="preserve">
    <value>The interpolation must end with the same number of closing braces as the number of '$' characters that the raw string literal started with.</value>
  </data>
  <data name="ERR_IllegalAtSequence" xml:space="preserve">
    <value>Sequence of '@' characters is not allowed. A verbatim string or identifier can only have one '@' character and a raw string cannot have any.</value>
  </data>
  <data name="ERR_StringMustStartWithQuoteCharacter" xml:space="preserve">
    <value>String must start with quote character: "</value>
  </data>
  <data name="ERR_UnterminatedRawString" xml:space="preserve">
    <value>Unterminated raw string literal.</value>
  </data>
  <data name="IDS_FeatureRawStringLiterals" xml:space="preserve">
    <value>raw string literals</value>
  </data>
  <data name="ERR_RawStringInVerbatimInterpolatedStrings" xml:space="preserve">
    <value>Multi-line raw string literals are only allowed in verbatim interpolated strings.</value>
  </data>
  <data name="ERR_RawStringMustContainContent" xml:space="preserve">
    <value>Multi-line raw string literals must contain at least one line of content.</value>
  </data>
  <data name="ERR_NewlinesAreNotAllowedInsideANonVerbatimInterpolatedString" xml:space="preserve">
    <value>Newlines inside a non-verbatim interpolated string are not supported in C# {0}. Please use language version {1} or greater.</value>
  </data>
  <data name="IDS_FeatureGenericAttributes" xml:space="preserve">
    <value>generic attributes</value>
  </data>
  <data name="WRN_InterpolatedStringHandlerArgumentAttributeIgnoredOnLambdaParameters" xml:space="preserve">
    <value>InterpolatedStringHandlerArgument has no effect when applied to lambda parameters and will be ignored at the call site.</value>
  </data>
  <data name="WRN_InterpolatedStringHandlerArgumentAttributeIgnoredOnLambdaParameters_Title" xml:space="preserve">
    <value>InterpolatedStringHandlerArgument has no effect when applied to lambda parameters and will be ignored at the call site.</value>
  </data>
  <data name="ERR_LambdaWithAttributesToExpressionTree" xml:space="preserve">
    <value>A lambda expression with attributes cannot be converted to an expression tree</value>
  </data>
  <data name="ERR_RecordStructConstructorCallsDefaultConstructor" xml:space="preserve">
    <value>A constructor declared in a 'record struct' with parameter list must have a 'this' initializer that calls the primary constructor or an explicitly declared constructor.</value>
  </data>
  <data name="ERR_StructHasInitializersAndNoDeclaredConstructor" xml:space="preserve">
    <value>A 'struct' with field initializers must include an explicitly declared constructor.</value>
  </data>
  <data name="ERR_PatternSpanCharCannotBeStringNull" xml:space="preserve">
    <value>A string 'null' constant is not supported as a pattern for '{0}'. Use an empty string instead.</value>
  </data>
  <data name="ERR_EncUpdateFailedDelegateTypeChanged" xml:space="preserve">
    <value>Cannot update because an inferred delegate type has changed.</value>
  </data>
  <data name="WRN_CompileTimeCheckedOverflow" xml:space="preserve">
    <value>The operation may overflow '{0}' at runtime (use 'unchecked' syntax to override)</value>
  </data>
  <data name="WRN_CompileTimeCheckedOverflow_Title" xml:space="preserve">
    <value>The operation may overflow at runtime (use 'unchecked' syntax to override)</value>
  </data>
  <data name="ERR_CannotUseRefInUnmanagedCallersOnly" xml:space="preserve">
    <value>Cannot use 'ref', 'in', or 'out' in the signature of a method attributed with 'UnmanagedCallersOnly'.</value>
  </data>
  <data name="IDS_FeatureNewLinesInInterpolations" xml:space="preserve">
    <value>newlines in interpolations</value>
  </data>
  <data name="ERR_InterpolatedStringsReferencingInstanceCannotBeInObjectInitializers" xml:space="preserve">
    <value>Interpolated string handler conversions that reference the instance being indexed cannot be used in indexer member initializers.</value>
  </data>
  <data name="ERR_CannotBeMadeNullable" xml:space="preserve">
    <value>'{0}' cannot be made nullable.</value>
  </data>
  <data name="WRN_LowerCaseTypeName" xml:space="preserve">
    <value>The type name '{0}' only contains lower-cased ascii characters. Such names may become reserved for the language.</value>
  </data>
  <data name="WRN_LowerCaseTypeName_Title" xml:space="preserve">
    <value>The type name only contains lower-cased ascii characters. Such names may become reserved for the language.</value>
  </data>
  <data name="ERR_RequiredNameDisallowed" xml:space="preserve">
    <value>Types and aliases cannot be named 'required'.</value>
  </data>
  <data name="IDS_FeatureRequiredMembers" xml:space="preserve">
    <value>required members</value>
  </data>
  <data name="ERR_OverrideMustHaveRequired" xml:space="preserve">
    <value>'{0}' must be required because it overrides required member '{1}'</value>
  </data>
  <data name="ERR_RequiredMemberCannotBeHidden" xml:space="preserve">
    <value>Required member '{0}' cannot be hidden by '{1}'.</value>
  </data>
  <data name="ERR_RequiredMemberCannotBeLessVisibleThanContainingType" xml:space="preserve">
    <value>Required member '{0}' cannot be less visible or have a setter less visible than the containing type '{1}'.</value>
  </data>
  <data name="ERR_ExplicitRequiredMember" xml:space="preserve">
    <value>Do not use 'System.Runtime.CompilerServices.RequiredMemberAttribute'. Use the 'required' keyword on required fields and properties instead.</value>
  </data>
  <data name="ERR_RequiredMemberMustBeSettable" xml:space="preserve">
    <value>Required member '{0}' must be settable.</value>
  </data>
  <data name="ERR_RequiredMemberMustBeSet" xml:space="preserve">
    <value>Required member '{0}' must be set in the object initializer or attribute constructor.</value>
  </data>
  <data name="ERR_RequiredMembersMustBeAssignedValue" xml:space="preserve">
    <value>Required member '{0}' must be assigned a value, it cannot use a nested member or collection initializer.</value>
  </data>
  <data name="ERR_RequiredMembersInvalid" xml:space="preserve">
    <value>The required members list for '{0}' is malformed and cannot be interpreted.</value>
  </data>
  <data name="ERR_RequiredMembersBaseTypeInvalid" xml:space="preserve">
    <value>The required members list for the base type '{0}' is malformed and cannot be interpreted. To use this constructor, apply the 'SetsRequiredMembers' attribute.</value>
  </data>
  <data name="ERR_LineContainsDifferentWhitespace" xml:space="preserve">
    <value>Line contains different whitespace than the closing line of the raw string literal: '{0}' versus '{1}'</value>
  </data>
  <data name="ERR_NoEnumConstraint" xml:space="preserve">
    <value>Keyword 'enum' cannot be used as a constraint. Did you mean 'struct, System.Enum'?</value>
  </data>
  <data name="ERR_NoDelegateConstraint" xml:space="preserve">
    <value>Keyword 'delegate' cannot be used as a constraint. Did you mean 'System.Delegate'?</value>
  </data>
  <data name="ERR_MisplacedRecord" xml:space="preserve">
    <value>Unexpected keyword 'record'. Did you mean 'record struct' or 'record class'?</value>
  </data>
  <data name="IDS_FeatureCheckedUserDefinedOperators" xml:space="preserve">
    <value>checked user-defined operators</value>
  </data>
  <data name="ERR_OperatorCantBeChecked" xml:space="preserve">
    <value>User-defined operator '{0}' cannot be declared checked</value>
  </data>
  <data name="ERR_ImplicitConversionOperatorCantBeChecked" xml:space="preserve">
    <value>An 'implicit' user-defined conversion operator cannot be declared checked</value>
  </data>
  <data name="ERR_CheckedOperatorNeedsMatch" xml:space="preserve">
    <value>The operator '{0}' requires a matching non-checked version of the operator to also be defined</value>
  </data>
  <data name="ERR_CannotBeConvertedToUtf8" xml:space="preserve">
    <value>The input string cannot be converted into the equivalent UTF-8 byte representation. {0}</value>
  </data>
  <data name="IDS_FeatureUtf8StringLiterals" xml:space="preserve">
    <value>UTF-8 string literals</value>
  </data>
  <data name="ERR_ExpressionTreeContainsUtf8StringLiterals" xml:space="preserve">
    <value>An expression tree may not contain UTF-8 string conversion or literal.</value>
  </data>
  <data name="ERR_ChainingToSetsRequiredMembersRequiresSetsRequiredMembers" xml:space="preserve">
    <value>This constructor must add 'SetsRequiredMembers' because it chains to a constructor that has that attribute.</value>
  </data>
  <data name="ERR_NewConstraintCannotHaveRequiredMembers" xml:space="preserve">
    <value>'{2}' cannot satisfy the 'new()' constraint on parameter '{1}' in the generic type or or method '{0}' because '{2}' has required members.</value>
  </data>
  <data name="ERR_FileTypeDisallowedInSignature" xml:space="preserve">
    <value>File-local type '{0}' cannot be used in a member signature in non-file-local type '{1}'.</value>
  </data>
  <data name="ERR_FileTypeNoExplicitAccessibility" xml:space="preserve">
    <value>File-local type '{0}' cannot use accessibility modifiers.</value>
  </data>
  <data name="ERR_FileTypeBase" xml:space="preserve">
    <value>File-local type '{0}' cannot be used as a base type of non-file-local type '{1}'.</value>
  </data>
  <data name="ERR_FileTypeNested" xml:space="preserve">
    <value>File-local type '{0}' must be defined in a top level type; '{0}' is a nested type.</value>
  </data>
  <data name="ERR_FilePathCannotBeConvertedToUtf8" xml:space="preserve">
    <value>File-local type '{0}' cannot be used because the containing file path cannot be converted into the equivalent UTF-8 byte representation. {1}</value>
  </data>
  <data name="ERR_GlobalUsingStaticFileType" xml:space="preserve">
    <value>File-local type '{0}' cannot be used in a 'global using static' directive.</value>
  </data>
  <data name="ERR_FileTypeNameDisallowed" xml:space="preserve">
    <value>Types and aliases cannot be named 'file'.</value>
  </data>
  <data name="ERR_FileTypeNonUniquePath" xml:space="preserve">
    <value>File-local type '{0}' must be declared in a file with a unique path. Path '{1}' is used in multiple files.</value>
  </data>
  <data name="IDS_FeatureUnsignedRightShift" xml:space="preserve">
    <value>unsigned right shift</value>
  </data>
  <data name="IDS_FeatureRelaxedShiftOperator" xml:space="preserve">
    <value>relaxed shift operator</value>
  </data>
  <data name="ERR_UnsupportedCompilerFeature" xml:space="preserve">
    <value>'{0}' requires compiler feature '{1}', which is not supported by this version of the C# compiler.</value>
  </data>
  <data name="WRN_ObsoleteMembersShouldNotBeRequired" xml:space="preserve">
    <value>Required member '{0}' should not be attributed with 'ObsoleteAttribute' unless the containing type is obsolete or all constructors are obsolete.</value>
  </data>
  <data name="WRN_ObsoleteMembersShouldNotBeRequired_Title" xml:space="preserve">
    <value>Members attributed with 'ObsoleteAttribute' should not be required unless the containing type is obsolete or all constructors are obsolete.</value>
  </data>
  <data name="ERR_RefReturningPropertiesCannotBeRequired" xml:space="preserve">
    <value>Ref returning properties cannot be required.</value>
  </data>
  <data name="ERR_MisplacedUnchecked" xml:space="preserve">
    <value>Unexpected keyword 'unchecked'</value>
  </data>
  <data name="ERR_ImplicitImplementationOfInaccessibleInterfaceMember" xml:space="preserve">
    <value>'{0}' does not implement interface member '{1}'. '{2}' cannot implicitly implement an inaccessible member.</value>
  </data>
  <data name="ERR_ScriptsAndSubmissionsCannotHaveRequiredMembers" xml:space="preserve">
    <value>Required members are not allowed on the top level of a script or submission.</value>
  </data>
  <data name="ERR_BadAbstractEqualityOperatorSignature" xml:space="preserve">
    <value>One of the parameters of an equality, or inequality operator declared in interface '{0}' must be a type parameter on '{0}' constrained to '{0}'</value>
  </data>
  <data name="ERR_BadBinaryReadOnlySpanConcatenation" xml:space="preserve">
    <value>Operator '{0}' cannot be applied to operands of type '{1}' and '{2}' that are not UTF-8 byte representations</value>
  </data>
  <data name="ERR_ImplicitlyTypedDefaultParameter" xml:space="preserve">
    <value>Implicitly typed lambda parameter '{0}' cannot have a default value.</value>
  </data>
  <data name="WRN_OptionalParamValueMismatch" xml:space="preserve">
    <value>Parameter {0} has default value '{1:10}' in lambda but '{2:10}' in the target delegate type.</value>
  </data>
  <data name="WRN_OptionalParamValueMismatch_Title" xml:space="preserve">
    <value>The default parameter value does not match in the target delegate type.</value>
  </data>
  <data name="IDS_FeatureFileTypes" xml:space="preserve">
    <value>file types</value>
  </data>
  <data name="ERR_CannotMatchOnINumberBase" xml:space="preserve">
    <value>Cannot use a numeric constant or relational pattern on '{0}' because it inherits from or extends 'INumberBase&lt;T&gt;'. Consider using a type pattern to narrow to a specifc numeric type.</value>
  </data>
  <data name="IDS_ArrayAccess" xml:space="preserve">
    <value>array access</value>
  </data>
  <data name="IDS_PointerElementAccess" xml:space="preserve">
    <value>pointer element access</value>
  </data>
  <data name="ERR_ScopedTypeNameDisallowed" xml:space="preserve">
    <value>Types and aliases cannot be named 'scoped'.</value>
  </data>
  <data name="ERR_UnscopedRefAttributeUnsupportedTarget" xml:space="preserve">
    <value>UnscopedRefAttribute cannot be applied to this item because it is unscoped by default.</value>
  </data>
  <data name="ERR_RuntimeDoesNotSupportRefFields" xml:space="preserve">
    <value>Target runtime doesn't support ref fields.</value>
  </data>
  <data name="ERR_ExplicitScopedRef" xml:space="preserve">
    <value>Do not use 'System.Runtime.CompilerServices.ScopedRefAttribute'. Use the 'scoped' keyword instead.</value>
  </data>
  <data name="WRN_DuplicateAnalyzerReference" xml:space="preserve">
    <value>Analyzer reference '{0}' specified multiple times</value>
  </data>
  <data name="WRN_DuplicateAnalyzerReference_Title" xml:space="preserve">
    <value>Analyzer reference specified multiple times</value>
  </data>
  <data name="ERR_FileLocalDuplicateNameInNS" xml:space="preserve">
    <value>The namespace '{1}' already contains a definition for '{0}' in this file.</value>
  </data>
  <data name="ERR_UnscopedScoped" xml:space="preserve">
    <value>UnscopedRefAttribute cannot be applied to parameters that have a 'scoped' modifier.</value>
  </data>
  <data name="ERR_ReadOnlyNotSuppAsParamModDidYouMeanIn" xml:space="preserve">
    <value>'readonly' is not supported as a parameter modifier. Did you mean 'in'?</value>
  </data>
  <data name="ERR_ScopedDiscard" xml:space="preserve">
    <value>The 'scoped' modifier cannot be used with discard.</value>
  </data>
  <data name="ERR_DeconstructVariableCannotBeByRef" xml:space="preserve">
    <value>A deconstruction variable cannot be declared as a ref local</value>
  </data>
<<<<<<< HEAD
  <data name="ERR_NonConstantConversionInConstantPattern" xml:space="preserve">
    <value>Cannot convert type '{0}' to type '{1}' using user-defined conversion in pattern expression</value>
=======
  <data name="IDS_FeatureLambdaOptionalParameters" xml:space="preserve">
    <value>lambda optional parameters</value>
  </data>
  <data name="IDS_FeatureLambdaParamsArray" xml:space="preserve">
    <value>lambda params array</value>
  </data>
  <data name="WRN_ParamsArrayInLambdaOnly" xml:space="preserve">
    <value>Parameter {0} has params modifier in lambda but not in target delegate type.</value>
  </data>
  <data name="WRN_ParamsArrayInLambdaOnly_Title" xml:space="preserve">
    <value>Parameter has params modifier in lambda but not in target delegate type.</value>
>>>>>>> 0e982241
  </data>
</root><|MERGE_RESOLUTION|>--- conflicted
+++ resolved
@@ -7394,21 +7394,19 @@
   <data name="ERR_DeconstructVariableCannotBeByRef" xml:space="preserve">
     <value>A deconstruction variable cannot be declared as a ref local</value>
   </data>
-<<<<<<< HEAD
+  <data name="IDS_FeatureLambdaOptionalParameters" xml:space="preserve">
+    <value>lambda optional parameters</value>
+  </data>
+  <data name="IDS_FeatureLambdaParamsArray" xml:space="preserve">
+    <value>lambda params array</value>
+  </data>
+  <data name="WRN_ParamsArrayInLambdaOnly" xml:space="preserve">
+    <value>Parameter {0} has params modifier in lambda but not in target delegate type.</value>
+  </data>
+  <data name="WRN_ParamsArrayInLambdaOnly_Title" xml:space="preserve">
+    <value>Parameter has params modifier in lambda but not in target delegate type.</value>
+  </data>
   <data name="ERR_NonConstantConversionInConstantPattern" xml:space="preserve">
     <value>Cannot convert type '{0}' to type '{1}' using user-defined conversion in pattern expression</value>
-=======
-  <data name="IDS_FeatureLambdaOptionalParameters" xml:space="preserve">
-    <value>lambda optional parameters</value>
-  </data>
-  <data name="IDS_FeatureLambdaParamsArray" xml:space="preserve">
-    <value>lambda params array</value>
-  </data>
-  <data name="WRN_ParamsArrayInLambdaOnly" xml:space="preserve">
-    <value>Parameter {0} has params modifier in lambda but not in target delegate type.</value>
-  </data>
-  <data name="WRN_ParamsArrayInLambdaOnly_Title" xml:space="preserve">
-    <value>Parameter has params modifier in lambda but not in target delegate type.</value>
->>>>>>> 0e982241
   </data>
 </root>