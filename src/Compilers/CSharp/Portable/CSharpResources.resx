﻿<?xml version="1.0" encoding="utf-8"?>
<root>
  <!-- 
    Microsoft ResX Schema 
    
    Version 2.0
    
    The primary goals of this format is to allow a simple XML format 
    that is mostly human readable. The generation and parsing of the 
    various data types are done through the TypeConverter classes 
    associated with the data types.
    
    Example:
    
    ... ado.net/XML headers & schema ...
    <resheader name="resmimetype">text/microsoft-resx</resheader>
    <resheader name="version">2.0</resheader>
    <resheader name="reader">System.Resources.ResXResourceReader, System.Windows.Forms, ...</resheader>
    <resheader name="writer">System.Resources.ResXResourceWriter, System.Windows.Forms, ...</resheader>
    <data name="Name1"><value>this is my long string</value><comment>this is a comment</comment></data>
    <data name="Color1" type="System.Drawing.Color, System.Drawing">Blue</data>
    <data name="Bitmap1" mimetype="application/x-microsoft.net.object.binary.base64">
        <value>[base64 mime encoded serialized .NET Framework object]</value>
    </data>
    <data name="Icon1" type="System.Drawing.Icon, System.Drawing" mimetype="application/x-microsoft.net.object.bytearray.base64">
        <value>[base64 mime encoded string representing a byte array form of the .NET Framework object]</value>
        <comment>This is a comment</comment>
    </data>
                
    There are any number of "resheader" rows that contain simple 
    name/value pairs.
    
    Each data row contains a name, and value. The row also contains a 
    type or mimetype. Type corresponds to a .NET class that support 
    text/value conversion through the TypeConverter architecture. 
    Classes that don't support this are serialized and stored with the 
    mimetype set.
    
    The mimetype is used for serialized objects, and tells the 
    ResXResourceReader how to depersist the object. This is currently not 
    extensible. For a given mimetype the value must be set accordingly:
    
    Note - application/x-microsoft.net.object.binary.base64 is the format 
    that the ResXResourceWriter will generate, however the reader can 
    read any of the formats listed below.
    
    mimetype: application/x-microsoft.net.object.binary.base64
    value   : The object must be serialized with 
            : System.Runtime.Serialization.Formatters.Binary.BinaryFormatter
            : and then encoded with base64 encoding.
    
    mimetype: application/x-microsoft.net.object.soap.base64
    value   : The object must be serialized with 
            : System.Runtime.Serialization.Formatters.Soap.SoapFormatter
            : and then encoded with base64 encoding.

    mimetype: application/x-microsoft.net.object.bytearray.base64
    value   : The object must be serialized into a byte array 
            : using a System.ComponentModel.TypeConverter
            : and then encoded with base64 encoding.
    -->
  <xsd:schema id="root" xmlns="" xmlns:xsd="http://www.w3.org/2001/XMLSchema" xmlns:msdata="urn:schemas-microsoft-com:xml-msdata">
    <xsd:import namespace="http://www.w3.org/XML/1998/namespace" />
    <xsd:element name="root" msdata:IsDataSet="true">
      <xsd:complexType>
        <xsd:choice maxOccurs="unbounded">
          <xsd:element name="metadata">
            <xsd:complexType>
              <xsd:sequence>
                <xsd:element name="value" type="xsd:string" minOccurs="0" />
              </xsd:sequence>
              <xsd:attribute name="name" use="required" type="xsd:string" />
              <xsd:attribute name="type" type="xsd:string" />
              <xsd:attribute name="mimetype" type="xsd:string" />
              <xsd:attribute ref="xml:space" />
            </xsd:complexType>
          </xsd:element>
          <xsd:element name="assembly">
            <xsd:complexType>
              <xsd:attribute name="alias" type="xsd:string" />
              <xsd:attribute name="name" type="xsd:string" />
            </xsd:complexType>
          </xsd:element>
          <xsd:element name="data">
            <xsd:complexType>
              <xsd:sequence>
                <xsd:element name="value" type="xsd:string" minOccurs="0" msdata:Ordinal="1" />
                <xsd:element name="comment" type="xsd:string" minOccurs="0" msdata:Ordinal="2" />
              </xsd:sequence>
              <xsd:attribute name="name" type="xsd:string" use="required" msdata:Ordinal="1" />
              <xsd:attribute name="type" type="xsd:string" msdata:Ordinal="3" />
              <xsd:attribute name="mimetype" type="xsd:string" msdata:Ordinal="4" />
              <xsd:attribute ref="xml:space" />
            </xsd:complexType>
          </xsd:element>
          <xsd:element name="resheader">
            <xsd:complexType>
              <xsd:sequence>
                <xsd:element name="value" type="xsd:string" minOccurs="0" msdata:Ordinal="1" />
              </xsd:sequence>
              <xsd:attribute name="name" type="xsd:string" use="required" />
            </xsd:complexType>
          </xsd:element>
        </xsd:choice>
      </xsd:complexType>
    </xsd:element>
  </xsd:schema>
  <resheader name="resmimetype">
    <value>text/microsoft-resx</value>
  </resheader>
  <resheader name="version">
    <value>2.0</value>
  </resheader>
  <resheader name="reader">
    <value>System.Resources.ResXResourceReader, System.Windows.Forms, Version=4.0.0.0, Culture=neutral, PublicKeyToken=b77a5c561934e089</value>
  </resheader>
  <resheader name="writer">
    <value>System.Resources.ResXResourceWriter, System.Windows.Forms, Version=4.0.0.0, Culture=neutral, PublicKeyToken=b77a5c561934e089</value>
  </resheader>
  <data name="IDS_NULL" xml:space="preserve">
    <value>&lt;null&gt;</value>
  </data>
  <data name="IDS_ThrowExpression" xml:space="preserve">
    <value>&lt;throw expression&gt;</value>
  </data>
  <data name="IDS_RELATEDERROR" xml:space="preserve">
    <value>(Location of symbol related to previous error)</value>
  </data>
  <data name="IDS_RELATEDWARNING" xml:space="preserve">
    <value>(Location of symbol related to previous warning)</value>
  </data>
  <data name="IDS_XMLIGNORED" xml:space="preserve">
    <value>&lt;!-- Badly formed XML comment ignored for member "{0}" --&gt;</value>
  </data>
  <data name="IDS_XMLIGNORED2" xml:space="preserve">
    <value> Badly formed XML file "{0}" cannot be included </value>
  </data>
  <data name="IDS_XMLFAILEDINCLUDE" xml:space="preserve">
    <value> Failed to insert some or all of included XML </value>
  </data>
  <data name="IDS_XMLBADINCLUDE" xml:space="preserve">
    <value> Include tag is invalid </value>
  </data>
  <data name="IDS_XMLNOINCLUDE" xml:space="preserve">
    <value> No matching elements were found for the following include tag </value>
  </data>
  <data name="IDS_XMLMISSINGINCLUDEFILE" xml:space="preserve">
    <value>Missing file attribute</value>
  </data>
  <data name="IDS_XMLMISSINGINCLUDEPATH" xml:space="preserve">
    <value>Missing path attribute</value>
  </data>
  <data name="IDS_GlobalNamespace" xml:space="preserve">
    <value>&lt;global namespace&gt;</value>
  </data>
  <data name="IDS_FeatureGenerics" xml:space="preserve">
    <value>generics</value>
  </data>
  <data name="IDS_FeatureAnonDelegates" xml:space="preserve">
    <value>anonymous methods</value>
  </data>
  <data name="IDS_FeatureModuleAttrLoc" xml:space="preserve">
    <value>module as an attribute target specifier</value>
  </data>
  <data name="IDS_FeatureGlobalNamespace" xml:space="preserve">
    <value>namespace alias qualifier</value>
  </data>
  <data name="IDS_FeatureFixedBuffer" xml:space="preserve">
    <value>fixed size buffers</value>
  </data>
  <data name="IDS_FeaturePragma" xml:space="preserve">
    <value>#pragma</value>
  </data>
  <data name="IDS_FeatureStaticClasses" xml:space="preserve">
    <value>static classes</value>
  </data>
  <data name="IDS_FeaturePartialTypes" xml:space="preserve">
    <value>partial types</value>
  </data>
  <data name="IDS_FeatureAsync" xml:space="preserve">
    <value>async function</value>
  </data>
  <data name="IDS_FeatureSwitchOnBool" xml:space="preserve">
    <value>switch on boolean type</value>
  </data>
  <data name="IDS_MethodGroup" xml:space="preserve">
    <value>method group</value>
  </data>
  <data name="IDS_AnonMethod" xml:space="preserve">
    <value>anonymous method</value>
  </data>
  <data name="IDS_Lambda" xml:space="preserve">
    <value>lambda expression</value>
  </data>
  <data name="IDS_Collection" xml:space="preserve">
    <value>collection</value>
  </data>
  <data name="IDS_FeaturePropertyAccessorMods" xml:space="preserve">
    <value>access modifiers on properties</value>
  </data>
  <data name="IDS_FeatureExternAlias" xml:space="preserve">
    <value>extern alias</value>
  </data>
  <data name="IDS_FeatureIterators" xml:space="preserve">
    <value>iterators</value>
  </data>
  <data name="IDS_FeatureDefault" xml:space="preserve">
    <value>default operator</value>
  </data>
  <data name="IDS_FeatureNullable" xml:space="preserve">
    <value>nullable types</value>
  </data>
  <data name="IDS_FeaturePatternMatching" xml:space="preserve">
    <value>pattern matching</value>
  </data>
  <data name="IDS_FeatureExpressionBodiedAccessor" xml:space="preserve">
    <value>expression body property accessor</value>
  </data>
  <data name="IDS_FeatureExpressionBodiedDeOrConstructor" xml:space="preserve">
    <value>expression body constructor and destructor</value>
  </data>
  <data name="IDS_FeatureThrowExpression" xml:space="preserve">
    <value>throw expression</value>
  </data>
  <data name="IDS_FeatureImplicitArray" xml:space="preserve">
    <value>implicitly typed array</value>
  </data>
  <data name="IDS_FeatureImplicitLocal" xml:space="preserve">
    <value>implicitly typed local variable</value>
  </data>
  <data name="IDS_FeatureAnonymousTypes" xml:space="preserve">
    <value>anonymous types</value>
  </data>
  <data name="IDS_FeatureAutoImplementedProperties" xml:space="preserve">
    <value>automatically implemented properties</value>
  </data>
  <data name="IDS_FeatureReadonlyAutoImplementedProperties" xml:space="preserve">
    <value>readonly automatically implemented properties</value>
  </data>
  <data name="IDS_FeatureObjectInitializer" xml:space="preserve">
    <value>object initializer</value>
  </data>
  <data name="IDS_FeatureCollectionInitializer" xml:space="preserve">
    <value>collection initializer</value>
  </data>
  <data name="IDS_FeatureQueryExpression" xml:space="preserve">
    <value>query expression</value>
  </data>
  <data name="IDS_FeatureExtensionMethod" xml:space="preserve">
    <value>extension method</value>
  </data>
  <data name="IDS_FeaturePartialMethod" xml:space="preserve">
    <value>partial method</value>
  </data>
  <data name="IDS_SK_METHOD" xml:space="preserve">
    <value>method</value>
  </data>
  <data name="IDS_SK_TYPE" xml:space="preserve">
    <value>type</value>
  </data>
  <data name="IDS_SK_NAMESPACE" xml:space="preserve">
    <value>namespace</value>
  </data>
  <data name="IDS_SK_FIELD" xml:space="preserve">
    <value>field</value>
  </data>
  <data name="IDS_SK_PROPERTY" xml:space="preserve">
    <value>property</value>
  </data>
  <data name="IDS_SK_UNKNOWN" xml:space="preserve">
    <value>element</value>
  </data>
  <data name="IDS_SK_VARIABLE" xml:space="preserve">
    <value>variable</value>
  </data>
  <data name="IDS_SK_LABEL" xml:space="preserve">
    <value>label</value>
  </data>
  <data name="IDS_SK_EVENT" xml:space="preserve">
    <value>event</value>
  </data>
  <data name="IDS_SK_TYVAR" xml:space="preserve">
    <value>type parameter</value>
  </data>
  <data name="IDS_SK_ALIAS" xml:space="preserve">
    <value>using alias</value>
  </data>
  <data name="IDS_SK_EXTERNALIAS" xml:space="preserve">
    <value>extern alias</value>
  </data>
  <data name="IDS_FOREACHLOCAL" xml:space="preserve">
    <value>foreach iteration variable</value>
  </data>
  <data name="IDS_FIXEDLOCAL" xml:space="preserve">
    <value>fixed variable</value>
  </data>
  <data name="IDS_USINGLOCAL" xml:space="preserve">
    <value>using variable</value>
  </data>
  <data name="IDS_Contravariant" xml:space="preserve">
    <value>contravariant</value>
  </data>
  <data name="IDS_Contravariantly" xml:space="preserve">
    <value>contravariantly</value>
  </data>
  <data name="IDS_Covariant" xml:space="preserve">
    <value>covariant</value>
  </data>
  <data name="IDS_Covariantly" xml:space="preserve">
    <value>covariantly</value>
  </data>
  <data name="IDS_Invariantly" xml:space="preserve">
    <value>invariantly</value>
  </data>
  <data name="IDS_FeatureDynamic" xml:space="preserve">
    <value>dynamic</value>
  </data>
  <data name="IDS_FeatureNamedArgument" xml:space="preserve">
    <value>named argument</value>
  </data>
  <data name="IDS_FeatureOptionalParameter" xml:space="preserve">
    <value>optional parameter</value>
  </data>
  <data name="IDS_FeatureExceptionFilter" xml:space="preserve">
    <value>exception filter</value>
  </data>
  <data name="IDS_FeatureTypeVariance" xml:space="preserve">
    <value>type variance</value>
  </data>
  <data name="XML_InvalidToken" xml:space="preserve">
    <value>The character(s) '{0}' cannot be used at this location.</value>
  </data>
  <data name="XML_IncorrectComment" xml:space="preserve">
    <value>Incorrect syntax was used in a comment.</value>
  </data>
  <data name="XML_InvalidCharEntity" xml:space="preserve">
    <value>An invalid character was found inside an entity reference.</value>
  </data>
  <data name="XML_ExpectedEndOfTag" xml:space="preserve">
    <value>Expected '&gt;' or '/&gt;' to close tag '{0}'.</value>
  </data>
  <data name="XML_ExpectedIdentifier" xml:space="preserve">
    <value>An identifier was expected.</value>
  </data>
  <data name="XML_InvalidUnicodeChar" xml:space="preserve">
    <value>Invalid unicode character.</value>
  </data>
  <data name="XML_InvalidWhitespace" xml:space="preserve">
    <value>Whitespace is not allowed at this location.</value>
  </data>
  <data name="XML_LessThanInAttributeValue" xml:space="preserve">
    <value>The character '&lt;' cannot be used in an attribute value.</value>
  </data>
  <data name="XML_MissingEqualsAttribute" xml:space="preserve">
    <value>Missing equals sign between attribute and attribute value.</value>
  </data>
  <data name="XML_RefUndefinedEntity_1" xml:space="preserve">
    <value>Reference to undefined entity '{0}'.</value>
  </data>
  <data name="XML_StringLiteralNoStartQuote" xml:space="preserve">
    <value>A string literal was expected, but no opening quotation mark was found.</value>
  </data>
  <data name="XML_StringLiteralNoEndQuote" xml:space="preserve">
    <value>Missing closing quotation mark for string literal.</value>
  </data>
  <data name="XML_StringLiteralNonAsciiQuote" xml:space="preserve">
    <value>Non-ASCII quotations marks may not be used around string literals.</value>
  </data>
  <data name="XML_EndTagNotExpected" xml:space="preserve">
    <value>End tag was not expected at this location.</value>
  </data>
  <data name="XML_ElementTypeMatch" xml:space="preserve">
    <value>End tag '{0}' does not match the start tag '{1}'.</value>
  </data>
  <data name="XML_EndTagExpected" xml:space="preserve">
    <value>Expected an end tag for element '{0}'.</value>
  </data>
  <data name="XML_WhitespaceMissing" xml:space="preserve">
    <value>Required white space was missing.</value>
  </data>
  <data name="XML_ExpectedEndOfXml" xml:space="preserve">
    <value>Unexpected character at this location.</value>
  </data>
  <data name="XML_CDataEndTagNotAllowed" xml:space="preserve">
    <value>The literal string ']]&gt;' is not allowed in element content.</value>
  </data>
  <data name="XML_DuplicateAttribute" xml:space="preserve">
    <value>Duplicate '{0}' attribute</value>
  </data>
  <data name="ERR_NoMetadataFile" xml:space="preserve">
    <value>Metadata file '{0}' could not be found</value>
  </data>
  <data name="ERR_MetadataReferencesNotSupported" xml:space="preserve">
    <value>Metadata references are not supported.</value>
  </data>
  <data name="FTL_MetadataCantOpenFile" xml:space="preserve">
    <value>Metadata file '{0}' could not be opened -- {1}</value>
  </data>
  <data name="ERR_NoTypeDef" xml:space="preserve">
    <value>The type '{0}' is defined in an assembly that is not referenced. You must add a reference to assembly '{1}'.</value>
  </data>
  <data name="ERR_NoTypeDefFromModule" xml:space="preserve">
    <value>The type '{0}' is defined in a module that has not been added. You must add the module '{1}'.</value>
  </data>
  <data name="ERR_OutputWriteFailed" xml:space="preserve">
    <value>Could not write to output file '{0}' -- '{1}'</value>
  </data>
  <data name="ERR_MultipleEntryPoints" xml:space="preserve">
    <value>Program has more than one entry point defined. Compile with /main to specify the type that contains the entry point.</value>
  </data>
  <data name="ERR_BadBinaryOps" xml:space="preserve">
    <value>Operator '{0}' cannot be applied to operands of type '{1}' and '{2}'</value>
  </data>
  <data name="ERR_IntDivByZero" xml:space="preserve">
    <value>Division by constant zero</value>
  </data>
  <data name="ERR_BadIndexLHS" xml:space="preserve">
    <value>Cannot apply indexing with [] to an expression of type '{0}'</value>
  </data>
  <data name="ERR_BadIndexCount" xml:space="preserve">
    <value>Wrong number of indices inside []; expected {0}</value>
  </data>
  <data name="ERR_BadUnaryOp" xml:space="preserve">
    <value>Operator '{0}' cannot be applied to operand of type '{1}'</value>
  </data>
  <data name="ERR_ThisInStaticMeth" xml:space="preserve">
    <value>Keyword 'this' is not valid in a static property, static method, or static field initializer</value>
  </data>
  <data name="ERR_ThisInBadContext" xml:space="preserve">
    <value>Keyword 'this' is not available in the current context</value>
  </data>
  <data name="WRN_InvalidMainSig" xml:space="preserve">
    <value>'{0}' has the wrong signature to be an entry point</value>
  </data>
  <data name="WRN_InvalidMainSig_Title" xml:space="preserve">
    <value>Method has the wrong signature to be an entry point</value>
  </data>
  <data name="ERR_NoImplicitConv" xml:space="preserve">
    <value>Cannot implicitly convert type '{0}' to '{1}'</value>
  </data>
  <data name="ERR_NoExplicitConv" xml:space="preserve">
    <value>Cannot convert type '{0}' to '{1}'</value>
  </data>
  <data name="ERR_ConstOutOfRange" xml:space="preserve">
    <value>Constant value '{0}' cannot be converted to a '{1}'</value>
  </data>
  <data name="ERR_AmbigBinaryOps" xml:space="preserve">
    <value>Operator '{0}' is ambiguous on operands of type '{1}' and '{2}'</value>
  </data>
  <data name="ERR_AmbigUnaryOp" xml:space="preserve">
    <value>Operator '{0}' is ambiguous on an operand of type '{1}'</value>
  </data>
  <data name="ERR_InAttrOnOutParam" xml:space="preserve">
    <value>An out parameter cannot have the In attribute</value>
  </data>
  <data name="ERR_ValueCantBeNull" xml:space="preserve">
    <value>Cannot convert null to '{0}' because it is a non-nullable value type</value>
  </data>
  <data name="ERR_NoExplicitBuiltinConv" xml:space="preserve">
    <value>Cannot convert type '{0}' to '{1}' via a reference conversion, boxing conversion, unboxing conversion, wrapping conversion, or null type conversion</value>
  </data>
  <data name="FTL_DebugEmitFailure" xml:space="preserve">
    <value>Unexpected error writing debug information -- '{0}'</value>
  </data>
  <data name="ERR_BadVisReturnType" xml:space="preserve">
    <value>Inconsistent accessibility: return type '{1}' is less accessible than method '{0}'</value>
  </data>
  <data name="ERR_BadVisParamType" xml:space="preserve">
    <value>Inconsistent accessibility: parameter type '{1}' is less accessible than method '{0}'</value>
  </data>
  <data name="ERR_BadVisFieldType" xml:space="preserve">
    <value>Inconsistent accessibility: field type '{1}' is less accessible than field '{0}'</value>
  </data>
  <data name="ERR_BadVisPropertyType" xml:space="preserve">
    <value>Inconsistent accessibility: property type '{1}' is less accessible than property '{0}'</value>
  </data>
  <data name="ERR_BadVisIndexerReturn" xml:space="preserve">
    <value>Inconsistent accessibility: indexer return type '{1}' is less accessible than indexer '{0}'</value>
  </data>
  <data name="ERR_BadVisIndexerParam" xml:space="preserve">
    <value>Inconsistent accessibility: parameter type '{1}' is less accessible than indexer '{0}'</value>
  </data>
  <data name="ERR_BadVisOpReturn" xml:space="preserve">
    <value>Inconsistent accessibility: return type '{1}' is less accessible than operator '{0}'</value>
  </data>
  <data name="ERR_BadVisOpParam" xml:space="preserve">
    <value>Inconsistent accessibility: parameter type '{1}' is less accessible than operator '{0}'</value>
  </data>
  <data name="ERR_BadVisDelegateReturn" xml:space="preserve">
    <value>Inconsistent accessibility: return type '{1}' is less accessible than delegate '{0}'</value>
  </data>
  <data name="ERR_BadVisDelegateParam" xml:space="preserve">
    <value>Inconsistent accessibility: parameter type '{1}' is less accessible than delegate '{0}'</value>
  </data>
  <data name="ERR_BadVisBaseClass" xml:space="preserve">
    <value>Inconsistent accessibility: base class '{1}' is less accessible than class '{0}'</value>
  </data>
  <data name="ERR_BadVisBaseInterface" xml:space="preserve">
    <value>Inconsistent accessibility: base interface '{1}' is less accessible than interface '{0}'</value>
  </data>
  <data name="ERR_EventNeedsBothAccessors" xml:space="preserve">
    <value>'{0}': event property must have both add and remove accessors</value>
  </data>
  <data name="ERR_EventNotDelegate" xml:space="preserve">
    <value>'{0}': event must be of a delegate type</value>
  </data>
  <data name="WRN_UnreferencedEvent" xml:space="preserve">
    <value>The event '{0}' is never used</value>
  </data>
  <data name="WRN_UnreferencedEvent_Title" xml:space="preserve">
    <value>Event is never used</value>
  </data>
  <data name="ERR_InterfaceEventInitializer" xml:space="preserve">
    <value>'{0}': event in interface cannot have initializer</value>
  </data>
  <data name="ERR_EventPropertyInInterface" xml:space="preserve">
    <value>An event in an interface cannot have add or remove accessors</value>
  </data>
  <data name="ERR_BadEventUsage" xml:space="preserve">
    <value>The event '{0}' can only appear on the left hand side of += or -= (except when used from within the type '{1}')</value>
  </data>
  <data name="ERR_ExplicitEventFieldImpl" xml:space="preserve">
    <value>An explicit interface implementation of an event must use event accessor syntax</value>
  </data>
  <data name="ERR_CantOverrideNonEvent" xml:space="preserve">
    <value>'{0}': cannot override; '{1}' is not an event</value>
  </data>
  <data name="ERR_AddRemoveMustHaveBody" xml:space="preserve">
    <value>An add or remove accessor must have a body</value>
  </data>
  <data name="ERR_AbstractEventInitializer" xml:space="preserve">
    <value>'{0}': abstract event cannot have initializer</value>
  </data>
  <data name="ERR_ReservedAssemblyName" xml:space="preserve">
    <value>The assembly name '{0}' is reserved and cannot be used as a reference in an interactive session</value>
  </data>
  <data name="ERR_ReservedEnumerator" xml:space="preserve">
    <value>The enumerator name '{0}' is reserved and cannot be used</value>
  </data>
  <data name="ERR_AsMustHaveReferenceType" xml:space="preserve">
    <value>The as operator must be used with a reference type or nullable type ('{0}' is a non-nullable value type)</value>
  </data>
  <data name="WRN_LowercaseEllSuffix" xml:space="preserve">
    <value>The 'l' suffix is easily confused with the digit '1' -- use 'L' for clarity</value>
  </data>
  <data name="WRN_LowercaseEllSuffix_Title" xml:space="preserve">
    <value>The 'l' suffix is easily confused with the digit '1'</value>
  </data>
  <data name="ERR_BadEventUsageNoField" xml:space="preserve">
    <value>The event '{0}' can only appear on the left hand side of += or -=</value>
  </data>
  <data name="ERR_ConstraintOnlyAllowedOnGenericDecl" xml:space="preserve">
    <value>Constraints are not allowed on non-generic declarations</value>
  </data>
  <data name="ERR_TypeParamMustBeIdentifier" xml:space="preserve">
    <value>Type parameter declaration must be an identifier not a type</value>
  </data>
  <data name="ERR_MemberReserved" xml:space="preserve">
    <value>Type '{1}' already reserves a member called '{0}' with the same parameter types</value>
  </data>
  <data name="ERR_DuplicateParamName" xml:space="preserve">
    <value>The parameter name '{0}' is a duplicate</value>
  </data>
  <data name="ERR_DuplicateNameInNS" xml:space="preserve">
    <value>The namespace '{1}' already contains a definition for '{0}'</value>
  </data>
  <data name="ERR_DuplicateNameInClass" xml:space="preserve">
    <value>The type '{0}' already contains a definition for '{1}'</value>
  </data>
  <data name="ERR_NameNotInContext" xml:space="preserve">
    <value>The name '{0}' does not exist in the current context</value>
  </data>
  <data name="ERR_NameNotInContextPossibleMissingReference" xml:space="preserve">
    <value>The name '{0}' does not exist in the current context (are you missing a reference to assembly '{1}'?)</value>
  </data>
  <data name="ERR_AmbigContext" xml:space="preserve">
    <value>'{0}' is an ambiguous reference between '{1}' and '{2}'</value>
  </data>
  <data name="WRN_DuplicateUsing" xml:space="preserve">
    <value>The using directive for '{0}' appeared previously in this namespace</value>
  </data>
  <data name="WRN_DuplicateUsing_Title" xml:space="preserve">
    <value>Using directive appeared previously in this namespace</value>
  </data>
  <data name="ERR_BadMemberFlag" xml:space="preserve">
    <value>The modifier '{0}' is not valid for this item</value>
  </data>
  <data name="ERR_BadMemberProtection" xml:space="preserve">
    <value>More than one protection modifier</value>
  </data>
  <data name="WRN_NewRequired" xml:space="preserve">
    <value>'{0}' hides inherited member '{1}'. Use the new keyword if hiding was intended.</value>
  </data>
  <data name="WRN_NewRequired_Title" xml:space="preserve">
    <value>Member hides inherited member; missing new keyword</value>
  </data>
  <data name="WRN_NewRequired_Description" xml:space="preserve">
    <value>A variable was declared with the same name as a variable in a base class. However, the new keyword was not used. This warning informs you that you should use new; the variable is declared as if new had been used in the declaration.</value>
  </data>
  <data name="WRN_NewNotRequired" xml:space="preserve">
    <value>The member '{0}' does not hide an accessible member. The new keyword is not required.</value>
  </data>
  <data name="WRN_NewNotRequired_Title" xml:space="preserve">
    <value>Member does not hide an inherited member; new keyword is not required</value>
  </data>
  <data name="ERR_CircConstValue" xml:space="preserve">
    <value>The evaluation of the constant value for '{0}' involves a circular definition</value>
  </data>
  <data name="ERR_MemberAlreadyExists" xml:space="preserve">
    <value>Type '{1}' already defines a member called '{0}' with the same parameter types</value>
  </data>
  <data name="ERR_StaticNotVirtual" xml:space="preserve">
    <value>A static member '{0}' cannot be marked as override, virtual, or abstract</value>
  </data>
  <data name="ERR_OverrideNotNew" xml:space="preserve">
    <value>A member '{0}' marked as override cannot be marked as new or virtual</value>
  </data>
  <data name="WRN_NewOrOverrideExpected" xml:space="preserve">
    <value>'{0}' hides inherited member '{1}'. To make the current member override that implementation, add the override keyword. Otherwise add the new keyword.</value>
  </data>
  <data name="WRN_NewOrOverrideExpected_Title" xml:space="preserve">
    <value>Member hides inherited member; missing override keyword</value>
  </data>
  <data name="ERR_OverrideNotExpected" xml:space="preserve">
    <value>'{0}': no suitable method found to override</value>
  </data>
  <data name="ERR_NamespaceUnexpected" xml:space="preserve">
    <value>A namespace cannot directly contain members such as fields or methods</value>
  </data>
  <data name="ERR_NoSuchMember" xml:space="preserve">
    <value>'{0}' does not contain a definition for '{1}'</value>
  </data>
  <data name="ERR_BadSKknown" xml:space="preserve">
    <value>'{0}' is a {1} but is used like a {2}</value>
  </data>
  <data name="ERR_BadSKunknown" xml:space="preserve">
    <value>'{0}' is a {1}, which is not valid in the given context</value>
  </data>
  <data name="ERR_ObjectRequired" xml:space="preserve">
    <value>An object reference is required for the non-static field, method, or property '{0}'</value>
  </data>
  <data name="ERR_AmbigCall" xml:space="preserve">
    <value>The call is ambiguous between the following methods or properties: '{0}' and '{1}'</value>
  </data>
  <data name="ERR_BadAccess" xml:space="preserve">
    <value>'{0}' is inaccessible due to its protection level</value>
  </data>
  <data name="ERR_MethDelegateMismatch" xml:space="preserve">
    <value>No overload for '{0}' matches delegate '{1}'</value>
  </data>
  <data name="ERR_RetObjectRequired" xml:space="preserve">
    <value>An object of a type convertible to '{0}' is required</value>
  </data>
  <data name="ERR_RetNoObjectRequired" xml:space="preserve">
    <value>Since '{0}' returns void, a return keyword must not be followed by an object expression</value>
  </data>
  <data name="ERR_LocalDuplicate" xml:space="preserve">
    <value>A local variable or function named '{0}' is already defined in this scope</value>
  </data>
  <data name="ERR_AssgLvalueExpected" xml:space="preserve">
    <value>The left-hand side of an assignment must be a variable, property or indexer</value>
  </data>
  <data name="ERR_StaticConstParam" xml:space="preserve">
    <value>'{0}': a static constructor must be parameterless</value>
  </data>
  <data name="ERR_NotConstantExpression" xml:space="preserve">
    <value>The expression being assigned to '{0}' must be constant</value>
  </data>
  <data name="ERR_NotNullConstRefField" xml:space="preserve">
    <value>'{0}' is of type '{1}'. A const field of a reference type other than string can only be initialized with null.</value>
  </data>
  <data name="ERR_LocalIllegallyOverrides" xml:space="preserve">
    <value>A local or parameter named '{0}' cannot be declared in this scope because that name is used in an enclosing local scope to define a local or parameter</value>
  </data>
  <data name="ERR_BadUsingNamespace" xml:space="preserve">
    <value>A 'using namespace' directive can only be applied to namespaces; '{0}' is a type not a namespace. Consider a 'using static' directive instead</value>
  </data>
  <data name="ERR_BadUsingType" xml:space="preserve">
    <value>A 'using static' directive can only be applied to types; '{0}' is a namespace not a type. Consider a 'using namespace' directive instead</value>
  </data>
  <data name="ERR_NoAliasHere" xml:space="preserve">
    <value>A 'using static' directive cannot be used to declare an alias</value>
  </data>
  <data name="ERR_NoBreakOrCont" xml:space="preserve">
    <value>No enclosing loop out of which to break or continue</value>
  </data>
  <data name="ERR_DuplicateLabel" xml:space="preserve">
    <value>The label '{0}' is a duplicate</value>
  </data>
  <data name="ERR_NoConstructors" xml:space="preserve">
    <value>The type '{0}' has no constructors defined</value>
  </data>
  <data name="ERR_NoNewAbstract" xml:space="preserve">
    <value>Cannot create an instance of the abstract class or interface '{0}'</value>
  </data>
  <data name="ERR_ConstValueRequired" xml:space="preserve">
    <value>A const field requires a value to be provided</value>
  </data>
  <data name="ERR_CircularBase" xml:space="preserve">
    <value>Circular base class dependency involving '{0}' and '{1}'</value>
  </data>
  <data name="ERR_BadDelegateConstructor" xml:space="preserve">
    <value>The delegate '{0}' does not have a valid constructor</value>
  </data>
  <data name="ERR_MethodNameExpected" xml:space="preserve">
    <value>Method name expected</value>
  </data>
  <data name="ERR_ConstantExpected" xml:space="preserve">
    <value>A constant value is expected</value>
  </data>
  <data name="ERR_V6SwitchGoverningTypeValueExpected" xml:space="preserve">
    <value>A switch expression or case label must be a bool, char, string, integral, enum, or corresponding nullable type in C# 6 and earlier.</value>
  </data>
  <data name="ERR_IntegralTypeValueExpected" xml:space="preserve">
    <value>A value of an integral type expected</value>
  </data>
  <data name="ERR_DuplicateCaseLabel" xml:space="preserve">
    <value>The switch statement contains multiple cases with the label value '{0}'</value>
  </data>
  <data name="ERR_InvalidGotoCase" xml:space="preserve">
    <value>A goto case is only valid inside a switch statement</value>
  </data>
  <data name="ERR_PropertyLacksGet" xml:space="preserve">
    <value>The property or indexer '{0}' cannot be used in this context because it lacks the get accessor</value>
  </data>
  <data name="ERR_BadExceptionType" xml:space="preserve">
    <value>The type caught or thrown must be derived from System.Exception</value>
  </data>
  <data name="ERR_BadEmptyThrow" xml:space="preserve">
    <value>A throw statement with no arguments is not allowed outside of a catch clause</value>
  </data>
  <data name="ERR_BadFinallyLeave" xml:space="preserve">
    <value>Control cannot leave the body of a finally clause</value>
  </data>
  <data name="ERR_LabelShadow" xml:space="preserve">
    <value>The label '{0}' shadows another label by the same name in a contained scope</value>
  </data>
  <data name="ERR_LabelNotFound" xml:space="preserve">
    <value>No such label '{0}' within the scope of the goto statement</value>
  </data>
  <data name="ERR_UnreachableCatch" xml:space="preserve">
    <value>A previous catch clause already catches all exceptions of this or of a super type ('{0}')</value>
  </data>
  <data name="WRN_FilterIsConstant" xml:space="preserve">
    <value>Filter expression is a constant, consider removing the filter</value>
  </data>
  <data name="WRN_FilterIsConstant_Title" xml:space="preserve">
    <value>Filter expression is a constant</value>
  </data>
  <data name="ERR_ReturnExpected" xml:space="preserve">
    <value>'{0}': not all code paths return a value</value>
  </data>
  <data name="WRN_UnreachableCode" xml:space="preserve">
    <value>Unreachable code detected</value>
  </data>
  <data name="WRN_UnreachableCode_Title" xml:space="preserve">
    <value>Unreachable code detected</value>
  </data>
  <data name="ERR_SwitchFallThrough" xml:space="preserve">
    <value>Control cannot fall through from one case label ('{0}') to another</value>
  </data>
  <data name="WRN_UnreferencedLabel" xml:space="preserve">
    <value>This label has not been referenced</value>
  </data>
  <data name="WRN_UnreferencedLabel_Title" xml:space="preserve">
    <value>This label has not been referenced</value>
  </data>
  <data name="ERR_UseDefViolation" xml:space="preserve">
    <value>Use of unassigned local variable '{0}'</value>
  </data>
  <data name="WRN_UnreferencedVar" xml:space="preserve">
    <value>The variable '{0}' is declared but never used</value>
  </data>
  <data name="WRN_UnreferencedVar_Title" xml:space="preserve">
    <value>Variable is declared but never used</value>
  </data>
  <data name="WRN_UnreferencedField" xml:space="preserve">
    <value>The field '{0}' is never used</value>
  </data>
  <data name="WRN_UnreferencedField_Title" xml:space="preserve">
    <value>Field is never used</value>
  </data>
  <data name="ERR_UseDefViolationField" xml:space="preserve">
    <value>Use of possibly unassigned field '{0}'</value>
  </data>
  <data name="ERR_UseDefViolationProperty" xml:space="preserve">
    <value>Use of possibly unassigned auto-implemented property '{0}'</value>
  </data>
  <data name="ERR_UnassignedThis" xml:space="preserve">
    <value>Field '{0}' must be fully assigned before control is returned to the caller</value>
  </data>
  <data name="ERR_AmbigQM" xml:space="preserve">
    <value>Type of conditional expression cannot be determined because '{0}' and '{1}' implicitly convert to one another</value>
  </data>
  <data name="ERR_InvalidQM" xml:space="preserve">
    <value>Type of conditional expression cannot be determined because there is no implicit conversion between '{0}' and '{1}'</value>
  </data>
  <data name="ERR_NoBaseClass" xml:space="preserve">
    <value>A base class is required for a 'base' reference</value>
  </data>
  <data name="ERR_BaseIllegal" xml:space="preserve">
    <value>Use of keyword 'base' is not valid in this context</value>
  </data>
  <data name="ERR_ObjectProhibited" xml:space="preserve">
    <value>Member '{0}' cannot be accessed with an instance reference; qualify it with a type name instead</value>
  </data>
  <data name="ERR_ParamUnassigned" xml:space="preserve">
    <value>The out parameter '{0}' must be assigned to before control leaves the current method</value>
  </data>
  <data name="ERR_InvalidArray" xml:space="preserve">
    <value>Invalid rank specifier: expected ',' or ']'</value>
  </data>
  <data name="ERR_ExternHasBody" xml:space="preserve">
    <value>'{0}' cannot be extern and declare a body</value>
  </data>
  <data name="ERR_ExternHasConstructorInitializer" xml:space="preserve">
    <value>'{0}' cannot be extern and have a constructor initializer</value>
  </data>
  <data name="ERR_AbstractAndExtern" xml:space="preserve">
    <value>'{0}' cannot be both extern and abstract</value>
  </data>
  <data name="ERR_BadAttributeParamType" xml:space="preserve">
    <value>Attribute constructor parameter '{0}' has type '{1}', which is not a valid attribute parameter type</value>
  </data>
  <data name="ERR_BadAttributeArgument" xml:space="preserve">
    <value>An attribute argument must be a constant expression, typeof expression or array creation expression of an attribute parameter type</value>
  </data>
  <data name="ERR_BadAttributeParamDefaultArgument" xml:space="preserve">
    <value>Attribute constructor parameter '{0}' is optional, but no default parameter value was specified.</value>
  </data>
  <data name="WRN_IsAlwaysTrue" xml:space="preserve">
    <value>The given expression is always of the provided ('{0}') type</value>
  </data>
  <data name="WRN_IsAlwaysTrue_Title" xml:space="preserve">
    <value>'is' expression's given expression is always of the provided type</value>
  </data>
  <data name="WRN_IsAlwaysFalse" xml:space="preserve">
    <value>The given expression is never of the provided ('{0}') type</value>
  </data>
  <data name="WRN_IsAlwaysFalse_Title" xml:space="preserve">
    <value>'is' expression's given expression is never of the provided type</value>
  </data>
  <data name="ERR_LockNeedsReference" xml:space="preserve">
    <value>'{0}' is not a reference type as required by the lock statement</value>
  </data>
  <data name="ERR_NullNotValid" xml:space="preserve">
    <value>Use of null is not valid in this context</value>
  </data>
  <data name="ERR_UseDefViolationThis" xml:space="preserve">
    <value>The 'this' object cannot be used before all of its fields are assigned to</value>
  </data>
  <data name="ERR_ArgsInvalid" xml:space="preserve">
    <value>The __arglist construct is valid only within a variable argument method</value>
  </data>
  <data name="ERR_AssgReadonly" xml:space="preserve">
    <value>A readonly field cannot be assigned to (except in a constructor or a variable initializer)</value>
  </data>
  <data name="ERR_RefReadonly" xml:space="preserve">
    <value>A readonly field cannot be used as a ref or out value (except in a constructor)</value>
  </data>
  <data name="ERR_PtrExpected" xml:space="preserve">
    <value>The * or -&gt; operator must be applied to a pointer</value>
  </data>
  <data name="ERR_PtrIndexSingle" xml:space="preserve">
    <value>A pointer must be indexed by only one value</value>
  </data>
  <data name="WRN_ByRefNonAgileField" xml:space="preserve">
    <value>Using '{0}' as a ref or out value or taking its address may cause a runtime exception because it is a field of a marshal-by-reference class</value>
  </data>
  <data name="WRN_ByRefNonAgileField_Title" xml:space="preserve">
    <value>Using a field of a marshal-by-reference class as a ref or out value or taking its address may cause a runtime exception</value>
  </data>
  <data name="ERR_AssgReadonlyStatic" xml:space="preserve">
    <value>A static readonly field cannot be assigned to (except in a static constructor or a variable initializer)</value>
  </data>
  <data name="ERR_RefReadonlyStatic" xml:space="preserve">
    <value>A static readonly field cannot be used as a ref or out value (except in a static constructor)</value>
  </data>
  <data name="ERR_AssgReadonlyProp" xml:space="preserve">
    <value>Property or indexer '{0}' cannot be assigned to -- it is read only</value>
  </data>
  <data name="ERR_IllegalStatement" xml:space="preserve">
    <value>Only assignment, call, increment, decrement, and new object expressions can be used as a statement</value>
  </data>
  <data name="ERR_BadGetEnumerator" xml:space="preserve">
    <value>foreach requires that the return type '{0}' of '{1}' must have a suitable public MoveNext method and public Current property</value>
  </data>
  <data name="ERR_TooManyLocals" xml:space="preserve">
    <value>Only 65534 locals, including those generated by the compiler, are allowed</value>
  </data>
  <data name="ERR_AbstractBaseCall" xml:space="preserve">
    <value>Cannot call an abstract base member: '{0}'</value>
  </data>
  <data name="ERR_RefProperty" xml:space="preserve">
    <value>A property or indexer may not be passed as an out or ref parameter</value>
  </data>
  <data name="ERR_ManagedAddr" xml:space="preserve">
    <value>Cannot take the address of, get the size of, or declare a pointer to a managed type ('{0}')</value>
  </data>
  <data name="ERR_BadFixedInitType" xml:space="preserve">
    <value>The type of a local declared in a fixed statement must be a pointer type</value>
  </data>
  <data name="ERR_FixedMustInit" xml:space="preserve">
    <value>You must provide an initializer in a fixed or using statement declaration</value>
  </data>
  <data name="ERR_InvalidAddrOp" xml:space="preserve">
    <value>Cannot take the address of the given expression</value>
  </data>
  <data name="ERR_FixedNeeded" xml:space="preserve">
    <value>You can only take the address of an unfixed expression inside of a fixed statement initializer</value>
  </data>
  <data name="ERR_FixedNotNeeded" xml:space="preserve">
    <value>You cannot use the fixed statement to take the address of an already fixed expression</value>
  </data>
  <data name="ERR_UnsafeNeeded" xml:space="preserve">
    <value>Pointers and fixed size buffers may only be used in an unsafe context</value>
  </data>
  <data name="ERR_OpTFRetType" xml:space="preserve">
    <value>The return type of operator True or False must be bool</value>
  </data>
  <data name="ERR_OperatorNeedsMatch" xml:space="preserve">
    <value>The operator '{0}' requires a matching operator '{1}' to also be defined</value>
  </data>
  <data name="ERR_BadBoolOp" xml:space="preserve">
    <value>In order to be applicable as a short circuit operator a user-defined logical operator ('{0}') must have the same return type and parameter types</value>
  </data>
  <data name="ERR_MustHaveOpTF" xml:space="preserve">
    <value>In order for '{0}' to be applicable as a short circuit operator, its declaring type '{1}' must define operator true and operator false</value>
  </data>
  <data name="WRN_UnreferencedVarAssg" xml:space="preserve">
    <value>The variable '{0}' is assigned but its value is never used</value>
  </data>
  <data name="WRN_UnreferencedVarAssg_Title" xml:space="preserve">
    <value>Variable is assigned but its value is never used</value>
  </data>
  <data name="ERR_CheckedOverflow" xml:space="preserve">
    <value>The operation overflows at compile time in checked mode</value>
  </data>
  <data name="ERR_ConstOutOfRangeChecked" xml:space="preserve">
    <value>Constant value '{0}' cannot be converted to a '{1}' (use 'unchecked' syntax to override)</value>
  </data>
  <data name="ERR_BadVarargs" xml:space="preserve">
    <value>A method with vararg cannot be generic, be in a generic type, or have a params parameter</value>
  </data>
  <data name="ERR_ParamsMustBeArray" xml:space="preserve">
    <value>The params parameter must be a single dimensional array</value>
  </data>
  <data name="ERR_IllegalArglist" xml:space="preserve">
    <value>An __arglist expression may only appear inside of a call or new expression</value>
  </data>
  <data name="ERR_IllegalUnsafe" xml:space="preserve">
    <value>Unsafe code may only appear if compiling with /unsafe</value>
  </data>
  <data name="ERR_AmbigMember" xml:space="preserve">
    <value>Ambiguity between '{0}' and '{1}'</value>
  </data>
  <data name="ERR_BadForeachDecl" xml:space="preserve">
    <value>Type and identifier are both required in a foreach statement</value>
  </data>
  <data name="ERR_ParamsLast" xml:space="preserve">
    <value>A params parameter must be the last parameter in a formal parameter list</value>
  </data>
  <data name="ERR_SizeofUnsafe" xml:space="preserve">
    <value>'{0}' does not have a predefined size, therefore sizeof can only be used in an unsafe context (consider using System.Runtime.InteropServices.Marshal.SizeOf)</value>
  </data>
  <data name="ERR_DottedTypeNameNotFoundInNS" xml:space="preserve">
    <value>The type or namespace name '{0}' does not exist in the namespace '{1}' (are you missing an assembly reference?)</value>
  </data>
  <data name="ERR_FieldInitRefNonstatic" xml:space="preserve">
    <value>A field initializer cannot reference the non-static field, method, or property '{0}'</value>
  </data>
  <data name="ERR_SealedNonOverride" xml:space="preserve">
    <value>'{0}' cannot be sealed because it is not an override</value>
  </data>
  <data name="ERR_CantOverrideSealed" xml:space="preserve">
    <value>'{0}': cannot override inherited member '{1}' because it is sealed</value>
  </data>
  <data name="ERR_VoidError" xml:space="preserve">
    <value>The operation in question is undefined on void pointers</value>
  </data>
  <data name="ERR_ConditionalOnOverride" xml:space="preserve">
    <value>The Conditional attribute is not valid on '{0}' because it is an override method</value>
  </data>
  <data name="ERR_PointerInAsOrIs" xml:space="preserve">
    <value>Neither 'is' nor 'as' is valid on pointer types</value>
  </data>
  <data name="ERR_CallingFinalizeDeprecated" xml:space="preserve">
    <value>Destructors and object.Finalize cannot be called directly. Consider calling IDisposable.Dispose if available.</value>
  </data>
  <data name="ERR_SingleTypeNameNotFound" xml:space="preserve">
    <value>The type or namespace name '{0}' could not be found (are you missing a using directive or an assembly reference?)</value>
  </data>
  <data name="ERR_NegativeStackAllocSize" xml:space="preserve">
    <value>Cannot use a negative size with stackalloc</value>
  </data>
  <data name="ERR_NegativeArraySize" xml:space="preserve">
    <value>Cannot create an array with a negative size</value>
  </data>
  <data name="ERR_OverrideFinalizeDeprecated" xml:space="preserve">
    <value>Do not override object.Finalize. Instead, provide a destructor.</value>
  </data>
  <data name="ERR_CallingBaseFinalizeDeprecated" xml:space="preserve">
    <value>Do not directly call your base class Finalize method. It is called automatically from your destructor.</value>
  </data>
  <data name="WRN_NegativeArrayIndex" xml:space="preserve">
    <value>Indexing an array with a negative index (array indices always start at zero)</value>
  </data>
  <data name="WRN_NegativeArrayIndex_Title" xml:space="preserve">
    <value>Indexing an array with a negative index</value>
  </data>
  <data name="WRN_BadRefCompareLeft" xml:space="preserve">
    <value>Possible unintended reference comparison; to get a value comparison, cast the left hand side to type '{0}'</value>
  </data>
  <data name="WRN_BadRefCompareLeft_Title" xml:space="preserve">
    <value>Possible unintended reference comparison; left hand side needs cast</value>
  </data>
  <data name="WRN_BadRefCompareRight" xml:space="preserve">
    <value>Possible unintended reference comparison; to get a value comparison, cast the right hand side to type '{0}'</value>
  </data>
  <data name="WRN_BadRefCompareRight_Title" xml:space="preserve">
    <value>Possible unintended reference comparison; right hand side needs cast</value>
  </data>
  <data name="ERR_BadCastInFixed" xml:space="preserve">
    <value>The right hand side of a fixed statement assignment may not be a cast expression</value>
  </data>
  <data name="ERR_StackallocInCatchFinally" xml:space="preserve">
    <value>stackalloc may not be used in a catch or finally block</value>
  </data>
  <data name="ERR_VarargsLast" xml:space="preserve">
    <value>An __arglist parameter must be the last parameter in a formal parameter list</value>
  </data>
  <data name="ERR_MissingPartial" xml:space="preserve">
    <value>Missing partial modifier on declaration of type '{0}'; another partial declaration of this type exists</value>
  </data>
  <data name="ERR_PartialTypeKindConflict" xml:space="preserve">
    <value>Partial declarations of '{0}' must be all classes, all structs, or all interfaces</value>
  </data>
  <data name="ERR_PartialModifierConflict" xml:space="preserve">
    <value>Partial declarations of '{0}' have conflicting accessibility modifiers</value>
  </data>
  <data name="ERR_PartialMultipleBases" xml:space="preserve">
    <value>Partial declarations of '{0}' must not specify different base classes</value>
  </data>
  <data name="ERR_PartialWrongTypeParams" xml:space="preserve">
    <value>Partial declarations of '{0}' must have the same type parameter names in the same order</value>
  </data>
  <data name="ERR_PartialWrongConstraints" xml:space="preserve">
    <value>Partial declarations of '{0}' have inconsistent constraints for type parameter '{1}'</value>
  </data>
  <data name="ERR_NoImplicitConvCast" xml:space="preserve">
    <value>Cannot implicitly convert type '{0}' to '{1}'. An explicit conversion exists (are you missing a cast?)</value>
  </data>
  <data name="ERR_PartialMisplaced" xml:space="preserve">
    <value>The 'partial' modifier can only appear immediately before 'class', 'struct', 'interface', or 'void'</value>
  </data>
  <data name="ERR_ImportedCircularBase" xml:space="preserve">
    <value>Imported type '{0}' is invalid. It contains a circular base class dependency.</value>
  </data>
  <data name="ERR_UseDefViolationOut" xml:space="preserve">
    <value>Use of unassigned out parameter '{0}'</value>
  </data>
  <data name="ERR_ArraySizeInDeclaration" xml:space="preserve">
    <value>Array size cannot be specified in a variable declaration (try initializing with a 'new' expression)</value>
  </data>
  <data name="ERR_InaccessibleGetter" xml:space="preserve">
    <value>The property or indexer '{0}' cannot be used in this context because the get accessor is inaccessible</value>
  </data>
  <data name="ERR_InaccessibleSetter" xml:space="preserve">
    <value>The property or indexer '{0}' cannot be used in this context because the set accessor is inaccessible</value>
  </data>
  <data name="ERR_InvalidPropertyAccessMod" xml:space="preserve">
    <value>The accessibility modifier of the '{0}' accessor must be more restrictive than the property or indexer '{1}'</value>
  </data>
  <data name="ERR_DuplicatePropertyAccessMods" xml:space="preserve">
    <value>Cannot specify accessibility modifiers for both accessors of the property or indexer '{0}'</value>
  </data>
  <data name="ERR_PropertyAccessModInInterface" xml:space="preserve">
    <value>'{0}': accessibility modifiers may not be used on accessors in an interface</value>
  </data>
  <data name="ERR_AccessModMissingAccessor" xml:space="preserve">
    <value>'{0}': accessibility modifiers on accessors may only be used if the property or indexer has both a get and a set accessor</value>
  </data>
  <data name="ERR_UnimplementedInterfaceAccessor" xml:space="preserve">
    <value>'{0}' does not implement interface member '{1}'. '{2}' is not public.</value>
  </data>
  <data name="WRN_PatternIsAmbiguous" xml:space="preserve">
    <value>'{0}' does not implement the '{1}' pattern. '{2}' is ambiguous with '{3}'.</value>
  </data>
  <data name="WRN_PatternIsAmbiguous_Title" xml:space="preserve">
    <value>Type does not implement the collection pattern; members are ambiguous</value>
  </data>
  <data name="WRN_PatternStaticOrInaccessible" xml:space="preserve">
    <value>'{0}' does not implement the '{1}' pattern. '{2}' is either static or not public.</value>
  </data>
  <data name="WRN_PatternStaticOrInaccessible_Title" xml:space="preserve">
    <value>Type does not implement the collection pattern; member is either static or not public</value>
  </data>
  <data name="WRN_PatternBadSignature" xml:space="preserve">
    <value>'{0}' does not implement the '{1}' pattern. '{2}' has the wrong signature.</value>
  </data>
  <data name="WRN_PatternBadSignature_Title" xml:space="preserve">
    <value>Type does not implement the collection pattern; member has the wrong signature</value>
  </data>
  <data name="ERR_FriendRefNotEqualToThis" xml:space="preserve">
    <value>Friend access was granted by '{0}', but the public key of the output assembly does not match that specified by the attribute in the granting assembly.</value>
  </data>
  <data name="ERR_FriendRefSigningMismatch" xml:space="preserve">
    <value>Friend access was granted by '{0}', but the strong name signing state of the output assembly does not match that of the granting assembly.</value>
  </data>
  <data name="WRN_SequentialOnPartialClass" xml:space="preserve">
    <value>There is no defined ordering between fields in multiple declarations of partial struct '{0}'. To specify an ordering, all instance fields must be in the same declaration.</value>
  </data>
  <data name="WRN_SequentialOnPartialClass_Title" xml:space="preserve">
    <value>There is no defined ordering between fields in multiple declarations of partial struct</value>
  </data>
  <data name="ERR_BadConstType" xml:space="preserve">
    <value>The type '{0}' cannot be declared const</value>
  </data>
  <data name="ERR_NoNewTyvar" xml:space="preserve">
    <value>Cannot create an instance of the variable type '{0}' because it does not have the new() constraint</value>
  </data>
  <data name="ERR_BadArity" xml:space="preserve">
    <value>Using the generic {1} '{0}' requires {2} type arguments</value>
  </data>
  <data name="ERR_BadTypeArgument" xml:space="preserve">
    <value>The type '{0}' may not be used as a type argument</value>
  </data>
  <data name="ERR_TypeArgsNotAllowed" xml:space="preserve">
    <value>The {1} '{0}' cannot be used with type arguments</value>
  </data>
  <data name="ERR_HasNoTypeVars" xml:space="preserve">
    <value>The non-generic {1} '{0}' cannot be used with type arguments</value>
  </data>
  <data name="ERR_NewConstraintNotSatisfied" xml:space="preserve">
    <value>'{2}' must be a non-abstract type with a public parameterless constructor in order to use it as parameter '{1}' in the generic type or method '{0}'</value>
  </data>
  <data name="ERR_GenericConstraintNotSatisfiedRefType" xml:space="preserve">
    <value>The type '{3}' cannot be used as type parameter '{2}' in the generic type or method '{0}'. There is no implicit reference conversion from '{3}' to '{1}'.</value>
  </data>
  <data name="ERR_GenericConstraintNotSatisfiedNullableEnum" xml:space="preserve">
    <value>The type '{3}' cannot be used as type parameter '{2}' in the generic type or method '{0}'. The nullable type '{3}' does not satisfy the constraint of '{1}'.</value>
  </data>
  <data name="ERR_GenericConstraintNotSatisfiedNullableInterface" xml:space="preserve">
    <value>The type '{3}' cannot be used as type parameter '{2}' in the generic type or method '{0}'. The nullable type '{3}' does not satisfy the constraint of '{1}'. Nullable types can not satisfy any interface constraints.</value>
  </data>
  <data name="ERR_GenericConstraintNotSatisfiedTyVar" xml:space="preserve">
    <value>The type '{3}' cannot be used as type parameter '{2}' in the generic type or method '{0}'. There is no boxing conversion or type parameter conversion from '{3}' to '{1}'.</value>
  </data>
  <data name="ERR_GenericConstraintNotSatisfiedValType" xml:space="preserve">
    <value>The type '{3}' cannot be used as type parameter '{2}' in the generic type or method '{0}'. There is no boxing conversion from '{3}' to '{1}'.</value>
  </data>
  <data name="ERR_DuplicateGeneratedName" xml:space="preserve">
    <value>The parameter name '{0}' conflicts with an automatically-generated parameter name</value>
  </data>
  <data name="ERR_GlobalSingleTypeNameNotFound" xml:space="preserve">
    <value>The type or namespace name '{0}' could not be found in the global namespace (are you missing an assembly reference?)</value>
  </data>
  <data name="ERR_NewBoundMustBeLast" xml:space="preserve">
    <value>The new() constraint must be the last constraint specified</value>
  </data>
  <data name="WRN_MainCantBeGeneric" xml:space="preserve">
    <value>'{0}': an entry point cannot be generic or in a generic type</value>
  </data>
  <data name="WRN_MainCantBeGeneric_Title" xml:space="preserve">
    <value>An entry point cannot be generic or in a generic type</value>
  </data>
  <data name="ERR_TypeVarCantBeNull" xml:space="preserve">
    <value>Cannot convert null to type parameter '{0}' because it could be a non-nullable value type. Consider using 'default({0})' instead.</value>
  </data>
  <data name="ERR_AttributeCantBeGeneric" xml:space="preserve">
    <value>Cannot apply attribute class '{0}' because it is generic</value>
  </data>
  <data name="ERR_DuplicateBound" xml:space="preserve">
    <value>Duplicate constraint '{0}' for type parameter '{1}'</value>
  </data>
  <data name="ERR_ClassBoundNotFirst" xml:space="preserve">
    <value>The class type constraint '{0}' must come before any other constraints</value>
  </data>
  <data name="ERR_BadRetType" xml:space="preserve">
    <value>'{1} {0}' has the wrong return type</value>
  </data>
  <data name="ERR_DelegateRefMismatch" xml:space="preserve">
    <value>Ref mismatch between '{0}' and delegate '{1}'</value>
  </data>
  <data name="ERR_DuplicateConstraintClause" xml:space="preserve">
    <value>A constraint clause has already been specified for type parameter '{0}'. All of the constraints for a type parameter must be specified in a single where clause.</value>
  </data>
  <data name="ERR_CantInferMethTypeArgs" xml:space="preserve">
    <value>The type arguments for method '{0}' cannot be inferred from the usage. Try specifying the type arguments explicitly.</value>
  </data>
  <data name="ERR_LocalSameNameAsTypeParam" xml:space="preserve">
    <value>'{0}': a parameter, local variable, or local function cannot have the same name as a method type parameter</value>
  </data>
  <data name="ERR_AsWithTypeVar" xml:space="preserve">
    <value>The type parameter '{0}' cannot be used with the 'as' operator because it does not have a class type constraint nor a 'class' constraint</value>
  </data>
  <data name="WRN_UnreferencedFieldAssg" xml:space="preserve">
    <value>The field '{0}' is assigned but its value is never used</value>
  </data>
  <data name="WRN_UnreferencedFieldAssg_Title" xml:space="preserve">
    <value>Field is assigned but its value is never used</value>
  </data>
  <data name="ERR_BadIndexerNameAttr" xml:space="preserve">
    <value>The '{0}' attribute is valid only on an indexer that is not an explicit interface member declaration</value>
  </data>
  <data name="ERR_AttrArgWithTypeVars" xml:space="preserve">
    <value>'{0}': an attribute argument cannot use type parameters</value>
  </data>
  <data name="ERR_NewTyvarWithArgs" xml:space="preserve">
    <value>'{0}': cannot provide arguments when creating an instance of a variable type</value>
  </data>
  <data name="ERR_AbstractSealedStatic" xml:space="preserve">
    <value>'{0}': an abstract class cannot be sealed or static</value>
  </data>
  <data name="WRN_AmbiguousXMLReference" xml:space="preserve">
    <value>Ambiguous reference in cref attribute: '{0}'. Assuming '{1}', but could have also matched other overloads including '{2}'.</value>
  </data>
  <data name="WRN_AmbiguousXMLReference_Title" xml:space="preserve">
    <value>Ambiguous reference in cref attribute</value>
  </data>
  <data name="WRN_VolatileByRef" xml:space="preserve">
    <value>'{0}': a reference to a volatile field will not be treated as volatile</value>
  </data>
  <data name="WRN_VolatileByRef_Title" xml:space="preserve">
    <value>A reference to a volatile field will not be treated as volatile</value>
  </data>
  <data name="WRN_VolatileByRef_Description" xml:space="preserve">
    <value>A volatile field should not normally be used as a ref or out value, since it will not be treated as volatile. There are exceptions to this, such as when calling an interlocked API.</value>
  </data>
  <data name="ERR_ComImportWithImpl" xml:space="preserve">
    <value>Since '{1}' has the ComImport attribute, '{0}' must be extern or abstract</value>
  </data>
  <data name="ERR_ComImportWithBase" xml:space="preserve">
    <value>'{0}': a class with the ComImport attribute cannot specify a base class</value>
  </data>
  <data name="ERR_ImplBadConstraints" xml:space="preserve">
    <value>The constraints for type parameter '{0}' of method '{1}' must match the constraints for type parameter '{2}' of interface method '{3}'. Consider using an explicit interface implementation instead.</value>
  </data>
  <data name="ERR_ImplBadTupleNames" xml:space="preserve">
    <value>The tuple element names in the signature of method '{0}' must match the tuple element names of interface method '{1}' (including on the return type).</value>
  </data>
  <data name="ERR_DottedTypeNameNotFoundInAgg" xml:space="preserve">
    <value>The type name '{0}' does not exist in the type '{1}'</value>
  </data>
  <data name="ERR_MethGrpToNonDel" xml:space="preserve">
    <value>Cannot convert method group '{0}' to non-delegate type '{1}'. Did you intend to invoke the method?</value>
  </data>
  <data name="ERR_BadExternAlias" xml:space="preserve">
    <value>The extern alias '{0}' was not specified in a /reference option</value>
  </data>
  <data name="ERR_ColColWithTypeAlias" xml:space="preserve">
    <value>Cannot use alias '{0}' with '::' since the alias references a type. Use '.' instead.</value>
  </data>
  <data name="ERR_AliasNotFound" xml:space="preserve">
    <value>Alias '{0}' not found</value>
  </data>
  <data name="ERR_SameFullNameAggAgg" xml:space="preserve">
    <value>The type '{1}' exists in both '{0}' and '{2}'</value>
  </data>
  <data name="ERR_SameFullNameNsAgg" xml:space="preserve">
    <value>The namespace '{1}' in '{0}' conflicts with the type '{3}' in '{2}'</value>
  </data>
  <data name="WRN_SameFullNameThisNsAgg" xml:space="preserve">
    <value>The namespace '{1}' in '{0}' conflicts with the imported type '{3}' in '{2}'. Using the namespace defined in '{0}'.</value>
  </data>
  <data name="WRN_SameFullNameThisNsAgg_Title" xml:space="preserve">
    <value>Namespace conflicts with imported type</value>
  </data>
  <data name="WRN_SameFullNameThisAggAgg" xml:space="preserve">
    <value>The type '{1}' in '{0}' conflicts with the imported type '{3}' in '{2}'. Using the type defined in '{0}'.</value>
  </data>
  <data name="WRN_SameFullNameThisAggAgg_Title" xml:space="preserve">
    <value>Type conflicts with imported type</value>
  </data>
  <data name="WRN_SameFullNameThisAggNs" xml:space="preserve">
    <value>The type '{1}' in '{0}' conflicts with the imported namespace '{3}' in '{2}'. Using the type defined in '{0}'.</value>
  </data>
  <data name="WRN_SameFullNameThisAggNs_Title" xml:space="preserve">
    <value>Type conflicts with imported namespace</value>
  </data>
  <data name="ERR_SameFullNameThisAggThisNs" xml:space="preserve">
    <value>The type '{1}' in '{0}' conflicts with the namespace '{3}' in '{2}'</value>
  </data>
  <data name="ERR_ExternAfterElements" xml:space="preserve">
    <value>An extern alias declaration must precede all other elements defined in the namespace</value>
  </data>
  <data name="WRN_GlobalAliasDefn" xml:space="preserve">
    <value>Defining an alias named 'global' is ill-advised since 'global::' always references the global namespace and not an alias</value>
  </data>
  <data name="WRN_GlobalAliasDefn_Title" xml:space="preserve">
    <value>Defining an alias named 'global' is ill-advised</value>
  </data>
  <data name="ERR_SealedStaticClass" xml:space="preserve">
    <value>'{0}': a class cannot be both static and sealed</value>
  </data>
  <data name="ERR_PrivateAbstractAccessor" xml:space="preserve">
    <value>'{0}': abstract properties cannot have private accessors</value>
  </data>
  <data name="ERR_ValueExpected" xml:space="preserve">
    <value>Syntax error; value expected</value>
  </data>
  <data name="ERR_UnboxNotLValue" xml:space="preserve">
    <value>Cannot modify the result of an unboxing conversion</value>
  </data>
  <data name="ERR_AnonMethGrpInForEach" xml:space="preserve">
    <value>Foreach cannot operate on a '{0}'. Did you intend to invoke the '{0}'?</value>
  </data>
  <data name="ERR_BadIncDecRetType" xml:space="preserve">
    <value>The return type for ++ or -- operator must match the parameter type or be derived from the parameter type</value>
  </data>
  <data name="ERR_RefValBoundMustBeFirst" xml:space="preserve">
    <value>The 'class' or 'struct' constraint must come before any other constraints</value>
  </data>
  <data name="ERR_RefValBoundWithClass" xml:space="preserve">
    <value>'{0}': cannot specify both a constraint class and the 'class' or 'struct' constraint</value>
  </data>
  <data name="ERR_NewBoundWithVal" xml:space="preserve">
    <value>The 'new()' constraint cannot be used with the 'struct' constraint</value>
  </data>
  <data name="ERR_RefConstraintNotSatisfied" xml:space="preserve">
    <value>The type '{2}' must be a reference type in order to use it as parameter '{1}' in the generic type or method '{0}'</value>
  </data>
  <data name="ERR_ValConstraintNotSatisfied" xml:space="preserve">
    <value>The type '{2}' must be a non-nullable value type in order to use it as parameter '{1}' in the generic type or method '{0}'</value>
  </data>
  <data name="ERR_CircularConstraint" xml:space="preserve">
    <value>Circular constraint dependency involving '{0}' and '{1}'</value>
  </data>
  <data name="ERR_BaseConstraintConflict" xml:space="preserve">
    <value>Type parameter '{0}' inherits conflicting constraints '{1}' and '{2}'</value>
  </data>
  <data name="ERR_ConWithValCon" xml:space="preserve">
    <value>Type parameter '{1}' has the 'struct' constraint so '{1}' cannot be used as a constraint for '{0}'</value>
  </data>
  <data name="ERR_AmbigUDConv" xml:space="preserve">
    <value>Ambiguous user defined conversions '{0}' and '{1}' when converting from '{2}' to '{3}'</value>
  </data>
  <data name="WRN_AlwaysNull" xml:space="preserve">
    <value>The result of the expression is always 'null' of type '{0}'</value>
  </data>
  <data name="WRN_AlwaysNull_Title" xml:space="preserve">
    <value>The result of the expression is always 'null'</value>
  </data>
  <data name="ERR_AddrOnReadOnlyLocal" xml:space="preserve">
    <value>Cannot take the address of a read-only local variable</value>
  </data>
  <data name="ERR_OverrideWithConstraints" xml:space="preserve">
    <value>Constraints for override and explicit interface implementation methods are inherited from the base method, so they cannot be specified directly</value>
  </data>
  <data name="ERR_AmbigOverride" xml:space="preserve">
    <value>The inherited members '{0}' and '{1}' have the same signature in type '{2}', so they cannot be overridden</value>
  </data>
  <data name="ERR_DecConstError" xml:space="preserve">
    <value>Evaluation of the decimal constant expression failed</value>
  </data>
  <data name="WRN_CmpAlwaysFalse" xml:space="preserve">
    <value>Comparing with null of type '{0}' always produces 'false'</value>
  </data>
  <data name="WRN_CmpAlwaysFalse_Title" xml:space="preserve">
    <value>Comparing with null of struct type always produces 'false'</value>
  </data>
  <data name="WRN_FinalizeMethod" xml:space="preserve">
    <value>Introducing a 'Finalize' method can interfere with destructor invocation. Did you intend to declare a destructor?</value>
  </data>
  <data name="WRN_FinalizeMethod_Title" xml:space="preserve">
    <value>Introducing a 'Finalize' method can interfere with destructor invocation</value>
  </data>
  <data name="WRN_FinalizeMethod_Description" xml:space="preserve">
    <value>This warning occurs when you create a class with a method whose signature is public virtual void Finalize.

If such a class is used as a base class and if the deriving class defines a destructor, the destructor will override the base class Finalize method, not Finalize.</value>
  </data>
  <data name="ERR_ExplicitImplParams" xml:space="preserve">
    <value>'{0}' should not have a params parameter since '{1}' does not</value>
  </data>
  <data name="WRN_GotoCaseShouldConvert" xml:space="preserve">
    <value>The 'goto case' value is not implicitly convertible to type '{0}'</value>
  </data>
  <data name="WRN_GotoCaseShouldConvert_Title" xml:space="preserve">
    <value>The 'goto case' value is not implicitly convertible to the switch type</value>
  </data>
  <data name="ERR_MethodImplementingAccessor" xml:space="preserve">
    <value>Method '{0}' cannot implement interface accessor '{1}' for type '{2}'. Use an explicit interface implementation.</value>
  </data>
  <data name="WRN_NubExprIsConstBool" xml:space="preserve">
    <value>The result of the expression is always '{0}' since a value of type '{1}' is never equal to 'null' of type '{2}'</value>
  </data>
  <data name="WRN_NubExprIsConstBool_Title" xml:space="preserve">
    <value>The result of the expression is always the same since a value of this type is never equal to 'null'</value>
  </data>
  <data name="WRN_NubExprIsConstBool2" xml:space="preserve">
    <value>The result of the expression is always '{0}' since a value of type '{1}' is never equal to 'null' of type '{2}'</value>
  </data>
  <data name="WRN_NubExprIsConstBool2_Title" xml:space="preserve">
    <value>The result of the expression is always the same since a value of this type is never equal to 'null'</value>
  </data>
  <data name="WRN_ExplicitImplCollision" xml:space="preserve">
    <value>Explicit interface implementation '{0}' matches more than one interface member. Which interface member is actually chosen is implementation-dependent. Consider using a non-explicit implementation instead.</value>
  </data>
  <data name="WRN_ExplicitImplCollision_Title" xml:space="preserve">
    <value>Explicit interface implementation matches more than one interface member</value>
  </data>
  <data name="ERR_AbstractHasBody" xml:space="preserve">
    <value>'{0}' cannot declare a body because it is marked abstract</value>
  </data>
  <data name="ERR_ConcreteMissingBody" xml:space="preserve">
    <value>'{0}' must declare a body because it is not marked abstract, extern, or partial</value>
  </data>
  <data name="ERR_AbstractAndSealed" xml:space="preserve">
    <value>'{0}' cannot be both abstract and sealed</value>
  </data>
  <data name="ERR_AbstractNotVirtual" xml:space="preserve">
    <value>The abstract method '{0}' cannot be marked virtual</value>
  </data>
  <data name="ERR_StaticConstant" xml:space="preserve">
    <value>The constant '{0}' cannot be marked static</value>
  </data>
  <data name="ERR_CantOverrideNonFunction" xml:space="preserve">
    <value>'{0}': cannot override because '{1}' is not a function</value>
  </data>
  <data name="ERR_CantOverrideNonVirtual" xml:space="preserve">
    <value>'{0}': cannot override inherited member '{1}' because it is not marked virtual, abstract, or override</value>
  </data>
  <data name="ERR_CantChangeAccessOnOverride" xml:space="preserve">
    <value>'{0}': cannot change access modifiers when overriding '{1}' inherited member '{2}'</value>
  </data>
  <data name="ERR_CantChangeTupleNamesOnOverride" xml:space="preserve">
    <value>'{0}': cannot change tuple element names when overriding inherited member '{1}'</value>
  </data>
  <data name="ERR_CantChangeReturnTypeOnOverride" xml:space="preserve">
    <value>'{0}': return type must be '{2}' to match overridden member '{1}'</value>
  </data>
  <data name="ERR_CantDeriveFromSealedType" xml:space="preserve">
    <value>'{0}': cannot derive from sealed type '{1}'</value>
  </data>
  <data name="ERR_AbstractInConcreteClass" xml:space="preserve">
    <value>'{0}' is abstract but it is contained in non-abstract class '{1}'</value>
  </data>
  <data name="ERR_StaticConstructorWithExplicitConstructorCall" xml:space="preserve">
    <value>'{0}': static constructor cannot have an explicit 'this' or 'base' constructor call</value>
  </data>
  <data name="ERR_StaticConstructorWithAccessModifiers" xml:space="preserve">
    <value>'{0}': access modifiers are not allowed on static constructors</value>
  </data>
  <data name="ERR_RecursiveConstructorCall" xml:space="preserve">
    <value>Constructor '{0}' cannot call itself</value>
  </data>
  <data name="ERR_IndirectRecursiveConstructorCall" xml:space="preserve">
    <value>Constructor '{0}' cannot call itself through another constructor</value>
  </data>
  <data name="ERR_ObjectCallingBaseConstructor" xml:space="preserve">
    <value>'{0}' has no base class and cannot call a base constructor</value>
  </data>
  <data name="ERR_PredefinedTypeNotFound" xml:space="preserve">
    <value>Predefined type '{0}' is not defined or imported</value>
  </data>
  <data name="ERR_PredefinedValueTupleTypeNotFound" xml:space="preserve">
    <value>Predefined type '{0}' is not defined or imported</value>
  </data>
  <data name="ERR_StructWithBaseConstructorCall" xml:space="preserve">
    <value>'{0}': structs cannot call base class constructors</value>
  </data>
  <data name="ERR_StructLayoutCycle" xml:space="preserve">
    <value>Struct member '{0}' of type '{1}' causes a cycle in the struct layout</value>
  </data>
  <data name="ERR_InterfacesCannotContainTypes" xml:space="preserve">
    <value>'{0}': interfaces cannot declare types</value>
  </data>
  <data name="ERR_InterfacesCantContainFields" xml:space="preserve">
    <value>Interfaces cannot contain fields</value>
  </data>
  <data name="ERR_InterfacesCantContainConstructors" xml:space="preserve">
    <value>Interfaces cannot contain constructors</value>
  </data>
  <data name="ERR_NonInterfaceInInterfaceList" xml:space="preserve">
    <value>Type '{0}' in interface list is not an interface</value>
  </data>
  <data name="ERR_DuplicateInterfaceInBaseList" xml:space="preserve">
    <value>'{0}' is already listed in interface list</value>
  </data>
  <data name="ERR_DuplicateInterfaceWithTupleNamesInBaseList" xml:space="preserve">
    <value>'{0}' is already listed in the interface list on type '{2}' with different tuple element names, as '{1}'.</value>
  </data>
  <data name="ERR_CycleInInterfaceInheritance" xml:space="preserve">
    <value>Inherited interface '{1}' causes a cycle in the interface hierarchy of '{0}'</value>
  </data>
  <data name="ERR_InterfaceMemberHasBody" xml:space="preserve">
    <value>'{0}': interface members cannot have a definition</value>
  </data>
  <data name="ERR_HidingAbstractMethod" xml:space="preserve">
    <value>'{0}' hides inherited abstract member '{1}'</value>
  </data>
  <data name="ERR_UnimplementedAbstractMethod" xml:space="preserve">
    <value>'{0}' does not implement inherited abstract member '{1}'</value>
  </data>
  <data name="ERR_UnimplementedInterfaceMember" xml:space="preserve">
    <value>'{0}' does not implement interface member '{1}'</value>
  </data>
  <data name="ERR_ObjectCantHaveBases" xml:space="preserve">
    <value>The class System.Object cannot have a base class or implement an interface</value>
  </data>
  <data name="ERR_ExplicitInterfaceImplementationNotInterface" xml:space="preserve">
    <value>'{0}' in explicit interface declaration is not an interface</value>
  </data>
  <data name="ERR_InterfaceMemberNotFound" xml:space="preserve">
    <value>'{0}' in explicit interface declaration is not a member of interface</value>
  </data>
  <data name="ERR_ClassDoesntImplementInterface" xml:space="preserve">
    <value>'{0}': containing type does not implement interface '{1}'</value>
  </data>
  <data name="ERR_ExplicitInterfaceImplementationInNonClassOrStruct" xml:space="preserve">
    <value>'{0}': explicit interface declaration can only be declared in a class or struct</value>
  </data>
  <data name="ERR_MemberNameSameAsType" xml:space="preserve">
    <value>'{0}': member names cannot be the same as their enclosing type</value>
  </data>
  <data name="ERR_EnumeratorOverflow" xml:space="preserve">
    <value>'{0}': the enumerator value is too large to fit in its type</value>
  </data>
  <data name="ERR_CantOverrideNonProperty" xml:space="preserve">
    <value>'{0}': cannot override because '{1}' is not a property</value>
  </data>
  <data name="ERR_NoGetToOverride" xml:space="preserve">
    <value>'{0}': cannot override because '{1}' does not have an overridable get accessor</value>
  </data>
  <data name="ERR_NoSetToOverride" xml:space="preserve">
    <value>'{0}': cannot override because '{1}' does not have an overridable set accessor</value>
  </data>
  <data name="ERR_PropertyCantHaveVoidType" xml:space="preserve">
    <value>'{0}': property or indexer cannot have void type</value>
  </data>
  <data name="ERR_PropertyWithNoAccessors" xml:space="preserve">
    <value>'{0}': property or indexer must have at least one accessor</value>
  </data>
  <data name="ERR_NewVirtualInSealed" xml:space="preserve">
    <value>'{0}' is a new virtual member in sealed class '{1}'</value>
  </data>
  <data name="ERR_ExplicitPropertyAddingAccessor" xml:space="preserve">
    <value>'{0}' adds an accessor not found in interface member '{1}'</value>
  </data>
  <data name="ERR_ExplicitPropertyMissingAccessor" xml:space="preserve">
    <value>Explicit interface implementation '{0}' is missing accessor '{1}'</value>
  </data>
  <data name="ERR_ConversionWithInterface" xml:space="preserve">
    <value>'{0}': user-defined conversions to or from an interface are not allowed</value>
  </data>
  <data name="ERR_ConversionWithBase" xml:space="preserve">
    <value>'{0}': user-defined conversions to or from a base class are not allowed</value>
  </data>
  <data name="ERR_ConversionWithDerived" xml:space="preserve">
    <value>'{0}': user-defined conversions to or from a derived class are not allowed</value>
  </data>
  <data name="ERR_IdentityConversion" xml:space="preserve">
    <value>User-defined operator cannot take an object of the enclosing type and convert to an object of the enclosing type</value>
  </data>
  <data name="ERR_ConversionNotInvolvingContainedType" xml:space="preserve">
    <value>User-defined conversion must convert to or from the enclosing type</value>
  </data>
  <data name="ERR_DuplicateConversionInClass" xml:space="preserve">
    <value>Duplicate user-defined conversion in type '{0}'</value>
  </data>
  <data name="ERR_OperatorsMustBeStatic" xml:space="preserve">
    <value>User-defined operator '{0}' must be declared static and public</value>
  </data>
  <data name="ERR_BadIncDecSignature" xml:space="preserve">
    <value>The parameter type for ++ or -- operator must be the containing type</value>
  </data>
  <data name="ERR_BadUnaryOperatorSignature" xml:space="preserve">
    <value>The parameter of a unary operator must be the containing type</value>
  </data>
  <data name="ERR_BadBinaryOperatorSignature" xml:space="preserve">
    <value>One of the parameters of a binary operator must be the containing type</value>
  </data>
  <data name="ERR_BadShiftOperatorSignature" xml:space="preserve">
    <value>The first operand of an overloaded shift operator must have the same type as the containing type, and the type of the second operand must be int</value>
  </data>
  <data name="ERR_InterfacesCantContainOperators" xml:space="preserve">
    <value>Interfaces cannot contain operators</value>
  </data>
  <data name="ERR_StructsCantContainDefaultConstructor" xml:space="preserve">
    <value>Structs cannot contain explicit parameterless constructors</value>
  </data>
  <data name="ERR_EnumsCantContainDefaultConstructor" xml:space="preserve">
    <value>Enums cannot contain explicit parameterless constructors</value>
  </data>
  <data name="ERR_CantOverrideBogusMethod" xml:space="preserve">
    <value>'{0}': cannot override '{1}' because it is not supported by the language</value>
  </data>
  <data name="ERR_BindToBogus" xml:space="preserve">
    <value>'{0}' is not supported by the language</value>
  </data>
  <data name="ERR_CantCallSpecialMethod" xml:space="preserve">
    <value>'{0}': cannot explicitly call operator or accessor</value>
  </data>
  <data name="ERR_BadTypeReference" xml:space="preserve">
    <value>'{0}': cannot reference a type through an expression; try '{1}' instead</value>
  </data>
  <data name="ERR_FieldInitializerInStruct" xml:space="preserve">
    <value>'{0}': cannot have instance property or field initializers in structs</value>
  </data>
  <data name="ERR_BadDestructorName" xml:space="preserve">
    <value>Name of destructor must match name of class</value>
  </data>
  <data name="ERR_OnlyClassesCanContainDestructors" xml:space="preserve">
    <value>Only class types can contain destructors</value>
  </data>
  <data name="ERR_ConflictAliasAndMember" xml:space="preserve">
    <value>Namespace '{1}' contains a definition conflicting with alias '{0}'</value>
  </data>
  <data name="ERR_ConflictingAliasAndDefinition" xml:space="preserve">
    <value>Alias '{0}' conflicts with {1} definition</value>
  </data>
  <data name="ERR_ConditionalOnSpecialMethod" xml:space="preserve">
    <value>The Conditional attribute is not valid on '{0}' because it is a constructor, destructor, operator, or explicit interface implementation</value>
  </data>
  <data name="ERR_ConditionalMustReturnVoid" xml:space="preserve">
    <value>The Conditional attribute is not valid on '{0}' because its return type is not void</value>
  </data>
  <data name="ERR_DuplicateAttribute" xml:space="preserve">
    <value>Duplicate '{0}' attribute</value>
  </data>
  <data name="ERR_DuplicateAttributeInNetModule" xml:space="preserve">
    <value>Duplicate '{0}' attribute in '{1}'</value>
  </data>
  <data name="ERR_ConditionalOnInterfaceMethod" xml:space="preserve">
    <value>The Conditional attribute is not valid on interface members</value>
  </data>
  <data name="ERR_OperatorCantReturnVoid" xml:space="preserve">
    <value>User-defined operators cannot return void</value>
  </data>
  <data name="ERR_BadDynamicConversion" xml:space="preserve">
    <value>'{0}': user-defined conversions to or from the dynamic type are not allowed</value>
  </data>
  <data name="ERR_InvalidAttributeArgument" xml:space="preserve">
    <value>Invalid value for argument to '{0}' attribute</value>
  </data>
  <data name="ERR_ParameterNotValidForType" xml:space="preserve">
    <value>Parameter not valid for the specified unmanaged type.</value>
  </data>
  <data name="ERR_AttributeParameterRequired1" xml:space="preserve">
    <value>Attribute parameter '{0}' must be specified.</value>
  </data>
  <data name="ERR_AttributeParameterRequired2" xml:space="preserve">
    <value>Attribute parameter '{0}' or '{1}' must be specified.</value>
  </data>
  <data name="ERR_MarshalUnmanagedTypeNotValidForFields" xml:space="preserve">
    <value>Unmanaged type '{0}' not valid for fields.</value>
  </data>
  <data name="ERR_MarshalUnmanagedTypeOnlyValidForFields" xml:space="preserve">
    <value>Unmanaged type '{0}' is only valid for fields.</value>
  </data>
  <data name="ERR_AttributeOnBadSymbolType" xml:space="preserve">
    <value>Attribute '{0}' is not valid on this declaration type. It is only valid on '{1}' declarations.</value>
  </data>
  <data name="ERR_FloatOverflow" xml:space="preserve">
    <value>Floating-point constant is outside the range of type '{0}'</value>
  </data>
  <data name="ERR_ComImportWithoutUuidAttribute" xml:space="preserve">
    <value>The Guid attribute must be specified with the ComImport attribute</value>
  </data>
  <data name="ERR_InvalidNamedArgument" xml:space="preserve">
    <value>Invalid value for named attribute argument '{0}'</value>
  </data>
  <data name="ERR_DllImportOnInvalidMethod" xml:space="preserve">
    <value>The DllImport attribute must be specified on a method marked 'static' and 'extern'</value>
  </data>
  <data name="ERR_EncUpdateFailedMissingAttribute" xml:space="preserve">
    <value>Cannot update '{0}'; attribute '{1}' is missing.</value>
  </data>
  <data name="ERR_DllImportOnGenericMethod" xml:space="preserve">
    <value>The DllImport attribute cannot be applied to a method that is generic or contained in a generic type.</value>
  </data>
  <data name="ERR_FieldCantBeRefAny" xml:space="preserve">
    <value>Field or property cannot be of type '{0}'</value>
  </data>
  <data name="ERR_ArrayElementCantBeRefAny" xml:space="preserve">
    <value>Array elements cannot be of type '{0}'</value>
  </data>
  <data name="WRN_DeprecatedSymbol" xml:space="preserve">
    <value>'{0}' is obsolete</value>
  </data>
  <data name="WRN_DeprecatedSymbol_Title" xml:space="preserve">
    <value>Type or member is obsolete</value>
  </data>
  <data name="ERR_NotAnAttributeClass" xml:space="preserve">
    <value>'{0}' is not an attribute class</value>
  </data>
  <data name="ERR_BadNamedAttributeArgument" xml:space="preserve">
    <value>'{0}' is not a valid named attribute argument. Named attribute arguments must be fields which are not readonly, static, or const, or read-write properties which are public and not static.</value>
  </data>
  <data name="WRN_DeprecatedSymbolStr" xml:space="preserve">
    <value>'{0}' is obsolete: '{1}'</value>
  </data>
  <data name="WRN_DeprecatedSymbolStr_Title" xml:space="preserve">
    <value>Type or member is obsolete</value>
  </data>
  <data name="ERR_DeprecatedSymbolStr" xml:space="preserve">
    <value>'{0}' is obsolete: '{1}'</value>
  </data>
  <data name="ERR_IndexerCantHaveVoidType" xml:space="preserve">
    <value>Indexers cannot have void type</value>
  </data>
  <data name="ERR_VirtualPrivate" xml:space="preserve">
    <value>'{0}': virtual or abstract members cannot be private</value>
  </data>
  <data name="ERR_ArrayInitToNonArrayType" xml:space="preserve">
    <value>Can only use array initializer expressions to assign to array types. Try using a new expression instead.</value>
  </data>
  <data name="ERR_ArrayInitInBadPlace" xml:space="preserve">
    <value>Array initializers can only be used in a variable or field initializer. Try using a new expression instead.</value>
  </data>
  <data name="ERR_MissingStructOffset" xml:space="preserve">
    <value>'{0}': instance field types marked with StructLayout(LayoutKind.Explicit) must have a FieldOffset attribute</value>
  </data>
  <data name="WRN_ExternMethodNoImplementation" xml:space="preserve">
    <value>Method, operator, or accessor '{0}' is marked external and has no attributes on it. Consider adding a DllImport attribute to specify the external implementation.</value>
  </data>
  <data name="WRN_ExternMethodNoImplementation_Title" xml:space="preserve">
    <value>Method, operator, or accessor is marked external and has no attributes on it</value>
  </data>
  <data name="WRN_ProtectedInSealed" xml:space="preserve">
    <value>'{0}': new protected member declared in sealed class</value>
  </data>
  <data name="WRN_ProtectedInSealed_Title" xml:space="preserve">
    <value>New protected member declared in sealed class</value>
  </data>
  <data name="ERR_InterfaceImplementedByConditional" xml:space="preserve">
    <value>Conditional member '{0}' cannot implement interface member '{1}' in type '{2}'</value>
  </data>
  <data name="ERR_IllegalRefParam" xml:space="preserve">
    <value>ref and out are not valid in this context</value>
  </data>
  <data name="ERR_BadArgumentToAttribute" xml:space="preserve">
    <value>The argument to the '{0}' attribute must be a valid identifier</value>
  </data>
  <data name="ERR_StructOffsetOnBadStruct" xml:space="preserve">
    <value>The FieldOffset attribute can only be placed on members of types marked with the StructLayout(LayoutKind.Explicit)</value>
  </data>
  <data name="ERR_StructOffsetOnBadField" xml:space="preserve">
    <value>The FieldOffset attribute is not allowed on static or const fields</value>
  </data>
  <data name="ERR_AttributeUsageOnNonAttributeClass" xml:space="preserve">
    <value>Attribute '{0}' is only valid on classes derived from System.Attribute</value>
  </data>
  <data name="WRN_PossibleMistakenNullStatement" xml:space="preserve">
    <value>Possible mistaken empty statement</value>
  </data>
  <data name="WRN_PossibleMistakenNullStatement_Title" xml:space="preserve">
    <value>Possible mistaken empty statement</value>
  </data>
  <data name="ERR_DuplicateNamedAttributeArgument" xml:space="preserve">
    <value>'{0}' duplicate named attribute argument</value>
  </data>
  <data name="ERR_DeriveFromEnumOrValueType" xml:space="preserve">
    <value>'{0}' cannot derive from special class '{1}'</value>
  </data>
  <data name="ERR_DefaultMemberOnIndexedType" xml:space="preserve">
    <value>Cannot specify the DefaultMember attribute on a type containing an indexer</value>
  </data>
  <data name="ERR_BogusType" xml:space="preserve">
    <value>'{0}' is a type not supported by the language</value>
  </data>
  <data name="WRN_UnassignedInternalField" xml:space="preserve">
    <value>Field '{0}' is never assigned to, and will always have its default value {1}</value>
  </data>
  <data name="WRN_UnassignedInternalField_Title" xml:space="preserve">
    <value>Field is never assigned to, and will always have its default value</value>
  </data>
  <data name="ERR_CStyleArray" xml:space="preserve">
    <value>Bad array declarator: To declare a managed array the rank specifier precedes the variable's identifier. To declare a fixed size buffer field, use the fixed keyword before the field type.</value>
  </data>
  <data name="WRN_VacuousIntegralComp" xml:space="preserve">
    <value>Comparison to integral constant is useless; the constant is outside the range of type '{0}'</value>
  </data>
  <data name="WRN_VacuousIntegralComp_Title" xml:space="preserve">
    <value>Comparison to integral constant is useless; the constant is outside the range of the type</value>
  </data>
  <data name="ERR_AbstractAttributeClass" xml:space="preserve">
    <value>Cannot apply attribute class '{0}' because it is abstract</value>
  </data>
  <data name="ERR_BadNamedAttributeArgumentType" xml:space="preserve">
    <value>'{0}' is not a valid named attribute argument because it is not a valid attribute parameter type</value>
  </data>
  <data name="ERR_MissingPredefinedMember" xml:space="preserve">
    <value>Missing compiler required member '{0}.{1}'</value>
  </data>
  <data name="WRN_AttributeLocationOnBadDeclaration" xml:space="preserve">
    <value>'{0}' is not a valid attribute location for this declaration. Valid attribute locations for this declaration are '{1}'. All attributes in this block will be ignored.</value>
  </data>
  <data name="WRN_AttributeLocationOnBadDeclaration_Title" xml:space="preserve">
    <value>Not a valid attribute location for this declaration</value>
  </data>
  <data name="WRN_InvalidAttributeLocation" xml:space="preserve">
    <value>'{0}' is not a recognized attribute location. Valid attribute locations for this declaration are '{1}'. All attributes in this block will be ignored.</value>
  </data>
  <data name="WRN_InvalidAttributeLocation_Title" xml:space="preserve">
    <value>Not a recognized attribute location</value>
  </data>
  <data name="WRN_EqualsWithoutGetHashCode" xml:space="preserve">
    <value>'{0}' overrides Object.Equals(object o) but does not override Object.GetHashCode()</value>
  </data>
  <data name="WRN_EqualsWithoutGetHashCode_Title" xml:space="preserve">
    <value>Type overrides Object.Equals(object o) but does not override Object.GetHashCode()</value>
  </data>
  <data name="WRN_EqualityOpWithoutEquals" xml:space="preserve">
    <value>'{0}' defines operator == or operator != but does not override Object.Equals(object o)</value>
  </data>
  <data name="WRN_EqualityOpWithoutEquals_Title" xml:space="preserve">
    <value>Type defines operator == or operator != but does not override Object.Equals(object o)</value>
  </data>
  <data name="WRN_EqualityOpWithoutGetHashCode" xml:space="preserve">
    <value>'{0}' defines operator == or operator != but does not override Object.GetHashCode()</value>
  </data>
  <data name="WRN_EqualityOpWithoutGetHashCode_Title" xml:space="preserve">
    <value>Type defines operator == or operator != but does not override Object.GetHashCode()</value>
  </data>
  <data name="ERR_OutAttrOnRefParam" xml:space="preserve">
    <value>Cannot specify only Out attribute on a ref parameter. Use both In and Out attributes, or neither.</value>
  </data>
  <data name="ERR_OverloadRefOut" xml:space="preserve">
    <value>'{0}' cannot define overloaded methods that differ only on ref and out</value>
  </data>
  <data name="ERR_LiteralDoubleCast" xml:space="preserve">
    <value>Literal of type double cannot be implicitly converted to type '{1}'; use an '{0}' suffix to create a literal of this type</value>
  </data>
  <data name="WRN_IncorrectBooleanAssg" xml:space="preserve">
    <value>Assignment in conditional expression is always constant; did you mean to use == instead of = ?</value>
  </data>
  <data name="WRN_IncorrectBooleanAssg_Title" xml:space="preserve">
    <value>Assignment in conditional expression is always constant</value>
  </data>
  <data name="ERR_ProtectedInStruct" xml:space="preserve">
    <value>'{0}': new protected member declared in struct</value>
  </data>
  <data name="ERR_InconsistentIndexerNames" xml:space="preserve">
    <value>Two indexers have different names; the IndexerName attribute must be used with the same name on every indexer within a type</value>
  </data>
  <data name="ERR_ComImportWithUserCtor" xml:space="preserve">
    <value>A class with the ComImport attribute cannot have a user-defined constructor</value>
  </data>
  <data name="ERR_FieldCantHaveVoidType" xml:space="preserve">
    <value>Field cannot have void type</value>
  </data>
  <data name="WRN_NonObsoleteOverridingObsolete" xml:space="preserve">
    <value>Member '{0}' overrides obsolete member '{1}'. Add the Obsolete attribute to '{0}'.</value>
  </data>
  <data name="WRN_NonObsoleteOverridingObsolete_Title" xml:space="preserve">
    <value>Member overrides obsolete member</value>
  </data>
  <data name="ERR_SystemVoid" xml:space="preserve">
    <value>System.Void cannot be used from C# -- use typeof(void) to get the void type object</value>
  </data>
  <data name="ERR_ExplicitParamArray" xml:space="preserve">
    <value>Do not use 'System.ParamArrayAttribute'. Use the 'params' keyword instead.</value>
  </data>
  <data name="WRN_BitwiseOrSignExtend" xml:space="preserve">
    <value>Bitwise-or operator used on a sign-extended operand; consider casting to a smaller unsigned type first</value>
  </data>
  <data name="WRN_BitwiseOrSignExtend_Title" xml:space="preserve">
    <value>Bitwise-or operator used on a sign-extended operand</value>
  </data>
  <data name="WRN_BitwiseOrSignExtend_Description" xml:space="preserve">
    <value>The compiler implicitly widened and sign-extended a variable, and then used the resulting value in a bitwise OR operation. This can result in unexpected behavior.</value>
  </data>
  <data name="ERR_VolatileStruct" xml:space="preserve">
    <value>'{0}': a volatile field cannot be of the type '{1}'</value>
  </data>
  <data name="ERR_VolatileAndReadonly" xml:space="preserve">
    <value>'{0}': a field cannot be both volatile and readonly</value>
  </data>
  <data name="ERR_AbstractField" xml:space="preserve">
    <value>The modifier 'abstract' is not valid on fields. Try using a property instead.</value>
  </data>
  <data name="ERR_BogusExplicitImpl" xml:space="preserve">
    <value>'{0}' cannot implement '{1}' because it is not supported by the language</value>
  </data>
  <data name="ERR_ExplicitMethodImplAccessor" xml:space="preserve">
    <value>'{0}' explicit method implementation cannot implement '{1}' because it is an accessor</value>
  </data>
  <data name="WRN_CoClassWithoutComImport" xml:space="preserve">
    <value>'{0}' interface marked with 'CoClassAttribute' not marked with 'ComImportAttribute'</value>
  </data>
  <data name="WRN_CoClassWithoutComImport_Title" xml:space="preserve">
    <value>Interface marked with 'CoClassAttribute' not marked with 'ComImportAttribute'</value>
  </data>
  <data name="ERR_ConditionalWithOutParam" xml:space="preserve">
    <value>Conditional member '{0}' cannot have an out parameter</value>
  </data>
  <data name="ERR_AccessorImplementingMethod" xml:space="preserve">
    <value>Accessor '{0}' cannot implement interface member '{1}' for type '{2}'. Use an explicit interface implementation.</value>
  </data>
  <data name="ERR_AliasQualAsExpression" xml:space="preserve">
    <value>The namespace alias qualifier '::' always resolves to a type or namespace so is illegal here. Consider using '.' instead.</value>
  </data>
  <data name="ERR_DerivingFromATyVar" xml:space="preserve">
    <value>Cannot derive from '{0}' because it is a type parameter</value>
  </data>
  <data name="ERR_DuplicateTypeParameter" xml:space="preserve">
    <value>Duplicate type parameter '{0}'</value>
  </data>
  <data name="WRN_TypeParameterSameAsOuterTypeParameter" xml:space="preserve">
    <value>Type parameter '{0}' has the same name as the type parameter from outer type '{1}'</value>
  </data>
  <data name="WRN_TypeParameterSameAsOuterTypeParameter_Title" xml:space="preserve">
    <value>Type parameter has the same name as the type parameter from outer type</value>
  </data>
  <data name="ERR_TypeVariableSameAsParent" xml:space="preserve">
    <value>Type parameter '{0}' has the same name as the containing type, or method</value>
  </data>
  <data name="ERR_UnifyingInterfaceInstantiations" xml:space="preserve">
    <value>'{0}' cannot implement both '{1}' and '{2}' because they may unify for some type parameter substitutions</value>
  </data>
  <data name="ERR_GenericDerivingFromAttribute" xml:space="preserve">
    <value>A generic type cannot derive from '{0}' because it is an attribute class</value>
  </data>
  <data name="ERR_TyVarNotFoundInConstraint" xml:space="preserve">
    <value>'{1}' does not define type parameter '{0}'</value>
  </data>
  <data name="ERR_BadBoundType" xml:space="preserve">
    <value>'{0}' is not a valid constraint. A type used as a constraint must be an interface, a non-sealed class or a type parameter.</value>
  </data>
  <data name="ERR_SpecialTypeAsBound" xml:space="preserve">
    <value>Constraint cannot be special class '{0}'</value>
  </data>
  <data name="ERR_BadVisBound" xml:space="preserve">
    <value>Inconsistent accessibility: constraint type '{1}' is less accessible than '{0}'</value>
  </data>
  <data name="ERR_LookupInTypeVariable" xml:space="preserve">
    <value>Cannot do member lookup in '{0}' because it is a type parameter</value>
  </data>
  <data name="ERR_BadConstraintType" xml:space="preserve">
    <value>Invalid constraint type. A type used as a constraint must be an interface, a non-sealed class or a type parameter.</value>
  </data>
  <data name="ERR_InstanceMemberInStaticClass" xml:space="preserve">
    <value>'{0}': cannot declare instance members in a static class</value>
  </data>
  <data name="ERR_StaticBaseClass" xml:space="preserve">
    <value>'{1}': cannot derive from static class '{0}'</value>
  </data>
  <data name="ERR_ConstructorInStaticClass" xml:space="preserve">
    <value>Static classes cannot have instance constructors</value>
  </data>
  <data name="ERR_DestructorInStaticClass" xml:space="preserve">
    <value>Static classes cannot contain destructors</value>
  </data>
  <data name="ERR_InstantiatingStaticClass" xml:space="preserve">
    <value>Cannot create an instance of the static class '{0}'</value>
  </data>
  <data name="ERR_StaticDerivedFromNonObject" xml:space="preserve">
    <value>Static class '{0}' cannot derive from type '{1}'. Static classes must derive from object.</value>
  </data>
  <data name="ERR_StaticClassInterfaceImpl" xml:space="preserve">
    <value>'{0}': static classes cannot implement interfaces</value>
  </data>
  <data name="ERR_OperatorInStaticClass" xml:space="preserve">
    <value>'{0}': static classes cannot contain user-defined operators</value>
  </data>
  <data name="ERR_ConvertToStaticClass" xml:space="preserve">
    <value>Cannot convert to static type '{0}'</value>
  </data>
  <data name="ERR_ConstraintIsStaticClass" xml:space="preserve">
    <value>'{0}': static classes cannot be used as constraints</value>
  </data>
  <data name="ERR_GenericArgIsStaticClass" xml:space="preserve">
    <value>'{0}': static types cannot be used as type arguments</value>
  </data>
  <data name="ERR_ArrayOfStaticClass" xml:space="preserve">
    <value>'{0}': array elements cannot be of static type</value>
  </data>
  <data name="ERR_IndexerInStaticClass" xml:space="preserve">
    <value>'{0}': cannot declare indexers in a static class</value>
  </data>
  <data name="ERR_ParameterIsStaticClass" xml:space="preserve">
    <value>'{0}': static types cannot be used as parameters</value>
  </data>
  <data name="ERR_ReturnTypeIsStaticClass" xml:space="preserve">
    <value>'{0}': static types cannot be used as return types</value>
  </data>
  <data name="ERR_VarDeclIsStaticClass" xml:space="preserve">
    <value>Cannot declare a variable of static type '{0}'</value>
  </data>
  <data name="ERR_BadEmptyThrowInFinally" xml:space="preserve">
    <value>A throw statement with no arguments is not allowed in a finally clause that is nested inside the nearest enclosing catch clause</value>
  </data>
  <data name="ERR_InvalidSpecifier" xml:space="preserve">
    <value>'{0}' is not a valid format specifier</value>
  </data>
  <data name="WRN_AssignmentToLockOrDispose" xml:space="preserve">
    <value>Possibly incorrect assignment to local '{0}' which is the argument to a using or lock statement. The Dispose call or unlocking will happen on the original value of the local.</value>
  </data>
  <data name="WRN_AssignmentToLockOrDispose_Title" xml:space="preserve">
    <value>Possibly incorrect assignment to local which is the argument to a using or lock statement</value>
  </data>
  <data name="ERR_ForwardedTypeInThisAssembly" xml:space="preserve">
    <value>Type '{0}' is defined in this assembly, but a type forwarder is specified for it</value>
  </data>
  <data name="ERR_ForwardedTypeIsNested" xml:space="preserve">
    <value>Cannot forward type '{0}' because it is a nested type of '{1}'</value>
  </data>
  <data name="ERR_CycleInTypeForwarder" xml:space="preserve">
    <value>The type forwarder for type '{0}' in assembly '{1}' causes a cycle</value>
  </data>
  <data name="ERR_AssemblyNameOnNonModule" xml:space="preserve">
    <value>The /moduleassemblyname option may only be specified when building a target type of 'module'</value>
  </data>
  <data name="ERR_InvalidAssemblyName" xml:space="preserve">
    <value>Assembly reference '{0}' is invalid and cannot be resolved</value>
  </data>
  <data name="ERR_InvalidFwdType" xml:space="preserve">
    <value>Invalid type specified as an argument for TypeForwardedTo attribute</value>
  </data>
  <data name="ERR_CloseUnimplementedInterfaceMemberStatic" xml:space="preserve">
    <value>'{0}' does not implement interface member '{1}'. '{2}' cannot implement an interface member because it is static.</value>
  </data>
  <data name="ERR_CloseUnimplementedInterfaceMemberNotPublic" xml:space="preserve">
    <value>'{0}' does not implement interface member '{1}'. '{2}' cannot implement an interface member because it is not public.</value>
  </data>
  <data name="ERR_CloseUnimplementedInterfaceMemberWrongReturnType" xml:space="preserve">
    <value>'{0}' does not implement interface member '{1}'. '{2}' cannot implement '{1}' because it does not have the matching return type of '{3}'.</value>
  </data>
  <data name="ERR_DuplicateTypeForwarder" xml:space="preserve">
    <value>'{0}' duplicate TypeForwardedToAttribute</value>
  </data>
  <data name="ERR_ExpectedSelectOrGroup" xml:space="preserve">
    <value>A query body must end with a select clause or a group clause</value>
  </data>
  <data name="ERR_ExpectedContextualKeywordOn" xml:space="preserve">
    <value>Expected contextual keyword 'on'</value>
  </data>
  <data name="ERR_ExpectedContextualKeywordEquals" xml:space="preserve">
    <value>Expected contextual keyword 'equals'</value>
  </data>
  <data name="ERR_ExpectedContextualKeywordBy" xml:space="preserve">
    <value>Expected contextual keyword 'by'</value>
  </data>
  <data name="ERR_InvalidAnonymousTypeMemberDeclarator" xml:space="preserve">
    <value>Invalid anonymous type member declarator. Anonymous type members must be declared with a member assignment, simple name or member access.</value>
  </data>
  <data name="ERR_InvalidInitializerElementInitializer" xml:space="preserve">
    <value>Invalid initializer member declarator</value>
  </data>
  <data name="ERR_InconsistentLambdaParameterUsage" xml:space="preserve">
    <value>Inconsistent lambda parameter usage; parameter types must be all explicit or all implicit</value>
  </data>
  <data name="ERR_PartialMethodInvalidModifier" xml:space="preserve">
    <value>A partial method cannot have access modifiers or the virtual, abstract, override, new, sealed, or extern modifiers</value>
  </data>
  <data name="ERR_PartialMethodOnlyInPartialClass" xml:space="preserve">
    <value>A partial method must be declared within a partial class or partial struct</value>
  </data>
  <data name="ERR_PartialMethodCannotHaveOutParameters" xml:space="preserve">
    <value>A partial method cannot have out parameters</value>
  </data>
  <data name="ERR_PartialMethodOnlyMethods" xml:space="preserve">
    <value>Only methods, classes, structs, or interfaces may be partial</value>
  </data>
  <data name="ERR_PartialMethodNotExplicit" xml:space="preserve">
    <value>A partial method may not explicitly implement an interface method</value>
  </data>
  <data name="ERR_PartialMethodExtensionDifference" xml:space="preserve">
    <value>Both partial method declarations must be extension methods or neither may be an extension method</value>
  </data>
  <data name="ERR_PartialMethodOnlyOneLatent" xml:space="preserve">
    <value>A partial method may not have multiple defining declarations</value>
  </data>
  <data name="ERR_PartialMethodOnlyOneActual" xml:space="preserve">
    <value>A partial method may not have multiple implementing declarations</value>
  </data>
  <data name="ERR_PartialMethodParamsDifference" xml:space="preserve">
    <value>Both partial method declarations must use a params parameter or neither may use a params parameter</value>
  </data>
  <data name="ERR_PartialMethodMustHaveLatent" xml:space="preserve">
    <value>No defining declaration found for implementing declaration of partial method '{0}'</value>
  </data>
  <data name="ERR_PartialMethodInconsistentTupleNames" xml:space="preserve">
    <value>Both partial method declarations, '{0}' and '{1}', must use the same tuple element names.</value>
  </data>
  <data name="ERR_PartialMethodInconsistentConstraints" xml:space="preserve">
    <value>Partial method declarations of '{0}' have inconsistent type parameter constraints</value>
  </data>
  <data name="ERR_PartialMethodToDelegate" xml:space="preserve">
    <value>Cannot create delegate from method '{0}' because it is a partial method without an implementing declaration</value>
  </data>
  <data name="ERR_PartialMethodStaticDifference" xml:space="preserve">
    <value>Both partial method declarations must be static or neither may be static</value>
  </data>
  <data name="ERR_PartialMethodUnsafeDifference" xml:space="preserve">
    <value>Both partial method declarations must be unsafe or neither may be unsafe</value>
  </data>
  <data name="ERR_PartialMethodInExpressionTree" xml:space="preserve">
    <value>Partial methods with only a defining declaration or removed conditional methods cannot be used in expression trees</value>
  </data>
  <data name="ERR_PartialMethodMustReturnVoid" xml:space="preserve">
    <value>Partial methods must have a void return type</value>
  </data>
  <data name="WRN_ObsoleteOverridingNonObsolete" xml:space="preserve">
    <value>Obsolete member '{0}' overrides non-obsolete member '{1}'</value>
  </data>
  <data name="WRN_ObsoleteOverridingNonObsolete_Title" xml:space="preserve">
    <value>Obsolete member overrides non-obsolete member</value>
  </data>
  <data name="WRN_DebugFullNameTooLong" xml:space="preserve">
    <value>The fully qualified name for '{0}' is too long for debug information. Compile without '/debug' option.</value>
  </data>
  <data name="WRN_DebugFullNameTooLong_Title" xml:space="preserve">
    <value>Fully qualified name is too long for debug information</value>
  </data>
  <data name="ERR_ImplicitlyTypedVariableAssignedBadValue" xml:space="preserve">
    <value>Cannot assign {0} to an implicitly-typed variable</value>
  </data>
  <data name="ERR_ImplicitlyTypedVariableWithNoInitializer" xml:space="preserve">
    <value>Implicitly-typed variables must be initialized</value>
  </data>
  <data name="ERR_ImplicitlyTypedVariableMultipleDeclarator" xml:space="preserve">
    <value>Implicitly-typed variables cannot have multiple declarators</value>
  </data>
  <data name="ERR_ImplicitlyTypedVariableAssignedArrayInitializer" xml:space="preserve">
    <value>Cannot initialize an implicitly-typed variable with an array initializer</value>
  </data>
  <data name="ERR_ImplicitlyTypedLocalCannotBeFixed" xml:space="preserve">
    <value>Implicitly-typed local variables cannot be fixed</value>
  </data>
  <data name="ERR_ImplicitlyTypedVariableCannotBeConst" xml:space="preserve">
    <value>Implicitly-typed variables cannot be constant</value>
  </data>
  <data name="WRN_ExternCtorNoImplementation" xml:space="preserve">
    <value>Constructor '{0}' is marked external</value>
  </data>
  <data name="WRN_ExternCtorNoImplementation_Title" xml:space="preserve">
    <value>Constructor is marked external</value>
  </data>
  <data name="ERR_TypeVarNotFound" xml:space="preserve">
    <value>The contextual keyword 'var' may only appear within a local variable declaration or in script code</value>
  </data>
  <data name="ERR_ImplicitlyTypedArrayNoBestType" xml:space="preserve">
    <value>No best type found for implicitly-typed array</value>
  </data>
  <data name="ERR_AnonymousTypePropertyAssignedBadValue" xml:space="preserve">
    <value>Cannot assign {0} to anonymous type property</value>
  </data>
  <data name="ERR_ExpressionTreeContainsBaseAccess" xml:space="preserve">
    <value>An expression tree may not contain a base access</value>
  </data>
  <data name="ERR_ExpressionTreeContainsAssignment" xml:space="preserve">
    <value>An expression tree may not contain an assignment operator</value>
  </data>
  <data name="ERR_AnonymousTypeDuplicatePropertyName" xml:space="preserve">
    <value>An anonymous type cannot have multiple properties with the same name</value>
  </data>
  <data name="ERR_StatementLambdaToExpressionTree" xml:space="preserve">
    <value>A lambda expression with a statement body cannot be converted to an expression tree</value>
  </data>
  <data name="ERR_ExpressionTreeMustHaveDelegate" xml:space="preserve">
    <value>Cannot convert lambda to an expression tree whose type argument '{0}' is not a delegate type</value>
  </data>
  <data name="ERR_AnonymousTypeNotAvailable" xml:space="preserve">
    <value>Cannot use anonymous type in a constant expression</value>
  </data>
  <data name="ERR_LambdaInIsAs" xml:space="preserve">
    <value>The first operand of an 'is' or 'as' operator may not be a lambda expression, anonymous method, or method group.</value>
  </data>
  <data name="ERR_ExpressionTreeContainsMultiDimensionalArrayInitializer" xml:space="preserve">
    <value>An expression tree may not contain a multidimensional array initializer</value>
  </data>
  <data name="ERR_MissingArgument" xml:space="preserve">
    <value>Argument missing</value>
  </data>
  <data name="ERR_VariableUsedBeforeDeclaration" xml:space="preserve">
    <value>Cannot use local variable '{0}' before it is declared</value>
  </data>
  <data name="ERR_RecursivelyTypedVariable" xml:space="preserve">
    <value>Type of '{0}' cannot be inferred since its initializer directly or indirectly refers to the definition.</value>
  </data>
  <data name="ERR_ExplicitLayoutAndAutoImplementedProperty" xml:space="preserve">
    <value>'{0}': Auto-implemented properties cannot be used inside a type marked with StructLayout(LayoutKind.Explicit)</value>
  </data>
  <data name="ERR_UnassignedThisAutoProperty" xml:space="preserve">
    <value>Auto-implemented property '{0}' must be fully assigned before control is returned to the caller.</value>
  </data>
  <data name="ERR_VariableUsedBeforeDeclarationAndHidesField" xml:space="preserve">
    <value>Cannot use local variable '{0}' before it is declared. The declaration of the local variable hides the field '{1}'.</value>
  </data>
  <data name="ERR_ExpressionTreeContainsBadCoalesce" xml:space="preserve">
    <value>An expression tree lambda may not contain a coalescing operator with a null literal left-hand side</value>
  </data>
  <data name="ERR_IdentifierExpected" xml:space="preserve">
    <value>Identifier expected</value>
  </data>
  <data name="ERR_SemicolonExpected" xml:space="preserve">
    <value>; expected</value>
  </data>
  <data name="ERR_SyntaxError" xml:space="preserve">
    <value>Syntax error, '{0}' expected</value>
  </data>
  <data name="ERR_DuplicateModifier" xml:space="preserve">
    <value>Duplicate '{0}' modifier</value>
  </data>
  <data name="ERR_DuplicateAccessor" xml:space="preserve">
    <value>Property accessor already defined</value>
  </data>
  <data name="ERR_IntegralTypeExpected" xml:space="preserve">
    <value>Type byte, sbyte, short, ushort, int, uint, long, or ulong expected</value>
  </data>
  <data name="ERR_IllegalEscape" xml:space="preserve">
    <value>Unrecognized escape sequence</value>
  </data>
  <data name="ERR_NewlineInConst" xml:space="preserve">
    <value>Newline in constant</value>
  </data>
  <data name="ERR_EmptyCharConst" xml:space="preserve">
    <value>Empty character literal</value>
  </data>
  <data name="ERR_TooManyCharsInConst" xml:space="preserve">
    <value>Too many characters in character literal</value>
  </data>
  <data name="ERR_InvalidNumber" xml:space="preserve">
    <value>Invalid number</value>
  </data>
  <data name="ERR_GetOrSetExpected" xml:space="preserve">
    <value>A get or set accessor expected</value>
  </data>
  <data name="ERR_ClassTypeExpected" xml:space="preserve">
    <value>An object, string, or class type expected</value>
  </data>
  <data name="ERR_NamedArgumentExpected" xml:space="preserve">
    <value>Named attribute argument expected</value>
  </data>
  <data name="ERR_TooManyCatches" xml:space="preserve">
    <value>Catch clauses cannot follow the general catch clause of a try statement</value>
  </data>
  <data name="ERR_ThisOrBaseExpected" xml:space="preserve">
    <value>Keyword 'this' or 'base' expected</value>
  </data>
  <data name="ERR_OvlUnaryOperatorExpected" xml:space="preserve">
    <value>Overloadable unary operator expected</value>
  </data>
  <data name="ERR_OvlBinaryOperatorExpected" xml:space="preserve">
    <value>Overloadable binary operator expected</value>
  </data>
  <data name="ERR_IntOverflow" xml:space="preserve">
    <value>Integral constant is too large</value>
  </data>
  <data name="ERR_EOFExpected" xml:space="preserve">
    <value>Type or namespace definition, or end-of-file expected</value>
  </data>
  <data name="ERR_GlobalDefinitionOrStatementExpected" xml:space="preserve">
    <value>Member definition, statement, or end-of-file expected</value>
  </data>
  <data name="ERR_BadEmbeddedStmt" xml:space="preserve">
    <value>Embedded statement cannot be a declaration or labeled statement</value>
  </data>
  <data name="ERR_PPDirectiveExpected" xml:space="preserve">
    <value>Preprocessor directive expected</value>
  </data>
  <data name="ERR_EndOfPPLineExpected" xml:space="preserve">
    <value>Single-line comment or end-of-line expected</value>
  </data>
  <data name="ERR_CloseParenExpected" xml:space="preserve">
    <value>) expected</value>
  </data>
  <data name="ERR_EndifDirectiveExpected" xml:space="preserve">
    <value>#endif directive expected</value>
  </data>
  <data name="ERR_UnexpectedDirective" xml:space="preserve">
    <value>Unexpected preprocessor directive</value>
  </data>
  <data name="ERR_ErrorDirective" xml:space="preserve">
    <value>#error: '{0}'</value>
  </data>
  <data name="WRN_WarningDirective" xml:space="preserve">
    <value>#warning: '{0}'</value>
  </data>
  <data name="WRN_WarningDirective_Title" xml:space="preserve">
    <value>#warning directive</value>
  </data>
  <data name="ERR_TypeExpected" xml:space="preserve">
    <value>Type expected</value>
  </data>
  <data name="ERR_PPDefFollowsToken" xml:space="preserve">
    <value>Cannot define/undefine preprocessor symbols after first token in file</value>
  </data>
  <data name="ERR_PPReferenceFollowsToken" xml:space="preserve">
    <value>Cannot use #r after first token in file</value>
  </data>
  <data name="ERR_OpenEndedComment" xml:space="preserve">
    <value>End-of-file found, '*/' expected</value>
  </data>
  <data name="ERR_OvlOperatorExpected" xml:space="preserve">
    <value>Overloadable operator expected</value>
  </data>
  <data name="ERR_EndRegionDirectiveExpected" xml:space="preserve">
    <value>#endregion directive expected</value>
  </data>
  <data name="ERR_UnterminatedStringLit" xml:space="preserve">
    <value>Unterminated string literal</value>
  </data>
  <data name="ERR_BadDirectivePlacement" xml:space="preserve">
    <value>Preprocessor directives must appear as the first non-whitespace character on a line</value>
  </data>
  <data name="ERR_IdentifierExpectedKW" xml:space="preserve">
    <value>Identifier expected; '{1}' is a keyword</value>
  </data>
  <data name="ERR_SemiOrLBraceExpected" xml:space="preserve">
    <value>{ or ; expected</value>
  </data>
  <data name="ERR_MultiTypeInDeclaration" xml:space="preserve">
    <value>Cannot use more than one type in a for, using, fixed, or declaration statement</value>
  </data>
  <data name="ERR_AddOrRemoveExpected" xml:space="preserve">
    <value>An add or remove accessor expected</value>
  </data>
  <data name="ERR_UnexpectedCharacter" xml:space="preserve">
    <value>Unexpected character '{0}'</value>
  </data>
  <data name="ERR_UnexpectedToken" xml:space="preserve">
    <value>Unexpected token '{0}'</value>
  </data>
  <data name="ERR_ProtectedInStatic" xml:space="preserve">
    <value>'{0}': static classes cannot contain protected members</value>
  </data>
  <data name="WRN_UnreachableGeneralCatch" xml:space="preserve">
    <value>A previous catch clause already catches all exceptions. All non-exceptions thrown will be wrapped in a System.Runtime.CompilerServices.RuntimeWrappedException.</value>
  </data>
  <data name="WRN_UnreachableGeneralCatch_Title" xml:space="preserve">
    <value>A previous catch clause already catches all exceptions</value>
  </data>
  <data name="WRN_UnreachableGeneralCatch_Description" xml:space="preserve">
    <value>This warning is caused when a catch() block has no specified exception type after a catch (System.Exception e) block. The warning advises that the catch() block will not catch any exceptions.

A catch() block after a catch (System.Exception e) block can catch non-CLS exceptions if the RuntimeCompatibilityAttribute is set to false in the AssemblyInfo.cs file: [assembly: RuntimeCompatibilityAttribute(WrapNonExceptionThrows = false)]. If this attribute is not set explicitly to false, all thrown non-CLS exceptions are wrapped as Exceptions and the catch (System.Exception e) block catches them.</value>
  </data>
  <data name="ERR_IncrementLvalueExpected" xml:space="preserve">
    <value>The operand of an increment or decrement operator must be a variable, property or indexer</value>
  </data>
  <data name="ERR_NoSuchMemberOrExtension" xml:space="preserve">
    <value>'{0}' does not contain a definition for '{1}' and no extension method '{1}' accepting a first argument of type '{0}' could be found (are you missing a using directive or an assembly reference?)</value>
  </data>
  <data name="ERR_NoSuchMemberOrExtensionNeedUsing" xml:space="preserve">
    <value>'{0}' does not contain a definition for '{1}' and no extension method '{1}' accepting a first argument of type '{0}' could be found (are you missing a using directive for '{2}'?)</value>
  </data>
  <data name="ERR_BadThisParam" xml:space="preserve">
    <value>Method '{0}' has a parameter modifier 'this' which is not on the first parameter</value>
  </data>
  <data name="ERR_BadRefWithThis" xml:space="preserve">
    <value> The parameter modifier 'ref' cannot be used with 'this' </value>
  </data>
  <data name="ERR_BadOutWithThis" xml:space="preserve">
    <value> The parameter modifier 'out' cannot be used with 'this' </value>
  </data>
  <data name="ERR_BadTypeforThis" xml:space="preserve">
    <value>The first parameter of an extension method cannot be of type '{0}'</value>
  </data>
  <data name="ERR_BadParamModThis" xml:space="preserve">
    <value>A parameter array cannot be used with 'this' modifier on an extension method</value>
  </data>
  <data name="ERR_BadExtensionMeth" xml:space="preserve">
    <value>Extension method must be static</value>
  </data>
  <data name="ERR_BadExtensionAgg" xml:space="preserve">
    <value>Extension method must be defined in a non-generic static class</value>
  </data>
  <data name="ERR_DupParamMod" xml:space="preserve">
    <value>A parameter can only have one '{0}' modifier</value>
  </data>
  <data name="ERR_MultiParamMod" xml:space="preserve">
    <value>A parameter cannot have all the specified modifiers; there are too many modifiers on the parameter</value>
  </data>
  <data name="ERR_ExtensionMethodsDecl" xml:space="preserve">
    <value>Extension methods must be defined in a top level static class; {0} is a nested class</value>
  </data>
  <data name="ERR_ExtensionAttrNotFound" xml:space="preserve">
    <value>Cannot define a new extension method because the compiler required type '{0}' cannot be found. Are you missing a reference to System.Core.dll?</value>
  </data>
  <data name="ERR_ExplicitExtension" xml:space="preserve">
    <value>Do not use 'System.Runtime.CompilerServices.ExtensionAttribute'. Use the 'this' keyword instead.</value>
  </data>
  <data name="ERR_ExplicitDynamicAttr" xml:space="preserve">
    <value>Do not use 'System.Runtime.CompilerServices.DynamicAttribute'. Use the 'dynamic' keyword instead.</value>
  </data>
  <data name="ERR_NoDynamicPhantomOnBaseCtor" xml:space="preserve">
    <value>The constructor call needs to be dynamically dispatched, but cannot be because it is part of a constructor initializer. Consider casting the dynamic arguments.</value>
  </data>
  <data name="ERR_ValueTypeExtDelegate" xml:space="preserve">
    <value>Extension method '{0}' defined on value type '{1}' cannot be used to create delegates</value>
  </data>
  <data name="ERR_BadArgCount" xml:space="preserve">
    <value>No overload for method '{0}' takes {1} arguments</value>
  </data>
  <data name="ERR_BadArgType" xml:space="preserve">
    <value>Argument {0}: cannot convert from '{1}' to '{2}'</value>
  </data>
  <data name="ERR_NoSourceFile" xml:space="preserve">
    <value>Source file '{0}' could not be opened -- {1}</value>
  </data>
  <data name="ERR_CantRefResource" xml:space="preserve">
    <value>Cannot link resource files when building a module</value>
  </data>
  <data name="ERR_ResourceNotUnique" xml:space="preserve">
    <value>Resource identifier '{0}' has already been used in this assembly</value>
  </data>
  <data name="ERR_ResourceFileNameNotUnique" xml:space="preserve">
    <value>Each linked resource and module must have a unique filename. Filename '{0}' is specified more than once in this assembly</value>
  </data>
  <data name="ERR_ImportNonAssembly" xml:space="preserve">
    <value>The referenced file '{0}' is not an assembly</value>
  </data>
  <data name="ERR_RefLvalueExpected" xml:space="preserve">
    <value>A ref or out value must be an assignable variable</value>
  </data>
  <data name="ERR_BaseInStaticMeth" xml:space="preserve">
    <value>Keyword 'base' is not available in a static method</value>
  </data>
  <data name="ERR_BaseInBadContext" xml:space="preserve">
    <value>Keyword 'base' is not available in the current context</value>
  </data>
  <data name="ERR_RbraceExpected" xml:space="preserve">
    <value>} expected</value>
  </data>
  <data name="ERR_LbraceExpected" xml:space="preserve">
    <value>{ expected</value>
  </data>
  <data name="ERR_InExpected" xml:space="preserve">
    <value>'in' expected</value>
  </data>
  <data name="ERR_InvalidPreprocExpr" xml:space="preserve">
    <value>Invalid preprocessor expression</value>
  </data>
  <data name="ERR_InvalidMemberDecl" xml:space="preserve">
    <value>Invalid token '{0}' in class, struct, or interface member declaration</value>
  </data>
  <data name="ERR_MemberNeedsType" xml:space="preserve">
    <value>Method must have a return type</value>
  </data>
  <data name="ERR_BadBaseType" xml:space="preserve">
    <value>Invalid base type</value>
  </data>
  <data name="WRN_EmptySwitch" xml:space="preserve">
    <value>Empty switch block</value>
  </data>
  <data name="WRN_EmptySwitch_Title" xml:space="preserve">
    <value>Empty switch block</value>
  </data>
  <data name="ERR_ExpectedEndTry" xml:space="preserve">
    <value>Expected catch or finally</value>
  </data>
  <data name="ERR_InvalidExprTerm" xml:space="preserve">
    <value>Invalid expression term '{0}'</value>
  </data>
  <data name="ERR_BadNewExpr" xml:space="preserve">
    <value>A new expression requires (), [], or {} after type</value>
  </data>
  <data name="ERR_NoNamespacePrivate" xml:space="preserve">
    <value>Elements defined in a namespace cannot be explicitly declared as private, protected, or protected internal</value>
  </data>
  <data name="ERR_BadVarDecl" xml:space="preserve">
    <value>Expected ; or = (cannot specify constructor arguments in declaration)</value>
  </data>
  <data name="ERR_UsingAfterElements" xml:space="preserve">
    <value>A using clause must precede all other elements defined in the namespace except extern alias declarations</value>
  </data>
  <data name="ERR_BadBinOpArgs" xml:space="preserve">
    <value>Overloaded binary operator '{0}' takes two parameters</value>
  </data>
  <data name="ERR_BadUnOpArgs" xml:space="preserve">
    <value>Overloaded unary operator '{0}' takes one parameter</value>
  </data>
  <data name="ERR_NoVoidParameter" xml:space="preserve">
    <value>Invalid parameter type 'void'</value>
  </data>
  <data name="ERR_DuplicateAlias" xml:space="preserve">
    <value>The using alias '{0}' appeared previously in this namespace</value>
  </data>
  <data name="ERR_BadProtectedAccess" xml:space="preserve">
    <value>Cannot access protected member '{0}' via a qualifier of type '{1}'; the qualifier must be of type '{2}' (or derived from it)</value>
  </data>
  <data name="ERR_AddModuleAssembly" xml:space="preserve">
    <value>'{0}' cannot be added to this assembly because it already is an assembly</value>
  </data>
  <data name="ERR_BindToBogusProp2" xml:space="preserve">
    <value>Property, indexer, or event '{0}' is not supported by the language; try directly calling accessor methods '{1}' or '{2}'</value>
  </data>
  <data name="ERR_BindToBogusProp1" xml:space="preserve">
    <value>Property, indexer, or event '{0}' is not supported by the language; try directly calling accessor method '{1}'</value>
  </data>
  <data name="ERR_NoVoidHere" xml:space="preserve">
    <value>Keyword 'void' cannot be used in this context</value>
  </data>
  <data name="ERR_IndexerNeedsParam" xml:space="preserve">
    <value>Indexers must have at least one parameter</value>
  </data>
  <data name="ERR_BadArraySyntax" xml:space="preserve">
    <value>Array type specifier, [], must appear before parameter name</value>
  </data>
  <data name="ERR_BadOperatorSyntax" xml:space="preserve">
    <value>Declaration is not valid; use '{0} operator &lt;dest-type&gt; (...' instead</value>
  </data>
  <data name="ERR_MainClassNotFound" xml:space="preserve">
    <value>Could not find '{0}' specified for Main method</value>
  </data>
  <data name="ERR_MainClassNotClass" xml:space="preserve">
    <value>'{0}' specified for Main method must be a valid non-generic class or struct</value>
  </data>
  <data name="ERR_NoMainInClass" xml:space="preserve">
    <value>'{0}' does not have a suitable static Main method</value>
  </data>
  <data name="ERR_MainClassIsImport" xml:space="preserve">
    <value>Cannot use '{0}' for Main method because it is imported</value>
  </data>
  <data name="ERR_OutputNeedsName" xml:space="preserve">
    <value>Outputs without source must have the /out option specified</value>
  </data>
  <data name="ERR_CantHaveWin32ResAndManifest" xml:space="preserve">
    <value>Conflicting options specified: Win32 resource file; Win32 manifest</value>
  </data>
  <data name="ERR_CantHaveWin32ResAndIcon" xml:space="preserve">
    <value>Conflicting options specified: Win32 resource file; Win32 icon</value>
  </data>
  <data name="ERR_CantReadResource" xml:space="preserve">
    <value>Error reading resource '{0}' -- '{1}'</value>
  </data>
  <data name="ERR_DocFileGen" xml:space="preserve">
    <value>Error writing to XML documentation file: {0}</value>
  </data>
  <data name="WRN_XMLParseError" xml:space="preserve">
    <value>XML comment has badly formed XML -- '{0}'</value>
  </data>
  <data name="WRN_XMLParseError_Title" xml:space="preserve">
    <value>XML comment has badly formed XML</value>
  </data>
  <data name="WRN_DuplicateParamTag" xml:space="preserve">
    <value>XML comment has a duplicate param tag for '{0}'</value>
  </data>
  <data name="WRN_DuplicateParamTag_Title" xml:space="preserve">
    <value>XML comment has a duplicate param tag</value>
  </data>
  <data name="WRN_UnmatchedParamTag" xml:space="preserve">
    <value>XML comment has a param tag for '{0}', but there is no parameter by that name</value>
  </data>
  <data name="WRN_UnmatchedParamTag_Title" xml:space="preserve">
    <value>XML comment has a param tag, but there is no parameter by that name</value>
  </data>
  <data name="WRN_UnmatchedParamRefTag" xml:space="preserve">
    <value>XML comment on '{1}' has a paramref tag for '{0}', but there is no parameter by that name</value>
  </data>
  <data name="WRN_UnmatchedParamRefTag_Title" xml:space="preserve">
    <value>XML comment has a paramref tag, but there is no parameter by that name</value>
  </data>
  <data name="WRN_MissingParamTag" xml:space="preserve">
    <value>Parameter '{0}' has no matching param tag in the XML comment for '{1}' (but other parameters do)</value>
  </data>
  <data name="WRN_MissingParamTag_Title" xml:space="preserve">
    <value>Parameter has no matching param tag in the XML comment (but other parameters do)</value>
  </data>
  <data name="WRN_BadXMLRef" xml:space="preserve">
    <value>XML comment has cref attribute '{0}' that could not be resolved</value>
  </data>
  <data name="WRN_BadXMLRef_Title" xml:space="preserve">
    <value>XML comment has cref attribute that could not be resolved</value>
  </data>
  <data name="ERR_BadStackAllocExpr" xml:space="preserve">
    <value>A stackalloc expression requires [] after type</value>
  </data>
  <data name="ERR_InvalidLineNumber" xml:space="preserve">
    <value>The line number specified for #line directive is missing or invalid</value>
  </data>
  <data name="ERR_MissingPPFile" xml:space="preserve">
    <value>Quoted file name, single-line comment or end-of-line expected</value>
  </data>
  <data name="ERR_ExpectedPPFile" xml:space="preserve">
    <value>Quoted file name expected</value>
  </data>
  <data name="ERR_ReferenceDirectiveOnlyAllowedInScripts" xml:space="preserve">
    <value>#r is only allowed in scripts</value>
  </data>
  <data name="ERR_ForEachMissingMember" xml:space="preserve">
    <value>foreach statement cannot operate on variables of type '{0}' because '{0}' does not contain a public definition for '{1}'</value>
  </data>
  <data name="WRN_BadXMLRefParamType" xml:space="preserve">
    <value>Invalid type for parameter {0} in XML comment cref attribute: '{1}'</value>
  </data>
  <data name="WRN_BadXMLRefParamType_Title" xml:space="preserve">
    <value>Invalid type for parameter in XML comment cref attribute</value>
  </data>
  <data name="WRN_BadXMLRefReturnType" xml:space="preserve">
    <value>Invalid return type in XML comment cref attribute</value>
  </data>
  <data name="WRN_BadXMLRefReturnType_Title" xml:space="preserve">
    <value>Invalid return type in XML comment cref attribute</value>
  </data>
  <data name="ERR_BadWin32Res" xml:space="preserve">
    <value>Error reading Win32 resources -- {0}</value>
  </data>
  <data name="WRN_BadXMLRefSyntax" xml:space="preserve">
    <value>XML comment has syntactically incorrect cref attribute '{0}'</value>
  </data>
  <data name="WRN_BadXMLRefSyntax_Title" xml:space="preserve">
    <value>XML comment has syntactically incorrect cref attribute</value>
  </data>
  <data name="ERR_BadModifierLocation" xml:space="preserve">
    <value>Member modifier '{0}' must precede the member type and name</value>
  </data>
  <data name="ERR_MissingArraySize" xml:space="preserve">
    <value>Array creation must have array size or array initializer</value>
  </data>
  <data name="WRN_UnprocessedXMLComment" xml:space="preserve">
    <value>XML comment is not placed on a valid language element</value>
  </data>
  <data name="WRN_UnprocessedXMLComment_Title" xml:space="preserve">
    <value>XML comment is not placed on a valid language element</value>
  </data>
  <data name="WRN_FailedInclude" xml:space="preserve">
    <value>Unable to include XML fragment '{1}' of file '{0}' -- {2}</value>
  </data>
  <data name="WRN_FailedInclude_Title" xml:space="preserve">
    <value>Unable to include XML fragment</value>
  </data>
  <data name="WRN_InvalidInclude" xml:space="preserve">
    <value>Invalid XML include element -- {0}</value>
  </data>
  <data name="WRN_InvalidInclude_Title" xml:space="preserve">
    <value>Invalid XML include element</value>
  </data>
  <data name="WRN_MissingXMLComment" xml:space="preserve">
    <value>Missing XML comment for publicly visible type or member '{0}'</value>
  </data>
  <data name="WRN_MissingXMLComment_Title" xml:space="preserve">
    <value>Missing XML comment for publicly visible type or member</value>
  </data>
  <data name="WRN_MissingXMLComment_Description" xml:space="preserve">
    <value>The /doc compiler option was specified, but one or more constructs did not have comments.</value>
  </data>
  <data name="WRN_XMLParseIncludeError" xml:space="preserve">
    <value>Badly formed XML in included comments file -- '{0}'</value>
  </data>
  <data name="WRN_XMLParseIncludeError_Title" xml:space="preserve">
    <value>Badly formed XML in included comments file</value>
  </data>
  <data name="ERR_BadDelArgCount" xml:space="preserve">
    <value>Delegate '{0}' does not take {1} arguments</value>
  </data>
  <data name="ERR_UnexpectedSemicolon" xml:space="preserve">
    <value>Semicolon after method or accessor block is not valid</value>
  </data>
  <data name="ERR_MethodReturnCantBeRefAny" xml:space="preserve">
    <value>Method or delegate cannot return type '{0}'</value>
  </data>
  <data name="ERR_CompileCancelled" xml:space="preserve">
    <value>Compilation cancelled by user</value>
  </data>
  <data name="ERR_MethodArgCantBeRefAny" xml:space="preserve">
    <value>Cannot make reference to variable of type '{0}'</value>
  </data>
  <data name="ERR_AssgReadonlyLocal" xml:space="preserve">
    <value>Cannot assign to '{0}' because it is read-only</value>
  </data>
  <data name="ERR_RefReadonlyLocal" xml:space="preserve">
    <value>Cannot use '{0}' as a ref or out value because it is read-only</value>
  </data>
  <data name="ERR_CantUseRequiredAttribute" xml:space="preserve">
    <value>The RequiredAttribute attribute is not permitted on C# types</value>
  </data>
  <data name="ERR_NoModifiersOnAccessor" xml:space="preserve">
    <value>Modifiers cannot be placed on event accessor declarations</value>
  </data>
  <data name="ERR_ParamsCantBeRefOut" xml:space="preserve">
    <value>The params parameter cannot be declared as ref or out</value>
  </data>
  <data name="ERR_ReturnNotLValue" xml:space="preserve">
    <value>Cannot modify the return value of '{0}' because it is not a variable</value>
  </data>
  <data name="ERR_MissingCoClass" xml:space="preserve">
    <value>The managed coclass wrapper class '{0}' for interface '{1}' cannot be found (are you missing an assembly reference?)</value>
  </data>
  <data name="ERR_AmbiguousAttribute" xml:space="preserve">
    <value>'{0}' is ambiguous between '{1}' and '{2}'; use either '@{0}' or '{0}Attribute'</value>
  </data>
  <data name="ERR_BadArgExtraRef" xml:space="preserve">
    <value>Argument {0} may not be passed with the '{1}' keyword</value>
  </data>
  <data name="WRN_CmdOptionConflictsSource" xml:space="preserve">
    <value>Option '{0}' overrides attribute '{1}' given in a source file or added module</value>
  </data>
  <data name="WRN_CmdOptionConflictsSource_Title" xml:space="preserve">
    <value>Option overrides attribute given in a source file or added module</value>
  </data>
  <data name="WRN_CmdOptionConflictsSource_Description" xml:space="preserve">
    <value>This warning occurs if the assembly attributes AssemblyKeyFileAttribute or AssemblyKeyNameAttribute found in source conflict with the /keyfile or /keycontainer command line option or key file name or key container specified in the Project Properties.</value>
  </data>
  <data name="ERR_BadCompatMode" xml:space="preserve">
    <value>Invalid option '{0}' for /langversion; must be ISO-1, ISO-2, Default or an integer in range 1 to 6.</value>
  </data>
  <data name="ERR_DelegateOnConditional" xml:space="preserve">
    <value>Cannot create delegate with '{0}' because it or a method it overrides has a Conditional attribute</value>
  </data>
  <data name="ERR_CantMakeTempFile" xml:space="preserve">
    <value>Cannot create temporary file -- {0}</value>
  </data>
  <data name="ERR_BadArgRef" xml:space="preserve">
    <value>Argument {0} must be passed with the '{1}' keyword</value>
  </data>
  <data name="ERR_YieldInAnonMeth" xml:space="preserve">
    <value>The yield statement cannot be used inside an anonymous method or lambda expression</value>
  </data>
  <data name="ERR_ReturnInIterator" xml:space="preserve">
    <value>Cannot return a value from an iterator. Use the yield return statement to return a value, or yield break to end the iteration.</value>
  </data>
  <data name="ERR_BadIteratorArgType" xml:space="preserve">
    <value>Iterators cannot have ref or out parameters</value>
  </data>
  <data name="ERR_BadIteratorReturn" xml:space="preserve">
    <value>The body of '{0}' cannot be an iterator block because '{1}' is not an iterator interface type</value>
  </data>
  <data name="ERR_BadYieldInFinally" xml:space="preserve">
    <value>Cannot yield in the body of a finally clause</value>
  </data>
  <data name="ERR_BadYieldInTryOfCatch" xml:space="preserve">
    <value>Cannot yield a value in the body of a try block with a catch clause</value>
  </data>
  <data name="ERR_EmptyYield" xml:space="preserve">
    <value>Expression expected after yield return</value>
  </data>
  <data name="ERR_AnonDelegateCantUse" xml:space="preserve">
    <value>Cannot use ref or out parameter '{0}' inside an anonymous method, lambda expression, or query expression</value>
  </data>
  <data name="ERR_IllegalInnerUnsafe" xml:space="preserve">
    <value>Unsafe code may not appear in iterators</value>
  </data>
  <data name="ERR_BadYieldInCatch" xml:space="preserve">
    <value>Cannot yield a value in the body of a catch clause</value>
  </data>
  <data name="ERR_BadDelegateLeave" xml:space="preserve">
    <value>Control cannot leave the body of an anonymous method or lambda expression</value>
  </data>
  <data name="WRN_IllegalPragma" xml:space="preserve">
    <value>Unrecognized #pragma directive</value>
  </data>
  <data name="WRN_IllegalPragma_Title" xml:space="preserve">
    <value>Unrecognized #pragma directive</value>
  </data>
  <data name="WRN_IllegalPPWarning" xml:space="preserve">
    <value>Expected disable or restore</value>
  </data>
  <data name="WRN_IllegalPPWarning_Title" xml:space="preserve">
    <value>Expected disable or restore after #pragma warning</value>
  </data>
  <data name="WRN_BadRestoreNumber" xml:space="preserve">
    <value>Cannot restore warning 'CS{0}' because it was disabled globally</value>
  </data>
  <data name="WRN_BadRestoreNumber_Title" xml:space="preserve">
    <value>Cannot restore warning because it was disabled globally</value>
  </data>
  <data name="ERR_VarargsIterator" xml:space="preserve">
    <value>__arglist is not allowed in the parameter list of iterators</value>
  </data>
  <data name="ERR_UnsafeIteratorArgType" xml:space="preserve">
    <value>Iterators cannot have unsafe parameters or yield types</value>
  </data>
  <data name="ERR_BadCoClassSig" xml:space="preserve">
    <value>The managed coclass wrapper class signature '{0}' for interface '{1}' is not a valid class name signature</value>
  </data>
  <data name="ERR_MultipleIEnumOfT" xml:space="preserve">
    <value>foreach statement cannot operate on variables of type '{0}' because it implements multiple instantiations of '{1}'; try casting to a specific interface instantiation</value>
  </data>
  <data name="ERR_FixedDimsRequired" xml:space="preserve">
    <value>A fixed size buffer field must have the array size specifier after the field name</value>
  </data>
  <data name="ERR_FixedNotInStruct" xml:space="preserve">
    <value>Fixed size buffer fields may only be members of structs</value>
  </data>
  <data name="ERR_AnonymousReturnExpected" xml:space="preserve">
    <value>Not all code paths return a value in {0} of type '{1}'</value>
  </data>
  <data name="WRN_NonECMAFeature" xml:space="preserve">
    <value>Feature '{0}' is not part of the standardized ISO C# language specification, and may not be accepted by other compilers</value>
  </data>
  <data name="WRN_NonECMAFeature_Title" xml:space="preserve">
    <value>Feature is not part of the standardized ISO C# language specification, and may not be accepted by other compilers</value>
  </data>
  <data name="ERR_ExpectedVerbatimLiteral" xml:space="preserve">
    <value>Keyword, identifier, or string expected after verbatim specifier: @</value>
  </data>
  <data name="ERR_AssgReadonly2" xml:space="preserve">
    <value>Members of readonly field '{0}' cannot be modified (except in a constructor or a variable initializer)</value>
  </data>
  <data name="ERR_RefReadonly2" xml:space="preserve">
    <value>Members of readonly field '{0}' cannot be used as a ref or out value (except in a constructor)</value>
  </data>
  <data name="ERR_AssgReadonlyStatic2" xml:space="preserve">
    <value>Fields of static readonly field '{0}' cannot be assigned to (except in a static constructor or a variable initializer)</value>
  </data>
  <data name="ERR_RefReadonlyStatic2" xml:space="preserve">
    <value>Fields of static readonly field '{0}' cannot be used as a ref or out value (except in a static constructor)</value>
  </data>
  <data name="ERR_AssgReadonlyLocal2Cause" xml:space="preserve">
    <value>Cannot modify members of '{0}' because it is a '{1}'</value>
  </data>
  <data name="ERR_RefReadonlyLocal2Cause" xml:space="preserve">
    <value>Cannot use fields of '{0}' as a ref or out value because it is a '{1}'</value>
  </data>
  <data name="ERR_AssgReadonlyLocalCause" xml:space="preserve">
    <value>Cannot assign to '{0}' because it is a '{1}'</value>
  </data>
  <data name="ERR_RefReadonlyLocalCause" xml:space="preserve">
    <value>Cannot use '{0}' as a ref or out value because it is a '{1}'</value>
  </data>
  <data name="WRN_ErrorOverride" xml:space="preserve">
    <value>{0}. See also error CS{1}.</value>
  </data>
  <data name="WRN_ErrorOverride_Title" xml:space="preserve">
    <value>Warning is overriding an error</value>
  </data>
  <data name="WRN_ErrorOverride_Description" xml:space="preserve">
    <value>The compiler emits this warning when it overrides an error with a warning. For information about the problem, search for the error code mentioned.</value>
  </data>
  <data name="ERR_AnonMethToNonDel" xml:space="preserve">
    <value>Cannot convert {0} to type '{1}' because it is not a delegate type</value>
  </data>
  <data name="ERR_CantConvAnonMethParams" xml:space="preserve">
    <value>Cannot convert {0} to delegate type '{1}' because the parameter types do not match the delegate parameter types</value>
  </data>
  <data name="ERR_CantConvAnonMethReturns" xml:space="preserve">
    <value>Cannot convert {0} to intended delegate type because some of the return types in the block are not implicitly convertible to the delegate return type</value>
  </data>
  <data name="ERR_BadAsyncReturnExpression" xml:space="preserve">
    <value>Since this is an async method, the return expression must be of type '{0}' rather than 'Task&lt;{0}&gt;'</value>
  </data>
  <data name="ERR_CantConvAsyncAnonFuncReturns" xml:space="preserve">
    <value>Cannot convert async {0} to delegate type '{1}'. An async {0} may return void, Task or Task&lt;T&gt;, none of which are convertible to '{1}'.</value>
  </data>
  <data name="ERR_IllegalFixedType" xml:space="preserve">
    <value>Fixed size buffer type must be one of the following: bool, byte, short, int, long, char, sbyte, ushort, uint, ulong, float or double</value>
  </data>
  <data name="ERR_FixedOverflow" xml:space="preserve">
    <value>Fixed size buffer of length {0} and type '{1}' is too big</value>
  </data>
  <data name="ERR_InvalidFixedArraySize" xml:space="preserve">
    <value>Fixed size buffers must have a length greater than zero</value>
  </data>
  <data name="ERR_FixedBufferNotFixed" xml:space="preserve">
    <value>You cannot use fixed size buffers contained in unfixed expressions. Try using the fixed statement.</value>
  </data>
  <data name="ERR_AttributeNotOnAccessor" xml:space="preserve">
    <value>Attribute '{0}' is not valid on property or event accessors. It is only valid on '{1}' declarations.</value>
  </data>
  <data name="WRN_InvalidSearchPathDir" xml:space="preserve">
    <value>Invalid search path '{0}' specified in '{1}' -- '{2}'</value>
  </data>
  <data name="WRN_InvalidSearchPathDir_Title" xml:space="preserve">
    <value>Invalid search path specified</value>
  </data>
  <data name="ERR_IllegalVarArgs" xml:space="preserve">
    <value>__arglist is not valid in this context</value>
  </data>
  <data name="ERR_IllegalParams" xml:space="preserve">
    <value>params is not valid in this context</value>
  </data>
  <data name="ERR_BadModifiersOnNamespace" xml:space="preserve">
    <value>A namespace declaration cannot have modifiers or attributes</value>
  </data>
  <data name="ERR_BadPlatformType" xml:space="preserve">
    <value>Invalid option '{0}' for /platform; must be anycpu, x86, Itanium or x64</value>
  </data>
  <data name="ERR_ThisStructNotInAnonMeth" xml:space="preserve">
    <value>Anonymous methods, lambda expressions, and query expressions inside structs cannot access instance members of 'this'. Consider copying 'this' to a local variable outside the anonymous method, lambda expression or query expression and using the local instead.</value>
  </data>
  <data name="ERR_NoConvToIDisp" xml:space="preserve">
    <value>'{0}': type used in a using statement must be implicitly convertible to 'System.IDisposable'</value>
  </data>
  <data name="ERR_BadParamRef" xml:space="preserve">
    <value>Parameter {0} must be declared with the '{1}' keyword</value>
  </data>
  <data name="ERR_BadParamExtraRef" xml:space="preserve">
    <value>Parameter {0} should not be declared with the '{1}' keyword</value>
  </data>
  <data name="ERR_BadParamType" xml:space="preserve">
    <value>Parameter {0} is declared as type '{1}{2}' but should be '{3}{4}'</value>
  </data>
  <data name="ERR_BadExternIdentifier" xml:space="preserve">
    <value>Invalid extern alias for '/reference'; '{0}' is not a valid identifier</value>
  </data>
  <data name="ERR_AliasMissingFile" xml:space="preserve">
    <value>Invalid reference alias option: '{0}=' -- missing filename</value>
  </data>
  <data name="ERR_GlobalExternAlias" xml:space="preserve">
    <value>You cannot redefine the global extern alias</value>
  </data>
  <data name="ERR_MissingTypeInSource" xml:space="preserve">
    <value>Reference to type '{0}' claims it is defined in this assembly, but it is not defined in source or any added modules</value>
  </data>
  <data name="ERR_MissingTypeInAssembly" xml:space="preserve">
    <value>Reference to type '{0}' claims it is defined in '{1}', but it could not be found</value>
  </data>
  <data name="WRN_MultiplePredefTypes" xml:space="preserve">
    <value>The predefined type '{0}' is defined in multiple assemblies in the global alias; using definition from '{1}'</value>
  </data>
  <data name="WRN_MultiplePredefTypes_Title" xml:space="preserve">
    <value>Predefined type is defined in multiple assemblies in the global alias</value>
  </data>
  <data name="WRN_MultiplePredefTypes_Description" xml:space="preserve">
    <value>This error occurs when a predefined system type such as System.Int32 is found in two assemblies. One way this can happen is if you are referencing mscorlib or System.Runtime.dll from two different places, such as trying to run two versions of the .NET Framework side-by-side.</value>
  </data>
  <data name="ERR_LocalCantBeFixedAndHoisted" xml:space="preserve">
    <value>Local '{0}' or its members cannot have their address taken and be used inside an anonymous method or lambda expression</value>
  </data>
  <data name="WRN_TooManyLinesForDebugger" xml:space="preserve">
    <value>Source file has exceeded the limit of 16,707,565 lines representable in the PDB; debug information will be incorrect</value>
  </data>
  <data name="WRN_TooManyLinesForDebugger_Title" xml:space="preserve">
    <value>Source file has exceeded the limit of 16,707,565 lines representable in the PDB; debug information will be incorrect</value>
  </data>
  <data name="ERR_CantConvAnonMethNoParams" xml:space="preserve">
    <value>Cannot convert anonymous method block without a parameter list to delegate type '{0}' because it has one or more out parameters</value>
  </data>
  <data name="ERR_ConditionalOnNonAttributeClass" xml:space="preserve">
    <value>Attribute '{0}' is only valid on methods or attribute classes</value>
  </data>
  <data name="WRN_CallOnNonAgileField" xml:space="preserve">
    <value>Accessing a member on '{0}' may cause a runtime exception because it is a field of a marshal-by-reference class</value>
  </data>
  <data name="WRN_CallOnNonAgileField_Title" xml:space="preserve">
    <value>Accessing a member on a field of a marshal-by-reference class may cause a runtime exception</value>
  </data>
  <data name="WRN_CallOnNonAgileField_Description" xml:space="preserve">
    <value>This warning occurs when you try to call a method, property, or indexer on a member of a class that derives from MarshalByRefObject, and the member is a value type. Objects that inherit from MarshalByRefObject are typically intended to be marshaled by reference across an application domain. If any code ever attempts to directly access the value-type member of such an object across an application domain, a runtime exception will occur. To resolve the warning, first copy the member into a local variable and call the method on that variable.</value>
  </data>
  <data name="WRN_BadWarningNumber" xml:space="preserve">
    <value>'{0}' is not a valid warning number</value>
  </data>
  <data name="WRN_BadWarningNumber_Title" xml:space="preserve">
    <value>Not a valid warning number</value>
  </data>
  <data name="WRN_BadWarningNumber_Description" xml:space="preserve">
    <value>A number that was passed to the #pragma warning preprocessor directive was not a valid warning number. Verify that the number represents a warning, not an error.</value>
  </data>
  <data name="WRN_InvalidNumber" xml:space="preserve">
    <value>Invalid number</value>
  </data>
  <data name="WRN_InvalidNumber_Title" xml:space="preserve">
    <value>Invalid number</value>
  </data>
  <data name="WRN_FileNameTooLong" xml:space="preserve">
    <value>Invalid filename specified for preprocessor directive. Filename is too long or not a valid filename.</value>
  </data>
  <data name="WRN_FileNameTooLong_Title" xml:space="preserve">
    <value>Invalid filename specified for preprocessor directive</value>
  </data>
  <data name="WRN_IllegalPPChecksum" xml:space="preserve">
    <value>Invalid #pragma checksum syntax; should be #pragma checksum "filename" "{XXXXXXXX-XXXX-XXXX-XXXX-XXXXXXXXXXXX}" "XXXX..."</value>
  </data>
  <data name="WRN_IllegalPPChecksum_Title" xml:space="preserve">
    <value>Invalid #pragma checksum syntax</value>
  </data>
  <data name="WRN_EndOfPPLineExpected" xml:space="preserve">
    <value>Single-line comment or end-of-line expected</value>
  </data>
  <data name="WRN_EndOfPPLineExpected_Title" xml:space="preserve">
    <value>Single-line comment or end-of-line expected after #pragma directive</value>
  </data>
  <data name="WRN_ConflictingChecksum" xml:space="preserve">
    <value>Different checksum values given for '{0}'</value>
  </data>
  <data name="WRN_ConflictingChecksum_Title" xml:space="preserve">
    <value>Different #pragma checksum values given</value>
  </data>
  <data name="WRN_InvalidAssemblyName" xml:space="preserve">
    <value>Assembly reference '{0}' is invalid and cannot be resolved</value>
  </data>
  <data name="WRN_InvalidAssemblyName_Title" xml:space="preserve">
    <value>Assembly reference is invalid and cannot be resolved</value>
  </data>
  <data name="WRN_InvalidAssemblyName_Description" xml:space="preserve">
    <value>This warning indicates that an attribute, such as InternalsVisibleToAttribute, was not specified correctly.</value>
  </data>
  <data name="WRN_UnifyReferenceMajMin" xml:space="preserve">
    <value>Assuming assembly reference '{0}' used by '{1}' matches identity '{2}' of '{3}', you may need to supply runtime policy</value>
  </data>
  <data name="WRN_UnifyReferenceMajMin_Title" xml:space="preserve">
    <value>Assuming assembly reference matches identity</value>
  </data>
  <data name="WRN_UnifyReferenceMajMin_Description" xml:space="preserve">
    <value>The two assemblies differ in release and/or version number. For unification to occur, you must specify directives in the application's .config file, and you must provide the correct strong name of an assembly.</value>
  </data>
  <data name="WRN_UnifyReferenceBldRev" xml:space="preserve">
    <value>Assuming assembly reference '{0}' used by '{1}' matches identity '{2}' of '{3}', you may need to supply runtime policy</value>
  </data>
  <data name="WRN_UnifyReferenceBldRev_Title" xml:space="preserve">
    <value>Assuming assembly reference matches identity</value>
  </data>
  <data name="WRN_UnifyReferenceBldRev_Description" xml:space="preserve">
    <value>The two assemblies differ in release and/or version number. For unification to occur, you must specify directives in the application's .config file, and you must provide the correct strong name of an assembly.</value>
  </data>
  <data name="ERR_DuplicateImport" xml:space="preserve">
    <value>Multiple assemblies with equivalent identity have been imported: '{0}' and '{1}'. Remove one of the duplicate references.</value>
  </data>
  <data name="ERR_DuplicateImportSimple" xml:space="preserve">
    <value>An assembly with the same simple name '{0}' has already been imported. Try removing one of the references (e.g. '{1}') or sign them to enable side-by-side.</value>
  </data>
  <data name="ERR_AssemblyMatchBadVersion" xml:space="preserve">
    <value>Assembly '{0}' with identity '{1}' uses '{2}' which has a higher version than referenced assembly '{3}' with identity '{4}'</value>
  </data>
  <data name="ERR_FixedNeedsLvalue" xml:space="preserve">
    <value>Fixed size buffers can only be accessed through locals or fields</value>
  </data>
  <data name="WRN_DuplicateTypeParamTag" xml:space="preserve">
    <value>XML comment has a duplicate typeparam tag for '{0}'</value>
  </data>
  <data name="WRN_DuplicateTypeParamTag_Title" xml:space="preserve">
    <value>XML comment has a duplicate typeparam tag</value>
  </data>
  <data name="WRN_UnmatchedTypeParamTag" xml:space="preserve">
    <value>XML comment has a typeparam tag for '{0}', but there is no type parameter by that name</value>
  </data>
  <data name="WRN_UnmatchedTypeParamTag_Title" xml:space="preserve">
    <value>XML comment has a typeparam tag, but there is no type parameter by that name</value>
  </data>
  <data name="WRN_UnmatchedTypeParamRefTag" xml:space="preserve">
    <value>XML comment on '{1}' has a typeparamref tag for '{0}', but there is no type parameter by that name</value>
  </data>
  <data name="WRN_UnmatchedTypeParamRefTag_Title" xml:space="preserve">
    <value>XML comment has a typeparamref tag, but there is no type parameter by that name</value>
  </data>
  <data name="WRN_MissingTypeParamTag" xml:space="preserve">
    <value>Type parameter '{0}' has no matching typeparam tag in the XML comment on '{1}' (but other type parameters do)</value>
  </data>
  <data name="WRN_MissingTypeParamTag_Title" xml:space="preserve">
    <value>Type parameter has no matching typeparam tag in the XML comment (but other type parameters do)</value>
  </data>
  <data name="ERR_CantChangeTypeOnOverride" xml:space="preserve">
    <value>'{0}': type must be '{2}' to match overridden member '{1}'</value>
  </data>
  <data name="ERR_DoNotUseFixedBufferAttr" xml:space="preserve">
    <value>Do not use 'System.Runtime.CompilerServices.FixedBuffer' attribute. Use the 'fixed' field modifier instead.</value>
  </data>
  <data name="WRN_AssignmentToSelf" xml:space="preserve">
    <value>Assignment made to same variable; did you mean to assign something else?</value>
  </data>
  <data name="WRN_AssignmentToSelf_Title" xml:space="preserve">
    <value>Assignment made to same variable</value>
  </data>
  <data name="WRN_ComparisonToSelf" xml:space="preserve">
    <value>Comparison made to same variable; did you mean to compare something else?</value>
  </data>
  <data name="WRN_ComparisonToSelf_Title" xml:space="preserve">
    <value>Comparison made to same variable</value>
  </data>
  <data name="ERR_CantOpenWin32Res" xml:space="preserve">
    <value>Error opening Win32 resource file '{0}' -- '{1}'</value>
  </data>
  <data name="WRN_DotOnDefault" xml:space="preserve">
    <value>Expression will always cause a System.NullReferenceException because the default value of '{0}' is null</value>
  </data>
  <data name="WRN_DotOnDefault_Title" xml:space="preserve">
    <value>Expression will always cause a System.NullReferenceException because the type's default value is null</value>
  </data>
  <data name="ERR_NoMultipleInheritance" xml:space="preserve">
    <value>Class '{0}' cannot have multiple base classes: '{1}' and '{2}'</value>
  </data>
  <data name="ERR_BaseClassMustBeFirst" xml:space="preserve">
    <value>Base class '{0}' must come before any interfaces</value>
  </data>
  <data name="WRN_BadXMLRefTypeVar" xml:space="preserve">
    <value>XML comment has cref attribute '{0}' that refers to a type parameter</value>
  </data>
  <data name="WRN_BadXMLRefTypeVar_Title" xml:space="preserve">
    <value>XML comment has cref attribute that refers to a type parameter</value>
  </data>
  <data name="ERR_FriendAssemblyBadArgs" xml:space="preserve">
    <value>Friend assembly reference '{0}' is invalid. InternalsVisibleTo declarations cannot have a version, culture, public key token, or processor architecture specified.</value>
  </data>
  <data name="ERR_FriendAssemblySNReq" xml:space="preserve">
    <value>Friend assembly reference '{0}' is invalid. Strong-name signed assemblies must specify a public key in their InternalsVisibleTo declarations.</value>
  </data>
  <data name="ERR_DelegateOnNullable" xml:space="preserve">
    <value>Cannot bind delegate to '{0}' because it is a member of 'System.Nullable&lt;T&gt;'</value>
  </data>
  <data name="ERR_BadCtorArgCount" xml:space="preserve">
    <value>'{0}' does not contain a constructor that takes {1} arguments</value>
  </data>
  <data name="ERR_GlobalAttributesNotFirst" xml:space="preserve">
    <value>Assembly and module attributes must precede all other elements defined in a file except using clauses and extern alias declarations</value>
  </data>
  <data name="ERR_ExpressionExpected" xml:space="preserve">
    <value>Expected expression</value>
  </data>
  <data name="ERR_InvalidSubsystemVersion" xml:space="preserve">
    <value>Invalid version {0} for /subsystemversion. The version must be 6.02 or greater for ARM or AppContainerExe, and 4.00 or greater otherwise</value>
  </data>
  <data name="ERR_InteropMethodWithBody" xml:space="preserve">
    <value>Embedded interop method '{0}' contains a body.</value>
  </data>
  <data name="ERR_BadWarningLevel" xml:space="preserve">
    <value>Warning level must be in the range 0-4</value>
  </data>
  <data name="ERR_BadDebugType" xml:space="preserve">
    <value>Invalid option '{0}' for /debug; must be 'portable', 'embedded', 'full' or 'pdbonly'</value>
  </data>
  <data name="ERR_BadResourceVis" xml:space="preserve">
    <value>Invalid option '{0}'; Resource visibility must be either 'public' or 'private'</value>
  </data>
  <data name="ERR_DefaultValueTypeMustMatch" xml:space="preserve">
    <value>The type of the argument to the DefaultParameterValue attribute must match the parameter type</value>
  </data>
  <data name="ERR_DefaultValueBadValueType" xml:space="preserve">
    <value>Argument of type '{0}' is not applicable for the DefaultParameterValue attribute</value>
  </data>
  <data name="ERR_MemberAlreadyInitialized" xml:space="preserve">
    <value>Duplicate initialization of member '{0}'</value>
  </data>
  <data name="ERR_MemberCannotBeInitialized" xml:space="preserve">
    <value>Member '{0}' cannot be initialized. It is not a field or property.</value>
  </data>
  <data name="ERR_StaticMemberInObjectInitializer" xml:space="preserve">
    <value>Static field or property '{0}' cannot be assigned in an object initializer</value>
  </data>
  <data name="ERR_ReadonlyValueTypeInObjectInitializer" xml:space="preserve">
    <value>Members of readonly field '{0}' of type '{1}' cannot be assigned with an object initializer because it is of a value type</value>
  </data>
  <data name="ERR_ValueTypePropertyInObjectInitializer" xml:space="preserve">
    <value>Members of property '{0}' of type '{1}' cannot be assigned with an object initializer because it is of a value type</value>
  </data>
  <data name="ERR_UnsafeTypeInObjectCreation" xml:space="preserve">
    <value>Unsafe type '{0}' cannot be used in object creation</value>
  </data>
  <data name="ERR_EmptyElementInitializer" xml:space="preserve">
    <value>Element initializer cannot be empty</value>
  </data>
  <data name="ERR_InitializerAddHasWrongSignature" xml:space="preserve">
    <value>The best overloaded method match for '{0}' has wrong signature for the initializer element. The initializable Add must be an accessible instance method.</value>
  </data>
  <data name="ERR_CollectionInitRequiresIEnumerable" xml:space="preserve">
    <value>Cannot initialize type '{0}' with a collection initializer because it does not implement 'System.Collections.IEnumerable'</value>
  </data>
  <data name="ERR_CantSetWin32Manifest" xml:space="preserve">
    <value>Error reading Win32 manifest file '{0}' -- '{1}'</value>
  </data>
  <data name="WRN_CantHaveManifestForModule" xml:space="preserve">
    <value>Ignoring /win32manifest for module because it only applies to assemblies</value>
  </data>
  <data name="WRN_CantHaveManifestForModule_Title" xml:space="preserve">
    <value>Ignoring /win32manifest for module because it only applies to assemblies</value>
  </data>
  <data name="ERR_BadExtensionArgTypes" xml:space="preserve">
    <value>'{0}' does not contain a definition for '{1}' and the best extension method overload '{2}' has some invalid arguments</value>
  </data>
  <data name="ERR_BadInstanceArgType" xml:space="preserve">
    <value>'{0}' does not contain a definition for '{1}' and the best extension method overload '{2}' requires a receiver of type '{3}'</value>
  </data>
  <data name="ERR_QueryDuplicateRangeVariable" xml:space="preserve">
    <value>The range variable '{0}' has already been declared</value>
  </data>
  <data name="ERR_QueryRangeVariableOverrides" xml:space="preserve">
    <value>The range variable '{0}' conflicts with a previous declaration of '{0}'</value>
  </data>
  <data name="ERR_QueryRangeVariableAssignedBadValue" xml:space="preserve">
    <value>Cannot assign {0} to a range variable</value>
  </data>
  <data name="ERR_QueryNoProviderCastable" xml:space="preserve">
    <value>Could not find an implementation of the query pattern for source type '{0}'.  '{1}' not found.  Consider explicitly specifying the type of the range variable '{2}'.</value>
  </data>
  <data name="ERR_QueryNoProviderStandard" xml:space="preserve">
    <value>Could not find an implementation of the query pattern for source type '{0}'.  '{1}' not found.  Are you missing a reference to 'System.Core.dll' or a using directive for 'System.Linq'?</value>
  </data>
  <data name="ERR_QueryNoProvider" xml:space="preserve">
    <value>Could not find an implementation of the query pattern for source type '{0}'.  '{1}' not found.</value>
  </data>
  <data name="ERR_QueryOuterKey" xml:space="preserve">
    <value>The name '{0}' is not in scope on the left side of 'equals'.  Consider swapping the expressions on either side of 'equals'.</value>
  </data>
  <data name="ERR_QueryInnerKey" xml:space="preserve">
    <value>The name '{0}' is not in scope on the right side of 'equals'.  Consider swapping the expressions on either side of 'equals'.</value>
  </data>
  <data name="ERR_QueryOutRefRangeVariable" xml:space="preserve">
    <value>Cannot pass the range variable '{0}' as an out or ref parameter</value>
  </data>
  <data name="ERR_QueryMultipleProviders" xml:space="preserve">
    <value>Multiple implementations of the query pattern were found for source type '{0}'.  Ambiguous call to '{1}'.</value>
  </data>
  <data name="ERR_QueryTypeInferenceFailedMulti" xml:space="preserve">
    <value>The type of one of the expressions in the {0} clause is incorrect.  Type inference failed in the call to '{1}'.</value>
  </data>
  <data name="ERR_QueryTypeInferenceFailed" xml:space="preserve">
    <value>The type of the expression in the {0} clause is incorrect.  Type inference failed in the call to '{1}'.</value>
  </data>
  <data name="ERR_QueryTypeInferenceFailedSelectMany" xml:space="preserve">
    <value>An expression of type '{0}' is not allowed in a subsequent from clause in a query expression with source type '{1}'.  Type inference failed in the call to '{2}'.</value>
  </data>
  <data name="ERR_ExpressionTreeContainsPointerOp" xml:space="preserve">
    <value>An expression tree may not contain an unsafe pointer operation</value>
  </data>
  <data name="ERR_ExpressionTreeContainsAnonymousMethod" xml:space="preserve">
    <value>An expression tree may not contain an anonymous method expression</value>
  </data>
  <data name="ERR_AnonymousMethodToExpressionTree" xml:space="preserve">
    <value>An anonymous method expression cannot be converted to an expression tree</value>
  </data>
  <data name="ERR_QueryRangeVariableReadOnly" xml:space="preserve">
    <value>Range variable '{0}' cannot be assigned to -- it is read only</value>
  </data>
  <data name="ERR_QueryRangeVariableSameAsTypeParam" xml:space="preserve">
    <value>The range variable '{0}' cannot have the same name as a method type parameter</value>
  </data>
  <data name="ERR_TypeVarNotFoundRangeVariable" xml:space="preserve">
    <value>The contextual keyword 'var' cannot be used in a range variable declaration</value>
  </data>
  <data name="ERR_BadArgTypesForCollectionAdd" xml:space="preserve">
    <value>The best overloaded Add method '{0}' for the collection initializer has some invalid arguments</value>
  </data>
  <data name="ERR_ByRefParameterInExpressionTree" xml:space="preserve">
    <value>An expression tree lambda may not contain an out or ref parameter</value>
  </data>
  <data name="ERR_VarArgsInExpressionTree" xml:space="preserve">
    <value>An expression tree lambda may not contain a method with variable arguments</value>
  </data>
  <data name="ERR_MemGroupInExpressionTree" xml:space="preserve">
    <value>An expression tree lambda may not contain a method group</value>
  </data>
  <data name="ERR_InitializerAddHasParamModifiers" xml:space="preserve">
    <value>The best overloaded method match '{0}' for the collection initializer element cannot be used. Collection initializer 'Add' methods cannot have ref or out parameters.</value>
  </data>
  <data name="ERR_NonInvocableMemberCalled" xml:space="preserve">
    <value>Non-invocable member '{0}' cannot be used like a method.</value>
  </data>
  <data name="WRN_MultipleRuntimeImplementationMatches" xml:space="preserve">
    <value>Member '{0}' implements interface member '{1}' in type '{2}'. There are multiple matches for the interface member at run-time. It is implementation dependent which method will be called.</value>
  </data>
  <data name="WRN_MultipleRuntimeImplementationMatches_Title" xml:space="preserve">
    <value>Member implements interface member with multiple matches at run-time</value>
  </data>
  <data name="WRN_MultipleRuntimeImplementationMatches_Description" xml:space="preserve">
    <value>This warning can be generated when two interface methods are differentiated only by whether a particular parameter is marked with ref or with out. It is best to change your code to avoid this warning because it is not obvious or guaranteed which method is called at runtime.

Although C# distinguishes between out and ref, the CLR sees them as the same. When deciding which method implements the interface, the CLR just picks one.

Give the compiler some way to differentiate the methods. For example, you can give them different names or provide an additional parameter on one of them.</value>
  </data>
  <data name="WRN_MultipleRuntimeOverrideMatches" xml:space="preserve">
    <value>Member '{1}' overrides '{0}'. There are multiple override candidates at run-time. It is implementation dependent which method will be called.</value>
  </data>
  <data name="WRN_MultipleRuntimeOverrideMatches_Title" xml:space="preserve">
    <value>Member overrides base member with multiple override candidates at run-time</value>
  </data>
  <data name="ERR_ObjectOrCollectionInitializerWithDelegateCreation" xml:space="preserve">
    <value>Object and collection initializer expressions may not be applied to a delegate creation expression</value>
  </data>
  <data name="ERR_InvalidConstantDeclarationType" xml:space="preserve">
    <value>'{0}' is of type '{1}'. The type specified in a constant declaration must be sbyte, byte, short, ushort, int, uint, long, ulong, char, float, double, decimal, bool, string, an enum-type, or a reference-type.</value>
  </data>
  <data name="ERR_FileNotFound" xml:space="preserve">
    <value>Source file '{0}' could not be found.</value>
  </data>
  <data name="WRN_FileAlreadyIncluded" xml:space="preserve">
    <value>Source file '{0}' specified multiple times</value>
  </data>
  <data name="WRN_FileAlreadyIncluded_Title" xml:space="preserve">
    <value>Source file specified multiple times</value>
  </data>
  <data name="ERR_NoFileSpec" xml:space="preserve">
    <value>Missing file specification for '{0}' option</value>
  </data>
  <data name="ERR_SwitchNeedsString" xml:space="preserve">
    <value>Command-line syntax error: Missing '{0}' for '{1}' option</value>
  </data>
  <data name="ERR_BadSwitch" xml:space="preserve">
    <value>Unrecognized option: '{0}'</value>
  </data>
  <data name="WRN_NoSources" xml:space="preserve">
    <value>No source files specified.</value>
  </data>
  <data name="WRN_NoSources_Title" xml:space="preserve">
    <value>No source files specified</value>
  </data>
  <data name="ERR_ExpectedSingleScript" xml:space="preserve">
    <value>Expected a script (.csx file) but none specified</value>
  </data>
  <data name="ERR_OpenResponseFile" xml:space="preserve">
    <value>Error opening response file '{0}'</value>
  </data>
  <data name="ERR_CantOpenFileWrite" xml:space="preserve">
    <value>Cannot open '{0}' for writing -- '{1}'</value>
  </data>
  <data name="ERR_BadBaseNumber" xml:space="preserve">
    <value>Invalid image base number '{0}'</value>
  </data>
  <data name="ERR_BinaryFile" xml:space="preserve">
    <value>'{0}' is a binary file instead of a text file</value>
  </data>
  <data name="FTL_BadCodepage" xml:space="preserve">
    <value>Code page '{0}' is invalid or not installed</value>
  </data>
  <data name="FTL_BadChecksumAlgorithm" xml:space="preserve">
    <value>Algorithm '{0}' is not supported</value>
  </data>
  <data name="ERR_NoMainOnDLL" xml:space="preserve">
    <value>Cannot specify /main if building a module or library</value>
  </data>
  <data name="FTL_InvalidTarget" xml:space="preserve">
    <value>Invalid target type for /target: must specify 'exe', 'winexe', 'library', or 'module'</value>
  </data>
  <data name="FTL_InputFileNameTooLong" xml:space="preserve">
    <value>File name '{0}' is empty, contains invalid characters, has a drive specification without an absolute path, or is too long</value>
  </data>
  <data name="WRN_NoConfigNotOnCommandLine" xml:space="preserve">
    <value>Ignoring /noconfig option because it was specified in a response file</value>
  </data>
  <data name="WRN_NoConfigNotOnCommandLine_Title" xml:space="preserve">
    <value>Ignoring /noconfig option because it was specified in a response file</value>
  </data>
  <data name="ERR_InvalidFileAlignment" xml:space="preserve">
    <value>Invalid file section alignment '{0}'</value>
  </data>
  <data name="ERR_InvalidOutputName" xml:space="preserve">
    <value>Invalid output name: {0}</value>
  </data>
  <data name="ERR_InvalidDebugInformationFormat" xml:space="preserve">
    <value>Invalid debug information format: {0}</value>
  </data>
  <data name="ERR_LegacyObjectIdSyntax" xml:space="preserve">
    <value>'id#' syntax is no longer supported. Use '$id' instead.</value>
  </data>
  <data name="WRN_DefineIdentifierRequired" xml:space="preserve">
    <value>Invalid value for '/define'; '{0}' is not a valid identifier</value>
  </data>
  <data name="WRN_DefineIdentifierRequired_Title" xml:space="preserve">
    <value>Invalid value for '/define'; not a valid identifier</value>
  </data>
  <data name="FTL_OutputFileExists" xml:space="preserve">
    <value>Cannot create short filename '{0}' when a long filename with the same short filename already exists</value>
  </data>
  <data name="ERR_OneAliasPerReference" xml:space="preserve">
    <value>A /reference option that declares an extern alias can only have one filename. To specify multiple aliases or filenames, use multiple /reference options.</value>
  </data>
  <data name="ERR_SwitchNeedsNumber" xml:space="preserve">
    <value>Command-line syntax error: Missing ':&lt;number&gt;' for '{0}' option</value>
  </data>
  <data name="ERR_MissingDebugSwitch" xml:space="preserve">
    <value>The /pdb option requires that the /debug option also be used</value>
  </data>
  <data name="ERR_ComRefCallInExpressionTree" xml:space="preserve">
    <value>An expression tree lambda may not contain a COM call with ref omitted on arguments</value>
  </data>
  <data name="ERR_InvalidFormatForGuidForOption" xml:space="preserve">
    <value>Command-line syntax error: Invalid Guid format '{0}' for option '{1}'</value>
  </data>
  <data name="ERR_MissingGuidForOption" xml:space="preserve">
    <value>Command-line syntax error: Missing Guid for option '{1}'</value>
  </data>
  <data name="WRN_CLS_NoVarArgs" xml:space="preserve">
    <value>Methods with variable arguments are not CLS-compliant</value>
  </data>
  <data name="WRN_CLS_NoVarArgs_Title" xml:space="preserve">
    <value>Methods with variable arguments are not CLS-compliant</value>
  </data>
  <data name="WRN_CLS_BadArgType" xml:space="preserve">
    <value>Argument type '{0}' is not CLS-compliant</value>
  </data>
  <data name="WRN_CLS_BadArgType_Title" xml:space="preserve">
    <value>Argument type is not CLS-compliant</value>
  </data>
  <data name="WRN_CLS_BadReturnType" xml:space="preserve">
    <value>Return type of '{0}' is not CLS-compliant</value>
  </data>
  <data name="WRN_CLS_BadReturnType_Title" xml:space="preserve">
    <value>Return type is not CLS-compliant</value>
  </data>
  <data name="WRN_CLS_BadFieldPropType" xml:space="preserve">
    <value>Type of '{0}' is not CLS-compliant</value>
  </data>
  <data name="WRN_CLS_BadFieldPropType_Title" xml:space="preserve">
    <value>Type is not CLS-compliant</value>
  </data>
  <data name="WRN_CLS_BadFieldPropType_Description" xml:space="preserve">
    <value>A public, protected, or protected internal variable must be of a type that is compliant with the Common Language Specification (CLS).</value>
  </data>
  <data name="WRN_CLS_BadIdentifierCase" xml:space="preserve">
    <value>Identifier '{0}' differing only in case is not CLS-compliant</value>
  </data>
  <data name="WRN_CLS_BadIdentifierCase_Title" xml:space="preserve">
    <value>Identifier differing only in case is not CLS-compliant</value>
  </data>
  <data name="WRN_CLS_OverloadRefOut" xml:space="preserve">
    <value>Overloaded method '{0}' differing only in ref or out, or in array rank, is not CLS-compliant</value>
  </data>
  <data name="WRN_CLS_OverloadRefOut_Title" xml:space="preserve">
    <value>Overloaded method differing only in ref or out, or in array rank, is not CLS-compliant</value>
  </data>
  <data name="WRN_CLS_OverloadUnnamed" xml:space="preserve">
    <value>Overloaded method '{0}' differing only by unnamed array types is not CLS-compliant</value>
  </data>
  <data name="WRN_CLS_OverloadUnnamed_Title" xml:space="preserve">
    <value>Overloaded method differing only by unnamed array types is not CLS-compliant</value>
  </data>
  <data name="WRN_CLS_OverloadUnnamed_Description" xml:space="preserve">
    <value>This error occurs if you have an overloaded method that takes a jagged array and the only difference between the method signatures is the element type of the array. To avoid this error, consider using a rectangular array rather than a jagged array; use an additional parameter to disambiguate the function call; rename one or more of the overloaded methods; or, if CLS Compliance is not needed, remove the CLSCompliantAttribute attribute.</value>
  </data>
  <data name="WRN_CLS_BadIdentifier" xml:space="preserve">
    <value>Identifier '{0}' is not CLS-compliant</value>
  </data>
  <data name="WRN_CLS_BadIdentifier_Title" xml:space="preserve">
    <value>Identifier is not CLS-compliant</value>
  </data>
  <data name="WRN_CLS_BadBase" xml:space="preserve">
    <value>'{0}': base type '{1}' is not CLS-compliant</value>
  </data>
  <data name="WRN_CLS_BadBase_Title" xml:space="preserve">
    <value>Base type is not CLS-compliant</value>
  </data>
  <data name="WRN_CLS_BadBase_Description" xml:space="preserve">
    <value>A base type was marked as not having to be compliant with the Common Language Specification (CLS) in an assembly that was marked as being CLS compliant. Either remove the attribute that specifies the assembly is CLS compliant or remove the attribute that indicates the type is not CLS compliant.</value>
  </data>
  <data name="WRN_CLS_BadInterfaceMember" xml:space="preserve">
    <value>'{0}': CLS-compliant interfaces must have only CLS-compliant members</value>
  </data>
  <data name="WRN_CLS_BadInterfaceMember_Title" xml:space="preserve">
    <value>CLS-compliant interfaces must have only CLS-compliant members</value>
  </data>
  <data name="WRN_CLS_NoAbstractMembers" xml:space="preserve">
    <value>'{0}': only CLS-compliant members can be abstract</value>
  </data>
  <data name="WRN_CLS_NoAbstractMembers_Title" xml:space="preserve">
    <value>Only CLS-compliant members can be abstract</value>
  </data>
  <data name="WRN_CLS_NotOnModules" xml:space="preserve">
    <value>You must specify the CLSCompliant attribute on the assembly, not the module, to enable CLS compliance checking</value>
  </data>
  <data name="WRN_CLS_NotOnModules_Title" xml:space="preserve">
    <value>You must specify the CLSCompliant attribute on the assembly, not the module, to enable CLS compliance checking</value>
  </data>
  <data name="WRN_CLS_ModuleMissingCLS" xml:space="preserve">
    <value>Added modules must be marked with the CLSCompliant attribute to match the assembly</value>
  </data>
  <data name="WRN_CLS_ModuleMissingCLS_Title" xml:space="preserve">
    <value>Added modules must be marked with the CLSCompliant attribute to match the assembly</value>
  </data>
  <data name="WRN_CLS_AssemblyNotCLS" xml:space="preserve">
    <value>'{0}' cannot be marked as CLS-compliant because the assembly does not have a CLSCompliant attribute</value>
  </data>
  <data name="WRN_CLS_AssemblyNotCLS_Title" xml:space="preserve">
    <value>Type or member cannot be marked as CLS-compliant because the assembly does not have a CLSCompliant attribute</value>
  </data>
  <data name="WRN_CLS_BadAttributeType" xml:space="preserve">
    <value>'{0}' has no accessible constructors which use only CLS-compliant types</value>
  </data>
  <data name="WRN_CLS_BadAttributeType_Title" xml:space="preserve">
    <value>Type has no accessible constructors which use only CLS-compliant types</value>
  </data>
  <data name="WRN_CLS_ArrayArgumentToAttribute" xml:space="preserve">
    <value>Arrays as attribute arguments is not CLS-compliant</value>
  </data>
  <data name="WRN_CLS_ArrayArgumentToAttribute_Title" xml:space="preserve">
    <value>Arrays as attribute arguments is not CLS-compliant</value>
  </data>
  <data name="WRN_CLS_NotOnModules2" xml:space="preserve">
    <value>You cannot specify the CLSCompliant attribute on a module that differs from the CLSCompliant attribute on the assembly</value>
  </data>
  <data name="WRN_CLS_NotOnModules2_Title" xml:space="preserve">
    <value>You cannot specify the CLSCompliant attribute on a module that differs from the CLSCompliant attribute on the assembly</value>
  </data>
  <data name="WRN_CLS_IllegalTrueInFalse" xml:space="preserve">
    <value>'{0}' cannot be marked as CLS-compliant because it is a member of non-CLS-compliant type '{1}'</value>
  </data>
  <data name="WRN_CLS_IllegalTrueInFalse_Title" xml:space="preserve">
    <value>Type cannot be marked as CLS-compliant because it is a member of non-CLS-compliant type</value>
  </data>
  <data name="WRN_CLS_MeaninglessOnPrivateType" xml:space="preserve">
    <value>CLS compliance checking will not be performed on '{0}' because it is not visible from outside this assembly</value>
  </data>
  <data name="WRN_CLS_MeaninglessOnPrivateType_Title" xml:space="preserve">
    <value>CLS compliance checking will not be performed because it is not visible from outside this assembly</value>
  </data>
  <data name="WRN_CLS_AssemblyNotCLS2" xml:space="preserve">
    <value>'{0}' does not need a CLSCompliant attribute because the assembly does not have a CLSCompliant attribute</value>
  </data>
  <data name="WRN_CLS_AssemblyNotCLS2_Title" xml:space="preserve">
    <value>Type or member does not need a CLSCompliant attribute because the assembly does not have a CLSCompliant attribute</value>
  </data>
  <data name="WRN_CLS_MeaninglessOnParam" xml:space="preserve">
    <value>CLSCompliant attribute has no meaning when applied to parameters. Try putting it on the method instead.</value>
  </data>
  <data name="WRN_CLS_MeaninglessOnParam_Title" xml:space="preserve">
    <value>CLSCompliant attribute has no meaning when applied to parameters</value>
  </data>
  <data name="WRN_CLS_MeaninglessOnReturn" xml:space="preserve">
    <value>CLSCompliant attribute has no meaning when applied to return types. Try putting it on the method instead.</value>
  </data>
  <data name="WRN_CLS_MeaninglessOnReturn_Title" xml:space="preserve">
    <value>CLSCompliant attribute has no meaning when applied to return types</value>
  </data>
  <data name="WRN_CLS_BadTypeVar" xml:space="preserve">
    <value>Constraint type '{0}' is not CLS-compliant</value>
  </data>
  <data name="WRN_CLS_BadTypeVar_Title" xml:space="preserve">
    <value>Constraint type is not CLS-compliant</value>
  </data>
  <data name="WRN_CLS_VolatileField" xml:space="preserve">
    <value>CLS-compliant field '{0}' cannot be volatile</value>
  </data>
  <data name="WRN_CLS_VolatileField_Title" xml:space="preserve">
    <value>CLS-compliant field cannot be volatile</value>
  </data>
  <data name="WRN_CLS_BadInterface" xml:space="preserve">
    <value>'{0}' is not CLS-compliant because base interface '{1}' is not CLS-compliant</value>
  </data>
  <data name="WRN_CLS_BadInterface_Title" xml:space="preserve">
    <value>Type is not CLS-compliant because base interface is not CLS-compliant</value>
  </data>
  <data name="ERR_BadAwaitArg" xml:space="preserve">
    <value>'await' requires that the type {0} have a suitable GetAwaiter method</value>
  </data>
  <data name="ERR_BadAwaitArgIntrinsic" xml:space="preserve">
    <value>Cannot await '{0}'</value>
  </data>
  <data name="ERR_BadAwaiterPattern" xml:space="preserve">
    <value>'await' requires that the return type '{0}' of '{1}.GetAwaiter()' have suitable IsCompleted, OnCompleted, and GetResult members, and implement INotifyCompletion or ICriticalNotifyCompletion</value>
  </data>
  <data name="ERR_BadAwaitArg_NeedSystem" xml:space="preserve">
    <value>'await' requires that the type '{0}' have a suitable GetAwaiter method. Are you missing a using directive for 'System'?</value>
  </data>
  <data name="ERR_BadAwaitArgVoidCall" xml:space="preserve">
    <value>Cannot await 'void'</value>
  </data>
  <data name="ERR_BadAwaitAsIdentifier" xml:space="preserve">
    <value>'await' cannot be used as an identifier within an async method or lambda expression</value>
  </data>
  <data name="ERR_DoesntImplementAwaitInterface" xml:space="preserve">
    <value>'{0}' does not implement '{1}'</value>
  </data>
  <data name="ERR_TaskRetNoObjectRequired" xml:space="preserve">
    <value>Since '{0}' is an async method that returns 'Task', a return keyword must not be followed by an object expression. Did you intend to return 'Task&lt;T&gt;'?</value>
  </data>
  <data name="ERR_BadAsyncReturn" xml:space="preserve">
    <value>The return type of an async method must be void, Task or Task&lt;T&gt;</value>
  </data>
  <data name="ERR_CantReturnVoid" xml:space="preserve">
    <value>Cannot return an expression of type 'void'</value>
  </data>
  <data name="ERR_VarargsAsync" xml:space="preserve">
    <value>__arglist is not allowed in the parameter list of async methods</value>
  </data>
  <data name="ERR_ByRefTypeAndAwait" xml:space="preserve">
    <value>'await' cannot be used in an expression containing the type '{0}'</value>
  </data>
  <data name="ERR_UnsafeAsyncArgType" xml:space="preserve">
    <value>Async methods cannot have unsafe parameters or return types</value>
  </data>
  <data name="ERR_BadAsyncArgType" xml:space="preserve">
    <value>Async methods cannot have ref or out parameters</value>
  </data>
  <data name="ERR_BadAwaitWithoutAsync" xml:space="preserve">
    <value>The 'await' operator can only be used when contained within a method or lambda expression marked with the 'async' modifier</value>
  </data>
  <data name="ERR_BadAwaitWithoutAsyncLambda" xml:space="preserve">
    <value>The 'await' operator can only be used within an async {0}. Consider marking this {0} with the 'async' modifier.</value>
  </data>
  <data name="ERR_BadAwaitWithoutAsyncMethod" xml:space="preserve">
    <value>The 'await' operator can only be used within an async method. Consider marking this method with the 'async' modifier and changing its return type to 'Task&lt;{0}&gt;'.</value>
  </data>
  <data name="ERR_BadAwaitWithoutVoidAsyncMethod" xml:space="preserve">
    <value>The 'await' operator can only be used within an async method. Consider marking this method with the 'async' modifier and changing its return type to 'Task'.</value>
  </data>
  <data name="ERR_BadAwaitInFinally" xml:space="preserve">
    <value>Cannot await in the body of a finally clause</value>
  </data>
  <data name="ERR_BadAwaitInCatch" xml:space="preserve">
    <value>Cannot await in a catch clause</value>
  </data>
  <data name="ERR_BadAwaitInCatchFilter" xml:space="preserve">
    <value>Cannot await in the filter expression of a catch clause</value>
  </data>
  <data name="ERR_BadAwaitInLock" xml:space="preserve">
    <value>Cannot await in the body of a lock statement</value>
  </data>
  <data name="ERR_BadAwaitInStaticVariableInitializer" xml:space="preserve">
    <value>The 'await' operator cannot be used in a static script variable initializer.</value>
  </data>
  <data name="ERR_AwaitInUnsafeContext" xml:space="preserve">
    <value>Cannot await in an unsafe context</value>
  </data>
  <data name="ERR_BadAsyncLacksBody" xml:space="preserve">
    <value>The 'async' modifier can only be used in methods that have a body.</value>
  </data>
  <data name="ERR_BadSpecialByRefLocal" xml:space="preserve">
    <value>Parameters or locals of type '{0}' cannot be declared in async methods or lambda expressions.</value>
  </data>
  <data name="ERR_SecurityCriticalOrSecuritySafeCriticalOnAsync" xml:space="preserve">
    <value>Security attribute '{0}' cannot be applied to an Async method.</value>
  </data>
  <data name="ERR_SecurityCriticalOrSecuritySafeCriticalOnAsyncInClassOrStruct" xml:space="preserve">
    <value>Async methods are not allowed in an Interface, Class, or Structure which has the 'SecurityCritical' or 'SecuritySafeCritical' attribute.</value>
  </data>
  <data name="ERR_MainCantBeAsync" xml:space="preserve">
    <value>'{0}': an entry point cannot be marked with the 'async' modifier</value>
  </data>
  <data name="ERR_BadAwaitInQuery" xml:space="preserve">
    <value>The 'await' operator may only be used in a query expression within the first collection expression of the initial 'from' clause or within the collection expression of a 'join' clause</value>
  </data>
  <data name="WRN_AsyncLacksAwaits" xml:space="preserve">
    <value>This async method lacks 'await' operators and will run synchronously. Consider using the 'await' operator to await non-blocking API calls, or 'await Task.Run(...)' to do CPU-bound work on a background thread.</value>
  </data>
  <data name="WRN_AsyncLacksAwaits_Title" xml:space="preserve">
    <value>Async method lacks 'await' operators and will run synchronously</value>
  </data>
  <data name="WRN_UnobservedAwaitableExpression" xml:space="preserve">
    <value>Because this call is not awaited, execution of the current method continues before the call is completed. Consider applying the 'await' operator to the result of the call.</value>
  </data>
  <data name="WRN_UnobservedAwaitableExpression_Title" xml:space="preserve">
    <value>Because this call is not awaited, execution of the current method continues before the call is completed</value>
  </data>
  <data name="WRN_UnobservedAwaitableExpression_Description" xml:space="preserve">
    <value>The current method calls an async method that returns a Task or a Task&lt;TResult&gt; and doesn't apply the await operator to the result. The call to the async method starts an asynchronous task. However, because no await operator is applied, the program continues without waiting for the task to complete. In most cases, that behavior isn't what you expect. Usually other aspects of the calling method depend on the results of the call or, minimally, the called method is expected to complete before you return from the method that contains the call.

An equally important issue is what happens to exceptions that are raised in the called async method. An exception that's raised in a method that returns a Task or Task&lt;TResult&gt; is stored in the returned task. If you don't await the task or explicitly check for exceptions, the exception is lost. If you await the task, its exception is rethrown.

As a best practice, you should always await the call.

You should consider suppressing the warning only if you're sure that you don't want to wait for the asynchronous call to complete and that the called method won't raise any exceptions. In that case, you can suppress the warning by assigning the task result of the call to a variable.</value>
  </data>
  <data name="ERR_SynchronizedAsyncMethod" xml:space="preserve">
    <value>'MethodImplOptions.Synchronized' cannot be applied to an async method</value>
  </data>
  <data name="ERR_NoConversionForCallerLineNumberParam" xml:space="preserve">
    <value>CallerLineNumberAttribute cannot be applied because there are no standard conversions from type '{0}' to type '{1}'</value>
  </data>
  <data name="ERR_NoConversionForCallerFilePathParam" xml:space="preserve">
    <value>CallerFilePathAttribute cannot be applied because there are no standard conversions from type '{0}' to type '{1}'</value>
  </data>
  <data name="ERR_NoConversionForCallerMemberNameParam" xml:space="preserve">
    <value>CallerMemberNameAttribute cannot be applied because there are no standard conversions from type '{0}' to type '{1}'</value>
  </data>
  <data name="ERR_BadCallerLineNumberParamWithoutDefaultValue" xml:space="preserve">
    <value>The CallerLineNumberAttribute may only be applied to parameters with default values</value>
  </data>
  <data name="ERR_BadCallerFilePathParamWithoutDefaultValue" xml:space="preserve">
    <value>The CallerFilePathAttribute may only be applied to parameters with default values</value>
  </data>
  <data name="ERR_BadCallerMemberNameParamWithoutDefaultValue" xml:space="preserve">
    <value>The CallerMemberNameAttribute may only be applied to parameters with default values</value>
  </data>
  <data name="WRN_CallerLineNumberParamForUnconsumedLocation" xml:space="preserve">
    <value>The CallerLineNumberAttribute applied to parameter '{0}' will have no effect because it applies to a member that is used in contexts that do not allow optional arguments</value>
  </data>
  <data name="WRN_CallerLineNumberParamForUnconsumedLocation_Title" xml:space="preserve">
    <value>The CallerLineNumberAttribute will have no effect because it applies to a member that is used in contexts that do not allow optional arguments</value>
  </data>
  <data name="WRN_CallerFilePathParamForUnconsumedLocation" xml:space="preserve">
    <value>The CallerFilePathAttribute applied to parameter '{0}' will have no effect because it applies to a member that is used in contexts that do not allow optional arguments</value>
  </data>
  <data name="WRN_CallerFilePathParamForUnconsumedLocation_Title" xml:space="preserve">
    <value>The CallerFilePathAttribute will have no effect because it applies to a member that is used in contexts that do not allow optional arguments</value>
  </data>
  <data name="WRN_CallerMemberNameParamForUnconsumedLocation" xml:space="preserve">
    <value>The CallerMemberNameAttribute applied to parameter '{0}' will have no effect because it applies to a member that is used in contexts that do not allow optional arguments</value>
  </data>
  <data name="WRN_CallerMemberNameParamForUnconsumedLocation_Title" xml:space="preserve">
    <value>The CallerMemberNameAttribute will have no effect because it applies to a member that is used in contexts that do not allow optional arguments</value>
  </data>
  <data name="ERR_NoEntryPoint" xml:space="preserve">
    <value>Program does not contain a static 'Main' method suitable for an entry point</value>
  </data>
  <data name="ERR_ArrayInitializerIncorrectLength" xml:space="preserve">
    <value>An array initializer of length '{0}' is expected</value>
  </data>
  <data name="ERR_ArrayInitializerExpected" xml:space="preserve">
    <value>A nested array initializer is expected</value>
  </data>
  <data name="ERR_IllegalVarianceSyntax" xml:space="preserve">
    <value>Invalid variance modifier. Only interface and delegate type parameters can be specified as variant.</value>
  </data>
  <data name="ERR_UnexpectedAliasedName" xml:space="preserve">
    <value>Unexpected use of an aliased name</value>
  </data>
  <data name="ERR_UnexpectedGenericName" xml:space="preserve">
    <value>Unexpected use of a generic name</value>
  </data>
  <data name="ERR_UnexpectedUnboundGenericName" xml:space="preserve">
    <value>Unexpected use of an unbound generic name</value>
  </data>
  <data name="ERR_GlobalStatement" xml:space="preserve">
    <value>Expressions and statements can only occur in a method body</value>
  </data>
  <data name="ERR_NamedArgumentForArray" xml:space="preserve">
    <value>An array access may not have a named argument specifier</value>
  </data>
  <data name="ERR_NotYetImplementedInRoslyn" xml:space="preserve">
    <value>This language feature ('{0}') is not yet implemented.</value>
  </data>
  <data name="ERR_DefaultValueNotAllowed" xml:space="preserve">
    <value>Default values are not valid in this context.</value>
  </data>
  <data name="ERR_CantOpenIcon" xml:space="preserve">
    <value>Error opening icon file {0} -- {1}</value>
  </data>
  <data name="ERR_CantOpenWin32Manifest" xml:space="preserve">
    <value>Error opening Win32 manifest file {0} -- {1}</value>
  </data>
  <data name="ERR_ErrorBuildingWin32Resources" xml:space="preserve">
    <value>Error building Win32 resources -- {0}</value>
  </data>
  <data name="ERR_DefaultValueBeforeRequiredValue" xml:space="preserve">
    <value>Optional parameters must appear after all required parameters</value>
  </data>
  <data name="ERR_ExplicitImplCollisionOnRefOut" xml:space="preserve">
    <value>Cannot inherit interface '{0}' with the specified type parameters because it causes method '{1}' to contain overloads which differ only on ref and out</value>
  </data>
  <data name="ERR_PartialWrongTypeParamsVariance" xml:space="preserve">
    <value>Partial declarations of '{0}' must have the same type parameter names and variance modifiers in the same order</value>
  </data>
  <data name="ERR_UnexpectedVariance" xml:space="preserve">
    <value>Invalid variance: The type parameter '{1}' must be {3} valid on '{0}'. '{1}' is {2}.</value>
  </data>
  <data name="ERR_DeriveFromDynamic" xml:space="preserve">
    <value>'{0}': cannot derive from the dynamic type</value>
  </data>
  <data name="ERR_DeriveFromConstructedDynamic" xml:space="preserve">
    <value>'{0}': cannot implement a dynamic interface '{1}'</value>
  </data>
  <data name="ERR_DynamicTypeAsBound" xml:space="preserve">
    <value>Constraint cannot be the dynamic type</value>
  </data>
  <data name="ERR_ConstructedDynamicTypeAsBound" xml:space="preserve">
    <value>Constraint cannot be a dynamic type '{0}'</value>
  </data>
  <data name="ERR_DynamicRequiredTypesMissing" xml:space="preserve">
    <value>One or more types required to compile a dynamic expression cannot be found. Are you missing a reference?</value>
  </data>
  <data name="ERR_MetadataNameTooLong" xml:space="preserve">
    <value>Name '{0}' exceeds the maximum length allowed in metadata.</value>
  </data>
  <data name="ERR_AttributesNotAllowed" xml:space="preserve">
    <value>Attributes are not valid in this context.</value>
  </data>
  <data name="ERR_ExternAliasNotAllowed" xml:space="preserve">
    <value>'extern alias' is not valid in this context</value>
  </data>
  <data name="WRN_IsDynamicIsConfusing" xml:space="preserve">
    <value>Using '{0}' to test compatibility with '{1}' is essentially identical to testing compatibility with '{2}' and will succeed for all non-null values</value>
  </data>
  <data name="WRN_IsDynamicIsConfusing_Title" xml:space="preserve">
    <value>Using 'is' to test compatibility with 'dynamic' is essentially identical to testing compatibility with 'Object'</value>
  </data>
  <data name="ERR_OverloadRefOutCtor" xml:space="preserve">
    <value>Cannot define overloaded constructor '{0}' because it differs from another constructor only on ref and out</value>
  </data>
  <data name="ERR_YieldNotAllowedInScript" xml:space="preserve">
    <value>Cannot use 'yield' in top-level script code</value>
  </data>
  <data name="ERR_NamespaceNotAllowedInScript" xml:space="preserve">
    <value>Cannot declare namespace in script code</value>
  </data>
  <data name="ERR_GlobalAttributesNotAllowed" xml:space="preserve">
    <value>Assembly and module attributes are not allowed in this context</value>
  </data>
  <data name="ERR_InvalidDelegateType" xml:space="preserve">
    <value>Delegate '{0}' has no invoke method or an invoke method with a return type or parameter types that are not supported.</value>
  </data>
  <data name="WRN_MainIgnored" xml:space="preserve">
    <value>The entry point of the program is global script code; ignoring '{0}' entry point.</value>
  </data>
  <data name="WRN_MainIgnored_Title" xml:space="preserve">
    <value>The entry point of the program is global script code; ignoring entry point</value>
  </data>
  <data name="ERR_StaticInAsOrIs" xml:space="preserve">
    <value>The second operand of an 'is' or 'as' operator may not be static type '{0}'</value>
  </data>
  <data name="ERR_BadVisEventType" xml:space="preserve">
    <value>Inconsistent accessibility: event type '{1}' is less accessible than event '{0}'</value>
  </data>
  <data name="ERR_NamedArgumentSpecificationBeforeFixedArgument" xml:space="preserve">
    <value>Named argument specifications must appear after all fixed arguments have been specified</value>
  </data>
  <data name="ERR_BadNamedArgument" xml:space="preserve">
    <value>The best overload for '{0}' does not have a parameter named '{1}'</value>
  </data>
  <data name="ERR_BadNamedArgumentForDelegateInvoke" xml:space="preserve">
    <value>The delegate '{0}' does not have a parameter named '{1}'</value>
  </data>
  <data name="ERR_DuplicateNamedArgument" xml:space="preserve">
    <value>Named argument '{0}' cannot be specified multiple times</value>
  </data>
  <data name="ERR_NamedArgumentUsedInPositional" xml:space="preserve">
    <value>Named argument '{0}' specifies a parameter for which a positional argument has already been given</value>
  </data>
  <data name="ERR_DefaultValueUsedWithAttributes" xml:space="preserve">
    <value>Cannot specify default parameter value in conjunction with DefaultParameterAttribute or OptionalAttribute</value>
  </data>
  <data name="ERR_DefaultValueMustBeConstant" xml:space="preserve">
    <value>Default parameter value for '{0}' must be a compile-time constant</value>
  </data>
  <data name="ERR_RefOutDefaultValue" xml:space="preserve">
    <value>A ref or out parameter cannot have a default value</value>
  </data>
  <data name="ERR_DefaultValueForExtensionParameter" xml:space="preserve">
    <value>Cannot specify a default value for the 'this' parameter</value>
  </data>
  <data name="ERR_DefaultValueForParamsParameter" xml:space="preserve">
    <value>Cannot specify a default value for a parameter array</value>
  </data>
  <data name="ERR_NoConversionForDefaultParam" xml:space="preserve">
    <value>A value of type '{0}' cannot be used as a default parameter because there are no standard conversions to type '{1}'</value>
  </data>
  <data name="ERR_NoConversionForNubDefaultParam" xml:space="preserve">
    <value>A value of type '{0}' cannot be used as default parameter for nullable parameter '{1}' because '{0}' is not a simple type</value>
  </data>
  <data name="ERR_NotNullRefDefaultParameter" xml:space="preserve">
    <value>'{0}' is of type '{1}'. A default parameter value of a reference type other than string can only be initialized with null</value>
  </data>
  <data name="WRN_DefaultValueForUnconsumedLocation" xml:space="preserve">
    <value>The default value specified for parameter '{0}' will have no effect because it applies to a member that is used in contexts that do not allow optional arguments</value>
  </data>
  <data name="WRN_DefaultValueForUnconsumedLocation_Title" xml:space="preserve">
    <value>The default value specified will have no effect because it applies to a member that is used in contexts that do not allow optional arguments</value>
  </data>
  <data name="ERR_PublicKeyFileFailure" xml:space="preserve">
    <value>Error signing output with public key from file '{0}' -- {1}</value>
  </data>
  <data name="ERR_PublicKeyContainerFailure" xml:space="preserve">
    <value>Error signing output with public key from container '{0}' -- {1}</value>
  </data>
  <data name="ERR_BadDynamicTypeof" xml:space="preserve">
    <value>The typeof operator cannot be used on the dynamic type</value>
  </data>
  <data name="ERR_ExpressionTreeContainsDynamicOperation" xml:space="preserve">
    <value>An expression tree may not contain a dynamic operation</value>
  </data>
  <data name="ERR_BadAsyncExpressionTree" xml:space="preserve">
    <value>Async lambda expressions cannot be converted to expression trees</value>
  </data>
  <data name="ERR_DynamicAttributeMissing" xml:space="preserve">
    <value>Cannot define a class or member that utilizes 'dynamic' because the compiler required type '{0}' cannot be found. Are you missing a reference?</value>
  </data>
  <data name="ERR_CannotPassNullForFriendAssembly" xml:space="preserve">
    <value>Cannot pass null for friend assembly name</value>
  </data>
  <data name="ERR_SignButNoPrivateKey" xml:space="preserve">
    <value>Key file '{0}' is missing the private key needed for signing</value>
  </data>
  <data name="ERR_PublicSignButNoKey" xml:space="preserve">
    <value>Public signing was specified and requires a public key, but no public key was specified.</value>
  </data>
  <data name="ERR_PublicSignNetModule" xml:space="preserve">
    <value>Public signing is not supported for netmodules.</value>
  </data>
  <data name="WRN_DelaySignButNoKey" xml:space="preserve">
    <value>Delay signing was specified and requires a public key, but no public key was specified</value>
  </data>
  <data name="WRN_DelaySignButNoKey_Title" xml:space="preserve">
    <value>Delay signing was specified and requires a public key, but no public key was specified</value>
  </data>
  <data name="ERR_InvalidVersionFormat" xml:space="preserve">
    <value>The specified version string does not conform to the required format - major[.minor[.build[.revision]]]</value>
  </data>
  <data name="ERR_InvalidVersionFormat2" xml:space="preserve">
    <value>The specified version string does not conform to the required format - major.minor.build.revision</value>
  </data>
  <data name="WRN_InvalidVersionFormat" xml:space="preserve">
    <value>The specified version string does not conform to the recommended format - major.minor.build.revision</value>
  </data>
  <data name="WRN_InvalidVersionFormat_Title" xml:space="preserve">
    <value>The specified version string does not conform to the recommended format - major.minor.build.revision</value>
  </data>
  <data name="ERR_InvalidAssemblyCultureForExe" xml:space="preserve">
    <value>Executables cannot be satellite assemblies; culture should always be empty</value>
  </data>
  <data name="ERR_NoCorrespondingArgument" xml:space="preserve">
    <value>There is no argument given that corresponds to the required formal parameter '{0}' of '{1}'</value>
  </data>
  <data name="WRN_UnimplementedCommandLineSwitch" xml:space="preserve">
    <value>The command line switch '{0}' is not yet implemented and was ignored.</value>
  </data>
  <data name="WRN_UnimplementedCommandLineSwitch_Title" xml:space="preserve">
    <value>Command line switch is not yet implemented</value>
  </data>
  <data name="ERR_ModuleEmitFailure" xml:space="preserve">
    <value>Failed to emit module '{0}'.</value>
  </data>
  <data name="ERR_FixedLocalInLambda" xml:space="preserve">
    <value>Cannot use fixed local '{0}' inside an anonymous method, lambda expression, or query expression</value>
  </data>
  <data name="ERR_ExpressionTreeContainsNamedArgument" xml:space="preserve">
    <value>An expression tree may not contain a named argument specification</value>
  </data>
  <data name="ERR_ExpressionTreeContainsOptionalArgument" xml:space="preserve">
    <value>An expression tree may not contain a call or invocation that uses optional arguments</value>
  </data>
  <data name="ERR_ExpressionTreeContainsIndexedProperty" xml:space="preserve">
    <value>An expression tree may not contain an indexed property</value>
  </data>
  <data name="ERR_IndexedPropertyRequiresParams" xml:space="preserve">
    <value>Indexed property '{0}' has non-optional arguments which must be provided</value>
  </data>
  <data name="ERR_IndexedPropertyMustHaveAllOptionalParams" xml:space="preserve">
    <value>Indexed property '{0}' must have all arguments optional</value>
  </data>
  <data name="ERR_SpecialByRefInLambda" xml:space="preserve">
    <value>Instance of type '{0}' cannot be used inside an anonymous function, query expression, iterator block or async method</value>
  </data>
  <data name="ERR_SecurityAttributeMissingAction" xml:space="preserve">
    <value>First argument to a security attribute must be a valid SecurityAction</value>
  </data>
  <data name="ERR_SecurityAttributeInvalidAction" xml:space="preserve">
    <value>Security attribute '{0}' has an invalid SecurityAction value '{1}'</value>
  </data>
  <data name="ERR_SecurityAttributeInvalidActionAssembly" xml:space="preserve">
    <value>SecurityAction value '{0}' is invalid for security attributes applied to an assembly</value>
  </data>
  <data name="ERR_SecurityAttributeInvalidActionTypeOrMethod" xml:space="preserve">
    <value>SecurityAction value '{0}' is invalid for security attributes applied to a type or a method</value>
  </data>
  <data name="ERR_PrincipalPermissionInvalidAction" xml:space="preserve">
    <value>SecurityAction value '{0}' is invalid for PrincipalPermission attribute</value>
  </data>
  <data name="ERR_FeatureNotValidInExpressionTree" xml:space="preserve">
    <value>An expression tree may not contain '{0}'</value>
  </data>
  <data name="ERR_PermissionSetAttributeInvalidFile" xml:space="preserve">
    <value>Unable to resolve file path '{0}' specified for the named argument '{1}' for PermissionSet attribute</value>
  </data>
  <data name="ERR_PermissionSetAttributeFileReadError" xml:space="preserve">
    <value>Error reading file '{0}' specified for the named argument '{1}' for PermissionSet attribute: '{2}'</value>
  </data>
  <data name="ERR_GlobalSingleTypeNameNotFoundFwd" xml:space="preserve">
    <value>The type name '{0}' could not be found in the global namespace. This type has been forwarded to assembly '{1}' Consider adding a reference to that assembly.</value>
  </data>
  <data name="ERR_DottedTypeNameNotFoundInNSFwd" xml:space="preserve">
    <value>The type name '{0}' could not be found in the namespace '{1}'. This type has been forwarded to assembly '{2}' Consider adding a reference to that assembly.</value>
  </data>
  <data name="ERR_SingleTypeNameNotFoundFwd" xml:space="preserve">
    <value>The type name '{0}' could not be found. This type has been forwarded to assembly '{1}'. Consider adding a reference to that assembly.</value>
  </data>
  <data name="ERR_AssemblySpecifiedForLinkAndRef" xml:space="preserve">
    <value>Assemblies '{0}' and '{1}' refer to the same metadata but only one is a linked reference (specified using /link option); consider removing one of the references.</value>
  </data>
  <data name="WRN_DeprecatedCollectionInitAdd" xml:space="preserve">
    <value>The best overloaded Add method '{0}' for the collection initializer element is obsolete.</value>
  </data>
  <data name="WRN_DeprecatedCollectionInitAdd_Title" xml:space="preserve">
    <value>The best overloaded Add method for the collection initializer element is obsolete</value>
  </data>
  <data name="WRN_DeprecatedCollectionInitAddStr" xml:space="preserve">
    <value>The best overloaded Add method '{0}' for the collection initializer element is obsolete. {1}</value>
  </data>
  <data name="WRN_DeprecatedCollectionInitAddStr_Title" xml:space="preserve">
    <value>The best overloaded Add method for the collection initializer element is obsolete</value>
  </data>
  <data name="ERR_DeprecatedCollectionInitAddStr" xml:space="preserve">
    <value>The best overloaded Add method '{0}' for the collection initializer element is obsolete. {1}</value>
  </data>
  <data name="ERR_IteratorInInteractive" xml:space="preserve">
    <value>Yield statements may not appear at the top level in interactive code.</value>
  </data>
  <data name="ERR_SecurityAttributeInvalidTarget" xml:space="preserve">
    <value>Security attribute '{0}' is not valid on this declaration type. Security attributes are only valid on assembly, type and method declarations.</value>
  </data>
  <data name="ERR_BadDynamicMethodArg" xml:space="preserve">
    <value>Cannot use an expression of type '{0}' as an argument to a dynamically dispatched operation.</value>
  </data>
  <data name="ERR_BadDynamicMethodArgLambda" xml:space="preserve">
    <value>Cannot use a lambda expression as an argument to a dynamically dispatched operation without first casting it to a delegate or expression tree type.</value>
  </data>
  <data name="ERR_BadDynamicMethodArgMemgrp" xml:space="preserve">
    <value>Cannot use a method group as an argument to a dynamically dispatched operation. Did you intend to invoke the method?</value>
  </data>
  <data name="ERR_NoDynamicPhantomOnBase" xml:space="preserve">
    <value>The call to method '{0}' needs to be dynamically dispatched, but cannot be because it is part of a base access expression. Consider casting the dynamic arguments or eliminating the base access.</value>
  </data>
  <data name="ERR_BadDynamicQuery" xml:space="preserve">
    <value>Query expressions over source type 'dynamic' or with a join sequence of type 'dynamic' are not allowed</value>
  </data>
  <data name="ERR_NoDynamicPhantomOnBaseIndexer" xml:space="preserve">
    <value>The indexer access needs to be dynamically dispatched, but cannot be because it is part of a base access expression. Consider casting the dynamic arguments or eliminating the base access.</value>
  </data>
  <data name="WRN_DynamicDispatchToConditionalMethod" xml:space="preserve">
    <value>The dynamically dispatched call to method '{0}' may fail at runtime because one or more applicable overloads are conditional methods.</value>
  </data>
  <data name="WRN_DynamicDispatchToConditionalMethod_Title" xml:space="preserve">
    <value>Dynamically dispatched call may fail at runtime because one or more applicable overloads are conditional methods</value>
  </data>
  <data name="ERR_BadArgTypeDynamicExtension" xml:space="preserve">
    <value>'{0}' has no applicable method named '{1}' but appears to have an extension method by that name. Extension methods cannot be dynamically dispatched. Consider casting the dynamic arguments or calling the extension method without the extension method syntax.</value>
  </data>
  <data name="WRN_CallerFilePathPreferredOverCallerMemberName" xml:space="preserve">
    <value>The CallerMemberNameAttribute applied to parameter '{0}' will have no effect. It is overridden by the CallerFilePathAttribute.</value>
  </data>
  <data name="WRN_CallerFilePathPreferredOverCallerMemberName_Title" xml:space="preserve">
    <value>The CallerMemberNameAttribute will have no effect; it is overridden by the CallerFilePathAttribute</value>
  </data>
  <data name="WRN_CallerLineNumberPreferredOverCallerMemberName" xml:space="preserve">
    <value>The CallerMemberNameAttribute applied to parameter '{0}' will have no effect. It is overridden by the CallerLineNumberAttribute.</value>
  </data>
  <data name="WRN_CallerLineNumberPreferredOverCallerMemberName_Title" xml:space="preserve">
    <value>The CallerMemberNameAttribute will have no effect; it is overridden by the CallerLineNumberAttribute</value>
  </data>
  <data name="WRN_CallerLineNumberPreferredOverCallerFilePath" xml:space="preserve">
    <value>The CallerFilePathAttribute applied to parameter '{0}' will have no effect. It is overridden by the CallerLineNumberAttribute.</value>
  </data>
  <data name="WRN_CallerLineNumberPreferredOverCallerFilePath_Title" xml:space="preserve">
    <value>The CallerFilePathAttribute will have no effect; it is overridden by the CallerLineNumberAttribute</value>
  </data>
  <data name="ERR_InvalidDynamicCondition" xml:space="preserve">
    <value>Expression must be implicitly convertible to Boolean or its type '{0}' must define operator '{1}'.</value>
  </data>
  <data name="ERR_MixingWinRTEventWithRegular" xml:space="preserve">
    <value>'{0}' cannot implement '{1}' because '{2}' is a Windows Runtime event and '{3}' is a regular .NET event.</value>
  </data>
  <data name="WRN_CA2000_DisposeObjectsBeforeLosingScope1" xml:space="preserve">
    <value>Call System.IDisposable.Dispose() on allocated instance of {0} before all references to it are out of scope.</value>
  </data>
  <data name="WRN_CA2000_DisposeObjectsBeforeLosingScope1_Title" xml:space="preserve">
    <value>Call System.IDisposable.Dispose() on allocated instance before all references to it are out of scope</value>
  </data>
  <data name="WRN_CA2000_DisposeObjectsBeforeLosingScope2" xml:space="preserve">
    <value>Allocated instance of {0} is not disposed along all exception paths.  Call System.IDisposable.Dispose() before all references to it are out of scope.</value>
  </data>
  <data name="WRN_CA2000_DisposeObjectsBeforeLosingScope2_Title" xml:space="preserve">
    <value>Allocated instance is not disposed along all exception paths</value>
  </data>
  <data name="WRN_CA2202_DoNotDisposeObjectsMultipleTimes" xml:space="preserve">
    <value>Object '{0}' can be disposed more than once.</value>
  </data>
  <data name="WRN_CA2202_DoNotDisposeObjectsMultipleTimes_Title" xml:space="preserve">
    <value>Object can be disposed more than once</value>
  </data>
  <data name="ERR_NewCoClassOnLink" xml:space="preserve">
    <value>Interop type '{0}' cannot be embedded. Use the applicable interface instead.</value>
  </data>
  <data name="ERR_NoPIANestedType" xml:space="preserve">
    <value>Type '{0}' cannot be embedded because it is a nested type. Consider setting the 'Embed Interop Types' property to false.</value>
  </data>
  <data name="ERR_GenericsUsedInNoPIAType" xml:space="preserve">
    <value>Type '{0}' cannot be embedded because it has a generic argument. Consider setting the 'Embed Interop Types' property to false.</value>
  </data>
  <data name="ERR_InteropStructContainsMethods" xml:space="preserve">
    <value>Embedded interop struct '{0}' can contain only public instance fields.</value>
  </data>
  <data name="ERR_WinRtEventPassedByRef" xml:space="preserve">
    <value>A Windows Runtime event may not be passed as an out or ref parameter.</value>
  </data>
  <data name="ERR_MissingMethodOnSourceInterface" xml:space="preserve">
    <value>Source interface '{0}' is missing method '{1}' which is required to embed event '{2}'.</value>
  </data>
  <data name="ERR_MissingSourceInterface" xml:space="preserve">
    <value>Interface '{0}' has an invalid source interface which is required to embed event '{1}'.</value>
  </data>
  <data name="ERR_InteropTypeMissingAttribute" xml:space="preserve">
    <value>Interop type '{0}' cannot be embedded because it is missing the required '{1}' attribute.</value>
  </data>
  <data name="ERR_NoPIAAssemblyMissingAttribute" xml:space="preserve">
    <value>Cannot embed interop types from assembly '{0}' because it is missing the '{1}' attribute.</value>
  </data>
  <data name="ERR_NoPIAAssemblyMissingAttributes" xml:space="preserve">
    <value>Cannot embed interop types from assembly '{0}' because it is missing either the '{1}' attribute or the '{2}' attribute.</value>
  </data>
  <data name="ERR_InteropTypesWithSameNameAndGuid" xml:space="preserve">
    <value>Cannot embed interop type '{0}' found in both assembly '{1}' and '{2}'. Consider setting the 'Embed Interop Types' property to false.</value>
  </data>
  <data name="ERR_LocalTypeNameClash" xml:space="preserve">
    <value>Embedding the interop type '{0}' from assembly '{1}' causes a name clash in the current assembly. Consider setting the 'Embed Interop Types' property to false.</value>
  </data>
  <data name="WRN_ReferencedAssemblyReferencesLinkedPIA" xml:space="preserve">
    <value>A reference was created to embedded interop assembly '{0}' because of an indirect reference to that assembly created by assembly '{1}'. Consider changing the 'Embed Interop Types' property on either assembly.</value>
  </data>
  <data name="WRN_ReferencedAssemblyReferencesLinkedPIA_Title" xml:space="preserve">
    <value>A reference was created to embedded interop assembly because of an indirect assembly reference</value>
  </data>
  <data name="WRN_ReferencedAssemblyReferencesLinkedPIA_Description" xml:space="preserve">
    <value>You have added a reference to an assembly using /link (Embed Interop Types property set to True). This instructs the compiler to embed interop type information from that assembly. However, the compiler cannot embed interop type information from that assembly because another assembly that you have referenced also references that assembly using /reference (Embed Interop Types property set to False).

To embed interop type information for both assemblies, use /link for references to each assembly (set the Embed Interop Types property to True).

To remove the warning, you can use /reference instead (set the Embed Interop Types property to False). In this case, a primary interop assembly (PIA) provides interop type information.</value>
  </data>
  <data name="ERR_GenericsUsedAcrossAssemblies" xml:space="preserve">
    <value>Type '{0}' from assembly '{1}' cannot be used across assembly boundaries because it has a generic type argument that is an embedded interop type.</value>
  </data>
  <data name="ERR_NoCanonicalView" xml:space="preserve">
    <value>Cannot find the interop type that matches the embedded interop type '{0}'. Are you missing an assembly reference?</value>
  </data>
  <data name="ERR_ByRefReturnUnsupported" xml:space="preserve">
    <value>By-reference return type 'ref {0}' is not supported.</value>
  </data>
  <data name="ERR_NetModuleNameMismatch" xml:space="preserve">
    <value>Module name '{0}' stored in '{1}' must match its filename.</value>
  </data>
  <data name="ERR_BadModuleName" xml:space="preserve">
    <value>Invalid module name: {0}</value>
  </data>
  <data name="ERR_BadCompilationOptionValue" xml:space="preserve">
    <value>Invalid '{0}' value: '{1}'.</value>
  </data>
  <data name="ERR_BadAppConfigPath" xml:space="preserve">
    <value>AppConfigPath must be absolute.</value>
  </data>
  <data name="WRN_AssemblyAttributeFromModuleIsOverridden" xml:space="preserve">
    <value>Attribute '{0}' from module '{1}' will be ignored in favor of the instance appearing in source</value>
  </data>
  <data name="WRN_AssemblyAttributeFromModuleIsOverridden_Title" xml:space="preserve">
    <value>Attribute will be ignored in favor of the instance appearing in source</value>
  </data>
  <data name="ERR_CmdOptionConflictsSource" xml:space="preserve">
    <value>Attribute '{0}' given in a source file conflicts with option '{1}'.</value>
  </data>
  <data name="ERR_FixedBufferTooManyDimensions" xml:space="preserve">
    <value>A fixed buffer may only have one dimension.</value>
  </data>
  <data name="WRN_ReferencedAssemblyDoesNotHaveStrongName" xml:space="preserve">
    <value>Referenced assembly '{0}' does not have a strong name.</value>
  </data>
  <data name="WRN_ReferencedAssemblyDoesNotHaveStrongName_Title" xml:space="preserve">
    <value>Referenced assembly does not have a strong name</value>
  </data>
  <data name="ERR_InvalidSignaturePublicKey" xml:space="preserve">
    <value>Invalid signature public key specified in AssemblySignatureKeyAttribute.</value>
  </data>
  <data name="ERR_ExportedTypeConflictsWithDeclaration" xml:space="preserve">
    <value>Type '{0}' exported from module '{1}' conflicts with type declared in primary module of this assembly.</value>
  </data>
  <data name="ERR_ExportedTypesConflict" xml:space="preserve">
    <value>Type '{0}' exported from module '{1}' conflicts with type '{2}' exported from module '{3}'.</value>
  </data>
  <data name="ERR_ForwardedTypeConflictsWithDeclaration" xml:space="preserve">
    <value>Forwarded type '{0}' conflicts with type declared in primary module of this assembly.</value>
  </data>
  <data name="ERR_ForwardedTypesConflict" xml:space="preserve">
    <value>Type '{0}' forwarded to assembly '{1}' conflicts with type '{2}' forwarded to assembly '{3}'.</value>
  </data>
  <data name="ERR_ForwardedTypeConflictsWithExportedType" xml:space="preserve">
    <value>Type '{0}' forwarded to assembly '{1}' conflicts with type '{2}' exported from module '{3}'.</value>
  </data>
  <data name="WRN_RefCultureMismatch" xml:space="preserve">
    <value>Referenced assembly '{0}' has different culture setting of '{1}'.</value>
  </data>
  <data name="WRN_RefCultureMismatch_Title" xml:space="preserve">
    <value>Referenced assembly has different culture setting</value>
  </data>
  <data name="ERR_AgnosticToMachineModule" xml:space="preserve">
    <value>Agnostic assembly cannot have a processor specific module '{0}'.</value>
  </data>
  <data name="ERR_ConflictingMachineModule" xml:space="preserve">
    <value>Assembly and module '{0}' cannot target different processors.</value>
  </data>
  <data name="WRN_ConflictingMachineAssembly" xml:space="preserve">
    <value>Referenced assembly '{0}' targets a different processor.</value>
  </data>
  <data name="WRN_ConflictingMachineAssembly_Title" xml:space="preserve">
    <value>Referenced assembly targets a different processor</value>
  </data>
  <data name="ERR_CryptoHashFailed" xml:space="preserve">
    <value>Cryptographic failure while creating hashes.</value>
  </data>
  <data name="ERR_MissingNetModuleReference" xml:space="preserve">
    <value>Reference to '{0}' netmodule missing.</value>
  </data>
  <data name="ERR_NetModuleNameMustBeUnique" xml:space="preserve">
    <value>Module '{0}' is already defined in this assembly. Each module must have a unique filename.</value>
  </data>
  <data name="ERR_CantReadConfigFile" xml:space="preserve">
    <value>Cannot read config file '{0}' -- '{1}'</value>
  </data>
  <data name="ERR_EncNoPIAReference" xml:space="preserve">
    <value>Cannot continue since the edit includes a reference to an embedded type: '{0}'.</value>
  </data>
  <data name="ERR_EncReferenceToAddedMember" xml:space="preserve">
    <value>Member '{0}' added during the current debug session can only be accessed from within its declaring assembly '{1}'.</value>
  </data>
  <data name="ERR_MutuallyExclusiveOptions" xml:space="preserve">
    <value>Compilation options '{0}' and '{1}' can't both be specified at the same time.</value>
  </data>
  <data name="ERR_LinkedNetmoduleMetadataMustProvideFullPEImage" xml:space="preserve">
    <value>Linked netmodule metadata must provide a full PE image: '{0}'.</value>
  </data>
  <data name="ERR_BadPrefer32OnLib" xml:space="preserve">
    <value>/platform:anycpu32bitpreferred can only be used with /t:exe, /t:winexe and /t:appcontainerexe</value>
  </data>
  <data name="IDS_PathList" xml:space="preserve">
    <value>&lt;path list&gt;</value>
  </data>
  <data name="IDS_Text" xml:space="preserve">
    <value>&lt;text&gt;</value>
  </data>
  <data name="IDS_FeatureNullPropagatingOperator" xml:space="preserve">
    <value>null propagating operator</value>
  </data>
  <data name="IDS_FeatureExpressionBodiedMethod" xml:space="preserve">
    <value>expression-bodied method</value>
  </data>
  <data name="IDS_FeatureExpressionBodiedProperty" xml:space="preserve">
    <value>expression-bodied property</value>
  </data>
  <data name="IDS_FeatureExpressionBodiedIndexer" xml:space="preserve">
    <value>expression-bodied indexer</value>
  </data>
  <data name="IDS_FeatureAutoPropertyInitializer" xml:space="preserve">
    <value>auto property initializer</value>
  </data>
  <data name="IDS_Namespace1" xml:space="preserve">
    <value>&lt;namespace&gt;</value>
  </data>
  <data name="IDS_FeatureRefLocalsReturns" xml:space="preserve">
    <value>byref locals and returns</value>
  </data>
  <data name="CompilationC" xml:space="preserve">
    <value>Compilation (C#): </value>
  </data>
  <data name="SyntaxNodeIsNotWithinSynt" xml:space="preserve">
    <value>Syntax node is not within syntax tree</value>
  </data>
  <data name="LocationMustBeProvided" xml:space="preserve">
    <value>Location must be provided in order to provide minimal type qualification.</value>
  </data>
  <data name="SyntaxTreeSemanticModelMust" xml:space="preserve">
    <value>SyntaxTreeSemanticModel must be provided in order to provide minimal type qualification.</value>
  </data>
  <data name="CantReferenceCompilationOf" xml:space="preserve">
    <value>Can't reference compilation of type '{0}' from {1} compilation.</value>
  </data>
  <data name="SyntaxTreeAlreadyPresent" xml:space="preserve">
    <value>Syntax tree already present</value>
  </data>
  <data name="SubmissionCanOnlyInclude" xml:space="preserve">
    <value>Submission can only include script code.</value>
  </data>
  <data name="SubmissionCanHaveAtMostOne" xml:space="preserve">
    <value>Submission can have at most one syntax tree.</value>
  </data>
  <data name="SyntaxTreeNotFoundTo" xml:space="preserve">
    <value>SyntaxTree '{0}' not found to remove</value>
  </data>
  <data name="TreeMustHaveARootNodeWith" xml:space="preserve">
    <value>tree must have a root node with SyntaxKind.CompilationUnit</value>
  </data>
  <data name="TypeArgumentCannotBeNull" xml:space="preserve">
    <value>Type argument cannot be null</value>
  </data>
  <data name="WrongNumberOfTypeArguments" xml:space="preserve">
    <value>Wrong number of type arguments</value>
  </data>
  <data name="NameConflictForName" xml:space="preserve">
    <value>Name conflict for name {0}</value>
  </data>
  <data name="LookupOptionsHasInvalidCombo" xml:space="preserve">
    <value>LookupOptions has an invalid combination of options</value>
  </data>
  <data name="ItemsMustBeNonEmpty" xml:space="preserve">
    <value>items: must be non-empty</value>
  </data>
  <data name="UseVerbatimIdentifier" xml:space="preserve">
    <value>Use Microsoft.CodeAnalysis.CSharp.SyntaxFactory.Identifier or Microsoft.CodeAnalysis.CSharp.SyntaxFactory.VerbatimIdentifier to create identifier tokens.</value>
  </data>
  <data name="UseLiteralForTokens" xml:space="preserve">
    <value>Use Microsoft.CodeAnalysis.CSharp.SyntaxFactory.Literal to create character literal tokens.</value>
  </data>
  <data name="UseLiteralForNumeric" xml:space="preserve">
    <value>Use Microsoft.CodeAnalysis.CSharp.SyntaxFactory.Literal to create numeric literal tokens.</value>
  </data>
  <data name="ThisMethodCanOnlyBeUsedToCreateTokens" xml:space="preserve">
    <value>This method can only be used to create tokens - {0} is not a token kind.</value>
  </data>
  <data name="GenericParameterDefinition" xml:space="preserve">
    <value>Generic parameter is definition when expected to be reference {0}</value>
  </data>
  <data name="InvalidGetDeclarationNameMultipleDeclarators" xml:space="preserve">
    <value>Called GetDeclarationName for a declaration node that can possibly contain multiple variable declarators.</value>
  </data>
  <data name="TreeNotPartOfCompilation" xml:space="preserve">
    <value>tree not part of compilation</value>
  </data>
  <data name="PositionIsNotWithinSyntax" xml:space="preserve">
    <value>Position is not within syntax tree with full span {0}</value>
  </data>
  <data name="WRN_BadUILang" xml:space="preserve">
    <value>The language name '{0}' is invalid.</value>
  </data>
  <data name="WRN_BadUILang_Title" xml:space="preserve">
    <value>The language name is invalid</value>
  </data>
  <data name="ERR_UnsupportedTransparentIdentifierAccess" xml:space="preserve">
    <value>Transparent identifier member access failed for field '{0}' of '{1}'.  Does the data being queried implement the query pattern?</value>
  </data>
  <data name="ERR_ParamDefaultValueDiffersFromAttribute" xml:space="preserve">
    <value>The parameter has multiple distinct default values.</value>
  </data>
  <data name="ERR_FieldHasMultipleDistinctConstantValues" xml:space="preserve">
    <value>The field has multiple distinct constant values.</value>
  </data>
  <data name="WRN_UnqualifiedNestedTypeInCref" xml:space="preserve">
    <value>Within cref attributes, nested types of generic types should be qualified.</value>
  </data>
  <data name="WRN_UnqualifiedNestedTypeInCref_Title" xml:space="preserve">
    <value>Within cref attributes, nested types of generic types should be qualified</value>
  </data>
  <data name="NotACSharpSymbol" xml:space="preserve">
    <value>Not a C# symbol.</value>
  </data>
  <data name="HDN_UnusedUsingDirective" xml:space="preserve">
    <value>Unnecessary using directive.</value>
  </data>
  <data name="HDN_UnusedExternAlias" xml:space="preserve">
    <value>Unused extern alias.</value>
  </data>
  <data name="ElementsCannotBeNull" xml:space="preserve">
    <value>Elements cannot be null.</value>
  </data>
  <data name="IDS_LIB_ENV" xml:space="preserve">
    <value>LIB environment variable</value>
  </data>
  <data name="IDS_LIB_OPTION" xml:space="preserve">
    <value>/LIB option</value>
  </data>
  <data name="IDS_REFERENCEPATH_OPTION" xml:space="preserve">
    <value>/REFERENCEPATH option</value>
  </data>
  <data name="IDS_DirectoryDoesNotExist" xml:space="preserve">
    <value>directory does not exist</value>
  </data>
  <data name="IDS_DirectoryHasInvalidPath" xml:space="preserve">
    <value>path is too long or invalid</value>
  </data>
  <data name="WRN_NoRuntimeMetadataVersion" xml:space="preserve">
    <value>No value for RuntimeMetadataVersion found. No assembly containing System.Object was found nor was a value for RuntimeMetadataVersion specified through options.</value>
  </data>
  <data name="WRN_NoRuntimeMetadataVersion_Title" xml:space="preserve">
    <value>No value for RuntimeMetadataVersion found</value>
  </data>
  <data name="WrongSemanticModelType" xml:space="preserve">
    <value>Expected a {0} SemanticModel.</value>
  </data>
  <data name="IDS_FeatureLambda" xml:space="preserve">
    <value>lambda expression</value>
  </data>
  <data name="ERR_FeatureNotAvailableInVersion1" xml:space="preserve">
    <value>Feature '{0}' is not available in C# 1.  Please use language version {1} or greater.</value>
  </data>
  <data name="ERR_FeatureNotAvailableInVersion2" xml:space="preserve">
    <value>Feature '{0}' is not available in C# 2.  Please use language version {1} or greater.</value>
  </data>
  <data name="ERR_FeatureNotAvailableInVersion3" xml:space="preserve">
    <value>Feature '{0}' is not available in C# 3.  Please use language version {1} or greater.</value>
  </data>
  <data name="ERR_FeatureNotAvailableInVersion4" xml:space="preserve">
    <value>Feature '{0}' is not available in C# 4.  Please use language version {1} or greater.</value>
  </data>
  <data name="ERR_FeatureNotAvailableInVersion5" xml:space="preserve">
    <value>Feature '{0}' is not available in C# 5.  Please use language version {1} or greater.</value>
  </data>
  <data name="ERR_FeatureNotAvailableInVersion6" xml:space="preserve">
    <value>Feature '{0}' is not available in C# 6.  Please use language version {1} or greater.</value>
  </data>
  <data name="ERR_FeatureNotAvailableInVersion7" xml:space="preserve">
    <value>Feature '{0}' is not available in C# 7.  Please use language version {1} or greater.</value>
  </data>
  <data name="ERR_FeatureIsExperimental" xml:space="preserve">
    <value>Feature '{0}' is experimental and unsupported; use '/features:{1}' to enable.</value>
  </data>
  <data name="ERR_FeatureIsUnimplemented" xml:space="preserve">
    <value>Feature '{0}' is not implemented in this compiler.</value>
  </data>
  <data name="IDS_VersionExperimental" xml:space="preserve">
    <value>'experimental'</value>
  </data>
  <data name="PositionNotWithinTree" xml:space="preserve">
    <value>Position must be within span of the syntax tree.</value>
  </data>
  <data name="SpeculatedSyntaxNodeCannotBelongToCurrentCompilation" xml:space="preserve">
    <value>Syntax node to be speculated cannot belong to a syntax tree from the current compilation.</value>
  </data>
  <data name="ChainingSpeculativeModelIsNotSupported" xml:space="preserve">
    <value>Chaining speculative semantic model is not supported. You should create a speculative model from the non-speculative ParentModel.</value>
  </data>
  <data name="IDS_ToolName" xml:space="preserve">
    <value>Microsoft (R) Visual C# Compiler</value>
  </data>
  <data name="IDS_LogoLine1" xml:space="preserve">
    <value>{0} version {1}</value>
  </data>
  <data name="IDS_LogoLine2" xml:space="preserve">
    <value>Copyright (C) Microsoft Corporation. All rights reserved.</value>
  </data>
  <data name="IDS_CSCHelp" xml:space="preserve">
    <value>
                              Visual C# Compiler Options

                        - OUTPUT FILES -
 /out:&lt;file&gt;                   Specify output file name (default: base name of 
                               file with main class or first file)
 /target:exe                   Build a console executable (default) (Short 
                               form: /t:exe)
 /target:winexe                Build a Windows executable (Short form: 
                               /t:winexe)
 /target:library               Build a library (Short form: /t:library)
 /target:module                Build a module that can be added to another 
                               assembly (Short form: /t:module)
 /target:appcontainerexe       Build an Appcontainer executable (Short form: 
                               /t:appcontainerexe)
 /target:winmdobj              Build a Windows Runtime intermediate file that 
                               is consumed by WinMDExp (Short form: /t:winmdobj)
 /doc:&lt;file&gt;                   XML Documentation file to generate
 /platform:&lt;string&gt;            Limit which platforms this code can run on: x86,
                               Itanium, x64, arm, anycpu32bitpreferred, or 
                               anycpu. The default is anycpu.

                        - INPUT FILES -
 /recurse:&lt;wildcard&gt;           Include all files in the current directory and 
                               subdirectories according to the wildcard 
                               specifications
 /reference:&lt;alias&gt;=&lt;file&gt;     Reference metadata from the specified assembly 
                               file using the given alias (Short form: /r)
 /reference:&lt;file list&gt;        Reference metadata from the specified assembly 
                               files (Short form: /r)
 /addmodule:&lt;file list&gt;        Link the specified modules into this assembly
 /link:&lt;file list&gt;             Embed metadata from the specified interop 
                               assembly files (Short form: /l)
 /analyzer:&lt;file list&gt;         Run the analyzers from this assembly
                               (Short form: /a)
 /additionalfile:&lt;file list&gt;   Additional files that don't directly affect code
                               generation but may be used by analyzers for producing
                               errors or warnings.
 /embed                        Embed all source files in the PDB.
 /embed:&lt;file list&gt;            Embed specific files in the PDB

                        - RESOURCES -
 /win32res:&lt;file&gt;              Specify a Win32 resource file (.res)
 /win32icon:&lt;file&gt;             Use this icon for the output
 /win32manifest:&lt;file&gt;         Specify a Win32 manifest file (.xml)
 /nowin32manifest              Do not include the default Win32 manifest
 /resource:&lt;resinfo&gt;           Embed the specified resource (Short form: /res)
 /linkresource:&lt;resinfo&gt;       Link the specified resource to this assembly 
                               (Short form: /linkres) Where the resinfo format 
                               is &lt;file&gt;[,&lt;string name&gt;[,public|private]]

                        - CODE GENERATION -
 /debug[+|-]                   Emit debugging information
 /debug:{full|pdbonly|portable|embedded}
                               Specify debugging type ('full' is default, 
                               'portable' is a cross-platform format,
                               'embedded' is a cross-platform format embedded into 
                               the target .dll or .exe)
 /optimize[+|-]                Enable optimizations (Short form: /o)
 /deterministic                Produce a deterministic assembly
                               (including module version GUID and timestamp)
 /instrument:TestCoverage      Produce an assembly instrumented to collect
                               coverage information
 /sourcelink:&lt;file&gt;            Source link info to embed into Portable PDB.

                        - ERRORS AND WARNINGS -
 /warnaserror[+|-]             Report all warnings as errors
 /warnaserror[+|-]:&lt;warn list&gt; Report specific warnings as errors
 /warn:&lt;n&gt;                     Set warning level (0-4) (Short form: /w)
 /nowarn:&lt;warn list&gt;           Disable specific warning messages
 /ruleset:&lt;file&gt;               Specify a ruleset file that disables specific
                               diagnostics.
 /errorlog:&lt;file&gt;              Specify a file to log all compiler and analyzer
                               diagnostics.
 /reportanalyzer               Report additional analyzer information, such as
                               execution time.
 
                        - LANGUAGE -
 /checked[+|-]                 Generate overflow checks
 /unsafe[+|-]                  Allow 'unsafe' code
 /define:&lt;symbol list&gt;         Define conditional compilation symbol(s) (Short 
                               form: /d)
 /langversion:&lt;string&gt;         Specify language version mode: ISO-1, ISO-2, 3, 
                               4, 5, 6, Default, or Latest

                        - SECURITY -
 /delaysign[+|-]               Delay-sign the assembly using only the public 
                               portion of the strong name key
 /publicsign[+|-]              Public-sign the assembly using only the public
                               portion of the strong name key
 /keyfile:&lt;file&gt;               Specify a strong name key file
 /keycontainer:&lt;string&gt;        Specify a strong name key container
 /highentropyva[+|-]           Enable high-entropy ASLR

                        - MISCELLANEOUS -
 @&lt;file&gt;                       Read response file for more options
 /help                         Display this usage message (Short form: /?)
 /nologo                       Suppress compiler copyright message
 /noconfig                     Do not auto include CSC.RSP file
 /parallel[+|-]                Concurrent build.
 /version                      Display the compiler version number and exit.

                        - ADVANCED -
 /baseaddress:&lt;address&gt;        Base address for the library to be built
 /bugreport:&lt;file&gt;             Create a 'Bug Report' file
 /checksumalgorithm:&lt;alg&gt;      Specify algorithm for calculating source file 
                               checksum stored in PDB. Supported values are:
                               SHA1 (default) or SHA256.
 /codepage:&lt;n&gt;                 Specify the codepage to use when opening source 
                               files
 /utf8output                   Output compiler messages in UTF-8 encoding
 /main:&lt;type&gt;                  Specify the type that contains the entry point 
                               (ignore all other possible entry points) (Short 
                               form: /m)
 /fullpaths                    Compiler generates fully qualified paths
 /filealign:&lt;n&gt;                Specify the alignment used for output file 
                               sections
 /pathmap:&lt;K1&gt;=&lt;V1&gt;,&lt;K2&gt;=&lt;V2&gt;,...
                               Specify a mapping for source path names output by
                               the compiler.
 /pdb:&lt;file&gt;                   Specify debug information file name (default: 
                               output file name with .pdb extension)
 /errorendlocation             Output line and column of the end location of 
                               each error
 /preferreduilang              Specify the preferred output language name.
 /nostdlib[+|-]                Do not reference standard library (mscorlib.dll)
 /subsystemversion:&lt;string&gt;    Specify subsystem version of this assembly
 /lib:&lt;file list&gt;              Specify additional directories to search in for 
                               references
 /errorreport:&lt;string&gt;         Specify how to handle internal compiler errors: 
                               prompt, send, queue, or none. The default is 
                               queue.
 /appconfig:&lt;file&gt;             Specify an application configuration file 
                               containing assembly binding settings
 /moduleassemblyname:&lt;string&gt;  Name of the assembly which this module will be 
                               a part of
 /modulename:&lt;string&gt;          Specify the name of the source module
</value>
    <comment>Visual C# Compiler Options</comment>
  </data>
  <data name="ERR_ComImportWithInitializers" xml:space="preserve">
    <value>'{0}': a class with the ComImport attribute cannot specify field initializers.</value>
  </data>
  <data name="WRN_PdbLocalNameTooLong" xml:space="preserve">
    <value>Local name '{0}' is too long for PDB.  Consider shortening or compiling without /debug.</value>
  </data>
  <data name="WRN_PdbLocalNameTooLong_Title" xml:space="preserve">
    <value>Local name is too long for PDB</value>
  </data>
  <data name="ERR_RetNoObjectRequiredLambda" xml:space="preserve">
    <value>Anonymous function converted to a void returning delegate cannot return a value</value>
  </data>
  <data name="ERR_TaskRetNoObjectRequiredLambda" xml:space="preserve">
    <value>Async lambda expression converted to a 'Task' returning delegate cannot return a value. Did you intend to return 'Task&lt;T&gt;'?</value>
  </data>
  <data name="WRN_AnalyzerCannotBeCreated" xml:space="preserve">
    <value>An instance of analyzer {0} cannot be created from {1} : {2}.</value>
  </data>
  <data name="WRN_AnalyzerCannotBeCreated_Title" xml:space="preserve">
    <value>An analyzer instance cannot be created</value>
  </data>
  <data name="WRN_NoAnalyzerInAssembly" xml:space="preserve">
    <value>The assembly {0} does not contain any analyzers.</value>
  </data>
  <data name="WRN_NoAnalyzerInAssembly_Title" xml:space="preserve">
    <value>Assembly does not contain any analyzers</value>
  </data>
  <data name="WRN_UnableToLoadAnalyzer" xml:space="preserve">
    <value>Unable to load Analyzer assembly {0} : {1}</value>
  </data>
  <data name="WRN_UnableToLoadAnalyzer_Title" xml:space="preserve">
    <value>Unable to load Analyzer assembly</value>
  </data>
  <data name="INF_UnableToLoadSomeTypesInAnalyzer" xml:space="preserve">
    <value>Skipping some types in analyzer assembly {0} due to a ReflectionTypeLoadException : {1}.</value>
  </data>
  <data name="ERR_CantReadRulesetFile" xml:space="preserve">
    <value>Error reading ruleset file {0} - {1}</value>
  </data>
  <data name="ERR_BadPdbData" xml:space="preserve">
    <value>Error reading debug information for '{0}'</value>
  </data>
  <data name="IDS_OperationCausedStackOverflow" xml:space="preserve">
    <value>Operation caused a stack overflow.</value>
  </data>
  <data name="WRN_IdentifierOrNumericLiteralExpected" xml:space="preserve">
    <value>Expected identifier or numeric literal.</value>
  </data>
  <data name="WRN_IdentifierOrNumericLiteralExpected_Title" xml:space="preserve">
    <value>Expected identifier or numeric literal</value>
  </data>
  <data name="ERR_InitializerOnNonAutoProperty" xml:space="preserve">
    <value>Only auto-implemented properties can have initializers.</value>
  </data>
  <data name="ERR_AutoPropertyMustHaveGetAccessor" xml:space="preserve">
    <value>Auto-implemented properties must have get accessors.</value>
  </data>
  <data name="ERR_AutoPropertyMustOverrideSet" xml:space="preserve">
    <value>Auto-implemented properties must override all accessors of the overridden property.</value>
  </data>
  <data name="ERR_AutoPropertyInitializerInInterface" xml:space="preserve">
    <value>Auto-implemented properties inside interfaces cannot have initializers.</value>
  </data>
  <data name="ERR_InitializerInStructWithoutExplicitConstructor" xml:space="preserve">
    <value>Structs without explicit constructors cannot contain members with initializers.</value>
  </data>
  <data name="ERR_EncodinglessSyntaxTree" xml:space="preserve">
    <value>Cannot emit debug information for a source text without encoding.</value>
  </data>
  <data name="ERR_BlockBodyAndExpressionBody" xml:space="preserve">
    <value>Block bodies and expression bodies cannot both be provided.</value>
  </data>
  <data name="ERR_SwitchFallOut" xml:space="preserve">
    <value>Control cannot fall out of switch from final case label ('{0}')</value>
  </data>
  <data name="ERR_UnexpectedBoundGenericName" xml:space="preserve">
    <value>Type arguments are not allowed in the nameof operator.</value>
  </data>
  <data name="ERR_NullPropagatingOpInExpressionTree" xml:space="preserve">
    <value>An expression tree lambda may not contain a null propagating operator.</value>
  </data>
  <data name="ERR_DictionaryInitializerInExpressionTree" xml:space="preserve">
    <value>An expression tree lambda may not contain a dictionary initializer.</value>
  </data>
  <data name="ERR_ExtensionCollectionElementInitializerInExpressionTree" xml:space="preserve">
    <value>An extension Add method is not supported for a collection initializer in an expression lambda.</value>
  </data>
  <data name="IDS_FeatureNameof" xml:space="preserve">
    <value>nameof operator</value>
  </data>
  <data name="IDS_FeatureDictionaryInitializer" xml:space="preserve">
    <value>dictionary initializer</value>
  </data>
  <data name="ERR_UnclosedExpressionHole" xml:space="preserve">
    <value>Missing close delimiter '}' for interpolated expression started with '{'.</value>
  </data>
  <data name="ERR_SingleLineCommentInExpressionHole" xml:space="preserve">
    <value>A single-line comment may not be used in an interpolated string.</value>
  </data>
  <data name="ERR_InsufficientStack" xml:space="preserve">
    <value>An expression is too long or complex to compile</value>
  </data>
  <data name="ERR_ExpressionHasNoName" xml:space="preserve">
    <value>Expression does not have a name.</value>
  </data>
  <data name="ERR_SubexpressionNotInNameof" xml:space="preserve">
    <value>Sub-expression cannot be used in an argument to nameof.</value>
  </data>
  <data name="ERR_AliasQualifiedNameNotAnExpression" xml:space="preserve">
    <value>An alias-qualified name is not an expression.</value>
  </data>
  <data name="ERR_NameofMethodGroupWithTypeParameters" xml:space="preserve">
    <value>Type parameters are not allowed on a method group as an argument to 'nameof'.</value>
  </data>
  <data name="NoNoneSearchCriteria" xml:space="preserve">
    <value>SearchCriteria is expected.</value>
  </data>
  <data name="ERR_InvalidAssemblyCulture" xml:space="preserve">
    <value>Assembly culture strings may not contain embedded NUL characters.</value>
  </data>
  <data name="IDS_FeatureUsingStatic" xml:space="preserve">
    <value>using static</value>
  </data>
  <data name="IDS_FeatureInterpolatedStrings" xml:space="preserve">
    <value>interpolated strings</value>
  </data>
  <data name="IDS_AwaitInCatchAndFinally" xml:space="preserve">
    <value>await in catch blocks and finally blocks</value>
  </data>
  <data name="IDS_FeatureBinaryLiteral" xml:space="preserve">
    <value>binary literals</value>
  </data>
  <data name="IDS_FeatureDigitSeparator" xml:space="preserve">
    <value>digit separators</value>
  </data>
  <data name="IDS_FeatureLocalFunctions" xml:space="preserve">
    <value>local functions</value>
  </data>
  <data name="ERR_UnescapedCurly" xml:space="preserve">
    <value>A '{0}' character must be escaped (by doubling) in an interpolated string.</value>
  </data>
  <data name="ERR_EscapedCurly" xml:space="preserve">
    <value>A '{0}' character may only be escaped by doubling '{0}{0}' in an interpolated string.</value>
  </data>
  <data name="ERR_TrailingWhitespaceInFormatSpecifier" xml:space="preserve">
    <value>A format specifier may not contain trailing whitespace.</value>
  </data>
  <data name="ERR_EmptyFormatSpecifier" xml:space="preserve">
    <value>Empty format specifier.</value>
  </data>
  <data name="ERR_ErrorInReferencedAssembly" xml:space="preserve">
    <value>There is an error in a referenced assembly '{0}'.</value>
  </data>
  <data name="ERR_ExpressionOrDeclarationExpected" xml:space="preserve">
    <value>Expression or declaration statement expected.</value>
  </data>
  <data name="ERR_NameofExtensionMethod" xml:space="preserve">
    <value>Extension method groups are not allowed as an argument to 'nameof'.</value>
  </data>
  <data name="WRN_AlignmentMagnitude" xml:space="preserve">
    <value>Alignment value {0} has a magnitude greater than {1} and may result in a large formatted string.</value>
  </data>
  <data name="HDN_UnusedExternAlias_Title" xml:space="preserve">
    <value>Unused extern alias</value>
  </data>
  <data name="HDN_UnusedUsingDirective_Title" xml:space="preserve">
    <value>Unnecessary using directive</value>
  </data>
  <data name="INF_UnableToLoadSomeTypesInAnalyzer_Title" xml:space="preserve">
    <value>Skip loading types in analyzer assembly that fail due to a ReflectionTypeLoadException</value>
  </data>
  <data name="WRN_AlignmentMagnitude_Title" xml:space="preserve">
    <value>Alignment value has a magnitude that may result in a large formatted string</value>
  </data>
  <data name="ERR_ConstantStringTooLong" xml:space="preserve">
    <value>Length of String constant exceeds current memory limit.  Try splitting the string into multiple constants.</value>
  </data>
  <data name="ERR_TupleTooFewElements" xml:space="preserve">
    <value>Tuple must contain at least two elements.</value>
  </data>
  <data name="ERR_DebugEntryPointNotSourceMethodDefinition" xml:space="preserve">
    <value>Debug entry point must be a definition of a method declared in the current compilation.</value>
  </data>
  <data name="ERR_LoadDirectiveOnlyAllowedInScripts" xml:space="preserve">
    <value>#load is only allowed in scripts</value>
  </data>
  <data name="ERR_PPLoadFollowsToken" xml:space="preserve">
    <value>Cannot use #load after first token in file</value>
  </data>
  <data name="CouldNotFindFile" xml:space="preserve">
    <value>Could not find file.</value>
    <comment>File path referenced in source (#load) could not be resolved.</comment>
  </data>
  <data name="SyntaxTreeFromLoadNoRemoveReplace" xml:space="preserve">
    <value>SyntaxTree '{0}' resulted from a #load directive and cannot be removed or replaced directly.</value>
  </data>
  <data name="ERR_SourceFileReferencesNotSupported" xml:space="preserve">
    <value>Source file references are not supported.</value>
  </data>
  <data name="ERR_InvalidPathMap" xml:space="preserve">
    <value>The pathmap option was incorrectly formatted.</value>
  </data>
  <data name="ERR_InvalidReal" xml:space="preserve">
    <value>Invalid real literal.</value>
  </data>
  <data name="ERR_AutoPropertyCannotBeRefReturning" xml:space="preserve">
    <value>Auto-implemented properties cannot return by reference</value>
  </data>
  <data name="ERR_RefPropertyMustHaveGetAccessor" xml:space="preserve">
    <value>Properties which return by reference must have a get accessor</value>
  </data>
  <data name="ERR_RefPropertyCannotHaveSetAccessor" xml:space="preserve">
    <value>Properties which return by reference cannot have set accessors</value>
  </data>
  <data name="ERR_CantChangeRefReturnOnOverride" xml:space="preserve">
    <value>'{0}' must {2}return by reference to match overridden member '{1}'</value>
  </data>
  <data name="ERR_MustNotHaveRefReturn" xml:space="preserve">
    <value>By-reference returns may only be used in methods that return by reference</value>
  </data>
  <data name="ERR_MustHaveRefReturn" xml:space="preserve">
    <value>By-value returns may only be used in methods that return by value</value>
  </data>
  <data name="ERR_RefReturnMustHaveIdentityConversion" xml:space="preserve">
    <value>The return expression must be of type '{0}' because this method returns by reference</value>
  </data>
  <data name="ERR_CloseUnimplementedInterfaceMemberWrongRefReturn" xml:space="preserve">
    <value>'{0}' does not implement interface member '{1}'. '{2}' cannot implement '{1}' because it does not return by {3}</value>
  </data>
  <data name="ERR_BadIteratorReturnRef" xml:space="preserve">
    <value>The body of '{0}' cannot be an iterator block because '{0}' returns by reference</value>
  </data>
  <data name="ERR_BadRefReturnExpressionTree" xml:space="preserve">
    <value>Lambda expressions that return by reference cannot be converted to expression trees</value>
  </data>
  <data name="ERR_RefReturningCallInExpressionTree" xml:space="preserve">
    <value>An expression tree lambda may not contain a call to a method, property, or indexer that returns by reference</value>
  </data>
  <data name="ERR_RefReturnLvalueExpected" xml:space="preserve">
    <value>An expression cannot be used in this context because it may not be returned by reference</value>
  </data>
  <data name="ERR_RefReturnNonreturnableLocal" xml:space="preserve">
    <value>Cannot return '{0}' by reference because it was initialized to a value that cannot be returned by reference</value>
  </data>
  <data name="ERR_RefReturnNonreturnableLocal2" xml:space="preserve">
    <value>Cannot return by reference a member of '{0}' because it was initialized to a value that cannot be returned by reference</value>
  </data>
  <data name="ERR_RefReturnReadonlyLocal" xml:space="preserve">
    <value>Cannot return '{0}' by reference because it is read-only</value>
  </data>
  <data name="ERR_RefReturnRangeVariable" xml:space="preserve">
    <value>Cannot return the range variable '{0}' by reference</value>
  </data>
  <data name="ERR_RefReturnReadonlyLocalCause" xml:space="preserve">
    <value>Cannot return '{0}' by reference because it is a '{1}'</value>
  </data>
  <data name="ERR_RefReturnReadonlyLocal2Cause" xml:space="preserve">
    <value>Cannot return fields of '{0}' by reference because it is a '{1}'</value>
  </data>
  <data name="ERR_RefReturnReadonly" xml:space="preserve">
    <value>A readonly field cannot be returned by reference</value>
  </data>
  <data name="ERR_RefReturnReadonlyStatic" xml:space="preserve">
    <value>A static readonly field cannot be returned by reference</value>
  </data>
  <data name="ERR_RefReturnReadonly2" xml:space="preserve">
    <value>Members of readonly field '{0}' cannot be returned by reference</value>
  </data>
  <data name="ERR_RefReturnReadonlyStatic2" xml:space="preserve">
    <value>Fields of static readonly field '{0}' cannot be returned by reference</value>
  </data>
  <data name="ERR_RefReturnCall" xml:space="preserve">
    <value>Cannot return by reference a result of '{0}' because the argument passed to parameter '{1}' cannot be returned by reference</value>
  </data>
  <data name="ERR_RefReturnCall2" xml:space="preserve">
    <value>Cannot return by reference a member of result of '{0}' because the argument passed to parameter '{1}' cannot be returned by reference</value>
  </data>
  <data name="ERR_RefReturnParameter" xml:space="preserve">
    <value>Cannot return a parameter by reference '{0}' because it is not a ref or out parameter</value>
  </data>
  <data name="ERR_RefReturnParameter2" xml:space="preserve">
    <value>Cannot return or a member of parameter '{0}' by reference because it is not a ref or out parameter</value>
  </data>
  <data name="ERR_RefReturnLocal" xml:space="preserve">
    <value>Cannot return local '{0}' by reference because it is not a ref local</value>
  </data>
  <data name="ERR_RefReturnLocal2" xml:space="preserve">
    <value>Cannot return a member of local '{0}' by reference because it is not a ref local</value>
  </data>
  <data name="ERR_RefReturnReceiver" xml:space="preserve">
    <value>Cannot return '{0}' by reference because its receiver may not be returned by reference</value>
  </data>
  <data name="ERR_RefReturnStructThis" xml:space="preserve">
    <value>Struct members cannot return 'this' or other instance members by reference</value>
  </data>
  <data name="ERR_InitializeByValueVariableWithReference" xml:space="preserve">
    <value>Cannot initialize a by-value variable with a reference</value>
  </data>
  <data name="ERR_InitializeByReferenceVariableWithValue" xml:space="preserve">
    <value>Cannot initialize a by-reference variable with a value</value>
  </data>
  <data name="ERR_RefAssignmentMustHaveIdentityConversion" xml:space="preserve">
    <value>The expression must be of type '{0}' because it is being assigned by reference</value>
  </data>
  <data name="ERR_ByReferenceVariableMustBeInitialized" xml:space="preserve">
    <value>A declaration of a by-reference variable must have an initializer</value>
  </data>
  <data name="ERR_AnonDelegateCantUseLocal" xml:space="preserve">
    <value>Cannot use ref local '{0}' inside an anonymous method, lambda expression, or query expression</value>
  </data>
  <data name="ERR_BadIteratorLocalType" xml:space="preserve">
    <value>Iterators cannot have by reference locals</value>
  </data>
  <data name="ERR_BadAsyncLocalType" xml:space="preserve">
    <value>Async methods cannot have by reference locals</value>
  </data>
  <data name="ERR_RefReturningCallAndAwait" xml:space="preserve">
    <value>'await' cannot be used in an expression containing a call to '{0}' because it returns by reference</value>
  </data>
  <data name="ERR_ExpressionTreeContainsLocalFunction" xml:space="preserve">
    <value>An expression tree may not contain a reference to a local function</value>
  </data>
  <data name="ERR_DynamicLocalFunctionParamsParameter" xml:space="preserve">
    <value>Cannot pass argument with dynamic type to params parameter '{0}' of local function '{1}'.</value>
  </data>
  <data name="SyntaxTreeIsNotASubmission" xml:space="preserve">
    <value>Syntax tree should be created from a submission.</value>
  </data>
  <data name="ERR_TooManyUserStrings" xml:space="preserve">
    <value>Combined length of user strings used by the program exceeds allowed limit. Try to decrease use of string literals.</value>
  </data>
  <data name="ERR_PatternNullableType" xml:space="preserve">
    <value>It is not legal to use nullable type '{0}' in a pattern; use the underlying type '{1}' instead.</value>
  </data>
  <data name="ERR_BadIsPatternExpression" xml:space="preserve">
    <value>Invalid operand for pattern match; value required, but found '{0}'.</value>
  </data>
  <data name="ERR_PeWritingFailure" xml:space="preserve">
    <value>An error occurred while writing the output file: {0}.</value>
  </data>
  <data name="ERR_TupleDuplicateElementName" xml:space="preserve">
    <value>Tuple element names must be unique.</value>
  </data>
  <data name="ERR_TupleReservedElementName" xml:space="preserve">
    <value>Tuple element name '{0}' is only allowed at position {1}.</value>
  </data>
  <data name="ERR_TupleReservedElementNameAnyPosition" xml:space="preserve">
    <value>Tuple element name '{0}' is disallowed at any position.</value>
  </data>
  <data name="ERR_PredefinedTypeMemberNotFoundInAssembly" xml:space="preserve">
    <value>Member '{0}' was not found on type '{1}' from assembly '{2}'.</value>
  </data>
  <data name="IDS_FeatureTuples" xml:space="preserve">
    <value>tuples</value>
  </data>
  <data name="ERR_MissingDeconstruct" xml:space="preserve">
    <value>No Deconstruct instance or extension method was found for type '{0}', with {1} out parameters and a void return type.</value>
  </data>
  <data name="ERR_DeconstructRequiresExpression" xml:space="preserve">
    <value>Deconstruct assignment requires an expression with a type on the right-hand-side.</value>
  </data>
  <data name="ERR_SwitchExpressionValueExpected" xml:space="preserve">
    <value>The switch expression must be a value; found {0}.</value>
  </data>
  <data name="ERR_PatternIsSubsumed" xml:space="preserve">
    <value>The switch case has already been handled by a previous case.</value>
  </data>
  <data name="ERR_PatternWrongType" xml:space="preserve">
    <value>An expression of type {0} cannot be handled by a pattern of type {1}.</value>
  </data>
  <data name="WRN_AttributeIgnoredWhenPublicSigning" xml:space="preserve">
    <value>Attribute '{0}' is ignored when public signing is specified.</value>
  </data>
  <data name="WRN_AttributeIgnoredWhenPublicSigning_Title" xml:space="preserve">
    <value>Attribute is ignored when public signing is specified.</value>
  </data>
  <data name="ERR_OptionMustBeAbsolutePath" xml:space="preserve">
    <value>Option '{0}' must be an absolute path.</value>
  </data>
  <data name="ERR_ConversionNotTupleCompatible" xml:space="preserve">
    <value>Tuple with {0} elements cannot be converted to type '{1}'.</value>
  </data>
  <data name="IDS_FeatureOutVar" xml:space="preserve">
    <value>out variable declaration</value>
  </data>
  <data name="ERR_ImplicitlyTypedOutVariableUsedInTheSameArgumentList" xml:space="preserve">
    <value>Reference to an implicitly-typed out variable '{0}' is not permitted in the same argument list.</value>
  </data>
  <data name="ERR_TypeInferenceFailedForImplicitlyTypedOutVariable" xml:space="preserve">
    <value>Cannot infer the type of implicitly-typed out variable '{0}'.</value>
  </data>
  <data name="ERR_TypeInferenceFailedForImplicitlyTypedDeconstructionVariable" xml:space="preserve">
    <value>Cannot infer the type of implicitly-typed deconstruction variable '{0}'.</value>
  </data>
  <data name="ERR_DiscardTypeInferenceFailed" xml:space="preserve">
    <value>Cannot infer the type of implicitly-typed discard.</value>
  </data>
  <data name="ERR_DeconstructWrongCardinality" xml:space="preserve">
    <value>Cannot deconstruct a tuple of '{0}' elements into '{1}' variables.</value>
  </data>
  <data name="ERR_CannotDeconstructDynamic" xml:space="preserve">
    <value>Cannot deconstruct dynamic objects.</value>
  </data>
  <data name="ERR_DeconstructTooFewElements" xml:space="preserve">
    <value>Deconstruction must contain at least two variables.</value>
  </data>
  <data name="TypeMustBeVar" xml:space="preserve">
    <value>The type must be 'var'.</value>
  </data>
  <data name="WRN_TupleLiteralNameMismatch" xml:space="preserve">
    <value>The tuple element name '{0}' is ignored because a different name is specified by the target type '{1}'.</value>
  </data>
  <data name="WRN_TupleLiteralNameMismatch_Title" xml:space="preserve">
    <value>The tuple element name is ignored because a different name is specified by the assignment target.</value>
  </data>
  <data name="ERR_PredefinedValueTupleTypeMustBeStruct" xml:space="preserve">
    <value>Predefined type '{0}' must be a struct.</value>
  </data>
  <data name="ERR_NewWithTupleTypeSyntax" xml:space="preserve">
    <value>'new' cannot be used with tuple type. Use a tuple literal expression instead.</value>
  </data>
  <data name="ERR_DeconstructionVarFormDisallowsSpecificType" xml:space="preserve">
    <value>Deconstruction 'var (...)' form disallows a specific type for 'var'.</value>
  </data>
  <data name="ERR_TupleElementNamesAttributeMissing" xml:space="preserve">
    <value>Cannot define a class or member that utilizes tuples because the compiler required type '{0}' cannot be found. Are you missing a reference?</value>
  </data>
  <data name="ERR_ExplicitTupleElementNamesAttribute" xml:space="preserve">
    <value>Cannot reference 'System.Runtime.CompilerServices.TupleElementNamesAttribute' explicitly. Use the tuple syntax to define tuple names.</value>
  </data>
  <data name="ERR_ExpressionTreeContainsOutVariable" xml:space="preserve">
    <value>An expression tree may not contain an out argument variable declaration.</value>
  </data>
  <data name="ERR_ExpressionTreeContainsIsMatch" xml:space="preserve">
    <value>An expression tree may not contain an 'is' pattern-matching operator.</value>
  </data>
  <data name="ERR_ExpressionTreeContainsTupleLiteral" xml:space="preserve">
    <value>An expression tree may not contain a tuple literal.</value>
  </data>
  <data name="ERR_ExpressionTreeContainsTupleConversion" xml:space="preserve">
    <value>An expression tree may not contain a tuple conversion.</value>
  </data>
  <data name="ERR_SourceLinkRequiresPortablePdb" xml:space="preserve">
    <value>/sourcelink switch is only supported when emitting Portable PDB (/debug:portable or /debug:embedded must be specified).</value>
  </data>
  <data name="ERR_CannotEmbedWithoutPdb" xml:space="preserve">
    <value>/embed switch is only supported when emitting Portable PDB (/debug:portable or /debug:embedded).</value>
  </data>
  <data name="ERR_InvalidInstrumentationKind" xml:space="preserve">
    <value>Invalid instrumentation kind: {0}</value>
  </data>
  <data name="ERR_VarInvocationLvalueReserved" xml:space="preserve">
    <value>The syntax 'var (...)' as an lvalue is reserved.</value>
  </data>
  <data name="ERR_ExpressionVariableInConstructorOrFieldInitializer" xml:space="preserve">
    <value>Out variable and pattern variable declarations are not allowed within constructor initializers, field initializers, or property initializers.</value>
  </data>
  <data name="ERR_ExpressionVariableInQueryClause" xml:space="preserve">
    <value>Out variable and pattern variable declarations are not allowed within a query clause.</value>
  </data>
  <data name="ERR_SemiOrLBraceOrArrowExpected" xml:space="preserve">
    <value>{ or ; or =&gt; expected</value>
  </data>
  <data name="ERR_ThrowMisplaced" xml:space="preserve">
    <value>A throw expression is not allowed in this context.</value>
  </data>
  <data name="ERR_MixedDeconstructionUnsupported" xml:space="preserve">
    <value>A deconstruction cannot mix declarations and expressions on the left-hand-side.</value>
  </data>
  <data name="ERR_DeclarationExpressionNotPermitted" xml:space="preserve">
    <value>A declaration is not allowed in this context.</value>
  </data>
  <data name="ERR_MustDeclareForeachIteration" xml:space="preserve">
    <value>A foreach loop must declare its iteration variables.</value>
  </data>
  <data name="ERR_TupleElementNamesInDeconstruction" xml:space="preserve">
    <value>Tuple element names are not permitted on the left of a deconstruction.</value>
  </data>
  <data name="ERR_PossibleBadNegCast" xml:space="preserve">
    <value>To cast a negative value, you must enclose the value in parentheses.</value>
  </data>
  <data name="ERR_ExpressionTreeContainsThrowExpression" xml:space="preserve">
    <value>An expression tree may not contain a throw-expression.</value>
  </data>
  <data name="ERR_BadAssemblyName" xml:space="preserve">
    <value>Invalid assembly name: {0}</value>
  </data>
<<<<<<< HEAD
  <data name="ERR_BadAsyncMethodBuilderTaskProperty" xml:space="preserve">
    <value>For type '{0}' to be used as an AsyncMethodBuilder for type '{1}', its Task property should return type '{1}' instead of type '{2}'.</value>
=======
  <data name="ERR_AttributesInLocalFuncDecl" xml:space="preserve">
    <value>Attributes are not allowed on local function parameters or type parameters</value>
>>>>>>> 383c5172
  </data>
</root><|MERGE_RESOLUTION|>--- conflicted
+++ resolved
@@ -5002,12 +5002,10 @@
   <data name="ERR_BadAssemblyName" xml:space="preserve">
     <value>Invalid assembly name: {0}</value>
   </data>
-<<<<<<< HEAD
   <data name="ERR_BadAsyncMethodBuilderTaskProperty" xml:space="preserve">
     <value>For type '{0}' to be used as an AsyncMethodBuilder for type '{1}', its Task property should return type '{1}' instead of type '{2}'.</value>
-=======
+  </data>
   <data name="ERR_AttributesInLocalFuncDecl" xml:space="preserve">
     <value>Attributes are not allowed on local function parameters or type parameters</value>
->>>>>>> 383c5172
   </data>
 </root>