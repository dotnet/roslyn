﻿<?xml version="1.0" encoding="utf-8"?>
<root>
  <!-- 
    Microsoft ResX Schema 
    
    Version 2.0
    
    The primary goals of this format is to allow a simple XML format 
    that is mostly human readable. The generation and parsing of the 
    various data types are done through the TypeConverter classes 
    associated with the data types.
    
    Example:
    
    ... ado.net/XML headers & schema ...
    <resheader name="resmimetype">text/microsoft-resx</resheader>
    <resheader name="version">2.0</resheader>
    <resheader name="reader">System.Resources.ResXResourceReader, System.Windows.Forms, ...</resheader>
    <resheader name="writer">System.Resources.ResXResourceWriter, System.Windows.Forms, ...</resheader>
    <data name="Name1"><value>this is my long string</value><comment>this is a comment</comment></data>
    <data name="Color1" type="System.Drawing.Color, System.Drawing">Blue</data>
    <data name="Bitmap1" mimetype="application/x-microsoft.net.object.binary.base64">
        <value>[base64 mime encoded serialized .NET Framework object]</value>
    </data>
    <data name="Icon1" type="System.Drawing.Icon, System.Drawing" mimetype="application/x-microsoft.net.object.bytearray.base64">
        <value>[base64 mime encoded string representing a byte array form of the .NET Framework object]</value>
        <comment>This is a comment</comment>
    </data>
                
    There are any number of "resheader" rows that contain simple 
    name/value pairs.
    
    Each data row contains a name, and value. The row also contains a 
    type or mimetype. Type corresponds to a .NET class that support 
    text/value conversion through the TypeConverter architecture. 
    Classes that don't support this are serialized and stored with the 
    mimetype set.
    
    The mimetype is used for serialized objects, and tells the 
    ResXResourceReader how to depersist the object. This is currently not 
    extensible. For a given mimetype the value must be set accordingly:
    
    Note - application/x-microsoft.net.object.binary.base64 is the format 
    that the ResXResourceWriter will generate, however the reader can 
    read any of the formats listed below.
    
    mimetype: application/x-microsoft.net.object.binary.base64
    value   : The object must be serialized with 
            : System.Runtime.Serialization.Formatters.Binary.BinaryFormatter
            : and then encoded with base64 encoding.
    
    mimetype: application/x-microsoft.net.object.soap.base64
    value   : The object must be serialized with 
            : System.Runtime.Serialization.Formatters.Soap.SoapFormatter
            : and then encoded with base64 encoding.

    mimetype: application/x-microsoft.net.object.bytearray.base64
    value   : The object must be serialized into a byte array 
            : using a System.ComponentModel.TypeConverter
            : and then encoded with base64 encoding.
    -->
  <xsd:schema id="root" xmlns="" xmlns:xsd="http://www.w3.org/2001/XMLSchema" xmlns:msdata="urn:schemas-microsoft-com:xml-msdata">
    <xsd:import namespace="http://www.w3.org/XML/1998/namespace" />
    <xsd:element name="root" msdata:IsDataSet="true">
      <xsd:complexType>
        <xsd:choice maxOccurs="unbounded">
          <xsd:element name="metadata">
            <xsd:complexType>
              <xsd:sequence>
                <xsd:element name="value" type="xsd:string" minOccurs="0" />
              </xsd:sequence>
              <xsd:attribute name="name" use="required" type="xsd:string" />
              <xsd:attribute name="type" type="xsd:string" />
              <xsd:attribute name="mimetype" type="xsd:string" />
              <xsd:attribute ref="xml:space" />
            </xsd:complexType>
          </xsd:element>
          <xsd:element name="assembly">
            <xsd:complexType>
              <xsd:attribute name="alias" type="xsd:string" />
              <xsd:attribute name="name" type="xsd:string" />
            </xsd:complexType>
          </xsd:element>
          <xsd:element name="data">
            <xsd:complexType>
              <xsd:sequence>
                <xsd:element name="value" type="xsd:string" minOccurs="0" msdata:Ordinal="1" />
                <xsd:element name="comment" type="xsd:string" minOccurs="0" msdata:Ordinal="2" />
              </xsd:sequence>
              <xsd:attribute name="name" type="xsd:string" use="required" msdata:Ordinal="1" />
              <xsd:attribute name="type" type="xsd:string" msdata:Ordinal="3" />
              <xsd:attribute name="mimetype" type="xsd:string" msdata:Ordinal="4" />
              <xsd:attribute ref="xml:space" />
            </xsd:complexType>
          </xsd:element>
          <xsd:element name="resheader">
            <xsd:complexType>
              <xsd:sequence>
                <xsd:element name="value" type="xsd:string" minOccurs="0" msdata:Ordinal="1" />
              </xsd:sequence>
              <xsd:attribute name="name" type="xsd:string" use="required" />
            </xsd:complexType>
          </xsd:element>
        </xsd:choice>
      </xsd:complexType>
    </xsd:element>
  </xsd:schema>
  <resheader name="resmimetype">
    <value>text/microsoft-resx</value>
  </resheader>
  <resheader name="version">
    <value>2.0</value>
  </resheader>
  <resheader name="reader">
    <value>System.Resources.ResXResourceReader, System.Windows.Forms, Version=4.0.0.0, Culture=neutral, PublicKeyToken=b77a5c561934e089</value>
  </resheader>
  <resheader name="writer">
    <value>System.Resources.ResXResourceWriter, System.Windows.Forms, Version=4.0.0.0, Culture=neutral, PublicKeyToken=b77a5c561934e089</value>
  </resheader>
  <data name="IDS_NULL" xml:space="preserve">
    <value>&lt;null&gt;</value>
  </data>
  <data name="IDS_ThrowExpression" xml:space="preserve">
    <value>&lt;throw expression&gt;</value>
  </data>
  <data name="IDS_FeatureSwitchExpression" xml:space="preserve">
    <value>&lt;switch expression&gt;</value>
  </data>
  <data name="IDS_FeatureLocalFunctionAttributes" xml:space="preserve">
    <value>local function attributes</value>
  </data>
  <data name="IDS_FeatureExternLocalFunctions" xml:space="preserve">
    <value>extern local functions</value>
  </data>
  <data name="IDS_RELATEDERROR" xml:space="preserve">
    <value>(Location of symbol related to previous error)</value>
  </data>
  <data name="IDS_RELATEDWARNING" xml:space="preserve">
    <value>(Location of symbol related to previous warning)</value>
  </data>
  <data name="IDS_XMLIGNORED" xml:space="preserve">
    <value>&lt;!-- Badly formed XML comment ignored for member "{0}" --&gt;</value>
  </data>
  <data name="IDS_XMLIGNORED2" xml:space="preserve">
    <value> Badly formed XML file "{0}" cannot be included </value>
  </data>
  <data name="IDS_XMLFAILEDINCLUDE" xml:space="preserve">
    <value> Failed to insert some or all of included XML </value>
  </data>
  <data name="IDS_XMLBADINCLUDE" xml:space="preserve">
    <value> Include tag is invalid </value>
  </data>
  <data name="IDS_XMLNOINCLUDE" xml:space="preserve">
    <value> No matching elements were found for the following include tag </value>
  </data>
  <data name="IDS_XMLMISSINGINCLUDEFILE" xml:space="preserve">
    <value>Missing file attribute</value>
  </data>
  <data name="IDS_XMLMISSINGINCLUDEPATH" xml:space="preserve">
    <value>Missing path attribute</value>
  </data>
  <data name="IDS_Missing" xml:space="preserve">
    <value>&lt;missing&gt;</value>
  </data>
  <data name="IDS_GlobalNamespace" xml:space="preserve">
    <value>&lt;global namespace&gt;</value>
  </data>
  <data name="IDS_FeatureGenerics" xml:space="preserve">
    <value>generics</value>
  </data>
  <data name="IDS_FeatureAnonDelegates" xml:space="preserve">
    <value>anonymous methods</value>
  </data>
  <data name="IDS_FeatureModuleAttrLoc" xml:space="preserve">
    <value>module as an attribute target specifier</value>
  </data>
  <data name="IDS_FeatureGlobalNamespace" xml:space="preserve">
    <value>namespace alias qualifier</value>
  </data>
  <data name="IDS_FeatureFixedBuffer" xml:space="preserve">
    <value>fixed size buffers</value>
  </data>
  <data name="IDS_FeaturePragma" xml:space="preserve">
    <value>#pragma</value>
  </data>
  <data name="IDS_FeatureStaticClasses" xml:space="preserve">
    <value>static classes</value>
  </data>
  <data name="IDS_FeatureReadOnlyStructs" xml:space="preserve">
    <value>readonly structs</value>
  </data>
  <data name="IDS_FeaturePartialTypes" xml:space="preserve">
    <value>partial types</value>
  </data>
  <data name="IDS_FeatureAsync" xml:space="preserve">
    <value>async function</value>
  </data>
  <data name="IDS_FeatureSwitchOnBool" xml:space="preserve">
    <value>switch on boolean type</value>
  </data>
  <data name="IDS_MethodGroup" xml:space="preserve">
    <value>method group</value>
  </data>
  <data name="IDS_AnonMethod" xml:space="preserve">
    <value>anonymous method</value>
  </data>
  <data name="IDS_Lambda" xml:space="preserve">
    <value>lambda expression</value>
  </data>
  <data name="IDS_Collection" xml:space="preserve">
    <value>collection</value>
  </data>
  <data name="IDS_Disposable" xml:space="preserve">
    <value>disposable</value>
  </data>
  <data name="IDS_FeaturePropertyAccessorMods" xml:space="preserve">
    <value>access modifiers on properties</value>
  </data>
  <data name="IDS_FeatureExternAlias" xml:space="preserve">
    <value>extern alias</value>
  </data>
  <data name="IDS_FeatureIterators" xml:space="preserve">
    <value>iterators</value>
  </data>
  <data name="IDS_FeatureDefault" xml:space="preserve">
    <value>default operator</value>
  </data>
  <data name="IDS_FeatureAsyncStreams" xml:space="preserve">
    <value>async streams</value>
  </data>
  <data name="IDS_FeatureUnmanagedConstructedTypes" xml:space="preserve">
    <value>unmanaged constructed types</value>
  </data>
  <data name="IDS_FeatureReadOnlyMembers" xml:space="preserve">
    <value>readonly members</value>
  </data>
  <data name="IDS_FeatureDefaultLiteral" xml:space="preserve">
    <value>default literal</value>
  </data>
  <data name="IDS_FeaturePrivateProtected" xml:space="preserve">
    <value>private protected</value>
  </data>
  <data name="IDS_FeatureTupleEquality" xml:space="preserve">
    <value>tuple equality</value>
  </data>
  <data name="IDS_FeatureNullable" xml:space="preserve">
    <value>nullable types</value>
  </data>
  <data name="IDS_FeaturePatternMatching" xml:space="preserve">
    <value>pattern matching</value>
  </data>
  <data name="IDS_FeatureExpressionBodiedAccessor" xml:space="preserve">
    <value>expression body property accessor</value>
  </data>
  <data name="IDS_FeatureExpressionBodiedDeOrConstructor" xml:space="preserve">
    <value>expression body constructor and destructor</value>
  </data>
  <data name="IDS_FeatureThrowExpression" xml:space="preserve">
    <value>throw expression</value>
  </data>
  <data name="IDS_FeatureImplicitArray" xml:space="preserve">
    <value>implicitly typed array</value>
  </data>
  <data name="IDS_FeatureImplicitLocal" xml:space="preserve">
    <value>implicitly typed local variable</value>
  </data>
  <data name="IDS_FeatureAnonymousTypes" xml:space="preserve">
    <value>anonymous types</value>
  </data>
  <data name="IDS_FeatureAutoImplementedProperties" xml:space="preserve">
    <value>automatically implemented properties</value>
  </data>
  <data name="IDS_FeatureReadonlyAutoImplementedProperties" xml:space="preserve">
    <value>readonly automatically implemented properties</value>
  </data>
  <data name="IDS_FeatureObjectInitializer" xml:space="preserve">
    <value>object initializer</value>
  </data>
  <data name="IDS_FeatureCollectionInitializer" xml:space="preserve">
    <value>collection initializer</value>
  </data>
  <data name="IDS_FeatureQueryExpression" xml:space="preserve">
    <value>query expression</value>
  </data>
  <data name="IDS_FeatureExtensionMethod" xml:space="preserve">
    <value>extension method</value>
  </data>
  <data name="IDS_FeaturePartialMethod" xml:space="preserve">
    <value>partial method</value>
  </data>
  <data name="IDS_SK_METHOD" xml:space="preserve">
    <value>method</value>
  </data>
  <data name="IDS_SK_TYPE" xml:space="preserve">
    <value>type</value>
  </data>
  <data name="IDS_SK_NAMESPACE" xml:space="preserve">
    <value>namespace</value>
  </data>
  <data name="IDS_SK_FIELD" xml:space="preserve">
    <value>field</value>
  </data>
  <data name="IDS_SK_PROPERTY" xml:space="preserve">
    <value>property</value>
  </data>
  <data name="IDS_SK_UNKNOWN" xml:space="preserve">
    <value>element</value>
  </data>
  <data name="IDS_SK_VARIABLE" xml:space="preserve">
    <value>variable</value>
  </data>
  <data name="IDS_SK_LABEL" xml:space="preserve">
    <value>label</value>
  </data>
  <data name="IDS_SK_EVENT" xml:space="preserve">
    <value>event</value>
  </data>
  <data name="IDS_SK_TYVAR" xml:space="preserve">
    <value>type parameter</value>
  </data>
  <data name="IDS_SK_ARRAY" xml:space="preserve">
    <value>array</value>
  </data>
  <data name="IDS_SK_POINTER" xml:space="preserve">
    <value>pointer</value>
  </data>
  <data name="IDS_SK_FUNCTION_POINTER" xml:space="preserve">
    <value>function pointer</value>
  </data>
  <data name="IDS_SK_DYNAMIC" xml:space="preserve">
    <value>dynamic</value>
  </data>
  <data name="IDS_SK_ALIAS" xml:space="preserve">
    <value>using alias</value>
  </data>
  <data name="IDS_SK_EXTERNALIAS" xml:space="preserve">
    <value>extern alias</value>
  </data>
  <data name="IDS_SK_CONSTRUCTOR" xml:space="preserve">
    <value>constructor</value>
  </data>
  <data name="IDS_FOREACHLOCAL" xml:space="preserve">
    <value>foreach iteration variable</value>
  </data>
  <data name="IDS_FIXEDLOCAL" xml:space="preserve">
    <value>fixed variable</value>
  </data>
  <data name="IDS_USINGLOCAL" xml:space="preserve">
    <value>using variable</value>
  </data>
  <data name="IDS_Contravariant" xml:space="preserve">
    <value>contravariant</value>
  </data>
  <data name="IDS_Contravariantly" xml:space="preserve">
    <value>contravariantly</value>
  </data>
  <data name="IDS_Covariant" xml:space="preserve">
    <value>covariant</value>
  </data>
  <data name="IDS_Covariantly" xml:space="preserve">
    <value>covariantly</value>
  </data>
  <data name="IDS_Invariantly" xml:space="preserve">
    <value>invariantly</value>
  </data>
  <data name="IDS_FeatureDynamic" xml:space="preserve">
    <value>dynamic</value>
  </data>
  <data name="IDS_FeatureNamedArgument" xml:space="preserve">
    <value>named argument</value>
  </data>
  <data name="IDS_FeatureOptionalParameter" xml:space="preserve">
    <value>optional parameter</value>
  </data>
  <data name="IDS_FeatureExceptionFilter" xml:space="preserve">
    <value>exception filter</value>
  </data>
  <data name="IDS_FeatureTypeVariance" xml:space="preserve">
    <value>type variance</value>
  </data>
  <data name="IDS_Parameter" xml:space="preserve">
    <value>parameter</value>
  </data>
  <data name="IDS_Return" xml:space="preserve">
    <value>return</value>
  </data>
  <data name="XML_InvalidToken" xml:space="preserve">
    <value>The character(s) '{0}' cannot be used at this location.</value>
  </data>
  <data name="XML_IncorrectComment" xml:space="preserve">
    <value>Incorrect syntax was used in a comment.</value>
  </data>
  <data name="XML_InvalidCharEntity" xml:space="preserve">
    <value>An invalid character was found inside an entity reference.</value>
  </data>
  <data name="XML_ExpectedEndOfTag" xml:space="preserve">
    <value>Expected '&gt;' or '/&gt;' to close tag '{0}'.</value>
  </data>
  <data name="XML_ExpectedIdentifier" xml:space="preserve">
    <value>An identifier was expected.</value>
  </data>
  <data name="XML_InvalidUnicodeChar" xml:space="preserve">
    <value>Invalid unicode character.</value>
  </data>
  <data name="XML_InvalidWhitespace" xml:space="preserve">
    <value>Whitespace is not allowed at this location.</value>
  </data>
  <data name="XML_LessThanInAttributeValue" xml:space="preserve">
    <value>The character '&lt;' cannot be used in an attribute value.</value>
  </data>
  <data name="XML_MissingEqualsAttribute" xml:space="preserve">
    <value>Missing equals sign between attribute and attribute value.</value>
  </data>
  <data name="XML_RefUndefinedEntity_1" xml:space="preserve">
    <value>Reference to undefined entity '{0}'.</value>
  </data>
  <data name="XML_StringLiteralNoStartQuote" xml:space="preserve">
    <value>A string literal was expected, but no opening quotation mark was found.</value>
  </data>
  <data name="XML_StringLiteralNoEndQuote" xml:space="preserve">
    <value>Missing closing quotation mark for string literal.</value>
  </data>
  <data name="XML_StringLiteralNonAsciiQuote" xml:space="preserve">
    <value>Non-ASCII quotations marks may not be used around string literals.</value>
  </data>
  <data name="XML_EndTagNotExpected" xml:space="preserve">
    <value>End tag was not expected at this location.</value>
  </data>
  <data name="XML_ElementTypeMatch" xml:space="preserve">
    <value>End tag '{0}' does not match the start tag '{1}'.</value>
  </data>
  <data name="XML_EndTagExpected" xml:space="preserve">
    <value>Expected an end tag for element '{0}'.</value>
  </data>
  <data name="XML_WhitespaceMissing" xml:space="preserve">
    <value>Required white space was missing.</value>
  </data>
  <data name="XML_ExpectedEndOfXml" xml:space="preserve">
    <value>Unexpected character at this location.</value>
  </data>
  <data name="XML_CDataEndTagNotAllowed" xml:space="preserve">
    <value>The literal string ']]&gt;' is not allowed in element content.</value>
  </data>
  <data name="XML_DuplicateAttribute" xml:space="preserve">
    <value>Duplicate '{0}' attribute</value>
  </data>
  <data name="ERR_NoMetadataFile" xml:space="preserve">
    <value>Metadata file '{0}' could not be found</value>
  </data>
  <data name="ERR_MetadataReferencesNotSupported" xml:space="preserve">
    <value>Metadata references are not supported.</value>
  </data>
  <data name="FTL_MetadataCantOpenFile" xml:space="preserve">
    <value>Metadata file '{0}' could not be opened -- {1}</value>
  </data>
  <data name="ERR_NoTypeDef" xml:space="preserve">
    <value>The type '{0}' is defined in an assembly that is not referenced. You must add a reference to assembly '{1}'.</value>
  </data>
  <data name="ERR_NoTypeDefFromModule" xml:space="preserve">
    <value>The type '{0}' is defined in a module that has not been added. You must add the module '{1}'.</value>
  </data>
  <data name="ERR_OutputWriteFailed" xml:space="preserve">
    <value>Could not write to output file '{0}' -- '{1}'</value>
  </data>
  <data name="ERR_MultipleEntryPoints" xml:space="preserve">
    <value>Program has more than one entry point defined. Compile with /main to specify the type that contains the entry point.</value>
  </data>
  <data name="ERR_BadBinaryOps" xml:space="preserve">
    <value>Operator '{0}' cannot be applied to operands of type '{1}' and '{2}'</value>
  </data>
  <data name="ERR_AmbigBinaryOpsOnUnconstrainedDefault" xml:space="preserve">
    <value>Operator '{0}' cannot be applied to 'default' and operand of type '{1}' because it is a type parameter that is not known to be a reference type</value>
  </data>
  <data name="ERR_IntDivByZero" xml:space="preserve">
    <value>Division by constant zero</value>
  </data>
  <data name="ERR_BadIndexLHS" xml:space="preserve">
    <value>Cannot apply indexing with [] to an expression of type '{0}'</value>
  </data>
  <data name="ERR_BadIndexCount" xml:space="preserve">
    <value>Wrong number of indices inside []; expected {0}</value>
  </data>
  <data name="ERR_BadUnaryOp" xml:space="preserve">
    <value>Operator '{0}' cannot be applied to operand of type '{1}'</value>
  </data>
  <data name="ERR_BadOpOnNullOrDefaultOrNew" xml:space="preserve">
    <value>Operator '{0}' cannot be applied to operand '{1}'</value>
  </data>
  <data name="ERR_ThisInStaticMeth" xml:space="preserve">
    <value>Keyword 'this' is not valid in a static property, static method, or static field initializer</value>
  </data>
  <data name="ERR_ThisInBadContext" xml:space="preserve">
    <value>Keyword 'this' is not available in the current context</value>
  </data>
  <data name="ERR_OmittedTypeArgument" xml:space="preserve">
    <value>Omitting the type argument is not allowed in the current context</value>
  </data>
  <data name="WRN_InvalidMainSig" xml:space="preserve">
    <value>'{0}' has the wrong signature to be an entry point</value>
  </data>
  <data name="WRN_InvalidMainSig_Title" xml:space="preserve">
    <value>Method has the wrong signature to be an entry point</value>
  </data>
  <data name="ERR_NoImplicitConv" xml:space="preserve">
    <value>Cannot implicitly convert type '{0}' to '{1}'</value>
  </data>
  <data name="ERR_NoExplicitConv" xml:space="preserve">
    <value>Cannot convert type '{0}' to '{1}'</value>
  </data>
  <data name="ERR_ConstOutOfRange" xml:space="preserve">
    <value>Constant value '{0}' cannot be converted to a '{1}'</value>
  </data>
  <data name="ERR_AmbigBinaryOps" xml:space="preserve">
    <value>Operator '{0}' is ambiguous on operands of type '{1}' and '{2}'</value>
  </data>
  <data name="ERR_AmbigBinaryOpsOnDefault" xml:space="preserve">
    <value>Operator '{0}' is ambiguous on operands '{1}' and '{2}'</value>
  </data>
  <data name="ERR_AmbigUnaryOp" xml:space="preserve">
    <value>Operator '{0}' is ambiguous on an operand of type '{1}'</value>
  </data>
  <data name="ERR_InAttrOnOutParam" xml:space="preserve">
    <value>An out parameter cannot have the In attribute</value>
  </data>
  <data name="ERR_ValueCantBeNull" xml:space="preserve">
    <value>Cannot convert null to '{0}' because it is a non-nullable value type</value>
  </data>
  <data name="ERR_NoExplicitBuiltinConv" xml:space="preserve">
    <value>Cannot convert type '{0}' to '{1}' via a reference conversion, boxing conversion, unboxing conversion, wrapping conversion, or null type conversion</value>
  </data>
  <data name="FTL_DebugEmitFailure" xml:space="preserve">
    <value>Unexpected error writing debug information -- '{0}'</value>
  </data>
  <data name="ERR_BadVisReturnType" xml:space="preserve">
    <value>Inconsistent accessibility: return type '{1}' is less accessible than method '{0}'</value>
  </data>
  <data name="ERR_BadVisParamType" xml:space="preserve">
    <value>Inconsistent accessibility: parameter type '{1}' is less accessible than method '{0}'</value>
  </data>
  <data name="ERR_BadVisFieldType" xml:space="preserve">
    <value>Inconsistent accessibility: field type '{1}' is less accessible than field '{0}'</value>
  </data>
  <data name="ERR_BadVisPropertyType" xml:space="preserve">
    <value>Inconsistent accessibility: property type '{1}' is less accessible than property '{0}'</value>
  </data>
  <data name="ERR_BadVisIndexerReturn" xml:space="preserve">
    <value>Inconsistent accessibility: indexer return type '{1}' is less accessible than indexer '{0}'</value>
  </data>
  <data name="ERR_BadVisIndexerParam" xml:space="preserve">
    <value>Inconsistent accessibility: parameter type '{1}' is less accessible than indexer or property '{0}'</value>
  </data>
  <data name="ERR_BadVisOpReturn" xml:space="preserve">
    <value>Inconsistent accessibility: return type '{1}' is less accessible than operator '{0}'</value>
  </data>
  <data name="ERR_BadVisOpParam" xml:space="preserve">
    <value>Inconsistent accessibility: parameter type '{1}' is less accessible than operator '{0}'</value>
  </data>
  <data name="ERR_BadVisDelegateReturn" xml:space="preserve">
    <value>Inconsistent accessibility: return type '{1}' is less accessible than delegate '{0}'</value>
  </data>
  <data name="ERR_BadVisDelegateParam" xml:space="preserve">
    <value>Inconsistent accessibility: parameter type '{1}' is less accessible than delegate '{0}'</value>
  </data>
  <data name="ERR_BadVisBaseClass" xml:space="preserve">
    <value>Inconsistent accessibility: base class '{1}' is less accessible than class '{0}'</value>
  </data>
  <data name="ERR_BadVisBaseInterface" xml:space="preserve">
    <value>Inconsistent accessibility: base interface '{1}' is less accessible than interface '{0}'</value>
  </data>
  <data name="ERR_EventNeedsBothAccessors" xml:space="preserve">
    <value>'{0}': event property must have both add and remove accessors</value>
  </data>
  <data name="ERR_AbstractEventHasAccessors" xml:space="preserve">
    <value>'{0}': abstract event cannot use event accessor syntax</value>
  </data>
  <data name="ERR_EventNotDelegate" xml:space="preserve">
    <value>'{0}': event must be of a delegate type</value>
  </data>
  <data name="WRN_UnreferencedEvent" xml:space="preserve">
    <value>The event '{0}' is never used</value>
  </data>
  <data name="WRN_UnreferencedEvent_Title" xml:space="preserve">
    <value>Event is never used</value>
  </data>
  <data name="ERR_InterfaceEventInitializer" xml:space="preserve">
    <value>'{0}': instance event in interface cannot have initializer</value>
  </data>
  <data name="ERR_BadEventUsage" xml:space="preserve">
    <value>The event '{0}' can only appear on the left hand side of += or -= (except when used from within the type '{1}')</value>
  </data>
  <data name="ERR_ExplicitEventFieldImpl" xml:space="preserve">
    <value>An explicit interface implementation of an event must use event accessor syntax</value>
  </data>
  <data name="ERR_CantOverrideNonEvent" xml:space="preserve">
    <value>'{0}': cannot override; '{1}' is not an event</value>
  </data>
  <data name="ERR_AddRemoveMustHaveBody" xml:space="preserve">
    <value>An add or remove accessor must have a body</value>
  </data>
  <data name="ERR_AbstractEventInitializer" xml:space="preserve">
    <value>'{0}': abstract event cannot have initializer</value>
  </data>
  <data name="ERR_ReservedAssemblyName" xml:space="preserve">
    <value>The assembly name '{0}' is reserved and cannot be used as a reference in an interactive session</value>
  </data>
  <data name="ERR_ReservedEnumerator" xml:space="preserve">
    <value>The enumerator name '{0}' is reserved and cannot be used</value>
  </data>
  <data name="ERR_AsMustHaveReferenceType" xml:space="preserve">
    <value>The as operator must be used with a reference type or nullable type ('{0}' is a non-nullable value type)</value>
  </data>
  <data name="WRN_LowercaseEllSuffix" xml:space="preserve">
    <value>The 'l' suffix is easily confused with the digit '1' -- use 'L' for clarity</value>
  </data>
  <data name="WRN_LowercaseEllSuffix_Title" xml:space="preserve">
    <value>The 'l' suffix is easily confused with the digit '1'</value>
  </data>
  <data name="ERR_BadEventUsageNoField" xml:space="preserve">
    <value>The event '{0}' can only appear on the left hand side of += or -=</value>
  </data>
  <data name="ERR_ConstraintOnlyAllowedOnGenericDecl" xml:space="preserve">
    <value>Constraints are not allowed on non-generic declarations</value>
  </data>
  <data name="ERR_TypeParamMustBeIdentifier" xml:space="preserve">
    <value>Type parameter declaration must be an identifier not a type</value>
  </data>
  <data name="ERR_MemberReserved" xml:space="preserve">
    <value>Type '{1}' already reserves a member called '{0}' with the same parameter types</value>
  </data>
  <data name="ERR_DuplicateParamName" xml:space="preserve">
    <value>The parameter name '{0}' is a duplicate</value>
  </data>
  <data name="ERR_DuplicateNameInNS" xml:space="preserve">
    <value>The namespace '{1}' already contains a definition for '{0}'</value>
  </data>
  <data name="ERR_DuplicateNameInClass" xml:space="preserve">
    <value>The type '{0}' already contains a definition for '{1}'</value>
  </data>
  <data name="ERR_NameNotInContext" xml:space="preserve">
    <value>The name '{0}' does not exist in the current context</value>
  </data>
  <data name="ERR_NameNotInContextPossibleMissingReference" xml:space="preserve">
    <value>The name '{0}' does not exist in the current context (are you missing a reference to assembly '{1}'?)</value>
  </data>
  <data name="ERR_AmbigContext" xml:space="preserve">
    <value>'{0}' is an ambiguous reference between '{1}' and '{2}'</value>
  </data>
  <data name="WRN_DuplicateUsing" xml:space="preserve">
    <value>The using directive for '{0}' appeared previously in this namespace</value>
  </data>
  <data name="WRN_DuplicateUsing_Title" xml:space="preserve">
    <value>Using directive appeared previously in this namespace</value>
  </data>
  <data name="ERR_BadMemberFlag" xml:space="preserve">
    <value>The modifier '{0}' is not valid for this item</value>
  </data>
  <data name="ERR_BadInitAccessor" xml:space="preserve">
    <value>The 'init' accessor is not valid on static members</value>
  </data>
  <data name="ERR_BadMemberProtection" xml:space="preserve">
    <value>More than one protection modifier</value>
  </data>
  <data name="WRN_NewRequired" xml:space="preserve">
    <value>'{0}' hides inherited member '{1}'. Use the new keyword if hiding was intended.</value>
  </data>
  <data name="WRN_NewRequired_Title" xml:space="preserve">
    <value>Member hides inherited member; missing new keyword</value>
  </data>
  <data name="WRN_NewRequired_Description" xml:space="preserve">
    <value>A variable was declared with the same name as a variable in a base type. However, the new keyword was not used. This warning informs you that you should use new; the variable is declared as if new had been used in the declaration.</value>
  </data>
  <data name="WRN_NewNotRequired" xml:space="preserve">
    <value>The member '{0}' does not hide an accessible member. The new keyword is not required.</value>
  </data>
  <data name="WRN_NewNotRequired_Title" xml:space="preserve">
    <value>Member does not hide an inherited member; new keyword is not required</value>
  </data>
  <data name="ERR_CircConstValue" xml:space="preserve">
    <value>The evaluation of the constant value for '{0}' involves a circular definition</value>
  </data>
  <data name="ERR_MemberAlreadyExists" xml:space="preserve">
    <value>Type '{1}' already defines a member called '{0}' with the same parameter types</value>
  </data>
  <data name="ERR_StaticNotVirtual" xml:space="preserve">
    <value>A static member cannot be marked as '{0}'</value>
  </data>
  <data name="ERR_OverrideNotNew" xml:space="preserve">
    <value>A member '{0}' marked as override cannot be marked as new or virtual</value>
  </data>
  <data name="WRN_NewOrOverrideExpected" xml:space="preserve">
    <value>'{0}' hides inherited member '{1}'. To make the current member override that implementation, add the override keyword. Otherwise add the new keyword.</value>
  </data>
  <data name="WRN_NewOrOverrideExpected_Title" xml:space="preserve">
    <value>Member hides inherited member; missing override keyword</value>
  </data>
  <data name="ERR_OverrideNotExpected" xml:space="preserve">
    <value>'{0}': no suitable method found to override</value>
  </data>
  <data name="ERR_NamespaceUnexpected" xml:space="preserve">
    <value>A namespace cannot directly contain members such as fields, methods or statements</value>
  </data>
  <data name="ERR_NoSuchMember" xml:space="preserve">
    <value>'{0}' does not contain a definition for '{1}'</value>
  </data>
  <data name="ERR_BadSKknown" xml:space="preserve">
    <value>'{0}' is a {1} but is used like a {2}</value>
  </data>
  <data name="ERR_BadSKunknown" xml:space="preserve">
    <value>'{0}' is a {1}, which is not valid in the given context</value>
  </data>
  <data name="ERR_ObjectRequired" xml:space="preserve">
    <value>An object reference is required for the non-static field, method, or property '{0}'</value>
  </data>
  <data name="ERR_AmbigCall" xml:space="preserve">
    <value>The call is ambiguous between the following methods or properties: '{0}' and '{1}'</value>
  </data>
  <data name="ERR_BadAccess" xml:space="preserve">
    <value>'{0}' is inaccessible due to its protection level</value>
  </data>
  <data name="ERR_MethDelegateMismatch" xml:space="preserve">
    <value>No overload for '{0}' matches delegate '{1}'</value>
  </data>
  <data name="ERR_RetObjectRequired" xml:space="preserve">
    <value>An object of a type convertible to '{0}' is required</value>
  </data>
  <data name="ERR_RetNoObjectRequired" xml:space="preserve">
    <value>Since '{0}' returns void, a return keyword must not be followed by an object expression</value>
  </data>
  <data name="ERR_LocalDuplicate" xml:space="preserve">
    <value>A local variable or function named '{0}' is already defined in this scope</value>
  </data>
  <data name="ERR_AssgLvalueExpected" xml:space="preserve">
    <value>The left-hand side of an assignment must be a variable, property or indexer</value>
  </data>
  <data name="ERR_StaticConstParam" xml:space="preserve">
    <value>'{0}': a static constructor must be parameterless</value>
  </data>
  <data name="ERR_NotConstantExpression" xml:space="preserve">
    <value>The expression being assigned to '{0}' must be constant</value>
  </data>
  <data name="ERR_NotNullConstRefField" xml:space="preserve">
    <value>'{0}' is of type '{1}'. A const field of a reference type other than string can only be initialized with null.</value>
  </data>
  <data name="ERR_LocalIllegallyOverrides" xml:space="preserve">
    <value>A local or parameter named '{0}' cannot be declared in this scope because that name is used in an enclosing local scope to define a local or parameter</value>
  </data>
  <data name="ERR_BadUsingNamespace" xml:space="preserve">
    <value>A 'using namespace' directive can only be applied to namespaces; '{0}' is a type not a namespace. Consider a 'using static' directive instead</value>
  </data>
  <data name="ERR_BadUsingType" xml:space="preserve">
    <value>A 'using static' directive can only be applied to types; '{0}' is a namespace not a type. Consider a 'using namespace' directive instead</value>
  </data>
  <data name="ERR_NoAliasHere" xml:space="preserve">
    <value>A 'using static' directive cannot be used to declare an alias</value>
  </data>
  <data name="ERR_NoBreakOrCont" xml:space="preserve">
    <value>No enclosing loop out of which to break or continue</value>
  </data>
  <data name="ERR_DuplicateLabel" xml:space="preserve">
    <value>The label '{0}' is a duplicate</value>
  </data>
  <data name="ERR_NoConstructors" xml:space="preserve">
    <value>The type '{0}' has no constructors defined</value>
  </data>
  <data name="ERR_NoNewAbstract" xml:space="preserve">
    <value>Cannot create an instance of the abstract type or interface '{0}'</value>
  </data>
  <data name="ERR_ConstValueRequired" xml:space="preserve">
    <value>A const field requires a value to be provided</value>
  </data>
  <data name="ERR_CircularBase" xml:space="preserve">
    <value>Circular base type dependency involving '{0}' and '{1}'</value>
  </data>
  <data name="ERR_BadDelegateConstructor" xml:space="preserve">
    <value>The delegate '{0}' does not have a valid constructor</value>
  </data>
  <data name="ERR_MethodNameExpected" xml:space="preserve">
    <value>Method name expected</value>
  </data>
  <data name="ERR_ConstantExpected" xml:space="preserve">
    <value>A constant value is expected</value>
  </data>
  <data name="ERR_V6SwitchGoverningTypeValueExpected" xml:space="preserve">
    <value>A switch expression or case label must be a bool, char, string, integral, enum, or corresponding nullable type in C# 6 and earlier.</value>
  </data>
  <data name="ERR_DuplicateCaseLabel" xml:space="preserve">
    <value>The switch statement contains multiple cases with the label value '{0}'</value>
  </data>
  <data name="ERR_InvalidGotoCase" xml:space="preserve">
    <value>A goto case is only valid inside a switch statement</value>
  </data>
  <data name="ERR_PropertyLacksGet" xml:space="preserve">
    <value>The property or indexer '{0}' cannot be used in this context because it lacks the get accessor</value>
  </data>
  <data name="ERR_BadExceptionType" xml:space="preserve">
    <value>The type caught or thrown must be derived from System.Exception</value>
  </data>
  <data name="ERR_BadEmptyThrow" xml:space="preserve">
    <value>A throw statement with no arguments is not allowed outside of a catch clause</value>
  </data>
  <data name="ERR_BadFinallyLeave" xml:space="preserve">
    <value>Control cannot leave the body of a finally clause</value>
  </data>
  <data name="ERR_LabelShadow" xml:space="preserve">
    <value>The label '{0}' shadows another label by the same name in a contained scope</value>
  </data>
  <data name="ERR_LabelNotFound" xml:space="preserve">
    <value>No such label '{0}' within the scope of the goto statement</value>
  </data>
  <data name="ERR_UnreachableCatch" xml:space="preserve">
    <value>A previous catch clause already catches all exceptions of this or of a super type ('{0}')</value>
  </data>
  <data name="WRN_FilterIsConstantTrue" xml:space="preserve">
    <value>Filter expression is a constant 'true', consider removing the filter</value>
  </data>
  <data name="WRN_FilterIsConstantTrue_Title" xml:space="preserve">
    <value>Filter expression is a constant 'true'</value>
  </data>
  <data name="ERR_ReturnExpected" xml:space="preserve">
    <value>'{0}': not all code paths return a value</value>
  </data>
  <data name="WRN_UnreachableCode" xml:space="preserve">
    <value>Unreachable code detected</value>
  </data>
  <data name="WRN_UnreachableCode_Title" xml:space="preserve">
    <value>Unreachable code detected</value>
  </data>
  <data name="ERR_SwitchFallThrough" xml:space="preserve">
    <value>Control cannot fall through from one case label ('{0}') to another</value>
  </data>
  <data name="WRN_UnreferencedLabel" xml:space="preserve">
    <value>This label has not been referenced</value>
  </data>
  <data name="WRN_UnreferencedLabel_Title" xml:space="preserve">
    <value>This label has not been referenced</value>
  </data>
  <data name="ERR_UseDefViolation" xml:space="preserve">
    <value>Use of unassigned local variable '{0}'</value>
  </data>
  <data name="WRN_UseDefViolation" xml:space="preserve">
    <value>Use of unassigned local variable '{0}'</value>
  </data>
  <data name="WRN_UseDefViolation_Title" xml:space="preserve">
    <value>Use of unassigned local variable</value>
  </data>
  <data name="WRN_UnreferencedVar" xml:space="preserve">
    <value>The variable '{0}' is declared but never used</value>
  </data>
  <data name="WRN_UnreferencedVar_Title" xml:space="preserve">
    <value>Variable is declared but never used</value>
  </data>
  <data name="WRN_UnreferencedField" xml:space="preserve">
    <value>The field '{0}' is never used</value>
  </data>
  <data name="WRN_UnreferencedField_Title" xml:space="preserve">
    <value>Field is never used</value>
  </data>
  <data name="ERR_UseDefViolationField" xml:space="preserve">
    <value>Use of possibly unassigned field '{0}'</value>
  </data>
  <data name="WRN_UseDefViolationField" xml:space="preserve">
    <value>Use of possibly unassigned field '{0}'</value>
  </data>
  <data name="WRN_UseDefViolationField_Title" xml:space="preserve">
    <value>Use of possibly unassigned field</value>
  </data>
  <data name="ERR_UseDefViolationProperty" xml:space="preserve">
    <value>Use of possibly unassigned auto-implemented property '{0}'</value>
  </data>
  <data name="WRN_UseDefViolationProperty" xml:space="preserve">
    <value>Use of possibly unassigned auto-implemented property '{0}'</value>
  </data>
  <data name="WRN_UseDefViolationProperty_Title" xml:space="preserve">
    <value>Use of possibly unassigned auto-implemented property</value>
  </data>
  <data name="ERR_UnassignedThisUnsupportedVersion" xml:space="preserve">
    <value>Field '{0}' must be fully assigned before control is returned to the caller. Consider updating to language version '{1}' to auto-default the field.</value>
  </data>
  <data name="WRN_UnassignedThisUnsupportedVersion" xml:space="preserve">
    <value>Field '{0}' must be fully assigned before control is returned to the caller. Consider updating to language version '{1}' to auto-default the field.</value>
  </data>
  <data name="WRN_UnassignedThisUnsupportedVersion_Title" xml:space="preserve">
    <value>Fields of a struct must be fully assigned in a constructor before control is returned to the caller. Consider updating the language version to auto-default the field.</value>
  </data>
  <data name="ERR_AmbigQM" xml:space="preserve">
    <value>Type of conditional expression cannot be determined because '{0}' and '{1}' implicitly convert to one another</value>
  </data>
  <data name="ERR_InvalidQM" xml:space="preserve">
    <value>Type of conditional expression cannot be determined because there is no implicit conversion between '{0}' and '{1}'</value>
  </data>
  <data name="ERR_NoBaseClass" xml:space="preserve">
    <value>A base class is required for a 'base' reference</value>
  </data>
  <data name="ERR_BaseIllegal" xml:space="preserve">
    <value>Use of keyword 'base' is not valid in this context</value>
  </data>
  <data name="ERR_ObjectProhibited" xml:space="preserve">
    <value>Member '{0}' cannot be accessed with an instance reference; qualify it with a type name instead</value>
  </data>
  <data name="ERR_ParamUnassigned" xml:space="preserve">
    <value>The out parameter '{0}' must be assigned to before control leaves the current method</value>
  </data>
  <data name="WRN_ParamUnassigned" xml:space="preserve">
    <value>The out parameter '{0}' must be assigned to before control leaves the current method</value>
  </data>
  <data name="WRN_ParamUnassigned_Title" xml:space="preserve">
    <value>An out parameter must be assigned to before control leaves the method</value>
  </data>
  <data name="ERR_InvalidArray" xml:space="preserve">
    <value>Invalid rank specifier: expected ',' or ']'</value>
  </data>
  <data name="ERR_ExternHasBody" xml:space="preserve">
    <value>'{0}' cannot be extern and declare a body</value>
  </data>
  <data name="ERR_ExternHasConstructorInitializer" xml:space="preserve">
    <value>'{0}' cannot be extern and have a constructor initializer</value>
  </data>
  <data name="ERR_AbstractAndExtern" xml:space="preserve">
    <value>'{0}' cannot be both extern and abstract</value>
  </data>
  <data name="ERR_BadAttributeParamType" xml:space="preserve">
    <value>Attribute constructor parameter '{0}' has type '{1}', which is not a valid attribute parameter type</value>
  </data>
  <data name="ERR_BadAttributeArgument" xml:space="preserve">
    <value>An attribute argument must be a constant expression, typeof expression or array creation expression of an attribute parameter type</value>
  </data>
  <data name="ERR_BadAttributeParamDefaultArgument" xml:space="preserve">
    <value>Attribute constructor parameter '{0}' is optional, but no default parameter value was specified.</value>
  </data>
  <data name="WRN_IsAlwaysTrue" xml:space="preserve">
    <value>The given expression is always of the provided ('{0}') type</value>
  </data>
  <data name="WRN_IsAlwaysTrue_Title" xml:space="preserve">
    <value>'is' expression's given expression is always of the provided type</value>
  </data>
  <data name="WRN_IsAlwaysFalse" xml:space="preserve">
    <value>The given expression is never of the provided ('{0}') type</value>
  </data>
  <data name="WRN_IsAlwaysFalse_Title" xml:space="preserve">
    <value>'is' expression's given expression is never of the provided type</value>
  </data>
  <data name="ERR_LockNeedsReference" xml:space="preserve">
    <value>'{0}' is not a reference type as required by the lock statement</value>
  </data>
  <data name="ERR_NullNotValid" xml:space="preserve">
    <value>Use of null is not valid in this context</value>
  </data>
  <data name="ERR_DefaultLiteralNotValid" xml:space="preserve">
    <value>Use of default literal is not valid in this context</value>
  </data>
  <data name="ERR_UseDefViolationThisUnsupportedVersion" xml:space="preserve">
    <value>The 'this' object cannot be used before all of its fields have been assigned. Consider updating to language version '{0}' to auto-default the unassigned fields.</value>
  </data>
  <data name="WRN_UseDefViolationThisUnsupportedVersion" xml:space="preserve">
    <value>The 'this' object cannot be used before all of its fields have been assigned. Consider updating to language version '{0}' to auto-default the unassigned fields.</value>
  </data>
  <data name="WRN_UseDefViolationThisUnsupportedVersion_Title" xml:space="preserve">
    <value>The 'this' object cannot be used in a constructor before all of its fields have been assigned. Consider updating the language version to auto-default the unassigned fields.</value>
  </data>
  <data name="ERR_ArgsInvalid" xml:space="preserve">
    <value>The __arglist construct is valid only within a variable argument method</value>
  </data>
  <data name="ERR_PtrExpected" xml:space="preserve">
    <value>The * or -&gt; operator must be applied to a pointer</value>
  </data>
  <data name="ERR_PtrIndexSingle" xml:space="preserve">
    <value>A pointer must be indexed by only one value</value>
  </data>
  <data name="WRN_ByRefNonAgileField" xml:space="preserve">
    <value>Using '{0}' as a ref or out value or taking its address may cause a runtime exception because it is a field of a marshal-by-reference class</value>
  </data>
  <data name="WRN_ByRefNonAgileField_Title" xml:space="preserve">
    <value>Using a field of a marshal-by-reference class as a ref or out value or taking its address may cause a runtime exception</value>
  </data>
  <data name="ERR_AssgReadonlyStatic" xml:space="preserve">
    <value>A static readonly field cannot be assigned to (except in a static constructor or a variable initializer)</value>
  </data>
  <data name="ERR_RefReadonlyStatic" xml:space="preserve">
    <value>A static readonly field cannot be used as a ref or out value (except in a static constructor)</value>
  </data>
  <data name="ERR_AssgReadonlyProp" xml:space="preserve">
    <value>Property or indexer '{0}' cannot be assigned to -- it is read only</value>
  </data>
  <data name="ERR_IllegalStatement" xml:space="preserve">
    <value>Only assignment, call, increment, decrement, await, and new object expressions can be used as a statement</value>
  </data>
  <data name="ERR_BadGetEnumerator" xml:space="preserve">
    <value>foreach requires that the return type '{0}' of '{1}' must have a suitable public 'MoveNext' method and public 'Current' property</value>
  </data>
  <data name="ERR_BadGetAsyncEnumerator" xml:space="preserve">
    <value>Asynchronous foreach requires that the return type '{0}' of '{1}' must have a suitable public 'MoveNextAsync' method and public 'Current' property</value>
  </data>
  <data name="ERR_TooManyLocals" xml:space="preserve">
    <value>Only 65534 locals, including those generated by the compiler, are allowed</value>
  </data>
  <data name="ERR_AbstractBaseCall" xml:space="preserve">
    <value>Cannot call an abstract base member: '{0}'</value>
  </data>
  <data name="ERR_RefProperty" xml:space="preserve">
    <value>A non ref-returning property or indexer may not be used as an out or ref value</value>
  </data>
  <data name="ERR_ManagedAddr" xml:space="preserve">
    <value>Cannot take the address of, get the size of, or declare a pointer to a managed type ('{0}')</value>
  </data>
  <data name="WRN_ManagedAddr" xml:space="preserve">
    <value>This takes the address of, gets the size of, or declares a pointer to a managed type ('{0}')</value>
  </data>
  <data name="WRN_ManagedAddr_Title" xml:space="preserve">
    <value>This takes the address of, gets the size of, or declares a pointer to a managed type</value>
  </data>
  <data name="ERR_BadFixedInitType" xml:space="preserve">
    <value>The type of a local declared in a fixed statement must be a pointer type</value>
  </data>
  <data name="ERR_FixedMustInit" xml:space="preserve">
    <value>You must provide an initializer in a fixed or using statement declaration</value>
  </data>
  <data name="ERR_InvalidAddrOp" xml:space="preserve">
    <value>Cannot take the address of the given expression</value>
  </data>
  <data name="ERR_FixedNeeded" xml:space="preserve">
    <value>You can only take the address of an unfixed expression inside of a fixed statement initializer</value>
  </data>
  <data name="ERR_FixedNotNeeded" xml:space="preserve">
    <value>You cannot use the fixed statement to take the address of an already fixed expression</value>
  </data>
  <data name="ERR_ExprCannotBeFixed" xml:space="preserve">
    <value>The given expression cannot be used in a fixed statement</value>
  </data>
  <data name="ERR_UnsafeNeeded" xml:space="preserve">
    <value>Pointers and fixed size buffers may only be used in an unsafe context</value>
  </data>
  <data name="ERR_OpTFRetType" xml:space="preserve">
    <value>The return type of operator True or False must be bool</value>
  </data>
  <data name="ERR_OperatorNeedsMatch" xml:space="preserve">
    <value>The operator '{0}' requires a matching operator '{1}' to also be defined</value>
  </data>
  <data name="ERR_BadBoolOp" xml:space="preserve">
    <value>In order to be applicable as a short circuit operator a user-defined logical operator ('{0}') must have the same return type and parameter types</value>
  </data>
  <data name="ERR_MustHaveOpTF" xml:space="preserve">
    <value>In order for '{0}' to be applicable as a short circuit operator, its declaring type '{1}' must define operator true and operator false</value>
  </data>
  <data name="WRN_UnreferencedVarAssg" xml:space="preserve">
    <value>The variable '{0}' is assigned but its value is never used</value>
  </data>
  <data name="WRN_UnreferencedVarAssg_Title" xml:space="preserve">
    <value>Variable is assigned but its value is never used</value>
  </data>
  <data name="ERR_CheckedOverflow" xml:space="preserve">
    <value>The operation overflows at compile time in checked mode</value>
  </data>
  <data name="ERR_ConstOutOfRangeChecked" xml:space="preserve">
    <value>Constant value '{0}' cannot be converted to a '{1}' (use 'unchecked' syntax to override)</value>
  </data>
  <data name="ERR_BadVarargs" xml:space="preserve">
    <value>A method with vararg cannot be generic, be in a generic type, or have a params parameter</value>
  </data>
  <data name="ERR_ParamsMustBeCollection" xml:space="preserve">
    <value>The params parameter must have a valid collection type</value>
  </data>
  <data name="ERR_IllegalArglist" xml:space="preserve">
    <value>An __arglist expression may only appear inside of a call or new expression</value>
  </data>
  <data name="ERR_IllegalUnsafe" xml:space="preserve">
    <value>Unsafe code may only appear if compiling with /unsafe</value>
  </data>
  <data name="ERR_AmbigMember" xml:space="preserve">
    <value>Ambiguity between '{0}' and '{1}'</value>
  </data>
  <data name="ERR_BadForeachDecl" xml:space="preserve">
    <value>Type and identifier are both required in a foreach statement</value>
  </data>
  <data name="ERR_ParamsLast" xml:space="preserve">
    <value>A params parameter must be the last parameter in a parameter list</value>
  </data>
  <data name="ERR_SizeofUnsafe" xml:space="preserve">
    <value>'{0}' does not have a predefined size, therefore sizeof can only be used in an unsafe context</value>
  </data>
  <data name="ERR_DottedTypeNameNotFoundInNS" xml:space="preserve">
    <value>The type or namespace name '{0}' does not exist in the namespace '{1}' (are you missing an assembly reference?)</value>
  </data>
  <data name="ERR_FieldInitRefNonstatic" xml:space="preserve">
    <value>A field initializer cannot reference the non-static field, method, or property '{0}'</value>
  </data>
  <data name="ERR_SealedNonOverride" xml:space="preserve">
    <value>'{0}' cannot be sealed because it is not an override</value>
  </data>
  <data name="ERR_CantOverrideSealed" xml:space="preserve">
    <value>'{0}': cannot override inherited member '{1}' because it is sealed</value>
  </data>
  <data name="ERR_VoidError" xml:space="preserve">
    <value>The operation in question is undefined on void pointers</value>
  </data>
  <data name="ERR_ConditionalOnOverride" xml:space="preserve">
    <value>The Conditional attribute is not valid on '{0}' because it is an override method</value>
  </data>
  <data name="ERR_ConditionalOnLocalFunction" xml:space="preserve">
    <value>Local function '{0}' must be 'static' in order to use the Conditional attribute</value>
  </data>
  <data name="ERR_PointerInAsOrIs" xml:space="preserve">
    <value>Neither 'is' nor 'as' is valid on pointer types</value>
  </data>
  <data name="ERR_CallingFinalizeDeprecated" xml:space="preserve">
    <value>Destructors and object.Finalize cannot be called directly. Consider calling IDisposable.Dispose if available.</value>
  </data>
  <data name="ERR_SingleTypeNameNotFound" xml:space="preserve">
    <value>The type or namespace name '{0}' could not be found (are you missing a using directive or an assembly reference?)</value>
  </data>
  <data name="ERR_NegativeStackAllocSize" xml:space="preserve">
    <value>Cannot use a negative size with stackalloc</value>
  </data>
  <data name="ERR_NegativeArraySize" xml:space="preserve">
    <value>Cannot create an array with a negative size</value>
  </data>
  <data name="ERR_OverrideFinalizeDeprecated" xml:space="preserve">
    <value>Do not override object.Finalize. Instead, provide a destructor.</value>
  </data>
  <data name="ERR_CallingBaseFinalizeDeprecated" xml:space="preserve">
    <value>Do not directly call your base type Finalize method. It is called automatically from your destructor.</value>
  </data>
  <data name="WRN_NegativeArrayIndex" xml:space="preserve">
    <value>Indexing an array with a negative index (array indices always start at zero)</value>
  </data>
  <data name="WRN_NegativeArrayIndex_Title" xml:space="preserve">
    <value>Indexing an array with a negative index</value>
  </data>
  <data name="WRN_BadRefCompareLeft" xml:space="preserve">
    <value>Possible unintended reference comparison; to get a value comparison, cast the left hand side to type '{0}'</value>
  </data>
  <data name="WRN_BadRefCompareLeft_Title" xml:space="preserve">
    <value>Possible unintended reference comparison; left hand side needs cast</value>
  </data>
  <data name="WRN_BadRefCompareRight" xml:space="preserve">
    <value>Possible unintended reference comparison; to get a value comparison, cast the right hand side to type '{0}'</value>
  </data>
  <data name="WRN_BadRefCompareRight_Title" xml:space="preserve">
    <value>Possible unintended reference comparison; right hand side needs cast</value>
  </data>
  <data name="ERR_BadCastInFixed" xml:space="preserve">
    <value>The right hand side of a fixed statement assignment may not be a cast expression</value>
  </data>
  <data name="ERR_StackallocInCatchFinally" xml:space="preserve">
    <value>stackalloc may not be used in a catch or finally block</value>
  </data>
  <data name="ERR_VarargsLast" xml:space="preserve">
    <value>An __arglist parameter must be the last parameter in a parameter list</value>
  </data>
  <data name="ERR_MissingPartial" xml:space="preserve">
    <value>Missing partial modifier on declaration of type '{0}'; another partial declaration of this type exists</value>
  </data>
  <data name="ERR_PartialTypeKindConflict" xml:space="preserve">
    <value>Partial declarations of '{0}' must be all classes, all record classes, all structs, all record structs, or all interfaces</value>
  </data>
  <data name="ERR_PartialModifierConflict" xml:space="preserve">
    <value>Partial declarations of '{0}' have conflicting accessibility modifiers</value>
  </data>
  <data name="ERR_PartialMultipleBases" xml:space="preserve">
    <value>Partial declarations of '{0}' must not specify different base classes</value>
  </data>
  <data name="ERR_PartialWrongTypeParams" xml:space="preserve">
    <value>Partial declarations of '{0}' must have the same type parameter names in the same order</value>
  </data>
  <data name="ERR_PartialWrongConstraints" xml:space="preserve">
    <value>Partial declarations of '{0}' have inconsistent constraints for type parameter '{1}'</value>
  </data>
  <data name="ERR_NoImplicitConvCast" xml:space="preserve">
    <value>Cannot implicitly convert type '{0}' to '{1}'. An explicit conversion exists (are you missing a cast?)</value>
  </data>
  <data name="ERR_PartialMisplaced" xml:space="preserve">
    <value>The 'partial' modifier can only appear immediately before 'class', 'record', 'struct', 'interface', 'event', an instance constructor name, or a method or property return type.</value>
  </data>
  <data name="ERR_ImportedCircularBase" xml:space="preserve">
    <value>Imported type '{0}' is invalid. It contains a circular base type dependency.</value>
  </data>
  <data name="ERR_UseDefViolationOut" xml:space="preserve">
    <value>Use of unassigned out parameter '{0}'</value>
  </data>
  <data name="WRN_UseDefViolationOut" xml:space="preserve">
    <value>Use of unassigned out parameter '{0}'</value>
  </data>
  <data name="WRN_UseDefViolationOut_Title" xml:space="preserve">
    <value>Use of unassigned out parameter</value>
  </data>
  <data name="ERR_ArraySizeInDeclaration" xml:space="preserve">
    <value>Array size cannot be specified in a variable declaration (try initializing with a 'new' expression)</value>
  </data>
  <data name="ERR_InaccessibleGetter" xml:space="preserve">
    <value>The property or indexer '{0}' cannot be used in this context because the get accessor is inaccessible</value>
  </data>
  <data name="ERR_InaccessibleSetter" xml:space="preserve">
    <value>The property or indexer '{0}' cannot be used in this context because the set accessor is inaccessible</value>
  </data>
  <data name="ERR_InvalidPropertyAccessMod" xml:space="preserve">
    <value>The accessibility modifier of the '{0}' accessor must be more restrictive than the property or indexer '{1}'</value>
  </data>
  <data name="ERR_DuplicatePropertyAccessMods" xml:space="preserve">
    <value>Cannot specify accessibility modifiers for both accessors of the property or indexer '{0}'</value>
  </data>
  <data name="ERR_AccessModMissingAccessor" xml:space="preserve">
    <value>'{0}': accessibility modifiers on accessors may only be used if the property or indexer has both a get and a set accessor</value>
  </data>
  <data name="ERR_UnimplementedInterfaceAccessor" xml:space="preserve">
    <value>'{0}' does not implement interface member '{1}'. '{2}' is not public.</value>
  </data>
  <data name="WRN_PatternIsAmbiguous" xml:space="preserve">
    <value>'{0}' does not implement the '{1}' pattern. '{2}' is ambiguous with '{3}'.</value>
  </data>
  <data name="WRN_PatternIsAmbiguous_Title" xml:space="preserve">
    <value>Type does not implement the collection pattern; members are ambiguous</value>
  </data>
  <data name="WRN_PatternNotPublicOrNotInstance" xml:space="preserve">
    <value>'{0}' does not implement the '{1}' pattern. '{2}' is not a public instance or extension method.</value>
  </data>
  <data name="WRN_PatternNotPublicOrNotInstance_Title" xml:space="preserve">
    <value>Type does not implement the collection pattern; member is is not a public instance or extension method.</value>
  </data>
  <data name="WRN_PatternBadSignature" xml:space="preserve">
    <value>'{0}' does not implement the '{1}' pattern. '{2}' has the wrong signature.</value>
  </data>
  <data name="WRN_PatternBadSignature_Title" xml:space="preserve">
    <value>Type does not implement the collection pattern; member has the wrong signature</value>
  </data>
  <data name="ERR_FriendRefNotEqualToThis" xml:space="preserve">
    <value>Friend access was granted by '{0}', but the public key of the output assembly ('{1}') does not match that specified by the InternalsVisibleTo attribute in the granting assembly.</value>
  </data>
  <data name="ERR_FriendRefSigningMismatch" xml:space="preserve">
    <value>Friend access was granted by '{0}', but the strong name signing state of the output assembly does not match that of the granting assembly.</value>
  </data>
  <data name="WRN_SequentialOnPartialClass" xml:space="preserve">
    <value>There is no defined ordering between fields in multiple declarations of partial struct '{0}'. To specify an ordering, all instance fields must be in the same declaration.</value>
  </data>
  <data name="WRN_SequentialOnPartialClass_Title" xml:space="preserve">
    <value>There is no defined ordering between fields in multiple declarations of partial struct</value>
  </data>
  <data name="ERR_BadConstType" xml:space="preserve">
    <value>The type '{0}' cannot be declared const</value>
  </data>
  <data name="ERR_NoNewTyvar" xml:space="preserve">
    <value>Cannot create an instance of the variable type '{0}' because it does not have the new() constraint</value>
  </data>
  <data name="ERR_BadArity" xml:space="preserve">
    <value>Using the generic {1} '{0}' requires {2} type arguments</value>
  </data>
  <data name="ERR_BadTypeArgument" xml:space="preserve">
    <value>The type '{0}' may not be used as a type argument</value>
  </data>
  <data name="ERR_TypeArgsNotAllowed" xml:space="preserve">
    <value>The {1} '{0}' cannot be used with type arguments</value>
  </data>
  <data name="ERR_HasNoTypeVars" xml:space="preserve">
    <value>The non-generic {1} '{0}' cannot be used with type arguments</value>
  </data>
  <data name="ERR_NewConstraintNotSatisfied" xml:space="preserve">
    <value>'{2}' must be a non-abstract type with a public parameterless constructor in order to use it as parameter '{1}' in the generic type or method '{0}'</value>
  </data>
  <data name="ERR_GenericConstraintNotSatisfiedRefType" xml:space="preserve">
    <value>The type '{3}' cannot be used as type parameter '{2}' in the generic type or method '{0}'. There is no implicit reference conversion from '{3}' to '{1}'.</value>
  </data>
  <data name="ERR_GenericConstraintNotSatisfiedNullableEnum" xml:space="preserve">
    <value>The type '{3}' cannot be used as type parameter '{2}' in the generic type or method '{0}'. The nullable type '{3}' does not satisfy the constraint of '{1}'.</value>
  </data>
  <data name="ERR_GenericConstraintNotSatisfiedNullableInterface" xml:space="preserve">
    <value>The type '{3}' cannot be used as type parameter '{2}' in the generic type or method '{0}'. The nullable type '{3}' does not satisfy the constraint of '{1}'. Nullable types can not satisfy any interface constraints.</value>
  </data>
  <data name="ERR_GenericConstraintNotSatisfiedTyVar" xml:space="preserve">
    <value>The type '{3}' cannot be used as type parameter '{2}' in the generic type or method '{0}'. There is no boxing conversion or type parameter conversion from '{3}' to '{1}'.</value>
  </data>
  <data name="ERR_GenericConstraintNotSatisfiedValType" xml:space="preserve">
    <value>The type '{3}' cannot be used as type parameter '{2}' in the generic type or method '{0}'. There is no boxing conversion from '{3}' to '{1}'.</value>
  </data>
  <data name="ERR_DuplicateGeneratedName" xml:space="preserve">
    <value>The parameter name '{0}' conflicts with an automatically-generated parameter name</value>
  </data>
  <data name="ERR_GlobalSingleTypeNameNotFound" xml:space="preserve">
    <value>The type or namespace name '{0}' could not be found in the global namespace (are you missing an assembly reference?)</value>
  </data>
  <data name="ERR_NewBoundMustBeLast" xml:space="preserve">
    <value>The new() constraint must be the last restrictive constraint specified</value>
  </data>
  <data name="WRN_MainCantBeGeneric" xml:space="preserve">
    <value>'{0}': an entry point cannot be generic or in a generic type</value>
  </data>
  <data name="WRN_MainCantBeGeneric_Title" xml:space="preserve">
    <value>An entry point cannot be generic or in a generic type</value>
  </data>
  <data name="ERR_TypeVarCantBeNull" xml:space="preserve">
    <value>Cannot convert null to type parameter '{0}' because it could be a non-nullable value type. Consider using 'default({0})' instead.</value>
  </data>
  <data name="ERR_DuplicateBound" xml:space="preserve">
    <value>Duplicate constraint '{0}' for type parameter '{1}'</value>
  </data>
  <data name="ERR_ClassBoundNotFirst" xml:space="preserve">
    <value>The class type constraint '{0}' must come before any other constraints</value>
  </data>
  <data name="ERR_BadRetType" xml:space="preserve">
    <value>'{1} {0}' has the wrong return type</value>
  </data>
  <data name="ERR_DelegateRefMismatch" xml:space="preserve">
    <value>Ref mismatch between '{0}' and delegate '{1}'</value>
  </data>
  <data name="ERR_DuplicateConstraintClause" xml:space="preserve">
    <value>A constraint clause has already been specified for type parameter '{0}'. All of the constraints for a type parameter must be specified in a single where clause.</value>
  </data>
  <data name="ERR_CantInferMethTypeArgs" xml:space="preserve">
    <value>The type arguments for method '{0}' cannot be inferred from the usage. Try specifying the type arguments explicitly.</value>
  </data>
  <data name="ERR_LocalSameNameAsTypeParam" xml:space="preserve">
    <value>'{0}': a parameter, local variable, or local function cannot have the same name as a method type parameter</value>
  </data>
  <data name="ERR_AsWithTypeVar" xml:space="preserve">
    <value>The type parameter '{0}' cannot be used with the 'as' operator because it does not have a class type constraint nor a 'class' constraint</value>
  </data>
  <data name="WRN_UnreferencedFieldAssg" xml:space="preserve">
    <value>The field '{0}' is assigned but its value is never used</value>
  </data>
  <data name="WRN_UnreferencedFieldAssg_Title" xml:space="preserve">
    <value>Field is assigned but its value is never used</value>
  </data>
  <data name="ERR_BadIndexerNameAttr" xml:space="preserve">
    <value>The '{0}' attribute is valid only on an indexer that is not an explicit interface member declaration</value>
  </data>
  <data name="ERR_AttrArgWithTypeVars" xml:space="preserve">
    <value>'{0}': an attribute argument cannot use type parameters</value>
  </data>
  <data name="ERR_AttrTypeArgCannotBeTypeVar" xml:space="preserve">
    <value>'{0}': an attribute type argument cannot use type parameters</value>
  </data>
  <data name="ERR_AttrDependentTypeNotAllowed" xml:space="preserve">
    <value>Type '{0}' cannot be used in this context because it cannot be represented in metadata.</value>
  </data>
  <data name="ERR_NewTyvarWithArgs" xml:space="preserve">
    <value>'{0}': cannot provide arguments when creating an instance of a variable type</value>
  </data>
  <data name="ERR_AbstractSealedStatic" xml:space="preserve">
    <value>'{0}': an abstract type cannot be sealed or static</value>
  </data>
  <data name="WRN_AmbiguousXMLReference" xml:space="preserve">
    <value>Ambiguous reference in cref attribute: '{0}'. Assuming '{1}', but could have also matched other overloads including '{2}'.</value>
  </data>
  <data name="WRN_AmbiguousXMLReference_Title" xml:space="preserve">
    <value>Ambiguous reference in cref attribute</value>
  </data>
  <data name="WRN_VolatileByRef" xml:space="preserve">
    <value>'{0}': a reference to a volatile field will not be treated as volatile</value>
  </data>
  <data name="WRN_VolatileByRef_Title" xml:space="preserve">
    <value>A reference to a volatile field will not be treated as volatile</value>
  </data>
  <data name="WRN_VolatileByRef_Description" xml:space="preserve">
    <value>A volatile field should not normally be used as a ref or out value, since it will not be treated as volatile. There are exceptions to this, such as when calling an interlocked API.</value>
  </data>
  <data name="ERR_ComImportWithImpl" xml:space="preserve">
    <value>Since '{1}' has the ComImport attribute, '{0}' must be extern or abstract</value>
  </data>
  <data name="ERR_ComImportWithBase" xml:space="preserve">
    <value>'{0}': a class with the ComImport attribute cannot specify a base class</value>
  </data>
  <data name="ERR_ImplBadConstraints" xml:space="preserve">
    <value>The constraints for type parameter '{0}' of method '{1}' must match the constraints for type parameter '{2}' of interface method '{3}'. Consider using an explicit interface implementation instead.</value>
  </data>
  <data name="ERR_ImplBadTupleNames" xml:space="preserve">
    <value>The tuple element names in the signature of method '{0}' must match the tuple element names of interface method '{1}' (including on the return type).</value>
  </data>
  <data name="ERR_DottedTypeNameNotFoundInAgg" xml:space="preserve">
    <value>The type name '{0}' does not exist in the type '{1}'</value>
  </data>
  <data name="ERR_MethGrpToNonDel" xml:space="preserve">
    <value>Cannot convert method group '{0}' to non-delegate type '{1}'. Did you intend to invoke the method?</value>
  </data>
  <data name="WRN_MethGrpToNonDel" xml:space="preserve">
    <value>Converting method group '{0}' to non-delegate type '{1}'. Did you intend to invoke the method?</value>
  </data>
  <data name="WRN_MethGrpToNonDel_Title" xml:space="preserve">
    <value>Converting method group to non-delegate type</value>
  </data>
  <data name="ERR_BadExternAlias" xml:space="preserve">
    <value>The extern alias '{0}' was not specified in a /reference option</value>
  </data>
  <data name="ERR_ColColWithTypeAlias" xml:space="preserve">
    <value>Cannot use alias '{0}' with '::' since the alias references a type. Use '.' instead.</value>
  </data>
  <data name="ERR_AliasNotFound" xml:space="preserve">
    <value>Alias '{0}' not found</value>
  </data>
  <data name="ERR_SameFullNameAggAgg" xml:space="preserve">
    <value>The type '{1}' exists in both '{0}' and '{2}'</value>
  </data>
  <data name="ERR_SameFullNameNsAgg" xml:space="preserve">
    <value>The namespace '{1}' in '{0}' conflicts with the type '{3}' in '{2}'</value>
  </data>
  <data name="WRN_SameFullNameThisNsAgg" xml:space="preserve">
    <value>The namespace '{1}' in '{0}' conflicts with the imported type '{3}' in '{2}'. Using the namespace defined in '{0}'.</value>
  </data>
  <data name="WRN_SameFullNameThisNsAgg_Title" xml:space="preserve">
    <value>Namespace conflicts with imported type</value>
  </data>
  <data name="WRN_SameFullNameThisAggAgg" xml:space="preserve">
    <value>The type '{1}' in '{0}' conflicts with the imported type '{3}' in '{2}'. Using the type defined in '{0}'.</value>
  </data>
  <data name="WRN_SameFullNameThisAggAgg_Title" xml:space="preserve">
    <value>Type conflicts with imported type</value>
  </data>
  <data name="WRN_SameFullNameThisAggNs" xml:space="preserve">
    <value>The type '{1}' in '{0}' conflicts with the imported namespace '{3}' in '{2}'. Using the type defined in '{0}'.</value>
  </data>
  <data name="WRN_SameFullNameThisAggNs_Title" xml:space="preserve">
    <value>Type conflicts with imported namespace</value>
  </data>
  <data name="ERR_SameFullNameThisAggThisNs" xml:space="preserve">
    <value>The type '{1}' in '{0}' conflicts with the namespace '{3}' in '{2}'</value>
  </data>
  <data name="ERR_ExternAfterElements" xml:space="preserve">
    <value>An extern alias declaration must precede all other elements defined in the namespace</value>
  </data>
  <data name="WRN_GlobalAliasDefn" xml:space="preserve">
    <value>Defining an alias named 'global' is ill-advised since 'global::' always references the global namespace and not an alias</value>
  </data>
  <data name="WRN_GlobalAliasDefn_Title" xml:space="preserve">
    <value>Defining an alias named 'global' is ill-advised</value>
  </data>
  <data name="ERR_SealedStaticClass" xml:space="preserve">
    <value>'{0}': a type cannot be both static and sealed</value>
  </data>
  <data name="ERR_PrivateAbstractAccessor" xml:space="preserve">
    <value>'{0}': abstract properties cannot have private accessors</value>
  </data>
  <data name="ERR_ValueExpected" xml:space="preserve">
    <value>Syntax error; value expected</value>
  </data>
  <data name="ERR_UnboxNotLValue" xml:space="preserve">
    <value>Cannot modify the result of an unboxing conversion</value>
  </data>
  <data name="ERR_AnonMethGrpInForEach" xml:space="preserve">
    <value>Foreach cannot operate on a '{0}'. Did you intend to invoke the '{0}'?</value>
  </data>
  <data name="ERR_BadIncDecRetType" xml:space="preserve">
    <value>The return type for ++ or -- operator must match the parameter type or be derived from the parameter type</value>
  </data>
  <data name="ERR_TypeConstraintsMustBeUniqueAndFirst" xml:space="preserve">
    <value>The 'class', 'struct', 'unmanaged', 'notnull', and 'default' constraints cannot be combined or duplicated, and must be specified first in the constraints list.</value>
  </data>
  <data name="ERR_RefValBoundWithClass" xml:space="preserve">
    <value>'{0}': cannot specify both a constraint class and the 'class' or 'struct' constraint</value>
  </data>
  <data name="ERR_UnmanagedBoundWithClass" xml:space="preserve">
    <value>'{0}': cannot specify both a constraint class and the 'unmanaged' constraint</value>
  </data>
  <data name="ERR_NewBoundWithVal" xml:space="preserve">
    <value>The 'new()' constraint cannot be used with the 'struct' constraint</value>
  </data>
  <data name="ERR_RefConstraintNotSatisfied" xml:space="preserve">
    <value>The type '{2}' must be a reference type in order to use it as parameter '{1}' in the generic type or method '{0}'</value>
  </data>
  <data name="ERR_ValConstraintNotSatisfied" xml:space="preserve">
    <value>The type '{2}' must be a non-nullable value type in order to use it as parameter '{1}' in the generic type or method '{0}'</value>
  </data>
  <data name="ERR_CircularConstraint" xml:space="preserve">
    <value>Circular constraint dependency involving '{0}' and '{1}'</value>
  </data>
  <data name="ERR_BaseConstraintConflict" xml:space="preserve">
    <value>Type parameter '{0}' inherits conflicting constraints '{1}' and '{2}'</value>
  </data>
  <data name="ERR_ConWithValCon" xml:space="preserve">
    <value>Type parameter '{1}' has the 'struct' constraint so '{1}' cannot be used as a constraint for '{0}'</value>
  </data>
  <data name="ERR_AmbigUDConv" xml:space="preserve">
    <value>Ambiguous user defined conversions '{0}' and '{1}' when converting from '{2}' to '{3}'</value>
  </data>
  <data name="WRN_AlwaysNull" xml:space="preserve">
    <value>The result of the expression is always 'null' of type '{0}'</value>
  </data>
  <data name="WRN_AlwaysNull_Title" xml:space="preserve">
    <value>The result of the expression is always 'null'</value>
  </data>
  <data name="ERR_RefReturnThis" xml:space="preserve">
    <value>Cannot return 'this' by reference.</value>
  </data>
  <data name="ERR_AttributeCtorInParameter" xml:space="preserve">
    <value>Cannot use attribute constructor '{0}' because it has 'in' or 'ref readonly' parameters.</value>
  </data>
  <data name="ERR_OverrideWithConstraints" xml:space="preserve">
    <value>Constraints for override and explicit interface implementation methods are inherited from the base method, so they cannot be specified directly, except for either a 'class', or a 'struct' constraint.</value>
  </data>
  <data name="ERR_AmbigOverride" xml:space="preserve">
    <value>The inherited members '{0}' and '{1}' have the same signature in type '{2}', so they cannot be overridden</value>
  </data>
  <data name="ERR_DecConstError" xml:space="preserve">
    <value>Evaluation of the decimal constant expression failed</value>
  </data>
  <data name="WRN_CmpAlwaysFalse" xml:space="preserve">
    <value>Comparing with null of type '{0}' always produces 'false'</value>
  </data>
  <data name="WRN_CmpAlwaysFalse_Title" xml:space="preserve">
    <value>Comparing with null of struct type always produces 'false'</value>
  </data>
  <data name="WRN_FinalizeMethod" xml:space="preserve">
    <value>Introducing a 'Finalize' method can interfere with destructor invocation. Did you intend to declare a destructor?</value>
  </data>
  <data name="WRN_FinalizeMethod_Title" xml:space="preserve">
    <value>Introducing a 'Finalize' method can interfere with destructor invocation</value>
  </data>
  <data name="WRN_FinalizeMethod_Description" xml:space="preserve">
    <value>This warning occurs when you create a class with a method whose signature is public virtual void Finalize.

If such a class is used as a base class and if the deriving class defines a destructor, the destructor will override the base class Finalize method, not Finalize.</value>
  </data>
  <data name="ERR_ExplicitImplParams" xml:space="preserve">
    <value>'{0}' should not have a params parameter since '{1}' does not</value>
  </data>
  <data name="WRN_GotoCaseShouldConvert" xml:space="preserve">
    <value>The 'goto case' value is not implicitly convertible to type '{0}'</value>
  </data>
  <data name="WRN_GotoCaseShouldConvert_Title" xml:space="preserve">
    <value>The 'goto case' value is not implicitly convertible to the switch type</value>
  </data>
  <data name="ERR_MethodImplementingAccessor" xml:space="preserve">
    <value>Method '{0}' cannot implement interface accessor '{1}' for type '{2}'. Use an explicit interface implementation.</value>
  </data>
  <data name="WRN_NubExprIsConstBool" xml:space="preserve">
    <value>The result of the expression is always '{0}' since a value of type '{1}' is never equal to 'null' of type '{2}'</value>
  </data>
  <data name="WRN_NubExprIsConstBool_Title" xml:space="preserve">
    <value>The result of the expression is always the same since a value of this type is never equal to 'null'</value>
  </data>
  <data name="WRN_NubExprIsConstBool2" xml:space="preserve">
    <value>The result of the expression is always '{0}' since a value of type '{1}' is never equal to 'null' of type '{2}'</value>
  </data>
  <data name="WRN_NubExprIsConstBool2_Title" xml:space="preserve">
    <value>The result of the expression is always the same since a value of this type is never equal to 'null'</value>
  </data>
  <data name="WRN_ExplicitImplCollision" xml:space="preserve">
    <value>Explicit interface implementation '{0}' matches more than one interface member. Which interface member is actually chosen is implementation-dependent. Consider using a non-explicit implementation instead.</value>
  </data>
  <data name="WRN_ExplicitImplCollision_Title" xml:space="preserve">
    <value>Explicit interface implementation matches more than one interface member</value>
  </data>
  <data name="ERR_AbstractHasBody" xml:space="preserve">
    <value>'{0}' cannot declare a body because it is marked abstract</value>
  </data>
  <data name="ERR_ConcreteMissingBody" xml:space="preserve">
    <value>'{0}' must declare a body because it is not marked abstract, extern, or partial</value>
  </data>
  <data name="ERR_AbstractAndSealed" xml:space="preserve">
    <value>'{0}' cannot be both abstract and sealed</value>
  </data>
  <data name="ERR_AbstractNotVirtual" xml:space="preserve">
    <value>The abstract {0} '{1}' cannot be marked virtual</value>
  </data>
  <data name="ERR_StaticConstant" xml:space="preserve">
    <value>The constant '{0}' cannot be marked static</value>
  </data>
  <data name="ERR_CantOverrideNonFunction" xml:space="preserve">
    <value>'{0}': cannot override because '{1}' is not a function</value>
  </data>
  <data name="ERR_CantOverrideNonVirtual" xml:space="preserve">
    <value>'{0}': cannot override inherited member '{1}' because it is not marked virtual, abstract, or override</value>
  </data>
  <data name="ERR_CantChangeAccessOnOverride" xml:space="preserve">
    <value>'{0}': cannot change access modifiers when overriding '{1}' inherited member '{2}'</value>
  </data>
  <data name="ERR_CantChangeTupleNamesOnOverride" xml:space="preserve">
    <value>'{0}': cannot change tuple element names when overriding inherited member '{1}'</value>
  </data>
  <data name="ERR_CantChangeReturnTypeOnOverride" xml:space="preserve">
    <value>'{0}': return type must be '{2}' to match overridden member '{1}'</value>
  </data>
  <data name="ERR_CantDeriveFromSealedType" xml:space="preserve">
    <value>'{0}': cannot derive from sealed type '{1}'</value>
  </data>
  <data name="ERR_AbstractInConcreteClass" xml:space="preserve">
    <value>'{0}' is abstract but it is contained in non-abstract type '{1}'</value>
  </data>
  <data name="ERR_StaticConstructorWithExplicitConstructorCall" xml:space="preserve">
    <value>'{0}': static constructor cannot have an explicit 'this' or 'base' constructor call</value>
  </data>
  <data name="ERR_StaticConstructorWithAccessModifiers" xml:space="preserve">
    <value>'{0}': access modifiers are not allowed on static constructors</value>
  </data>
  <data name="ERR_RecursiveConstructorCall" xml:space="preserve">
    <value>Constructor '{0}' cannot call itself</value>
  </data>
  <data name="ERR_IndirectRecursiveConstructorCall" xml:space="preserve">
    <value>Constructor '{0}' cannot call itself through another constructor</value>
  </data>
  <data name="ERR_ObjectCallingBaseConstructor" xml:space="preserve">
    <value>'{0}' has no base class and cannot call a base constructor</value>
  </data>
  <data name="ERR_PredefinedTypeNotFound" xml:space="preserve">
    <value>Predefined type '{0}' is not defined or imported</value>
  </data>
  <data name="ERR_PredefinedValueTupleTypeNotFound" xml:space="preserve">
    <value>Predefined type '{0}' is not defined or imported</value>
  </data>
  <data name="ERR_PredefinedTypeAmbiguous" xml:space="preserve">
    <value>Predefined type '{0}' is declared in multiple referenced assemblies: '{1}' and '{2}'</value>
  </data>
  <data name="ERR_StructWithBaseConstructorCall" xml:space="preserve">
    <value>'{0}': structs cannot call base class constructors</value>
  </data>
  <data name="ERR_StructLayoutCycle" xml:space="preserve">
    <value>Struct member '{0}' of type '{1}' causes a cycle in the struct layout</value>
  </data>
  <data name="ERR_InterfacesCantContainFields" xml:space="preserve">
    <value>Interfaces cannot contain instance fields</value>
  </data>
  <data name="ERR_InterfacesCantContainConstructors" xml:space="preserve">
    <value>Interfaces cannot contain instance constructors</value>
  </data>
  <data name="ERR_NonInterfaceInInterfaceList" xml:space="preserve">
    <value>Type '{0}' in interface list is not an interface</value>
  </data>
  <data name="ERR_DuplicateInterfaceInBaseList" xml:space="preserve">
    <value>'{0}' is already listed in interface list</value>
  </data>
  <data name="ERR_DuplicateInterfaceWithTupleNamesInBaseList" xml:space="preserve">
    <value>'{0}' is already listed in the interface list on type '{2}' with different tuple element names, as '{1}'.</value>
  </data>
  <data name="ERR_DuplicateInterfaceWithDifferencesInBaseList" xml:space="preserve">
    <value>'{0}' is already listed in the interface list on type '{2}' as '{1}'.</value>
  </data>
  <data name="ERR_CycleInInterfaceInheritance" xml:space="preserve">
    <value>Inherited interface '{1}' causes a cycle in the interface hierarchy of '{0}'</value>
  </data>
  <data name="ERR_HidingAbstractMethod" xml:space="preserve">
    <value>'{0}' hides inherited abstract member '{1}'</value>
  </data>
  <data name="ERR_UnimplementedAbstractMethod" xml:space="preserve">
    <value>'{0}' does not implement inherited abstract member '{1}'</value>
  </data>
  <data name="ERR_UnimplementedInterfaceMember" xml:space="preserve">
    <value>'{0}' does not implement interface member '{1}'</value>
  </data>
  <data name="ERR_ObjectCantHaveBases" xml:space="preserve">
    <value>The class System.Object cannot have a base class or implement an interface</value>
  </data>
  <data name="ERR_ExplicitInterfaceImplementationNotInterface" xml:space="preserve">
    <value>'{0}' in explicit interface declaration is not an interface</value>
  </data>
  <data name="ERR_InterfaceMemberNotFound" xml:space="preserve">
    <value>'{0}' in explicit interface declaration is not found among members of the interface that can be implemented</value>
  </data>
  <data name="ERR_ClassDoesntImplementInterface" xml:space="preserve">
    <value>'{0}': containing type does not implement interface '{1}'</value>
  </data>
  <data name="ERR_ExplicitInterfaceImplementationInNonClassOrStruct" xml:space="preserve">
    <value>'{0}': explicit interface declaration can only be declared in a class, record, struct or interface</value>
  </data>
  <data name="ERR_MemberNameSameAsType" xml:space="preserve">
    <value>'{0}': member names cannot be the same as their enclosing type</value>
  </data>
  <data name="ERR_EnumeratorOverflow" xml:space="preserve">
    <value>'{0}': the enumerator value is too large to fit in its type</value>
  </data>
  <data name="ERR_CantOverrideNonProperty" xml:space="preserve">
    <value>'{0}': cannot override because '{1}' is not a property</value>
  </data>
  <data name="ERR_NoGetToOverride" xml:space="preserve">
    <value>'{0}': cannot override because '{1}' does not have an overridable get accessor</value>
  </data>
  <data name="ERR_NoSetToOverride" xml:space="preserve">
    <value>'{0}': cannot override because '{1}' does not have an overridable set accessor</value>
  </data>
  <data name="ERR_PropertyCantHaveVoidType" xml:space="preserve">
    <value>'{0}': property or indexer cannot have void type</value>
  </data>
  <data name="ERR_PropertyWithNoAccessors" xml:space="preserve">
    <value>'{0}': property or indexer must have at least one accessor</value>
  </data>
  <data name="ERR_CantUseVoidInArglist" xml:space="preserve">
    <value>__arglist cannot have an argument of void type</value>
  </data>
  <data name="ERR_NewVirtualInSealed" xml:space="preserve">
    <value>'{0}' is a new virtual member in sealed type '{1}'</value>
  </data>
  <data name="ERR_ExplicitPropertyAddingAccessor" xml:space="preserve">
    <value>'{0}' adds an accessor not found in interface member '{1}'</value>
  </data>
  <data name="ERR_ExplicitPropertyMismatchInitOnly" xml:space="preserve">
    <value>Accessors '{0}' and '{1}' should both be init-only or neither</value>
  </data>
  <data name="ERR_ExplicitPropertyMissingAccessor" xml:space="preserve">
    <value>Explicit interface implementation '{0}' is missing accessor '{1}'</value>
  </data>
  <data name="ERR_ConversionWithInterface" xml:space="preserve">
    <value>'{0}': user-defined conversions to or from an interface are not allowed</value>
  </data>
  <data name="ERR_ConversionWithBase" xml:space="preserve">
    <value>'{0}': user-defined conversions to or from a base type are not allowed</value>
  </data>
  <data name="ERR_ConversionWithDerived" xml:space="preserve">
    <value>'{0}': user-defined conversions to or from a derived type are not allowed</value>
  </data>
  <data name="ERR_IdentityConversion" xml:space="preserve">
    <value>User-defined operator cannot convert a type to itself</value>
  </data>
  <data name="ERR_ConversionNotInvolvingContainedType" xml:space="preserve">
    <value>User-defined conversion must convert to or from the enclosing type</value>
  </data>
  <data name="ERR_DuplicateConversionInClass" xml:space="preserve">
    <value>Duplicate user-defined conversion in type '{0}'</value>
  </data>
  <data name="ERR_OperatorsMustBeStaticAndPublic" xml:space="preserve">
    <value>User-defined operator '{0}' must be declared static and public</value>
  </data>
  <data name="ERR_BadIncDecSignature" xml:space="preserve">
    <value>The parameter type for ++ or -- operator must be the containing type</value>
  </data>
  <data name="ERR_BadUnaryOperatorSignature" xml:space="preserve">
    <value>The parameter of a unary operator must be the containing type</value>
  </data>
  <data name="ERR_BadBinaryOperatorSignature" xml:space="preserve">
    <value>One of the parameters of a binary operator must be the containing type</value>
  </data>
  <data name="ERR_BadShiftOperatorSignature" xml:space="preserve">
    <value>The first operand of an overloaded shift operator must have the same type as the containing type</value>
  </data>
  <data name="ERR_InterfacesCantContainConversionOrEqualityOperators" xml:space="preserve">
    <value>Conversion, equality, or inequality operators declared in interfaces must be abstract or virtual</value>
  </data>
  <data name="ERR_EnumsCantContainDefaultConstructor" xml:space="preserve">
    <value>Enums cannot contain explicit parameterless constructors</value>
  </data>
  <data name="ERR_CantOverrideBogusMethod" xml:space="preserve">
    <value>'{0}': cannot override '{1}' because it is not supported by the language</value>
  </data>
  <data name="ERR_BindToBogus" xml:space="preserve">
    <value>'{0}' is not supported by the language</value>
  </data>
  <data name="ERR_CantCallSpecialMethod" xml:space="preserve">
    <value>'{0}': cannot explicitly call operator or accessor</value>
  </data>
  <data name="ERR_BadTypeReference" xml:space="preserve">
    <value>'{0}': cannot reference a type through an expression; try '{1}' instead</value>
  </data>
  <data name="ERR_BadDestructorName" xml:space="preserve">
    <value>Name of destructor must match name of type</value>
  </data>
  <data name="ERR_OnlyClassesCanContainDestructors" xml:space="preserve">
    <value>Only class types can contain destructors</value>
  </data>
  <data name="ERR_ConflictAliasAndMember" xml:space="preserve">
    <value>Namespace '{1}' contains a definition conflicting with alias '{0}'</value>
  </data>
  <data name="ERR_ConflictingAliasAndDefinition" xml:space="preserve">
    <value>Alias '{0}' conflicts with {1} definition</value>
  </data>
  <data name="ERR_ConditionalOnSpecialMethod" xml:space="preserve">
    <value>The Conditional attribute is not valid on '{0}' because it is a constructor, destructor, operator, lambda expression, or explicit interface implementation</value>
  </data>
  <data name="ERR_ConditionalMustReturnVoid" xml:space="preserve">
    <value>The Conditional attribute is not valid on '{0}' because its return type is not void</value>
  </data>
  <data name="ERR_DuplicateAttribute" xml:space="preserve">
    <value>Duplicate '{0}' attribute</value>
  </data>
  <data name="ERR_DuplicateAttributeInNetModule" xml:space="preserve">
    <value>Duplicate '{0}' attribute in '{1}'</value>
  </data>
  <data name="ERR_ConditionalOnInterfaceMethod" xml:space="preserve">
    <value>The Conditional attribute is not valid on interface members</value>
  </data>
  <data name="ERR_OperatorCantReturnVoid" xml:space="preserve">
    <value>User-defined operators cannot return void</value>
  </data>
  <data name="ERR_BadDynamicConversion" xml:space="preserve">
    <value>'{0}': user-defined conversions to or from the dynamic type are not allowed</value>
  </data>
  <data name="ERR_InvalidAttributeArgument" xml:space="preserve">
    <value>Invalid value for argument to '{0}' attribute</value>
  </data>
  <data name="ERR_ParameterNotValidForType" xml:space="preserve">
    <value>Parameter not valid for the specified unmanaged type.</value>
  </data>
  <data name="ERR_AttributeParameterRequired1" xml:space="preserve">
    <value>Attribute parameter '{0}' must be specified.</value>
  </data>
  <data name="ERR_AttributeParameterRequired2" xml:space="preserve">
    <value>Attribute parameter '{0}' or '{1}' must be specified.</value>
  </data>
  <data name="ERR_MarshalUnmanagedTypeNotValidForFields" xml:space="preserve">
    <value>Unmanaged type '{0}' not valid for fields.</value>
  </data>
  <data name="ERR_MarshalUnmanagedTypeOnlyValidForFields" xml:space="preserve">
    <value>Unmanaged type '{0}' is only valid for fields.</value>
  </data>
  <data name="ERR_AttributeOnBadSymbolType" xml:space="preserve">
    <value>Attribute '{0}' is not valid on this declaration type. It is only valid on '{1}' declarations.</value>
  </data>
  <data name="ERR_FloatOverflow" xml:space="preserve">
    <value>Floating-point constant is outside the range of type '{0}'</value>
  </data>
  <data name="ERR_ComImportWithoutUuidAttribute" xml:space="preserve">
    <value>The Guid attribute must be specified with the ComImport attribute</value>
  </data>
  <data name="ERR_InvalidNamedArgument" xml:space="preserve">
    <value>Invalid value for named attribute argument '{0}'</value>
  </data>
  <data name="ERR_DllImportOnInvalidMethod" xml:space="preserve">
    <value>The DllImport attribute must be specified on a method marked 'extern' that is either 'static' or an extension member</value>
  </data>
  <data name="ERR_EncUpdateFailedMissingSymbol" xml:space="preserve">
    <value>Cannot emit update; {0} '{1}' is missing.</value>
  </data>
  <data name="ERR_DllImportOnGenericMethod" xml:space="preserve">
    <value>The DllImport attribute cannot be applied to a method that is generic or contained in a generic method or type.</value>
  </data>
  <data name="ERR_FieldCantBeRefAny" xml:space="preserve">
    <value>Field or property cannot be of type '{0}'</value>
  </data>
  <data name="ERR_FieldAutoPropCantBeByRefLike" xml:space="preserve">
    <value>Field or auto-implemented property cannot be of type '{0}' unless it is an instance member of a ref struct.</value>
  </data>
  <data name="ERR_ArrayElementCantBeRefAny" xml:space="preserve">
    <value>Array elements cannot be of type '{0}'</value>
  </data>
  <data name="WRN_DeprecatedSymbol" xml:space="preserve">
    <value>'{0}' is obsolete</value>
  </data>
  <data name="WRN_DeprecatedSymbol_Title" xml:space="preserve">
    <value>Type or member is obsolete</value>
  </data>
  <data name="ERR_NotAnAttributeClass" xml:space="preserve">
    <value>'{0}' is not an attribute class</value>
  </data>
  <data name="ERR_BadNamedAttributeArgument" xml:space="preserve">
    <value>'{0}' is not a valid named attribute argument. Named attribute arguments must be fields which are not readonly, static, or const, or read-write properties which are public and not static.</value>
  </data>
  <data name="WRN_DeprecatedSymbolStr" xml:space="preserve">
    <value>'{0}' is obsolete: '{1}'</value>
  </data>
  <data name="WRN_DeprecatedSymbolStr_Title" xml:space="preserve">
    <value>Type or member is obsolete</value>
  </data>
  <data name="ERR_DeprecatedSymbolStr" xml:space="preserve">
    <value>'{0}' is obsolete: '{1}'</value>
  </data>
  <data name="ERR_IndexerCantHaveVoidType" xml:space="preserve">
    <value>Indexers cannot have void type</value>
  </data>
  <data name="ERR_VirtualPrivate" xml:space="preserve">
    <value>'{0}': virtual or abstract members cannot be private</value>
  </data>
  <data name="ERR_ArrayInitToNonArrayType" xml:space="preserve">
    <value>Can only use array initializer expressions to assign to array types. Try using a new expression instead.</value>
  </data>
  <data name="ERR_ArrayInitInBadPlace" xml:space="preserve">
    <value>Array initializers can only be used in a variable or field initializer. Try using a new expression instead.</value>
  </data>
  <data name="ERR_MissingStructOffset" xml:space="preserve">
    <value>'{0}': instance field in types marked with StructLayout(LayoutKind.Explicit) must have a FieldOffset attribute</value>
  </data>
  <data name="WRN_ExternMethodNoImplementation" xml:space="preserve">
    <value>Method, operator, or accessor '{0}' is marked external and has no attributes on it. Consider adding a DllImport attribute to specify the external implementation.</value>
  </data>
  <data name="WRN_ExternMethodNoImplementation_Title" xml:space="preserve">
    <value>Method, operator, or accessor is marked external and has no attributes on it</value>
  </data>
  <data name="WRN_ProtectedInSealed" xml:space="preserve">
    <value>'{0}': new protected member declared in sealed type</value>
  </data>
  <data name="WRN_ProtectedInSealed_Title" xml:space="preserve">
    <value>New protected member declared in sealed type</value>
  </data>
  <data name="ERR_InterfaceImplementedByConditional" xml:space="preserve">
    <value>Conditional member '{0}' cannot implement interface member '{1}' in type '{2}'</value>
  </data>
  <data name="ERR_InterfaceImplementedImplicitlyByVariadic" xml:space="preserve">
    <value>'{0}' cannot implement interface member '{1}' in type '{2}' because it has an __arglist parameter</value>
  </data>
  <data name="ERR_IllegalRefParam" xml:space="preserve">
    <value>ref and out are not valid in this context</value>
  </data>
  <data name="ERR_BadArgumentToAttribute" xml:space="preserve">
    <value>The argument to the '{0}' attribute must be a valid identifier</value>
  </data>
  <data name="ERR_StructOffsetOnBadStruct" xml:space="preserve">
    <value>The FieldOffset attribute can only be placed on members of types marked with the StructLayout(LayoutKind.Explicit)</value>
  </data>
  <data name="ERR_StructOffsetOnBadField" xml:space="preserve">
    <value>The FieldOffset attribute is not allowed on static or const fields</value>
  </data>
  <data name="ERR_AttributeUsageOnNonAttributeClass" xml:space="preserve">
    <value>Attribute '{0}' is only valid on classes derived from System.Attribute</value>
  </data>
  <data name="WRN_PossibleMistakenNullStatement" xml:space="preserve">
    <value>Possible mistaken empty statement</value>
  </data>
  <data name="WRN_PossibleMistakenNullStatement_Title" xml:space="preserve">
    <value>Possible mistaken empty statement</value>
  </data>
  <data name="ERR_DuplicateNamedAttributeArgument" xml:space="preserve">
    <value>'{0}' duplicate named attribute argument</value>
  </data>
  <data name="ERR_DeriveFromEnumOrValueType" xml:space="preserve">
    <value>'{0}' cannot derive from special class '{1}'</value>
  </data>
  <data name="ERR_DefaultMemberOnIndexedType" xml:space="preserve">
    <value>Cannot specify the DefaultMember attribute on a type containing an indexer</value>
  </data>
  <data name="ERR_BogusType" xml:space="preserve">
    <value>'{0}' is a type not supported by the language</value>
  </data>
  <data name="WRN_UnassignedInternalField" xml:space="preserve">
    <value>Field '{0}' is never assigned to, and will always have its default value {1}</value>
  </data>
  <data name="WRN_UnassignedInternalField_Title" xml:space="preserve">
    <value>Field is never assigned to, and will always have its default value</value>
  </data>
  <data name="WRN_UnassignedInternalRefField" xml:space="preserve">
    <value>Field '{0}' is never ref-assigned to, and will always have its default value (null reference)</value>
  </data>
  <data name="WRN_UnassignedInternalRefField_Title" xml:space="preserve">
    <value>Field is never ref-assigned to, and will always have its default value (null reference)</value>
  </data>
  <data name="ERR_CStyleArray" xml:space="preserve">
    <value>Bad array declarator: To declare a managed array the rank specifier precedes the variable's identifier. To declare a fixed size buffer field, use the fixed keyword before the field type.</value>
  </data>
  <data name="WRN_VacuousIntegralComp" xml:space="preserve">
    <value>Comparison to integral constant is useless; the constant is outside the range of type '{0}'</value>
  </data>
  <data name="WRN_VacuousIntegralComp_Title" xml:space="preserve">
    <value>Comparison to integral constant is useless; the constant is outside the range of the type</value>
  </data>
  <data name="ERR_AbstractAttributeClass" xml:space="preserve">
    <value>Cannot apply attribute class '{0}' because it is abstract</value>
  </data>
  <data name="ERR_BadNamedAttributeArgumentType" xml:space="preserve">
    <value>'{0}' is not a valid named attribute argument because it is not a valid attribute parameter type</value>
  </data>
  <data name="ERR_MissingPredefinedMember" xml:space="preserve">
    <value>Missing compiler required member '{0}.{1}'</value>
  </data>
  <data name="WRN_AttributeLocationOnBadDeclaration" xml:space="preserve">
    <value>'{0}' is not a valid attribute location for this declaration. Valid attribute locations for this declaration are '{1}'. All attributes in this block will be ignored.</value>
  </data>
  <data name="WRN_AttributeLocationOnBadDeclaration_Title" xml:space="preserve">
    <value>Not a valid attribute location for this declaration</value>
  </data>
  <data name="WRN_InvalidAttributeLocation" xml:space="preserve">
    <value>'{0}' is not a recognized attribute location. Valid attribute locations for this declaration are '{1}'. All attributes in this block will be ignored.</value>
  </data>
  <data name="WRN_InvalidAttributeLocation_Title" xml:space="preserve">
    <value>Not a recognized attribute location</value>
  </data>
  <data name="WRN_EqualsWithoutGetHashCode" xml:space="preserve">
    <value>'{0}' overrides Object.Equals(object o) but does not override Object.GetHashCode()</value>
  </data>
  <data name="WRN_EqualsWithoutGetHashCode_Title" xml:space="preserve">
    <value>Type overrides Object.Equals(object o) but does not override Object.GetHashCode()</value>
  </data>
  <data name="WRN_EqualityOpWithoutEquals" xml:space="preserve">
    <value>'{0}' defines operator == or operator != but does not override Object.Equals(object o)</value>
  </data>
  <data name="WRN_EqualityOpWithoutEquals_Title" xml:space="preserve">
    <value>Type defines operator == or operator != but does not override Object.Equals(object o)</value>
  </data>
  <data name="WRN_EqualityOpWithoutGetHashCode" xml:space="preserve">
    <value>'{0}' defines operator == or operator != but does not override Object.GetHashCode()</value>
  </data>
  <data name="WRN_EqualityOpWithoutGetHashCode_Title" xml:space="preserve">
    <value>Type defines operator == or operator != but does not override Object.GetHashCode()</value>
  </data>
  <data name="ERR_OutAttrOnRefParam" xml:space="preserve">
    <value>Cannot specify the Out attribute on a ref parameter without also specifying the In attribute.</value>
  </data>
  <data name="ERR_OverloadRefKind" xml:space="preserve">
    <value>'{0}' cannot define an overloaded {1} that differs only on parameter modifiers '{2}' and '{3}'</value>
  </data>
  <data name="ERR_LiteralDoubleCast" xml:space="preserve">
    <value>Literal of type double cannot be implicitly converted to type '{1}'; use an '{0}' suffix to create a literal of this type</value>
  </data>
  <data name="WRN_IncorrectBooleanAssg" xml:space="preserve">
    <value>Assignment in conditional expression is always constant; did you mean to use == instead of = ?</value>
  </data>
  <data name="WRN_IncorrectBooleanAssg_Title" xml:space="preserve">
    <value>Assignment in conditional expression is always constant</value>
  </data>
  <data name="ERR_ProtectedInStruct" xml:space="preserve">
    <value>'{0}': new protected member declared in struct</value>
  </data>
  <data name="ERR_InconsistentIndexerNames" xml:space="preserve">
    <value>Two indexers have different names; the IndexerName attribute must be used with the same name on every indexer within a type</value>
  </data>
  <data name="ERR_ComImportWithUserCtor" xml:space="preserve">
    <value>A class with the ComImport attribute cannot have a user-defined constructor</value>
  </data>
  <data name="ERR_FieldCantHaveVoidType" xml:space="preserve">
    <value>Field cannot have void type</value>
  </data>
  <data name="WRN_NonObsoleteOverridingObsolete" xml:space="preserve">
    <value>Member '{0}' overrides obsolete member '{1}'. Add the Obsolete attribute to '{0}'.</value>
  </data>
  <data name="WRN_NonObsoleteOverridingObsolete_Title" xml:space="preserve">
    <value>Member overrides obsolete member</value>
  </data>
  <data name="ERR_SystemVoid" xml:space="preserve">
    <value>System.Void cannot be used from C# -- use typeof(void) to get the void type object</value>
  </data>
  <data name="ERR_ExplicitParamArrayOrCollection" xml:space="preserve">
    <value>Do not use 'System.ParamArrayAttribute'/'System.Runtime.CompilerServices.ParamCollectionAttribute'. Use the 'params' keyword instead.</value>
  </data>
  <data name="WRN_BitwiseOrSignExtend" xml:space="preserve">
    <value>Bitwise-or operator used on a sign-extended operand; consider casting to a smaller unsigned type first</value>
  </data>
  <data name="WRN_BitwiseOrSignExtend_Title" xml:space="preserve">
    <value>Bitwise-or operator used on a sign-extended operand</value>
  </data>
  <data name="WRN_BitwiseOrSignExtend_Description" xml:space="preserve">
    <value>The compiler implicitly widened and sign-extended a variable, and then used the resulting value in a bitwise OR operation. This can result in unexpected behavior.</value>
  </data>
  <data name="ERR_VolatileStruct" xml:space="preserve">
    <value>'{0}': a volatile field cannot be of the type '{1}'</value>
  </data>
  <data name="ERR_VolatileAndReadonly" xml:space="preserve">
    <value>'{0}': a field cannot be both volatile and readonly</value>
  </data>
  <data name="ERR_AbstractField" xml:space="preserve">
    <value>The modifier 'abstract' is not valid on fields. Try using a property instead.</value>
  </data>
  <data name="ERR_BogusExplicitImpl" xml:space="preserve">
    <value>'{0}' cannot implement '{1}' because it is not supported by the language</value>
  </data>
  <data name="ERR_ExplicitMethodImplAccessor" xml:space="preserve">
    <value>'{0}' explicit method implementation cannot implement '{1}' because it is an accessor</value>
  </data>
  <data name="WRN_CoClassWithoutComImport" xml:space="preserve">
    <value>'{0}' interface marked with 'CoClassAttribute' not marked with 'ComImportAttribute'</value>
  </data>
  <data name="WRN_CoClassWithoutComImport_Title" xml:space="preserve">
    <value>Interface marked with 'CoClassAttribute' not marked with 'ComImportAttribute'</value>
  </data>
  <data name="ERR_ConditionalWithOutParam" xml:space="preserve">
    <value>Conditional member '{0}' cannot have an out parameter</value>
  </data>
  <data name="ERR_AccessorImplementingMethod" xml:space="preserve">
    <value>Accessor '{0}' cannot implement interface member '{1}' for type '{2}'. Use an explicit interface implementation.</value>
  </data>
  <data name="ERR_AliasQualAsExpression" xml:space="preserve">
    <value>The namespace alias qualifier '::' always resolves to a type or namespace so is illegal here. Consider using '.' instead.</value>
  </data>
  <data name="ERR_DerivingFromATyVar" xml:space="preserve">
    <value>Cannot derive from '{0}' because it is a type parameter</value>
  </data>
  <data name="ERR_DuplicateTypeParameter" xml:space="preserve">
    <value>Duplicate type parameter '{0}'</value>
  </data>
  <data name="WRN_TypeParameterSameAsOuterTypeParameter" xml:space="preserve">
    <value>Type parameter '{0}' has the same name as the type parameter from outer type '{1}'</value>
  </data>
  <data name="WRN_TypeParameterSameAsOuterTypeParameter_Title" xml:space="preserve">
    <value>Type parameter has the same name as the type parameter from outer type</value>
  </data>
  <data name="WRN_TypeParameterSameAsOuterMethodTypeParameter" xml:space="preserve">
    <value>Type parameter '{0}' has the same name as the type parameter from outer method '{1}'</value>
  </data>
  <data name="WRN_TypeParameterSameAsOuterMethodTypeParameter_Title" xml:space="preserve">
    <value>Type parameter has the same type as the type parameter from outer method.</value>
  </data>
  <data name="ERR_TypeVariableSameAsParent" xml:space="preserve">
    <value>Type parameter '{0}' has the same name as the containing type, or method</value>
  </data>
  <data name="ERR_UnifyingInterfaceInstantiations" xml:space="preserve">
    <value>'{0}' cannot implement both '{1}' and '{2}' because they may unify for some type parameter substitutions</value>
  </data>
  <data name="ERR_TyVarNotFoundInConstraint" xml:space="preserve">
    <value>'{1}' does not define type parameter '{0}'</value>
  </data>
  <data name="ERR_BadBoundType" xml:space="preserve">
    <value>'{0}' is not a valid constraint. A type used as a constraint must be an interface, a non-sealed class or a type parameter.</value>
  </data>
  <data name="ERR_SpecialTypeAsBound" xml:space="preserve">
    <value>Constraint cannot be special class '{0}'</value>
  </data>
  <data name="ERR_BadVisBound" xml:space="preserve">
    <value>Inconsistent accessibility: constraint type '{1}' is less accessible than '{0}'</value>
  </data>
  <data name="ERR_LookupInTypeVariable" xml:space="preserve">
    <value>Cannot do non-virtual member lookup in '{0}' because it is a type parameter</value>
  </data>
  <data name="ERR_BadConstraintType" xml:space="preserve">
    <value>Invalid constraint type. A type used as a constraint must be an interface, a non-sealed class or a type parameter.</value>
  </data>
  <data name="ERR_InstanceMemberInStaticClass" xml:space="preserve">
    <value>'{0}': cannot declare instance members in a static class</value>
  </data>
  <data name="ERR_StaticBaseClass" xml:space="preserve">
    <value>'{1}': cannot derive from static class '{0}'</value>
  </data>
  <data name="ERR_ConstructorInStaticClass" xml:space="preserve">
    <value>Static classes cannot have instance constructors</value>
  </data>
  <data name="ERR_DestructorInStaticClass" xml:space="preserve">
    <value>Static classes cannot contain destructors</value>
  </data>
  <data name="ERR_InstantiatingStaticClass" xml:space="preserve">
    <value>Cannot create an instance of the static class '{0}'</value>
  </data>
  <data name="ERR_StaticDerivedFromNonObject" xml:space="preserve">
    <value>Static class '{0}' cannot derive from type '{1}'. Static classes must derive from object.</value>
  </data>
  <data name="ERR_StaticClassInterfaceImpl" xml:space="preserve">
    <value>'{0}': static classes cannot implement interfaces</value>
  </data>
  <data name="ERR_OperatorInStaticClass" xml:space="preserve">
    <value>'{0}': static classes cannot contain user-defined operators</value>
  </data>
  <data name="ERR_ConvertToStaticClass" xml:space="preserve">
    <value>Cannot convert to static type '{0}'</value>
  </data>
  <data name="ERR_ConstraintIsStaticClass" xml:space="preserve">
    <value>'{0}': static classes cannot be used as constraints</value>
  </data>
  <data name="ERR_GenericArgIsStaticClass" xml:space="preserve">
    <value>'{0}': static types cannot be used as type arguments</value>
  </data>
  <data name="ERR_ArrayOfStaticClass" xml:space="preserve">
    <value>'{0}': array elements cannot be of static type</value>
  </data>
  <data name="ERR_IndexerInStaticClass" xml:space="preserve">
    <value>'{0}': cannot declare indexers in a static class</value>
  </data>
  <data name="ERR_ParameterIsStaticClass" xml:space="preserve">
    <value>'{0}': static types cannot be used as parameters</value>
  </data>
  <data name="WRN_ParameterIsStaticClass" xml:space="preserve">
    <value>'{0}': static types cannot be used as parameters</value>
  </data>
  <data name="WRN_ParameterIsStaticClass_Title" xml:space="preserve">
    <value>Static types cannot be used as parameters</value>
  </data>
  <data name="ERR_ReturnTypeIsStaticClass" xml:space="preserve">
    <value>'{0}': static types cannot be used as return types</value>
  </data>
  <data name="WRN_ReturnTypeIsStaticClass" xml:space="preserve">
    <value>'{0}': static types cannot be used as return types</value>
  </data>
  <data name="WRN_ReturnTypeIsStaticClass_Title" xml:space="preserve">
    <value>Static types cannot be used as return types</value>
  </data>
  <data name="ERR_VarDeclIsStaticClass" xml:space="preserve">
    <value>Cannot declare a variable of static type '{0}'</value>
  </data>
  <data name="ERR_BadEmptyThrowInFinally" xml:space="preserve">
    <value>A throw statement with no arguments is not allowed in a finally clause that is nested inside the nearest enclosing catch clause</value>
  </data>
  <data name="ERR_InvalidSpecifier" xml:space="preserve">
    <value>'{0}' is not a valid format specifier</value>
  </data>
  <data name="WRN_AssignmentToLockOrDispose" xml:space="preserve">
    <value>Possibly incorrect assignment to local '{0}' which is the argument to a using or lock statement. The Dispose call or unlocking will happen on the original value of the local.</value>
  </data>
  <data name="WRN_AssignmentToLockOrDispose_Title" xml:space="preserve">
    <value>Possibly incorrect assignment to local which is the argument to a using or lock statement</value>
  </data>
  <data name="ERR_ForwardedTypeInThisAssembly" xml:space="preserve">
    <value>Type '{0}' is defined in this assembly, but a type forwarder is specified for it</value>
  </data>
  <data name="ERR_ForwardedTypeIsNested" xml:space="preserve">
    <value>Cannot forward type '{0}' because it is a nested type of '{1}'</value>
  </data>
  <data name="ERR_CycleInTypeForwarder" xml:space="preserve">
    <value>The type forwarder for type '{0}' in assembly '{1}' causes a cycle</value>
  </data>
  <data name="ERR_AssemblyNameOnNonModule" xml:space="preserve">
    <value>The /moduleassemblyname option may only be specified when building a target type of 'module'</value>
  </data>
  <data name="ERR_InvalidAssemblyName" xml:space="preserve">
    <value>Assembly reference '{0}' is invalid and cannot be resolved</value>
  </data>
  <data name="ERR_InvalidFwdType" xml:space="preserve">
    <value>Invalid type specified as an argument for TypeForwardedTo attribute</value>
  </data>
  <data name="ERR_CloseUnimplementedInterfaceMemberStatic" xml:space="preserve">
    <value>'{0}' does not implement instance interface member '{1}'. '{2}' cannot implement the interface member because it is static.</value>
  </data>
  <data name="ERR_CloseUnimplementedInterfaceMemberNotPublic" xml:space="preserve">
    <value>'{0}' does not implement interface member '{1}'. '{2}' cannot implement an interface member because it is not public.</value>
  </data>
  <data name="ERR_CloseUnimplementedInterfaceMemberWrongReturnType" xml:space="preserve">
    <value>'{0}' does not implement interface member '{1}'. '{2}' cannot implement '{1}' because it does not have the matching return type of '{3}'.</value>
  </data>
  <data name="ERR_DuplicateTypeForwarder" xml:space="preserve">
    <value>'{0}' duplicate TypeForwardedToAttribute</value>
  </data>
  <data name="ERR_ExpectedSelectOrGroup" xml:space="preserve">
    <value>A query body must end with a select clause or a group clause</value>
  </data>
  <data name="ERR_ExpectedContextualKeywordOn" xml:space="preserve">
    <value>Expected contextual keyword 'on'</value>
  </data>
  <data name="ERR_ExpectedContextualKeywordEquals" xml:space="preserve">
    <value>Expected contextual keyword 'equals'</value>
  </data>
  <data name="ERR_ExpectedContextualKeywordBy" xml:space="preserve">
    <value>Expected contextual keyword 'by'</value>
  </data>
  <data name="ERR_InvalidAnonymousTypeMemberDeclarator" xml:space="preserve">
    <value>Invalid anonymous type member declarator. Anonymous type members must be declared with a member assignment, simple name or member access.</value>
  </data>
  <data name="ERR_InvalidInitializerElementInitializer" xml:space="preserve">
    <value>Invalid initializer member declarator</value>
  </data>
  <data name="ERR_InconsistentLambdaParameterUsage" xml:space="preserve">
    <value>Inconsistent lambda parameter usage; parameter types must be all explicit or all implicit</value>
  </data>
  <data name="ERR_PartialMemberCannotBeAbstract" xml:space="preserve">
    <value>A partial member cannot have the 'abstract' modifier</value>
  </data>
  <data name="ERR_PartialMemberOnlyInPartialClass" xml:space="preserve">
    <value>A partial member must be declared within a partial type</value>
  </data>
  <data name="ERR_PartialMemberNotExplicit" xml:space="preserve">
    <value>A partial member may not explicitly implement an interface member</value>
  </data>
  <data name="ERR_PartialMethodExtensionDifference" xml:space="preserve">
    <value>Both partial method declarations must be extension methods or neither may be an extension method</value>
  </data>
  <data name="ERR_PartialMethodOnlyOneLatent" xml:space="preserve">
    <value>A partial method may not have multiple defining declarations</value>
  </data>
  <data name="ERR_PartialMethodOnlyOneActual" xml:space="preserve">
    <value>A partial method may not have multiple implementing declarations</value>
  </data>
  <data name="ERR_PartialMemberParamsDifference" xml:space="preserve">
    <value>Both partial member declarations must use a params parameter or neither may use a params parameter</value>
  </data>
  <data name="ERR_PartialMethodMustHaveLatent" xml:space="preserve">
    <value>No defining declaration found for implementing declaration of partial method '{0}'</value>
  </data>
  <data name="ERR_PartialMemberInconsistentTupleNames" xml:space="preserve">
    <value>Both partial member declarations, '{0}' and '{1}', must use the same tuple element names.</value>
  </data>
  <data name="ERR_PartialMethodInconsistentConstraints" xml:space="preserve">
    <value>Partial method declarations of '{0}' have inconsistent constraints for type parameter '{1}'</value>
  </data>
  <data name="ERR_PartialMethodToDelegate" xml:space="preserve">
    <value>Cannot create delegate from method '{0}' because it is a partial method without an implementing declaration</value>
  </data>
  <data name="ERR_PartialMemberStaticDifference" xml:space="preserve">
    <value>Both partial member declarations must be static or neither may be static</value>
  </data>
  <data name="ERR_PartialMemberUnsafeDifference" xml:space="preserve">
    <value>Both partial member declarations must be unsafe or neither may be unsafe</value>
  </data>
  <data name="ERR_PartialMethodInExpressionTree" xml:space="preserve">
    <value>Partial methods with only a defining declaration or removed conditional methods cannot be used in expression trees</value>
  </data>
  <data name="WRN_ObsoleteOverridingNonObsolete" xml:space="preserve">
    <value>Obsolete member '{0}' overrides non-obsolete member '{1}'</value>
  </data>
  <data name="WRN_ObsoleteOverridingNonObsolete_Title" xml:space="preserve">
    <value>Obsolete member overrides non-obsolete member</value>
  </data>
  <data name="WRN_DebugFullNameTooLong" xml:space="preserve">
    <value>The fully qualified name for '{0}' is too long for debug information. Compile without '/debug' option.</value>
  </data>
  <data name="WRN_DebugFullNameTooLong_Title" xml:space="preserve">
    <value>Fully qualified name is too long for debug information</value>
  </data>
  <data name="ERR_ImplicitlyTypedVariableAssignedBadValue" xml:space="preserve">
    <value>Cannot assign {0} to an implicitly-typed variable</value>
  </data>
  <data name="ERR_ImplicitlyTypedVariableWithNoInitializer" xml:space="preserve">
    <value>Implicitly-typed variables must be initialized</value>
  </data>
  <data name="ERR_ImplicitlyTypedVariableMultipleDeclarator" xml:space="preserve">
    <value>Implicitly-typed variables cannot have multiple declarators</value>
  </data>
  <data name="ERR_ImplicitlyTypedVariableAssignedArrayInitializer" xml:space="preserve">
    <value>Cannot initialize an implicitly-typed variable with an array initializer</value>
  </data>
  <data name="ERR_ImplicitlyTypedLocalCannotBeFixed" xml:space="preserve">
    <value>Implicitly-typed local variables cannot be fixed</value>
  </data>
  <data name="ERR_ImplicitlyTypedVariableCannotBeConst" xml:space="preserve">
    <value>Implicitly-typed variables cannot be constant</value>
  </data>
  <data name="WRN_ExternCtorNoImplementation" xml:space="preserve">
    <value>Constructor '{0}' is marked external</value>
  </data>
  <data name="WRN_ExternCtorNoImplementation_Title" xml:space="preserve">
    <value>Constructor is marked external</value>
  </data>
  <data name="ERR_TypeVarNotFound" xml:space="preserve">
    <value>The contextual keyword 'var' may only appear within a local variable declaration or in script code</value>
  </data>
  <data name="ERR_ImplicitlyTypedArrayNoBestType" xml:space="preserve">
    <value>No best type found for implicitly-typed array</value>
  </data>
  <data name="ERR_AnonymousTypePropertyAssignedBadValue" xml:space="preserve">
    <value>Cannot assign '{0}' to anonymous type property</value>
  </data>
  <data name="ERR_ExpressionTreeContainsBaseAccess" xml:space="preserve">
    <value>An expression tree may not contain a base access</value>
  </data>
  <data name="ERR_ExpressionTreeContainsTupleBinOp" xml:space="preserve">
    <value>An expression tree may not contain a tuple == or != operator</value>
  </data>
  <data name="ERR_ExpressionTreeContainsAssignment" xml:space="preserve">
    <value>An expression tree may not contain an assignment operator</value>
  </data>
  <data name="ERR_AnonymousTypeDuplicatePropertyName" xml:space="preserve">
    <value>An anonymous type cannot have multiple properties with the same name</value>
  </data>
  <data name="ERR_StatementLambdaToExpressionTree" xml:space="preserve">
    <value>A lambda expression with a statement body cannot be converted to an expression tree</value>
  </data>
  <data name="ERR_ExpressionTreeMustHaveDelegate" xml:space="preserve">
    <value>Cannot convert lambda to an expression tree whose type argument '{0}' is not a delegate type</value>
  </data>
  <data name="ERR_AnonymousTypeNotAvailable" xml:space="preserve">
    <value>Cannot use anonymous type in a constant expression</value>
  </data>
  <data name="ERR_LambdaInIsAs" xml:space="preserve">
    <value>The first operand of an 'is' or 'as' operator may not be a lambda expression, anonymous method, or method group.</value>
  </data>
  <data name="ERR_TypelessTupleInAs" xml:space="preserve">
    <value>The first operand of an 'as' operator may not be a tuple literal without a natural type.</value>
  </data>
  <data name="ERR_ExpressionTreeContainsMultiDimensionalArrayInitializer" xml:space="preserve">
    <value>An expression tree may not contain a multidimensional array initializer</value>
  </data>
  <data name="ERR_MissingArgument" xml:space="preserve">
    <value>Argument missing</value>
  </data>
  <data name="ERR_VariableUsedBeforeDeclaration" xml:space="preserve">
    <value>Cannot use local variable '{0}' before it is declared</value>
  </data>
  <data name="ERR_RecursivelyTypedVariable" xml:space="preserve">
    <value>Type of '{0}' cannot be inferred since its initializer directly or indirectly refers to the definition.</value>
  </data>
  <data name="ERR_UnassignedThisAutoPropertyUnsupportedVersion" xml:space="preserve">
    <value>Auto-implemented property '{0}' must be fully assigned before control is returned to the caller. Consider updating to language version '{1}' to auto-default the property.</value>
  </data>
  <data name="WRN_UnassignedThisAutoPropertyUnsupportedVersion" xml:space="preserve">
    <value>Auto-implemented property '{0}' must be fully assigned before control is returned to the caller. Consider updating to language version '{1}' to auto-default the property.</value>
  </data>
  <data name="WRN_UnassignedThisAutoPropertyUnsupportedVersion_Title" xml:space="preserve">
    <value>An auto-implemented property must be fully assigned before control is returned to the caller. Consider updating the language version to auto-default the property.</value>
  </data>
  <data name="ERR_VariableUsedBeforeDeclarationAndHidesField" xml:space="preserve">
    <value>Cannot use local variable '{0}' before it is declared. The declaration of the local variable hides the field '{1}'.</value>
  </data>
  <data name="ERR_ExpressionTreeContainsBadCoalesce" xml:space="preserve">
    <value>An expression tree lambda may not contain a coalescing operator with a null or default literal left-hand side</value>
  </data>
  <data name="ERR_IdentifierExpected" xml:space="preserve">
    <value>Identifier expected</value>
  </data>
  <data name="ERR_SemicolonExpected" xml:space="preserve">
    <value>; expected</value>
  </data>
  <data name="ERR_SyntaxError" xml:space="preserve">
    <value>Syntax error, '{0}' expected</value>
  </data>
  <data name="ERR_DuplicateModifier" xml:space="preserve">
    <value>Duplicate '{0}' modifier</value>
  </data>
  <data name="ERR_DuplicateAccessor" xml:space="preserve">
    <value>Property accessor already defined</value>
  </data>
  <data name="ERR_IntegralTypeExpected" xml:space="preserve">
    <value>Type byte, sbyte, short, ushort, int, uint, long, or ulong expected</value>
  </data>
  <data name="ERR_IllegalEscape" xml:space="preserve">
    <value>Unrecognized escape sequence</value>
  </data>
  <data name="ERR_NewlineInConst" xml:space="preserve">
    <value>Newline in constant</value>
  </data>
  <data name="ERR_EmptyCharConst" xml:space="preserve">
    <value>Empty character literal</value>
  </data>
  <data name="ERR_TooManyCharsInConst" xml:space="preserve">
    <value>Too many characters in character literal</value>
  </data>
  <data name="ERR_InvalidNumber" xml:space="preserve">
    <value>Invalid number</value>
  </data>
  <data name="ERR_GetOrSetExpected" xml:space="preserve">
    <value>A get or set accessor expected</value>
  </data>
  <data name="ERR_ClassTypeExpected" xml:space="preserve">
    <value>An object, string, or class type expected</value>
  </data>
  <data name="ERR_NamedArgumentExpected" xml:space="preserve">
    <value>Named attribute argument expected</value>
  </data>
  <data name="ERR_TooManyCatches" xml:space="preserve">
    <value>Catch clauses cannot follow the general catch clause of a try statement</value>
  </data>
  <data name="ERR_ThisOrBaseExpected" xml:space="preserve">
    <value>Keyword 'this' or 'base' expected</value>
  </data>
  <data name="ERR_OvlUnaryOperatorExpected" xml:space="preserve">
    <value>Overloadable unary operator expected</value>
  </data>
  <data name="ERR_OvlBinaryOperatorExpected" xml:space="preserve">
    <value>Overloadable binary operator expected</value>
  </data>
  <data name="ERR_IntOverflow" xml:space="preserve">
    <value>Integral constant is too large</value>
  </data>
  <data name="ERR_EOFExpected" xml:space="preserve">
    <value>Type or namespace definition, or end-of-file expected</value>
  </data>
  <data name="ERR_GlobalDefinitionOrStatementExpected" xml:space="preserve">
    <value>Member definition, statement, or end-of-file expected</value>
  </data>
  <data name="ERR_BadEmbeddedStmt" xml:space="preserve">
    <value>Embedded statement cannot be a declaration or labeled statement</value>
  </data>
  <data name="ERR_PPDirectiveExpected" xml:space="preserve">
    <value>Preprocessor directive expected</value>
  </data>
  <data name="ERR_EndOfPPLineExpected" xml:space="preserve">
    <value>Single-line comment or end-of-line expected</value>
  </data>
  <data name="ERR_CloseParenExpected" xml:space="preserve">
    <value>) expected</value>
  </data>
  <data name="ERR_EndifDirectiveExpected" xml:space="preserve">
    <value>#endif directive expected</value>
  </data>
  <data name="ERR_UnexpectedDirective" xml:space="preserve">
    <value>Unexpected preprocessor directive</value>
  </data>
  <data name="ERR_ErrorDirective" xml:space="preserve">
    <value>#error: '{0}'</value>
  </data>
  <data name="WRN_WarningDirective" xml:space="preserve">
    <value>#warning: '{0}'</value>
  </data>
  <data name="WRN_WarningDirective_Title" xml:space="preserve">
    <value>#warning directive</value>
  </data>
  <data name="ERR_TypeExpected" xml:space="preserve">
    <value>Type expected</value>
  </data>
  <data name="ERR_PPDefFollowsToken" xml:space="preserve">
    <value>Cannot define/undefine preprocessor symbols after first token in file</value>
  </data>
  <data name="ERR_PPReferenceFollowsToken" xml:space="preserve">
    <value>Cannot use #r after first token in file</value>
  </data>
  <data name="ERR_OpenEndedComment" xml:space="preserve">
    <value>End-of-file found, '*/' expected</value>
  </data>
  <data name="ERR_Merge_conflict_marker_encountered" xml:space="preserve">
    <value>Merge conflict marker encountered</value>
  </data>
  <data name="ERR_NoRefOutWhenRefOnly" xml:space="preserve">
    <value>Do not use refout when using refonly.</value>
  </data>
  <data name="ERR_NoNetModuleOutputWhenRefOutOrRefOnly" xml:space="preserve">
    <value>Cannot compile net modules when using /refout or /refonly.</value>
  </data>
  <data name="ERR_OvlOperatorExpected" xml:space="preserve">
    <value>Overloadable operator expected</value>
  </data>
  <data name="ERR_EndRegionDirectiveExpected" xml:space="preserve">
    <value>#endregion directive expected</value>
  </data>
  <data name="ERR_UnterminatedStringLit" xml:space="preserve">
    <value>Unterminated string literal</value>
  </data>
  <data name="ERR_BadDirectivePlacement" xml:space="preserve">
    <value>Preprocessor directives must appear as the first non-whitespace character on a line</value>
  </data>
  <data name="ERR_IdentifierExpectedKW" xml:space="preserve">
    <value>Identifier expected; '{1}' is a keyword</value>
  </data>
  <data name="ERR_SemiOrLBraceExpected" xml:space="preserve">
    <value>{ or ; expected</value>
  </data>
  <data name="ERR_MultiTypeInDeclaration" xml:space="preserve">
    <value>Cannot use more than one type in a for, using, fixed, or declaration statement</value>
  </data>
  <data name="ERR_AddOrRemoveExpected" xml:space="preserve">
    <value>An add or remove accessor expected</value>
  </data>
  <data name="ERR_UnexpectedCharacter" xml:space="preserve">
    <value>Unexpected character '{0}'</value>
  </data>
  <data name="ERR_UnexpectedToken" xml:space="preserve">
    <value>Unexpected token '{0}'</value>
  </data>
  <data name="ERR_ProtectedInStatic" xml:space="preserve">
    <value>'{0}': static classes cannot contain protected members</value>
  </data>
  <data name="WRN_UnreachableGeneralCatch" xml:space="preserve">
    <value>A previous catch clause already catches all exceptions. All non-exceptions thrown will be wrapped in a System.Runtime.CompilerServices.RuntimeWrappedException.</value>
  </data>
  <data name="WRN_UnreachableGeneralCatch_Title" xml:space="preserve">
    <value>A previous catch clause already catches all exceptions</value>
  </data>
  <data name="WRN_UnreachableGeneralCatch_Description" xml:space="preserve">
    <value>This warning is caused when a catch() block has no specified exception type after a catch (System.Exception e) block. The warning advises that the catch() block will not catch any exceptions.

A catch() block after a catch (System.Exception e) block can catch non-CLS exceptions if the RuntimeCompatibilityAttribute is set to false in the AssemblyInfo.cs file: [assembly: RuntimeCompatibilityAttribute(WrapNonExceptionThrows = false)]. If this attribute is not set explicitly to false, all thrown non-CLS exceptions are wrapped as Exceptions and the catch (System.Exception e) block catches them.</value>
  </data>
  <data name="ERR_IncrementLvalueExpected" xml:space="preserve">
    <value>The operand of an increment or decrement operator must be a variable, property or indexer</value>
  </data>
  <data name="ERR_NoSuchMemberOrExtension" xml:space="preserve">
    <value>'{0}' does not contain a definition for '{1}' and no accessible extension method '{1}' accepting a first argument of type '{0}' could be found (are you missing a using directive or an assembly reference?)</value>
  </data>
  <data name="ERR_NoSuchMemberOrExtensionNeedUsing" xml:space="preserve">
    <value>'{0}' does not contain a definition for '{1}' and no extension method '{1}' accepting a first argument of type '{0}' could be found (are you missing a using directive for '{2}'?)</value>
  </data>
  <data name="ERR_BadThisParam" xml:space="preserve">
    <value>Method '{0}' has a parameter modifier 'this' which is not on the first parameter</value>
  </data>
  <data name="ERR_BadParameterModifiers" xml:space="preserve">
    <value> The parameter modifier '{0}' cannot be used with '{1}'</value>
  </data>
  <data name="ERR_BadTypeforThis" xml:space="preserve">
    <value>The receiver parameter of an extension cannot be of type '{0}'</value>
  </data>
  <data name="ERR_BadParamModThis" xml:space="preserve">
    <value>A parameter array cannot be used with 'this' modifier on an extension method</value>
  </data>
  <data name="ERR_BadExtensionMeth" xml:space="preserve">
    <value>Extension method must be static</value>
  </data>
  <data name="ERR_BadExtensionAgg" xml:space="preserve">
    <value>Extension method must be defined in a non-generic static class</value>
  </data>
  <data name="ERR_DupParamMod" xml:space="preserve">
    <value>A parameter can only have one '{0}' modifier</value>
  </data>
  <data name="ERR_ExtensionMethodsDecl" xml:space="preserve">
    <value>Extension methods must be defined in a top level static class; {0} is a nested class</value>
  </data>
  <data name="ERR_ExtensionAttrNotFound" xml:space="preserve">
    <value>Cannot define a new extension because the compiler required type '{0}' cannot be found. Are you missing a reference to System.Core.dll?</value>
  </data>
  <data name="ERR_ExplicitExtension" xml:space="preserve">
    <value>Do not use 'System.Runtime.CompilerServices.ExtensionAttribute'. Use the 'this' keyword instead.</value>
  </data>
  <data name="ERR_ExplicitDynamicAttr" xml:space="preserve">
    <value>Do not use 'System.Runtime.CompilerServices.DynamicAttribute'. Use the 'dynamic' keyword instead.</value>
  </data>
  <data name="ERR_NoDynamicPhantomOnBaseCtor" xml:space="preserve">
    <value>The constructor call needs to be dynamically dispatched, but cannot be because it is part of a constructor initializer. Consider casting the dynamic arguments.</value>
  </data>
  <data name="ERR_ValueTypeExtDelegate" xml:space="preserve">
    <value>Extension method '{0}' defined on value type '{1}' cannot be used to create delegates</value>
  </data>
  <data name="ERR_BadArgCount" xml:space="preserve">
    <value>No overload for method '{0}' takes {1} arguments</value>
  </data>
  <data name="ERR_BadArgType" xml:space="preserve">
    <value>Argument {0}: cannot convert from '{1}' to '{2}'</value>
  </data>
  <data name="ERR_NoSourceFile" xml:space="preserve">
    <value>Source file '{0}' could not be opened -- {1}</value>
  </data>
  <data name="ERR_CantRefResource" xml:space="preserve">
    <value>Cannot link resource files when building a module</value>
  </data>
  <data name="ERR_ResourceNotUnique" xml:space="preserve">
    <value>Resource identifier '{0}' has already been used in this assembly</value>
  </data>
  <data name="ERR_ResourceFileNameNotUnique" xml:space="preserve">
    <value>Each linked resource and module must have a unique filename. Filename '{0}' is specified more than once in this assembly</value>
  </data>
  <data name="ERR_ImportNonAssembly" xml:space="preserve">
    <value>The referenced file '{0}' is not an assembly</value>
  </data>
  <data name="ERR_RefLvalueExpected" xml:space="preserve">
    <value>A ref or out value must be an assignable variable</value>
  </data>
  <data name="ERR_BaseInStaticMeth" xml:space="preserve">
    <value>Keyword 'base' is not available in a static method</value>
  </data>
  <data name="ERR_BaseInBadContext" xml:space="preserve">
    <value>Keyword 'base' is not available in the current context</value>
  </data>
  <data name="ERR_RbraceExpected" xml:space="preserve">
    <value>} expected</value>
  </data>
  <data name="ERR_LbraceExpected" xml:space="preserve">
    <value>{ expected</value>
  </data>
  <data name="ERR_InExpected" xml:space="preserve">
    <value>'in' expected</value>
  </data>
  <data name="ERR_InvalidPreprocExpr" xml:space="preserve">
    <value>Invalid preprocessor expression</value>
  </data>
  <data name="ERR_InvalidMemberDecl" xml:space="preserve">
    <value>Invalid token '{0}' in a member declaration</value>
  </data>
  <data name="ERR_MemberNeedsType" xml:space="preserve">
    <value>Method must have a return type</value>
  </data>
  <data name="ERR_BadBaseType" xml:space="preserve">
    <value>Invalid base type</value>
  </data>
  <data name="WRN_EmptySwitch" xml:space="preserve">
    <value>Empty switch block</value>
  </data>
  <data name="WRN_EmptySwitch_Title" xml:space="preserve">
    <value>Empty switch block</value>
  </data>
  <data name="ERR_ExpectedEndTry" xml:space="preserve">
    <value>Expected catch or finally</value>
  </data>
  <data name="ERR_InvalidExprTerm" xml:space="preserve">
    <value>Invalid expression term '{0}'</value>
  </data>
  <data name="ERR_BadNewExpr" xml:space="preserve">
    <value>A new expression requires an argument list or (), [], or {} after type</value>
  </data>
  <data name="ERR_NoNamespacePrivate" xml:space="preserve">
    <value>Elements defined in a namespace cannot be explicitly declared as private, protected, protected internal, or private protected</value>
  </data>
  <data name="ERR_BadVarDecl" xml:space="preserve">
    <value>Expected ; or = (cannot specify constructor arguments in declaration)</value>
  </data>
  <data name="ERR_UsingAfterElements" xml:space="preserve">
    <value>A using clause must precede all other elements defined in the namespace except extern alias declarations</value>
  </data>
  <data name="ERR_BadBinOpArgs" xml:space="preserve">
    <value>Overloaded binary operator '{0}' takes two parameters</value>
  </data>
  <data name="ERR_BadUnOpArgs" xml:space="preserve">
    <value>Overloaded unary operator '{0}' takes one parameter</value>
  </data>
  <data name="ERR_NoVoidParameter" xml:space="preserve">
    <value>Invalid parameter type 'void'</value>
  </data>
  <data name="ERR_DuplicateAlias" xml:space="preserve">
    <value>The using alias '{0}' appeared previously in this namespace</value>
  </data>
  <data name="ERR_BadProtectedAccess" xml:space="preserve">
    <value>Cannot access protected member '{0}' via a qualifier of type '{1}'; the qualifier must be of type '{2}' (or derived from it)</value>
  </data>
  <data name="ERR_AddModuleAssembly" xml:space="preserve">
    <value>'{0}' cannot be added to this assembly because it already is an assembly</value>
  </data>
  <data name="ERR_BindToBogusProp2" xml:space="preserve">
    <value>Property, indexer, or event '{0}' is not supported by the language; try directly calling accessor methods '{1}' or '{2}'</value>
  </data>
  <data name="ERR_BindToBogusProp1" xml:space="preserve">
    <value>Property, indexer, or event '{0}' is not supported by the language; try directly calling accessor method '{1}'</value>
  </data>
  <data name="ERR_NoVoidHere" xml:space="preserve">
    <value>Keyword 'void' cannot be used in this context</value>
  </data>
  <data name="ERR_IndexerNeedsParam" xml:space="preserve">
    <value>Indexers must have at least one parameter</value>
  </data>
  <data name="ERR_BadArraySyntax" xml:space="preserve">
    <value>Array type specifier, [], must appear before parameter name</value>
  </data>
  <data name="ERR_BadOperatorSyntax" xml:space="preserve">
    <value>Declaration is not valid; use '{0} operator &lt;dest-type&gt; (...' instead</value>
  </data>
  <data name="ERR_MainClassNotFound" xml:space="preserve">
    <value>Could not find '{0}' specified for Main method</value>
  </data>
  <data name="ERR_MainClassNotClass" xml:space="preserve">
    <value>'{0}' specified for Main method must be a non-generic class, record, struct, or interface</value>
  </data>
  <data name="ERR_NoMainInClass" xml:space="preserve">
    <value>'{0}' does not have a suitable static 'Main' method</value>
  </data>
  <data name="ERR_OutputNeedsName" xml:space="preserve">
    <value>Outputs without source must have the /out option specified</value>
  </data>
  <data name="ERR_NoOutputDirectory" xml:space="preserve">
    <value>Output directory could not be determined</value>
  </data>
  <data name="ERR_CantHaveWin32ResAndManifest" xml:space="preserve">
    <value>Conflicting options specified: Win32 resource file; Win32 manifest</value>
  </data>
  <data name="ERR_CantHaveWin32ResAndIcon" xml:space="preserve">
    <value>Conflicting options specified: Win32 resource file; Win32 icon</value>
  </data>
  <data name="ERR_CantReadResource" xml:space="preserve">
    <value>Error reading resource '{0}' -- '{1}'</value>
  </data>
  <data name="ERR_DocFileGen" xml:space="preserve">
    <value>Error writing to XML documentation file: {0}</value>
  </data>
  <data name="WRN_XMLParseError" xml:space="preserve">
    <value>XML comment has badly formed XML -- '{0}'</value>
  </data>
  <data name="WRN_XMLParseError_Title" xml:space="preserve">
    <value>XML comment has badly formed XML</value>
  </data>
  <data name="WRN_DuplicateParamTag" xml:space="preserve">
    <value>XML comment has a duplicate param tag for '{0}'</value>
  </data>
  <data name="WRN_DuplicateParamTag_Title" xml:space="preserve">
    <value>XML comment has a duplicate param tag</value>
  </data>
  <data name="WRN_UnmatchedParamTag" xml:space="preserve">
    <value>XML comment has a param tag for '{0}', but there is no parameter by that name</value>
  </data>
  <data name="WRN_UnmatchedParamTag_Title" xml:space="preserve">
    <value>XML comment has a param tag, but there is no parameter by that name</value>
  </data>
  <data name="WRN_UnmatchedParamRefTag" xml:space="preserve">
    <value>XML comment on '{1}' has a paramref tag for '{0}', but there is no parameter by that name</value>
  </data>
  <data name="WRN_UnmatchedParamRefTag_Title" xml:space="preserve">
    <value>XML comment has a paramref tag, but there is no parameter by that name</value>
  </data>
  <data name="WRN_MissingParamTag" xml:space="preserve">
    <value>Parameter '{0}' has no matching param tag in the XML comment for '{1}' (but other parameters do)</value>
  </data>
  <data name="WRN_MissingParamTag_Title" xml:space="preserve">
    <value>Parameter has no matching param tag in the XML comment (but other parameters do)</value>
  </data>
  <data name="WRN_BadXMLRef" xml:space="preserve">
    <value>XML comment has cref attribute '{0}' that could not be resolved</value>
  </data>
  <data name="WRN_BadXMLRef_Title" xml:space="preserve">
    <value>XML comment has cref attribute that could not be resolved</value>
  </data>
  <data name="ERR_BadStackAllocExpr" xml:space="preserve">
    <value>A stackalloc expression requires [] after type</value>
  </data>
  <data name="ERR_InvalidLineNumber" xml:space="preserve">
    <value>The line number specified for #line directive is missing or invalid</value>
  </data>
  <data name="ERR_MissingPPFile" xml:space="preserve">
    <value>Quoted file name, single-line comment or end-of-line expected</value>
  </data>
  <data name="ERR_ExpectedPPFile" xml:space="preserve">
    <value>Quoted file name expected</value>
  </data>
  <data name="ERR_ReferenceDirectiveOnlyAllowedInScripts" xml:space="preserve">
    <value>#r is only allowed in scripts</value>
  </data>
  <data name="ERR_ForEachMissingMember" xml:space="preserve">
    <value>foreach statement cannot operate on variables of type '{0}' because '{0}' does not contain a public instance or extension definition for '{1}'</value>
  </data>
  <data name="ERR_AwaitForEachMissingMember" xml:space="preserve">
    <value>Asynchronous foreach statement cannot operate on variables of type '{0}' because '{0}' does not contain a suitable public instance or extension definition for '{1}'</value>
  </data>
  <data name="ERR_ForEachMissingMemberWrongAsync" xml:space="preserve">
    <value>foreach statement cannot operate on variables of type '{0}' because '{0}' does not contain a public instance or extension definition for '{1}'. Did you mean 'await foreach' rather than 'foreach'?</value>
  </data>
  <data name="ERR_AwaitForEachMissingMemberWrongAsync" xml:space="preserve">
    <value>Asynchronous foreach statement cannot operate on variables of type '{0}' because '{0}' does not contain a public instance or extension definition for '{1}'. Did you mean 'foreach' rather than 'await foreach'?</value>
  </data>
  <data name="ERR_SpreadMissingMember" xml:space="preserve">
    <value>Spread operator '..' cannot operate on variables of type '{0}' because '{0}' does not contain a public instance or extension definition for '{1}'</value>
  </data>
  <data name="ERR_PossibleAsyncIteratorWithoutYield" xml:space="preserve">
    <value>The body of an async-iterator method must contain a 'yield' statement.</value>
  </data>
  <data name="ERR_PossibleAsyncIteratorWithoutYieldOrAwait" xml:space="preserve">
    <value>The body of an async-iterator method must contain a 'yield' statement. Consider removing 'async' from the method declaration or adding a 'yield' statement.</value>
  </data>
  <data name="ERR_StaticLocalFunctionCannotCaptureVariable" xml:space="preserve">
    <value>A static local function cannot contain a reference to '{0}'.</value>
  </data>
  <data name="ERR_StaticLocalFunctionCannotCaptureThis" xml:space="preserve">
    <value>A static local function cannot contain a reference to 'this' or 'base'.</value>
  </data>
  <data name="WRN_BadXMLRefParamType" xml:space="preserve">
    <value>Invalid type for parameter {0} in XML comment cref attribute: '{1}'</value>
  </data>
  <data name="WRN_BadXMLRefParamType_Title" xml:space="preserve">
    <value>Invalid type for parameter in XML comment cref attribute</value>
  </data>
  <data name="WRN_BadXMLRefReturnType" xml:space="preserve">
    <value>Invalid return type in XML comment cref attribute</value>
  </data>
  <data name="WRN_BadXMLRefReturnType_Title" xml:space="preserve">
    <value>Invalid return type in XML comment cref attribute</value>
  </data>
  <data name="ERR_BadWin32Res" xml:space="preserve">
    <value>Error reading Win32 resources -- {0}</value>
  </data>
  <data name="WRN_BadXMLRefSyntax" xml:space="preserve">
    <value>XML comment has syntactically incorrect cref attribute '{0}'</value>
  </data>
  <data name="WRN_BadXMLRefSyntax_Title" xml:space="preserve">
    <value>XML comment has syntactically incorrect cref attribute</value>
  </data>
  <data name="ERR_BadModifierLocation" xml:space="preserve">
    <value>Member modifier '{0}' must precede the member type and name</value>
  </data>
  <data name="ERR_MissingArraySize" xml:space="preserve">
    <value>Array creation must have array size or array initializer</value>
  </data>
  <data name="WRN_UnprocessedXMLComment" xml:space="preserve">
    <value>XML comment is not placed on a valid language element</value>
  </data>
  <data name="WRN_UnprocessedXMLComment_Title" xml:space="preserve">
    <value>XML comment is not placed on a valid language element</value>
  </data>
  <data name="WRN_FailedInclude" xml:space="preserve">
    <value>Unable to include XML fragment '{1}' of file '{0}' -- {2}</value>
  </data>
  <data name="WRN_FailedInclude_Title" xml:space="preserve">
    <value>Unable to include XML fragment</value>
  </data>
  <data name="WRN_InvalidInclude" xml:space="preserve">
    <value>Invalid XML include element -- {0}</value>
  </data>
  <data name="WRN_InvalidInclude_Title" xml:space="preserve">
    <value>Invalid XML include element</value>
  </data>
  <data name="WRN_MissingXMLComment" xml:space="preserve">
    <value>Missing XML comment for publicly visible type or member '{0}'</value>
  </data>
  <data name="WRN_MissingXMLComment_Title" xml:space="preserve">
    <value>Missing XML comment for publicly visible type or member</value>
  </data>
  <data name="WRN_MissingXMLComment_Description" xml:space="preserve">
    <value>The /doc compiler option was specified, but one or more constructs did not have comments.</value>
  </data>
  <data name="WRN_XMLParseIncludeError" xml:space="preserve">
    <value>Badly formed XML in included comments file -- '{0}'</value>
  </data>
  <data name="WRN_XMLParseIncludeError_Title" xml:space="preserve">
    <value>Badly formed XML in included comments file</value>
  </data>
  <data name="ERR_BadDelArgCount" xml:space="preserve">
    <value>Delegate '{0}' does not take {1} arguments</value>
  </data>
  <data name="ERR_UnexpectedSemicolon" xml:space="preserve">
    <value>Semicolon after method or accessor block is not valid</value>
  </data>
  <data name="ERR_MethodReturnCantBeRefAny" xml:space="preserve">
    <value>The return type of a method, delegate, or function pointer cannot be '{0}'</value>
  </data>
  <data name="ERR_CompileCancelled" xml:space="preserve">
    <value>Compilation cancelled by user</value>
  </data>
  <data name="ERR_MethodArgCantBeRefAny" xml:space="preserve">
    <value>Cannot make reference to variable of type '{0}'</value>
  </data>
  <data name="ERR_AssgReadonlyLocal" xml:space="preserve">
    <value>Cannot assign to '{0}' because it is read-only</value>
  </data>
  <data name="ERR_RefReadonlyLocal" xml:space="preserve">
    <value>Cannot use '{0}' as a ref or out value because it is read-only</value>
  </data>
  <data name="ERR_CantUseRequiredAttribute" xml:space="preserve">
    <value>The RequiredAttribute attribute is not permitted on C# types</value>
  </data>
  <data name="ERR_NoModifiersOnAccessor" xml:space="preserve">
    <value>Modifiers cannot be placed on event accessor declarations</value>
  </data>
  <data name="ERR_ParamsCantBeWithModifier" xml:space="preserve">
    <value>The params parameter cannot be declared as {0}</value>
  </data>
  <data name="ERR_ReturnNotLValue" xml:space="preserve">
    <value>Cannot modify the return value of '{0}' because it is not a variable</value>
  </data>
  <data name="ERR_MissingCoClass" xml:space="preserve">
    <value>The managed coclass wrapper class '{0}' for interface '{1}' cannot be found (are you missing an assembly reference?)</value>
  </data>
  <data name="ERR_AmbiguousAttribute" xml:space="preserve">
    <value>'{0}' is ambiguous between '{1}' and '{2}'. Either use '@{0}' or explicitly include the 'Attribute' suffix.</value>
  </data>
  <data name="ERR_BadArgExtraRef" xml:space="preserve">
    <value>Argument {0} may not be passed with the '{1}' keyword</value>
  </data>
  <data name="ERR_BadArgExtraRefLangVersion" xml:space="preserve">
    <value>Argument {0} may not be passed with the 'ref' keyword in language version {1}. To pass 'ref' arguments to 'in' parameters, upgrade to language version {2} or greater.</value>
  </data>
  <data name="WRN_CmdOptionConflictsSource" xml:space="preserve">
    <value>Option '{0}' overrides attribute '{1}' given in a source file or added module</value>
  </data>
  <data name="WRN_CmdOptionConflictsSource_Title" xml:space="preserve">
    <value>Option overrides attribute given in a source file or added module</value>
  </data>
  <data name="WRN_CmdOptionConflictsSource_Description" xml:space="preserve">
    <value>This warning occurs if the assembly attributes AssemblyKeyFileAttribute or AssemblyKeyNameAttribute found in source conflict with the /keyfile or /keycontainer command line option or key file name or key container specified in the Project Properties.</value>
  </data>
  <data name="ERR_BadCompatMode" xml:space="preserve">
    <value>Invalid option '{0}' for /langversion. Use '/langversion:?' to list supported values.</value>
  </data>
  <data name="ERR_DelegateOnConditional" xml:space="preserve">
    <value>Cannot create delegate with '{0}' because it or a method it overrides has a Conditional attribute</value>
  </data>
  <data name="ERR_CantMakeTempFile" xml:space="preserve">
    <value>Cannot create temporary file -- {0}</value>
  </data>
  <data name="ERR_BadArgRef" xml:space="preserve">
    <value>Argument {0} must be passed with the '{1}' keyword</value>
  </data>
  <data name="WRN_BadArgRef" xml:space="preserve">
    <value>The 'ref' modifier for argument {0} corresponding to 'in' parameter is equivalent to 'in'. Consider using 'in' instead.</value>
  </data>
  <data name="WRN_BadArgRef_Title" xml:space="preserve">
    <value>The 'ref' modifier for an argument corresponding to 'in' parameter is equivalent to 'in'. Consider using 'in' instead.</value>
  </data>
  <data name="WRN_ArgExpectedRefOrIn" xml:space="preserve">
    <value>Argument {0} should be passed with 'ref' or 'in' keyword</value>
  </data>
  <data name="WRN_ArgExpectedRefOrIn_Title" xml:space="preserve">
    <value>Argument should be passed with 'ref' or 'in' keyword</value>
  </data>
  <data name="WRN_ArgExpectedIn" xml:space="preserve">
    <value>Argument {0} should be passed with the 'in' keyword</value>
  </data>
  <data name="WRN_ArgExpectedIn_Title" xml:space="preserve">
    <value>Argument should be passed with the 'in' keyword</value>
  </data>
  <data name="WRN_RefReadonlyNotVariable" xml:space="preserve">
    <value>Argument {0} should be a variable because it is passed to a 'ref readonly' parameter</value>
  </data>
  <data name="WRN_RefReadonlyNotVariable_Title" xml:space="preserve">
    <value>Argument should be a variable because it is passed to a 'ref readonly' parameter</value>
  </data>
  <data name="ERR_YieldInAnonMeth" xml:space="preserve">
    <value>The yield statement cannot be used inside an anonymous method or lambda expression</value>
  </data>
  <data name="ERR_ReturnInIterator" xml:space="preserve">
    <value>Cannot return a value from an iterator. Use the yield return statement to return a value, or yield break to end the iteration.</value>
  </data>
  <data name="ERR_BadIteratorArgType" xml:space="preserve">
    <value>Iterators cannot have ref, in or out parameters</value>
  </data>
  <data name="ERR_BadIteratorReturn" xml:space="preserve">
    <value>The body of '{0}' cannot be an iterator block because '{1}' is not an iterator interface type</value>
  </data>
  <data name="ERR_BadYieldInFinally" xml:space="preserve">
    <value>Cannot yield in the body of a finally clause</value>
  </data>
  <data name="ERR_IteratorMustBeAsync" xml:space="preserve">
    <value>Method '{0}' with an iterator block must be 'async' to return '{1}'</value>
  </data>
  <data name="ERR_BadYieldInTryOfCatch" xml:space="preserve">
    <value>Cannot yield a value in the body of a try block with a catch clause</value>
  </data>
  <data name="ERR_EmptyYield" xml:space="preserve">
    <value>Expression expected after yield return</value>
  </data>
  <data name="ERR_AnonDelegateCantUse" xml:space="preserve">
    <value>Cannot use ref, out, or in parameter '{0}' inside an anonymous method, lambda expression, query expression, or local function</value>
  </data>
  <data name="ERR_BadYieldInCatch" xml:space="preserve">
    <value>Cannot yield a value in the body of a catch clause</value>
  </data>
  <data name="ERR_BadDelegateLeave" xml:space="preserve">
    <value>Control cannot leave the body of an anonymous method or lambda expression</value>
  </data>
  <data name="ERR_IllegalSuppression" xml:space="preserve">
    <value>The suppression operator is not allowed in this context</value>
  </data>
  <data name="WRN_IllegalPragma" xml:space="preserve">
    <value>Unrecognized #pragma directive</value>
  </data>
  <data name="WRN_IllegalPragma_Title" xml:space="preserve">
    <value>Unrecognized #pragma directive</value>
  </data>
  <data name="WRN_IllegalPPWarning" xml:space="preserve">
    <value>Expected 'disable' or 'restore'</value>
  </data>
  <data name="WRN_IllegalPPWarning_Title" xml:space="preserve">
    <value>Expected 'disable' or 'restore' after #pragma warning</value>
  </data>
  <data name="WRN_BadRestoreNumber" xml:space="preserve">
    <value>Cannot restore warning 'CS{0}' because it was disabled globally</value>
  </data>
  <data name="WRN_BadRestoreNumber_Title" xml:space="preserve">
    <value>Cannot restore warning because it was disabled globally</value>
  </data>
  <data name="ERR_VarargsIterator" xml:space="preserve">
    <value>__arglist is not allowed in the parameter list of iterators</value>
  </data>
  <data name="ERR_UnsafeIteratorArgType" xml:space="preserve">
    <value>Iterators cannot have pointer type parameters</value>
  </data>
  <data name="ERR_BadCoClassSig" xml:space="preserve">
    <value>The managed coclass wrapper class signature '{0}' for interface '{1}' is not a valid class name signature</value>
  </data>
  <data name="ERR_MultipleIEnumOfT" xml:space="preserve">
    <value>foreach statement cannot operate on variables of type '{0}' because it implements multiple instantiations of '{1}'; try casting to a specific interface instantiation</value>
  </data>
  <data name="ERR_MultipleIAsyncEnumOfT" xml:space="preserve">
    <value>Asynchronous foreach statement cannot operate on variables of type '{0}' because it implements multiple instantiations of '{1}'; try casting to a specific interface instantiation</value>
  </data>
  <data name="ERR_FixedDimsRequired" xml:space="preserve">
    <value>A fixed size buffer field must have the array size specifier after the field name</value>
  </data>
  <data name="ERR_FixedNotInStruct" xml:space="preserve">
    <value>Fixed size buffer fields may only be members of structs</value>
  </data>
  <data name="ERR_AnonymousReturnExpected" xml:space="preserve">
    <value>Not all code paths return a value in {0} of type '{1}'</value>
  </data>
  <data name="WRN_NonECMAFeature" xml:space="preserve">
    <value>Feature '{0}' is not part of the standardized ISO C# language specification, and may not be accepted by other compilers</value>
  </data>
  <data name="WRN_NonECMAFeature_Title" xml:space="preserve">
    <value>Feature is not part of the standardized ISO C# language specification, and may not be accepted by other compilers</value>
  </data>
  <data name="ERR_ExpectedVerbatimLiteral" xml:space="preserve">
    <value>Keyword, identifier, or string expected after verbatim specifier: @</value>
  </data>
  <data name="ERR_RefReadonly" xml:space="preserve">
    <value>A readonly field cannot be used as a ref or out value (except in a constructor)</value>
  </data>
  <data name="ERR_RefReadonly2" xml:space="preserve">
    <value>Members of readonly field '{0}' cannot be used as a ref or out value (except in a constructor)</value>
  </data>
  <data name="ERR_AssgReadonly" xml:space="preserve">
    <value>A readonly field cannot be assigned to (except in a constructor or init-only setter of the type in which the field is defined or a variable initializer)</value>
  </data>
  <data name="ERR_AssgReadonly2" xml:space="preserve">
    <value>Members of readonly field '{0}' cannot be modified (except in a constructor or a variable initializer)</value>
  </data>
  <data name="ERR_RefReadonlyNotField" xml:space="preserve">
    <value>Cannot use {0} '{1}' as a ref or out value because it is a readonly variable</value>
  </data>
  <data name="ERR_RefReadonlyNotField2" xml:space="preserve">
    <value>Members of {0} '{1}' cannot be used as a ref or out value because it is a readonly variable</value>
  </data>
  <data name="ERR_AssignReadonlyNotField" xml:space="preserve">
    <value>Cannot assign to {0} '{1}' or use it as the right hand side of a ref assignment because it is a readonly variable</value>
  </data>
  <data name="ERR_AssignReadonlyNotField2" xml:space="preserve">
    <value>Cannot assign to a member of {0} '{1}' or use it as the right hand side of a ref assignment because it is a readonly variable</value>
  </data>
  <data name="ERR_RefReturnReadonlyNotField" xml:space="preserve">
    <value>Cannot return {0} '{1}' by writable reference because it is a readonly variable</value>
  </data>
  <data name="ERR_RefReturnReadonlyNotField2" xml:space="preserve">
    <value>Members of {0} '{1}' cannot be returned by writable reference because it is a readonly variable</value>
  </data>
  <data name="ERR_AssgReadonlyStatic2" xml:space="preserve">
    <value>Fields of static readonly field '{0}' cannot be assigned to (except in a static constructor or a variable initializer)</value>
  </data>
  <data name="ERR_RefReadonlyStatic2" xml:space="preserve">
    <value>Fields of static readonly field '{0}' cannot be used as a ref or out value (except in a static constructor)</value>
  </data>
  <data name="ERR_AssgReadonlyLocal2Cause" xml:space="preserve">
    <value>Cannot modify members of '{0}' because it is a '{1}'</value>
  </data>
  <data name="ERR_RefReadonlyLocal2Cause" xml:space="preserve">
    <value>Cannot use fields of '{0}' as a ref or out value because it is a '{1}'</value>
  </data>
  <data name="ERR_AssgReadonlyLocalCause" xml:space="preserve">
    <value>Cannot assign to '{0}' because it is a '{1}'</value>
  </data>
  <data name="ERR_RefReadonlyLocalCause" xml:space="preserve">
    <value>Cannot use '{0}' as a ref or out value because it is a '{1}'</value>
  </data>
  <data name="WRN_ErrorOverride" xml:space="preserve">
    <value>{0}. See also error CS{1}.</value>
  </data>
  <data name="WRN_ErrorOverride_Title" xml:space="preserve">
    <value>Warning is overriding an error</value>
  </data>
  <data name="WRN_ErrorOverride_Description" xml:space="preserve">
    <value>The compiler emits this warning when it overrides an error with a warning. For information about the problem, search for the error code mentioned.</value>
  </data>
  <data name="ERR_AnonMethToNonDel" xml:space="preserve">
    <value>Cannot convert {0} to type '{1}' because it is not a delegate type</value>
  </data>
  <data name="ERR_CantConvAnonMethParams" xml:space="preserve">
    <value>Cannot convert {0} to type '{1}' because the parameter types do not match the delegate parameter types</value>
  </data>
  <data name="ERR_CantConvAnonMethReturnType" xml:space="preserve">
    <value>Cannot convert {0} to type '{1}' because the return type does not match the delegate return type</value>
  </data>
  <data name="ERR_CantConvAnonMethReturns" xml:space="preserve">
    <value>Cannot convert {0} to intended delegate type because some of the return types in the block are not implicitly convertible to the delegate return type</value>
  </data>
  <data name="ERR_BadAsyncReturnExpression" xml:space="preserve">
    <value>Since this is an async method, the return expression must be of type '{0}' rather than '{1}'</value>
  </data>
  <data name="ERR_CantConvAsyncAnonFuncReturns" xml:space="preserve">
    <value>Cannot convert async {0} to delegate type '{1}'. An async {0} may return void, Task or Task&lt;T&gt;, none of which are convertible to '{1}'.</value>
  </data>
  <data name="ERR_IllegalFixedType" xml:space="preserve">
    <value>Fixed size buffer type must be one of the following: bool, byte, short, int, long, char, sbyte, ushort, uint, ulong, float or double</value>
  </data>
  <data name="ERR_FixedOverflow" xml:space="preserve">
    <value>Fixed size buffer of length {0} and type '{1}' is too big</value>
  </data>
  <data name="ERR_InvalidFixedArraySize" xml:space="preserve">
    <value>Fixed size buffers must have a length greater than zero</value>
  </data>
  <data name="ERR_FixedBufferNotFixed" xml:space="preserve">
    <value>You cannot use fixed size buffers contained in unfixed expressions. Try using the fixed statement.</value>
  </data>
  <data name="ERR_AttributeNotOnAccessor" xml:space="preserve">
    <value>Attribute '{0}' is not valid on property or event accessors. It is only valid on '{1}' declarations.</value>
  </data>
  <data name="WRN_InvalidSearchPathDir" xml:space="preserve">
    <value>Invalid search path '{0}' specified in '{1}' -- '{2}'</value>
  </data>
  <data name="WRN_InvalidSearchPathDir_Title" xml:space="preserve">
    <value>Invalid search path specified</value>
  </data>
  <data name="ERR_IllegalVarArgs" xml:space="preserve">
    <value>__arglist is not valid in this context</value>
  </data>
  <data name="ERR_IllegalParams" xml:space="preserve">
    <value>params is not valid in this context</value>
  </data>
  <data name="ERR_BadModifiersOnNamespace" xml:space="preserve">
    <value>A namespace declaration cannot have modifiers or attributes</value>
  </data>
  <data name="ERR_BadPlatformType" xml:space="preserve">
    <value>Invalid option '{0}' for /platform; must be anycpu, x86, Itanium, arm, arm64 or x64</value>
  </data>
  <data name="ERR_ThisStructNotInAnonMeth" xml:space="preserve">
    <value>Anonymous methods, lambda expressions, query expressions, and local functions inside structs cannot access instance members of 'this'. Consider copying 'this' to a local variable outside the anonymous method, lambda expression, query expression, or local function and using the local instead.</value>
  </data>
  <data name="ERR_NoConvToIDisp" xml:space="preserve">
    <value>'{0}': type used in a using statement must implement 'System.IDisposable'.</value>
  </data>
  <data name="ERR_NoConvToIDispWrongAsync" xml:space="preserve">
    <value>'{0}': type used in a using statement must implement 'System.IDisposable'. Did you mean 'await using' rather than 'using'?</value>
  </data>
  <data name="ERR_NoConvToIAsyncDisp" xml:space="preserve">
    <value>'{0}': type used in an asynchronous using statement must implement 'System.IAsyncDisposable' or implement a suitable 'DisposeAsync' method.</value>
  </data>
  <data name="ERR_NoConvToIAsyncDispWrongAsync" xml:space="preserve">
    <value>'{0}': type used in an asynchronous using statement must implement 'System.IAsyncDisposable' or implement a suitable 'DisposeAsync' method. Did you mean 'using' rather than 'await using'?</value>
  </data>
  <data name="ERR_BadParamRef" xml:space="preserve">
    <value>Parameter {0} must be declared with the '{1}' keyword</value>
  </data>
  <data name="ERR_BadParamExtraRef" xml:space="preserve">
    <value>Parameter {0} should not be declared with the '{1}' keyword</value>
  </data>
  <data name="ERR_BadParamType" xml:space="preserve">
    <value>Parameter {0} is declared as type '{1}{2}' but should be '{3}{4}'</value>
  </data>
  <data name="ERR_BadExternIdentifier" xml:space="preserve">
    <value>Invalid extern alias for '/reference'; '{0}' is not a valid identifier</value>
  </data>
  <data name="ERR_AliasMissingFile" xml:space="preserve">
    <value>Invalid reference alias option: '{0}=' -- missing filename</value>
  </data>
  <data name="ERR_GlobalExternAlias" xml:space="preserve">
    <value>You cannot redefine the global extern alias</value>
  </data>
  <data name="ERR_MissingTypeInSource" xml:space="preserve">
    <value>Reference to type '{0}' claims it is defined in this assembly, but it is not defined in source or any added modules</value>
  </data>
  <data name="ERR_MissingTypeInAssembly" xml:space="preserve">
    <value>Reference to type '{0}' claims it is defined in '{1}', but it could not be found</value>
  </data>
  <data name="WRN_MultiplePredefTypes" xml:space="preserve">
    <value>The predefined type '{0}' is defined in multiple assemblies in the global alias; using definition from '{1}'</value>
  </data>
  <data name="WRN_MultiplePredefTypes_Title" xml:space="preserve">
    <value>Predefined type is defined in multiple assemblies in the global alias</value>
  </data>
  <data name="WRN_MultiplePredefTypes_Description" xml:space="preserve">
    <value>This error occurs when a predefined system type such as System.Int32 is found in two assemblies. One way this can happen is if you are referencing mscorlib or System.Runtime.dll from two different places, such as trying to run two versions of the .NET Framework side-by-side.</value>
  </data>
  <data name="ERR_LocalCantBeFixedAndHoisted" xml:space="preserve">
    <value>Local '{0}' or its members cannot have their address taken and be used inside an anonymous method or lambda expression</value>
  </data>
  <data name="WRN_TooManyLinesForDebugger" xml:space="preserve">
    <value>Source file has exceeded the limit of 16,707,565 lines representable in the PDB; debug information will be incorrect</value>
  </data>
  <data name="WRN_TooManyLinesForDebugger_Title" xml:space="preserve">
    <value>Source file has exceeded the limit of 16,707,565 lines representable in the PDB; debug information will be incorrect</value>
  </data>
  <data name="ERR_CantConvAnonMethNoParams" xml:space="preserve">
    <value>Cannot convert anonymous method block without a parameter list to delegate type '{0}' because it has one or more out parameters</value>
  </data>
  <data name="ERR_ConditionalOnNonAttributeClass" xml:space="preserve">
    <value>Attribute '{0}' is only valid on methods or attribute classes</value>
  </data>
  <data name="WRN_CallOnNonAgileField" xml:space="preserve">
    <value>Accessing a member on '{0}' may cause a runtime exception because it is a field of a marshal-by-reference class</value>
  </data>
  <data name="WRN_CallOnNonAgileField_Title" xml:space="preserve">
    <value>Accessing a member on a field of a marshal-by-reference class may cause a runtime exception</value>
  </data>
  <data name="WRN_CallOnNonAgileField_Description" xml:space="preserve">
    <value>This warning occurs when you try to call a method, property, or indexer on a member of a class that derives from MarshalByRefObject, and the member is a value type. Objects that inherit from MarshalByRefObject are typically intended to be marshaled by reference across an application domain. If any code ever attempts to directly access the value-type member of such an object across an application domain, a runtime exception will occur. To resolve the warning, first copy the member into a local variable and call the method on that variable.</value>
  </data>
  <data name="WRN_InvalidNumber" xml:space="preserve">
    <value>Invalid number</value>
  </data>
  <data name="WRN_InvalidNumber_Title" xml:space="preserve">
    <value>Invalid number</value>
  </data>
  <data name="WRN_IllegalPPChecksum" xml:space="preserve">
    <value>Invalid #pragma checksum syntax; should be #pragma checksum "filename" "{XXXXXXXX-XXXX-XXXX-XXXX-XXXXXXXXXXXX}" "XXXX..."</value>
  </data>
  <data name="WRN_IllegalPPChecksum_Title" xml:space="preserve">
    <value>Invalid #pragma checksum syntax</value>
  </data>
  <data name="WRN_EndOfPPLineExpected" xml:space="preserve">
    <value>Single-line comment or end-of-line expected</value>
  </data>
  <data name="WRN_EndOfPPLineExpected_Title" xml:space="preserve">
    <value>Single-line comment or end-of-line expected after #pragma directive</value>
  </data>
  <data name="WRN_ConflictingChecksum" xml:space="preserve">
    <value>Different checksum values given for '{0}'</value>
  </data>
  <data name="WRN_ConflictingChecksum_Title" xml:space="preserve">
    <value>Different #pragma checksum values given</value>
  </data>
  <data name="WRN_InvalidAssemblyName" xml:space="preserve">
    <value>Assembly reference '{0}' is invalid and cannot be resolved</value>
  </data>
  <data name="WRN_InvalidAssemblyName_Title" xml:space="preserve">
    <value>Assembly reference is invalid and cannot be resolved</value>
  </data>
  <data name="WRN_InvalidAssemblyName_Description" xml:space="preserve">
    <value>This warning indicates that an attribute, such as InternalsVisibleToAttribute, was not specified correctly.</value>
  </data>
  <data name="WRN_UnifyReferenceMajMin" xml:space="preserve">
    <value>Assuming assembly reference '{0}' used by '{1}' matches identity '{2}' of '{3}', you may need to supply runtime policy</value>
  </data>
  <data name="WRN_UnifyReferenceMajMin_Title" xml:space="preserve">
    <value>Assuming assembly reference matches identity</value>
  </data>
  <data name="WRN_UnifyReferenceMajMin_Description" xml:space="preserve">
    <value>The two assemblies differ in release and/or version number. For unification to occur, you must specify directives in the application's .config file, and you must provide the correct strong name of an assembly.</value>
  </data>
  <data name="WRN_UnifyReferenceBldRev" xml:space="preserve">
    <value>Assuming assembly reference '{0}' used by '{1}' matches identity '{2}' of '{3}', you may need to supply runtime policy</value>
  </data>
  <data name="WRN_UnifyReferenceBldRev_Title" xml:space="preserve">
    <value>Assuming assembly reference matches identity</value>
  </data>
  <data name="WRN_UnifyReferenceBldRev_Description" xml:space="preserve">
    <value>The two assemblies differ in release and/or version number. For unification to occur, you must specify directives in the application's .config file, and you must provide the correct strong name of an assembly.</value>
  </data>
  <data name="ERR_DuplicateImport" xml:space="preserve">
    <value>Multiple assemblies with equivalent identity have been imported: '{0}' and '{1}'. Remove one of the duplicate references.</value>
  </data>
  <data name="ERR_DuplicateImportSimple" xml:space="preserve">
    <value>An assembly with the same simple name '{0}' has already been imported. Try removing one of the references (e.g. '{1}') or sign them to enable side-by-side.</value>
  </data>
  <data name="ERR_AssemblyMatchBadVersion" xml:space="preserve">
    <value>Assembly '{0}' with identity '{1}' uses '{2}' which has a higher version than referenced assembly '{3}' with identity '{4}'</value>
  </data>
  <data name="ERR_FixedNeedsLvalue" xml:space="preserve">
    <value>Fixed size buffers can only be accessed through locals or fields</value>
  </data>
  <data name="WRN_DuplicateTypeParamTag" xml:space="preserve">
    <value>XML comment has a duplicate typeparam tag for '{0}'</value>
  </data>
  <data name="WRN_DuplicateTypeParamTag_Title" xml:space="preserve">
    <value>XML comment has a duplicate typeparam tag</value>
  </data>
  <data name="WRN_UnmatchedTypeParamTag" xml:space="preserve">
    <value>XML comment has a typeparam tag for '{0}', but there is no type parameter by that name</value>
  </data>
  <data name="WRN_UnmatchedTypeParamTag_Title" xml:space="preserve">
    <value>XML comment has a typeparam tag, but there is no type parameter by that name</value>
  </data>
  <data name="WRN_UnmatchedTypeParamRefTag" xml:space="preserve">
    <value>XML comment on '{1}' has a typeparamref tag for '{0}', but there is no type parameter by that name</value>
  </data>
  <data name="WRN_UnmatchedTypeParamRefTag_Title" xml:space="preserve">
    <value>XML comment has a typeparamref tag, but there is no type parameter by that name</value>
  </data>
  <data name="WRN_MissingTypeParamTag" xml:space="preserve">
    <value>Type parameter '{0}' has no matching typeparam tag in the XML comment on '{1}' (but other type parameters do)</value>
  </data>
  <data name="WRN_MissingTypeParamTag_Title" xml:space="preserve">
    <value>Type parameter has no matching typeparam tag in the XML comment (but other type parameters do)</value>
  </data>
  <data name="ERR_CantChangeTypeOnOverride" xml:space="preserve">
    <value>'{0}': type must be '{2}' to match overridden member '{1}'</value>
  </data>
  <data name="ERR_DoNotUseFixedBufferAttr" xml:space="preserve">
    <value>Do not use 'System.Runtime.CompilerServices.FixedBuffer' attribute. Use the 'fixed' field modifier instead.</value>
  </data>
  <data name="ERR_DoNotUseFixedBufferAttrOnProperty" xml:space="preserve">
    <value>Do not use 'System.Runtime.CompilerServices.FixedBuffer' attribute on a property</value>
  </data>
  <data name="WRN_AssignmentToSelf" xml:space="preserve">
    <value>Assignment made to same variable; did you mean to assign something else?</value>
  </data>
  <data name="WRN_AssignmentToSelf_Title" xml:space="preserve">
    <value>Assignment made to same variable</value>
  </data>
  <data name="WRN_ComparisonToSelf" xml:space="preserve">
    <value>Comparison made to same variable; did you mean to compare something else?</value>
  </data>
  <data name="WRN_ComparisonToSelf_Title" xml:space="preserve">
    <value>Comparison made to same variable</value>
  </data>
  <data name="ERR_CantOpenWin32Res" xml:space="preserve">
    <value>Error opening Win32 resource file '{0}' -- '{1}'</value>
  </data>
  <data name="WRN_DotOnDefault" xml:space="preserve">
    <value>Expression will always cause a System.NullReferenceException because the default value of '{0}' is null</value>
  </data>
  <data name="WRN_DotOnDefault_Title" xml:space="preserve">
    <value>Expression will always cause a System.NullReferenceException because the type's default value is null</value>
  </data>
  <data name="ERR_NoMultipleInheritance" xml:space="preserve">
    <value>Class '{0}' cannot have multiple base classes: '{1}' and '{2}'</value>
  </data>
  <data name="ERR_BaseClassMustBeFirst" xml:space="preserve">
    <value>Base class '{0}' must come before any interfaces</value>
  </data>
  <data name="WRN_BadXMLRefTypeVar" xml:space="preserve">
    <value>XML comment has cref attribute '{0}' that refers to a type parameter</value>
  </data>
  <data name="WRN_BadXMLRefTypeVar_Title" xml:space="preserve">
    <value>XML comment has cref attribute that refers to a type parameter</value>
  </data>
  <data name="ERR_FriendAssemblyBadArgs" xml:space="preserve">
    <value>Friend assembly reference '{0}' is invalid. InternalsVisibleTo declarations cannot have a version, culture, public key token, or processor architecture specified.</value>
  </data>
  <data name="ERR_FriendAssemblySNReq" xml:space="preserve">
    <value>Friend assembly reference '{0}' is invalid. Strong-name signed assemblies must specify a public key in their InternalsVisibleTo declarations.</value>
  </data>
  <data name="ERR_DelegateOnNullable" xml:space="preserve">
    <value>Cannot bind delegate to '{0}' because it is a member of 'System.Nullable&lt;T&gt;'</value>
  </data>
  <data name="ERR_BadCtorArgCount" xml:space="preserve">
    <value>'{0}' does not contain a constructor that takes {1} arguments</value>
  </data>
  <data name="ERR_GlobalAttributesNotFirst" xml:space="preserve">
    <value>Assembly and module attributes must precede all other elements defined in a file except using clauses and extern alias declarations</value>
  </data>
  <data name="ERR_ExpressionExpected" xml:space="preserve">
    <value>Expected expression</value>
  </data>
  <data name="ERR_InvalidSubsystemVersion" xml:space="preserve">
    <value>Invalid version {0} for /subsystemversion. The version must be 6.02 or greater for ARM or AppContainerExe, and 4.00 or greater otherwise</value>
  </data>
  <data name="ERR_InteropMethodWithBody" xml:space="preserve">
    <value>Embedded interop method '{0}' contains a body.</value>
  </data>
  <data name="ERR_BadWarningLevel" xml:space="preserve">
    <value>Warning level must be zero or greater</value>
  </data>
  <data name="ERR_BadDebugType" xml:space="preserve">
    <value>Invalid option '{0}' for /debug; must be 'portable', 'embedded', 'full' or 'pdbonly'</value>
  </data>
  <data name="ERR_BadResourceVis" xml:space="preserve">
    <value>Invalid option '{0}'; Resource visibility must be either 'public' or 'private'</value>
  </data>
  <data name="ERR_DefaultValueTypeMustMatch" xml:space="preserve">
    <value>The type of the argument to the DefaultParameterValue attribute must match the parameter type</value>
  </data>
  <data name="ERR_DefaultValueBadValueType" xml:space="preserve">
    <value>Argument of type '{0}' is not applicable for the DefaultParameterValue attribute</value>
  </data>
  <data name="ERR_MemberAlreadyInitialized" xml:space="preserve">
    <value>Duplicate initialization of member '{0}'</value>
  </data>
  <data name="ERR_MemberCannotBeInitialized" xml:space="preserve">
    <value>Member '{0}' cannot be initialized. It is not a field or property.</value>
  </data>
  <data name="ERR_StaticMemberInObjectInitializer" xml:space="preserve">
    <value>Static field or property '{0}' cannot be assigned in an object initializer</value>
  </data>
  <data name="ERR_ReadonlyValueTypeInObjectInitializer" xml:space="preserve">
    <value>Members of readonly field '{0}' of type '{1}' cannot be assigned with an object initializer because it is of a value type</value>
  </data>
  <data name="ERR_ValueTypePropertyInObjectInitializer" xml:space="preserve">
    <value>Members of property '{0}' of type '{1}' cannot be assigned with an object initializer because it is of a value type</value>
  </data>
  <data name="ERR_UnsafeTypeInObjectCreation" xml:space="preserve">
    <value>Unsafe type '{0}' cannot be used in object creation</value>
  </data>
  <data name="ERR_EmptyElementInitializer" xml:space="preserve">
    <value>Element initializer cannot be empty</value>
  </data>
  <data name="ERR_InitializerAddHasWrongSignature" xml:space="preserve">
    <value>The best overloaded method match for '{0}' has wrong signature for the initializer element. The initializable Add must be an accessible instance method.</value>
  </data>
  <data name="ERR_CollectionInitRequiresIEnumerable" xml:space="preserve">
    <value>Cannot initialize type '{0}' with a collection initializer because it does not implement 'System.Collections.IEnumerable'</value>
  </data>
  <data name="ERR_CantSetWin32Manifest" xml:space="preserve">
    <value>Error reading Win32 manifest file '{0}' -- '{1}'</value>
  </data>
  <data name="WRN_CantHaveManifestForModule" xml:space="preserve">
    <value>Ignoring /win32manifest for module because it only applies to assemblies</value>
  </data>
  <data name="WRN_CantHaveManifestForModule_Title" xml:space="preserve">
    <value>Ignoring /win32manifest for module because it only applies to assemblies</value>
  </data>
  <data name="ERR_BadInstanceArgType" xml:space="preserve">
    <value>'{0}' does not contain a definition for '{1}' and the best extension method overload '{2}' requires a receiver of type '{3}'</value>
  </data>
  <data name="ERR_QueryDuplicateRangeVariable" xml:space="preserve">
    <value>The range variable '{0}' has already been declared</value>
  </data>
  <data name="ERR_QueryRangeVariableOverrides" xml:space="preserve">
    <value>The range variable '{0}' conflicts with a previous declaration of '{0}'</value>
  </data>
  <data name="ERR_QueryRangeVariableAssignedBadValue" xml:space="preserve">
    <value>Cannot assign {0} to a range variable</value>
  </data>
  <data name="ERR_QueryNoProviderCastable" xml:space="preserve">
    <value>Could not find an implementation of the query pattern for source type '{0}'.  '{1}' not found.  Consider explicitly specifying the type of the range variable '{2}'.</value>
  </data>
  <data name="ERR_QueryNoProviderStandard" xml:space="preserve">
    <value>Could not find an implementation of the query pattern for source type '{0}'.  '{1}' not found.  Are you missing required assembly references or a using directive for 'System.Linq'?</value>
  </data>
  <data name="ERR_QueryNoProvider" xml:space="preserve">
    <value>Could not find an implementation of the query pattern for source type '{0}'.  '{1}' not found.</value>
  </data>
  <data name="ERR_QueryOuterKey" xml:space="preserve">
    <value>The name '{0}' is not in scope on the left side of 'equals'.  Consider swapping the expressions on either side of 'equals'.</value>
  </data>
  <data name="ERR_QueryInnerKey" xml:space="preserve">
    <value>The name '{0}' is not in scope on the right side of 'equals'.  Consider swapping the expressions on either side of 'equals'.</value>
  </data>
  <data name="ERR_QueryOutRefRangeVariable" xml:space="preserve">
    <value>Cannot pass the range variable '{0}' as an out or ref parameter</value>
  </data>
  <data name="ERR_QueryMultipleProviders" xml:space="preserve">
    <value>Multiple implementations of the query pattern were found for source type '{0}'.  Ambiguous call to '{1}'.</value>
  </data>
  <data name="ERR_QueryTypeInferenceFailedMulti" xml:space="preserve">
    <value>The type of one of the expressions in the {0} clause is incorrect.  Type inference failed in the call to '{1}'.</value>
  </data>
  <data name="ERR_QueryTypeInferenceFailed" xml:space="preserve">
    <value>The type of the expression in the {0} clause is incorrect.  Type inference failed in the call to '{1}'.</value>
  </data>
  <data name="ERR_QueryTypeInferenceFailedSelectMany" xml:space="preserve">
    <value>An expression of type '{0}' is not allowed in a subsequent from clause in a query expression with source type '{1}'.  Type inference failed in the call to '{2}'.</value>
  </data>
  <data name="ERR_ExpressionTreeContainsPointerOp" xml:space="preserve">
    <value>An expression tree may not contain an unsafe pointer operation</value>
  </data>
  <data name="ERR_ExpressionTreeContainsAnonymousMethod" xml:space="preserve">
    <value>An expression tree may not contain an anonymous method expression</value>
  </data>
  <data name="ERR_AnonymousMethodToExpressionTree" xml:space="preserve">
    <value>An anonymous method expression cannot be converted to an expression tree</value>
  </data>
  <data name="ERR_QueryRangeVariableReadOnly" xml:space="preserve">
    <value>Range variable '{0}' cannot be assigned to -- it is read only</value>
  </data>
  <data name="ERR_QueryRangeVariableSameAsTypeParam" xml:space="preserve">
    <value>The range variable '{0}' cannot have the same name as a method type parameter</value>
  </data>
  <data name="ERR_TypeVarNotFoundRangeVariable" xml:space="preserve">
    <value>The contextual keyword 'var' cannot be used in a range variable declaration</value>
  </data>
  <data name="ERR_BadArgTypesForCollectionAdd" xml:space="preserve">
    <value>The best overloaded Add method '{0}' for the collection initializer has some invalid arguments</value>
  </data>
  <data name="ERR_ByRefParameterInExpressionTree" xml:space="preserve">
    <value>An expression tree lambda may not contain a ref, in or out parameter</value>
  </data>
  <data name="ERR_VarArgsInExpressionTree" xml:space="preserve">
    <value>An expression tree lambda may not contain a method with variable arguments</value>
  </data>
  <data name="ERR_InitializerAddHasParamModifiers" xml:space="preserve">
    <value>The best overloaded method match '{0}' for the collection initializer element cannot be used. Collection initializer 'Add' methods cannot have ref or out parameters.</value>
  </data>
  <data name="ERR_NonInvocableMemberCalled" xml:space="preserve">
    <value>Non-invocable member '{0}' cannot be used like a method.</value>
  </data>
  <data name="WRN_MultipleRuntimeImplementationMatches" xml:space="preserve">
    <value>Member '{0}' implements interface member '{1}' in type '{2}'. There are multiple matches for the interface member at run-time. It is implementation dependent which method will be called.</value>
  </data>
  <data name="WRN_MultipleRuntimeImplementationMatches_Title" xml:space="preserve">
    <value>Member implements interface member with multiple matches at run-time</value>
  </data>
  <data name="WRN_MultipleRuntimeImplementationMatches_Description" xml:space="preserve">
    <value>This warning can be generated when two interface methods are differentiated only by whether a particular parameter is marked with ref or with out. It is best to change your code to avoid this warning because it is not obvious or guaranteed which method is called at runtime.

Although C# distinguishes between out and ref, the CLR sees them as the same. When deciding which method implements the interface, the CLR just picks one.

Give the compiler some way to differentiate the methods. For example, you can give them different names or provide an additional parameter on one of them.</value>
  </data>
  <data name="WRN_MultipleRuntimeOverrideMatches" xml:space="preserve">
    <value>Member '{1}' overrides '{0}'. There are multiple override candidates at run-time. It is implementation dependent which method will be called. Please use a newer runtime.</value>
  </data>
  <data name="WRN_MultipleRuntimeOverrideMatches_Title" xml:space="preserve">
    <value>Member overrides base member with multiple override candidates at run-time</value>
  </data>
  <data name="ERR_ObjectOrCollectionInitializerWithDelegateCreation" xml:space="preserve">
    <value>Object and collection initializer expressions may not be applied to a delegate creation expression</value>
  </data>
  <data name="ERR_InvalidConstantDeclarationType" xml:space="preserve">
    <value>'{0}' is of type '{1}'. The type specified in a constant declaration must be sbyte, byte, short, ushort, int, uint, long, ulong, char, float, double, decimal, bool, string, an enum-type, or a reference-type.</value>
  </data>
  <data name="ERR_FileNotFound" xml:space="preserve">
    <value>Source file '{0}' could not be found.</value>
  </data>
  <data name="WRN_FileAlreadyIncluded" xml:space="preserve">
    <value>Source file '{0}' specified multiple times</value>
  </data>
  <data name="WRN_FileAlreadyIncluded_Title" xml:space="preserve">
    <value>Source file specified multiple times</value>
  </data>
  <data name="ERR_NoFileSpec" xml:space="preserve">
    <value>Missing file specification for '{0}' option</value>
  </data>
  <data name="ERR_SwitchNeedsString" xml:space="preserve">
    <value>Command-line syntax error: Missing '{0}' for '{1}' option</value>
  </data>
  <data name="ERR_BadSwitch" xml:space="preserve">
    <value>Unrecognized option: '{0}'</value>
  </data>
  <data name="WRN_NoSources" xml:space="preserve">
    <value>No source files specified.</value>
  </data>
  <data name="WRN_NoSources_Title" xml:space="preserve">
    <value>No source files specified</value>
  </data>
  <data name="ERR_ExpectedSingleScript" xml:space="preserve">
    <value>Expected a script (.csx file) but none specified</value>
  </data>
  <data name="ERR_OpenResponseFile" xml:space="preserve">
    <value>Error opening response file '{0}'</value>
  </data>
  <data name="ERR_CantOpenFileWrite" xml:space="preserve">
    <value>Cannot open '{0}' for writing -- {1}</value>
  </data>
  <data name="ERR_BadBaseNumber" xml:space="preserve">
    <value>Invalid image base number '{0}'</value>
  </data>
  <data name="ERR_BinaryFile" xml:space="preserve">
    <value>'{0}' is a binary file instead of a text file</value>
  </data>
  <data name="FTL_BadCodepage" xml:space="preserve">
    <value>Code page '{0}' is invalid or not installed</value>
  </data>
  <data name="FTL_BadChecksumAlgorithm" xml:space="preserve">
    <value>Algorithm '{0}' is not supported</value>
  </data>
  <data name="ERR_NoMainOnDLL" xml:space="preserve">
    <value>Cannot specify /main if building a module or library</value>
  </data>
  <data name="FTL_InvalidTarget" xml:space="preserve">
    <value>Invalid target type for /target: must specify 'exe', 'winexe', 'library', or 'module'</value>
  </data>
  <data name="FTL_InvalidInputFileName" xml:space="preserve">
    <value>File name '{0}' is empty, contains invalid characters, has a drive specification without an absolute path, or is too long</value>
  </data>
  <data name="WRN_NoConfigNotOnCommandLine" xml:space="preserve">
    <value>Ignoring /noconfig option because it was specified in a response file</value>
  </data>
  <data name="WRN_NoConfigNotOnCommandLine_Title" xml:space="preserve">
    <value>Ignoring /noconfig option because it was specified in a response file</value>
  </data>
  <data name="ERR_InvalidFileAlignment" xml:space="preserve">
    <value>Invalid file section alignment '{0}'</value>
  </data>
  <data name="ERR_InvalidOutputName" xml:space="preserve">
    <value>Invalid output name: {0}</value>
  </data>
  <data name="ERR_InvalidDebugInformationFormat" xml:space="preserve">
    <value>Invalid debug information format: {0}</value>
  </data>
  <data name="ERR_LegacyObjectIdSyntax" xml:space="preserve">
    <value>'id#' syntax is no longer supported. Use '$id' instead.</value>
  </data>
  <data name="WRN_DefineIdentifierRequired" xml:space="preserve">
    <value>Invalid name for a preprocessing symbol; '{0}' is not a valid identifier</value>
  </data>
  <data name="WRN_DefineIdentifierRequired_Title" xml:space="preserve">
    <value>Invalid name for a preprocessing symbol; not a valid identifier</value>
  </data>
  <data name="FTL_OutputFileExists" xml:space="preserve">
    <value>Cannot create short filename '{0}' when a long filename with the same short filename already exists</value>
  </data>
  <data name="ERR_OneAliasPerReference" xml:space="preserve">
    <value>A /reference option that declares an extern alias can only have one filename. To specify multiple aliases or filenames, use multiple /reference options.</value>
  </data>
  <data name="ERR_SwitchNeedsNumber" xml:space="preserve">
    <value>Command-line syntax error: Missing ':&lt;number&gt;' for '{0}' option</value>
  </data>
  <data name="ERR_MissingDebugSwitch" xml:space="preserve">
    <value>The /pdb option requires that the /debug option also be used</value>
  </data>
  <data name="ERR_ComRefCallInExpressionTree" xml:space="preserve">
    <value>An expression tree lambda may not contain a COM call with ref omitted on arguments</value>
  </data>
  <data name="ERR_InvalidFormatForGuidForOption" xml:space="preserve">
    <value>Command-line syntax error: Invalid Guid format '{0}' for option '{1}'</value>
  </data>
  <data name="ERR_MissingGuidForOption" xml:space="preserve">
    <value>Command-line syntax error: Missing Guid for option '{1}'</value>
  </data>
  <data name="WRN_CLS_NoVarArgs" xml:space="preserve">
    <value>Methods with variable arguments are not CLS-compliant</value>
  </data>
  <data name="WRN_CLS_NoVarArgs_Title" xml:space="preserve">
    <value>Methods with variable arguments are not CLS-compliant</value>
  </data>
  <data name="WRN_CLS_BadArgType" xml:space="preserve">
    <value>Argument type '{0}' is not CLS-compliant</value>
  </data>
  <data name="WRN_CLS_BadArgType_Title" xml:space="preserve">
    <value>Argument type is not CLS-compliant</value>
  </data>
  <data name="WRN_CLS_BadReturnType" xml:space="preserve">
    <value>Return type of '{0}' is not CLS-compliant</value>
  </data>
  <data name="WRN_CLS_BadReturnType_Title" xml:space="preserve">
    <value>Return type is not CLS-compliant</value>
  </data>
  <data name="WRN_CLS_BadFieldPropType" xml:space="preserve">
    <value>Type of '{0}' is not CLS-compliant</value>
  </data>
  <data name="WRN_CLS_BadFieldPropType_Title" xml:space="preserve">
    <value>Type is not CLS-compliant</value>
  </data>
  <data name="WRN_CLS_BadFieldPropType_Description" xml:space="preserve">
    <value>A public, protected, or protected internal variable must be of a type that is compliant with the Common Language Specification (CLS).</value>
  </data>
  <data name="WRN_CLS_BadIdentifierCase" xml:space="preserve">
    <value>Identifier '{0}' differing only in case is not CLS-compliant</value>
  </data>
  <data name="WRN_CLS_BadIdentifierCase_Title" xml:space="preserve">
    <value>Identifier differing only in case is not CLS-compliant</value>
  </data>
  <data name="WRN_CLS_OverloadRefOut" xml:space="preserve">
    <value>Overloaded method '{0}' differing only in ref or out, or in array rank, is not CLS-compliant</value>
  </data>
  <data name="WRN_CLS_OverloadRefOut_Title" xml:space="preserve">
    <value>Overloaded method differing only in ref or out, or in array rank, is not CLS-compliant</value>
  </data>
  <data name="WRN_CLS_OverloadUnnamed" xml:space="preserve">
    <value>Overloaded method '{0}' differing only by unnamed array types is not CLS-compliant</value>
  </data>
  <data name="WRN_CLS_OverloadUnnamed_Title" xml:space="preserve">
    <value>Overloaded method differing only by unnamed array types is not CLS-compliant</value>
  </data>
  <data name="WRN_CLS_OverloadUnnamed_Description" xml:space="preserve">
    <value>This error occurs if you have an overloaded method that takes a jagged array and the only difference between the method signatures is the element type of the array. To avoid this error, consider using a rectangular array rather than a jagged array; use an additional parameter to disambiguate the function call; rename one or more of the overloaded methods; or, if CLS Compliance is not needed, remove the CLSCompliantAttribute attribute.</value>
  </data>
  <data name="WRN_CLS_BadIdentifier" xml:space="preserve">
    <value>Identifier '{0}' is not CLS-compliant</value>
  </data>
  <data name="WRN_CLS_BadIdentifier_Title" xml:space="preserve">
    <value>Identifier is not CLS-compliant</value>
  </data>
  <data name="WRN_CLS_BadBase" xml:space="preserve">
    <value>'{0}': base type '{1}' is not CLS-compliant</value>
  </data>
  <data name="WRN_CLS_BadBase_Title" xml:space="preserve">
    <value>Base type is not CLS-compliant</value>
  </data>
  <data name="WRN_CLS_BadBase_Description" xml:space="preserve">
    <value>A base type was marked as not having to be compliant with the Common Language Specification (CLS) in an assembly that was marked as being CLS compliant. Either remove the attribute that specifies the assembly is CLS compliant or remove the attribute that indicates the type is not CLS compliant.</value>
  </data>
  <data name="WRN_CLS_BadInterfaceMember" xml:space="preserve">
    <value>'{0}': CLS-compliant interfaces must have only CLS-compliant members</value>
  </data>
  <data name="WRN_CLS_BadInterfaceMember_Title" xml:space="preserve">
    <value>CLS-compliant interfaces must have only CLS-compliant members</value>
  </data>
  <data name="WRN_CLS_NoAbstractMembers" xml:space="preserve">
    <value>'{0}': only CLS-compliant members can be abstract</value>
  </data>
  <data name="WRN_CLS_NoAbstractMembers_Title" xml:space="preserve">
    <value>Only CLS-compliant members can be abstract</value>
  </data>
  <data name="WRN_CLS_NotOnModules" xml:space="preserve">
    <value>You must specify the CLSCompliant attribute on the assembly, not the module, to enable CLS compliance checking</value>
  </data>
  <data name="WRN_CLS_NotOnModules_Title" xml:space="preserve">
    <value>You must specify the CLSCompliant attribute on the assembly, not the module, to enable CLS compliance checking</value>
  </data>
  <data name="WRN_CLS_ModuleMissingCLS" xml:space="preserve">
    <value>Added modules must be marked with the CLSCompliant attribute to match the assembly</value>
  </data>
  <data name="WRN_CLS_ModuleMissingCLS_Title" xml:space="preserve">
    <value>Added modules must be marked with the CLSCompliant attribute to match the assembly</value>
  </data>
  <data name="WRN_CLS_AssemblyNotCLS" xml:space="preserve">
    <value>'{0}' cannot be marked as CLS-compliant because the assembly does not have a CLSCompliant attribute</value>
  </data>
  <data name="WRN_CLS_AssemblyNotCLS_Title" xml:space="preserve">
    <value>Type or member cannot be marked as CLS-compliant because the assembly does not have a CLSCompliant attribute</value>
  </data>
  <data name="WRN_CLS_BadAttributeType" xml:space="preserve">
    <value>'{0}' has no accessible constructors which use only CLS-compliant types</value>
  </data>
  <data name="WRN_CLS_BadAttributeType_Title" xml:space="preserve">
    <value>Type has no accessible constructors which use only CLS-compliant types</value>
  </data>
  <data name="WRN_CLS_ArrayArgumentToAttribute" xml:space="preserve">
    <value>Arrays as attribute arguments is not CLS-compliant</value>
  </data>
  <data name="WRN_CLS_ArrayArgumentToAttribute_Title" xml:space="preserve">
    <value>Arrays as attribute arguments is not CLS-compliant</value>
  </data>
  <data name="WRN_CLS_NotOnModules2" xml:space="preserve">
    <value>You cannot specify the CLSCompliant attribute on a module that differs from the CLSCompliant attribute on the assembly</value>
  </data>
  <data name="WRN_CLS_NotOnModules2_Title" xml:space="preserve">
    <value>You cannot specify the CLSCompliant attribute on a module that differs from the CLSCompliant attribute on the assembly</value>
  </data>
  <data name="WRN_CLS_IllegalTrueInFalse" xml:space="preserve">
    <value>'{0}' cannot be marked as CLS-compliant because it is a member of non-CLS-compliant type '{1}'</value>
  </data>
  <data name="WRN_CLS_IllegalTrueInFalse_Title" xml:space="preserve">
    <value>Type cannot be marked as CLS-compliant because it is a member of non-CLS-compliant type</value>
  </data>
  <data name="WRN_CLS_MeaninglessOnPrivateType" xml:space="preserve">
    <value>CLS compliance checking will not be performed on '{0}' because it is not visible from outside this assembly</value>
  </data>
  <data name="WRN_CLS_MeaninglessOnPrivateType_Title" xml:space="preserve">
    <value>CLS compliance checking will not be performed because it is not visible from outside this assembly</value>
  </data>
  <data name="WRN_CLS_AssemblyNotCLS2" xml:space="preserve">
    <value>'{0}' does not need a CLSCompliant attribute because the assembly does not have a CLSCompliant attribute</value>
  </data>
  <data name="WRN_CLS_AssemblyNotCLS2_Title" xml:space="preserve">
    <value>Type or member does not need a CLSCompliant attribute because the assembly does not have a CLSCompliant attribute</value>
  </data>
  <data name="WRN_CLS_MeaninglessOnParam" xml:space="preserve">
    <value>CLSCompliant attribute has no meaning when applied to parameters. Try putting it on the method instead.</value>
  </data>
  <data name="WRN_CLS_MeaninglessOnParam_Title" xml:space="preserve">
    <value>CLSCompliant attribute has no meaning when applied to parameters</value>
  </data>
  <data name="WRN_CLS_MeaninglessOnReturn" xml:space="preserve">
    <value>CLSCompliant attribute has no meaning when applied to return types. Try putting it on the method instead.</value>
  </data>
  <data name="WRN_CLS_MeaninglessOnReturn_Title" xml:space="preserve">
    <value>CLSCompliant attribute has no meaning when applied to return types</value>
  </data>
  <data name="WRN_CLS_BadTypeVar" xml:space="preserve">
    <value>Constraint type '{0}' is not CLS-compliant</value>
  </data>
  <data name="WRN_CLS_BadTypeVar_Title" xml:space="preserve">
    <value>Constraint type is not CLS-compliant</value>
  </data>
  <data name="WRN_CLS_VolatileField" xml:space="preserve">
    <value>CLS-compliant field '{0}' cannot be volatile</value>
  </data>
  <data name="WRN_CLS_VolatileField_Title" xml:space="preserve">
    <value>CLS-compliant field cannot be volatile</value>
  </data>
  <data name="WRN_CLS_BadInterface" xml:space="preserve">
    <value>'{0}' is not CLS-compliant because base interface '{1}' is not CLS-compliant</value>
  </data>
  <data name="WRN_CLS_BadInterface_Title" xml:space="preserve">
    <value>Type is not CLS-compliant because base interface is not CLS-compliant</value>
  </data>
  <data name="ERR_BadAwaitArg" xml:space="preserve">
    <value>'await' requires that the type {0} have a suitable 'GetAwaiter' method</value>
  </data>
  <data name="ERR_BadAwaitArgIntrinsic" xml:space="preserve">
    <value>Cannot await '{0}'</value>
  </data>
  <data name="ERR_BadAwaiterPattern" xml:space="preserve">
    <value>'await' requires that the return type '{0}' of '{1}.GetAwaiter()' have suitable 'IsCompleted', 'OnCompleted', and 'GetResult' members, and implement 'INotifyCompletion' or 'ICriticalNotifyCompletion'</value>
  </data>
  <data name="ERR_BadAwaitArg_NeedSystem" xml:space="preserve">
    <value>'await' requires that the type '{0}' have a suitable 'GetAwaiter' method. Are you missing a using directive for 'System'?</value>
  </data>
  <data name="ERR_BadAwaitArgVoidCall" xml:space="preserve">
    <value>Cannot await 'void'</value>
  </data>
  <data name="ERR_BadAwaitAsIdentifier" xml:space="preserve">
    <value>'await' cannot be used as an identifier within an async method or lambda expression</value>
  </data>
  <data name="ERR_DoesntImplementAwaitInterface" xml:space="preserve">
    <value>'{0}' does not implement '{1}'</value>
  </data>
  <data name="ERR_TaskRetNoObjectRequired" xml:space="preserve">
    <value>Since '{0}' is an async method that returns '{1}', a return keyword must not be followed by an object expression</value>
  </data>
  <data name="ERR_BadAsyncReturn" xml:space="preserve">
    <value>The return type of an async method must be void, Task, Task&lt;T&gt;, a task-like type, IAsyncEnumerable&lt;T&gt;, or IAsyncEnumerator&lt;T&gt;</value>
  </data>
  <data name="ERR_WrongArityAsyncReturn" xml:space="preserve">
    <value>A generic task-like return type was expected, but the type '{0}' found in 'AsyncMethodBuilder' attribute was not suitable. It must be an unbound generic type of arity one, and its containing type (if any) must be non-generic.</value>
  </data>
  <data name="ERR_CantReturnVoid" xml:space="preserve">
    <value>Cannot return an expression of type 'void'</value>
  </data>
  <data name="ERR_VarargsAsync" xml:space="preserve">
    <value>__arglist is not allowed in the parameter list of async methods</value>
  </data>
  <data name="ERR_ByRefTypeAndAwait" xml:space="preserve">
    <value>Instance of type '{0}' cannot be preserved across 'await' or 'yield' boundary.</value>
  </data>
  <data name="ERR_UnsafeAsyncArgType" xml:space="preserve">
    <value>Async methods cannot have pointer type parameters</value>
  </data>
  <data name="ERR_BadAsyncArgType" xml:space="preserve">
    <value>Async methods cannot have ref, in or out parameters</value>
  </data>
  <data name="ERR_BadAwaitWithoutAsync" xml:space="preserve">
    <value>The 'await' operator can only be used when contained within a method or lambda expression marked with the 'async' modifier</value>
  </data>
  <data name="ERR_BadAwaitWithoutAsyncLambda" xml:space="preserve">
    <value>The 'await' operator can only be used within an async {0}. Consider marking this {0} with the 'async' modifier.</value>
  </data>
  <data name="ERR_BadAwaitWithoutAsyncMethod" xml:space="preserve">
    <value>The 'await' operator can only be used within an async method. Consider marking this method with the 'async' modifier and changing its return type to 'Task&lt;{0}&gt;'.</value>
  </data>
  <data name="ERR_BadAwaitWithoutVoidAsyncMethod" xml:space="preserve">
    <value>The 'await' operator can only be used within an async method. Consider marking this method with the 'async' modifier and changing its return type to 'Task'.</value>
  </data>
  <data name="ERR_BadAwaitInFinally" xml:space="preserve">
    <value>Cannot await in the body of a finally clause</value>
  </data>
  <data name="ERR_BadAwaitInCatch" xml:space="preserve">
    <value>Cannot await in a catch clause</value>
  </data>
  <data name="ERR_BadAwaitInCatchFilter" xml:space="preserve">
    <value>Cannot await in the filter expression of a catch clause</value>
  </data>
  <data name="ERR_BadSpreadInCatchFilter" xml:space="preserve">
    <value>Cannot use '..' spread operator in the filter expression of a catch clause</value>
  </data>
  <data name="ERR_BadAwaitInLock" xml:space="preserve">
    <value>Cannot await in the body of a lock statement</value>
  </data>
  <data name="ERR_BadAwaitInStaticVariableInitializer" xml:space="preserve">
    <value>The 'await' operator cannot be used in a static script variable initializer.</value>
  </data>
  <data name="ERR_AwaitInUnsafeContext" xml:space="preserve">
    <value>Cannot await in an unsafe context</value>
  </data>
  <data name="ERR_BadAsyncLacksBody" xml:space="preserve">
    <value>The 'async' modifier can only be used in methods that have a body.</value>
  </data>
  <data name="ERR_BadSpecialByRefParameter" xml:space="preserve">
    <value>Parameters of type '{0}' cannot be declared in async methods or async lambda expressions.</value>
  </data>
  <data name="ERR_SecurityCriticalOrSecuritySafeCriticalOnAsync" xml:space="preserve">
    <value>Security attribute '{0}' cannot be applied to an Async method.</value>
  </data>
  <data name="ERR_SecurityCriticalOrSecuritySafeCriticalOnAsyncInClassOrStruct" xml:space="preserve">
    <value>Async methods are not allowed in an Interface, Class, or Structure which has the 'SecurityCritical' or 'SecuritySafeCritical' attribute.</value>
  </data>
  <data name="ERR_BadAwaitInQuery" xml:space="preserve">
    <value>The 'await' operator may only be used in a query expression within the first collection expression of the initial 'from' clause or within the collection expression of a 'join' clause</value>
  </data>
  <data name="WRN_UnobservedAwaitableExpression" xml:space="preserve">
    <value>Because this call is not awaited, execution of the current method continues before the call is completed. Consider applying the 'await' operator to the result of the call.</value>
  </data>
  <data name="WRN_UnobservedAwaitableExpression_Title" xml:space="preserve">
    <value>Because this call is not awaited, execution of the current method continues before the call is completed</value>
  </data>
  <data name="WRN_UnobservedAwaitableExpression_Description" xml:space="preserve">
    <value>The current method calls an async method that returns a Task or a Task&lt;TResult&gt; and doesn't apply the await operator to the result. The call to the async method starts an asynchronous task. However, because no await operator is applied, the program continues without waiting for the task to complete. In most cases, that behavior isn't what you expect. Usually other aspects of the calling method depend on the results of the call or, minimally, the called method is expected to complete before you return from the method that contains the call.

An equally important issue is what happens to exceptions that are raised in the called async method. An exception that's raised in a method that returns a Task or Task&lt;TResult&gt; is stored in the returned task. If you don't await the task or explicitly check for exceptions, the exception is lost. If you await the task, its exception is rethrown.

As a best practice, you should always await the call.

You should consider suppressing the warning only if you're sure that you don't want to wait for the asynchronous call to complete and that the called method won't raise any exceptions. In that case, you can suppress the warning by assigning the task result of the call to a variable.</value>
  </data>
  <data name="ERR_SynchronizedAsyncMethod" xml:space="preserve">
    <value>'MethodImplOptions.Synchronized' cannot be applied to an async method</value>
  </data>
  <data name="ERR_NoConversionForCallerLineNumberParam" xml:space="preserve">
    <value>CallerLineNumberAttribute cannot be applied because there are no standard conversions from type '{0}' to type '{1}'</value>
  </data>
  <data name="ERR_NoConversionForCallerFilePathParam" xml:space="preserve">
    <value>CallerFilePathAttribute cannot be applied because there are no standard conversions from type '{0}' to type '{1}'</value>
  </data>
  <data name="ERR_NoConversionForCallerMemberNameParam" xml:space="preserve">
    <value>CallerMemberNameAttribute cannot be applied because there are no standard conversions from type '{0}' to type '{1}'</value>
  </data>
  <data name="ERR_BadCallerLineNumberParamWithoutDefaultValue" xml:space="preserve">
    <value>The CallerLineNumberAttribute may only be applied to parameters with default values</value>
  </data>
  <data name="ERR_BadCallerFilePathParamWithoutDefaultValue" xml:space="preserve">
    <value>The CallerFilePathAttribute may only be applied to parameters with default values</value>
  </data>
  <data name="ERR_BadCallerMemberNameParamWithoutDefaultValue" xml:space="preserve">
    <value>The CallerMemberNameAttribute may only be applied to parameters with default values</value>
  </data>
  <data name="WRN_CallerLineNumberParamForUnconsumedLocation" xml:space="preserve">
    <value>The CallerLineNumberAttribute applied to parameter '{0}' will have no effect because it applies to a member that is used in contexts that do not allow optional arguments</value>
  </data>
  <data name="WRN_CallerLineNumberParamForUnconsumedLocation_Title" xml:space="preserve">
    <value>The CallerLineNumberAttribute will have no effect because it applies to a member that is used in contexts that do not allow optional arguments</value>
  </data>
  <data name="WRN_CallerFilePathParamForUnconsumedLocation" xml:space="preserve">
    <value>The CallerFilePathAttribute applied to parameter '{0}' will have no effect because it applies to a member that is used in contexts that do not allow optional arguments</value>
  </data>
  <data name="WRN_CallerFilePathParamForUnconsumedLocation_Title" xml:space="preserve">
    <value>The CallerFilePathAttribute will have no effect because it applies to a member that is used in contexts that do not allow optional arguments</value>
  </data>
  <data name="WRN_CallerMemberNameParamForUnconsumedLocation" xml:space="preserve">
    <value>The CallerMemberNameAttribute applied to parameter '{0}' will have no effect because it applies to a member that is used in contexts that do not allow optional arguments</value>
  </data>
  <data name="WRN_CallerMemberNameParamForUnconsumedLocation_Title" xml:space="preserve">
    <value>The CallerMemberNameAttribute will have no effect because it applies to a member that is used in contexts that do not allow optional arguments</value>
  </data>
  <data name="ERR_NoEntryPoint" xml:space="preserve">
    <value>Program does not contain a static 'Main' method suitable for an entry point</value>
  </data>
  <data name="ERR_ArrayInitializerIncorrectLength" xml:space="preserve">
    <value>An array initializer of length '{0}' is expected</value>
  </data>
  <data name="ERR_ArrayInitializerExpected" xml:space="preserve">
    <value>A nested array initializer is expected</value>
  </data>
  <data name="ERR_IllegalVarianceSyntax" xml:space="preserve">
    <value>Invalid variance modifier. Only interface and delegate type parameters can be specified as variant.</value>
  </data>
  <data name="ERR_UnexpectedAliasedName" xml:space="preserve">
    <value>Unexpected use of an aliased name</value>
  </data>
  <data name="ERR_UnexpectedGenericName" xml:space="preserve">
    <value>Unexpected use of a generic name</value>
  </data>
  <data name="ERR_UnexpectedUnboundGenericName" xml:space="preserve">
    <value>Unexpected use of an unbound generic name</value>
  </data>
  <data name="ERR_GlobalStatement" xml:space="preserve">
    <value>Expressions and statements can only occur in a method body</value>
  </data>
  <data name="ERR_NamedArgumentForArray" xml:space="preserve">
    <value>An array access may not have a named argument specifier</value>
  </data>
  <data name="ERR_NotYetImplementedInRoslyn" xml:space="preserve">
    <value>This language feature ('{0}') is not yet implemented.</value>
  </data>
  <data name="ERR_DefaultValueNotAllowed" xml:space="preserve">
    <value>Default values are not valid in this context.</value>
  </data>
  <data name="ERR_CantOpenIcon" xml:space="preserve">
    <value>Error opening icon file {0} -- {1}</value>
  </data>
  <data name="ERR_CantOpenWin32Manifest" xml:space="preserve">
    <value>Error opening Win32 manifest file {0} -- {1}</value>
  </data>
  <data name="ERR_ErrorBuildingWin32Resources" xml:space="preserve">
    <value>Error building Win32 resources -- {0}</value>
  </data>
  <data name="ERR_DefaultValueBeforeRequiredValue" xml:space="preserve">
    <value>Optional parameters must appear after all required parameters</value>
  </data>
  <data name="ERR_ExplicitImplCollisionOnRefOut" xml:space="preserve">
    <value>Cannot inherit interface '{0}' with the specified type parameters because it causes method '{1}' to contain overloads which differ only on ref and out</value>
  </data>
  <data name="ERR_PartialWrongTypeParamsVariance" xml:space="preserve">
    <value>Partial declarations of '{0}' must have the same type parameter names and variance modifiers in the same order</value>
  </data>
  <data name="ERR_UnexpectedVariance" xml:space="preserve">
    <value>Invalid variance: The type parameter '{1}' must be {3} valid on '{0}'. '{1}' is {2}.</value>
  </data>
  <data name="ERR_UnexpectedVarianceStaticMember" xml:space="preserve">
    <value>Invalid variance: The type parameter '{1}' must be {3} valid on '{0}' unless language version '{4}' or greater is used. '{1}' is {2}.</value>
  </data>
  <data name="ERR_DeriveFromDynamic" xml:space="preserve">
    <value>'{0}': cannot derive from the dynamic type</value>
  </data>
  <data name="ERR_DeriveFromConstructedDynamic" xml:space="preserve">
    <value>'{0}': cannot implement a dynamic interface '{1}'</value>
  </data>
  <data name="ERR_DynamicTypeAsBound" xml:space="preserve">
    <value>Constraint cannot be the dynamic type</value>
  </data>
  <data name="ERR_ConstructedDynamicTypeAsBound" xml:space="preserve">
    <value>Constraint cannot be a dynamic type '{0}'</value>
  </data>
  <data name="ERR_DynamicRequiredTypesMissing" xml:space="preserve">
    <value>One or more types required to compile a dynamic expression cannot be found. Are you missing a reference?</value>
  </data>
  <data name="ERR_MetadataNameTooLong" xml:space="preserve">
    <value>Name '{0}' exceeds the maximum length allowed in metadata.</value>
  </data>
  <data name="ERR_AttributesNotAllowed" xml:space="preserve">
    <value>Attributes are not valid in this context.</value>
  </data>
  <data name="ERR_AttributesRequireParenthesizedLambdaExpression" xml:space="preserve">
    <value>Attributes on lambda expressions require a parenthesized parameter list.</value>
  </data>
  <data name="ERR_ExternAliasNotAllowed" xml:space="preserve">
    <value>'extern alias' is not valid in this context</value>
  </data>
  <data name="WRN_IsDynamicIsConfusing" xml:space="preserve">
    <value>Using '{0}' to test compatibility with '{1}' is essentially identical to testing compatibility with '{2}' and will succeed for all non-null values</value>
  </data>
  <data name="WRN_IsDynamicIsConfusing_Title" xml:space="preserve">
    <value>Using 'is' to test compatibility with 'dynamic' is essentially identical to testing compatibility with 'Object'</value>
  </data>
  <data name="ERR_YieldNotAllowedInScript" xml:space="preserve">
    <value>Cannot use 'yield' in top-level script code</value>
  </data>
  <data name="ERR_NamespaceNotAllowedInScript" xml:space="preserve">
    <value>Cannot declare namespace in script code</value>
  </data>
  <data name="ERR_GlobalAttributesNotAllowed" xml:space="preserve">
    <value>Assembly and module attributes are not allowed in this context</value>
  </data>
  <data name="ERR_InvalidDelegateType" xml:space="preserve">
    <value>Delegate '{0}' has no invoke method or an invoke method with a return type or parameter types that are not supported.</value>
  </data>
  <data name="WRN_MainIgnored" xml:space="preserve">
    <value>The entry point of the program is global code; ignoring '{0}' entry point.</value>
  </data>
  <data name="WRN_MainIgnored_Title" xml:space="preserve">
    <value>The entry point of the program is global code; ignoring entry point</value>
  </data>
  <data name="WRN_StaticInAsOrIs" xml:space="preserve">
    <value>The second operand of an 'is' or 'as' operator may not be static type '{0}'</value>
  </data>
  <data name="WRN_StaticInAsOrIs_Title" xml:space="preserve">
    <value>The second operand of an 'is' or 'as' operator may not be a static type</value>
  </data>
  <data name="ERR_BadVisEventType" xml:space="preserve">
    <value>Inconsistent accessibility: event type '{1}' is less accessible than event '{0}'</value>
  </data>
  <data name="ERR_NamedArgumentSpecificationBeforeFixedArgument" xml:space="preserve">
    <value>Named argument specifications must appear after all fixed arguments have been specified. Please use language version {0} or greater to allow non-trailing named arguments.</value>
  </data>
  <data name="ERR_NamedArgumentSpecificationBeforeFixedArgumentInDynamicInvocation" xml:space="preserve">
    <value>Named argument specifications must appear after all fixed arguments have been specified in a dynamic invocation.</value>
  </data>
  <data name="ERR_BadNamedArgument" xml:space="preserve">
    <value>The best overload for '{0}' does not have a parameter named '{1}'</value>
  </data>
  <data name="ERR_BadNamedArgumentForDelegateInvoke" xml:space="preserve">
    <value>The delegate '{0}' does not have a parameter named '{1}'</value>
  </data>
  <data name="ERR_DuplicateNamedArgument" xml:space="preserve">
    <value>Named argument '{0}' cannot be specified multiple times</value>
  </data>
  <data name="ERR_NamedArgumentUsedInPositional" xml:space="preserve">
    <value>Named argument '{0}' specifies a parameter for which a positional argument has already been given</value>
  </data>
  <data name="ERR_BadNonTrailingNamedArgument" xml:space="preserve">
    <value>Named argument '{0}' is used out-of-position but is followed by an unnamed argument</value>
  </data>
  <data name="ERR_DefaultValueUsedWithAttributes" xml:space="preserve">
    <value>Cannot specify default parameter value in conjunction with DefaultParameterAttribute or OptionalAttribute</value>
  </data>
  <data name="ERR_DefaultValueMustBeConstant" xml:space="preserve">
    <value>Default parameter value for '{0}' must be a compile-time constant</value>
  </data>
  <data name="ERR_RefOutDefaultValue" xml:space="preserve">
    <value>A ref or out parameter cannot have a default value</value>
  </data>
  <data name="ERR_DefaultValueForExtensionParameter" xml:space="preserve">
    <value>Cannot specify a default value for the 'this' parameter</value>
  </data>
  <data name="ERR_DefaultValueForParamsParameter" xml:space="preserve">
    <value>Cannot specify a default value for a parameter collection</value>
  </data>
  <data name="ERR_NoConversionForDefaultParam" xml:space="preserve">
    <value>A value of type '{0}' cannot be used as a default parameter because there are no standard conversions to type '{1}'</value>
  </data>
  <data name="ERR_NoConversionForNubDefaultParam" xml:space="preserve">
    <value>A value of type '{0}' cannot be used as default parameter for nullable parameter '{1}' because '{0}' is not a simple type</value>
  </data>
  <data name="ERR_NotNullRefDefaultParameter" xml:space="preserve">
    <value>'{0}' is of type '{1}'. A default parameter value of a reference type other than string can only be initialized with null</value>
  </data>
  <data name="WRN_DefaultValueForUnconsumedLocation" xml:space="preserve">
    <value>The default value specified for parameter '{0}' will have no effect because it applies to a member that is used in contexts that do not allow optional arguments</value>
  </data>
  <data name="WRN_DefaultValueForUnconsumedLocation_Title" xml:space="preserve">
    <value>The default value specified will have no effect because it applies to a member that is used in contexts that do not allow optional arguments</value>
  </data>
  <data name="WRN_RefReadonlyParameterDefaultValue" xml:space="preserve">
    <value>A default value is specified for 'ref readonly' parameter '{0}', but 'ref readonly' should be used only for references. Consider declaring the parameter as 'in'.</value>
  </data>
  <data name="WRN_RefReadonlyParameterDefaultValue_Title" xml:space="preserve">
    <value>A default value is specified for 'ref readonly' parameter, but 'ref readonly' should be used only for references. Consider declaring the parameter as 'in'.</value>
  </data>
  <data name="ERR_PublicKeyFileFailure" xml:space="preserve">
    <value>Error signing output with public key from file '{0}' -- {1}</value>
  </data>
  <data name="ERR_PublicKeyContainerFailure" xml:space="preserve">
    <value>Error signing output with public key from container '{0}' -- {1}</value>
  </data>
  <data name="ERR_BadDynamicTypeof" xml:space="preserve">
    <value>The typeof operator cannot be used on the dynamic type</value>
  </data>
  <data name="ERR_BadNullableTypeof" xml:space="preserve">
    <value>The typeof operator cannot be used on a nullable reference type</value>
  </data>
  <data name="ERR_ExpressionTreeContainsDynamicOperation" xml:space="preserve">
    <value>An expression tree may not contain a dynamic operation</value>
  </data>
  <data name="ERR_BadAsyncExpressionTree" xml:space="preserve">
    <value>Async lambda expressions cannot be converted to expression trees</value>
  </data>
  <data name="ERR_DynamicAttributeMissing" xml:space="preserve">
    <value>Cannot define a class or member that utilizes 'dynamic' because the compiler required type '{0}' cannot be found. Are you missing a reference?</value>
  </data>
  <data name="ERR_CannotPassNullForFriendAssembly" xml:space="preserve">
    <value>Cannot pass null for friend assembly name</value>
  </data>
  <data name="ERR_SignButNoPrivateKey" xml:space="preserve">
    <value>Key file '{0}' is missing the private key needed for signing</value>
  </data>
  <data name="ERR_PublicSignButNoKey" xml:space="preserve">
    <value>Public signing was specified and requires a public key, but no public key was specified.</value>
  </data>
  <data name="ERR_PublicSignNetModule" xml:space="preserve">
    <value>Public signing is not supported for netmodules.</value>
  </data>
  <data name="WRN_DelaySignButNoKey" xml:space="preserve">
    <value>Delay signing was specified and requires a public key, but no public key was specified</value>
  </data>
  <data name="WRN_DelaySignButNoKey_Title" xml:space="preserve">
    <value>Delay signing was specified and requires a public key, but no public key was specified</value>
  </data>
  <data name="ERR_InvalidVersionFormat" xml:space="preserve">
    <value>The specified version string '{0}' does not conform to the required format - major[.minor[.build[.revision]]]</value>
  </data>
  <data name="ERR_InvalidVersionFormatDeterministic" xml:space="preserve">
    <value>The specified version string '{0}' contains wildcards, which are not compatible with determinism. Either remove wildcards from the version string, or disable determinism for this compilation</value>
  </data>
  <data name="ERR_InvalidVersionFormat2" xml:space="preserve">
    <value>The specified version string '{0}' does not conform to the required format - major.minor.build.revision (without wildcards)</value>
  </data>
  <data name="WRN_InvalidVersionFormat" xml:space="preserve">
    <value>The specified version string '{0}' does not conform to the recommended format - major.minor.build.revision</value>
  </data>
  <data name="WRN_InvalidVersionFormat_Title" xml:space="preserve">
    <value>The specified version string does not conform to the recommended format - major.minor.build.revision</value>
  </data>
  <data name="ERR_InvalidAssemblyCultureForExe" xml:space="preserve">
    <value>Executables cannot be satellite assemblies; culture should always be empty</value>
  </data>
  <data name="ERR_NoCorrespondingArgument" xml:space="preserve">
    <value>There is no argument given that corresponds to the required parameter '{0}' of '{1}'</value>
  </data>
  <data name="WRN_UnimplementedCommandLineSwitch" xml:space="preserve">
    <value>The command line switch '{0}' is not yet implemented and was ignored.</value>
  </data>
  <data name="WRN_UnimplementedCommandLineSwitch_Title" xml:space="preserve">
    <value>Command line switch is not yet implemented</value>
  </data>
  <data name="ERR_ModuleEmitFailure" xml:space="preserve">
    <value>Failed to emit module '{0}': {1}</value>
  </data>
  <data name="ERR_FixedLocalInLambda" xml:space="preserve">
    <value>Cannot use fixed local '{0}' inside an anonymous method, lambda expression, or query expression</value>
  </data>
  <data name="ERR_ExpressionTreeContainsNamedArgument" xml:space="preserve">
    <value>An expression tree may not contain a named argument specification</value>
  </data>
  <data name="ERR_ExpressionTreeContainsNamedArgumentOutOfPosition" xml:space="preserve">
    <value>An expression tree may not contain a named argument specification out of position</value>
  </data>
  <data name="ERR_ExpressionTreeContainsOptionalArgument" xml:space="preserve">
    <value>An expression tree may not contain a call or invocation that uses optional arguments</value>
  </data>
  <data name="ERR_ExpressionTreeContainsIndexedProperty" xml:space="preserve">
    <value>An expression tree may not contain an indexed property</value>
  </data>
  <data name="ERR_IndexedPropertyRequiresParams" xml:space="preserve">
    <value>Indexed property '{0}' has non-optional arguments which must be provided</value>
  </data>
  <data name="ERR_IndexedPropertyMustHaveAllOptionalParams" xml:space="preserve">
    <value>Indexed property '{0}' must have all arguments optional</value>
  </data>
  <data name="ERR_SpecialByRefInLambda" xml:space="preserve">
    <value>Instance of type '{0}' cannot be used inside a nested function, query expression, iterator block or async method</value>
  </data>
  <data name="ERR_SecurityAttributeMissingAction" xml:space="preserve">
    <value>First argument to a security attribute must be a valid SecurityAction</value>
  </data>
  <data name="ERR_SecurityAttributeInvalidAction" xml:space="preserve">
    <value>Security attribute '{0}' has an invalid SecurityAction value '{1}'</value>
  </data>
  <data name="ERR_SecurityAttributeInvalidActionAssembly" xml:space="preserve">
    <value>SecurityAction value '{0}' is invalid for security attributes applied to an assembly</value>
  </data>
  <data name="ERR_SecurityAttributeInvalidActionTypeOrMethod" xml:space="preserve">
    <value>SecurityAction value '{0}' is invalid for security attributes applied to a type or a method</value>
  </data>
  <data name="ERR_PrincipalPermissionInvalidAction" xml:space="preserve">
    <value>SecurityAction value '{0}' is invalid for PrincipalPermission attribute</value>
  </data>
  <data name="ERR_FeatureNotValidInExpressionTree" xml:space="preserve">
    <value>An expression tree may not contain '{0}'</value>
  </data>
  <data name="ERR_PermissionSetAttributeInvalidFile" xml:space="preserve">
    <value>Unable to resolve file path '{0}' specified for the named argument '{1}' for PermissionSet attribute</value>
  </data>
  <data name="ERR_PermissionSetAttributeFileReadError" xml:space="preserve">
    <value>Error reading file '{0}' specified for the named argument '{1}' for PermissionSet attribute: '{2}'</value>
  </data>
  <data name="ERR_GlobalSingleTypeNameNotFoundFwd" xml:space="preserve">
    <value>The type name '{0}' could not be found in the global namespace. This type has been forwarded to assembly '{1}' Consider adding a reference to that assembly.</value>
  </data>
  <data name="ERR_DottedTypeNameNotFoundInNSFwd" xml:space="preserve">
    <value>The type name '{0}' could not be found in the namespace '{1}'. This type has been forwarded to assembly '{2}' Consider adding a reference to that assembly.</value>
  </data>
  <data name="ERR_SingleTypeNameNotFoundFwd" xml:space="preserve">
    <value>The type name '{0}' could not be found. This type has been forwarded to assembly '{1}'. Consider adding a reference to that assembly.</value>
  </data>
  <data name="ERR_AssemblySpecifiedForLinkAndRef" xml:space="preserve">
    <value>Assemblies '{0}' and '{1}' refer to the same metadata but only one is a linked reference (specified using /link option); consider removing one of the references.</value>
  </data>
  <data name="WRN_DeprecatedCollectionInitAdd" xml:space="preserve">
    <value>The best overloaded Add method '{0}' for the collection initializer element is obsolete.</value>
  </data>
  <data name="WRN_DeprecatedCollectionInitAdd_Title" xml:space="preserve">
    <value>The best overloaded Add method for the collection initializer element is obsolete</value>
  </data>
  <data name="WRN_DeprecatedCollectionInitAddStr" xml:space="preserve">
    <value>The best overloaded Add method '{0}' for the collection initializer element is obsolete. {1}</value>
  </data>
  <data name="WRN_DeprecatedCollectionInitAddStr_Title" xml:space="preserve">
    <value>The best overloaded Add method for the collection initializer element is obsolete</value>
  </data>
  <data name="ERR_DeprecatedCollectionInitAddStr" xml:space="preserve">
    <value>The best overloaded Add method '{0}' for the collection initializer element is obsolete. {1}</value>
  </data>
  <data name="ERR_SecurityAttributeInvalidTarget" xml:space="preserve">
    <value>Security attribute '{0}' is not valid on this declaration type. Security attributes are only valid on assembly, type and method declarations.</value>
  </data>
  <data name="ERR_BadDynamicMethodArg" xml:space="preserve">
    <value>Cannot use an expression of type '{0}' as an argument to a dynamically dispatched operation.</value>
  </data>
  <data name="ERR_BadDynamicMethodArgLambda" xml:space="preserve">
    <value>Cannot use a lambda expression as an argument to a dynamically dispatched operation without first casting it to a delegate or expression tree type.</value>
  </data>
  <data name="ERR_BadDynamicMethodArgMemgrp" xml:space="preserve">
    <value>Cannot use a method group as an argument to a dynamically dispatched operation. Did you intend to invoke the method?</value>
  </data>
  <data name="ERR_NoDynamicPhantomOnBase" xml:space="preserve">
    <value>The call to method '{0}' needs to be dynamically dispatched, but cannot be because it is part of a base access expression. Consider casting the dynamic arguments or eliminating the base access.</value>
  </data>
  <data name="ERR_BadDynamicQuery" xml:space="preserve">
    <value>Query expressions over source type 'dynamic' or with a join sequence of type 'dynamic' are not allowed</value>
  </data>
  <data name="ERR_NoDynamicPhantomOnBaseIndexer" xml:space="preserve">
    <value>The indexer access needs to be dynamically dispatched, but cannot be because it is part of a base access expression. Consider casting the dynamic arguments or eliminating the base access.</value>
  </data>
  <data name="WRN_DynamicDispatchToConditionalMethod" xml:space="preserve">
    <value>The dynamically dispatched call to method '{0}' may fail at runtime because one or more applicable overloads are conditional methods.</value>
  </data>
  <data name="WRN_DynamicDispatchToConditionalMethod_Title" xml:space="preserve">
    <value>Dynamically dispatched call may fail at runtime because one or more applicable overloads are conditional methods</value>
  </data>
  <data name="ERR_BadArgTypeDynamicExtension" xml:space="preserve">
    <value>'{0}' has no applicable method named '{1}' but appears to have an extension method by that name. Extension methods cannot be dynamically dispatched. Consider casting the dynamic arguments or calling the extension method without the extension method syntax.</value>
  </data>
  <data name="WRN_CallerFilePathPreferredOverCallerMemberName" xml:space="preserve">
    <value>The CallerMemberNameAttribute applied to parameter '{0}' will have no effect. It is overridden by the CallerFilePathAttribute.</value>
  </data>
  <data name="WRN_CallerFilePathPreferredOverCallerMemberName_Title" xml:space="preserve">
    <value>The CallerMemberNameAttribute will have no effect; it is overridden by the CallerFilePathAttribute</value>
  </data>
  <data name="WRN_CallerLineNumberPreferredOverCallerMemberName" xml:space="preserve">
    <value>The CallerMemberNameAttribute applied to parameter '{0}' will have no effect. It is overridden by the CallerLineNumberAttribute.</value>
  </data>
  <data name="WRN_CallerLineNumberPreferredOverCallerMemberName_Title" xml:space="preserve">
    <value>The CallerMemberNameAttribute will have no effect; it is overridden by the CallerLineNumberAttribute</value>
  </data>
  <data name="WRN_CallerLineNumberPreferredOverCallerFilePath" xml:space="preserve">
    <value>The CallerFilePathAttribute applied to parameter '{0}' will have no effect. It is overridden by the CallerLineNumberAttribute.</value>
  </data>
  <data name="WRN_CallerLineNumberPreferredOverCallerFilePath_Title" xml:space="preserve">
    <value>The CallerFilePathAttribute will have no effect; it is overridden by the CallerLineNumberAttribute</value>
  </data>
  <data name="ERR_InvalidDynamicCondition" xml:space="preserve">
    <value>Expression must be implicitly convertible to Boolean or its type '{0}' must define operator '{1}'.</value>
  </data>
  <data name="ERR_MixingWinRTEventWithRegular" xml:space="preserve">
    <value>'{0}' cannot implement '{1}' because '{2}' is a Windows Runtime event and '{3}' is a regular .NET event.</value>
  </data>
  <data name="WRN_CA2000_DisposeObjectsBeforeLosingScope1" xml:space="preserve">
    <value>Call System.IDisposable.Dispose() on allocated instance of {0} before all references to it are out of scope.</value>
  </data>
  <data name="WRN_CA2000_DisposeObjectsBeforeLosingScope1_Title" xml:space="preserve">
    <value>Call System.IDisposable.Dispose() on allocated instance before all references to it are out of scope</value>
  </data>
  <data name="WRN_CA2000_DisposeObjectsBeforeLosingScope2" xml:space="preserve">
    <value>Allocated instance of {0} is not disposed along all exception paths.  Call System.IDisposable.Dispose() before all references to it are out of scope.</value>
  </data>
  <data name="WRN_CA2000_DisposeObjectsBeforeLosingScope2_Title" xml:space="preserve">
    <value>Allocated instance is not disposed along all exception paths</value>
  </data>
  <data name="WRN_CA2202_DoNotDisposeObjectsMultipleTimes" xml:space="preserve">
    <value>Object '{0}' can be disposed more than once.</value>
  </data>
  <data name="WRN_CA2202_DoNotDisposeObjectsMultipleTimes_Title" xml:space="preserve">
    <value>Object can be disposed more than once</value>
  </data>
  <data name="ERR_NewCoClassOnLink" xml:space="preserve">
    <value>Interop type '{0}' cannot be embedded. Use the applicable interface instead.</value>
  </data>
  <data name="ERR_NoPIANestedType" xml:space="preserve">
    <value>Type '{0}' cannot be embedded because it is a nested type. Consider setting the 'Embed Interop Types' property to false.</value>
  </data>
  <data name="ERR_GenericsUsedInNoPIAType" xml:space="preserve">
    <value>Type '{0}' cannot be embedded because it has a generic argument. Consider setting the 'Embed Interop Types' property to false.</value>
  </data>
  <data name="ERR_InteropStructContainsMethods" xml:space="preserve">
    <value>Embedded interop struct '{0}' can contain only public instance fields.</value>
  </data>
  <data name="ERR_WinRtEventPassedByRef" xml:space="preserve">
    <value>A Windows Runtime event may not be passed as an out or ref parameter.</value>
  </data>
  <data name="ERR_MissingMethodOnSourceInterface" xml:space="preserve">
    <value>Source interface '{0}' is missing method '{1}' which is required to embed event '{2}'.</value>
  </data>
  <data name="ERR_MissingSourceInterface" xml:space="preserve">
    <value>Interface '{0}' has an invalid source interface which is required to embed event '{1}'.</value>
  </data>
  <data name="ERR_InteropTypeMissingAttribute" xml:space="preserve">
    <value>Interop type '{0}' cannot be embedded because it is missing the required '{1}' attribute.</value>
  </data>
  <data name="ERR_NoPIAAssemblyMissingAttribute" xml:space="preserve">
    <value>Cannot embed interop types from assembly '{0}' because it is missing the '{1}' attribute.</value>
  </data>
  <data name="ERR_NoPIAAssemblyMissingAttributes" xml:space="preserve">
    <value>Cannot embed interop types from assembly '{0}' because it is missing either the '{1}' attribute or the '{2}' attribute.</value>
  </data>
  <data name="ERR_InteropTypesWithSameNameAndGuid" xml:space="preserve">
    <value>Cannot embed interop type '{0}' found in both assembly '{1}' and '{2}'. Consider setting the 'Embed Interop Types' property to false.</value>
  </data>
  <data name="ERR_LocalTypeNameClash" xml:space="preserve">
    <value>Embedding the interop type '{0}' from assembly '{1}' causes a name clash in the current assembly. Consider setting the 'Embed Interop Types' property to false.</value>
  </data>
  <data name="WRN_ReferencedAssemblyReferencesLinkedPIA" xml:space="preserve">
    <value>A reference was created to embedded interop assembly '{0}' because of an indirect reference to that assembly created by assembly '{1}'. Consider changing the 'Embed Interop Types' property on either assembly.</value>
  </data>
  <data name="WRN_ReferencedAssemblyReferencesLinkedPIA_Title" xml:space="preserve">
    <value>A reference was created to embedded interop assembly because of an indirect assembly reference</value>
  </data>
  <data name="WRN_ReferencedAssemblyReferencesLinkedPIA_Description" xml:space="preserve">
    <value>You have added a reference to an assembly using /link (Embed Interop Types property set to True). This instructs the compiler to embed interop type information from that assembly. However, the compiler cannot embed interop type information from that assembly because another assembly that you have referenced also references that assembly using /reference (Embed Interop Types property set to False).

To embed interop type information for both assemblies, use /link for references to each assembly (set the Embed Interop Types property to True).

To remove the warning, you can use /reference instead (set the Embed Interop Types property to False). In this case, a primary interop assembly (PIA) provides interop type information.</value>
  </data>
  <data name="ERR_GenericsUsedAcrossAssemblies" xml:space="preserve">
    <value>Type '{0}' from assembly '{1}' cannot be used across assembly boundaries because it has a generic type argument that is an embedded interop type.</value>
  </data>
  <data name="ERR_NoCanonicalView" xml:space="preserve">
    <value>Cannot find the interop type that matches the embedded interop type '{0}'. Are you missing an assembly reference?</value>
  </data>
  <data name="ERR_NetModuleNameMismatch" xml:space="preserve">
    <value>Module name '{0}' stored in '{1}' must match its filename.</value>
  </data>
  <data name="ERR_BadModuleName" xml:space="preserve">
    <value>Invalid module name: {0}</value>
  </data>
  <data name="ERR_BadCompilationOptionValue" xml:space="preserve">
    <value>Invalid '{0}' value: '{1}'.</value>
  </data>
  <data name="ERR_BadAppConfigPath" xml:space="preserve">
    <value>AppConfigPath must be absolute.</value>
  </data>
  <data name="WRN_AssemblyAttributeFromModuleIsOverridden" xml:space="preserve">
    <value>Attribute '{0}' from module '{1}' will be ignored in favor of the instance appearing in source</value>
  </data>
  <data name="WRN_AssemblyAttributeFromModuleIsOverridden_Title" xml:space="preserve">
    <value>Attribute will be ignored in favor of the instance appearing in source</value>
  </data>
  <data name="ERR_CmdOptionConflictsSource" xml:space="preserve">
    <value>Attribute '{0}' given in a source file conflicts with option '{1}'.</value>
  </data>
  <data name="ERR_FixedBufferTooManyDimensions" xml:space="preserve">
    <value>A fixed buffer may only have one dimension.</value>
  </data>
  <data name="WRN_ReferencedAssemblyDoesNotHaveStrongName" xml:space="preserve">
    <value>Referenced assembly '{0}' does not have a strong name.</value>
  </data>
  <data name="WRN_ReferencedAssemblyDoesNotHaveStrongName_Title" xml:space="preserve">
    <value>Referenced assembly does not have a strong name</value>
  </data>
  <data name="ERR_InvalidSignaturePublicKey" xml:space="preserve">
    <value>Invalid signature public key specified in AssemblySignatureKeyAttribute.</value>
  </data>
  <data name="ERR_ExportedTypeConflictsWithDeclaration" xml:space="preserve">
    <value>Type '{0}' exported from module '{1}' conflicts with type declared in primary module of this assembly.</value>
  </data>
  <data name="ERR_ExportedTypesConflict" xml:space="preserve">
    <value>Type '{0}' exported from module '{1}' conflicts with type '{2}' exported from module '{3}'.</value>
  </data>
  <data name="ERR_ForwardedTypeConflictsWithDeclaration" xml:space="preserve">
    <value>Forwarded type '{0}' conflicts with type declared in primary module of this assembly.</value>
  </data>
  <data name="ERR_ForwardedTypesConflict" xml:space="preserve">
    <value>Type '{0}' forwarded to assembly '{1}' conflicts with type '{2}' forwarded to assembly '{3}'.</value>
  </data>
  <data name="ERR_ForwardedTypeConflictsWithExportedType" xml:space="preserve">
    <value>Type '{0}' forwarded to assembly '{1}' conflicts with type '{2}' exported from module '{3}'.</value>
  </data>
  <data name="WRN_RefCultureMismatch" xml:space="preserve">
    <value>Referenced assembly '{0}' has different culture setting of '{1}'.</value>
  </data>
  <data name="WRN_RefCultureMismatch_Title" xml:space="preserve">
    <value>Referenced assembly has different culture setting</value>
  </data>
  <data name="ERR_AgnosticToMachineModule" xml:space="preserve">
    <value>Agnostic assembly cannot have a processor specific module '{0}'.</value>
  </data>
  <data name="ERR_ConflictingMachineModule" xml:space="preserve">
    <value>Assembly and module '{0}' cannot target different processors.</value>
  </data>
  <data name="WRN_ConflictingMachineAssembly" xml:space="preserve">
    <value>Referenced assembly '{0}' targets a different processor.</value>
  </data>
  <data name="WRN_ConflictingMachineAssembly_Title" xml:space="preserve">
    <value>Referenced assembly targets a different processor</value>
  </data>
  <data name="ERR_CryptoHashFailed" xml:space="preserve">
    <value>Cryptographic failure while creating hashes.</value>
  </data>
  <data name="ERR_MissingNetModuleReference" xml:space="preserve">
    <value>Reference to '{0}' netmodule missing.</value>
  </data>
  <data name="ERR_NetModuleNameMustBeUnique" xml:space="preserve">
    <value>Module '{0}' is already defined in this assembly. Each module must have a unique filename.</value>
  </data>
  <data name="ERR_CantReadConfigFile" xml:space="preserve">
    <value>Cannot read config file '{0}' -- '{1}'</value>
  </data>
  <data name="ERR_EncNoPIAReference" xml:space="preserve">
    <value>Cannot continue since the edit includes a reference to an embedded type: '{0}'.</value>
  </data>
  <data name="ERR_EncReferenceToAddedMember" xml:space="preserve">
    <value>Member '{0}' added during the current debug session can only be accessed from within its declaring assembly '{1}'.</value>
  </data>
  <data name="ERR_MutuallyExclusiveOptions" xml:space="preserve">
    <value>Compilation options '{0}' and '{1}' can't both be specified at the same time.</value>
  </data>
  <data name="ERR_LinkedNetmoduleMetadataMustProvideFullPEImage" xml:space="preserve">
    <value>Linked netmodule metadata must provide a full PE image: '{0}'.</value>
  </data>
  <data name="ERR_BadPrefer32OnLib" xml:space="preserve">
    <value>/platform:anycpu32bitpreferred can only be used with /t:exe, /t:winexe and /t:appcontainerexe</value>
  </data>
  <data name="IDS_PathList" xml:space="preserve">
    <value>&lt;path list&gt;</value>
  </data>
  <data name="IDS_Text" xml:space="preserve">
    <value>&lt;text&gt;</value>
  </data>
  <data name="IDS_FeatureNullPropagatingOperator" xml:space="preserve">
    <value>null propagating operator</value>
  </data>
  <data name="IDS_FeatureExpressionBodiedMethod" xml:space="preserve">
    <value>expression-bodied method</value>
  </data>
  <data name="IDS_FeatureExpressionBodiedProperty" xml:space="preserve">
    <value>expression-bodied property</value>
  </data>
  <data name="IDS_FeatureExpressionBodiedIndexer" xml:space="preserve">
    <value>expression-bodied indexer</value>
  </data>
  <data name="IDS_FeatureAutoPropertyInitializer" xml:space="preserve">
    <value>auto property initializer</value>
  </data>
  <data name="IDS_Namespace1" xml:space="preserve">
    <value>&lt;namespace&gt;</value>
  </data>
  <data name="IDS_FeatureRefLocalsReturns" xml:space="preserve">
    <value>byref locals and returns</value>
  </data>
  <data name="IDS_FeatureReadOnlyReferences" xml:space="preserve">
    <value>readonly references</value>
  </data>
  <data name="IDS_FeatureRefStructs" xml:space="preserve">
    <value>ref structs</value>
  </data>
  <data name="IDS_FeatureRefConditional" xml:space="preserve">
    <value>ref conditional expression</value>
  </data>
  <data name="IDS_FeatureRefReassignment" xml:space="preserve">
    <value>ref reassignment</value>
  </data>
  <data name="IDS_FeatureRefFor" xml:space="preserve">
    <value>ref for-loop variables</value>
  </data>
  <data name="IDS_FeatureRefForEach" xml:space="preserve">
    <value>ref foreach iteration variables</value>
  </data>
  <data name="IDS_FeatureExtensibleFixedStatement" xml:space="preserve">
    <value>extensible fixed statement</value>
  </data>
  <data name="CompilationC" xml:space="preserve">
    <value>Compilation (C#): </value>
  </data>
  <data name="SyntaxNodeIsNotWithinSynt" xml:space="preserve">
    <value>Syntax node is not within syntax tree</value>
  </data>
  <data name="LocationMustBeProvided" xml:space="preserve">
    <value>Location must be provided in order to provide minimal type qualification.</value>
  </data>
  <data name="SyntaxTreeSemanticModelMust" xml:space="preserve">
    <value>SyntaxTreeSemanticModel must be provided in order to provide minimal type qualification.</value>
  </data>
  <data name="CantReferenceCompilationOf" xml:space="preserve">
    <value>Can't reference compilation of type '{0}' from {1} compilation.</value>
  </data>
  <data name="SyntaxTreeAlreadyPresent" xml:space="preserve">
    <value>Syntax tree already present</value>
  </data>
  <data name="SubmissionCanOnlyInclude" xml:space="preserve">
    <value>Submission can only include script code.</value>
  </data>
  <data name="SubmissionCanHaveAtMostOne" xml:space="preserve">
    <value>Submission can have at most one syntax tree.</value>
  </data>
  <data name="SyntaxTreeNotFoundToRemove" xml:space="preserve">
    <value>SyntaxTree is not part of the compilation, so it cannot be removed</value>
  </data>
  <data name="TreeMustHaveARootNodeWith" xml:space="preserve">
    <value>tree must have a root node with SyntaxKind.CompilationUnit</value>
  </data>
  <data name="TypeArgumentCannotBeNull" xml:space="preserve">
    <value>Type argument cannot be null</value>
  </data>
  <data name="WrongNumberOfTypeArguments" xml:space="preserve">
    <value>Wrong number of type arguments</value>
  </data>
  <data name="NameConflictForName" xml:space="preserve">
    <value>Name conflict for name {0}</value>
  </data>
  <data name="LookupOptionsHasInvalidCombo" xml:space="preserve">
    <value>LookupOptions has an invalid combination of options</value>
  </data>
  <data name="ItemsMustBeNonEmpty" xml:space="preserve">
    <value>items: must be non-empty</value>
  </data>
  <data name="UseVerbatimIdentifier" xml:space="preserve">
    <value>Use Microsoft.CodeAnalysis.CSharp.SyntaxFactory.Identifier or Microsoft.CodeAnalysis.CSharp.SyntaxFactory.VerbatimIdentifier to create identifier tokens.</value>
  </data>
  <data name="UseLiteralForTokens" xml:space="preserve">
    <value>Use Microsoft.CodeAnalysis.CSharp.SyntaxFactory.Literal to create character literal tokens.</value>
  </data>
  <data name="UseLiteralForNumeric" xml:space="preserve">
    <value>Use Microsoft.CodeAnalysis.CSharp.SyntaxFactory.Literal to create numeric literal tokens.</value>
  </data>
  <data name="ThisMethodCanOnlyBeUsedToCreateTokens" xml:space="preserve">
    <value>This method can only be used to create tokens - {0} is not a token kind.</value>
  </data>
  <data name="GenericParameterDefinition" xml:space="preserve">
    <value>Generic parameter is definition when expected to be reference {0}</value>
  </data>
  <data name="InvalidGetDeclarationNameMultipleDeclarators" xml:space="preserve">
    <value>Called GetDeclarationName for a declaration node that can possibly contain multiple variable declarators.</value>
  </data>
  <data name="PositionIsNotWithinSyntax" xml:space="preserve">
    <value>Position is not within syntax tree with full span {0}</value>
  </data>
  <data name="WRN_BadUILang" xml:space="preserve">
    <value>The language name '{0}' is invalid.</value>
  </data>
  <data name="WRN_BadUILang_Title" xml:space="preserve">
    <value>The language name is invalid</value>
  </data>
  <data name="ERR_UnsupportedTransparentIdentifierAccess" xml:space="preserve">
    <value>Transparent identifier member access failed for field '{0}' of '{1}'.  Does the data being queried implement the query pattern?</value>
  </data>
  <data name="ERR_ParamDefaultValueDiffersFromAttribute" xml:space="preserve">
    <value>The parameter has multiple distinct default values.</value>
  </data>
  <data name="ERR_FieldHasMultipleDistinctConstantValues" xml:space="preserve">
    <value>The field has multiple distinct constant values.</value>
  </data>
  <data name="WRN_UnqualifiedNestedTypeInCref" xml:space="preserve">
    <value>Within cref attributes, nested types of generic types should be qualified.</value>
  </data>
  <data name="WRN_UnqualifiedNestedTypeInCref_Title" xml:space="preserve">
    <value>Within cref attributes, nested types of generic types should be qualified</value>
  </data>
  <data name="NotACSharpSymbol" xml:space="preserve">
    <value>Not a C# symbol.</value>
  </data>
  <data name="HDN_UnusedUsingDirective" xml:space="preserve">
    <value>Unnecessary using directive.</value>
  </data>
  <data name="HDN_UnusedExternAlias" xml:space="preserve">
    <value>Unused extern alias.</value>
  </data>
  <data name="ElementsCannotBeNull" xml:space="preserve">
    <value>Elements cannot be null.</value>
  </data>
  <data name="IDS_LIB_ENV" xml:space="preserve">
    <value>LIB environment variable</value>
  </data>
  <data name="IDS_LIB_OPTION" xml:space="preserve">
    <value>/LIB option</value>
  </data>
  <data name="IDS_REFERENCEPATH_OPTION" xml:space="preserve">
    <value>/REFERENCEPATH option</value>
  </data>
  <data name="IDS_DirectoryDoesNotExist" xml:space="preserve">
    <value>directory does not exist</value>
  </data>
  <data name="IDS_DirectoryHasInvalidPath" xml:space="preserve">
    <value>path is too long or invalid</value>
  </data>
  <data name="WRN_NoRuntimeMetadataVersion" xml:space="preserve">
    <value>No value for RuntimeMetadataVersion found. No assembly containing System.Object was found nor was a value for RuntimeMetadataVersion specified through options.</value>
  </data>
  <data name="WRN_NoRuntimeMetadataVersion_Title" xml:space="preserve">
    <value>No value for RuntimeMetadataVersion found</value>
  </data>
  <data name="WrongSemanticModelType" xml:space="preserve">
    <value>Expected a {0} SemanticModel.</value>
  </data>
  <data name="IDS_FeatureLambda" xml:space="preserve">
    <value>lambda expression</value>
  </data>
  <data name="ERR_FeatureNotAvailableInVersion1" xml:space="preserve">
    <value>Feature '{0}' is not available in C# 1. Please use language version {1} or greater.</value>
  </data>
  <data name="ERR_FeatureNotAvailableInVersion2" xml:space="preserve">
    <value>Feature '{0}' is not available in C# 2. Please use language version {1} or greater.</value>
  </data>
  <data name="ERR_FeatureNotAvailableInVersion3" xml:space="preserve">
    <value>Feature '{0}' is not available in C# 3. Please use language version {1} or greater.</value>
  </data>
  <data name="ERR_FeatureNotAvailableInVersion4" xml:space="preserve">
    <value>Feature '{0}' is not available in C# 4. Please use language version {1} or greater.</value>
  </data>
  <data name="ERR_FeatureNotAvailableInVersion5" xml:space="preserve">
    <value>Feature '{0}' is not available in C# 5. Please use language version {1} or greater.</value>
  </data>
  <data name="ERR_FeatureNotAvailableInVersion6" xml:space="preserve">
    <value>Feature '{0}' is not available in C# 6. Please use language version {1} or greater.</value>
  </data>
  <data name="ERR_FeatureNotAvailableInVersion7" xml:space="preserve">
    <value>Feature '{0}' is not available in C# 7.0. Please use language version {1} or greater.</value>
  </data>
  <data name="ERR_FeatureIsExperimental" xml:space="preserve">
    <value>Feature '{0}' is experimental and unsupported; use '/features:{1}' to enable.</value>
  </data>
  <data name="IDS_VersionExperimental" xml:space="preserve">
    <value>'experimental'</value>
  </data>
  <data name="PositionNotWithinTree" xml:space="preserve">
    <value>Position must be within span of the syntax tree.</value>
  </data>
  <data name="SpeculatedSyntaxNodeCannotBelongToCurrentCompilation" xml:space="preserve">
    <value>Syntax node to be speculated cannot belong to a syntax tree from the current compilation.</value>
  </data>
  <data name="ChainingSpeculativeModelIsNotSupported" xml:space="preserve">
    <value>Chaining speculative semantic model is not supported. You should create a speculative model from the non-speculative ParentModel.</value>
  </data>
  <data name="IDS_ToolName" xml:space="preserve">
    <value>Microsoft (R) Visual C# Compiler</value>
  </data>
  <data name="IDS_LogoLine1" xml:space="preserve">
    <value>{0} version {1}</value>
  </data>
  <data name="IDS_LogoLine2" xml:space="preserve">
    <value>Copyright (C) Microsoft Corporation. All rights reserved.</value>
  </data>
  <data name="IDS_LangVersions" xml:space="preserve">
    <value>Supported language versions:</value>
  </data>
  <data name="IDS_CSCHelp" xml:space="preserve">
    <value>
                             Visual C# Compiler Options

                       - OUTPUT FILES -
-out:&lt;file&gt;                   Specify output file name (default: base name of
                              file with main class or first file)
-target:exe                   Build a console executable (default) (Short
                              form: -t:exe)
-target:winexe                Build a Windows executable (Short form:
                              -t:winexe)
-target:library               Build a library (Short form: -t:library)
-target:module                Build a module that can be added to another
                              assembly (Short form: -t:module)
-target:appcontainerexe       Build an Appcontainer executable (Short form:
                              -t:appcontainerexe)
-target:winmdobj              Build a Windows Runtime intermediate file that
                              is consumed by WinMDExp (Short form: -t:winmdobj)
-doc:&lt;file&gt;                   XML Documentation file to generate
-refout:&lt;file&gt;                Reference assembly output to generate
-platform:&lt;string&gt;            Limit which platforms this code can run on: x86,
                              Itanium, x64, arm, arm64, anycpu32bitpreferred, or
                              anycpu. The default is anycpu.

                       - INPUT FILES -
-recurse:&lt;wildcard&gt;           Include all files in the current directory and
                              subdirectories according to the wildcard
                              specifications
-reference:&lt;alias&gt;=&lt;file&gt;     Reference metadata from the specified assembly
                              file using the given alias (Short form: -r)
-reference:&lt;file list&gt;        Reference metadata from the specified assembly
                              files (Short form: -r)
-addmodule:&lt;file list&gt;        Link the specified modules into this assembly
-link:&lt;file list&gt;             Embed metadata from the specified interop
                              assembly files (Short form: -l)
-analyzer:&lt;file list&gt;         Run the analyzers from this assembly
                              (Short form: -a)
-additionalfile:&lt;file list&gt;   Additional files that don't directly affect code
                              generation but may be used by analyzers for producing
                              errors or warnings.
-embed                        Embed all source files in the PDB.
-embed:&lt;file list&gt;            Embed specific files in the PDB.

                       - RESOURCES -
-win32res:&lt;file&gt;              Specify a Win32 resource file (.res)
-win32icon:&lt;file&gt;             Use this icon for the output
-win32manifest:&lt;file&gt;         Specify a Win32 manifest file (.xml)
-nowin32manifest              Do not include the default Win32 manifest
-resource:&lt;resinfo&gt;           Embed the specified resource (Short form: -res)
-linkresource:&lt;resinfo&gt;       Link the specified resource to this assembly
                              (Short form: -linkres) Where the resinfo format
                              is &lt;file&gt;[,&lt;string name&gt;[,public|private]]

                       - CODE GENERATION -
-debug[+|-]                   Emit debugging information
-debug:{full|pdbonly|portable|embedded}
                              Specify debugging type ('full' is default,
                              'portable' is a cross-platform format,
                              'embedded' is a cross-platform format embedded into
                              the target .dll or .exe)
-optimize[+|-]                Enable optimizations (Short form: -o)
-deterministic                Produce a deterministic assembly
                              (including module version GUID and timestamp)
-refonly                      Produce a reference assembly in place of the main output
-instrument:TestCoverage      Produce an assembly instrumented to collect
                              coverage information
-sourcelink:&lt;file&gt;            Source link info to embed into PDB.

                       - ERRORS AND WARNINGS -
-warnaserror[+|-]             Report all warnings as errors
-warnaserror[+|-]:&lt;warn list&gt; Report specific warnings as errors
                              (use "nullable" for all nullability warnings)
-warn:&lt;n&gt;                     Set warning level (0 or higher) (Short form: -w)
-nowarn:&lt;warn list&gt;           Disable specific warning messages
                              (use "nullable" for all nullability warnings)
-ruleset:&lt;file&gt;               Specify a ruleset file that disables specific
                              diagnostics.
-errorlog:&lt;file&gt;[,version=&lt;sarif_version&gt;]
                              Specify a file to log all compiler and analyzer
                              diagnostics.
                              sarif_version:{1|2|2.1} Default is 1. 2 and 2.1
                              both mean SARIF version 2.1.0.
-reportanalyzer               Report additional analyzer information, such as
                              execution time.
-skipanalyzers[+|-]           Skip execution of diagnostic analyzers.

                       - LANGUAGE -
-checked[+|-]                 Generate overflow checks
-unsafe[+|-]                  Allow 'unsafe' code
-define:&lt;symbol list&gt;         Define conditional compilation symbol(s) (Short
                              form: -d)
-langversion:?                Display the allowed values for language version
-langversion:&lt;string&gt;         Specify language version such as
                              `latest` (latest version, including minor versions),
                              `default` (same as `latest`),
                              `latestmajor` (latest version, excluding minor versions),
                              `preview` (latest version, including features in unsupported preview),
                              or specific versions like `6` or `7.1`
-nullable[+|-]                Specify nullable context option enable|disable.
-nullable:{enable|disable|warnings|annotations}
                              Specify nullable context option enable|disable|warnings|annotations.

                       - SECURITY -
-delaysign[+|-]               Delay-sign the assembly using only the public
                              portion of the strong name key
-publicsign[+|-]              Public-sign the assembly using only the public
                              portion of the strong name key
-keyfile:&lt;file&gt;               Specify a strong name key file
-keycontainer:&lt;string&gt;        Specify a strong name key container
-highentropyva[+|-]           Enable high-entropy ASLR

                       - MISCELLANEOUS -
@&lt;file&gt;                       Read response file for more options
-help                         Display this usage message (Short form: -?)
-nologo                       Suppress compiler copyright message
-noconfig                     Do not auto include CSC.RSP file
-parallel[+|-]                Concurrent build.
-version                      Display the compiler version number and exit.

                       - ADVANCED -
-baseaddress:&lt;address&gt;        Base address for the library to be built
-checksumalgorithm:&lt;alg&gt;      Specify algorithm for calculating source file
                              checksum stored in PDB. Supported values are:
                              SHA1 or SHA256 (default).
-codepage:&lt;n&gt;                 Specify the codepage to use when opening source
                              files
-utf8output                   Output compiler messages in UTF-8 encoding
-main:&lt;type&gt;                  Specify the type that contains the entry point
                              (ignore all other possible entry points) (Short
                              form: -m)
-fullpaths                    Compiler generates fully qualified paths
-filealign:&lt;n&gt;                Specify the alignment used for output file
                              sections
-pathmap:&lt;K1&gt;=&lt;V1&gt;,&lt;K2&gt;=&lt;V2&gt;,...
                              Specify a mapping for source path names output by
                              the compiler.
-pdb:&lt;file&gt;                   Specify debug information file name (default:
                              output file name with .pdb extension)
-errorendlocation             Output line and column of the end location of
                              each error
-preferreduilang              Specify the preferred output language name.
-nosdkpath                    Disable searching the default SDK path for standard library assemblies.
-sdkpath:&lt;path&gt;         Path used to search for standard library assemblies.
-nostdlib[+|-]                Do not reference standard library (mscorlib.dll)
-subsystemversion:&lt;string&gt;    Specify subsystem version of this assembly
-lib:&lt;file list&gt;              Specify additional directories to search in for
                              references
-errorreport:&lt;string&gt;         Specify how to handle internal compiler errors:
                              prompt, send, queue, or none. The default is
                              queue.
-appconfig:&lt;file&gt;             Specify an application configuration file
                              containing assembly binding settings
-moduleassemblyname:&lt;string&gt;  Name of the assembly which this module will be
                              a part of
-modulename:&lt;string&gt;          Specify the name of the source module
-generatedfilesout:&lt;dir&gt;      Place files generated during compilation in the
                              specified directory.
-reportivts[+|-]                    Output information on all IVTs granted to this
                              assembly by all dependencies, and annotate foreign assembly
                              accessibility errors with what assembly they came from.
</value>
    <comment>Visual C# Compiler Options</comment>
  </data>
  <data name="ERR_ComImportWithInitializers" xml:space="preserve">
    <value>'{0}': a class with the ComImport attribute cannot specify field initializers.</value>
  </data>
  <data name="WRN_PdbLocalNameTooLong" xml:space="preserve">
    <value>Local name '{0}' is too long for PDB.  Consider shortening or compiling without /debug.</value>
  </data>
  <data name="WRN_PdbLocalNameTooLong_Title" xml:space="preserve">
    <value>Local name is too long for PDB</value>
  </data>
  <data name="ERR_RetNoObjectRequiredLambda" xml:space="preserve">
    <value>Anonymous function converted to a void returning delegate cannot return a value</value>
  </data>
  <data name="ERR_TaskRetNoObjectRequiredLambda" xml:space="preserve">
    <value>Async lambda expression converted to a '{0}' returning delegate cannot return a value</value>
  </data>
  <data name="WRN_AnalyzerCannotBeCreated" xml:space="preserve">
    <value>An instance of analyzer {0} cannot be created from {1} : {2}.</value>
  </data>
  <data name="WRN_AnalyzerCannotBeCreated_Title" xml:space="preserve">
    <value>An analyzer instance cannot be created</value>
  </data>
  <data name="WRN_NoAnalyzerInAssembly" xml:space="preserve">
    <value>The assembly {0} does not contain any analyzers.</value>
  </data>
  <data name="WRN_NoAnalyzerInAssembly_Title" xml:space="preserve">
    <value>Assembly does not contain any analyzers</value>
  </data>
  <data name="WRN_UnableToLoadAnalyzer" xml:space="preserve">
    <value>Unable to load Analyzer assembly {0} : {1}</value>
  </data>
  <data name="WRN_UnableToLoadAnalyzer_Title" xml:space="preserve">
    <value>Unable to load Analyzer assembly</value>
  </data>
  <data name="INF_UnableToLoadSomeTypesInAnalyzer" xml:space="preserve">
    <value>Skipping some types in analyzer assembly {0} due to a ReflectionTypeLoadException : {1}.</value>
  </data>
  <data name="ERR_CantReadRulesetFile" xml:space="preserve">
    <value>Error reading ruleset file {0} - {1}</value>
  </data>
  <data name="ERR_BadPdbData" xml:space="preserve">
    <value>Error reading debug information for '{0}'</value>
  </data>
  <data name="IDS_OperationCausedStackOverflow" xml:space="preserve">
    <value>Operation caused a stack overflow.</value>
  </data>
  <data name="WRN_IdentifierOrNumericLiteralExpected" xml:space="preserve">
    <value>Expected identifier or numeric literal.</value>
  </data>
  <data name="WRN_IdentifierOrNumericLiteralExpected_Title" xml:space="preserve">
    <value>Expected identifier or numeric literal</value>
  </data>
  <data name="ERR_InitializerOnNonAutoProperty" xml:space="preserve">
    <value>Only auto-implemented properties, or properties that use the 'field' keyword, can have initializers.</value>
  </data>
  <data name="ERR_InstancePropertyInitializerInInterface" xml:space="preserve">
    <value>Instance properties in interfaces cannot have initializers.</value>
  </data>
  <data name="ERR_AutoPropertyMustHaveGetAccessor" xml:space="preserve">
    <value>Auto-implemented properties must have get accessors.</value>
  </data>
  <data name="ERR_AutoPropertyMustOverrideSet" xml:space="preserve">
    <value>Auto-implemented properties must override all accessors of the overridden property.</value>
  </data>
  <data name="ERR_InitializerInStructWithoutExplicitConstructor" xml:space="preserve">
    <value>Structs without explicit constructors cannot contain members with initializers.</value>
  </data>
  <data name="ERR_EncodinglessSyntaxTree" xml:space="preserve">
    <value>Cannot emit debug information for a source text without encoding.</value>
  </data>
  <data name="ERR_BlockBodyAndExpressionBody" xml:space="preserve">
    <value>Block bodies and expression bodies cannot both be provided.</value>
  </data>
  <data name="ERR_SwitchFallOut" xml:space="preserve">
    <value>Control cannot fall out of switch from final case label ('{0}')</value>
  </data>
  <data name="ERR_UnexpectedBoundGenericName" xml:space="preserve">
    <value>Type arguments are not allowed in the nameof operator.</value>
  </data>
  <data name="ERR_NullPropagatingOpInExpressionTree" xml:space="preserve">
    <value>An expression tree lambda may not contain a null propagating operator.</value>
  </data>
  <data name="ERR_DictionaryInitializerInExpressionTree" xml:space="preserve">
    <value>An expression tree lambda may not contain a dictionary initializer.</value>
  </data>
  <data name="ERR_ExtensionCollectionElementInitializerInExpressionTree" xml:space="preserve">
    <value>An extension Add method is not supported for a collection initializer in an expression lambda.</value>
  </data>
  <data name="IDS_FeatureNameof" xml:space="preserve">
    <value>nameof operator</value>
  </data>
  <data name="IDS_FeatureUnboundGenericTypesInNameof" xml:space="preserve">
    <value>unbound generic types in nameof operator</value>
  </data>
  <data name="IDS_FeatureDictionaryInitializer" xml:space="preserve">
    <value>dictionary initializer</value>
  </data>
  <data name="ERR_UnclosedExpressionHole" xml:space="preserve">
    <value>Missing close delimiter '}' for interpolated expression started with '{'.</value>
  </data>
  <data name="ERR_InsufficientStack" xml:space="preserve">
    <value>An expression is too long or complex to compile</value>
  </data>
  <data name="ERR_ExpressionHasNoName" xml:space="preserve">
    <value>Expression does not have a name.</value>
  </data>
  <data name="ERR_SubexpressionNotInNameof" xml:space="preserve">
    <value>Sub-expression cannot be used in an argument to nameof.</value>
  </data>
  <data name="ERR_AliasQualifiedNameNotAnExpression" xml:space="preserve">
    <value>An alias-qualified name is not an expression.</value>
  </data>
  <data name="ERR_NameofMethodGroupWithTypeParameters" xml:space="preserve">
    <value>Type parameters are not allowed on a method group as an argument to 'nameof'.</value>
  </data>
  <data name="NoNoneSearchCriteria" xml:space="preserve">
    <value>SearchCriteria is expected.</value>
  </data>
  <data name="ERR_InvalidAssemblyCulture" xml:space="preserve">
    <value>Assembly culture strings may not contain embedded NUL characters.</value>
  </data>
  <data name="IDS_FeatureUsingStatic" xml:space="preserve">
    <value>using static</value>
  </data>
  <data name="IDS_FeatureInterpolatedStrings" xml:space="preserve">
    <value>interpolated strings</value>
  </data>
  <data name="IDS_FeatureAltInterpolatedVerbatimStrings" xml:space="preserve">
    <value>alternative interpolated verbatim strings</value>
  </data>
  <data name="IDS_AwaitInCatchAndFinally" xml:space="preserve">
    <value>await in catch blocks and finally blocks</value>
  </data>
  <data name="IDS_FeatureBinaryLiteral" xml:space="preserve">
    <value>binary literals</value>
  </data>
  <data name="IDS_FeatureDigitSeparator" xml:space="preserve">
    <value>digit separators</value>
  </data>
  <data name="IDS_FeatureLocalFunctions" xml:space="preserve">
    <value>local functions</value>
  </data>
  <data name="ERR_UnescapedCurly" xml:space="preserve">
    <value>A '{0}' character must be escaped (by doubling) in an interpolated string.</value>
  </data>
  <data name="ERR_EscapedCurly" xml:space="preserve">
    <value>A '{0}' character may only be escaped by doubling '{0}{0}' in an interpolated string.</value>
  </data>
  <data name="ERR_TrailingWhitespaceInFormatSpecifier" xml:space="preserve">
    <value>A format specifier may not contain trailing whitespace.</value>
  </data>
  <data name="ERR_EmptyFormatSpecifier" xml:space="preserve">
    <value>Empty format specifier.</value>
  </data>
  <data name="ERR_ErrorInReferencedAssembly" xml:space="preserve">
    <value>There is an error in a referenced assembly '{0}'.</value>
  </data>
  <data name="ERR_ExpressionOrDeclarationExpected" xml:space="preserve">
    <value>Expression or declaration statement expected.</value>
  </data>
  <data name="ERR_NameofExtensionMethod" xml:space="preserve">
    <value>Extension method groups are not allowed as an argument to 'nameof'.</value>
  </data>
  <data name="WRN_AlignmentMagnitude" xml:space="preserve">
    <value>Alignment value {0} has a magnitude greater than {1} and may result in a large formatted string.</value>
  </data>
  <data name="HDN_UnusedExternAlias_Title" xml:space="preserve">
    <value>Unused extern alias</value>
  </data>
  <data name="HDN_UnusedUsingDirective_Title" xml:space="preserve">
    <value>Unnecessary using directive</value>
  </data>
  <data name="INF_UnableToLoadSomeTypesInAnalyzer_Title" xml:space="preserve">
    <value>Skip loading types in analyzer assembly that fail due to a ReflectionTypeLoadException</value>
  </data>
  <data name="WRN_AlignmentMagnitude_Title" xml:space="preserve">
    <value>Alignment value has a magnitude that may result in a large formatted string</value>
  </data>
  <data name="ERR_ConstantStringTooLong" xml:space="preserve">
    <value>Length of String constant resulting from concatenation exceeds System.Int32.MaxValue.  Try splitting the string into multiple constants.</value>
  </data>
  <data name="ERR_TupleTooFewElements" xml:space="preserve">
    <value>Tuple must contain at least two elements.</value>
  </data>
  <data name="ERR_DebugEntryPointNotSourceMethodDefinition" xml:space="preserve">
    <value>Debug entry point must be a definition of a method declared in the current compilation.</value>
  </data>
  <data name="ERR_LoadDirectiveOnlyAllowedInScripts" xml:space="preserve">
    <value>#load is only allowed in scripts</value>
  </data>
  <data name="ERR_PPLoadFollowsToken" xml:space="preserve">
    <value>Cannot use #load after first token in file</value>
  </data>
  <data name="CouldNotFindFile" xml:space="preserve">
    <value>Could not find file.</value>
    <comment>File path referenced in source (#load) could not be resolved.</comment>
  </data>
  <data name="SyntaxTreeFromLoadNoRemoveReplace" xml:space="preserve">
    <value>SyntaxTree resulted from a #load directive and cannot be removed or replaced directly.</value>
  </data>
  <data name="ERR_SourceFileReferencesNotSupported" xml:space="preserve">
    <value>Source file references are not supported.</value>
  </data>
  <data name="ERR_InvalidPathMap" xml:space="preserve">
    <value>The pathmap option was incorrectly formatted.</value>
  </data>
  <data name="ERR_InvalidReal" xml:space="preserve">
    <value>Invalid real literal.</value>
  </data>
  <data name="ERR_AutoPropertyCannotBeRefReturning" xml:space="preserve">
    <value>Auto-implemented properties cannot return by reference</value>
  </data>
  <data name="ERR_RefPropertyMustHaveGetAccessor" xml:space="preserve">
    <value>Properties which return by reference must have a get accessor</value>
  </data>
  <data name="ERR_RefPropertyCannotHaveSetAccessor" xml:space="preserve">
    <value>Properties which return by reference cannot have set accessors</value>
  </data>
  <data name="ERR_CantChangeRefReturnOnOverride" xml:space="preserve">
    <value>'{0}' must match by reference return of overridden member '{1}'</value>
  </data>
  <data name="ERR_CantChangeInitOnlyOnOverride" xml:space="preserve">
    <value>'{0}' must match by init-only of overridden member '{1}'</value>
  </data>
  <data name="ERR_MustNotHaveRefReturn" xml:space="preserve">
    <value>By-reference returns may only be used in methods that return by reference</value>
  </data>
  <data name="ERR_MustHaveRefReturn" xml:space="preserve">
    <value>By-value returns may only be used in methods that return by value</value>
  </data>
  <data name="ERR_RefReturnMustHaveIdentityConversion" xml:space="preserve">
    <value>The return expression must be of type '{0}' because this method returns by reference</value>
  </data>
  <data name="ERR_CloseUnimplementedInterfaceMemberWrongRefReturn" xml:space="preserve">
    <value>'{0}' does not implement interface member '{1}'. '{2}' cannot implement '{1}' because it does not have matching return by reference.</value>
  </data>
  <data name="ERR_CloseUnimplementedInterfaceMemberWrongInitOnly" xml:space="preserve">
    <value>'{0}' does not implement interface member '{1}'. '{2}' cannot implement '{1}'.</value>
  </data>
  <data name="ERR_BadIteratorReturnRef" xml:space="preserve">
    <value>The body of '{0}' cannot be an iterator block because '{0}' returns by reference</value>
  </data>
  <data name="ERR_BadRefReturnExpressionTree" xml:space="preserve">
    <value>Lambda expressions that return by reference cannot be converted to expression trees</value>
  </data>
  <data name="ERR_RefReturningCallInExpressionTree" xml:space="preserve">
    <value>An expression tree lambda may not contain a call to a method, property, or indexer that returns by reference</value>
  </data>
  <data name="ERR_RefReturnLvalueExpected" xml:space="preserve">
    <value>An expression cannot be used in this context because it may not be passed or returned by reference</value>
  </data>
  <data name="ERR_RefReturnNonreturnableLocal" xml:space="preserve">
    <value>Cannot return '{0}' by reference because it was initialized to a value that cannot be returned by reference</value>
  </data>
  <data name="ERR_RefReturnNonreturnableLocal2" xml:space="preserve">
    <value>Cannot return by reference a member of '{0}' because it was initialized to a value that cannot be returned by reference</value>
  </data>
  <data name="WRN_RefReturnNonreturnableLocal" xml:space="preserve">
    <value>Local '{0}' is returned by reference but was initialized to a value that cannot be returned by reference</value>
  </data>
  <data name="WRN_RefReturnNonreturnableLocal_Title" xml:space="preserve">
    <value>Local is returned by reference but was initialized to a value that cannot be returned by reference</value>
  </data>
  <data name="WRN_RefReturnNonreturnableLocal2" xml:space="preserve">
    <value>A member of '{0}' is returned by reference but was initialized to a value that cannot be returned by reference</value>
  </data>
  <data name="WRN_RefReturnNonreturnableLocal2_Title" xml:space="preserve">
    <value>A member is returned by reference but was initialized to a value that cannot be returned by reference</value>
  </data>
  <data name="ERR_RefReturnReadonlyLocal" xml:space="preserve">
    <value>Cannot return '{0}' by reference because it is read-only</value>
  </data>
  <data name="ERR_RefReturnRangeVariable" xml:space="preserve">
    <value>Cannot return the range variable '{0}' by reference</value>
  </data>
  <data name="ERR_RefReturnReadonlyLocalCause" xml:space="preserve">
    <value>Cannot return '{0}' by reference because it is a '{1}'</value>
  </data>
  <data name="ERR_RefReturnReadonly" xml:space="preserve">
    <value>A readonly field cannot be returned by writable reference</value>
  </data>
  <data name="ERR_RefReturnReadonlyStatic" xml:space="preserve">
    <value>A static readonly field cannot be returned by writable reference</value>
  </data>
  <data name="ERR_RefReturnReadonly2" xml:space="preserve">
    <value>Members of readonly field '{0}' cannot be returned by writable reference</value>
  </data>
  <data name="ERR_RefReturnReadonlyStatic2" xml:space="preserve">
    <value>Fields of static readonly field '{0}' cannot be returned by writable reference</value>
  </data>
  <data name="ERR_RefReturnParameter" xml:space="preserve">
    <value>Cannot return a parameter by reference '{0}' because it is not a ref parameter</value>
  </data>
  <data name="ERR_RefReturnParameter2" xml:space="preserve">
    <value>Cannot return by reference a member of parameter '{0}' because it is not a ref or out parameter</value>
  </data>
  <data name="ERR_RefReturnScopedParameter" xml:space="preserve">
    <value>Cannot return a parameter by reference '{0}' because it is scoped to the current method</value>
  </data>
  <data name="ERR_RefReturnScopedParameter2" xml:space="preserve">
    <value>Cannot return by reference a member of parameter '{0}' because it is scoped to the current method</value>
  </data>
  <data name="ERR_RefReturnOnlyParameter" xml:space="preserve">
    <value>Cannot return a parameter by reference '{0}' through a ref parameter; it can only be returned in a return statement</value>
  </data>
  <data name="ERR_RefReturnOnlyParameter2" xml:space="preserve">
    <value>Cannot return by reference a member of parameter '{0}' through a ref parameter; it can only be returned in a return statement</value>
  </data>
  <data name="WRN_RefReturnOnlyParameter" xml:space="preserve">
    <value>This returns a parameter by reference '{0}' through a ref parameter; but it can only safely be returned in a return statement</value>
  </data>
  <data name="WRN_RefReturnOnlyParameter_Title" xml:space="preserve">
    <value>This returns a parameter by reference through a ref parameter; but it can only safely be returned in a return statement</value>
  </data>
  <data name="WRN_RefReturnOnlyParameter2" xml:space="preserve">
    <value>This returns by reference a member of parameter '{0}' through a ref parameter; but it can only safely be returned in a return statement</value>
  </data>
  <data name="WRN_RefReturnOnlyParameter2_Title" xml:space="preserve">
    <value>This returns by reference a member of parameter through a ref parameter; but it can only safely be returned in a return statement</value>
  </data>
  <data name="WRN_RefReturnParameter" xml:space="preserve">
    <value>This returns a parameter by reference '{0}' but it is not a ref parameter</value>
  </data>
  <data name="WRN_RefReturnParameter_Title" xml:space="preserve">
    <value>This returns a parameter by reference but it is not a ref parameter</value>
  </data>
  <data name="WRN_RefReturnScopedParameter" xml:space="preserve">
    <value>This returns a parameter by reference '{0}' but it is scoped to the current method</value>
  </data>
  <data name="WRN_RefReturnScopedParameter_Title" xml:space="preserve">
    <value>This returns a parameter by reference but it is scoped to the current method</value>
  </data>
  <data name="WRN_RefReturnParameter2" xml:space="preserve">
    <value>This returns by reference a member of parameter '{0}' that is not a ref or out parameter</value>
  </data>
  <data name="WRN_RefReturnParameter2_Title" xml:space="preserve">
    <value>This returns by reference a member of parameter that is not a ref or out parameter</value>
  </data>
  <data name="WRN_RefReturnScopedParameter2" xml:space="preserve">
    <value>This returns by reference a member of parameter '{0}' that is scoped to the current method</value>
  </data>
  <data name="WRN_RefReturnScopedParameter2_Title" xml:space="preserve">
    <value>This returns by reference a member of parameter that is scoped to the current method</value>
  </data>
  <data name="ERR_RefReturnLocal" xml:space="preserve">
    <value>Cannot return local '{0}' by reference because it is not a ref local</value>
  </data>
  <data name="ERR_RefReturnLocal2" xml:space="preserve">
    <value>Cannot return a member of local '{0}' by reference because it is not a ref local</value>
  </data>
  <data name="WRN_RefReturnLocal" xml:space="preserve">
    <value>This returns local '{0}' by reference but it is not a ref local</value>
  </data>
  <data name="WRN_RefReturnLocal_Title" xml:space="preserve">
    <value>This returns local by reference but it is not a ref local</value>
  </data>
  <data name="WRN_RefReturnLocal2" xml:space="preserve">
    <value>This returns a member of local '{0}' by reference but it is not a ref local</value>
  </data>
  <data name="WRN_RefReturnLocal2_Title" xml:space="preserve">
    <value>This returns a member of local by reference but it is not a ref local</value>
  </data>
  <data name="ERR_RefReturnStructThis" xml:space="preserve">
    <value>Struct members cannot return 'this' or other instance members by reference</value>
  </data>
  <data name="WRN_RefReturnStructThis" xml:space="preserve">
    <value>Struct member returns 'this' or other instance members by reference</value>
  </data>
  <data name="WRN_RefReturnStructThis_Title" xml:space="preserve">
    <value>Struct member returns 'this' or other instance members by reference</value>
  </data>
  <data name="ERR_EscapeOther" xml:space="preserve">
    <value>Expression cannot be used in this context because it may indirectly expose variables outside of their declaration scope</value>
  </data>
  <data name="ERR_EscapeVariable" xml:space="preserve">
    <value>Cannot use variable '{0}' in this context because it may expose referenced variables outside of their declaration scope</value>
  </data>
  <data name="WRN_EscapeVariable" xml:space="preserve">
    <value>Use of variable '{0}' in this context may expose referenced variables outside of their declaration scope</value>
  </data>
  <data name="WRN_EscapeVariable_Title" xml:space="preserve">
    <value>Use of variable in this context may expose referenced variables outside of their declaration scope</value>
  </data>
  <data name="ERR_EscapeCall" xml:space="preserve">
    <value>Cannot use a result of '{0}' in this context because it may expose variables referenced by parameter '{1}' outside of their declaration scope</value>
  </data>
  <data name="ERR_EscapeCall2" xml:space="preserve">
    <value>Cannot use a member of result of '{0}' in this context because it may expose variables referenced by parameter '{1}' outside of their declaration scope</value>
  </data>
  <data name="WRN_EscapeCall" xml:space="preserve">
    <value>Use of result of '{0}' in this context may expose variables referenced by parameter '{1}' outside of their declaration scope</value>
  </data>
  <data name="WRN_EscapeCall_Title" xml:space="preserve">
    <value>Use of result in this context may expose variables referenced by parameter outside of their declaration scope</value>
  </data>
  <data name="WRN_EscapeCall2" xml:space="preserve">
    <value>Use of member of result of '{0}' in this context may expose variables referenced by parameter '{1}' outside of their declaration scope</value>
  </data>
  <data name="WRN_EscapeCall2_Title" xml:space="preserve">
    <value>Use of member of result in this context may expose variables referenced by parameter outside of their declaration scope</value>
  </data>
  <data name="ERR_CallArgMixing" xml:space="preserve">
    <value>This combination of arguments to '{0}' is disallowed because it may expose variables referenced by parameter '{1}' outside of their declaration scope</value>
  </data>
  <data name="WRN_CallArgMixing" xml:space="preserve">
    <value>This combination of arguments to '{0}' may expose variables referenced by parameter '{1}' outside of their declaration scope</value>
  </data>
  <data name="WRN_CallArgMixing_Title" xml:space="preserve">
    <value>This combination of arguments may expose variables referenced by parameter outside of their declaration scope</value>
  </data>
  <data name="ERR_MismatchedRefEscapeInTernary" xml:space="preserve">
    <value>Branches of a ref conditional operator cannot refer to variables with incompatible declaration scopes</value>
  </data>
  <data name="WRN_MismatchedRefEscapeInTernary" xml:space="preserve">
    <value>The branches of the ref conditional operator refer to variables with incompatible declaration scopes</value>
  </data>
  <data name="WRN_MismatchedRefEscapeInTernary_Title" xml:space="preserve">
    <value>The branches of the ref conditional operator refer to variables with incompatible declaration scopes</value>
  </data>
  <data name="ERR_EscapeStackAlloc" xml:space="preserve">
    <value>A result of a stackalloc expression of type '{0}' cannot be used in this context because it may be exposed outside of the containing method</value>
  </data>
  <data name="WRN_EscapeStackAlloc" xml:space="preserve">
    <value>A result of a stackalloc expression of type '{0}' in this context may be exposed outside of the containing method</value>
  </data>
  <data name="WRN_EscapeStackAlloc_Title" xml:space="preserve">
    <value>A result of a stackalloc expression of this type in this context may be exposed outside of the containing method</value>
  </data>
  <data name="ERR_InitializeByValueVariableWithReference" xml:space="preserve">
    <value>Cannot initialize a by-value variable with a reference</value>
  </data>
  <data name="ERR_InitializeByReferenceVariableWithValue" xml:space="preserve">
    <value>Cannot initialize a by-reference variable with a value</value>
  </data>
  <data name="ERR_RefAssignmentMustHaveIdentityConversion" xml:space="preserve">
    <value>The expression must be of type '{0}' because it is being assigned by reference</value>
  </data>
  <data name="ERR_ByReferenceVariableMustBeInitialized" xml:space="preserve">
    <value>A declaration of a by-reference variable must have an initializer</value>
  </data>
  <data name="ERR_AnonDelegateCantUseLocal" xml:space="preserve">
    <value>Cannot use ref local '{0}' inside an anonymous method, lambda expression, or query expression</value>
  </data>
  <data name="ERR_RefReturningCallAndAwait" xml:space="preserve">
    <value>A reference returned by a call to '{0}' cannot be preserved across 'await' or 'yield' boundary.</value>
  </data>
  <data name="ERR_RefConditionalAndAwait" xml:space="preserve">
    <value>'await' cannot be used in an expression containing a ref conditional operator</value>
  </data>
  <data name="ERR_RefConditionalNeedsTwoRefs" xml:space="preserve">
    <value>Both conditional operator values must be ref values or neither may be a ref value</value>
  </data>
  <data name="ERR_RefConditionalDifferentTypes" xml:space="preserve">
    <value>The expression must be of type '{0}' to match the alternative ref value</value>
  </data>
  <data name="ERR_ExpressionTreeContainsLocalFunction" xml:space="preserve">
    <value>An expression tree may not contain a reference to a local function</value>
  </data>
  <data name="ERR_DynamicLocalFunctionParamsParameter" xml:space="preserve">
    <value>Cannot pass argument with dynamic type to params parameter '{0}' of local function '{1}'.</value>
  </data>
  <data name="SyntaxTreeIsNotASubmission" xml:space="preserve">
    <value>Syntax tree should be created from a submission.</value>
  </data>
  <data name="ERR_TooManyUserStrings" xml:space="preserve">
    <value>Combined length of user strings used by the program exceeds allowed limit. Try to decrease use of string literals or try the EXPERIMENTAL feature flag 'experimental-data-section-string-literals'.</value>
  </data>
  <data name="ERR_TooManyUserStrings_RestartRequired" xml:space="preserve">
    <value>Combined length of user strings used by the program exceeds allowed limit. Adding a string literal requires restarting the application.</value>
  </data>
  <data name="ERR_PatternNullableType" xml:space="preserve">
    <value>It is not legal to use nullable type '{0}?' in a pattern; use the underlying type '{0}' instead.</value>
  </data>
  <data name="ERR_IsNullableType" xml:space="preserve">
    <value>It is not legal to use nullable reference type '{0}?' in an is-type expression; use the underlying type '{0}' instead.</value>
  </data>
  <data name="ERR_AsNullableType" xml:space="preserve">
    <value>It is not legal to use nullable reference type '{0}?' in an as expression; use the underlying type '{0}' instead.</value>
  </data>
  <data name="ERR_BadPatternExpression" xml:space="preserve">
    <value>Invalid operand for pattern match; value required, but found '{0}'.</value>
  </data>
  <data name="ERR_PeWritingFailure" xml:space="preserve">
    <value>An error occurred while writing the output file: {0}.</value>
  </data>
  <data name="ERR_TupleDuplicateElementName" xml:space="preserve">
    <value>Tuple element names must be unique.</value>
  </data>
  <data name="ERR_TupleReservedElementName" xml:space="preserve">
    <value>Tuple element name '{0}' is only allowed at position {1}.</value>
  </data>
  <data name="ERR_TupleReservedElementNameAnyPosition" xml:space="preserve">
    <value>Tuple element name '{0}' is disallowed at any position.</value>
  </data>
  <data name="ERR_PredefinedTypeMemberNotFoundInAssembly" xml:space="preserve">
    <value>Member '{0}' was not found on type '{1}' from assembly '{2}'.</value>
  </data>
  <data name="IDS_FeatureTuples" xml:space="preserve">
    <value>tuples</value>
  </data>
  <data name="ERR_MissingDeconstruct" xml:space="preserve">
    <value>No suitable 'Deconstruct' instance or extension method was found for type '{0}', with {1} out parameters and a void return type.</value>
  </data>
  <data name="ERR_DeconstructRequiresExpression" xml:space="preserve">
    <value>Deconstruct assignment requires an expression with a type on the right-hand-side.</value>
  </data>
  <data name="ERR_SwitchExpressionValueExpected" xml:space="preserve">
    <value>The switch expression must be a value; found '{0}'.</value>
  </data>
  <data name="ERR_SwitchCaseSubsumed" xml:space="preserve">
    <value>The switch case is unreachable. It has already been handled by a previous case or it is impossible to match.</value>
  </data>
  <data name="ERR_StdInOptionProvidedButConsoleInputIsNotRedirected" xml:space="preserve">
    <value>stdin argument '-' is specified, but input has not been redirected from the standard input stream.</value>
  </data>
  <data name="ERR_SwitchArmSubsumed" xml:space="preserve">
    <value>The pattern is unreachable. It has already been handled by a previous arm of the switch expression or it is impossible to match.</value>
  </data>
  <data name="ERR_PatternWrongType" xml:space="preserve">
    <value>An expression of type '{0}' cannot be handled by a pattern of type '{1}'.</value>
  </data>
  <data name="ERR_ConstantPatternVsOpenType" xml:space="preserve">
    <value>An expression of type '{0}' cannot be handled by a pattern of type '{1}'. Please use language version '{2}' or greater to match an open type with a constant pattern.</value>
  </data>
  <data name="WRN_AttributeIgnoredWhenPublicSigning" xml:space="preserve">
    <value>Attribute '{0}' is ignored when public signing is specified.</value>
  </data>
  <data name="WRN_AttributeIgnoredWhenPublicSigning_Title" xml:space="preserve">
    <value>Attribute is ignored when public signing is specified.</value>
  </data>
  <data name="ERR_OptionMustBeAbsolutePath" xml:space="preserve">
    <value>Option '{0}' must be an absolute path.</value>
  </data>
  <data name="ERR_ConversionNotTupleCompatible" xml:space="preserve">
    <value>Tuple with {0} elements cannot be converted to type '{1}'.</value>
  </data>
  <data name="IDS_FeatureOutVar" xml:space="preserve">
    <value>out variable declaration</value>
  </data>
  <data name="ERR_ImplicitlyTypedOutVariableUsedInTheSameArgumentList" xml:space="preserve">
    <value>Reference to an implicitly-typed out variable '{0}' is not permitted in the same argument list.</value>
  </data>
  <data name="ERR_TypeInferenceFailedForImplicitlyTypedOutVariable" xml:space="preserve">
    <value>Cannot infer the type of implicitly-typed out variable '{0}'.</value>
  </data>
  <data name="ERR_TypeInferenceFailedForImplicitlyTypedDeconstructionVariable" xml:space="preserve">
    <value>Cannot infer the type of implicitly-typed deconstruction variable '{0}'.</value>
  </data>
  <data name="ERR_DiscardTypeInferenceFailed" xml:space="preserve">
    <value>Cannot infer the type of implicitly-typed discard.</value>
  </data>
  <data name="ERR_DeconstructWrongCardinality" xml:space="preserve">
    <value>Cannot deconstruct a tuple of '{0}' elements into '{1}' variables.</value>
  </data>
  <data name="ERR_CannotDeconstructDynamic" xml:space="preserve">
    <value>Cannot deconstruct dynamic objects.</value>
  </data>
  <data name="ERR_DeconstructTooFewElements" xml:space="preserve">
    <value>Deconstruction must contain at least two variables.</value>
  </data>
  <data name="WRN_TupleLiteralNameMismatch" xml:space="preserve">
    <value>The tuple element name '{0}' is ignored because a different name or no name is specified by the target type '{1}'.</value>
  </data>
  <data name="WRN_TupleLiteralNameMismatch_Title" xml:space="preserve">
    <value>The tuple element name is ignored because a different name or no name is specified by the assignment target.</value>
  </data>
  <data name="WRN_TupleBinopLiteralNameMismatch" xml:space="preserve">
    <value>The tuple element name '{0}' is ignored because a different name or no name is specified on the other side of the tuple == or != operator.</value>
  </data>
  <data name="WRN_TupleBinopLiteralNameMismatch_Title" xml:space="preserve">
    <value>The tuple element name is ignored because a different name or no name is specified on the other side of the tuple == or != operator.</value>
  </data>
  <data name="ERR_PredefinedValueTupleTypeMustBeStruct" xml:space="preserve">
    <value>Predefined type '{0}' must be a struct.</value>
  </data>
  <data name="ERR_NewWithTupleTypeSyntax" xml:space="preserve">
    <value>'new' cannot be used with tuple type. Use a tuple literal expression instead.</value>
  </data>
  <data name="ERR_DeconstructionVarFormDisallowsSpecificType" xml:space="preserve">
    <value>Deconstruction 'var (...)' form disallows a specific type for 'var'.</value>
  </data>
  <data name="ERR_TupleElementNamesAttributeMissing" xml:space="preserve">
    <value>Cannot define a class or member that utilizes tuples because the compiler required type '{0}' cannot be found. Are you missing a reference?</value>
  </data>
  <data name="ERR_ExplicitTupleElementNamesAttribute" xml:space="preserve">
    <value>Cannot reference 'System.Runtime.CompilerServices.TupleElementNamesAttribute' explicitly. Use the tuple syntax to define tuple names.</value>
  </data>
  <data name="ERR_ExpressionTreeContainsOutVariable" xml:space="preserve">
    <value>An expression tree may not contain an out argument variable declaration.</value>
  </data>
  <data name="ERR_ExpressionTreeContainsDiscard" xml:space="preserve">
    <value>An expression tree may not contain a discard.</value>
  </data>
  <data name="ERR_ExpressionTreeContainsIsMatch" xml:space="preserve">
    <value>An expression tree may not contain an 'is' pattern-matching operator.</value>
  </data>
  <data name="ERR_ExpressionTreeContainsTupleLiteral" xml:space="preserve">
    <value>An expression tree may not contain a tuple literal.</value>
  </data>
  <data name="ERR_ExpressionTreeContainsTupleConversion" xml:space="preserve">
    <value>An expression tree may not contain a tuple conversion.</value>
  </data>
  <data name="ERR_SourceLinkRequiresPdb" xml:space="preserve">
    <value>/sourcelink switch is only supported when emitting PDB.</value>
  </data>
  <data name="ERR_CannotEmbedWithoutPdb" xml:space="preserve">
    <value>/embed switch is only supported when emitting a PDB.</value>
  </data>
  <data name="ERR_InvalidInstrumentationKind" xml:space="preserve">
    <value>Invalid instrumentation kind: {0}</value>
  </data>
  <data name="ERR_InvalidHashAlgorithmName" xml:space="preserve">
    <value>Invalid hash algorithm name: '{0}'</value>
  </data>
  <data name="ERR_VarInvocationLvalueReserved" xml:space="preserve">
    <value>The syntax 'var (...)' as an lvalue is reserved.</value>
  </data>
  <data name="ERR_SemiOrLBraceOrArrowExpected" xml:space="preserve">
    <value>{ or ; or =&gt; expected</value>
  </data>
  <data name="ERR_ThrowMisplaced" xml:space="preserve">
    <value>A throw expression is not allowed in this context.</value>
  </data>
  <data name="ERR_DeclarationExpressionNotPermitted" xml:space="preserve">
    <value>A declaration is not allowed in this context.</value>
  </data>
  <data name="ERR_MustDeclareForeachIteration" xml:space="preserve">
    <value>A foreach loop must declare its iteration variables.</value>
  </data>
  <data name="ERR_TupleElementNamesInDeconstruction" xml:space="preserve">
    <value>Tuple element names are not permitted on the left of a deconstruction.</value>
  </data>
  <data name="ERR_PossibleBadNegCast" xml:space="preserve">
    <value>To cast a negative value, you must enclose the value in parentheses.</value>
  </data>
  <data name="ERR_ExpressionTreeContainsThrowExpression" xml:space="preserve">
    <value>An expression tree may not contain a throw-expression.</value>
  </data>
  <data name="ERR_ExpressionTreeContainsWithExpression" xml:space="preserve">
    <value>An expression tree may not contain a with-expression.</value>
  </data>
  <data name="ERR_BadAssemblyName" xml:space="preserve">
    <value>Invalid assembly name: {0}</value>
  </data>
  <data name="ERR_BadAsyncMethodBuilderTaskProperty" xml:space="preserve">
    <value>For type '{0}' to be used as an AsyncMethodBuilder for type '{1}', its Task property should return type '{1}' instead of type '{2}'.</value>
  </data>
  <data name="ERR_TypeForwardedToMultipleAssemblies" xml:space="preserve">
    <value>Module '{0}' in assembly '{1}' is forwarding the type '{2}' to multiple assemblies: '{3}' and '{4}'.</value>
  </data>
  <data name="ERR_PatternDynamicType" xml:space="preserve">
    <value>It is not legal to use the type 'dynamic' in a pattern.</value>
  </data>
  <data name="ERR_BadDocumentationMode" xml:space="preserve">
    <value>Provided documentation mode is unsupported or invalid: '{0}'.</value>
  </data>
  <data name="ERR_BadSourceCodeKind" xml:space="preserve">
    <value>Provided source code kind is unsupported or invalid: '{0}'</value>
  </data>
  <data name="ERR_BadLanguageVersion" xml:space="preserve">
    <value>Provided language version is unsupported or invalid: '{0}'.</value>
  </data>
  <data name="ERR_InvalidPreprocessingSymbol" xml:space="preserve">
    <value>Invalid name for a preprocessing symbol; '{0}' is not a valid identifier</value>
  </data>
  <data name="ERR_FeatureNotAvailableInVersion7_1" xml:space="preserve">
    <value>Feature '{0}' is not available in C# 7.1. Please use language version {1} or greater.</value>
  </data>
  <data name="ERR_FeatureNotAvailableInVersion7_2" xml:space="preserve">
    <value>Feature '{0}' is not available in C# 7.2. Please use language version {1} or greater.</value>
  </data>
  <data name="ERR_FeatureNotAvailableInVersion7_3" xml:space="preserve">
    <value>Feature '{0}' is not available in C# 7.3. Please use language version {1} or greater.</value>
  </data>
  <data name="ERR_FeatureNotAvailableInVersion8" xml:space="preserve">
    <value>Feature '{0}' is not available in C# 8.0. Please use language version {1} or greater.</value>
  </data>
  <data name="ERR_LanguageVersionCannotHaveLeadingZeroes" xml:space="preserve">
    <value>Specified language version '{0}' cannot have leading zeroes</value>
  </data>
  <data name="ERR_VoidAssignment" xml:space="preserve">
    <value>A value of type 'void' may not be assigned.</value>
  </data>
  <data name="WRN_WindowsExperimental" xml:space="preserve">
    <value>'{0}' is for evaluation purposes only and is subject to change or removal in future updates.</value>
  </data>
  <data name="WRN_WindowsExperimental_Title" xml:space="preserve">
    <value>Type is for evaluation purposes only and is subject to change or removal in future updates.</value>
  </data>
  <data name="WRN_Experimental" xml:space="preserve">
    <value>'{0}' is for evaluation purposes only and is subject to change or removal in future updates. Suppress this diagnostic to proceed.</value>
  </data>
  <data name="WRN_Experimental_Title" xml:space="preserve">
    <value>Type is for evaluation purposes only and is subject to change or removal in future updates. Suppress this diagnostic to proceed.</value>
  </data>
  <data name="WRN_ExperimentalWithMessage" xml:space="preserve">
    <value>'{0}' is for evaluation purposes only and is subject to change or removal in future updates: '{1}'. Suppress this diagnostic to proceed.</value>
  </data>
  <data name="WRN_ExperimentalWithMessage_Title" xml:space="preserve">
    <value>Type is for evaluation purposes only and is subject to change or removal in future updates. Suppress this diagnostic to proceed.</value>
  </data>
  <data name="ERR_CompilerAndLanguageVersion" xml:space="preserve">
    <value>Compiler version: '{0}'. Language version: {1}.</value>
  </data>
  <data name="IDS_FeatureAsyncMain" xml:space="preserve">
    <value>async main</value>
  </data>
  <data name="ERR_TupleInferredNamesNotAvailable" xml:space="preserve">
    <value>Tuple element name '{0}' is inferred. Please use language version {1} or greater to access an element by its inferred name.</value>
  </data>
  <data name="ERR_AltInterpolatedVerbatimStringsNotAvailable" xml:space="preserve">
    <value>To use '@$' instead of '$@' for an interpolated verbatim string, please use language version '{0}' or greater.</value>
  </data>
  <data name="WRN_AttributesOnBackingFieldsNotAvailable" xml:space="preserve">
    <value>Field-targeted attributes on auto-properties are not supported in language version {0}. Please use language version {1} or greater.</value>
  </data>
  <data name="WRN_AttributesOnBackingFieldsNotAvailable_Title" xml:space="preserve">
    <value>Field-targeted attributes on auto-properties are not supported in this version of the language.</value>
  </data>
  <data name="ERR_VoidInTuple" xml:space="preserve">
    <value>A tuple may not contain a value of type 'void'.</value>
  </data>
  <data name="IDS_FeatureNullableReferenceTypes" xml:space="preserve">
    <value>nullable reference types</value>
  </data>
  <data name="IDS_FeaturePragmaWarningEnable" xml:space="preserve">
    <value>warning action enable</value>
  </data>
  <data name="WRN_ConvertingNullableToNonNullable" xml:space="preserve">
    <value>Converting null literal or possible null value to non-nullable type.</value>
  </data>
  <data name="WRN_ConvertingNullableToNonNullable_Title" xml:space="preserve">
    <value>Converting null literal or possible null value to non-nullable type.</value>
  </data>
  <data name="WRN_NullReferenceAssignment" xml:space="preserve">
    <value>Possible null reference assignment.</value>
  </data>
  <data name="WRN_NullReferenceAssignment_Title" xml:space="preserve">
    <value>Possible null reference assignment.</value>
  </data>
  <data name="WRN_NullReferenceReceiver" xml:space="preserve">
    <value>Dereference of a possibly null reference.</value>
  </data>
  <data name="WRN_NullReferenceReceiver_Title" xml:space="preserve">
    <value>Dereference of a possibly null reference.</value>
  </data>
  <data name="WRN_NullReferenceReturn" xml:space="preserve">
    <value>Possible null reference return.</value>
  </data>
  <data name="WRN_NullReferenceReturn_Title" xml:space="preserve">
    <value>Possible null reference return.</value>
  </data>
  <data name="WRN_NullReferenceArgument" xml:space="preserve">
    <value>Possible null reference argument for parameter '{0}' in '{1}'.</value>
  </data>
  <data name="WRN_NullReferenceArgument_Title" xml:space="preserve">
    <value>Possible null reference argument.</value>
  </data>
  <data name="WRN_ThrowPossibleNull" xml:space="preserve">
    <value>Thrown value may be null.</value>
  </data>
  <data name="WRN_ThrowPossibleNull_Title" xml:space="preserve">
    <value>Thrown value may be null.</value>
  </data>
  <data name="WRN_UnboxPossibleNull" xml:space="preserve">
    <value>Unboxing a possibly null value.</value>
  </data>
  <data name="WRN_UnboxPossibleNull_Title" xml:space="preserve">
    <value>Unboxing a possibly null value.</value>
  </data>
  <data name="WRN_NullabilityMismatchInTypeOnOverride" xml:space="preserve">
    <value>Nullability of reference types in type doesn't match overridden member.</value>
  </data>
  <data name="WRN_NullabilityMismatchInTypeOnOverride_Title" xml:space="preserve">
    <value>Nullability of reference types in type doesn't match overridden member.</value>
  </data>
  <data name="WRN_NullabilityMismatchInReturnTypeOnOverride" xml:space="preserve">
    <value>Nullability of reference types in return type doesn't match overridden member.</value>
  </data>
  <data name="WRN_NullabilityMismatchInReturnTypeOnOverride_Title" xml:space="preserve">
    <value>Nullability of reference types in return type doesn't match overridden member.</value>
  </data>
  <data name="WRN_TopLevelNullabilityMismatchInReturnTypeOnOverride" xml:space="preserve">
    <value>Nullability of return type doesn't match overridden member (possibly because of nullability attributes).</value>
  </data>
  <data name="WRN_TopLevelNullabilityMismatchInReturnTypeOnOverride_Title" xml:space="preserve">
    <value>Nullability of return type doesn't match overridden member (possibly because of nullability attributes).</value>
  </data>
  <data name="WRN_NullabilityMismatchInParameterTypeOnOverride" xml:space="preserve">
    <value>Nullability of reference types in type of parameter '{0}' doesn't match overridden member.</value>
  </data>
  <data name="WRN_NullabilityMismatchInParameterTypeOnOverride_Title" xml:space="preserve">
    <value>Nullability of reference types in type of parameter doesn't match overridden member.</value>
  </data>
  <data name="WRN_TopLevelNullabilityMismatchInParameterTypeOnOverride" xml:space="preserve">
    <value>Nullability of type of parameter '{0}' doesn't match overridden member (possibly because of nullability attributes).</value>
  </data>
  <data name="WRN_TopLevelNullabilityMismatchInParameterTypeOnOverride_Title" xml:space="preserve">
    <value>Nullability of type of parameter doesn't match overridden member (possibly because of nullability attributes).</value>
  </data>
  <data name="WRN_NullabilityMismatchInParameterTypeOnPartial" xml:space="preserve">
    <value>Nullability of reference types in type of parameter '{0}' doesn't match partial method declaration.</value>
  </data>
  <data name="WRN_NullabilityMismatchInParameterTypeOnPartial_Title" xml:space="preserve">
    <value>Nullability of reference types in type of parameter doesn't match partial method declaration.</value>
  </data>
  <data name="WRN_NullabilityMismatchInReturnTypeOnPartial" xml:space="preserve">
    <value>Nullability of reference types in return type doesn't match partial method declaration.</value>
  </data>
  <data name="WRN_NullabilityMismatchInReturnTypeOnPartial_Title" xml:space="preserve">
    <value>Nullability of reference types in return type doesn't match partial method declaration.</value>
  </data>
  <data name="WRN_NullabilityMismatchInTypeOnImplicitImplementation" xml:space="preserve">
    <value>Nullability of reference types in type of '{0}' doesn't match implicitly implemented member '{1}'.</value>
  </data>
  <data name="WRN_NullabilityMismatchInTypeOnImplicitImplementation_Title" xml:space="preserve">
    <value>Nullability of reference types in type doesn't match implicitly implemented member.</value>
  </data>
  <data name="WRN_NullabilityMismatchInReturnTypeOnImplicitImplementation" xml:space="preserve">
    <value>Nullability of reference types in return type of '{0}' doesn't match implicitly implemented member '{1}'.</value>
  </data>
  <data name="WRN_NullabilityMismatchInReturnTypeOnImplicitImplementation_Title" xml:space="preserve">
    <value>Nullability of reference types in return type doesn't match implicitly implemented member.</value>
  </data>
  <data name="WRN_NullabilityMismatchInParameterTypeOnImplicitImplementation" xml:space="preserve">
    <value>Nullability of reference types in type of parameter '{0}' of '{1}' doesn't match implicitly implemented member '{2}'.</value>
  </data>
  <data name="WRN_NullabilityMismatchInParameterTypeOnImplicitImplementation_Title" xml:space="preserve">
    <value>Nullability of reference types in type of parameter doesn't match implicitly implemented member.</value>
  </data>
  <data name="WRN_TopLevelNullabilityMismatchInReturnTypeOnImplicitImplementation" xml:space="preserve">
    <value>Nullability of reference types in return type of '{0}' doesn't match implicitly implemented member '{1}' (possibly because of nullability attributes).</value>
  </data>
  <data name="WRN_TopLevelNullabilityMismatchInReturnTypeOnImplicitImplementation_Title" xml:space="preserve">
    <value>Nullability of reference types in return type doesn't match implicitly implemented member (possibly because of nullability attributes).</value>
  </data>
  <data name="WRN_TopLevelNullabilityMismatchInParameterTypeOnImplicitImplementation" xml:space="preserve">
    <value>Nullability of reference types in type of parameter '{0}' of '{1}' doesn't match implicitly implemented member '{2}' (possibly because of nullability attributes).</value>
  </data>
  <data name="WRN_TopLevelNullabilityMismatchInParameterTypeOnImplicitImplementation_Title" xml:space="preserve">
    <value>Nullability of reference types in type of parameter doesn't match implicitly implemented member (possibly because of nullability attributes).</value>
  </data>
  <data name="WRN_NullabilityMismatchInTypeOnExplicitImplementation" xml:space="preserve">
    <value>Nullability of reference types in type doesn't match implemented member '{0}'.</value>
  </data>
  <data name="WRN_NullabilityMismatchInTypeOnExplicitImplementation_Title" xml:space="preserve">
    <value>Nullability of reference types in type doesn't match implemented member.</value>
  </data>
  <data name="WRN_NullabilityMismatchInReturnTypeOnExplicitImplementation" xml:space="preserve">
    <value>Nullability of reference types in return type doesn't match implemented member '{0}'.</value>
  </data>
  <data name="WRN_NullabilityMismatchInReturnTypeOnExplicitImplementation_Title" xml:space="preserve">
    <value>Nullability of reference types in return type doesn't match implemented member.</value>
  </data>
  <data name="WRN_NullabilityMismatchInParameterTypeOnExplicitImplementation" xml:space="preserve">
    <value>Nullability of reference types in type of parameter '{0}' doesn't match implemented member '{1}'.</value>
  </data>
  <data name="WRN_NullabilityMismatchInParameterTypeOnExplicitImplementation_Title" xml:space="preserve">
    <value>Nullability of reference types in type of parameter doesn't match implemented member.</value>
  </data>
  <data name="WRN_TopLevelNullabilityMismatchInReturnTypeOnExplicitImplementation" xml:space="preserve">
    <value>Nullability of reference types in return type doesn't match implemented member '{0}' (possibly because of nullability attributes).</value>
  </data>
  <data name="WRN_TopLevelNullabilityMismatchInReturnTypeOnExplicitImplementation_Title" xml:space="preserve">
    <value>Nullability of reference types in return type doesn't match implemented member (possibly because of nullability attributes).</value>
  </data>
  <data name="WRN_TopLevelNullabilityMismatchInParameterTypeOnExplicitImplementation" xml:space="preserve">
    <value>Nullability of reference types in type of parameter '{0}' doesn't match implemented member '{1}' (possibly because of nullability attributes).</value>
  </data>
  <data name="WRN_TopLevelNullabilityMismatchInParameterTypeOnExplicitImplementation_Title" xml:space="preserve">
    <value>Nullability of reference types in type of parameter doesn't match implemented member (possibly because of nullability attributes).</value>
  </data>
  <data name="WRN_UninitializedNonNullableField" xml:space="preserve">
    <value>Non-nullable {0} '{1}' must contain a non-null value when exiting constructor. Consider adding the 'required' modifier or declaring the {0} as nullable.</value>
  </data>
  <data name="WRN_UninitializedNonNullableField_Title" xml:space="preserve">
    <value>Non-nullable field must contain a non-null value when exiting constructor. Consider adding the 'required' modifier or declaring as nullable.</value>
  </data>
  <data name="WRN_NullabilityMismatchInAssignment" xml:space="preserve">
    <value>Nullability of reference types in value of type '{0}' doesn't match target type '{1}'.</value>
  </data>
  <data name="WRN_NullabilityMismatchInAssignment_Title" xml:space="preserve">
    <value>Nullability of reference types in value doesn't match target type.</value>
  </data>
  <data name="WRN_ImplicitCopyInReadOnlyMember" xml:space="preserve">
    <value>Call to non-readonly member '{0}' from a 'readonly' member results in an implicit copy of '{1}'.</value>
  </data>
  <data name="WRN_ImplicitCopyInReadOnlyMember_Title" xml:space="preserve">
    <value>Call to non-readonly member from a 'readonly' member results in an implicit copy.</value>
  </data>
  <data name="ERR_StaticMemberCantBeReadOnly" xml:space="preserve">
    <value>Static member '{0}' cannot be marked 'readonly'.</value>
  </data>
  <data name="ERR_AutoSetterCantBeReadOnly" xml:space="preserve">
    <value>Auto-implemented 'set' accessor '{0}' cannot be marked 'readonly'.</value>
  </data>
  <data name="ERR_AutoPropertyWithSetterCantBeReadOnly" xml:space="preserve">
    <value>Auto-implemented property '{0}' cannot be marked 'readonly' because it has a 'set' accessor.</value>
  </data>
  <data name="ERR_InvalidPropertyReadOnlyMods" xml:space="preserve">
    <value>Cannot specify 'readonly' modifiers on both property or indexer '{0}' and its accessor. Remove one of them.</value>
  </data>
  <data name="ERR_DuplicatePropertyReadOnlyMods" xml:space="preserve">
    <value>Cannot specify 'readonly' modifiers on both accessors of property or indexer '{0}'. Instead, put a 'readonly' modifier on the property itself.</value>
  </data>
  <data name="ERR_FieldLikeEventCantBeReadOnly" xml:space="preserve">
    <value>Field-like event '{0}' cannot be 'readonly'.</value>
  </data>
  <data name="ERR_PartialMemberReadOnlyDifference" xml:space="preserve">
    <value>Both partial member declarations must be readonly or neither may be readonly</value>
  </data>
  <data name="ERR_ReadOnlyModMissingAccessor" xml:space="preserve">
    <value>'{0}': 'readonly' can only be used on accessors if the property or indexer has both a get and a set accessor</value>
  </data>
  <data name="WRN_NullabilityMismatchInArgument" xml:space="preserve">
    <value>Argument of type '{0}' cannot be used for parameter '{2}' of type '{1}' in '{3}' due to differences in the nullability of reference types.</value>
  </data>
  <data name="WRN_NullabilityMismatchInArgument_Title" xml:space="preserve">
    <value>Argument cannot be used for parameter due to differences in the nullability of reference types.</value>
  </data>
  <data name="WRN_NullabilityMismatchInArgumentForOutput" xml:space="preserve">
    <value>Argument of type '{0}' cannot be used as an output of type '{1}' for parameter '{2}' in '{3}' due to differences in the nullability of reference types.</value>
  </data>
  <data name="WRN_NullabilityMismatchInArgumentForOutput_Title" xml:space="preserve">
    <value>Argument cannot be used as an output for parameter due to differences in the nullability of reference types.</value>
  </data>
  <data name="WRN_DisallowNullAttributeForbidsMaybeNullAssignment" xml:space="preserve">
    <value>A possible null value may not be used for a type marked with [NotNull] or [DisallowNull]</value>
  </data>
  <data name="WRN_DisallowNullAttributeForbidsMaybeNullAssignment_Title" xml:space="preserve">
    <value>A possible null value may not be used for a type marked with [NotNull] or [DisallowNull]</value>
  </data>
  <data name="WRN_ParameterConditionallyDisallowsNull" xml:space="preserve">
    <value>Parameter '{0}' must have a non-null value when exiting with '{1}'.</value>
  </data>
  <data name="WRN_ParameterConditionallyDisallowsNull_Title" xml:space="preserve">
    <value>Parameter must have a non-null value when exiting in some condition.</value>
  </data>
  <data name="WRN_ParameterDisallowsNull" xml:space="preserve">
    <value>Parameter '{0}' must have a non-null value when exiting.</value>
  </data>
  <data name="WRN_ParameterDisallowsNull_Title" xml:space="preserve">
    <value>Parameter must have a non-null value when exiting.</value>
  </data>
  <data name="WRN_ParameterNotNullIfNotNull" xml:space="preserve">
    <value>Parameter '{0}' must have a non-null value when exiting because parameter '{1}' is non-null.</value>
  </data>
  <data name="WRN_ParameterNotNullIfNotNull_Title" xml:space="preserve">
    <value>Parameter must have a non-null value when exiting because parameter referenced by NotNullIfNotNull is non-null.</value>
  </data>
  <data name="WRN_ReturnNotNullIfNotNull" xml:space="preserve">
    <value>Return value must be non-null because parameter '{0}' is non-null.</value>
  </data>
  <data name="WRN_ReturnNotNullIfNotNull_Title" xml:space="preserve">
    <value>Return value must be non-null because parameter is non-null.</value>
  </data>
  <data name="WRN_MemberNotNull" xml:space="preserve">
    <value>Member '{0}' must have a non-null value when exiting.</value>
  </data>
  <data name="WRN_MemberNotNull_Title" xml:space="preserve">
    <value>Member must have a non-null value when exiting.</value>
  </data>
  <data name="WRN_MemberNotNullBadMember" xml:space="preserve">
    <value>Member '{0}' cannot be used in this attribute.</value>
  </data>
  <data name="WRN_MemberNotNullBadMember_Title" xml:space="preserve">
    <value>Member cannot be used in this attribute.</value>
  </data>
  <data name="WRN_MemberNotNullWhen" xml:space="preserve">
    <value>Member '{0}' must have a non-null value when exiting with '{1}'.</value>
  </data>
  <data name="WRN_MemberNotNullWhen_Title" xml:space="preserve">
    <value>Member must have a non-null value when exiting in some condition.</value>
  </data>
  <data name="WRN_ShouldNotReturn" xml:space="preserve">
    <value>A method marked [DoesNotReturn] should not return.</value>
  </data>
  <data name="WRN_ShouldNotReturn_Title" xml:space="preserve">
    <value>A method marked [DoesNotReturn] should not return.</value>
  </data>
  <data name="WRN_DoesNotReturnMismatch" xml:space="preserve">
    <value>Method '{0}' lacks `[DoesNotReturn]` annotation to match implemented or overridden member.</value>
  </data>
  <data name="WRN_DoesNotReturnMismatch_Title" xml:space="preserve">
    <value>Method lacks `[DoesNotReturn]` annotation to match implemented or overridden member.</value>
  </data>
  <data name="WRN_NullabilityMismatchInReturnTypeOfTargetDelegate" xml:space="preserve">
    <value>Nullability of reference types in return type of '{0}' doesn't match the target delegate '{1}' (possibly because of nullability attributes).</value>
  </data>
  <data name="WRN_NullabilityMismatchInReturnTypeOfTargetDelegate_Title" xml:space="preserve">
    <value>Nullability of reference types in return type doesn't match the target delegate (possibly because of nullability attributes).</value>
  </data>
  <data name="WRN_NullabilityMismatchInParameterTypeOfTargetDelegate" xml:space="preserve">
    <value>Nullability of reference types in type of parameter '{0}' of '{1}' doesn't match the target delegate '{2}' (possibly because of nullability attributes).</value>
  </data>
  <data name="WRN_NullabilityMismatchInParameterTypeOfTargetDelegate_Title" xml:space="preserve">
    <value>Nullability of reference types in type of parameter doesn't match the target delegate (possibly because of nullability attributes).</value>
  </data>
  <data name="WRN_NullAsNonNullable" xml:space="preserve">
    <value>Cannot convert null literal to non-nullable reference type.</value>
  </data>
  <data name="WRN_NullAsNonNullable_Title" xml:space="preserve">
    <value>Cannot convert null literal to non-nullable reference type.</value>
  </data>
  <data name="ERR_AnnotationDisallowedInObjectCreation" xml:space="preserve">
    <value>Cannot use a nullable reference type in object creation.</value>
  </data>
  <data name="WRN_NullableValueTypeMayBeNull" xml:space="preserve">
    <value>Nullable value type may be null.</value>
  </data>
  <data name="WRN_NullableValueTypeMayBeNull_Title" xml:space="preserve">
    <value>Nullable value type may be null.</value>
  </data>
  <data name="WRN_NullabilityMismatchInTypeParameterConstraint" xml:space="preserve">
    <value>The type '{3}' cannot be used as type parameter '{2}' in the generic type or method '{0}'. Nullability of type argument '{3}' doesn't match constraint type '{1}'.</value>
  </data>
  <data name="WRN_NullabilityMismatchInTypeParameterConstraint_Title" xml:space="preserve">
    <value>The type cannot be used as type parameter in the generic type or method. Nullability of type argument doesn't match constraint type.</value>
  </data>
  <data name="WRN_MissingNonNullTypesContextForAnnotation" xml:space="preserve">
    <value>The annotation for nullable reference types should only be used in code within a '#nullable' annotations context.</value>
  </data>
  <data name="WRN_MissingNonNullTypesContextForAnnotation_Title" xml:space="preserve">
    <value>The annotation for nullable reference types should only be used in code within a '#nullable' annotations context.</value>
  </data>
  <data name="ERR_ExplicitNullableAttribute" xml:space="preserve">
    <value>Explicit application of 'System.Runtime.CompilerServices.NullableAttribute' is not allowed.</value>
  </data>
  <data name="ERR_NullableUnconstrainedTypeParameter" xml:space="preserve">
    <value>A nullable type parameter must be known to be a value type or non-nullable reference type unless language version '{0}' or greater is used. Consider changing the language version or adding a 'class', 'struct', or type constraint.</value>
  </data>
  <data name="ERR_NullableOptionNotAvailable" xml:space="preserve">
    <value>Invalid '{0}' value: '{1}' for C# {2}. Please use language version '{3}' or greater.</value>
  </data>
  <data name="ERR_NonTaskMainCantBeAsync" xml:space="preserve">
    <value>A void or int returning entry point cannot be async</value>
  </data>
  <data name="ERR_PatternWrongGenericTypeInVersion" xml:space="preserve">
    <value>An expression of type '{0}' cannot be handled by a pattern of type '{1}' in C# {2}. Please use language version {3} or greater.</value>
  </data>
  <data name="WRN_UnreferencedLocalFunction" xml:space="preserve">
    <value>The local function '{0}' is declared but never used</value>
  </data>
  <data name="WRN_UnreferencedLocalFunction_Title" xml:space="preserve">
    <value>Local function is declared but never used</value>
  </data>
  <data name="ERR_LocalFunctionMissingBody" xml:space="preserve">
    <value>Local function '{0}' must declare a body because it is not marked 'static extern'.</value>
  </data>
  <data name="ERR_InvalidDebugInfo" xml:space="preserve">
    <value>Unable to read debug information of method '{0}' (token 0x{1:X8}) from assembly '{2}': {3}</value>
  </data>
  <data name="IConversionExpressionIsNotCSharpConversion" xml:space="preserve">
    <value>{0} is not a valid C# conversion expression</value>
  </data>
  <data name="ERR_DynamicLocalFunctionTypeParameter" xml:space="preserve">
    <value>Cannot pass argument with dynamic type to generic local function '{0}' with inferred type arguments.</value>
  </data>
  <data name="IDS_FeatureLeadingDigitSeparator" xml:space="preserve">
    <value>leading digit separator</value>
  </data>
  <data name="ERR_ExplicitReservedAttr" xml:space="preserve">
    <value>Do not use '{0}'. This is reserved for compiler usage.</value>
  </data>
  <data name="ERR_TypeReserved" xml:space="preserve">
    <value>The type name '{0}' is reserved to be used by the compiler.</value>
  </data>
  <data name="ERR_EmbeddedAttributeMustFollowPattern" xml:space="preserve">
    <value>The type 'Microsoft.CodeAnalysis.EmbeddedAttribute' must be non-generic, internal, non-file, sealed, non-static, have a parameterless constructor, inherit from System.Attribute, and be able to be applied to any type.</value>
  </data>
  <data name="ERR_InExtensionMustBeValueType" xml:space="preserve">
    <value>The first 'in' or 'ref readonly' parameter of the extension method '{0}' must be a concrete (non-generic) value type.</value>
  </data>
  <data name="ERR_InExtensionParameterMustBeValueType" xml:space="preserve">
    <value>The 'in' or 'ref readonly' receiver parameter of extension must be a concrete (non-generic) value type.</value>
  </data>
  <data name="ERR_FieldsInRoStruct" xml:space="preserve">
    <value>Instance fields of readonly structs must be readonly.</value>
  </data>
  <data name="ERR_AutoPropsInRoStruct" xml:space="preserve">
    <value>Auto-implemented instance properties in readonly structs must be readonly.</value>
  </data>
  <data name="ERR_FieldlikeEventsInRoStruct" xml:space="preserve">
    <value>Field-like events are not allowed in readonly structs.</value>
  </data>
  <data name="IDS_FeatureRefExtensionMethods" xml:space="preserve">
    <value>ref extension methods</value>
  </data>
  <data name="ERR_StackAllocConversionNotPossible" xml:space="preserve">
    <value>Conversion of a stackalloc expression of type '{0}' to type '{1}' is not possible.</value>
  </data>
  <data name="ERR_RefExtensionMustBeValueTypeOrConstrainedToOne" xml:space="preserve">
    <value>The first parameter of a 'ref' extension method '{0}' must be a value type or a generic type constrained to struct.</value>
  </data>
  <data name="ERR_RefExtensionParameterMustBeValueTypeOrConstrainedToOne" xml:space="preserve">
    <value>The 'ref' receiver parameter of an extension block must be a value type or a generic type constrained to struct.</value>
  </data>
  <data name="ERR_OutAttrOnInParam" xml:space="preserve">
    <value>An in parameter cannot have the Out attribute.</value>
  </data>
  <data name="ERR_OutAttrOnRefReadonlyParam" xml:space="preserve">
    <value>A ref readonly parameter cannot have the Out attribute.</value>
  </data>
  <data name="ICompoundAssignmentOperationIsNotCSharpCompoundAssignment" xml:space="preserve">
    <value>{0} is not a valid C# compound assignment operation</value>
  </data>
  <data name="ISpreadOperationIsNotCSharpSpread" xml:space="preserve">
    <value>{0} is not a valid C# spread operation</value>
  </data>
  <data name="WRN_FilterIsConstantFalse" xml:space="preserve">
    <value>Filter expression is a constant 'false', consider removing the catch clause</value>
  </data>
  <data name="WRN_FilterIsConstantFalse_Title" xml:space="preserve">
    <value>Filter expression is a constant 'false'</value>
  </data>
  <data name="WRN_FilterIsConstantFalseRedundantTryCatch" xml:space="preserve">
    <value>Filter expression is a constant 'false', consider removing the try-catch block</value>
  </data>
  <data name="WRN_FilterIsConstantFalseRedundantTryCatch_Title" xml:space="preserve">
    <value>Filter expression is a constant 'false'. </value>
  </data>
  <data name="ERR_ConditionalInInterpolation" xml:space="preserve">
    <value>A conditional expression cannot be used directly in a string interpolation because the ':' ends the interpolation. Parenthesize the conditional expression.</value>
  </data>
  <data name="ERR_InDynamicMethodArg" xml:space="preserve">
    <value>Arguments with 'in' modifier cannot be used in dynamically dispatched expressions.</value>
  </data>
  <data name="ERR_TupleSizesMismatchForBinOps" xml:space="preserve">
    <value>Tuple types used as operands of an == or != operator must have matching cardinalities. But this operator has tuple types of cardinality {0} on the left and {1} on the right.</value>
  </data>
  <data name="ERR_RefLocalOrParamExpected" xml:space="preserve">
    <value>The left-hand side of a ref assignment must be a ref variable.</value>
  </data>
  <data name="ERR_RefAssignNarrower" xml:space="preserve">
    <value>Cannot ref-assign '{1}' to '{0}' because '{1}' has a narrower escape scope than '{0}'.</value>
  </data>
  <data name="ERR_RefAssignReturnOnly" xml:space="preserve">
    <value>Cannot ref-assign '{1}' to '{0}' because '{1}' can only escape the current method through a return statement.</value>
  </data>
  <data name="WRN_RefAssignReturnOnly" xml:space="preserve">
    <value>This ref-assigns '{1}' to '{0}' but '{1}' can only escape the current method through a return statement.</value>
  </data>
  <data name="WRN_RefAssignReturnOnly_Title" xml:space="preserve">
    <value>This ref-assigns a value that can only escape the current method through a return statement.</value>
  </data>
  <data name="WRN_RefAssignNarrower" xml:space="preserve">
    <value>This ref-assigns '{1}' to '{0}' but '{1}' has a narrower escape scope than '{0}'.</value>
  </data>
  <data name="WRN_RefAssignNarrower_Title" xml:space="preserve">
    <value>This ref-assigns a value that has a narrower escape scope than the target.</value>
  </data>
  <data name="ERR_RefAssignValEscapeWider" xml:space="preserve">
    <value>Cannot ref-assign '{1}' to '{0}' because '{1}' has a wider value escape scope than '{0}' allowing assignment through '{0}' of values with narrower escape scopes than '{1}'.</value>
  </data>
  <data name="WRN_RefAssignValEscapeWider" xml:space="preserve">
    <value>This ref-assigns '{1}' to '{0}' but '{1}' has a wider value escape scope than '{0}' allowing assignment through '{0}' of values with narrower escape scopes than '{1}'.</value>
  </data>
  <data name="WRN_RefAssignValEscapeWider_Title" xml:space="preserve">
    <value>This ref-assigns a value that has a wider value escape scope than the target allowing assignment through the target of values with narrower escapes scopes.</value>
  </data>
  <data name="IDS_FeatureEnumGenericTypeConstraint" xml:space="preserve">
    <value>enum generic type constraints</value>
  </data>
  <data name="IDS_FeatureDelegateGenericTypeConstraint" xml:space="preserve">
    <value>delegate generic type constraints</value>
  </data>
  <data name="IDS_FeatureUnmanagedGenericTypeConstraint" xml:space="preserve">
    <value>unmanaged generic type constraints</value>
  </data>
  <data name="ERR_NewBoundWithUnmanaged" xml:space="preserve">
    <value>The 'new()' constraint cannot be used with the 'unmanaged' constraint</value>
  </data>
  <data name="ERR_UnmanagedConstraintNotSatisfied" xml:space="preserve">
    <value>The type '{2}' must be a non-nullable value type, along with all fields at any level of nesting, in order to use it as parameter '{1}' in the generic type or method '{0}'</value>
  </data>
  <data name="ERR_ConWithUnmanagedCon" xml:space="preserve">
    <value>Type parameter '{1}' has the 'unmanaged' constraint so '{1}' cannot be used as a constraint for '{0}'</value>
  </data>
  <data name="IDS_FeatureStackAllocInitializer" xml:space="preserve">
    <value>stackalloc initializer</value>
  </data>
  <data name="ERR_InvalidStackAllocArray" xml:space="preserve">
    <value>"Invalid rank specifier: expected ']'</value>
  </data>
  <data name="IDS_FeatureExpressionVariablesInQueriesAndInitializers" xml:space="preserve">
    <value>declaration of expression variables in member initializers and queries</value>
  </data>
  <data name="ERR_MissingPattern" xml:space="preserve">
    <value>Pattern missing</value>
  </data>
  <data name="IDS_FeatureRecursivePatterns" xml:space="preserve">
    <value>recursive patterns</value>
  </data>
  <data name="IDS_FeatureNullPointerConstantPattern" xml:space="preserve">
    <value>null pointer constant pattern</value>
  </data>
  <data name="IDS_FeatureDefaultTypeParameterConstraint" xml:space="preserve">
    <value>default type parameter constraints</value>
  </data>
  <data name="ERR_WrongNumberOfSubpatterns" xml:space="preserve">
    <value>Matching the tuple type '{0}' requires '{1}' subpatterns, but '{2}' subpatterns are present.</value>
  </data>
  <data name="ERR_PropertyPatternNameMissing" xml:space="preserve">
    <value>A property subpattern requires a reference to the property or field to be matched, e.g. '{{ Name: {0} }}'</value>
  </data>
  <data name="ERR_DefaultPattern" xml:space="preserve">
    <value>A default literal 'default' is not valid as a pattern. Use another literal (e.g. '0' or 'null') as appropriate. To match everything, use a discard pattern '_'.</value>
  </data>
  <data name="ERR_SwitchExpressionNoBestType" xml:space="preserve">
    <value>No best type was found for the switch expression.</value>
  </data>
  <data name="ERR_DefaultLiteralNoTargetType" xml:space="preserve">
    <value>There is no target type for the default literal.</value>
  </data>
  <data name="ERR_CannotInferDelegateType" xml:space="preserve">
    <value>The delegate type could not be inferred.</value>
  </data>
  <data name="ERR_LambdaExplicitReturnTypeVar" xml:space="preserve">
    <value>The contextual keyword 'var' cannot be used as an explicit lambda return type</value>
  </data>
  <data name="ERR_SingleElementPositionalPatternRequiresDisambiguation" xml:space="preserve">
    <value>A single-element deconstruct pattern requires some other syntax for disambiguation. It is recommended to add a discard designator '_' after the close paren ')'.</value>
  </data>
  <data name="ERR_VarMayNotBindToType" xml:space="preserve">
    <value>The syntax 'var' for a pattern is not permitted to refer to a type, but '{0}' is in scope here.</value>
  </data>
  <data name="WRN_SwitchExpressionNotExhaustive" xml:space="preserve">
    <value>The switch expression does not handle all possible values of its input type (it is not exhaustive). For example, the pattern '{0}' is not covered.</value>
  </data>
  <data name="WRN_SwitchExpressionNotExhaustive_Title" xml:space="preserve">
    <value>The switch expression does not handle all possible values of its input type (it is not exhaustive).</value>
  </data>
  <data name="WRN_SwitchExpressionNotExhaustiveWithWhen" xml:space="preserve">
    <value>The switch expression does not handle all possible values of its input type (it is not exhaustive). For example, the pattern '{0}' is not covered. However, a pattern with a 'when' clause might successfully match this value.</value>
  </data>
  <data name="WRN_SwitchExpressionNotExhaustiveWithWhen_Title" xml:space="preserve">
    <value>The switch expression does not handle all possible values of its input type (it is not exhaustive).</value>
  </data>
  <data name="WRN_SwitchExpressionNotExhaustiveWithUnnamedEnumValue" xml:space="preserve">
    <value>The switch expression does not handle some values of its input type (it is not exhaustive) involving an unnamed enum value. For example, the pattern '{0}' is not covered.</value>
  </data>
  <data name="WRN_SwitchExpressionNotExhaustiveWithUnnamedEnumValue_Title" xml:space="preserve">
    <value>The switch expression does not handle some values of its input type (it is not exhaustive) involving an unnamed enum value.</value>
  </data>
  <data name="WRN_CaseConstantNamedUnderscore" xml:space="preserve">
    <value>The name '_' refers to the constant, not the discard pattern. Use 'var _' to discard the value, or '@_' to refer to a constant by that name.</value>
  </data>
  <data name="WRN_CaseConstantNamedUnderscore_Title" xml:space="preserve">
    <value>Do not use '_' for a case constant.</value>
  </data>
  <data name="WRN_IsTypeNamedUnderscore" xml:space="preserve">
    <value>The name '_' refers to the type '{0}', not the discard pattern. Use '@_' for the type, or 'var _' to discard.</value>
  </data>
  <data name="WRN_IsTypeNamedUnderscore_Title" xml:space="preserve">
    <value>Do not use '_' to refer to the type in an is-type expression.</value>
  </data>
  <data name="ERR_ExpressionTreeContainsSwitchExpression" xml:space="preserve">
    <value>An expression tree may not contain a switch expression.</value>
  </data>
  <data name="ERR_InvalidObjectCreation" xml:space="preserve">
    <value>Invalid object creation</value>
  </data>
  <data name="IDS_FeatureIndexingMovableFixedBuffers" xml:space="preserve">
    <value>indexing movable fixed buffers</value>
  </data>
  <data name="ERR_CantUseInOrOutInArglist" xml:space="preserve">
    <value>__arglist cannot have an argument passed by 'in' or 'out'</value>
  </data>
  <data name="SyntaxTreeNotFound" xml:space="preserve">
    <value>SyntaxTree is not part of the compilation</value>
  </data>
  <data name="ERR_OutVariableCannotBeByRef" xml:space="preserve">
    <value>An out variable cannot be declared as a ref local</value>
  </data>
  <data name="ERR_MultipleAnalyzerConfigsInSameDir" xml:space="preserve">
    <value>Multiple analyzer config files cannot be in the same directory ('{0}').</value>
  </data>
  <data name="IDS_FeatureCoalesceAssignmentExpression" xml:space="preserve">
    <value>coalescing assignment</value>
  </data>
  <data name="CannotCreateConstructedFromConstructed" xml:space="preserve">
    <value>Cannot create constructed generic type from another constructed generic type.</value>
  </data>
  <data name="CannotCreateConstructedFromNongeneric" xml:space="preserve">
    <value>Cannot create constructed generic type from non-generic type.</value>
  </data>
  <data name="IDS_FeatureUnconstrainedTypeParameterInNullCoalescingOperator" xml:space="preserve">
    <value>unconstrained type parameters in null coalescing operator</value>
  </data>
  <data name="WRN_NullabilityMismatchInConstraintsOnImplicitImplementation" xml:space="preserve">
    <value>Nullability in constraints for type parameter '{0}' of method '{1}' doesn't match the constraints for type parameter '{2}' of interface method '{3}'. Consider using an explicit interface implementation instead.</value>
  </data>
  <data name="WRN_NullabilityMismatchInConstraintsOnImplicitImplementation_Title" xml:space="preserve">
    <value>Nullability in constraints for type parameter doesn't match the constraints for type parameter in implicitly implemented interface method'.</value>
  </data>
  <data name="WRN_NullabilityMismatchInTypeParameterReferenceTypeConstraint" xml:space="preserve">
    <value>The type '{2}' cannot be used as type parameter '{1}' in the generic type or method '{0}'. Nullability of type argument '{2}' doesn't match 'class' constraint.</value>
  </data>
  <data name="WRN_NullabilityMismatchInTypeParameterReferenceTypeConstraint_Title" xml:space="preserve">
    <value>The type cannot be used as type parameter in the generic type or method. Nullability of type argument doesn't match 'class' constraint.</value>
  </data>
  <data name="ERR_TripleDotNotAllowed" xml:space="preserve">
    <value>Unexpected character sequence '...'</value>
  </data>
  <data name="IDS_FeatureIndexOperator" xml:space="preserve">
    <value>index operator</value>
  </data>
  <data name="IDS_FeatureRangeOperator" xml:space="preserve">
    <value>range operator</value>
  </data>
  <data name="IDS_FeatureStaticLocalFunctions" xml:space="preserve">
    <value>static local functions</value>
  </data>
  <data name="IDS_FeatureNameShadowingInNestedFunctions" xml:space="preserve">
    <value>name shadowing in nested functions</value>
  </data>
  <data name="IDS_FeatureLambdaDiscardParameters" xml:space="preserve">
    <value>lambda discard parameters</value>
  </data>
  <data name="IDS_FeatureMemberNotNull" xml:space="preserve">
    <value>MemberNotNull attribute</value>
  </data>
  <data name="IDS_FeatureNativeInt" xml:space="preserve">
    <value>native-sized integers</value>
  </data>
  <data name="ERR_BadDynamicAwaitForEach" xml:space="preserve">
    <value>Cannot use a collection of dynamic type in an asynchronous foreach</value>
  </data>
  <data name="ERR_NullableDirectiveQualifierExpected" xml:space="preserve">
    <value>Expected 'enable', 'disable', or 'restore'</value>
  </data>
  <data name="ERR_NullableDirectiveTargetExpected" xml:space="preserve">
    <value>Expected 'warnings', 'annotations', or end of directive</value>
  </data>
  <data name="WRN_MissingNonNullTypesContextForAnnotationInGeneratedCode" xml:space="preserve">
    <value>The annotation for nullable reference types should only be used in code within a '#nullable' annotations context. Auto-generated code requires an explicit '#nullable' directive in source.</value>
  </data>
  <data name="WRN_MissingNonNullTypesContextForAnnotationInGeneratedCode_Title" xml:space="preserve">
    <value>The annotation for nullable reference types should only be used in code within a '#nullable' annotations context. Auto-generated code requires an explicit '#nullable' directive in source.</value>
  </data>
  <data name="WRN_NullReferenceInitializer" xml:space="preserve">
    <value>Object or collection initializer implicitly dereferences possibly null member '{0}'.</value>
  </data>
  <data name="WRN_NullReferenceInitializer_Title" xml:space="preserve">
    <value>Object or collection initializer implicitly dereferences possibly null member.</value>
  </data>
  <data name="ERR_ExpressionTreeCantContainRefStruct" xml:space="preserve">
    <value>Expression tree cannot contain value of ref struct or restricted type '{0}'.</value>
  </data>
  <data name="ERR_ElseCannotStartStatement" xml:space="preserve">
    <value>'else' cannot start a statement.</value>
  </data>
  <data name="ERR_ExpressionTreeCantContainNullCoalescingAssignment" xml:space="preserve">
    <value>An expression tree may not contain a null coalescing assignment</value>
  </data>
  <data name="ERR_BadNullableContextOption" xml:space="preserve">
    <value>Invalid option '{0}' for /nullable; must be 'disable', 'enable', 'warnings' or 'annotations'</value>
  </data>
  <data name="ERR_SwitchGoverningExpressionRequiresParens" xml:space="preserve">
    <value>Parentheses are required around the switch governing expression.</value>
  </data>
  <data name="ERR_TupleElementNameMismatch" xml:space="preserve">
    <value>The name '{0}' does not identify tuple element '{1}'.</value>
  </data>
  <data name="ERR_DeconstructParameterNameMismatch" xml:space="preserve">
    <value>The name '{0}' does not match the corresponding 'Deconstruct' parameter '{1}'.</value>
  </data>
  <data name="ERR_IsPatternImpossible" xml:space="preserve">
    <value>An expression of type '{0}' can never match the provided pattern.</value>
  </data>
  <data name="WRN_IsPatternAlways" xml:space="preserve">
    <value>An expression of type '{0}' always matches the provided pattern.</value>
  </data>
  <data name="WRN_IsPatternAlways_Title" xml:space="preserve">
    <value>The input always matches the provided pattern.</value>
  </data>
  <data name="WRN_GivenExpressionNeverMatchesPattern" xml:space="preserve">
    <value>The given expression never matches the provided pattern.</value>
  </data>
  <data name="WRN_GivenExpressionNeverMatchesPattern_Title" xml:space="preserve">
    <value>The given expression never matches the provided pattern.</value>
  </data>
  <data name="WRN_GivenExpressionAlwaysMatchesConstant" xml:space="preserve">
    <value>The given expression always matches the provided constant.</value>
  </data>
  <data name="WRN_GivenExpressionAlwaysMatchesConstant_Title" xml:space="preserve">
    <value>The given expression always matches the provided constant.</value>
  </data>
  <data name="WRN_GivenExpressionAlwaysMatchesPattern" xml:space="preserve">
    <value>The given expression always matches the provided pattern.</value>
  </data>
  <data name="WRN_GivenExpressionAlwaysMatchesPattern_Title" xml:space="preserve">
    <value>The given expression always matches the provided pattern.</value>
  </data>
  <data name="ERR_FeatureNotAvailableInVersion8_0" xml:space="preserve">
    <value>Feature '{0}' is not available in C# 8.0. Please use language version {1} or greater.</value>
  </data>
  <data name="ERR_PointerTypeInPatternMatching" xml:space="preserve">
    <value>Pattern-matching is not permitted for pointer types.</value>
  </data>
  <data name="ERR_ArgumentNameInITuplePattern" xml:space="preserve">
    <value>Element names are not permitted when pattern-matching via 'System.Runtime.CompilerServices.ITuple'.</value>
  </data>
  <data name="ERR_DiscardPatternInSwitchStatement" xml:space="preserve">
    <value>The discard pattern is not permitted as a case label in a switch statement. Use 'case var _:' for a discard pattern, or 'case @_:' for a constant named '_'.</value>
  </data>
  <data name="WRN_NullabilityMismatchInExplicitlyImplementedInterface" xml:space="preserve">
    <value>Nullability of reference types in explicit interface specifier doesn't match interface implemented by the type.</value>
  </data>
  <data name="WRN_NullabilityMismatchInExplicitlyImplementedInterface_Title" xml:space="preserve">
    <value>Nullability of reference types in explicit interface specifier doesn't match interface implemented by the type.</value>
  </data>
  <data name="WRN_NullabilityMismatchInInterfaceImplementedByBase" xml:space="preserve">
    <value>'{0}' does not implement interface member '{1}'. Nullability of reference types in interface implemented by the base type doesn't match.</value>
  </data>
  <data name="WRN_NullabilityMismatchInInterfaceImplementedByBase_Title" xml:space="preserve">
    <value>Type does not implement interface member. Nullability of reference types in interface implemented by the base type doesn't match.</value>
  </data>
  <data name="WRN_DuplicateInterfaceWithNullabilityMismatchInBaseList" xml:space="preserve">
    <value>'{0}' is already listed in the interface list on type '{1}' with different nullability of reference types.</value>
  </data>
  <data name="WRN_DuplicateInterfaceWithNullabilityMismatchInBaseList_Title" xml:space="preserve">
    <value>Interface is already listed in the interface list with different nullability of reference types.</value>
  </data>
  <data name="ERR_DuplicateExplicitImpl" xml:space="preserve">
    <value>'{0}' is explicitly implemented more than once.</value>
  </data>
  <data name="ERR_UsingVarInSwitchCase" xml:space="preserve">
    <value>A using variable cannot be used directly within a switch section (consider using braces). </value>
  </data>
  <data name="ERR_GoToForwardJumpOverUsingVar" xml:space="preserve">
    <value>A goto cannot jump to a location after a using declaration.</value>
  </data>
  <data name="ERR_GoToBackwardJumpOverUsingVar" xml:space="preserve">
    <value>A goto cannot jump to a location before a using declaration within the same block.</value>
  </data>
  <data name="IDS_FeatureUsingDeclarations" xml:space="preserve">
    <value>using declarations</value>
  </data>
  <data name="IDS_FeatureDisposalPattern" xml:space="preserve">
    <value>pattern-based disposal</value>
  </data>
  <data name="ERR_FeatureInPreview" xml:space="preserve">
    <value>The feature '{0}' is currently in Preview and *unsupported*. To use Preview features, use the 'preview' language version.</value>
  </data>
  <data name="IDS_DefaultInterfaceImplementation" xml:space="preserve">
    <value>default interface implementation</value>
  </data>
  <data name="ERR_RuntimeDoesNotSupportDefaultInterfaceImplementation" xml:space="preserve">
    <value>Target runtime doesn't support default interface implementation.</value>
  </data>
  <data name="ERR_RuntimeDoesNotSupportDefaultInterfaceImplementationForMember" xml:space="preserve">
    <value>'{0}' cannot implement interface member '{1}' in type '{2}' because the target runtime doesn't support default interface implementation.</value>
  </data>
  <data name="ERR_InvalidModifierForLanguageVersion" xml:space="preserve">
    <value>The modifier '{0}' is not valid for this item in C# {1}. Please use language version '{2}' or greater.</value>
  </data>
  <data name="ERR_ImplicitImplementationOfNonPublicInterfaceMember" xml:space="preserve">
    <value>'{0}' does not implement interface member '{1}'. '{2}' cannot implicitly implement a non-public member in C# {3}. Please use language version '{4}' or greater.</value>
  </data>
  <data name="ERR_MostSpecificImplementationIsNotFound" xml:space="preserve">
    <value>Interface member '{0}' does not have a most specific implementation. Neither '{1}', nor '{2}' are most specific.</value>
  </data>
  <data name="ERR_LanguageVersionDoesNotSupportInterfaceImplementationForMember" xml:space="preserve">
    <value>'{0}' cannot implement interface member '{1}' in type '{2}' because feature '{3}' is not available in C# {4}. Please use language version '{5}' or greater.</value>
  </data>
  <data name="ERR_RuntimeDoesNotSupportProtectedAccessForInterfaceMember" xml:space="preserve">
    <value>Target runtime doesn't support 'protected', 'protected internal', or 'private protected' accessibility for a member of an interface.</value>
  </data>
  <data name="ERR_DefaultInterfaceImplementationInNoPIAType" xml:space="preserve">
    <value>Type '{0}' cannot be embedded because it has a non-abstract member. Consider setting the 'Embed Interop Types' property to false.</value>
  </data>
  <data name="WRN_SwitchExpressionNotExhaustiveForNull" xml:space="preserve">
    <value>The switch expression does not handle some null inputs (it is not exhaustive). For example, the pattern '{0}' is not covered.</value>
  </data>
  <data name="WRN_SwitchExpressionNotExhaustiveForNull_Title" xml:space="preserve">
    <value>The switch expression does not handle some null inputs.</value>
  </data>
  <data name="WRN_SwitchExpressionNotExhaustiveForNullWithWhen" xml:space="preserve">
    <value>The switch expression does not handle some null inputs (it is not exhaustive). For example, the pattern '{0}' is not covered. However, a pattern with a 'when' clause might successfully match this value.</value>
  </data>
  <data name="WRN_SwitchExpressionNotExhaustiveForNullWithWhen_Title" xml:space="preserve">
    <value>The switch expression does not handle some null inputs.</value>
  </data>
  <data name="ERR_AttributeNotOnEventAccessor" xml:space="preserve">
    <value>Attribute '{0}' is not valid on event accessors. It is only valid on '{1}' declarations.</value>
  </data>
  <data name="IDS_FeatureObsoleteOnPropertyAccessor" xml:space="preserve">
    <value>obsolete on property accessor</value>
  </data>
  <data name="WRN_UnconsumedEnumeratorCancellationAttributeUsage" xml:space="preserve">
    <value>The EnumeratorCancellationAttribute applied to parameter '{0}' will have no effect. The attribute is only effective on a parameter of type CancellationToken in an async-iterator method returning IAsyncEnumerable</value>
  </data>
  <data name="WRN_UnconsumedEnumeratorCancellationAttributeUsage_Title" xml:space="preserve">
    <value>The EnumeratorCancellationAttribute will have no effect. The attribute is only effective on a parameter of type CancellationToken in an async-iterator method returning IAsyncEnumerable</value>
  </data>
  <data name="WRN_UndecoratedCancellationTokenParameter" xml:space="preserve">
    <value>Async-iterator '{0}' has one or more parameters of type 'CancellationToken' but none of them is decorated with the 'EnumeratorCancellation' attribute, so the cancellation token parameter from the generated 'IAsyncEnumerable&lt;&gt;.GetAsyncEnumerator' will be unconsumed</value>
  </data>
  <data name="WRN_UndecoratedCancellationTokenParameter_Title" xml:space="preserve">
    <value>Async-iterator member has one or more parameters of type 'CancellationToken' but none of them is decorated with the 'EnumeratorCancellation' attribute, so the cancellation token parameter from the generated 'IAsyncEnumerable&lt;&gt;.GetAsyncEnumerator' will be unconsumed</value>
  </data>
  <data name="ERR_MultipleEnumeratorCancellationAttributes" xml:space="preserve">
    <value>The attribute [EnumeratorCancellation] cannot be used on multiple parameters</value>
  </data>
  <data name="ERR_OverrideRefConstraintNotSatisfied" xml:space="preserve">
    <value>Method '{0}' specifies a 'class' constraint for type parameter '{1}', but corresponding type parameter '{2}' of overridden or explicitly implemented method '{3}' is not a reference type.</value>
  </data>
  <data name="ERR_OverrideValConstraintNotSatisfied" xml:space="preserve">
    <value>Method '{0}' specifies a 'struct' constraint for type parameter '{1}', but corresponding type parameter '{2}' of overridden or explicitly implemented method '{3}' is not a non-nullable value type.</value>
  </data>
  <data name="ERR_OverrideDefaultConstraintNotSatisfied" xml:space="preserve">
    <value>Method '{0}' specifies a 'default' constraint for type parameter '{1}', but corresponding type parameter '{2}' of overridden or explicitly implemented method '{3}' is constrained to a reference type or a value type.</value>
  </data>
  <data name="ERR_DefaultConstraintOverrideOnly" xml:space="preserve">
    <value>The 'default' constraint is valid on override and explicit interface implementation methods only.</value>
  </data>
  <data name="IDS_OverrideWithConstraints" xml:space="preserve">
    <value>constraints for override and explicit interface implementation methods</value>
  </data>
  <data name="WRN_NullabilityMismatchInConstraintsOnPartialImplementation" xml:space="preserve">
    <value>Partial method declarations of '{0}' have inconsistent nullability in constraints for type parameter '{1}'</value>
  </data>
  <data name="WRN_NullabilityMismatchInConstraintsOnPartialImplementation_Title" xml:space="preserve">
    <value>Partial method declarations have inconsistent nullability in constraints for type parameter</value>
  </data>
  <data name="IDS_FeatureNestedStackalloc" xml:space="preserve">
    <value>stackalloc in nested expressions</value>
  </data>
  <data name="WRN_NullabilityMismatchInTypeParameterNotNullConstraint" xml:space="preserve">
    <value>The type '{2}' cannot be used as type parameter '{1}' in the generic type or method '{0}'. Nullability of type argument '{2}' doesn't match 'notnull' constraint.</value>
  </data>
  <data name="WRN_NullabilityMismatchInTypeParameterNotNullConstraint_Title" xml:space="preserve">
    <value>The type cannot be used as type parameter in the generic type or method. Nullability of type argument doesn't match 'notnull' constraint.</value>
  </data>
  <data name="IDS_FeatureNotNullGenericTypeConstraint" xml:space="preserve">
    <value>notnull generic type constraint</value>
  </data>
  <data name="ERR_DuplicateNullSuppression" xml:space="preserve">
    <value>Duplicate null suppression operator ('!')</value>
  </data>
  <data name="ERR_ReAbstractionInNoPIAType" xml:space="preserve">
    <value>Type '{0}' cannot be embedded because it has a re-abstraction of a member from base interface. Consider setting the 'Embed Interop Types' property to false.</value>
  </data>
  <data name="ERR_BadSwitchValue" xml:space="preserve">
    <value>Command-line syntax error: '{0}' is not a valid value for the '{1}' option. The value must be of the form '{2}'.</value>
  </data>
  <data name="IDS_FeatureFunctionPointers" xml:space="preserve">
    <value>function pointers</value>
  </data>
  <data name="IDS_AddressOfMethodGroup" xml:space="preserve">
    <value>&amp;method group</value>
  </data>
  <data name="ERR_InvalidFunctionPointerCallingConvention" xml:space="preserve">
    <value>'{0}' is not a valid calling convention specifier for a function pointer.</value>
  </data>
  <data name="ERR_TypeNotFound" xml:space="preserve">
    <value>Type '{0}' is not defined.</value>
  </data>
  <data name="ERR_TypeMustBePublic" xml:space="preserve">
    <value>Type '{0}' must be public to be used as a calling convention.</value>
  </data>
  <data name="WRN_SyncAndAsyncEntryPoints" xml:space="preserve">
    <value>Method '{0}' will not be used as an entry point because a synchronous entry point '{1}' was found.</value>
  </data>
  <data name="ERR_InternalError" xml:space="preserve">
    <value>Internal error in the C# compiler.</value>
  </data>
  <data name="IDS_FeatureStaticAnonymousFunction" xml:space="preserve">
    <value>static anonymous function</value>
  </data>
  <data name="ERR_StaticAnonymousFunctionCannotCaptureThis" xml:space="preserve">
    <value>A static anonymous function cannot contain a reference to 'this' or 'base'.</value>
  </data>
  <data name="ERR_StaticAnonymousFunctionCannotCaptureVariable" xml:space="preserve">
    <value>A static anonymous function cannot contain a reference to '{0}'.</value>
  </data>
  <data name="IDS_FeatureAsyncUsing" xml:space="preserve">
    <value>asynchronous using</value>
  </data>
  <data name="IDS_FeatureParenthesizedPattern" xml:space="preserve">
    <value>parenthesized pattern</value>
  </data>
  <data name="IDS_FeatureOrPattern" xml:space="preserve">
    <value>or pattern</value>
  </data>
  <data name="IDS_FeatureAndPattern" xml:space="preserve">
    <value>and pattern</value>
  </data>
  <data name="IDS_FeatureNotPattern" xml:space="preserve">
    <value>not pattern</value>
  </data>
  <data name="IDS_FeatureTypePattern" xml:space="preserve">
    <value>type pattern</value>
  </data>
  <data name="IDS_FeatureRelationalPattern" xml:space="preserve">
    <value>relational pattern</value>
  </data>
  <data name="ERR_VarianceInterfaceNesting" xml:space="preserve">
    <value>Enums, classes, and structures cannot be declared in an interface that has an 'in' or 'out' type parameter.</value>
  </data>
  <data name="ERR_ExternEventInitializer" xml:space="preserve">
    <value>'{0}': extern event cannot have initializer</value>
  </data>
  <data name="ERR_ImplicitIndexIndexerWithName" xml:space="preserve">
    <value>Invocation of implicit Index Indexer cannot name the argument.</value>
  </data>
  <data name="ERR_ImplicitRangeIndexerWithName" xml:space="preserve">
    <value>Invocation of implicit Range Indexer cannot name the argument.</value>
  </data>
  <data name="ERR_ImplicitObjectCreationIllegalTargetType" xml:space="preserve">
    <value>The type '{0}' may not be used as the target type of new()</value>
  </data>
  <data name="ERR_ImplicitObjectCreationNotValid" xml:space="preserve">
    <value>Use of new() is not valid in this context</value>
  </data>
  <data name="ERR_ImplicitObjectCreationNoTargetType" xml:space="preserve">
    <value>There is no target type for '{0}'</value>
  </data>
  <data name="IDS_FeatureImplicitObjectCreation" xml:space="preserve">
    <value>target-typed object creation</value>
  </data>
  <data name="ERR_ExpressionTreeContainsPatternImplicitIndexer" xml:space="preserve">
    <value>An expression tree may not contain a pattern System.Index or System.Range indexer access</value>
  </data>
  <data name="ERR_ExpressionTreeContainsFromEndIndexExpression" xml:space="preserve">
    <value>An expression tree may not contain a from-end index ('^') expression.</value>
  </data>
  <data name="ERR_ExpressionTreeContainsRangeExpression" xml:space="preserve">
    <value>An expression tree may not contain a range ('..') expression.</value>
  </data>
  <data name="WRN_GeneratorFailedDuringGeneration" xml:space="preserve">
    <value>Generator '{0}' failed to generate source. It will not contribute to the output and compilation errors may occur as a result. Exception was of type '{1}' with message '{2}'.
{3}</value>
    <comment>{0} is the name of the generator that failed.
{1} is the type of exception that was thrown.
{2} is the message in the exception.
{3} is the string representation of the exception that was thrown.</comment>
  </data>
  <data name="WRN_GeneratorFailedDuringInitialization" xml:space="preserve">
    <value>Generator '{0}' failed to initialize. It will not contribute to the output and compilation errors may occur as a result. Exception was of type '{1}' with message '{2}'.
{3}</value>
    <comment>{0} is the name of the generator that failed.
{1} is the type of exception that was thrown.
{2} is the message in the exception.
{3} is the string representation of the exception that was thrown.</comment>
  </data>
  <data name="WRN_GeneratorFailedDuringGeneration_Title" xml:space="preserve">
    <value>Generator failed to generate source.</value>
  </data>
  <data name="WRN_GeneratorFailedDuringInitialization_Title" xml:space="preserve">
    <value>Generator failed to initialize.</value>
  </data>
  <data name="IDS_FeatureRecords" xml:space="preserve">
    <value>records</value>
  </data>
  <data name="IDS_FeatureInitOnlySetters" xml:space="preserve">
    <value>init-only setters</value>
  </data>
  <data name="ERR_InvalidWithReceiverType" xml:space="preserve">
    <value>The receiver of a `with` expression must have a non-void type.</value>
  </data>
  <data name="ERR_CannotClone" xml:space="preserve">
    <value>The receiver type '{0}' is not a valid record type and is not a struct type.</value>
  </data>
  <data name="ERR_AssignmentInitOnly" xml:space="preserve">
    <value>Init-only property or indexer '{0}' can only be assigned in an object initializer, or on 'this' or 'base' in an instance constructor or an 'init' accessor.</value>
  </data>
  <data name="ERR_DesignatorBeneathPatternCombinator" xml:space="preserve">
    <value>A variable may not be declared within a 'not' or 'or' pattern.</value>
  </data>
  <data name="ERR_UnsupportedTypeForRelationalPattern" xml:space="preserve">
    <value>Relational patterns may not be used for a value of type '{0}'.</value>
  </data>
  <data name="ERR_RelationalPatternWithNaN" xml:space="preserve">
    <value>Relational patterns may not be used for a floating-point NaN.</value>
  </data>
  <data name="IDS_FeatureSpanCharConstantPattern" xml:space="preserve">
    <value>pattern matching ReadOnly/Span&lt;char&gt; on constant string</value>
  </data>
  <data name="IDS_FeatureExtendedPartialMethods" xml:space="preserve">
    <value>extended partial methods</value>
  </data>
  <data name="IDS_FeatureConstantInterpolatedStrings" xml:space="preserve">
    <value>constant interpolated strings</value>
  </data>
  <data name="ERR_PartialMethodWithNonVoidReturnMustHaveAccessMods" xml:space="preserve">
    <value>Partial method '{0}' must have accessibility modifiers because it has a non-void return type.</value>
  </data>
  <data name="ERR_PartialMethodWithOutParamMustHaveAccessMods" xml:space="preserve">
    <value>Partial method '{0}' must have accessibility modifiers because it has 'out' parameters.</value>
  </data>
  <data name="ERR_PartialMethodWithAccessibilityModsMustHaveImplementation" xml:space="preserve">
    <value>Partial method '{0}' must have an implementation part because it has accessibility modifiers.</value>
  </data>
  <data name="ERR_PartialMethodWithExtendedModMustHaveAccessMods" xml:space="preserve">
    <value>Partial method '{0}' must have accessibility modifiers because it has a 'virtual', 'override', 'sealed', 'new', or 'extern' modifier.</value>
  </data>
  <data name="ERR_PartialMemberAccessibilityDifference" xml:space="preserve">
    <value>Both partial member declarations must have identical accessibility modifiers.</value>
  </data>
  <data name="ERR_PartialMemberExtendedModDifference" xml:space="preserve">
    <value>Both partial member declarations must have identical combinations of 'virtual', 'override', 'sealed', and 'new' modifiers.</value>
  </data>
  <data name="ERR_PartialMethodReturnTypeDifference" xml:space="preserve">
    <value>Both partial method declarations must have the same return type.</value>
  </data>
  <data name="ERR_PartialMemberRefReturnDifference" xml:space="preserve">
    <value>Partial member declarations must have matching ref return values.</value>
  </data>
  <data name="WRN_PartialMethodTypeDifference" xml:space="preserve">
    <value>Partial method declarations '{0}' and '{1}' have signature differences.</value>
  </data>
  <data name="WRN_PartialMethodTypeDifference_Title" xml:space="preserve">
    <value>Partial method declarations have signature differences.</value>
  </data>
  <data name="IDS_TopLevelStatements" xml:space="preserve">
    <value>top-level statements</value>
  </data>
  <data name="ERR_SimpleProgramLocalIsReferencedOutsideOfTopLevelStatement" xml:space="preserve">
    <value>Cannot use local variable or local function '{0}' declared in a top-level statement in this context.</value>
  </data>
  <data name="ERR_SimpleProgramMultipleUnitsWithTopLevelStatements" xml:space="preserve">
    <value>Only one compilation unit can have top-level statements.</value>
  </data>
  <data name="ERR_TopLevelStatementAfterNamespaceOrType" xml:space="preserve">
    <value>Top-level statements must precede namespace and type declarations.</value>
  </data>
  <data name="ERR_SimpleProgramNotAnExecutable" xml:space="preserve">
    <value>Program using top-level statements must be an executable.</value>
  </data>
  <data name="ERR_InvalidFuncPointerReturnTypeModifier" xml:space="preserve">
    <value>'{0}' is not a valid function pointer return type modifier. Valid modifiers are 'ref' and 'ref readonly'.</value>
  </data>
  <data name="ERR_DupReturnTypeMod" xml:space="preserve">
    <value>A return type can only have one '{0}' modifier.</value>
  </data>
  <data name="ERR_BadFuncPointerParamModifier" xml:space="preserve">
    <value>'{0}' cannot be used as a modifier on a function pointer parameter.</value>
  </data>
  <data name="ERR_BadFuncPointerArgCount" xml:space="preserve">
    <value>Function pointer '{0}' does not take {1} arguments</value>
  </data>
  <data name="ERR_MethFuncPtrMismatch" xml:space="preserve">
    <value>No overload for '{0}' matches function pointer '{1}'</value>
  </data>
  <data name="ERR_FuncPtrRefMismatch" xml:space="preserve">
    <value>Ref mismatch between '{0}' and function pointer '{1}'</value>
  </data>
  <data name="ERR_FuncPtrMethMustBeStatic" xml:space="preserve">
    <value>Cannot create a function pointer for '{0}' because it is not a static method</value>
  </data>
  <data name="ERR_AddressOfMethodGroupInExpressionTree" xml:space="preserve">
    <value>'&amp;' on method groups cannot be used in expression trees</value>
  </data>
  <data name="ERR_WrongFuncPtrCallingConvention" xml:space="preserve">
    <value>Calling convention of '{0}' is not compatible with '{1}'.</value>
  </data>
  <data name="ERR_MissingAddressOf" xml:space="preserve">
    <value>Cannot convert method group to function pointer (Are you missing a '&amp;'?)</value>
  </data>
  <data name="ERR_CannotUseReducedExtensionMethodInAddressOf" xml:space="preserve">
    <value>Cannot use an extension method with a receiver as the target of a '&amp;' operator.</value>
  </data>
  <data name="ERR_CannotUseFunctionPointerAsFixedLocal" xml:space="preserve">
    <value>The type of a local declared in a fixed statement cannot be a function pointer type.</value>
  </data>
  <data name="ERR_UnsupportedCallingConvention" xml:space="preserve">
    <value>The calling convention of '{0}' is not supported by the language.</value>
  </data>
  <data name="ERR_RuntimeDoesNotSupportUnmanagedDefaultCallConv" xml:space="preserve">
    <value>The target runtime doesn't support extensible or runtime-environment default calling conventions.</value>
  </data>
  <data name="NotSameNumberParameterTypesAndRefKinds" xml:space="preserve">
    <value>Given {0} parameter types and {1} parameter ref kinds. These arrays must have the same length.</value>
  </data>
  <data name="OutIsNotValidForReturn" xml:space="preserve">
    <value>'RefKind.Out' is not a valid ref kind for a return type.</value>
  </data>
  <data name="CallingConventionTypesRequireUnmanaged" xml:space="preserve">
    <value>Passing '{0}' is not valid unless '{1}' is 'SignatureCallingConvention.Unmanaged'.</value>
  </data>
  <data name="CallingConventionTypeIsInvalid" xml:space="preserve">
    <value>Cannot use '{0}' as a calling convention modifier.</value>
  </data>
  <data name="ERR_CannotConvertAddressOfToDelegate" xml:space="preserve">
    <value>Cannot convert &amp;method group '{0}' to delegate type '{1}'.</value>
  </data>
  <data name="ERR_AddressOfToNonFunctionPointer" xml:space="preserve">
    <value>Cannot convert &amp;method group '{0}' to non-function pointer type '{1}'.</value>
  </data>
  <data name="ERR_CannotSpecifyManagedWithUnmanagedSpecifiers" xml:space="preserve">
    <value>'managed' calling convention cannot be combined with unmanaged calling convention specifiers.</value>
  </data>
  <data name="ERR_FeatureNotAvailableInVersion9" xml:space="preserve">
    <value>Feature '{0}' is not available in C# 9.0. Please use language version {1} or greater.</value>
  </data>
  <data name="ERR_FeatureNotAvailableInVersion10" xml:space="preserve">
    <value>Feature '{0}' is not available in C# 10.0. Please use language version {1} or greater.</value>
  </data>
  <data name="ERR_FeatureNotAvailableInVersion11" xml:space="preserve">
    <value>Feature '{0}' is not available in C# 11.0. Please use language version {1} or greater.</value>
  </data>
  <data name="ERR_FeatureNotAvailableInVersion12" xml:space="preserve">
    <value>Feature '{0}' is not available in C# 12.0. Please use language version {1} or greater.</value>
  </data>
  <data name="ERR_FeatureNotAvailableInVersion13" xml:space="preserve">
    <value>Feature '{0}' is not available in C# 13.0. Please use language version {1} or greater.</value>
  </data>
  <data name="ERR_FeatureNotAvailableInVersion14" xml:space="preserve">
    <value>Feature '{0}' is not available in C# 14.0. Please use language version {1} or greater.</value>
  </data>
  <data name="ERR_UnexpectedArgumentList" xml:space="preserve">
    <value>Unexpected argument list.</value>
  </data>
  <data name="ERR_UnexpectedOrMissingConstructorInitializerInRecord" xml:space="preserve">
    <value>A constructor declared in a type with parameter list must have 'this' constructor initializer.</value>
  </data>
  <data name="ERR_MultipleRecordParameterLists" xml:space="preserve">
    <value>Only a single partial type declaration may have a parameter list</value>
  </data>
  <data name="ERR_BadRecordBase" xml:space="preserve">
    <value>Records may only inherit from object or another record</value>
  </data>
  <data name="ERR_BadInheritanceFromRecord" xml:space="preserve">
    <value>Only records may inherit from records.</value>
  </data>
  <data name="ERR_BadRecordMemberForPositionalParameter" xml:space="preserve">
    <value>Record member '{0}' must be a readable instance property or field of type '{1}' to match positional parameter '{2}'.</value>
  </data>
  <data name="ERR_NoCopyConstructorInBaseType" xml:space="preserve">
    <value>No accessible copy constructor found in base type '{0}'.</value>
  </data>
  <data name="ERR_CopyConstructorMustInvokeBaseCopyConstructor" xml:space="preserve">
    <value>A copy constructor in a record must call a copy constructor of the base, or a parameterless object constructor if the record inherits from object.</value>
  </data>
  <data name="IDS_FeatureTargetTypedConditional" xml:space="preserve">
    <value>target-typed conditional expression</value>
  </data>
  <data name="ERR_NoImplicitConvTargetTypedConditional" xml:space="preserve">
    <value>Conditional expression is not valid in language version {0} because a common type was not found between '{1}' and '{2}'. To use a target-typed conversion, upgrade to language version {3} or greater.</value>
  </data>
  <data name="ERR_DoesNotOverrideMethodFromObject" xml:space="preserve">
    <value>'{0}' does not override expected method from 'object'.</value>
  </data>
  <data name="IDS_FeatureCovariantReturnsForOverrides" xml:space="preserve">
    <value>covariant returns</value>
  </data>
  <data name="ERR_RuntimeDoesNotSupportCovariantReturnsOfClasses" xml:space="preserve">
    <value>'{0}': Target runtime doesn't support covariant return types in overrides. Return type must be '{2}' to match overridden member '{1}'</value>
  </data>
  <data name="ERR_RuntimeDoesNotSupportCovariantPropertiesOfClasses" xml:space="preserve">
    <value>'{0}': Target runtime doesn't support covariant types in overrides. Type must be '{2}' to match overridden member '{1}'</value>
  </data>
  <data name="ERR_SealedAPIInRecord" xml:space="preserve">
    <value>'{0}' cannot be sealed because containing record is not sealed.</value>
  </data>
  <data name="ERR_DoesNotOverrideBaseMethod" xml:space="preserve">
    <value>'{0}' does not override expected method from '{1}'.</value>
  </data>
  <data name="WRN_ConstOutOfRangeChecked" xml:space="preserve">
    <value>Constant value '{0}' may overflow '{1}' at runtime (use 'unchecked' syntax to override)</value>
  </data>
  <data name="WRN_ConstOutOfRangeChecked_Title" xml:space="preserve">
    <value>Constant value may overflow at runtime (use 'unchecked' syntax to override)</value>
  </data>
  <data name="ERR_CloneDisallowedInRecord" xml:space="preserve">
    <value>Members named 'Clone' are disallowed in records.</value>
  </data>
  <data name="WRN_RecordNamedDisallowed" xml:space="preserve">
    <value>Types and aliases should not be named 'record'.</value>
  </data>
  <data name="WRN_RecordNamedDisallowed_Title" xml:space="preserve">
    <value>Types and aliases should not be named 'record'.</value>
  </data>
  <data name="ERR_NotOverridableAPIInRecord" xml:space="preserve">
    <value>'{0}' must allow overriding because the containing record is not sealed.</value>
  </data>
  <data name="ERR_NonPublicAPIInRecord" xml:space="preserve">
    <value>Record member '{0}' must be public.</value>
  </data>
  <data name="ERR_SignatureMismatchInRecord" xml:space="preserve">
    <value>Record member '{0}' must return '{1}'.</value>
  </data>
  <data name="ERR_NonProtectedAPIInRecord" xml:space="preserve">
    <value>Record member '{0}' must be protected.</value>
  </data>
  <data name="ERR_DoesNotOverrideBaseEqualityContract" xml:space="preserve">
    <value>'{0}' does not override expected property from '{1}'.</value>
  </data>
  <data name="ERR_StaticAPIInRecord" xml:space="preserve">
    <value>Record member '{0}' may not be static.</value>
  </data>
  <data name="ERR_CopyConstructorWrongAccessibility" xml:space="preserve">
    <value>A copy constructor '{0}' must be public or protected because the record is not sealed.</value>
  </data>
  <data name="ERR_NonPrivateAPIInRecord" xml:space="preserve">
    <value>Record member '{0}' must be private.</value>
  </data>
  <data name="WRN_PrecedenceInversion" xml:space="preserve">
    <value>Operator '{0}' cannot be used here due to precedence. Use parentheses to disambiguate.</value>
  </data>
  <data name="WRN_PrecedenceInversion_Title" xml:space="preserve">
    <value>Operator cannot be used here due to precedence.</value>
  </data>
  <data name="IDS_FeatureModuleInitializers" xml:space="preserve">
    <value>module initializers</value>
  </data>
  <data name="ERR_ModuleInitializerMethodMustBeAccessibleOutsideTopLevelType" xml:space="preserve">
    <value>Module initializer method '{0}' must be accessible at the module level</value>
  </data>
  <data name="ERR_ModuleInitializerMethodMustBeStaticParameterlessVoid" xml:space="preserve">
    <value>Module initializer method '{0}' must be static, and non-virtual, must have no parameters, and must return 'void'</value>
  </data>
  <data name="ERR_ModuleInitializerMethodAndContainingTypesMustNotBeGeneric" xml:space="preserve">
    <value>Module initializer method '{0}' must not be generic and must not be contained in a generic type</value>
  </data>
  <data name="ERR_ModuleInitializerMethodMustBeOrdinary" xml:space="preserve">
    <value>A module initializer must be an ordinary member method</value>
  </data>
  <data name="IDS_FeatureExtensionGetAsyncEnumerator" xml:space="preserve">
    <value>extension GetAsyncEnumerator</value>
  </data>
  <data name="IDS_FeatureExtensionGetEnumerator" xml:space="preserve">
    <value>extension GetEnumerator</value>
  </data>
  <data name="ERR_UnmanagedCallersOnlyRequiresStatic" xml:space="preserve">
    <value>'UnmanagedCallersOnly' can only be applied to ordinary static non-abstract, non-virtual methods or static local functions.</value>
    <comment>UnmanagedCallersOnly is not localizable.</comment>
  </data>
  <data name="ERR_InvalidUnmanagedCallersOnlyCallConv" xml:space="preserve">
    <value>'{0}' is not a valid calling convention type for 'UnmanagedCallersOnly'.</value>
    <comment>UnmanagedCallersOnly is not localizable.</comment>
  </data>
  <data name="ERR_CannotUseManagedTypeInUnmanagedCallersOnly" xml:space="preserve">
    <value>Cannot use '{0}' as a {1} type on a method attributed with 'UnmanagedCallersOnly'.</value>
    <comment>1 is the localized word for 'parameter' or 'return'. UnmanagedCallersOnly is not localizable.</comment>
  </data>
  <data name="ERR_UnmanagedCallersOnlyMethodOrTypeCannotBeGeneric" xml:space="preserve">
    <value>Methods attributed with 'UnmanagedCallersOnly' cannot have generic type parameters and cannot be declared in a generic type.</value>
    <comment>UnmanagedCallersOnly is not localizable.</comment>
  </data>
  <data name="ERR_UnmanagedCallersOnlyMethodsCannotBeCalledDirectly" xml:space="preserve">
    <value>'{0}' is attributed with 'UnmanagedCallersOnly' and cannot be called directly. Obtain a function pointer to this method.</value>
    <comment>UnmanagedCallersOnly is not localizable.</comment>
  </data>
  <data name="ERR_UnmanagedCallersOnlyMethodsCannotBeConvertedToDelegate" xml:space="preserve">
    <value>'{0}' is attributed with 'UnmanagedCallersOnly' and cannot be converted to a delegate type. Obtain a function pointer to this method.</value>
    <comment>UnmanagedCallersOnly is not localizable.</comment>
  </data>
  <data name="ERR_EntryPointCannotBeUnmanagedCallersOnly" xml:space="preserve">
    <value>Application entry points cannot be attributed with 'UnmanagedCallersOnly'.</value>
    <comment>UnmanagedCallersOnly is not localizable.</comment>
  </data>
  <data name="ERR_ModuleInitializerCannotBeUnmanagedCallersOnly" xml:space="preserve">
    <value>Module initializer cannot be attributed with 'UnmanagedCallersOnly'.</value>
    <comment>UnmanagedCallersOnly is not localizable.</comment>
  </data>
  <data name="WRN_RecordEqualsWithoutGetHashCode" xml:space="preserve">
    <value>'{0}' defines 'Equals' but not 'GetHashCode'</value>
    <comment>'GetHashCode' and 'Equals' are not localizable.</comment>
  </data>
  <data name="WRN_RecordEqualsWithoutGetHashCode_Title" xml:space="preserve">
    <value>Record defines 'Equals' but not 'GetHashCode'.</value>
    <comment>'GetHashCode' and 'Equals' are not localizable.</comment>
  </data>
  <data name="ERR_InitCannotBeReadonly" xml:space="preserve">
    <value>'init' accessors cannot be marked 'readonly'. Mark '{0}' readonly instead.</value>
  </data>
  <data name="IDS_FeatureDiscards" xml:space="preserve">
    <value>discards</value>
  </data>
  <data name="IDS_FeatureMixedDeclarationsAndExpressionsInDeconstruction" xml:space="preserve">
    <value>Mixed declarations and expressions in deconstruction</value>
  </data>
  <data name="IDS_FeatureRecordStructs" xml:space="preserve">
    <value>record structs</value>
    <comment>'record structs' is not localizable.</comment>
  </data>
  <data name="IDS_FeatureWithOnStructs" xml:space="preserve">
    <value>with on structs</value>
  </data>
  <data name="IDS_FeatureWithOnAnonymousTypes" xml:space="preserve">
    <value>with on anonymous types</value>
  </data>
  <data name="IDS_AsyncMethodBuilderOverride" xml:space="preserve">
    <value>async method builder override</value>
  </data>
  <data name="IDS_FeaturePositionalFieldsInRecords" xml:space="preserve">
    <value>positional fields in records</value>
  </data>
  <data name="IDS_FeatureParameterlessStructConstructors" xml:space="preserve">
    <value>parameterless struct constructors</value>
  </data>
  <data name="IDS_FeatureStructFieldInitializers" xml:space="preserve">
    <value>struct field initializers</value>
  </data>
  <data name="IDS_FeatureRefFields" xml:space="preserve">
    <value>ref fields</value>
  </data>
  <data name="IDS_FeatureVarianceSafetyForStaticInterfaceMembers" xml:space="preserve">
    <value>variance safety for static interface members</value>
  </data>
  <data name="IDS_FeatureCollectionExpressions" xml:space="preserve">
    <value>collection expressions</value>
  </data>
  <data name="IDS_CollectionExpression" xml:space="preserve">
    <value>collection expression</value>
  </data>
  <data name="ERR_CollectionExpressionTargetTypeNotConstructible" xml:space="preserve">
    <value>Cannot initialize type '{0}' with a collection expression because the type is not constructible.</value>
  </data>
  <data name="ERR_ExpressionTreeContainsCollectionExpression" xml:space="preserve">
    <value>An expression tree may not contain a collection expression.</value>
  </data>
  <data name="ERR_CollectionExpressionNoTargetType" xml:space="preserve">
    <value>There is no target type for the collection expression.</value>
  </data>
  <data name="ERR_CollectionBuilderAttributeMethodNotFound" xml:space="preserve">
    <value>Could not find an accessible '{0}' method with the expected signature: a static method with a single parameter of type 'ReadOnlySpan&lt;{1}&gt;' and return type '{2}'.</value>
  </data>
  <data name="ERR_CollectionBuilderNoElementType" xml:space="preserve">
    <value>'{0}' has a CollectionBuilderAttribute but no element type.</value>
  </data>
  <data name="ERR_CollectionExpressionTargetNoElementType" xml:space="preserve">
    <value>Collection expression target '{0}' has no element type.</value>
  </data>
  <data name="ERR_CollectionExpressionMissingConstructor" xml:space="preserve">
    <value>Collection expression type must have an applicable constructor that can be called with no arguments.</value>
  </data>
  <data name="ERR_CollectionExpressionMissingAdd" xml:space="preserve">
    <value>Collection expression type '{0}' must have an instance or extension method 'Add' that can be called with a single argument.</value>
  </data>
  <data name="ERR_CollectionBuilderAttributeInvalidType" xml:space="preserve">
    <value>The CollectionBuilderAttribute builder type must be a non-generic class or struct.</value>
  </data>
  <data name="ERR_CollectionBuilderAttributeInvalidMethodName" xml:space="preserve">
    <value>The CollectionBuilderAttribute method name is invalid.</value>
  </data>
  <data name="ERR_CollectionExpressionEscape" xml:space="preserve">
    <value>A collection expression of type '{0}' cannot be used in this context because it may be exposed outside of the current scope.</value>
  </data>
  <data name="INF_TooManyBoundLambdas" xml:space="preserve">
    <value>Compiling requires binding the lambda expression at least {0} times. Consider declaring the lambda expression with explicit parameter types, or if the containing method call is generic, consider using explicit type arguments.</value>
  </data>
  <data name="INF_TooManyBoundLambdas_Title" xml:space="preserve">
    <value>Compiling requires binding the lambda expression many times. Consider declaring the lambda expression with explicit parameter types, or if the containing method call is generic, consider using explicit type arguments.</value>
  </data>
  <data name="WRN_FieldIsAmbiguous" xml:space="preserve">
    <value>In language version {0}, the 'field' keyword binds to a synthesized backing field for the property. To avoid generating a synthesized backing field, and to refer to the existing member, use 'this.field' or '@field' instead.</value>
  </data>
  <data name="WRN_FieldIsAmbiguous_Title" xml:space="preserve">
    <value>The 'field' keyword binds to a synthesized backing field for the property.</value>
  </data>
  <data name="ERR_VariableDeclarationNamedField" xml:space="preserve">
    <value>In language version {0}, 'field' is a keyword within a property accessor. Rename the variable or use the identifier '@field' instead.</value>
  </data>
  <data name="ERR_EqualityContractRequiresGetter" xml:space="preserve">
    <value>Record equality contract property '{0}' must have a get accessor.</value>
  </data>
  <data name="WRN_AnalyzerReferencesFramework" xml:space="preserve">
    <value>The assembly '{0}' containing type '{1}' references .NET Framework, which is not supported.</value>
    <comment>{1} is the type that was loaded, {0} is the containing assembly.</comment>
  </data>
  <data name="WRN_AnalyzerReferencesFramework_Title" xml:space="preserve">
    <value>The loaded assembly references .NET Framework, which is not supported.</value>
  </data>
  <data name="WRN_AnalyzerReferencesNewerCompiler" xml:space="preserve">
    <value>Analyzer assembly '{0}' cannot be used because it references version '{1}' of the compiler, which is newer than the currently running version '{2}'.</value>
  </data>
  <data name="WRN_AnalyzerReferencesNewerCompiler_Title" xml:space="preserve">
    <value>Analyzer assembly cannot be used because it references a newer version of the compiler than the currently running version.</value>
  </data>
  <data name="ERR_BadFieldTypeInRecord" xml:space="preserve">
    <value>The type '{0}' may not be used for a field of a record.</value>
  </data>
  <data name="ERR_FunctionPointersCannotBeCalledWithNamedArguments" xml:space="preserve">
    <value>A function pointer cannot be called with named arguments.</value>
  </data>
  <data name="IDS_FeatureFileScopedNamespace" xml:space="preserve">
    <value>file-scoped namespace</value>
  </data>
  <data name="ERR_MultipleFileScopedNamespace" xml:space="preserve">
    <value>Source file can only contain one file-scoped namespace declaration.</value>
  </data>
  <data name="ERR_FileScopedAndNormalNamespace" xml:space="preserve">
    <value>Source file can not contain both file-scoped and normal namespace declarations.</value>
  </data>
  <data name="ERR_FileScopedNamespaceNotBeforeAllMembers" xml:space="preserve">
    <value>File-scoped namespace must precede all other members in a file.</value>
  </data>
  <data name="WRN_UnreadRecordParameter" xml:space="preserve">
    <value>Parameter '{0}' is unread. Did you forget to use it to initialize the property with that name?</value>
  </data>
  <data name="WRN_UnreadRecordParameter_Title" xml:space="preserve">
    <value>Parameter is unread. Did you forget to use it to initialize the property with that name?</value>
  </data>
  <data name="IDS_FeatureInstanceMemberInNameof" xml:space="preserve">
    <value>instance member in 'nameof'</value>
  </data>
  <data name="ERR_RecordAmbigCtor" xml:space="preserve">
    <value>The primary constructor conflicts with the synthesized copy constructor.</value>
  </data>
  <data name="IDS_FeatureLambdaAttributes" xml:space="preserve">
    <value>lambda attributes</value>
  </data>
  <data name="IDS_FeatureLambdaReturnType" xml:space="preserve">
    <value>lambda return type</value>
  </data>
  <data name="IDS_FeatureInferredDelegateType" xml:space="preserve">
    <value>inferred delegate type</value>
  </data>
  <data name="IDS_FeatureAutoDefaultStructs" xml:space="preserve">
    <value>auto default struct fields</value>
  </data>
  <data name="ERR_LineSpanDirectiveInvalidValue" xml:space="preserve">
    <value>The #line directive value is missing or out of range</value>
  </data>
  <data name="ERR_LineSpanDirectiveEndLessThanStart" xml:space="preserve">
    <value>The #line directive end position must be greater than or equal to the start position</value>
  </data>
  <data name="ERR_LineSpanDirectiveRequiresSpace" xml:space="preserve">
    <value>The #line span directive requires space before the first parenthesis, before the character offset, and before the file name</value>
  </data>
  <data name="WRN_DoNotCompareFunctionPointers" xml:space="preserve">
    <value>Comparison of function pointers might yield an unexpected result, since pointers to the same function may be distinct.</value>
  </data>
  <data name="WRN_DoNotCompareFunctionPointers_Title" xml:space="preserve">
    <value>Do not compare function pointer values</value>
  </data>
  <data name="IDS_FeatureUsingTypeAlias" xml:space="preserve">
    <value>using type alias</value>
  </data>
  <data name="ERR_BadRefInUsingAlias" xml:space="preserve">
    <value>Using alias cannot be a 'ref' type.</value>
  </data>
  <data name="ERR_BadUnsafeInUsingDirective" xml:space="preserve">
    <value>Only a 'using static' or 'using alias' can be 'unsafe'.</value>
  </data>
  <data name="ERR_BadNullableReferenceTypeInUsingAlias" xml:space="preserve">
    <value>Using alias cannot be a nullable reference type.</value>
  </data>
  <data name="ERR_FunctionPointerTypesInAttributeNotSupported" xml:space="preserve">
    <value>Using a function pointer type in this context is not supported.</value>
  </data>
  <data name="ERR_BadCallerArgumentExpressionParamWithoutDefaultValue" xml:space="preserve">
    <value>The CallerArgumentExpressionAttribute may only be applied to parameters with default values</value>
  </data>
  <data name="ERR_NoConversionForCallerArgumentExpressionParam" xml:space="preserve">
    <value>CallerArgumentExpressionAttribute cannot be applied because there are no standard conversions from type '{0}' to type '{1}'</value>
  </data>
  <data name="WRN_CallerArgumentExpressionParamForUnconsumedLocation" xml:space="preserve">
    <value>The CallerArgumentExpressionAttribute applied to parameter '{0}' will have no effect because it applies to a member that is used in contexts that do not allow optional arguments</value>
  </data>
  <data name="WRN_CallerArgumentExpressionParamForUnconsumedLocation_Title" xml:space="preserve">
    <value>The CallerArgumentExpressionAttribute will have no effect because it applies to a member that is used in contexts that do not allow optional arguments</value>
  </data>
  <data name="WRN_CallerFilePathPreferredOverCallerArgumentExpression" xml:space="preserve">
    <value>The CallerArgumentExpressionAttribute applied to parameter '{0}' will have no effect. It is overridden by the CallerFilePathAttribute.</value>
  </data>
  <data name="WRN_CallerFilePathPreferredOverCallerArgumentExpression_Title" xml:space="preserve">
    <value>The CallerArgumentExpressionAttribute will have no effect; it is overridden by the CallerFilePathAttribute</value>
  </data>
  <data name="WRN_CallerLineNumberPreferredOverCallerArgumentExpression" xml:space="preserve">
    <value>The CallerArgumentExpressionAttribute applied to parameter '{0}' will have no effect. It is overridden by the CallerLineNumberAttribute.</value>
  </data>
  <data name="WRN_CallerLineNumberPreferredOverCallerArgumentExpression_Title" xml:space="preserve">
    <value>The CallerArgumentExpressionAttribute will have no effect; it is overridden by the CallerLineNumberAttribute</value>
  </data>
  <data name="WRN_CallerMemberNamePreferredOverCallerArgumentExpression" xml:space="preserve">
    <value>The CallerArgumentExpressionAttribute applied to parameter '{0}' will have no effect. It is overridden by the CallerMemberNameAttribute.</value>
  </data>
  <data name="WRN_CallerMemberNamePreferredOverCallerArgumentExpression_Title" xml:space="preserve">
    <value>The CallerArgumentExpressionAttribute will have no effect; it is overridden by the CallerMemberNameAttribute</value>
  </data>
  <data name="WRN_CallerArgumentExpressionAttributeHasInvalidParameterName" xml:space="preserve">
    <value>The CallerArgumentExpressionAttribute applied to parameter '{0}' will have no effect. It is applied with an invalid parameter name.</value>
  </data>
  <data name="WRN_CallerArgumentExpressionAttributeHasInvalidParameterName_Title" xml:space="preserve">
    <value>The CallerArgumentExpressionAttribute is applied with an invalid parameter name.</value>
  </data>
  <data name="WRN_CallerArgumentExpressionAttributeSelfReferential" xml:space="preserve">
    <value>The CallerArgumentExpressionAttribute applied to parameter '{0}' will have no effect because it's self-referential.</value>
  </data>
  <data name="WRN_CallerArgumentExpressionAttributeSelfReferential_Title" xml:space="preserve">
    <value>The CallerArgumentExpressionAttribute applied to parameter will have no effect because it's self-refential.</value>
  </data>
  <data name="IDS_FeatureSealedToStringInRecord" xml:space="preserve">
    <value>sealed ToString in record</value>
  </data>
  <data name="ERR_InheritingFromRecordWithSealedToString" xml:space="preserve">
    <value>Inheriting from a record with a sealed 'Object.ToString' is not supported in C# {0}. Please use language version '{1}' or greater.</value>
  </data>
  <data name="IDS_FeatureListPattern" xml:space="preserve">
    <value>list pattern</value>
  </data>
  <data name="ERR_UnsupportedTypeForListPattern" xml:space="preserve">
    <value>List patterns may not be used for a value of type '{0}'.</value>
  </data>
  <data name="ERR_ListPatternRequiresLength" xml:space="preserve">
    <value>List patterns may not be used for a value of type '{0}'. No suitable 'Length' or 'Count' property was found.</value>
  </data>
  <data name="ERR_ScopedRefAndRefStructOnly" xml:space="preserve">
    <value>The 'scoped' modifier can be used for refs and ref struct values only.</value>
  </data>
  <data name="ERR_ScopedMismatchInParameterOfOverrideOrImplementation" xml:space="preserve">
    <value>The 'scoped' modifier of parameter '{0}' doesn't match overridden or implemented member.</value>
  </data>
  <data name="WRN_ScopedMismatchInParameterOfOverrideOrImplementation" xml:space="preserve">
    <value>The 'scoped' modifier of parameter '{0}' doesn't match overridden or implemented member.</value>
  </data>
  <data name="WRN_ScopedMismatchInParameterOfOverrideOrImplementation_Title" xml:space="preserve">
    <value>The 'scoped' modifier of parameter doesn't match overridden or implemented member.</value>
  </data>
  <data name="ERR_ScopedMismatchInParameterOfTarget" xml:space="preserve">
    <value>The 'scoped' modifier of parameter '{0}' doesn't match target '{1}'.</value>
  </data>
  <data name="WRN_ScopedMismatchInParameterOfTarget" xml:space="preserve">
    <value>The 'scoped' modifier of parameter '{0}' doesn't match target '{1}'.</value>
  </data>
  <data name="WRN_ScopedMismatchInParameterOfTarget_Title" xml:space="preserve">
    <value>The 'scoped' modifier of parameter doesn't match target.</value>
  </data>
  <data name="ERR_ScopedMismatchInParameterOfPartial" xml:space="preserve">
    <value>The 'scoped' modifier of parameter '{0}' doesn't match partial definition.</value>
  </data>
  <data name="ERR_FixedFieldMustNotBeRef" xml:space="preserve">
    <value>A fixed field must not be a ref field.</value>
  </data>
  <data name="ERR_RefFieldCannotReferToRefStruct" xml:space="preserve">
    <value>A ref field cannot refer to a ref struct.</value>
  </data>
  <data name="ERR_RefFieldInNonRefStruct" xml:space="preserve">
    <value>A ref field can only be declared in a ref struct.</value>
  </data>
  <data name="WRN_UseDefViolationPropertySupportedVersion" xml:space="preserve">
    <value>Auto-implemented property '{0}' is read before being explicitly assigned, causing a preceding implicit assignment of 'default'.</value>
  </data>
  <data name="WRN_UseDefViolationPropertySupportedVersion_Title" xml:space="preserve">
    <value>Auto-implemented property is read before being explicitly assigned, causing a preceding implicit assignment of 'default'.</value>
  </data>
  <data name="WRN_UseDefViolationFieldSupportedVersion" xml:space="preserve">
    <value>Field '{0}' is read before being explicitly assigned, causing a preceding implicit assignment of 'default'.</value>
  </data>
  <data name="WRN_UseDefViolationFieldSupportedVersion_Title" xml:space="preserve">
    <value>Field is read before being explicitly assigned, causing a preceding implicit assignment of 'default'.</value>
  </data>
  <data name="WRN_UseDefViolationThisSupportedVersion" xml:space="preserve">
    <value>The 'this' object is read before all of its fields have been assigned, causing preceding implicit assignments of 'default' to non-explicitly assigned fields.</value>
  </data>
  <data name="WRN_UseDefViolationThisSupportedVersion_Title" xml:space="preserve">
    <value>The 'this' object is read before all of its fields have been assigned, causing preceding implicit assignments of 'default' to non-explicitly assigned fields.</value>
  </data>
  <data name="WRN_UnassignedThisAutoPropertySupportedVersion" xml:space="preserve">
    <value>Control is returned to caller before auto-implemented property '{0}' is explicitly assigned, causing a preceding implicit assignment of 'default'.</value>
  </data>
  <data name="WRN_UnassignedThisAutoPropertySupportedVersion_Title" xml:space="preserve">
    <value>Control is returned to caller before auto-implemented property is explicitly assigned, causing a preceding implicit assignment of 'default'.</value>
  </data>
  <data name="WRN_UnassignedThisSupportedVersion" xml:space="preserve">
    <value>Control is returned to caller before field '{0}' is explicitly assigned, causing a preceding implicit assignment of 'default'.</value>
  </data>
  <data name="WRN_UnassignedThisSupportedVersion_Title" xml:space="preserve">
    <value>Control is returned to caller before field is explicitly assigned, causing a preceding implicit assignment of 'default'.</value>
  </data>
  <data name="ERR_UseDefViolationFieldUnsupportedVersion" xml:space="preserve">
    <value>Use of possibly unassigned field '{0}'. Consider updating to language version '{1}' to auto-default the field.</value>
  </data>
  <data name="ERR_UseDefViolationPropertyUnsupportedVersion" xml:space="preserve">
    <value>Use of possibly unassigned auto-implemented property '{0}'. Consider updating to language version '{1}' to auto-default the property.</value>
  </data>
  <data name="WRN_UseDefViolationFieldUnsupportedVersion" xml:space="preserve">
    <value>Use of possibly unassigned field '{0}'. Consider updating to language version '{1}' to auto-default the field.</value>
  </data>
  <data name="WRN_UseDefViolationFieldUnsupportedVersion_Title" xml:space="preserve">
    <value>Use of possibly unassigned field. Consider updating the language version to auto-default the field.</value>
  </data>
  <data name="WRN_UseDefViolationPropertyUnsupportedVersion" xml:space="preserve">
    <value>Use of possibly unassigned auto-implemented property '{0}'. Consider updating to language version '{1}' to auto-default the property.</value>
  </data>
  <data name="WRN_UseDefViolationPropertyUnsupportedVersion_Title" xml:space="preserve">
    <value>Use of possibly unassigned auto-implemented property. Consider updating the language version to auto-default the property.</value>
  </data>
  <data name="ERR_UnsupportedTypeForSlicePattern" xml:space="preserve">
    <value>Slice patterns may not be used for a value of type '{0}'.</value>
  </data>
  <data name="ERR_MisplacedSlicePattern" xml:space="preserve">
    <value>Slice patterns may only be used once and directly inside a list pattern.</value>
  </data>
  <data name="ERR_HiddenPositionalMember" xml:space="preserve">
    <value>The positional member '{0}' found corresponding to this parameter is hidden.</value>
  </data>
  <data name="IDS_FeatureImprovedInterpolatedStrings" xml:space="preserve">
    <value>interpolated string handlers</value>
  </data>
  <data name="ERR_InterpolatedStringHandlerMethodReturnMalformed" xml:space="preserve">
    <value>Interpolated string handler method '{0}' is malformed. It does not return 'void' or 'bool'.</value>
    <comment>void and bool are keywords</comment>
  </data>
  <data name="ERR_InterpolatedStringHandlerMethodReturnInconsistent" xml:space="preserve">
    <value>Interpolated string handler method '{0}' has inconsistent return type. Expected to return '{1}'.</value>
  </data>
  <data name="ERR_InvalidNameInSubpattern" xml:space="preserve">
    <value>Identifier or a simple member access expected.</value>
  </data>
  <data name="IDS_FeatureExtendedPropertyPatterns" xml:space="preserve">
    <value>extended property patterns</value>
  </data>
  <data name="IDS_FeatureGlobalUsing" xml:space="preserve">
    <value>global using directive</value>
  </data>
  <data name="ERR_GlobalUsingInNamespace" xml:space="preserve">
    <value>A global using directive cannot be used in a namespace declaration.</value>
  </data>
  <data name="ERR_GlobalUsingOutOfOrder" xml:space="preserve">
    <value>A global using directive must precede all non-global using directives.</value>
  </data>
  <data name="ERR_NullInvalidInterpolatedStringHandlerArgumentName" xml:space="preserve">
    <value>null is not a valid parameter name. To get access to the receiver of an instance method, use the empty string as the parameter name.</value>
  </data>
  <data name="ERR_NotInstanceInvalidInterpolatedStringHandlerArgumentName" xml:space="preserve">
    <value>'{0}' is not an instance method, the receiver or extension receiver parameter cannot be an interpolated string handler argument.</value>
  </data>
  <data name="ERR_InvalidInterpolatedStringHandlerArgumentName" xml:space="preserve">
    <value>'{0}' is not a valid parameter name from '{1}'.</value>
  </data>
  <data name="ERR_TypeIsNotAnInterpolatedStringHandlerType" xml:space="preserve">
    <value>'{0}' is not an interpolated string handler type.</value>
  </data>
  <data name="WRN_ParameterOccursAfterInterpolatedStringHandlerParameter" xml:space="preserve">
    <value>Parameter '{0}' occurs after '{1}' in the parameter list, but is used as an argument for interpolated string handler conversions. This will require the caller to reorder parameters with named arguments at the call site. Consider putting the interpolated string handler parameter after all arguments involved.</value>
  </data>
  <data name="WRN_ParameterOccursAfterInterpolatedStringHandlerParameter_Title" xml:space="preserve">
    <value>Parameter to interpolated string handler conversion occurs after handler parameter</value>
  </data>
  <data name="ERR_CannotUseSelfAsInterpolatedStringHandlerArgument" xml:space="preserve">
    <value>InterpolatedStringHandlerArgumentAttribute arguments cannot refer to the parameter the attribute is used on.</value>
    <comment>InterpolatedStringHandlerArgumentAttribute is a type name and should not be translated.</comment>
  </data>
  <data name="ERR_InterpolatedStringHandlerArgumentAttributeMalformed" xml:space="preserve">
    <value>The InterpolatedStringHandlerArgumentAttribute applied to parameter '{0}' is malformed and cannot be interpreted. Construct an instance of '{1}' manually.</value>
    <comment>InterpolatedStringHandlerArgumentAttribute is a type name and should not be translated.</comment>
  </data>
  <data name="ERR_InterpolatedStringHandlerArgumentLocatedAfterInterpolatedString" xml:space="preserve">
    <value>Parameter '{0}' is an argument to the interpolated string handler conversion on parameter '{1}', but the corresponding argument is specified after the interpolated string expression. Reorder the arguments to move '{0}' before '{1}'.</value>
  </data>
  <data name="ERR_InterpolatedStringHandlerArgumentOptionalNotSpecified" xml:space="preserve">
    <value>Parameter '{0}' is not explicitly provided, but is used as an argument to the interpolated string handler conversion on parameter '{1}'. Specify the value of '{0}' before '{1}'.</value>
  </data>
  <data name="ERR_ExpressionTreeContainsInterpolatedStringHandlerConversion" xml:space="preserve">
    <value>An expression tree may not contain an interpolated string handler conversion.</value>
  </data>
  <data name="ERR_InterpolatedStringHandlerCreationCannotUseDynamic" xml:space="preserve">
    <value>An interpolated string handler construction cannot use dynamic. Manually construct an instance of '{0}'.</value>
  </data>
  <data name="ERR_NonPublicParameterlessStructConstructor" xml:space="preserve">
    <value>The parameterless struct constructor must be 'public'.</value>
  </data>
  <data name="IDS_FeatureStaticAbstractMembersInInterfaces" xml:space="preserve">
    <value>static abstract members in interfaces</value>
  </data>
  <data name="ERR_RuntimeDoesNotSupportStaticAbstractMembersInInterfaces" xml:space="preserve">
    <value>Target runtime doesn't support static abstract members in interfaces.</value>
  </data>
  <data name="ERR_GenericConstraintNotSatisfiedInterfaceWithStaticAbstractMembers" xml:space="preserve">
    <value>The interface '{0}' cannot be used as type argument. Static member '{1}' does not have a most specific implementation in the interface.</value>
  </data>
  <data name="ERR_BadAbstractUnaryOperatorSignature" xml:space="preserve">
    <value>The parameter of a unary operator must be the containing type, or its type parameter constrained to it.</value>
  </data>
  <data name="ERR_BadAbstractIncDecSignature" xml:space="preserve">
    <value>The parameter type for ++ or -- operator must be the containing type, or its type parameter constrained to it.</value>
  </data>
  <data name="ERR_BadAbstractIncDecRetType" xml:space="preserve">
    <value>The return type for ++ or -- operator must either match the parameter type, or be derived from the parameter type, or be the containing type's type parameter constrained to it unless the parameter type is a different type parameter.</value>
  </data>
  <data name="ERR_BadAbstractBinaryOperatorSignature" xml:space="preserve">
    <value>One of the parameters of a binary operator must be the containing type, or its type parameter constrained to it.</value>
  </data>
  <data name="ERR_BadAbstractShiftOperatorSignature" xml:space="preserve">
    <value>The first operand of an overloaded shift operator must have the same type as the containing type or its type parameter constrained to it</value>
  </data>
  <data name="ERR_BadAbstractStaticMemberAccess" xml:space="preserve">
    <value>A static virtual or abstract interface member can be accessed only on a type parameter.</value>
  </data>
  <data name="ERR_ExpressionTreeContainsAbstractStaticMemberAccess" xml:space="preserve">
    <value>An expression tree may not contain an access of static virtual or abstract interface member</value>
  </data>
  <data name="ERR_CloseUnimplementedInterfaceMemberNotStatic" xml:space="preserve">
    <value>'{0}' does not implement static interface member '{1}'. '{2}' cannot implement the interface member because it is not static.</value>
  </data>
  <data name="ERR_RuntimeDoesNotSupportStaticAbstractMembersInInterfacesForMember" xml:space="preserve">
    <value>'{0}' cannot implement interface member '{1}' in type '{2}' because the target runtime doesn't support static abstract members in interfaces.</value>
  </data>
  <data name="ERR_ExplicitImplementationOfOperatorsMustBeStatic" xml:space="preserve">
    <value>Explicit implementation of a user-defined operator '{0}' must be declared static</value>
  </data>
  <data name="ERR_AbstractConversionNotInvolvingContainedType" xml:space="preserve">
    <value>User-defined conversion in an interface must convert to or from a type parameter on the enclosing type constrained to the enclosing type</value>
  </data>
  <data name="ERR_InterfaceImplementedByUnmanagedCallersOnlyMethod" xml:space="preserve">
    <value>'UnmanagedCallersOnly' method '{0}' cannot implement interface member '{1}' in type '{2}'</value>
    <comment>UnmanagedCallersOnly is not localizable.</comment>
  </data>
  <data name="HDN_DuplicateWithGlobalUsing" xml:space="preserve">
    <value>The using directive for '{0}' appeared previously as global using</value>
  </data>
  <data name="HDN_DuplicateWithGlobalUsing_Title" xml:space="preserve">
    <value>The using directive appeared previously as global using</value>
  </data>
  <data name="ERR_BuilderAttributeDisallowed" xml:space="preserve">
    <value>The AsyncMethodBuilder attribute is disallowed on anonymous methods without an explicit return type.</value>
  </data>
  <data name="ERR_SimpleProgramIsEmpty" xml:space="preserve">
    <value>At least one top-level statement must be non-empty.</value>
  </data>
  <data name="ERR_LineDoesNotStartWithSameWhitespace" xml:space="preserve">
    <value>Line does not start with the same whitespace as the closing line of the raw string literal.</value>
  </data>
  <data name="ERR_RawStringNotInDirectives" xml:space="preserve">
    <value>Raw string literals are not allowed in preprocessor directives.</value>
  </data>
  <data name="ERR_RawStringDelimiterOnOwnLine" xml:space="preserve">
    <value>Raw string literal delimiter must be on its own line.</value>
  </data>
  <data name="ERR_TooManyQuotesForRawString" xml:space="preserve">
    <value>The raw string literal does not start with enough quote characters to allow this many consecutive quote characters as content.</value>
  </data>
  <data name="ERR_TooManyOpenBracesForRawString" xml:space="preserve">
    <value>The interpolated raw string literal does not start with enough '$' characters to allow this many consecutive opening braces as content.</value>
  </data>
  <data name="ERR_TooManyCloseBracesForRawString" xml:space="preserve">
    <value>The interpolated raw string literal does not start with enough '$' characters to allow this many consecutive closing braces as content.</value>
  </data>
  <data name="ERR_NotEnoughQuotesForRawString" xml:space="preserve">
    <value>Not enough quotes for raw string literal.</value>
  </data>
  <data name="ERR_NotEnoughCloseBracesForRawString" xml:space="preserve">
    <value>The interpolation must end with the same number of closing braces as the number of '$' characters that the raw string literal started with.</value>
  </data>
  <data name="ERR_IllegalAtSequence" xml:space="preserve">
    <value>Sequence of '@' characters is not allowed. A verbatim string or identifier can only have one '@' character and a raw string cannot have any.</value>
  </data>
  <data name="ERR_StringMustStartWithQuoteCharacter" xml:space="preserve">
    <value>String must start with quote character: "</value>
  </data>
  <data name="ERR_UnterminatedRawString" xml:space="preserve">
    <value>Unterminated raw string literal.</value>
  </data>
  <data name="IDS_FeatureRawStringLiterals" xml:space="preserve">
    <value>raw string literals</value>
  </data>
  <data name="ERR_RawStringInVerbatimInterpolatedStrings" xml:space="preserve">
    <value>Multi-line raw string literals are only allowed in verbatim interpolated strings.</value>
  </data>
  <data name="ERR_RawStringMustContainContent" xml:space="preserve">
    <value>Multi-line raw string literals must contain at least one line of content.</value>
  </data>
  <data name="ERR_NewlinesAreNotAllowedInsideANonVerbatimInterpolatedString" xml:space="preserve">
    <value>Newlines inside a non-verbatim interpolated string are not supported in C# {0}. Please use language version {1} or greater.</value>
  </data>
  <data name="IDS_FeatureGenericAttributes" xml:space="preserve">
    <value>generic attributes</value>
  </data>
  <data name="WRN_InterpolatedStringHandlerArgumentAttributeIgnoredOnLambdaParameters" xml:space="preserve">
    <value>InterpolatedStringHandlerArgument has no effect when applied to lambda parameters and will be ignored at the call site.</value>
  </data>
  <data name="WRN_InterpolatedStringHandlerArgumentAttributeIgnoredOnLambdaParameters_Title" xml:space="preserve">
    <value>InterpolatedStringHandlerArgument has no effect when applied to lambda parameters and will be ignored at the call site.</value>
  </data>
  <data name="ERR_LambdaWithAttributesToExpressionTree" xml:space="preserve">
    <value>A lambda expression with attributes cannot be converted to an expression tree</value>
  </data>
  <data name="ERR_RecordStructConstructorCallsDefaultConstructor" xml:space="preserve">
    <value>A constructor declared in a 'struct' with parameter list must have a 'this' initializer that calls the primary constructor or an explicitly declared constructor.</value>
  </data>
  <data name="ERR_StructHasInitializersAndNoDeclaredConstructor" xml:space="preserve">
    <value>A 'struct' with field initializers must include an explicitly declared constructor.</value>
  </data>
  <data name="ERR_PatternSpanCharCannotBeStringNull" xml:space="preserve">
    <value>A string 'null' constant is not supported as a pattern for '{0}'. Use an empty string instead.</value>
  </data>
  <data name="WRN_CompileTimeCheckedOverflow" xml:space="preserve">
    <value>The operation may overflow '{0}' at runtime (use 'unchecked' syntax to override)</value>
  </data>
  <data name="WRN_CompileTimeCheckedOverflow_Title" xml:space="preserve">
    <value>The operation may overflow at runtime (use 'unchecked' syntax to override)</value>
  </data>
  <data name="ERR_CannotUseRefInUnmanagedCallersOnly" xml:space="preserve">
    <value>Cannot use 'ref', 'in', or 'out' in the signature of a method attributed with 'UnmanagedCallersOnly'.</value>
  </data>
  <data name="IDS_FeatureNewLinesInInterpolations" xml:space="preserve">
    <value>newlines in interpolations</value>
  </data>
  <data name="ERR_InterpolatedStringsReferencingInstanceCannotBeInObjectInitializers" xml:space="preserve">
    <value>Interpolated string handler conversions that reference the instance being indexed cannot be used in indexer member initializers.</value>
  </data>
  <data name="ERR_CannotBeMadeNullable" xml:space="preserve">
    <value>'{0}' cannot be made nullable.</value>
  </data>
  <data name="WRN_LowerCaseTypeName" xml:space="preserve">
    <value>The type name '{0}' only contains lower-cased ascii characters. Such names may become reserved for the language.</value>
  </data>
  <data name="WRN_LowerCaseTypeName_Title" xml:space="preserve">
    <value>The type name only contains lower-cased ascii characters. Such names may become reserved for the language.</value>
  </data>
  <data name="ERR_RequiredNameDisallowed" xml:space="preserve">
    <value>Types and aliases cannot be named 'required'.</value>
  </data>
  <data name="IDS_FeatureRequiredMembers" xml:space="preserve">
    <value>required members</value>
  </data>
  <data name="ERR_OverrideMustHaveRequired" xml:space="preserve">
    <value>'{0}' must be required because it overrides required member '{1}'</value>
  </data>
  <data name="ERR_RequiredMemberCannotBeHidden" xml:space="preserve">
    <value>Required member '{0}' cannot be hidden by '{1}'.</value>
  </data>
  <data name="ERR_RequiredMemberCannotBeLessVisibleThanContainingType" xml:space="preserve">
    <value>Required member '{0}' cannot be less visible or have a setter less visible than the containing type '{1}'.</value>
  </data>
  <data name="ERR_ExplicitRequiredMember" xml:space="preserve">
    <value>Do not use 'System.Runtime.CompilerServices.RequiredMemberAttribute'. Use the 'required' keyword on required fields and properties instead.</value>
  </data>
  <data name="ERR_RequiredMemberMustBeSettable" xml:space="preserve">
    <value>Required member '{0}' must be settable.</value>
  </data>
  <data name="ERR_RequiredMemberMustBeSet" xml:space="preserve">
    <value>Required member '{0}' must be set in the object initializer or attribute constructor.</value>
  </data>
  <data name="ERR_RequiredMembersMustBeAssignedValue" xml:space="preserve">
    <value>Required member '{0}' must be assigned a value, it cannot use a nested member or collection initializer.</value>
  </data>
  <data name="ERR_RequiredMembersInvalid" xml:space="preserve">
    <value>The required members list for '{0}' is malformed and cannot be interpreted.</value>
  </data>
  <data name="ERR_RequiredMembersBaseTypeInvalid" xml:space="preserve">
    <value>The required members list for the base type '{0}' is malformed and cannot be interpreted. To use this constructor, apply the 'SetsRequiredMembers' attribute.</value>
  </data>
  <data name="ERR_LineContainsDifferentWhitespace" xml:space="preserve">
    <value>Line contains different whitespace than the closing line of the raw string literal: '{0}' versus '{1}'</value>
  </data>
  <data name="ERR_NoEnumConstraint" xml:space="preserve">
    <value>Keyword 'enum' cannot be used as a constraint. Did you mean 'struct, System.Enum'?</value>
  </data>
  <data name="ERR_NoDelegateConstraint" xml:space="preserve">
    <value>Keyword 'delegate' cannot be used as a constraint. Did you mean 'System.Delegate'?</value>
  </data>
  <data name="ERR_MisplacedRecord" xml:space="preserve">
    <value>Unexpected keyword 'record'. Did you mean 'record struct' or 'record class'?</value>
  </data>
  <data name="IDS_FeatureCheckedUserDefinedOperators" xml:space="preserve">
    <value>checked user-defined operators</value>
  </data>
  <data name="ERR_OperatorCantBeChecked" xml:space="preserve">
    <value>User-defined operator '{0}' cannot be declared checked</value>
  </data>
  <data name="ERR_ImplicitConversionOperatorCantBeChecked" xml:space="preserve">
    <value>An 'implicit' user-defined conversion operator cannot be declared checked</value>
  </data>
  <data name="ERR_CheckedOperatorNeedsMatch" xml:space="preserve">
    <value>The operator '{0}' requires a matching non-checked version of the operator to also be defined</value>
  </data>
  <data name="ERR_CannotBeConvertedToUtf8" xml:space="preserve">
    <value>The input string cannot be converted into the equivalent UTF-8 byte representation. {0}</value>
  </data>
  <data name="IDS_FeatureUtf8StringLiterals" xml:space="preserve">
    <value>UTF-8 string literals</value>
  </data>
  <data name="ERR_ExpressionTreeContainsUtf8StringLiterals" xml:space="preserve">
    <value>An expression tree may not contain UTF-8 string conversion or literal.</value>
  </data>
  <data name="ERR_ChainingToSetsRequiredMembersRequiresSetsRequiredMembers" xml:space="preserve">
    <value>This constructor must add 'SetsRequiredMembers' because it chains to a constructor that has that attribute.</value>
  </data>
  <data name="ERR_NewConstraintCannotHaveRequiredMembers" xml:space="preserve">
    <value>'{2}' cannot satisfy the 'new()' constraint on parameter '{1}' in the generic type or or method '{0}' because '{2}' has required members.</value>
  </data>
  <data name="ERR_FileTypeDisallowedInSignature" xml:space="preserve">
    <value>File-local type '{0}' cannot be used in a member signature in non-file-local type '{1}'.</value>
  </data>
  <data name="ERR_FileTypeNoExplicitAccessibility" xml:space="preserve">
    <value>File-local type '{0}' cannot use accessibility modifiers.</value>
  </data>
  <data name="ERR_FileTypeBase" xml:space="preserve">
    <value>File-local type '{0}' cannot be used as a base type of non-file-local type '{1}'.</value>
  </data>
  <data name="ERR_FileTypeNested" xml:space="preserve">
    <value>File-local type '{0}' must be defined in a top level type; '{0}' is a nested type.</value>
  </data>
  <data name="ERR_FilePathCannotBeConvertedToUtf8" xml:space="preserve">
    <value>File-local type '{0}' cannot be used because the containing file path cannot be converted into the equivalent UTF-8 byte representation. {1}</value>
  </data>
  <data name="ERR_GlobalUsingStaticFileType" xml:space="preserve">
    <value>File-local type '{0}' cannot be used in a 'global using static' directive.</value>
  </data>
  <data name="ERR_FileTypeNameDisallowed" xml:space="preserve">
    <value>Types and aliases cannot be named 'file'.</value>
  </data>
  <data name="ERR_FileTypeNonUniquePath" xml:space="preserve">
    <value>File-local type '{0}' must be declared in a file with a unique path. Path '{1}' is used in multiple files.</value>
  </data>
  <data name="IDS_FeatureUnsignedRightShift" xml:space="preserve">
    <value>unsigned right shift</value>
  </data>
  <data name="IDS_FeatureRelaxedShiftOperator" xml:space="preserve">
    <value>relaxed shift operator</value>
  </data>
  <data name="ERR_UnsupportedCompilerFeature" xml:space="preserve">
    <value>'{0}' requires compiler feature '{1}', which is not supported by this version of the C# compiler.</value>
  </data>
  <data name="WRN_ObsoleteMembersShouldNotBeRequired" xml:space="preserve">
    <value>Required member '{0}' should not be attributed with 'ObsoleteAttribute' unless the containing type is obsolete or all constructors are obsolete.</value>
  </data>
  <data name="WRN_ObsoleteMembersShouldNotBeRequired_Title" xml:space="preserve">
    <value>Members attributed with 'ObsoleteAttribute' should not be required unless the containing type is obsolete or all constructors are obsolete.</value>
  </data>
  <data name="ERR_RefReturningPropertiesCannotBeRequired" xml:space="preserve">
    <value>Ref returning properties cannot be required.</value>
  </data>
  <data name="ERR_MisplacedUnchecked" xml:space="preserve">
    <value>Unexpected keyword 'unchecked'</value>
  </data>
  <data name="ERR_ImplicitImplementationOfInaccessibleInterfaceMember" xml:space="preserve">
    <value>'{0}' does not implement interface member '{1}'. '{2}' cannot implicitly implement an inaccessible member.</value>
  </data>
  <data name="ERR_ScriptsAndSubmissionsCannotHaveRequiredMembers" xml:space="preserve">
    <value>Required members are not allowed on the top level of a script or submission.</value>
  </data>
  <data name="ERR_BadAbstractEqualityOperatorSignature" xml:space="preserve">
    <value>One of the parameters of an equality, or inequality operator declared in interface '{0}' must be a type parameter on '{0}' constrained to '{0}'</value>
  </data>
  <data name="ERR_BadBinaryReadOnlySpanConcatenation" xml:space="preserve">
    <value>Operator '{0}' cannot be applied to operands of type '{1}' and '{2}' that are not UTF-8 byte representations</value>
  </data>
  <data name="ERR_ImplicitlyTypedDefaultParameter" xml:space="preserve">
    <value>Implicitly typed lambda parameter '{0}' cannot have a default value.</value>
  </data>
  <data name="ERR_ImplicitlyTypedParamsParameter" xml:space="preserve">
    <value>Implicitly typed lambda parameter '{0}' cannot have the 'params' modifier.</value>
  </data>
  <data name="WRN_OptionalParamValueMismatch" xml:space="preserve">
    <value>Parameter {0} has default value '{1:10}' in lambda but '{2:10}' in the target delegate type.</value>
  </data>
  <data name="WRN_OptionalParamValueMismatch_Title" xml:space="preserve">
    <value>The default parameter value does not match in the target delegate type.</value>
  </data>
  <data name="IDS_FeatureFileTypes" xml:space="preserve">
    <value>file types</value>
  </data>
  <data name="ERR_CannotMatchOnINumberBase" xml:space="preserve">
    <value>Cannot use a numeric constant or relational pattern on '{0}' because it inherits from or extends 'INumberBase&lt;T&gt;'. Consider using a type pattern to narrow to a specific numeric type.</value>
  </data>
  <data name="IDS_ArrayAccess" xml:space="preserve">
    <value>array access</value>
  </data>
  <data name="IDS_PointerElementAccess" xml:space="preserve">
    <value>pointer element access</value>
  </data>
  <data name="ERR_ScopedTypeNameDisallowed" xml:space="preserve">
    <value>Types and aliases cannot be named 'scoped'.</value>
  </data>
  <data name="ERR_UnscopedRefAttributeUnsupportedTarget" xml:space="preserve">
    <value>UnscopedRefAttribute cannot be applied to this parameter because it is unscoped by default.</value>
  </data>
  <data name="ERR_UnscopedRefAttributeUnsupportedMemberTarget" xml:space="preserve">
    <value>UnscopedRefAttribute can only be applied to struct or virtual interface instance methods and properties, and cannot be applied to constructors or init-only members.</value>
  </data>
  <data name="ERR_UnscopedRefAttributeInterfaceImplementation" xml:space="preserve">
    <value>UnscopedRefAttribute cannot be applied to an interface implementation because implemented member '{0}' doesn't have this attribute.</value>
  </data>
  <data name="ERR_UnrecognizedRefSafetyRulesAttributeVersion" xml:space="preserve">
    <value>'{0}' is defined in a module with an unrecognized RefSafetyRulesAttribute version, expecting '11'.</value>
  </data>
  <data name="ERR_RuntimeDoesNotSupportRefFields" xml:space="preserve">
    <value>Target runtime doesn't support ref fields.</value>
  </data>
  <data name="ERR_ExplicitScopedRef" xml:space="preserve">
    <value>Do not use 'System.Runtime.CompilerServices.ScopedRefAttribute'. Use the 'scoped' keyword instead.</value>
  </data>
  <data name="WRN_DuplicateAnalyzerReference" xml:space="preserve">
    <value>Analyzer reference '{0}' specified multiple times</value>
  </data>
  <data name="WRN_DuplicateAnalyzerReference_Title" xml:space="preserve">
    <value>Analyzer reference specified multiple times</value>
  </data>
  <data name="ERR_FileLocalDuplicateNameInNS" xml:space="preserve">
    <value>The namespace '{1}' already contains a definition for '{0}' in this file.</value>
  </data>
  <data name="ERR_UnscopedScoped" xml:space="preserve">
    <value>UnscopedRefAttribute cannot be applied to parameters that have a 'scoped' modifier.</value>
  </data>
  <data name="ERR_RefReadOnlyWrongOrdering" xml:space="preserve">
    <value>'readonly' modifier must be specified after 'ref'.</value>
  </data>
  <data name="ERR_ScopedDiscard" xml:space="preserve">
    <value>The 'scoped' modifier cannot be used with discard.</value>
  </data>
  <data name="ERR_DeconstructVariableCannotBeByRef" xml:space="preserve">
    <value>A deconstruction variable cannot be declared as a ref local</value>
  </data>
  <data name="IDS_FeatureLambdaOptionalParameters" xml:space="preserve">
    <value>lambda optional parameters</value>
  </data>
  <data name="IDS_FeatureLambdaParamsArray" xml:space="preserve">
    <value>lambda params array</value>
  </data>
  <data name="WRN_ParamsArrayInLambdaOnly" xml:space="preserve">
    <value>Parameter {0} has params modifier in lambda but not in target delegate type.</value>
  </data>
  <data name="WRN_ParamsArrayInLambdaOnly_Title" xml:space="preserve">
    <value>Parameter has params modifier in lambda but not in target delegate type.</value>
  </data>
  <data name="IDS_FeaturePrimaryConstructors" xml:space="preserve">
    <value>primary constructors</value>
  </data>
  <data name="ERR_InvalidPrimaryConstructorParameterReference" xml:space="preserve">
    <value>Cannot use primary constructor parameter '{0}' in this context.</value>
  </data>
  <data name="ERR_AmbiguousPrimaryConstructorParameterAsColorColorReceiver" xml:space="preserve">
    <value>Identifier '{0}' is ambiguous between type '{1}' and parameter '{2}' in this context.</value>
  </data>
  <data name="WRN_CapturedPrimaryConstructorParameterPassedToBase" xml:space="preserve">
    <value>Parameter '{0}' is captured into the state of the enclosing type and its value is also passed to the base constructor. The value might be captured by the base class as well.</value>
  </data>
  <data name="WRN_CapturedPrimaryConstructorParameterPassedToBase_Title" xml:space="preserve">
    <value>Parameter is captured into the state of the enclosing type and its value is also passed to the base constructor. The value might be captured by the base class as well.</value>
  </data>
  <data name="ERR_AnonDelegateCantUseRefLike" xml:space="preserve">
    <value>Cannot use parameter '{0}' that has ref-like type inside an anonymous method, lambda expression, query expression, or local function</value>
  </data>
  <data name="ERR_UnsupportedPrimaryConstructorParameterCapturingRef" xml:space="preserve">
    <value>Cannot use ref, out, or in primary constructor parameter '{0}' inside an instance member</value>
  </data>
  <data name="ERR_UnsupportedPrimaryConstructorParameterCapturingRefLike" xml:space="preserve">
    <value>Cannot use primary constructor parameter '{0}' that has ref-like type inside an instance member</value>
  </data>
  <data name="ERR_AnonDelegateCantUseStructPrimaryConstructorParameterInMember" xml:space="preserve">
    <value>Anonymous methods, lambda expressions, query expressions, and local functions inside an instance member of a struct cannot access primary constructor parameter</value>
  </data>
  <data name="ERR_AnonDelegateCantUseStructPrimaryConstructorParameterCaptured" xml:space="preserve">
    <value>Anonymous methods, lambda expressions, query expressions, and local functions inside a struct cannot access primary constructor parameter also used inside an instance member</value>
  </data>
  <data name="WRN_UnreadPrimaryConstructorParameter" xml:space="preserve">
    <value>Parameter '{0}' is unread.</value>
  </data>
  <data name="WRN_UnreadPrimaryConstructorParameter_Title" xml:space="preserve">
    <value>Parameter is unread.</value>
  </data>
  <data name="ERR_AssgReadonlyPrimaryConstructorParameter" xml:space="preserve">
    <value>A primary constructor parameter of a readonly type cannot be assigned to (except in init-only setter of the type or a variable initializer)</value>
  </data>
  <data name="ERR_RefReturnReadonlyPrimaryConstructorParameter" xml:space="preserve">
    <value>A primary constructor parameter of a readonly type cannot be returned by writable reference</value>
  </data>
  <data name="ERR_RefReadonlyPrimaryConstructorParameter" xml:space="preserve">
    <value>A primary constructor parameter of a readonly type cannot be used as a ref or out value (except in init-only setter of the type or a variable initializer)</value>
  </data>
  <data name="ERR_AssgReadonlyPrimaryConstructorParameter2" xml:space="preserve">
    <value>Members of primary constructor parameter '{0}' of a readonly type cannot be modified (except in init-only setter of the type or a variable initializer)</value>
  </data>
  <data name="ERR_RefReturnReadonlyPrimaryConstructorParameter2" xml:space="preserve">
    <value>Members of primary constructor parameter '{0}' of a readonly type cannot be returned by writable reference</value>
  </data>
  <data name="ERR_RefReadonlyPrimaryConstructorParameter2" xml:space="preserve">
    <value>Members of primary constructor parameter '{0}' of a readonly type cannot be used as a ref or out value (except in init-only setter of the type or a variable initializer)</value>
  </data>
  <data name="ERR_RefReturnPrimaryConstructorParameter" xml:space="preserve">
    <value>Cannot return primary constructor parameter '{0}' by reference.</value>
  </data>
  <data name="ERR_StructLayoutCyclePrimaryConstructorParameter" xml:space="preserve">
    <value>Struct primary constructor parameter '{0}' of type '{1}' causes a cycle in the struct layout</value>
  </data>
  <data name="ERR_UnexpectedParameterList" xml:space="preserve">
    <value>Unexpected parameter list.</value>
  </data>
  <data name="WRN_AddressOfInAsync" xml:space="preserve">
    <value>The '&amp;' operator should not be used on parameters or local variables in async methods.</value>
  </data>
  <data name="WRN_AddressOfInAsync_Title" xml:space="preserve">
    <value>The '&amp;' operator should not be used on parameters or local variables in async methods.</value>
  </data>
  <data name="WRN_ByValArraySizeConstRequired" xml:space="preserve">
    <value>Attribute parameter 'SizeConst' must be specified.</value>
  </data>
  <data name="WRN_ByValArraySizeConstRequired_Title" xml:space="preserve">
    <value>Attribute parameter 'SizeConst' must be specified.</value>
  </data>
  <data name="ERR_BadStaticAfterUnsafe" xml:space="preserve">
    <value>'static' modifier must precede 'unsafe' modifier.</value>
  </data>
  <data name="ERR_BadCaseInSwitchArm" xml:space="preserve">
    <value>A switch expression arm does not begin with a 'case' keyword.</value>
  </data>
  <data name="ERR_InterceptorsFeatureNotEnabled" xml:space="preserve">
    <value>The 'interceptors' feature is not enabled in this namespace. Add '{0}' to your project.</value>
  </data>
  <data name="ERR_InterceptorGlobalNamespace" xml:space="preserve">
    <value>An interceptor cannot be declared in the global namespace.</value>
  </data>
  <data name="ERR_InterceptableMethodMustBeOrdinary" xml:space="preserve">
    <value>Cannot intercept '{0}' because it is not an invocation of an ordinary member method.</value>
  </data>
  <data name="ERR_InterceptorContainingTypeCannotBeGeneric" xml:space="preserve">
    <value>Method '{0}' cannot be used as an interceptor because its containing type has type parameters.</value>
  </data>
  <data name="ERR_InterceptorArityNotCompatible" xml:space="preserve">
    <value>Method '{0}' must be non-generic or have arity {1} to match '{2}'.</value>
  </data>
  <data name="ERR_InterceptorCannotBeGeneric" xml:space="preserve">
    <value>Method '{0}' must be non-generic to match '{1}'.</value>
  </data>
  <data name="ERR_InterceptorPathNotInCompilation" xml:space="preserve">
    <value>Cannot intercept: compilation does not contain a file with path '{0}'.</value>
  </data>
  <data name="ERR_InterceptorPathNotInCompilationWithCandidate" xml:space="preserve">
    <value>Cannot intercept: compilation does not contain a file with path '{0}'. Did you mean to use path '{1}'?</value>
  </data>
  <data name="ERR_InterceptorLineOutOfRange" xml:space="preserve">
    <value>The given file has '{0}' lines, which is fewer than the provided line number '{1}'.</value>
  </data>
  <data name="ERR_InterceptorCharacterOutOfRange" xml:space="preserve">
    <value>The given line is '{0}' characters long, which is fewer than the provided character number '{1}'.</value>
  </data>
  <data name="ERR_InterceptorLineCharacterMustBePositive" xml:space="preserve">
    <value>Line and character numbers provided to InterceptsLocationAttribute must be positive.</value>
  </data>
  <data name="ERR_InterceptorPositionBadToken" xml:space="preserve">
    <value>The provided line and character number does not refer to an interceptable method name, but rather to token '{0}'.</value>
  </data>
  <data name="ERR_InterceptorMustReferToStartOfTokenPosition" xml:space="preserve">
    <value>The provided line and character number does not refer to the start of token '{0}'. Did you mean to use line '{1}' and character '{2}'?</value>
  </data>
  <data name="ERR_InterceptorSignatureMismatch" xml:space="preserve">
    <value>Cannot intercept method '{0}' with interceptor '{1}' because the signatures do not match.</value>
  </data>
  <data name="WRN_InterceptorSignatureMismatch" xml:space="preserve">
    <value>Intercepting a call to '{0}' with interceptor '{1}', but the signatures do not match.</value>
  </data>
  <data name="WRN_InterceptorSignatureMismatch_Title" xml:space="preserve">
    <value>Signatures of interceptable and interceptor methods do not match.</value>
  </data>
  <data name="ERR_InterceptorMethodMustBeOrdinary" xml:space="preserve">
    <value>An interceptor method must be an ordinary member method.</value>
  </data>
  <data name="ERR_InterceptorMustHaveMatchingThisParameter" xml:space="preserve">
    <value>Interceptor must have a 'this' parameter matching parameter '{0}' on '{1}'.</value>
  </data>
  <data name="ERR_InterceptorMustNotHaveThisParameter" xml:space="preserve">
    <value>Interceptor must not have a 'this' parameter because '{0}' does not have a 'this' parameter.</value>
  </data>
  <data name="ERR_InterceptorFilePathCannotBeNull" xml:space="preserve">
    <value>Interceptor cannot have a 'null' file path.</value>
  </data>
  <data name="ERR_InterceptorNameNotInvoked" xml:space="preserve">
    <value>Possible method name '{0}' cannot be intercepted because it is not being invoked.</value>
  </data>
  <data name="ERR_InterceptorNonUniquePath" xml:space="preserve">
    <value>Cannot intercept a call in file with path '{0}' because multiple files in the compilation have this path.</value>
  </data>
  <data name="ERR_DuplicateInterceptor" xml:space="preserve">
    <value>The indicated call is intercepted multiple times.</value>
  </data>
  <data name="ERR_InterceptorNotAccessible" xml:space="preserve">
    <value>Cannot intercept call with '{0}' because it is not accessible within '{1}'.</value>
  </data>
  <data name="ERR_InterceptorScopedMismatch" xml:space="preserve">
    <value>Cannot intercept call to '{0}' with '{1}' because of a difference in 'scoped' modifiers or '[UnscopedRef]' attributes.</value>
  </data>
  <data name="ERR_ConstantValueOfTypeExpected" xml:space="preserve">
    <value>A constant value of type '{0}' is expected</value>
  </data>
  <data name="ERR_UnsupportedPrimaryConstructorParameterCapturingRefAny" xml:space="preserve">
    <value>Cannot use primary constructor parameter of type '{0}' inside an instance member</value>
  </data>
  <data name="WRN_NullabilityMismatchInParameterTypeOnInterceptor" xml:space="preserve">
    <value>Nullability of reference types in type of parameter '{0}' doesn't match interceptable method '{1}'.</value>
  </data>
  <data name="WRN_NullabilityMismatchInParameterTypeOnInterceptor_Title" xml:space="preserve">
    <value>Nullability of reference types in type of parameter doesn't match interceptable method.</value>
  </data>
  <data name="WRN_NullabilityMismatchInReturnTypeOnInterceptor" xml:space="preserve">
    <value>Nullability of reference types in return type doesn't match interceptable method '{0}'.</value>
  </data>
  <data name="WRN_NullabilityMismatchInReturnTypeOnInterceptor_Title" xml:space="preserve">
    <value>Nullability of reference types in return type doesn't match interceptable method.</value>
  </data>
  <data name="ERR_InterceptorCannotInterceptNameof" xml:space="preserve">
    <value>A nameof operator cannot be intercepted.</value>
  </data>
  <data name="ERR_InterceptorCannotUseUnmanagedCallersOnly" xml:space="preserve">
    <value>An interceptor cannot be marked with 'UnmanagedCallersOnlyAttribute'.</value>
  </data>
  <data name="ERR_BadUsingStaticType" xml:space="preserve">
    <value>'{0}' type is not valid for 'using static'. Only a class, struct, interface, enum, delegate, or namespace can be used.</value>
  </data>
  <data name="ERR_SymbolDefinedInAssembly" xml:space="preserve">
    <value>'{0}' is defined in assembly '{1}'.</value>
  </data>
  <data name="WRN_CapturedPrimaryConstructorParameterInFieldInitializer" xml:space="preserve">
    <value>Parameter '{0}' is captured into the state of the enclosing type and its value is also used to initialize a field, property, or event.</value>
  </data>
  <data name="WRN_CapturedPrimaryConstructorParameterInFieldInitializer_Title" xml:space="preserve">
    <value>Parameter is captured into the state of the enclosing type and its value is also used to initialize a field, property, or event.</value>
  </data>
  <data name="ERR_InlineArrayConversionToSpanNotSupported" xml:space="preserve">
    <value>Cannot convert expression to '{0}' because it is not an assignable variable</value>
  </data>
  <data name="ERR_InlineArrayConversionToReadOnlySpanNotSupported" xml:space="preserve">
    <value>Cannot convert expression to '{0}' because it may not be passed or returned by reference</value>
  </data>
  <data name="IDS_FeatureInlineArrays" xml:space="preserve">
    <value>inline arrays</value>
  </data>
  <data name="ERR_InlineArrayIndexOutOfRange" xml:space="preserve">
    <value>Index is outside the bounds of the inline array</value>
  </data>
  <data name="ERR_InvalidInlineArrayLength" xml:space="preserve">
    <value>Inline array length must be greater than 0.</value>
  </data>
  <data name="ERR_InvalidInlineArrayLayout" xml:space="preserve">
    <value>Inline array struct must not have explicit layout.</value>
  </data>
  <data name="ERR_InvalidInlineArrayFields" xml:space="preserve">
    <value>Inline array struct must declare one and only one instance field.</value>
  </data>
  <data name="ERR_ExpressionTreeContainsInlineArrayOperation" xml:space="preserve">
    <value>An expression tree may not contain an inline array access or conversion</value>
  </data>
  <data name="ERR_RuntimeDoesNotSupportInlineArrayTypes" xml:space="preserve">
    <value>Target runtime doesn't support inline array types.</value>
  </data>
  <data name="ERR_InlineArrayBadIndex" xml:space="preserve">
    <value>Elements of an inline array type can be accessed only with a single argument implicitly convertible to 'int', 'System.Index', or 'System.Range'.</value>
  </data>
  <data name="ERR_NamedArgumentForInlineArray" xml:space="preserve">
    <value>An inline array access may not have a named argument specifier</value>
  </data>
  <data name="WRN_PrimaryConstructorParameterIsShadowedAndNotPassedToBase" xml:space="preserve">
    <value>Primary constructor parameter '{0}' is shadowed by a member from base.</value>
  </data>
  <data name="WRN_PrimaryConstructorParameterIsShadowedAndNotPassedToBase_Title" xml:space="preserve">
    <value>Primary constructor parameter is shadowed by a member from base</value>
  </data>
  <data name="ERR_InlineArrayUnsupportedElementFieldModifier" xml:space="preserve">
    <value>Inline array element field cannot be declared as required, readonly, volatile, or as a fixed size buffer.</value>
  </data>
  <data name="WRN_InlineArrayIndexerNotUsed" xml:space="preserve">
    <value>Inline array indexer will not be used for element access expression.</value>
  </data>
  <data name="WRN_InlineArrayIndexerNotUsed_Title" xml:space="preserve">
    <value>Inline array indexer will not be used for element access expression.</value>
  </data>
  <data name="WRN_InlineArraySliceNotUsed" xml:space="preserve">
    <value>Inline array 'Slice' method will not be used for element access expression.</value>
  </data>
  <data name="WRN_InlineArraySliceNotUsed_Title" xml:space="preserve">
    <value>Inline array 'Slice' method will not be used for element access expression.</value>
  </data>
  <data name="WRN_InlineArrayConversionOperatorNotUsed" xml:space="preserve">
    <value>Inline array conversion operator will not be used for conversion from expression of the declaring type.</value>
  </data>
  <data name="WRN_InlineArrayConversionOperatorNotUsed_Title" xml:space="preserve">
    <value>Inline array conversion operator will not be used for conversion from expression of the declaring type.</value>
  </data>
  <data name="WRN_InlineArrayNotSupportedByLanguage" xml:space="preserve">
    <value>'Inline arrays' language feature is not supported for an inline array type that is not valid as a type argument, or has element type that is not valid as a type argument.</value>
  </data>
  <data name="WRN_InlineArrayNotSupportedByLanguage_Title" xml:space="preserve">
    <value>'Inline arrays' language feature is not supported for an inline array type that is not valid as a type argument, or has element type that is not valid as a type argument.</value>
  </data>
  <data name="ERR_InlineArrayForEachNotSupported" xml:space="preserve">
    <value>foreach statement on an inline array of type '{0}' is not supported</value>
  </data>
  <data name="IDS_FeatureRefReadonlyParameters" xml:space="preserve">
    <value>ref readonly parameters</value>
  </data>
  <data name="IDS_FeatureStringEscapeCharacter" xml:space="preserve">
    <value>string escape character</value>
  </data>
  <data name="WRN_OverridingDifferentRefness" xml:space="preserve">
    <value>Reference kind modifier of parameter '{0}' doesn't match the corresponding parameter '{1}' in overridden or implemented member.</value>
  </data>
  <data name="WRN_OverridingDifferentRefness_Title" xml:space="preserve">
    <value>Reference kind modifier of parameter doesn't match the corresponding parameter in overridden or implemented member.</value>
  </data>
  <data name="WRN_HidingDifferentRefness" xml:space="preserve">
    <value>Reference kind modifier of parameter '{0}' doesn't match the corresponding parameter '{1}' in hidden member.</value>
  </data>
  <data name="WRN_HidingDifferentRefness_Title" xml:space="preserve">
    <value>Reference kind modifier of parameter doesn't match the corresponding parameter in hidden member.</value>
  </data>
  <data name="WRN_TargetDifferentRefness" xml:space="preserve">
    <value>Reference kind modifier of parameter '{0}' doesn't match the corresponding parameter '{1}' in target.</value>
  </data>
  <data name="WRN_TargetDifferentRefness_Title" xml:space="preserve">
    <value>Reference kind modifier of parameter doesn't match the corresponding parameter in target.</value>
  </data>
  <data name="WRN_UseDefViolationRefField" xml:space="preserve">
    <value>Ref field '{0}' should be ref-assigned before use.</value>
  </data>
  <data name="WRN_UseDefViolationRefField_Title" xml:space="preserve">
    <value>Ref field should be ref-assigned before use.</value>
  </data>
  <data name="WRN_CollectionExpressionRefStructMayAllocate" xml:space="preserve">
    <value>Collection expression of type '{0}' may incur unexpected heap allocations. Consider explicitly creating an array, then converting to '{0}' to make the allocation explicit.</value>
  </data>
  <data name="WRN_CollectionExpressionRefStructMayAllocate_Title" xml:space="preserve">
    <value>Collection expression may incur unexpected heap allocations. Consider explicitly creating an array, then converting to the final type to make the allocation explicit.</value>
  </data>
  <data name="WRN_CollectionExpressionRefStructSpreadMayAllocate" xml:space="preserve">
    <value>Collection expression of type '{0}' may incur unexpected heap allocations due to the use of '..' spreads. Consider explicitly creating an array, then converting to '{0}' to make the allocation explicit.</value>
  </data>
  <data name="WRN_CollectionExpressionRefStructSpreadMayAllocate_Title" xml:space="preserve">
    <value>Collection expression may incur unexpected heap allocations due to use of '..' spreads. Consider explicitly creating an array, then converting to the final type to make the allocation explicit.</value>
  </data>
  <data name="ERR_ExpectedInterpolatedString" xml:space="preserve">
    <value>Expected interpolated string</value>
  </data>
  <data name="ERR_CollectionExpressionImmutableArray" xml:space="preserve">
    <value>This version of '{0}' cannot be used with collection expressions.</value>
  </data>
  <data name="ERR_InvalidExperimentalDiagID" xml:space="preserve">
    <value>The diagnosticId argument to the 'Experimental' attribute must be a valid identifier</value>
  </data>
  <data name="IDS_FeatureImplicitIndexerInitializer" xml:space="preserve">
    <value>implicit indexer initializer</value>
  </data>
  <data name="WRN_ConvertingLock" xml:space="preserve">
    <value>A value of type 'System.Threading.Lock' converted to a different type will use likely unintended monitor-based locking in 'lock' statement.</value>
  </data>
  <data name="WRN_ConvertingLock_Title" xml:space="preserve">
    <value>A value of type 'System.Threading.Lock' converted to a different type will use likely unintended monitor-based locking in 'lock' statement.</value>
  </data>
  <data name="IDS_FeatureLockObject" xml:space="preserve">
    <value>Lock object</value>
  </data>
  <data name="IDS_FeatureParamsCollections" xml:space="preserve">
    <value>params collections</value>
  </data>
  <data name="ERR_DynamicDispatchToParamsCollection" xml:space="preserve">
    <value>'{0}' is applicable only with expanded form of non-array params collection which is not supported during dynamic dispatch.</value>
  </data>
  <data name="ERR_CollectionInitializerInfiniteChainOfAddCalls" xml:space="preserve">
    <value>Collection initializer results in an infinite chain of instantiations of collection '{0}'.</value>
  </data>
  <data name="ERR_ParamsCollectionInfiniteChainOfConstructorCalls" xml:space="preserve">
    <value>Creation of params collection '{0}' results in an infinite chain of invocation of constructor '{1}'.</value>
  </data>
  <data name="ERR_ParamsMemberCannotBeLessVisibleThanDeclaringMember" xml:space="preserve">
    <value>Method '{0}' cannot be less visible than the member with params collection '{1}'.</value>
  </data>
  <data name="ERR_ParamsCollectionConstructorDoesntInitializeRequiredMember" xml:space="preserve">
    <value>Constructor '{0}' leaves required member '{1}' uninitialized.</value>
  </data>
  <data name="ERR_ParamsCollectionExpressionTree" xml:space="preserve">
    <value>An expression tree may not contain an expanded form of non-array params collection parameter.</value>
  </data>
  <data name="ERR_ParamsCollectionExtensionAddMethod" xml:space="preserve">
    <value>'{0}' does not contain a definition for a suitable instance 'Add' method</value>
  </data>
  <data name="ERR_ParamsCollectionMissingConstructor" xml:space="preserve">
    <value>Non-array params collection type must have an applicable constructor that can be called with no arguments.</value>
  </data>
  <data name="ERR_NoModifiersOnUsing" xml:space="preserve">
    <value>Modifiers cannot be placed on using declarations</value>
  </data>
  <data name="ERR_CannotDynamicInvokeOnExpression" xml:space="preserve">
    <value>Cannot perform a dynamic invocation on an expression with type '{0}'.</value>
  </data>
  <data name="ERR_InterceptsLocationDataInvalidFormat" xml:space="preserve">
    <value>The data argument to InterceptsLocationAttribute is not in the correct format.</value>
  </data>
  <data name="ERR_InterceptsLocationUnsupportedVersion" xml:space="preserve">
    <value>Version '{0}' of the interceptors format is not supported. The latest supported version is '1'.</value>
  </data>
  <data name="ERR_InterceptsLocationDuplicateFile" xml:space="preserve">
    <value>Cannot intercept a call in file '{0}' because it is duplicated elsewhere in the compilation.</value>
  </data>
  <data name="ERR_InterceptsLocationFileNotFound" xml:space="preserve">
    <value>Cannot intercept a call in file '{0}' because a matching file was not found in the compilation.</value>
  </data>
  <data name="ERR_InterceptsLocationDataInvalidPosition" xml:space="preserve">
    <value>The data argument to InterceptsLocationAttribute refers to an invalid position in file '{0}'.</value>
  </data>
  <data name="IDS_FeatureRefUnsafeInIteratorAsync" xml:space="preserve">
    <value>ref and unsafe in async and iterator methods</value>
  </data>
  <data name="IDS_FeatureFieldKeyword" xml:space="preserve">
    <value>field keyword</value>
  </data>
  <data name="ERR_RefLocalAcrossAwait" xml:space="preserve">
    <value>A 'ref' local cannot be preserved across 'await' or 'yield' boundary.</value>
  </data>
  <data name="ERR_BadYieldInUnsafe" xml:space="preserve">
    <value>Cannot use 'yield return' in an 'unsafe' block</value>
  </data>
  <data name="ERR_AddressOfInIterator" xml:space="preserve">
    <value>The '&amp;' operator cannot be used on parameters or local variables in iterator methods.</value>
  </data>
  <data name="IDS_FeatureRefStructInterfaces" xml:space="preserve">
    <value>ref struct interfaces</value>
  </data>
  <data name="ERR_RuntimeDoesNotSupportByRefLikeGenerics" xml:space="preserve">
    <value>Target runtime doesn't support by-ref-like generics.</value>
  </data>
  <data name="ERR_RefStructConstraintAlreadySpecified" xml:space="preserve">
    <value>'ref struct' is already specified.</value>
  </data>
  <data name="ERR_AllowsClauseMustBeLast" xml:space="preserve">
    <value>The 'allows' constraint clause must be the last constraint specified</value>
  </data>
  <data name="ERR_ClassIsCombinedWithRefStruct" xml:space="preserve">
    <value>Cannot allow ref structs for a type parameter known from other constraints to be a class</value>
  </data>
  <data name="ERR_NotRefStructConstraintNotSatisfied" xml:space="preserve">
    <value>The type '{2}' may not be a ref struct or a type parameter allowing ref structs in order to use it as parameter '{1}' in the generic type or method '{0}'</value>
  </data>
  <data name="ERR_RefStructDoesNotSupportDefaultInterfaceImplementationForMember" xml:space="preserve">
    <value>'{0}' cannot implement interface member '{1}' for ref struct '{2}'.</value>
  </data>
  <data name="ERR_BadNonVirtualInterfaceMemberAccessOnAllowsRefLike" xml:space="preserve">
    <value>A non-virtual instance interface member cannot be accessed on a type parameter that allows ref struct.</value>
  </data>
  <data name="ERR_BadAllowByRefLikeEnumerator" xml:space="preserve">
    <value>foreach statement cannot operate on enumerators of type '{0}' because it is a type parameter that allows ref struct and it is not known at compile time to implement IDisposable.</value>
  </data>
  <data name="ERR_PartialPropertyMissingImplementation" xml:space="preserve">
    <value>Partial property '{0}' must have an implementation part.</value>
  </data>
  <data name="ERR_PartialPropertyMissingDefinition" xml:space="preserve">
    <value>Partial property '{0}' must have a definition part.</value>
  </data>
  <data name="ERR_PartialPropertyDuplicateDefinition" xml:space="preserve">
    <value>A partial property may not have multiple defining declarations, and cannot be an auto-property.</value>
  </data>
  <data name="ERR_PartialPropertyDuplicateImplementation" xml:space="preserve">
    <value>A partial property may not have multiple implementing declarations</value>
  </data>
  <data name="ERR_PartialPropertyMissingAccessor" xml:space="preserve">
    <value>Property accessor '{0}' must be implemented because it is declared on the definition part</value>
  </data>
  <data name="ERR_PartialPropertyUnexpectedAccessor" xml:space="preserve">
    <value>Property accessor '{0}' does not implement any accessor declared on the definition part</value>
  </data>
  <data name="ERR_PartialPropertyInitMismatch" xml:space="preserve">
    <value>Property accessor '{0}' must be '{1}' to match the definition part</value>
  </data>
  <data name="ERR_PartialMemberTypeDifference" xml:space="preserve">
    <value>Both partial member declarations must have the same type.</value>
  </data>
  <data name="WRN_PartialMemberSignatureDifference" xml:space="preserve">
    <value>Partial member declarations '{0}' and '{1}' have signature differences.</value>
  </data>
  <data name="WRN_PartialMemberSignatureDifference_Title" xml:space="preserve">
    <value>Partial member declarations have signature differences.</value>
  </data>
  <data name="ERR_PartialPropertyRequiredDifference" xml:space="preserve">
    <value>Both partial property declarations must be required or neither may be required</value>
  </data>
  <data name="ERR_PartialPropertyDuplicateInitializer" xml:space="preserve">
    <value>A partial property cannot have an initializer on both the definition and implementation.</value>
  </data>
  <data name="IDS_FeatureAllowsRefStructConstraint" xml:space="preserve">
    <value>allows ref struct constraint</value>
  </data>
  <data name="ERR_CannotApplyOverloadResolutionPriorityToOverride" xml:space="preserve">
    <value>Cannot use 'OverloadResolutionPriorityAttribute' on an overriding member.</value>
  </data>
  <data name="ERR_CannotApplyOverloadResolutionPriorityToMember" xml:space="preserve">
    <value>Cannot use 'OverloadResolutionPriorityAttribute' on this member.</value>
  </data>
  <data name="IDS_FeatureOverloadResolutionPriority" xml:space="preserve">
    <value>overload resolution priority</value>
  </data>
  <data name="ERR_InlineArrayAttributeOnRecord" xml:space="preserve">
    <value>Attribute 'System.Runtime.CompilerServices.InlineArray' cannot be applied to a record struct.</value>
  </data>
  <data name="WRN_UninitializedNonNullableBackingField" xml:space="preserve">
    <value>Non-nullable {0} '{1}' must contain a non-null value when exiting constructor. Consider adding the 'required' modifier, or declaring the {0} as nullable, or safely handling the case where 'field' is null in the 'get' accessor.</value>
    <comment>Similar diagnostic message as 'WRN_UninitializedNonNullableField'</comment>
  </data>
  <data name="WRN_UninitializedNonNullableBackingField_Title" xml:space="preserve">
    <value>Non-nullable property must contain a non-null value when exiting constructor. Consider adding the 'required' modifier, or declaring the property as nullable, or safely handling the case where 'field' is null in the 'get' accessor.</value>
  </data>
  <data name="IDS_FeatureFirstClassSpan" xml:space="preserve">
    <value>first-class Span types</value>
  </data>
  <data name="WRN_AccessorDoesNotUseBackingField" xml:space="preserve">
    <value>The '{0}' accessor of property '{1}' should use 'field' because the other accessor is using it.</value>
  </data>
  <data name="WRN_AccessorDoesNotUseBackingField_Title" xml:space="preserve">
    <value>Property accessor should use 'field' because the other accessor is using it.</value>
  </data>
  <data name="ERR_IteratorRefLikeElementType" xml:space="preserve">
    <value>Element type of an iterator may not be a ref struct or a type parameter allowing ref structs</value>
  </data>
  <data name="IDS_FeatureSimpleLambdaParameterModifiers" xml:space="preserve">
    <value>simple lambda parameter modifiers</value>
  </data>
  <data name="WRN_UnscopedRefAttributeOldRules" xml:space="preserve">
    <value>UnscopedRefAttribute is only valid in C# 11 or later or when targeting net7.0 or later.</value>
  </data>
  <data name="WRN_UnscopedRefAttributeOldRules_Title" xml:space="preserve">
    <value>UnscopedRefAttribute is only valid in C# 11 or later or when targeting net7.0 or later.</value>
  </data>
  <data name="WRN_InterceptsLocationAttributeUnsupportedSignature" xml:space="preserve">
    <value>'InterceptsLocationAttribute(string, int, int)' is not supported. Move to 'InterceptableLocation'-based generation of these attributes instead. (https://github.com/dotnet/roslyn/issues/72133)</value>
  </data>
  <data name="WRN_InterceptsLocationAttributeUnsupportedSignature_Title" xml:space="preserve">
    <value>'InterceptsLocationAttribute(string, int, int)' is not supported. Move to 'InterceptableLocation'-based generation of these attributes instead. (https://github.com/dotnet/roslyn/issues/72133)</value>
  </data>
  <data name="ERR_DataSectionStringLiteralHashCollision" xml:space="preserve">
    <value>Cannot emit this string literal into the data section because it has XXHash128 collision with another string literal: {0}</value>
  </data>
  <data name="IDS_FeaturePartialEventsAndConstructors" xml:space="preserve">
    <value>partial events and constructors</value>
  </data>
  <data name="ERR_PartialMemberMissingImplementation" xml:space="preserve">
    <value>Partial member '{0}' must have an implementation part.</value>
  </data>
  <data name="ERR_PartialMemberMissingDefinition" xml:space="preserve">
    <value>Partial member '{0}' must have a definition part.</value>
  </data>
  <data name="ERR_PartialMemberDuplicateDefinition" xml:space="preserve">
    <value>Partial member '{0}' may not have multiple defining declarations.</value>
  </data>
  <data name="ERR_PartialMemberDuplicateImplementation" xml:space="preserve">
    <value>Partial member '{0}' may not have multiple implementing declarations.</value>
  </data>
  <data name="ERR_PartialEventInitializer" xml:space="preserve">
    <value>'{0}': partial event cannot have initializer</value>
  </data>
  <data name="ERR_PartialConstructorInitializer" xml:space="preserve">
    <value>'{0}': only the implementing declaration of a partial constructor can have an initializer</value>
  </data>
  <data name="IDS_FeatureNullConditionalAssignment" xml:space="preserve">
    <value>null conditional assignment</value>
  </data>
  <data name="IDS_FeatureExtensions" xml:space="preserve">
    <value>extensions</value>
  </data>
  <data name="ERR_ExtensionDisallowsName" xml:space="preserve">
    <value>Extension declarations may not have a name.</value>
  </data>
  <data name="ERR_ExtensionDisallowsMember" xml:space="preserve">
    <value>This member is not allowed in an extension block</value>
  </data>
  <data name="ERR_BadExtensionContainingType" xml:space="preserve">
    <value>Extensions must be declared in a top-level, non-generic, static class</value>
  </data>
  <data name="ERR_ExtensionParameterDisallowsDefaultValue" xml:space="preserve">
    <value>The receiver parameter of an extension cannot have a default value</value>
  </data>
  <data name="ERR_ReceiverParameterOnlyOne" xml:space="preserve">
    <value>An extension container can have only one receiver parameter</value>
  </data>
  <data name="ERR_ExtensionResolutionFailed" xml:space="preserve">
    <value>'{0}' does not contain a definition for '{1}' and no accessible extension member '{1}' for receiver of type '{0}' could be found (are you missing a using directive or an assembly reference?)</value>
  </data>
  <data name="ERR_ReceiverParameterSameNameAsTypeParameter" xml:space="preserve">
    <value>'{0}': a receiver parameter cannot have the same name as an extension container type parameter</value>
  </data>
  <data name="ERR_LocalSameNameAsExtensionTypeParameter" xml:space="preserve">
    <value>'{0}': a parameter, local variable, or local function cannot have the same name as an extension container type parameter</value>
  </data>
  <data name="ERR_TypeParameterSameNameAsExtensionTypeParameter" xml:space="preserve">
    <value>Type parameter '{0}' has the same name as an extension container type parameter</value>
  </data>
  <data name="ERR_LocalSameNameAsExtensionParameter" xml:space="preserve">
    <value>'{0}': a parameter, local variable, or local function cannot have the same name as an extension parameter</value>
  </data>
  <data name="ERR_ValueParameterSameNameAsExtensionParameter" xml:space="preserve">
    <value>'value': an automatically-generated parameter name conflicts with an extension parameter name</value>
  </data>
  <data name="ERR_TypeParameterSameNameAsExtensionParameter" xml:space="preserve">
    <value>Type parameter '{0}' has the same name as an extension parameter</value>
  </data>
  <data name="ERR_InvalidExtensionParameterReference" xml:space="preserve">
    <value>Cannot use extension parameter '{0}' in this context.</value>
  </data>
  <data name="ERR_ValueParameterSameNameAsExtensionTypeParameter" xml:space="preserve">
    <value>'value': an automatically-generated parameter name conflicts with an extension type parameter name</value>
  </data>
  <data name="ERR_UnderspecifiedExtension" xml:space="preserve">
    <value>The type parameter `{0}` is not referenced by either the extension parameter or a parameter of this member</value>
  </data>
  <data name="ERR_ExpressionTreeContainsExtensionPropertyAccess" xml:space="preserve">
    <value>An expression tree may not contain an extension property access</value>
  </data>
  <data name="ERR_PPIgnoredFollowsToken" xml:space="preserve">
    <value>'#:' directives cannot be after first token in file</value>
  </data>
  <data name="ERR_PPIgnoredNeedsFileBasedProgram" xml:space="preserve">
    <value>'#:' directives can be only used in file-based programs ('-features:FileBasedProgram')</value>
  </data>
  <data name="ERR_PPIgnoredFollowsIf" xml:space="preserve">
    <value>'#:' directives cannot be after '#if' directive</value>
  </data>
  <data name="ERR_ProtectedInExtension" xml:space="preserve">
    <value>'{0}': new protected member declared in an extension block</value>
  </data>
  <data name="ERR_InstanceMemberWithUnnamedExtensionsParameter" xml:space="preserve">
    <value>'{0}': cannot declare instance members in an extension block with an unnamed receiver parameter</value>
  </data>
  <data name="ERR_InitInExtension" xml:space="preserve">
    <value>'{0}': cannot declare init-only accessors in an extension block</value>
  </data>
  <data name="ERR_ModifierOnUnnamedReceiverParameter" xml:space="preserve">
    <value>Cannot use modifiers on the unnamed receiver parameter of extension block</value>
  </data>
  <data name="ERR_ExtensionTypeNameDisallowed" xml:space="preserve">
    <value>Types and aliases cannot be named 'extension'.</value>
  </data>
  <data name="IDS_FeatureUserDefinedCompoundAssignmentOperators" xml:space="preserve">
    <value>user-defined compound assignment operators</value>
  </data>
  <data name="ERR_OperatorsMustBePublic" xml:space="preserve">
    <value>User-defined operator '{0}' must be declared public</value>
  </data>
  <data name="ERR_OperatorMustReturnVoid" xml:space="preserve">
    <value>The return type for this operator must be void</value>
  </data>
  <data name="ERR_CloseUnimplementedInterfaceMemberOperatorMismatch" xml:space="preserve">
    <value>'{0}' does not implement interface member '{1}'. '{2}' cannot implement '{1}' because one of them is not an operator.</value>
  </data>
  <data name="ERR_OperatorMismatchOnOverride" xml:space="preserve">
    <value>'{0}': cannot override inherited member '{1}' because one of them is not an operator.</value>
  </data>
  <data name="ERR_BadCompoundAssignmentOpArgs" xml:space="preserve">
    <value>Overloaded compound assignment operator '{0}' takes one parameter</value>
  </data>
  <data name="ERR_PPShebangInProjectBasedProgram" xml:space="preserve">
    <value>'#!' directives can be only used in scripts or file-based programs</value>
  </data>
  <data name="ERR_MisplacedExtension" xml:space="preserve">
    <value>An extension member syntax is disallowed in nested position within an extension member syntax</value>
  </data>
  <data name="ERR_NameofExtensionMember" xml:space="preserve">
    <value>Extension members are not allowed as an argument to 'nameof'.</value>
  </data>
  <data name="ERR_BadExtensionUnaryOperatorSignature" xml:space="preserve">
    <value>The parameter of a unary operator must be the extended type.</value>
  </data>
  <data name="ERR_BadExtensionIncDecSignature" xml:space="preserve">
    <value>The parameter type for ++ or -- operator must be the extended type.</value>
  </data>
  <data name="ERR_BadExtensionBinaryOperatorSignature" xml:space="preserve">
    <value>One of the parameters of a binary operator must be the extended type.</value>
  </data>
  <data name="ERR_BadExtensionShiftOperatorSignature" xml:space="preserve">
    <value>The first operand of an overloaded shift operator must have the same type as the extended type</value>
  </data>
  <data name="ERR_OperatorInExtensionOfStaticClass" xml:space="preserve">
    <value>An extension block extending a static class cannot contain user-defined operators</value>
  </data>
  <data name="ERR_InstanceOperatorStructExtensionWrongReceiverRefKind" xml:space="preserve">
    <value>Cannot declare instance operator for a struct unless containing extension block receiver parameter is a 'ref' parameter</value>
  </data>
  <data name="ERR_InstanceOperatorExtensionWrongReceiverType" xml:space="preserve">
    <value>Cannot declare instance extension operator for a type that is not known to be a struct and is not known to be a class</value>
  </data>
  <data name="ERR_ExpressionTreeContainsExtensionBasedConditionalLogicalOperator" xml:space="preserve">
    <value>An expression tree may not contain '&amp;&amp;' or '||' operators that use extension user defined operators.</value>
  </data>
  <data name="ERR_InterpolatedStringHandlerArgumentDisallowed" xml:space="preserve">
    <value>Interpolated string handler arguments are not allowed in this context.</value>
  </data>
  <data name="ERR_MemberNameSameAsExtendedType" xml:space="preserve">
    <value>'{0}': extension member names cannot be the same as their extended type</value>
  </data>
  <data name="ERR_UnsupportedFeatureInRuntimeAsync" xml:space="preserve">
    <value>Method '{0}' uses a feature that is not supported by runtime async currently. Opt the method out of runtime async by attributing it with 'System.Runtime.CompilerServices.RuntimeAsyncMethodGenerationAttribute(false)'.</value>
  </data>
  <data name="ERR_ExtensionBlockCollision" xml:space="preserve">
    <value>This extension block collides with another extension block. They result in conflicting content-based type names in metadata, so must be in separate enclosing static classes.</value>
  </data>
  <data name="ERR_MethodImplAttributeAsyncCannotBeUsed" xml:space="preserve">
    <value>'MethodImplAttribute.Async' cannot be manually applied to methods. Mark the method 'async'.</value>
    <comment>'MethodImplAttribute.Async' and 'async' are not localizable.</comment>
  </data>
  <data name="ERR_AttributeCannotBeAppliedManually" xml:space="preserve">
    <value>'{0}' cannot be applied manually.</value>
  </data>
  <data name="ERR_ExplicitInterfaceMemberTypeMismatch" xml:space="preserve">
    <value>'{0}': type must be '{1}' to match implemented member '{2}'</value>
  </data>
  <data name="ERR_ExplicitInterfaceMemberReturnTypeMismatch" xml:space="preserve">
    <value>'{0}': return type must be '{1}' to match implemented member '{2}'</value>
  </data>
<<<<<<< HEAD
  <data name="ERR_ImplicitlyTypedOutVariableUsedInForbiddenZone" xml:space="preserve">
    <value>Reference to an implicitly-typed variable '{0}' is not permitted in this location.</value>
=======
  <data name="ParameterRequiresTypeOrIdentifier" xml:space="preserve">
    <value>ParameterSyntax requires either a type or an identifier.</value>
  </data>
  <data name="NodeIsNotAwaitUsingDeclaration" xml:space="preserve">
    <value>'node' is not an 'await using' declaration</value>
    <comment>node and await using are not localizable</comment>
  </data>
  <data name="NodeIsNotAwaitUsingStatement" xml:space="preserve">
    <value>'node' is not an 'await using' statement</value>
    <comment>node and await using are not localizable</comment>
>>>>>>> adaf4f7c
  </data>
</root><|MERGE_RESOLUTION|>--- conflicted
+++ resolved
@@ -8202,10 +8202,6 @@
   <data name="ERR_ExplicitInterfaceMemberReturnTypeMismatch" xml:space="preserve">
     <value>'{0}': return type must be '{1}' to match implemented member '{2}'</value>
   </data>
-<<<<<<< HEAD
-  <data name="ERR_ImplicitlyTypedOutVariableUsedInForbiddenZone" xml:space="preserve">
-    <value>Reference to an implicitly-typed variable '{0}' is not permitted in this location.</value>
-=======
   <data name="ParameterRequiresTypeOrIdentifier" xml:space="preserve">
     <value>ParameterSyntax requires either a type or an identifier.</value>
   </data>
@@ -8216,6 +8212,8 @@
   <data name="NodeIsNotAwaitUsingStatement" xml:space="preserve">
     <value>'node' is not an 'await using' statement</value>
     <comment>node and await using are not localizable</comment>
->>>>>>> adaf4f7c
+  </data>
+  <data name="ERR_ImplicitlyTypedOutVariableUsedInForbiddenZone" xml:space="preserve">
+    <value>Reference to an implicitly-typed variable '{0}' is not permitted in this location.</value>
   </data>
 </root>