--- conflicted
+++ resolved
@@ -7589,27 +7589,25 @@
   <data name="ERR_UnsupportedPrimaryConstructorParameterCapturingRefAny" xml:space="preserve">
     <value>Cannot use primary constructor parameter of type '{0}' inside an instance member</value>
   </data>
-<<<<<<< HEAD
+  <data name="WRN_NullabilityMismatchInParameterTypeOnInterceptor" xml:space="preserve">
+    <value>Nullability of reference types in type of parameter '{0}' doesn't match interceptable method '{1}'.</value>
+  </data>
+  <data name="WRN_NullabilityMismatchInParameterTypeOnInterceptor_Title" xml:space="preserve">
+    <value>Nullability of reference types in type of parameter doesn't match interceptable method.</value>
+  </data>
+  <data name="WRN_NullabilityMismatchInReturnTypeOnInterceptor" xml:space="preserve">
+    <value>Nullability of reference types in return type doesn't match interceptable method '{0}'.</value>
+  </data>
+  <data name="WRN_NullabilityMismatchInReturnTypeOnInterceptor_Title" xml:space="preserve">
+    <value>Nullability of reference types in return type doesn't match interceptable method.</value>
+  </data>
+  <data name="ERR_InterceptorCannotInterceptNameof" xml:space="preserve">
+    <value>A nameof operator cannot be intercepted.</value>
+  </data>
+  <data name="ERR_InterceptorCannotUseUnmanagedCallersOnly" xml:space="preserve">
+    <value>An interceptor cannot be marked with 'UnmanagedCallersOnlyAttribute'.</value>
+  </data>
   <data name="ERR_BadUsingStaticType" xml:space="preserve">
     <value>'{0}' type is not valid for 'using static'. Only a class, struct, interface, enum, delegate, or namespace can be used.</value>
-=======
-  <data name="WRN_NullabilityMismatchInParameterTypeOnInterceptor" xml:space="preserve">
-    <value>Nullability of reference types in type of parameter '{0}' doesn't match interceptable method '{1}'.</value>
-  </data>
-  <data name="WRN_NullabilityMismatchInParameterTypeOnInterceptor_Title" xml:space="preserve">
-    <value>Nullability of reference types in type of parameter doesn't match interceptable method.</value>
-  </data>
-  <data name="WRN_NullabilityMismatchInReturnTypeOnInterceptor" xml:space="preserve">
-    <value>Nullability of reference types in return type doesn't match interceptable method '{0}'.</value>
-  </data>
-  <data name="WRN_NullabilityMismatchInReturnTypeOnInterceptor_Title" xml:space="preserve">
-    <value>Nullability of reference types in return type doesn't match interceptable method.</value>
-  </data>
-  <data name="ERR_InterceptorCannotInterceptNameof" xml:space="preserve">
-    <value>A nameof operator cannot be intercepted.</value>
-  </data>
-  <data name="ERR_InterceptorCannotUseUnmanagedCallersOnly" xml:space="preserve">
-    <value>An interceptor cannot be marked with 'UnmanagedCallersOnlyAttribute'.</value>
->>>>>>> 1933632e
   </data>
 </root>