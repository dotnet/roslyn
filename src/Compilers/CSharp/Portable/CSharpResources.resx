﻿<?xml version="1.0" encoding="utf-8"?>
<root>
  <!-- 
    Microsoft ResX Schema 
    
    Version 2.0
    
    The primary goals of this format is to allow a simple XML format 
    that is mostly human readable. The generation and parsing of the 
    various data types are done through the TypeConverter classes 
    associated with the data types.
    
    Example:
    
    ... ado.net/XML headers & schema ...
    <resheader name="resmimetype">text/microsoft-resx</resheader>
    <resheader name="version">2.0</resheader>
    <resheader name="reader">System.Resources.ResXResourceReader, System.Windows.Forms, ...</resheader>
    <resheader name="writer">System.Resources.ResXResourceWriter, System.Windows.Forms, ...</resheader>
    <data name="Name1"><value>this is my long string</value><comment>this is a comment</comment></data>
    <data name="Color1" type="System.Drawing.Color, System.Drawing">Blue</data>
    <data name="Bitmap1" mimetype="application/x-microsoft.net.object.binary.base64">
        <value>[base64 mime encoded serialized .NET Framework object]</value>
    </data>
    <data name="Icon1" type="System.Drawing.Icon, System.Drawing" mimetype="application/x-microsoft.net.object.bytearray.base64">
        <value>[base64 mime encoded string representing a byte array form of the .NET Framework object]</value>
        <comment>This is a comment</comment>
    </data>
                
    There are any number of "resheader" rows that contain simple 
    name/value pairs.
    
    Each data row contains a name, and value. The row also contains a 
    type or mimetype. Type corresponds to a .NET class that support 
    text/value conversion through the TypeConverter architecture. 
    Classes that don't support this are serialized and stored with the 
    mimetype set.
    
    The mimetype is used for serialized objects, and tells the 
    ResXResourceReader how to depersist the object. This is currently not 
    extensible. For a given mimetype the value must be set accordingly:
    
    Note - application/x-microsoft.net.object.binary.base64 is the format 
    that the ResXResourceWriter will generate, however the reader can 
    read any of the formats listed below.
    
    mimetype: application/x-microsoft.net.object.binary.base64
    value   : The object must be serialized with 
            : System.Runtime.Serialization.Formatters.Binary.BinaryFormatter
            : and then encoded with base64 encoding.
    
    mimetype: application/x-microsoft.net.object.soap.base64
    value   : The object must be serialized with 
            : System.Runtime.Serialization.Formatters.Soap.SoapFormatter
            : and then encoded with base64 encoding.

    mimetype: application/x-microsoft.net.object.bytearray.base64
    value   : The object must be serialized into a byte array 
            : using a System.ComponentModel.TypeConverter
            : and then encoded with base64 encoding.
    -->
  <xsd:schema id="root" xmlns="" xmlns:xsd="http://www.w3.org/2001/XMLSchema" xmlns:msdata="urn:schemas-microsoft-com:xml-msdata">
    <xsd:import namespace="http://www.w3.org/XML/1998/namespace" />
    <xsd:element name="root" msdata:IsDataSet="true">
      <xsd:complexType>
        <xsd:choice maxOccurs="unbounded">
          <xsd:element name="metadata">
            <xsd:complexType>
              <xsd:sequence>
                <xsd:element name="value" type="xsd:string" minOccurs="0" />
              </xsd:sequence>
              <xsd:attribute name="name" use="required" type="xsd:string" />
              <xsd:attribute name="type" type="xsd:string" />
              <xsd:attribute name="mimetype" type="xsd:string" />
              <xsd:attribute ref="xml:space" />
            </xsd:complexType>
          </xsd:element>
          <xsd:element name="assembly">
            <xsd:complexType>
              <xsd:attribute name="alias" type="xsd:string" />
              <xsd:attribute name="name" type="xsd:string" />
            </xsd:complexType>
          </xsd:element>
          <xsd:element name="data">
            <xsd:complexType>
              <xsd:sequence>
                <xsd:element name="value" type="xsd:string" minOccurs="0" msdata:Ordinal="1" />
                <xsd:element name="comment" type="xsd:string" minOccurs="0" msdata:Ordinal="2" />
              </xsd:sequence>
              <xsd:attribute name="name" type="xsd:string" use="required" msdata:Ordinal="1" />
              <xsd:attribute name="type" type="xsd:string" msdata:Ordinal="3" />
              <xsd:attribute name="mimetype" type="xsd:string" msdata:Ordinal="4" />
              <xsd:attribute ref="xml:space" />
            </xsd:complexType>
          </xsd:element>
          <xsd:element name="resheader">
            <xsd:complexType>
              <xsd:sequence>
                <xsd:element name="value" type="xsd:string" minOccurs="0" msdata:Ordinal="1" />
              </xsd:sequence>
              <xsd:attribute name="name" type="xsd:string" use="required" />
            </xsd:complexType>
          </xsd:element>
        </xsd:choice>
      </xsd:complexType>
    </xsd:element>
  </xsd:schema>
  <resheader name="resmimetype">
    <value>text/microsoft-resx</value>
  </resheader>
  <resheader name="version">
    <value>2.0</value>
  </resheader>
  <resheader name="reader">
    <value>System.Resources.ResXResourceReader, System.Windows.Forms, Version=4.0.0.0, Culture=neutral, PublicKeyToken=b77a5c561934e089</value>
  </resheader>
  <resheader name="writer">
    <value>System.Resources.ResXResourceWriter, System.Windows.Forms, Version=4.0.0.0, Culture=neutral, PublicKeyToken=b77a5c561934e089</value>
  </resheader>
  <data name="IDS_NULL" xml:space="preserve">
    <value>&lt;null&gt;</value>
  </data>
  <data name="IDS_ThrowExpression" xml:space="preserve">
    <value>&lt;throw expression&gt;</value>
  </data>
  <data name="IDS_FeatureSwitchExpression" xml:space="preserve">
    <value>&lt;switch expression&gt;</value>
  </data>
  <data name="IDS_FeatureLocalFunctionAttributes" xml:space="preserve">
    <value>local function attributes</value>
  </data>
  <data name="IDS_FeatureExternLocalFunctions" xml:space="preserve">
    <value>extern local functions</value>
  </data>
  <data name="IDS_RELATEDERROR" xml:space="preserve">
    <value>(Location of symbol related to previous error)</value>
  </data>
  <data name="IDS_RELATEDWARNING" xml:space="preserve">
    <value>(Location of symbol related to previous warning)</value>
  </data>
  <data name="IDS_XMLIGNORED" xml:space="preserve">
    <value>&lt;!-- Badly formed XML comment ignored for member "{0}" --&gt;</value>
  </data>
  <data name="IDS_XMLIGNORED2" xml:space="preserve">
    <value> Badly formed XML file "{0}" cannot be included </value>
  </data>
  <data name="IDS_XMLFAILEDINCLUDE" xml:space="preserve">
    <value> Failed to insert some or all of included XML </value>
  </data>
  <data name="IDS_XMLBADINCLUDE" xml:space="preserve">
    <value> Include tag is invalid </value>
  </data>
  <data name="IDS_XMLNOINCLUDE" xml:space="preserve">
    <value> No matching elements were found for the following include tag </value>
  </data>
  <data name="IDS_XMLMISSINGINCLUDEFILE" xml:space="preserve">
    <value>Missing file attribute</value>
  </data>
  <data name="IDS_XMLMISSINGINCLUDEPATH" xml:space="preserve">
    <value>Missing path attribute</value>
  </data>
  <data name="IDS_GlobalNamespace" xml:space="preserve">
    <value>&lt;global namespace&gt;</value>
  </data>
  <data name="IDS_FeatureGenerics" xml:space="preserve">
    <value>generics</value>
  </data>
  <data name="IDS_FeatureAnonDelegates" xml:space="preserve">
    <value>anonymous methods</value>
  </data>
  <data name="IDS_FeatureModuleAttrLoc" xml:space="preserve">
    <value>module as an attribute target specifier</value>
  </data>
  <data name="IDS_FeatureGlobalNamespace" xml:space="preserve">
    <value>namespace alias qualifier</value>
  </data>
  <data name="IDS_FeatureFixedBuffer" xml:space="preserve">
    <value>fixed size buffers</value>
  </data>
  <data name="IDS_FeaturePragma" xml:space="preserve">
    <value>#pragma</value>
  </data>
  <data name="IDS_FeatureStaticClasses" xml:space="preserve">
    <value>static classes</value>
  </data>
  <data name="IDS_FeatureReadOnlyStructs" xml:space="preserve">
    <value>readonly structs</value>
  </data>
  <data name="IDS_FeaturePartialTypes" xml:space="preserve">
    <value>partial types</value>
  </data>
  <data name="IDS_FeatureAsync" xml:space="preserve">
    <value>async function</value>
  </data>
  <data name="IDS_FeatureSwitchOnBool" xml:space="preserve">
    <value>switch on boolean type</value>
  </data>
  <data name="IDS_MethodGroup" xml:space="preserve">
    <value>method group</value>
  </data>
  <data name="IDS_AnonMethod" xml:space="preserve">
    <value>anonymous method</value>
  </data>
  <data name="IDS_Lambda" xml:space="preserve">
    <value>lambda expression</value>
  </data>
  <data name="IDS_Collection" xml:space="preserve">
    <value>collection</value>
  </data>
  <data name="IDS_Disposable" xml:space="preserve">
    <value>disposable</value>
  </data>
  <data name="IDS_FeaturePropertyAccessorMods" xml:space="preserve">
    <value>access modifiers on properties</value>
  </data>
  <data name="IDS_FeatureExternAlias" xml:space="preserve">
    <value>extern alias</value>
  </data>
  <data name="IDS_FeatureIterators" xml:space="preserve">
    <value>iterators</value>
  </data>
  <data name="IDS_FeatureDefault" xml:space="preserve">
    <value>default operator</value>
  </data>
  <data name="IDS_FeatureAsyncStreams" xml:space="preserve">
    <value>async streams</value>
  </data>
  <data name="IDS_FeatureUnmanagedConstructedTypes" xml:space="preserve">
    <value>unmanaged constructed types</value>
  </data>
  <data name="IDS_FeatureReadOnlyMembers" xml:space="preserve">
    <value>readonly members</value>
  </data>
  <data name="IDS_FeatureDefaultLiteral" xml:space="preserve">
    <value>default literal</value>
  </data>
  <data name="IDS_FeaturePrivateProtected" xml:space="preserve">
    <value>private protected</value>
  </data>
  <data name="IDS_FeatureTupleEquality" xml:space="preserve">
    <value>tuple equality</value>
  </data>
  <data name="IDS_FeatureNullable" xml:space="preserve">
    <value>nullable types</value>
  </data>
  <data name="IDS_FeaturePatternMatching" xml:space="preserve">
    <value>pattern matching</value>
  </data>
  <data name="IDS_FeatureExpressionBodiedAccessor" xml:space="preserve">
    <value>expression body property accessor</value>
  </data>
  <data name="IDS_FeatureExpressionBodiedDeOrConstructor" xml:space="preserve">
    <value>expression body constructor and destructor</value>
  </data>
  <data name="IDS_FeatureThrowExpression" xml:space="preserve">
    <value>throw expression</value>
  </data>
  <data name="IDS_FeatureImplicitArray" xml:space="preserve">
    <value>implicitly typed array</value>
  </data>
  <data name="IDS_FeatureImplicitLocal" xml:space="preserve">
    <value>implicitly typed local variable</value>
  </data>
  <data name="IDS_FeatureAnonymousTypes" xml:space="preserve">
    <value>anonymous types</value>
  </data>
  <data name="IDS_FeatureAutoImplementedProperties" xml:space="preserve">
    <value>automatically implemented properties</value>
  </data>
  <data name="IDS_FeatureReadonlyAutoImplementedProperties" xml:space="preserve">
    <value>readonly automatically implemented properties</value>
  </data>
  <data name="IDS_FeatureObjectInitializer" xml:space="preserve">
    <value>object initializer</value>
  </data>
  <data name="IDS_FeatureCollectionInitializer" xml:space="preserve">
    <value>collection initializer</value>
  </data>
  <data name="IDS_FeatureQueryExpression" xml:space="preserve">
    <value>query expression</value>
  </data>
  <data name="IDS_FeatureExtensionMethod" xml:space="preserve">
    <value>extension method</value>
  </data>
  <data name="IDS_FeaturePartialMethod" xml:space="preserve">
    <value>partial method</value>
  </data>
  <data name="IDS_SK_METHOD" xml:space="preserve">
    <value>method</value>
  </data>
  <data name="IDS_SK_TYPE" xml:space="preserve">
    <value>type</value>
  </data>
  <data name="IDS_SK_NAMESPACE" xml:space="preserve">
    <value>namespace</value>
  </data>
  <data name="IDS_SK_FIELD" xml:space="preserve">
    <value>field</value>
  </data>
  <data name="IDS_SK_PROPERTY" xml:space="preserve">
    <value>property</value>
  </data>
  <data name="IDS_SK_UNKNOWN" xml:space="preserve">
    <value>element</value>
  </data>
  <data name="IDS_SK_VARIABLE" xml:space="preserve">
    <value>variable</value>
  </data>
  <data name="IDS_SK_LABEL" xml:space="preserve">
    <value>label</value>
  </data>
  <data name="IDS_SK_EVENT" xml:space="preserve">
    <value>event</value>
  </data>
  <data name="IDS_SK_TYVAR" xml:space="preserve">
    <value>type parameter</value>
  </data>
  <data name="IDS_SK_ALIAS" xml:space="preserve">
    <value>using alias</value>
  </data>
  <data name="IDS_SK_EXTERNALIAS" xml:space="preserve">
    <value>extern alias</value>
  </data>
  <data name="IDS_SK_CONSTRUCTOR" xml:space="preserve">
    <value>constructor</value>
  </data>
  <data name="IDS_FOREACHLOCAL" xml:space="preserve">
    <value>foreach iteration variable</value>
  </data>
  <data name="IDS_FIXEDLOCAL" xml:space="preserve">
    <value>fixed variable</value>
  </data>
  <data name="IDS_USINGLOCAL" xml:space="preserve">
    <value>using variable</value>
  </data>
  <data name="IDS_Contravariant" xml:space="preserve">
    <value>contravariant</value>
  </data>
  <data name="IDS_Contravariantly" xml:space="preserve">
    <value>contravariantly</value>
  </data>
  <data name="IDS_Covariant" xml:space="preserve">
    <value>covariant</value>
  </data>
  <data name="IDS_Covariantly" xml:space="preserve">
    <value>covariantly</value>
  </data>
  <data name="IDS_Invariantly" xml:space="preserve">
    <value>invariantly</value>
  </data>
  <data name="IDS_FeatureDynamic" xml:space="preserve">
    <value>dynamic</value>
  </data>
  <data name="IDS_FeatureNamedArgument" xml:space="preserve">
    <value>named argument</value>
  </data>
  <data name="IDS_FeatureOptionalParameter" xml:space="preserve">
    <value>optional parameter</value>
  </data>
  <data name="IDS_FeatureExceptionFilter" xml:space="preserve">
    <value>exception filter</value>
  </data>
  <data name="IDS_FeatureTypeVariance" xml:space="preserve">
    <value>type variance</value>
  </data>
  <data name="IDS_Parameter" xml:space="preserve">
    <value>parameter</value>
  </data>
  <data name="IDS_Return" xml:space="preserve">
    <value>return</value>
  </data>
  <data name="XML_InvalidToken" xml:space="preserve">
    <value>The character(s) '{0}' cannot be used at this location.</value>
  </data>
  <data name="XML_IncorrectComment" xml:space="preserve">
    <value>Incorrect syntax was used in a comment.</value>
  </data>
  <data name="XML_InvalidCharEntity" xml:space="preserve">
    <value>An invalid character was found inside an entity reference.</value>
  </data>
  <data name="XML_ExpectedEndOfTag" xml:space="preserve">
    <value>Expected '&gt;' or '/&gt;' to close tag '{0}'.</value>
  </data>
  <data name="XML_ExpectedIdentifier" xml:space="preserve">
    <value>An identifier was expected.</value>
  </data>
  <data name="XML_InvalidUnicodeChar" xml:space="preserve">
    <value>Invalid unicode character.</value>
  </data>
  <data name="XML_InvalidWhitespace" xml:space="preserve">
    <value>Whitespace is not allowed at this location.</value>
  </data>
  <data name="XML_LessThanInAttributeValue" xml:space="preserve">
    <value>The character '&lt;' cannot be used in an attribute value.</value>
  </data>
  <data name="XML_MissingEqualsAttribute" xml:space="preserve">
    <value>Missing equals sign between attribute and attribute value.</value>
  </data>
  <data name="XML_RefUndefinedEntity_1" xml:space="preserve">
    <value>Reference to undefined entity '{0}'.</value>
  </data>
  <data name="XML_StringLiteralNoStartQuote" xml:space="preserve">
    <value>A string literal was expected, but no opening quotation mark was found.</value>
  </data>
  <data name="XML_StringLiteralNoEndQuote" xml:space="preserve">
    <value>Missing closing quotation mark for string literal.</value>
  </data>
  <data name="XML_StringLiteralNonAsciiQuote" xml:space="preserve">
    <value>Non-ASCII quotations marks may not be used around string literals.</value>
  </data>
  <data name="XML_EndTagNotExpected" xml:space="preserve">
    <value>End tag was not expected at this location.</value>
  </data>
  <data name="XML_ElementTypeMatch" xml:space="preserve">
    <value>End tag '{0}' does not match the start tag '{1}'.</value>
  </data>
  <data name="XML_EndTagExpected" xml:space="preserve">
    <value>Expected an end tag for element '{0}'.</value>
  </data>
  <data name="XML_WhitespaceMissing" xml:space="preserve">
    <value>Required white space was missing.</value>
  </data>
  <data name="XML_ExpectedEndOfXml" xml:space="preserve">
    <value>Unexpected character at this location.</value>
  </data>
  <data name="XML_CDataEndTagNotAllowed" xml:space="preserve">
    <value>The literal string ']]&gt;' is not allowed in element content.</value>
  </data>
  <data name="XML_DuplicateAttribute" xml:space="preserve">
    <value>Duplicate '{0}' attribute</value>
  </data>
  <data name="ERR_NoMetadataFile" xml:space="preserve">
    <value>Metadata file '{0}' could not be found</value>
  </data>
  <data name="ERR_MetadataReferencesNotSupported" xml:space="preserve">
    <value>Metadata references are not supported.</value>
  </data>
  <data name="FTL_MetadataCantOpenFile" xml:space="preserve">
    <value>Metadata file '{0}' could not be opened -- {1}</value>
  </data>
  <data name="ERR_NoTypeDef" xml:space="preserve">
    <value>The type '{0}' is defined in an assembly that is not referenced. You must add a reference to assembly '{1}'.</value>
  </data>
  <data name="ERR_NoTypeDefFromModule" xml:space="preserve">
    <value>The type '{0}' is defined in a module that has not been added. You must add the module '{1}'.</value>
  </data>
  <data name="ERR_OutputWriteFailed" xml:space="preserve">
    <value>Could not write to output file '{0}' -- '{1}'</value>
  </data>
  <data name="ERR_MultipleEntryPoints" xml:space="preserve">
    <value>Program has more than one entry point defined. Compile with /main to specify the type that contains the entry point.</value>
  </data>
  <data name="ERR_BadBinaryOps" xml:space="preserve">
    <value>Operator '{0}' cannot be applied to operands of type '{1}' and '{2}'</value>
  </data>
  <data name="ERR_AmbigBinaryOpsOnUnconstrainedDefault" xml:space="preserve">
    <value>Operator '{0}' cannot be applied to 'default' and operand of type '{1}' because it is a type parameter that is not known to be a reference type</value>
  </data>
  <data name="ERR_IntDivByZero" xml:space="preserve">
    <value>Division by constant zero</value>
  </data>
  <data name="ERR_BadIndexLHS" xml:space="preserve">
    <value>Cannot apply indexing with [] to an expression of type '{0}'</value>
  </data>
  <data name="ERR_BadIndexCount" xml:space="preserve">
    <value>Wrong number of indices inside []; expected {0}</value>
  </data>
  <data name="ERR_BadUnaryOp" xml:space="preserve">
    <value>Operator '{0}' cannot be applied to operand of type '{1}'</value>
  </data>
  <data name="ERR_BadOpOnNullOrDefaultOrNew" xml:space="preserve">
    <value>Operator '{0}' cannot be applied to operand '{1}'</value>
  </data>
  <data name="ERR_ThisInStaticMeth" xml:space="preserve">
    <value>Keyword 'this' is not valid in a static property, static method, or static field initializer</value>
  </data>
  <data name="ERR_ThisInBadContext" xml:space="preserve">
    <value>Keyword 'this' is not available in the current context</value>
  </data>
  <data name="ERR_OmittedTypeArgument" xml:space="preserve">
    <value>Omitting the type argument is not allowed in the current context</value>
  </data>
  <data name="WRN_InvalidMainSig" xml:space="preserve">
    <value>'{0}' has the wrong signature to be an entry point</value>
  </data>
  <data name="WRN_InvalidMainSig_Title" xml:space="preserve">
    <value>Method has the wrong signature to be an entry point</value>
  </data>
  <data name="ERR_NoImplicitConv" xml:space="preserve">
    <value>Cannot implicitly convert type '{0}' to '{1}'</value>
  </data>
  <data name="ERR_NoExplicitConv" xml:space="preserve">
    <value>Cannot convert type '{0}' to '{1}'</value>
  </data>
  <data name="ERR_ConstOutOfRange" xml:space="preserve">
    <value>Constant value '{0}' cannot be converted to a '{1}'</value>
  </data>
  <data name="ERR_AmbigBinaryOps" xml:space="preserve">
    <value>Operator '{0}' is ambiguous on operands of type '{1}' and '{2}'</value>
  </data>
  <data name="ERR_AmbigBinaryOpsOnDefault" xml:space="preserve">
    <value>Operator '{0}' is ambiguous on operands '{1}' and '{2}'</value>
  </data>
  <data name="ERR_AmbigUnaryOp" xml:space="preserve">
    <value>Operator '{0}' is ambiguous on an operand of type '{1}'</value>
  </data>
  <data name="ERR_InAttrOnOutParam" xml:space="preserve">
    <value>An out parameter cannot have the In attribute</value>
  </data>
  <data name="ERR_ValueCantBeNull" xml:space="preserve">
    <value>Cannot convert null to '{0}' because it is a non-nullable value type</value>
  </data>
  <data name="ERR_NoExplicitBuiltinConv" xml:space="preserve">
    <value>Cannot convert type '{0}' to '{1}' via a reference conversion, boxing conversion, unboxing conversion, wrapping conversion, or null type conversion</value>
  </data>
  <data name="FTL_DebugEmitFailure" xml:space="preserve">
    <value>Unexpected error writing debug information -- '{0}'</value>
  </data>
  <data name="ERR_BadVisReturnType" xml:space="preserve">
    <value>Inconsistent accessibility: return type '{1}' is less accessible than method '{0}'</value>
  </data>
  <data name="ERR_BadVisParamType" xml:space="preserve">
    <value>Inconsistent accessibility: parameter type '{1}' is less accessible than method '{0}'</value>
  </data>
  <data name="ERR_BadVisFieldType" xml:space="preserve">
    <value>Inconsistent accessibility: field type '{1}' is less accessible than field '{0}'</value>
  </data>
  <data name="ERR_BadVisPropertyType" xml:space="preserve">
    <value>Inconsistent accessibility: property type '{1}' is less accessible than property '{0}'</value>
  </data>
  <data name="ERR_BadVisIndexerReturn" xml:space="preserve">
    <value>Inconsistent accessibility: indexer return type '{1}' is less accessible than indexer '{0}'</value>
  </data>
  <data name="ERR_BadVisIndexerParam" xml:space="preserve">
    <value>Inconsistent accessibility: parameter type '{1}' is less accessible than indexer '{0}'</value>
  </data>
  <data name="ERR_BadVisOpReturn" xml:space="preserve">
    <value>Inconsistent accessibility: return type '{1}' is less accessible than operator '{0}'</value>
  </data>
  <data name="ERR_BadVisOpParam" xml:space="preserve">
    <value>Inconsistent accessibility: parameter type '{1}' is less accessible than operator '{0}'</value>
  </data>
  <data name="ERR_BadVisDelegateReturn" xml:space="preserve">
    <value>Inconsistent accessibility: return type '{1}' is less accessible than delegate '{0}'</value>
  </data>
  <data name="ERR_BadVisDelegateParam" xml:space="preserve">
    <value>Inconsistent accessibility: parameter type '{1}' is less accessible than delegate '{0}'</value>
  </data>
  <data name="ERR_BadVisBaseClass" xml:space="preserve">
    <value>Inconsistent accessibility: base class '{1}' is less accessible than class '{0}'</value>
  </data>
  <data name="ERR_BadVisBaseInterface" xml:space="preserve">
    <value>Inconsistent accessibility: base interface '{1}' is less accessible than interface '{0}'</value>
  </data>
  <data name="ERR_EventNeedsBothAccessors" xml:space="preserve">
    <value>'{0}': event property must have both add and remove accessors</value>
  </data>
  <data name="ERR_AbstractEventHasAccessors" xml:space="preserve">
    <value>'{0}': abstract event cannot use event accessor syntax</value>
  </data>
  <data name="ERR_EventNotDelegate" xml:space="preserve">
    <value>'{0}': event must be of a delegate type</value>
  </data>
  <data name="WRN_UnreferencedEvent" xml:space="preserve">
    <value>The event '{0}' is never used</value>
  </data>
  <data name="WRN_UnreferencedEvent_Title" xml:space="preserve">
    <value>Event is never used</value>
  </data>
  <data name="ERR_InterfaceEventInitializer" xml:space="preserve">
    <value>'{0}': instance event in interface cannot have initializer</value>
  </data>
  <data name="ERR_BadEventUsage" xml:space="preserve">
    <value>The event '{0}' can only appear on the left hand side of += or -= (except when used from within the type '{1}')</value>
  </data>
  <data name="ERR_ExplicitEventFieldImpl" xml:space="preserve">
    <value>An explicit interface implementation of an event must use event accessor syntax</value>
  </data>
  <data name="ERR_CantOverrideNonEvent" xml:space="preserve">
    <value>'{0}': cannot override; '{1}' is not an event</value>
  </data>
  <data name="ERR_AddRemoveMustHaveBody" xml:space="preserve">
    <value>An add or remove accessor must have a body</value>
  </data>
  <data name="ERR_AbstractEventInitializer" xml:space="preserve">
    <value>'{0}': abstract event cannot have initializer</value>
  </data>
  <data name="ERR_ReservedAssemblyName" xml:space="preserve">
    <value>The assembly name '{0}' is reserved and cannot be used as a reference in an interactive session</value>
  </data>
  <data name="ERR_ReservedEnumerator" xml:space="preserve">
    <value>The enumerator name '{0}' is reserved and cannot be used</value>
  </data>
  <data name="ERR_AsMustHaveReferenceType" xml:space="preserve">
    <value>The as operator must be used with a reference type or nullable type ('{0}' is a non-nullable value type)</value>
  </data>
  <data name="WRN_LowercaseEllSuffix" xml:space="preserve">
    <value>The 'l' suffix is easily confused with the digit '1' -- use 'L' for clarity</value>
  </data>
  <data name="WRN_LowercaseEllSuffix_Title" xml:space="preserve">
    <value>The 'l' suffix is easily confused with the digit '1'</value>
  </data>
  <data name="ERR_BadEventUsageNoField" xml:space="preserve">
    <value>The event '{0}' can only appear on the left hand side of += or -=</value>
  </data>
  <data name="ERR_ConstraintOnlyAllowedOnGenericDecl" xml:space="preserve">
    <value>Constraints are not allowed on non-generic declarations</value>
  </data>
  <data name="ERR_TypeParamMustBeIdentifier" xml:space="preserve">
    <value>Type parameter declaration must be an identifier not a type</value>
  </data>
  <data name="ERR_MemberReserved" xml:space="preserve">
    <value>Type '{1}' already reserves a member called '{0}' with the same parameter types</value>
  </data>
  <data name="ERR_DuplicateParamName" xml:space="preserve">
    <value>The parameter name '{0}' is a duplicate</value>
  </data>
  <data name="ERR_DuplicateNameInNS" xml:space="preserve">
    <value>The namespace '{1}' already contains a definition for '{0}'</value>
  </data>
  <data name="ERR_DuplicateNameInClass" xml:space="preserve">
    <value>The type '{0}' already contains a definition for '{1}'</value>
  </data>
  <data name="ERR_NameNotInContext" xml:space="preserve">
    <value>The name '{0}' does not exist in the current context</value>
  </data>
  <data name="ERR_NameNotInContextPossibleMissingReference" xml:space="preserve">
    <value>The name '{0}' does not exist in the current context (are you missing a reference to assembly '{1}'?)</value>
  </data>
  <data name="ERR_AmbigContext" xml:space="preserve">
    <value>'{0}' is an ambiguous reference between '{1}' and '{2}'</value>
  </data>
  <data name="WRN_DuplicateUsing" xml:space="preserve">
    <value>The using directive for '{0}' appeared previously in this namespace</value>
  </data>
  <data name="WRN_DuplicateUsing_Title" xml:space="preserve">
    <value>Using directive appeared previously in this namespace</value>
  </data>
  <data name="ERR_BadMemberFlag" xml:space="preserve">
    <value>The modifier '{0}' is not valid for this item</value>
  </data>
  <data name="ERR_BadInitAccessor" xml:space="preserve">
    <value>The 'init' accessor is not valid on static members</value>
  </data>
  <data name="ERR_BadMemberProtection" xml:space="preserve">
    <value>More than one protection modifier</value>
  </data>
  <data name="WRN_NewRequired" xml:space="preserve">
    <value>'{0}' hides inherited member '{1}'. Use the new keyword if hiding was intended.</value>
  </data>
  <data name="WRN_NewRequired_Title" xml:space="preserve">
    <value>Member hides inherited member; missing new keyword</value>
  </data>
  <data name="WRN_NewRequired_Description" xml:space="preserve">
    <value>A variable was declared with the same name as a variable in a base type. However, the new keyword was not used. This warning informs you that you should use new; the variable is declared as if new had been used in the declaration.</value>
  </data>
  <data name="WRN_NewNotRequired" xml:space="preserve">
    <value>The member '{0}' does not hide an accessible member. The new keyword is not required.</value>
  </data>
  <data name="WRN_NewNotRequired_Title" xml:space="preserve">
    <value>Member does not hide an inherited member; new keyword is not required</value>
  </data>
  <data name="ERR_CircConstValue" xml:space="preserve">
    <value>The evaluation of the constant value for '{0}' involves a circular definition</value>
  </data>
  <data name="ERR_MemberAlreadyExists" xml:space="preserve">
    <value>Type '{1}' already defines a member called '{0}' with the same parameter types</value>
  </data>
  <data name="ERR_StaticNotVirtual" xml:space="preserve">
    <value>A static member '{0}' cannot be marked as override, virtual, or abstract</value>
  </data>
  <data name="ERR_OverrideNotNew" xml:space="preserve">
    <value>A member '{0}' marked as override cannot be marked as new or virtual</value>
  </data>
  <data name="WRN_NewOrOverrideExpected" xml:space="preserve">
    <value>'{0}' hides inherited member '{1}'. To make the current member override that implementation, add the override keyword. Otherwise add the new keyword.</value>
  </data>
  <data name="WRN_NewOrOverrideExpected_Title" xml:space="preserve">
    <value>Member hides inherited member; missing override keyword</value>
  </data>
  <data name="ERR_OverrideNotExpected" xml:space="preserve">
    <value>'{0}': no suitable method found to override</value>
  </data>
  <data name="ERR_NamespaceUnexpected" xml:space="preserve">
    <value>A namespace cannot directly contain members such as fields or methods</value>
  </data>
  <data name="ERR_NoSuchMember" xml:space="preserve">
    <value>'{0}' does not contain a definition for '{1}'</value>
  </data>
  <data name="ERR_BadSKknown" xml:space="preserve">
    <value>'{0}' is a {1} but is used like a {2}</value>
  </data>
  <data name="ERR_BadSKunknown" xml:space="preserve">
    <value>'{0}' is a {1}, which is not valid in the given context</value>
  </data>
  <data name="ERR_ObjectRequired" xml:space="preserve">
    <value>An object reference is required for the non-static field, method, or property '{0}'</value>
  </data>
  <data name="ERR_AmbigCall" xml:space="preserve">
    <value>The call is ambiguous between the following methods or properties: '{0}' and '{1}'</value>
  </data>
  <data name="ERR_BadAccess" xml:space="preserve">
    <value>'{0}' is inaccessible due to its protection level</value>
  </data>
  <data name="ERR_MethDelegateMismatch" xml:space="preserve">
    <value>No overload for '{0}' matches delegate '{1}'</value>
  </data>
  <data name="ERR_RetObjectRequired" xml:space="preserve">
    <value>An object of a type convertible to '{0}' is required</value>
  </data>
  <data name="ERR_RetNoObjectRequired" xml:space="preserve">
    <value>Since '{0}' returns void, a return keyword must not be followed by an object expression</value>
  </data>
  <data name="ERR_LocalDuplicate" xml:space="preserve">
    <value>A local variable or function named '{0}' is already defined in this scope</value>
  </data>
  <data name="ERR_AssgLvalueExpected" xml:space="preserve">
    <value>The left-hand side of an assignment must be a variable, property or indexer</value>
  </data>
  <data name="ERR_StaticConstParam" xml:space="preserve">
    <value>'{0}': a static constructor must be parameterless</value>
  </data>
  <data name="ERR_NotConstantExpression" xml:space="preserve">
    <value>The expression being assigned to '{0}' must be constant</value>
  </data>
  <data name="ERR_NotNullConstRefField" xml:space="preserve">
    <value>'{0}' is of type '{1}'. A const field of a reference type other than string can only be initialized with null.</value>
  </data>
  <data name="ERR_LocalIllegallyOverrides" xml:space="preserve">
    <value>A local or parameter named '{0}' cannot be declared in this scope because that name is used in an enclosing local scope to define a local or parameter</value>
  </data>
  <data name="ERR_BadUsingNamespace" xml:space="preserve">
    <value>A 'using namespace' directive can only be applied to namespaces; '{0}' is a type not a namespace. Consider a 'using static' directive instead</value>
  </data>
  <data name="ERR_BadUsingType" xml:space="preserve">
    <value>A 'using static' directive can only be applied to types; '{0}' is a namespace not a type. Consider a 'using namespace' directive instead</value>
  </data>
  <data name="ERR_NoAliasHere" xml:space="preserve">
    <value>A 'using static' directive cannot be used to declare an alias</value>
  </data>
  <data name="ERR_NoBreakOrCont" xml:space="preserve">
    <value>No enclosing loop out of which to break or continue</value>
  </data>
  <data name="ERR_DuplicateLabel" xml:space="preserve">
    <value>The label '{0}' is a duplicate</value>
  </data>
  <data name="ERR_NoConstructors" xml:space="preserve">
    <value>The type '{0}' has no constructors defined</value>
  </data>
  <data name="ERR_NoNewAbstract" xml:space="preserve">
    <value>Cannot create an instance of the abstract type or interface '{0}'</value>
  </data>
  <data name="ERR_ConstValueRequired" xml:space="preserve">
    <value>A const field requires a value to be provided</value>
  </data>
  <data name="ERR_CircularBase" xml:space="preserve">
    <value>Circular base type dependency involving '{0}' and '{1}'</value>
  </data>
  <data name="ERR_BadDelegateConstructor" xml:space="preserve">
    <value>The delegate '{0}' does not have a valid constructor</value>
  </data>
  <data name="ERR_MethodNameExpected" xml:space="preserve">
    <value>Method name expected</value>
  </data>
  <data name="ERR_ConstantExpected" xml:space="preserve">
    <value>A constant value is expected</value>
  </data>
  <data name="ERR_V6SwitchGoverningTypeValueExpected" xml:space="preserve">
    <value>A switch expression or case label must be a bool, char, string, integral, enum, or corresponding nullable type in C# 6 and earlier.</value>
  </data>
  <data name="ERR_IntegralTypeValueExpected" xml:space="preserve">
    <value>A value of an integral type expected</value>
  </data>
  <data name="ERR_DuplicateCaseLabel" xml:space="preserve">
    <value>The switch statement contains multiple cases with the label value '{0}'</value>
  </data>
  <data name="ERR_InvalidGotoCase" xml:space="preserve">
    <value>A goto case is only valid inside a switch statement</value>
  </data>
  <data name="ERR_PropertyLacksGet" xml:space="preserve">
    <value>The property or indexer '{0}' cannot be used in this context because it lacks the get accessor</value>
  </data>
  <data name="ERR_BadExceptionType" xml:space="preserve">
    <value>The type caught or thrown must be derived from System.Exception</value>
  </data>
  <data name="ERR_BadEmptyThrow" xml:space="preserve">
    <value>A throw statement with no arguments is not allowed outside of a catch clause</value>
  </data>
  <data name="ERR_BadFinallyLeave" xml:space="preserve">
    <value>Control cannot leave the body of a finally clause</value>
  </data>
  <data name="ERR_LabelShadow" xml:space="preserve">
    <value>The label '{0}' shadows another label by the same name in a contained scope</value>
  </data>
  <data name="ERR_LabelNotFound" xml:space="preserve">
    <value>No such label '{0}' within the scope of the goto statement</value>
  </data>
  <data name="ERR_UnreachableCatch" xml:space="preserve">
    <value>A previous catch clause already catches all exceptions of this or of a super type ('{0}')</value>
  </data>
  <data name="WRN_FilterIsConstantTrue" xml:space="preserve">
    <value>Filter expression is a constant 'true', consider removing the filter</value>
  </data>
  <data name="WRN_FilterIsConstantTrue_Title" xml:space="preserve">
    <value>Filter expression is a constant 'true'</value>
  </data>
  <data name="ERR_ReturnExpected" xml:space="preserve">
    <value>'{0}': not all code paths return a value</value>
  </data>
  <data name="WRN_UnreachableCode" xml:space="preserve">
    <value>Unreachable code detected</value>
  </data>
  <data name="WRN_UnreachableCode_Title" xml:space="preserve">
    <value>Unreachable code detected</value>
  </data>
  <data name="ERR_SwitchFallThrough" xml:space="preserve">
    <value>Control cannot fall through from one case label ('{0}') to another</value>
  </data>
  <data name="WRN_UnreferencedLabel" xml:space="preserve">
    <value>This label has not been referenced</value>
  </data>
  <data name="WRN_UnreferencedLabel_Title" xml:space="preserve">
    <value>This label has not been referenced</value>
  </data>
  <data name="ERR_UseDefViolation" xml:space="preserve">
    <value>Use of unassigned local variable '{0}'</value>
  </data>
  <data name="WRN_UseDefViolation" xml:space="preserve">
    <value>Use of unassigned local variable '{0}'</value>
  </data>
  <data name="WRN_UseDefViolation_Title" xml:space="preserve">
    <value>Use of unassigned local variable</value>
  </data>
  <data name="WRN_UnreferencedVar" xml:space="preserve">
    <value>The variable '{0}' is declared but never used</value>
  </data>
  <data name="WRN_UnreferencedVar_Title" xml:space="preserve">
    <value>Variable is declared but never used</value>
  </data>
  <data name="WRN_UnreferencedField" xml:space="preserve">
    <value>The field '{0}' is never used</value>
  </data>
  <data name="WRN_UnreferencedField_Title" xml:space="preserve">
    <value>Field is never used</value>
  </data>
  <data name="ERR_UseDefViolationField" xml:space="preserve">
    <value>Use of possibly unassigned field '{0}'</value>
  </data>
  <data name="WRN_UseDefViolationField" xml:space="preserve">
    <value>Use of possibly unassigned field '{0}'</value>
  </data>
  <data name="WRN_UseDefViolationField_Title" xml:space="preserve">
    <value>Use of possibly unassigned field</value>
  </data>
  <data name="ERR_UseDefViolationProperty" xml:space="preserve">
    <value>Use of possibly unassigned auto-implemented property '{0}'</value>
  </data>
  <data name="WRN_UseDefViolationProperty" xml:space="preserve">
    <value>Use of possibly unassigned auto-implemented property '{0}'</value>
  </data>
  <data name="WRN_UseDefViolationProperty_Title" xml:space="preserve">
    <value>Use of possibly unassigned auto-implemented property</value>
  </data>
  <data name="ERR_UnassignedThis" xml:space="preserve">
    <value>Field '{0}' must be fully assigned before control is returned to the caller</value>
  </data>
  <data name="WRN_UnassignedThis" xml:space="preserve">
    <value>Field '{0}' must be fully assigned before control is returned to the caller</value>
  </data>
  <data name="WRN_UnassignedThis_Title" xml:space="preserve">
    <value>Fields of a struct must be fully assigned in a constructor before control is returned to the caller</value>
  </data>
  <data name="ERR_AmbigQM" xml:space="preserve">
    <value>Type of conditional expression cannot be determined because '{0}' and '{1}' implicitly convert to one another</value>
  </data>
  <data name="ERR_InvalidQM" xml:space="preserve">
    <value>Type of conditional expression cannot be determined because there is no implicit conversion between '{0}' and '{1}'</value>
  </data>
  <data name="ERR_NoBaseClass" xml:space="preserve">
    <value>A base class is required for a 'base' reference</value>
  </data>
  <data name="ERR_BaseIllegal" xml:space="preserve">
    <value>Use of keyword 'base' is not valid in this context</value>
  </data>
  <data name="ERR_ObjectProhibited" xml:space="preserve">
    <value>Member '{0}' cannot be accessed with an instance reference; qualify it with a type name instead</value>
  </data>
  <data name="ERR_ParamUnassigned" xml:space="preserve">
    <value>The out parameter '{0}' must be assigned to before control leaves the current method</value>
  </data>
  <data name="WRN_ParamUnassigned" xml:space="preserve">
    <value>The out parameter '{0}' must be assigned to before control leaves the current method</value>
  </data>
  <data name="WRN_ParamUnassigned_Title" xml:space="preserve">
    <value>An out parameter must be assigned to before control leaves the method</value>
  </data>
  <data name="ERR_InvalidArray" xml:space="preserve">
    <value>Invalid rank specifier: expected ',' or ']'</value>
  </data>
  <data name="ERR_ExternHasBody" xml:space="preserve">
    <value>'{0}' cannot be extern and declare a body</value>
  </data>
  <data name="ERR_ExternHasConstructorInitializer" xml:space="preserve">
    <value>'{0}' cannot be extern and have a constructor initializer</value>
  </data>
  <data name="ERR_AbstractAndExtern" xml:space="preserve">
    <value>'{0}' cannot be both extern and abstract</value>
  </data>
  <data name="ERR_BadAttributeParamType" xml:space="preserve">
    <value>Attribute constructor parameter '{0}' has type '{1}', which is not a valid attribute parameter type</value>
  </data>
  <data name="ERR_BadAttributeArgument" xml:space="preserve">
    <value>An attribute argument must be a constant expression, typeof expression or array creation expression of an attribute parameter type</value>
  </data>
  <data name="ERR_BadAttributeParamDefaultArgument" xml:space="preserve">
    <value>Attribute constructor parameter '{0}' is optional, but no default parameter value was specified.</value>
  </data>
  <data name="WRN_IsAlwaysTrue" xml:space="preserve">
    <value>The given expression is always of the provided ('{0}') type</value>
  </data>
  <data name="WRN_IsAlwaysTrue_Title" xml:space="preserve">
    <value>'is' expression's given expression is always of the provided type</value>
  </data>
  <data name="WRN_IsAlwaysFalse" xml:space="preserve">
    <value>The given expression is never of the provided ('{0}') type</value>
  </data>
  <data name="WRN_IsAlwaysFalse_Title" xml:space="preserve">
    <value>'is' expression's given expression is never of the provided type</value>
  </data>
  <data name="ERR_LockNeedsReference" xml:space="preserve">
    <value>'{0}' is not a reference type as required by the lock statement</value>
  </data>
  <data name="ERR_NullNotValid" xml:space="preserve">
    <value>Use of null is not valid in this context</value>
  </data>
  <data name="ERR_DefaultLiteralNotValid" xml:space="preserve">
    <value>Use of default literal is not valid in this context</value>
  </data>
  <data name="ERR_UseDefViolationThis" xml:space="preserve">
    <value>The 'this' object cannot be used before all of its fields have been assigned</value>
  </data>
  <data name="WRN_UseDefViolationThis" xml:space="preserve">
    <value>The 'this' object cannot be used before all of its fields have been assigned</value>
  </data>
  <data name="WRN_UseDefViolationThis_Title" xml:space="preserve">
    <value>The 'this' object cannot be used in a constructor before all of its fields have been assigned</value>
  </data>
  <data name="ERR_ArgsInvalid" xml:space="preserve">
    <value>The __arglist construct is valid only within a variable argument method</value>
  </data>
  <data name="ERR_PtrExpected" xml:space="preserve">
    <value>The * or -&gt; operator must be applied to a pointer</value>
  </data>
  <data name="ERR_PtrIndexSingle" xml:space="preserve">
    <value>A pointer must be indexed by only one value</value>
  </data>
  <data name="WRN_ByRefNonAgileField" xml:space="preserve">
    <value>Using '{0}' as a ref or out value or taking its address may cause a runtime exception because it is a field of a marshal-by-reference class</value>
  </data>
  <data name="WRN_ByRefNonAgileField_Title" xml:space="preserve">
    <value>Using a field of a marshal-by-reference class as a ref or out value or taking its address may cause a runtime exception</value>
  </data>
  <data name="ERR_AssgReadonlyStatic" xml:space="preserve">
    <value>A static readonly field cannot be assigned to (except in a static constructor or a variable initializer)</value>
  </data>
  <data name="ERR_RefReadonlyStatic" xml:space="preserve">
    <value>A static readonly field cannot be used as a ref or out value (except in a static constructor)</value>
  </data>
  <data name="ERR_AssgReadonlyProp" xml:space="preserve">
    <value>Property or indexer '{0}' cannot be assigned to -- it is read only</value>
  </data>
  <data name="ERR_IllegalStatement" xml:space="preserve">
    <value>Only assignment, call, increment, decrement, await, and new object expressions can be used as a statement</value>
  </data>
  <data name="ERR_BadGetEnumerator" xml:space="preserve">
    <value>foreach requires that the return type '{0}' of '{1}' must have a suitable public 'MoveNext' method and public 'Current' property</value>
  </data>
  <data name="ERR_BadGetAsyncEnumerator" xml:space="preserve">
    <value>Asynchronous foreach requires that the return type '{0}' of '{1}' must have a suitable public 'MoveNextAsync' method and public 'Current' property</value>
  </data>
  <data name="ERR_TooManyLocals" xml:space="preserve">
    <value>Only 65534 locals, including those generated by the compiler, are allowed</value>
  </data>
  <data name="ERR_AbstractBaseCall" xml:space="preserve">
    <value>Cannot call an abstract base member: '{0}'</value>
  </data>
  <data name="ERR_RefProperty" xml:space="preserve">
    <value>A property or indexer may not be passed as an out or ref parameter</value>
  </data>
  <data name="ERR_ManagedAddr" xml:space="preserve">
    <value>Cannot take the address of, get the size of, or declare a pointer to a managed type ('{0}')</value>
  </data>
  <data name="ERR_BadFixedInitType" xml:space="preserve">
    <value>The type of a local declared in a fixed statement must be a pointer type</value>
  </data>
  <data name="ERR_FixedMustInit" xml:space="preserve">
    <value>You must provide an initializer in a fixed or using statement declaration</value>
  </data>
  <data name="ERR_InvalidAddrOp" xml:space="preserve">
    <value>Cannot take the address of the given expression</value>
  </data>
  <data name="ERR_FixedNeeded" xml:space="preserve">
    <value>You can only take the address of an unfixed expression inside of a fixed statement initializer</value>
  </data>
  <data name="ERR_FixedNotNeeded" xml:space="preserve">
    <value>You cannot use the fixed statement to take the address of an already fixed expression</value>
  </data>
  <data name="ERR_ExprCannotBeFixed" xml:space="preserve">
    <value>The given expression cannot be used in a fixed statement</value>
  </data>
  <data name="ERR_UnsafeNeeded" xml:space="preserve">
    <value>Pointers and fixed size buffers may only be used in an unsafe context</value>
  </data>
  <data name="ERR_OpTFRetType" xml:space="preserve">
    <value>The return type of operator True or False must be bool</value>
  </data>
  <data name="ERR_OperatorNeedsMatch" xml:space="preserve">
    <value>The operator '{0}' requires a matching operator '{1}' to also be defined</value>
  </data>
  <data name="ERR_BadBoolOp" xml:space="preserve">
    <value>In order to be applicable as a short circuit operator a user-defined logical operator ('{0}') must have the same return type and parameter types</value>
  </data>
  <data name="ERR_MustHaveOpTF" xml:space="preserve">
    <value>In order for '{0}' to be applicable as a short circuit operator, its declaring type '{1}' must define operator true and operator false</value>
  </data>
  <data name="WRN_UnreferencedVarAssg" xml:space="preserve">
    <value>The variable '{0}' is assigned but its value is never used</value>
  </data>
  <data name="WRN_UnreferencedVarAssg_Title" xml:space="preserve">
    <value>Variable is assigned but its value is never used</value>
  </data>
  <data name="ERR_CheckedOverflow" xml:space="preserve">
    <value>The operation overflows at compile time in checked mode</value>
  </data>
  <data name="ERR_ConstOutOfRangeChecked" xml:space="preserve">
    <value>Constant value '{0}' cannot be converted to a '{1}' (use 'unchecked' syntax to override)</value>
  </data>
  <data name="ERR_BadVarargs" xml:space="preserve">
    <value>A method with vararg cannot be generic, be in a generic type, or have a params parameter</value>
  </data>
  <data name="ERR_ParamsMustBeArray" xml:space="preserve">
    <value>The params parameter must be a single dimensional array</value>
  </data>
  <data name="ERR_IllegalArglist" xml:space="preserve">
    <value>An __arglist expression may only appear inside of a call or new expression</value>
  </data>
  <data name="ERR_IllegalUnsafe" xml:space="preserve">
    <value>Unsafe code may only appear if compiling with /unsafe</value>
  </data>
  <data name="ERR_AmbigMember" xml:space="preserve">
    <value>Ambiguity between '{0}' and '{1}'</value>
  </data>
  <data name="ERR_BadForeachDecl" xml:space="preserve">
    <value>Type and identifier are both required in a foreach statement</value>
  </data>
  <data name="ERR_ParamsLast" xml:space="preserve">
    <value>A params parameter must be the last parameter in a formal parameter list</value>
  </data>
  <data name="ERR_SizeofUnsafe" xml:space="preserve">
    <value>'{0}' does not have a predefined size, therefore sizeof can only be used in an unsafe context</value>
  </data>
  <data name="ERR_DottedTypeNameNotFoundInNS" xml:space="preserve">
    <value>The type or namespace name '{0}' does not exist in the namespace '{1}' (are you missing an assembly reference?)</value>
  </data>
  <data name="ERR_FieldInitRefNonstatic" xml:space="preserve">
    <value>A field initializer cannot reference the non-static field, method, or property '{0}'</value>
  </data>
  <data name="ERR_SealedNonOverride" xml:space="preserve">
    <value>'{0}' cannot be sealed because it is not an override</value>
  </data>
  <data name="ERR_CantOverrideSealed" xml:space="preserve">
    <value>'{0}': cannot override inherited member '{1}' because it is sealed</value>
  </data>
  <data name="ERR_VoidError" xml:space="preserve">
    <value>The operation in question is undefined on void pointers</value>
  </data>
  <data name="ERR_ConditionalOnOverride" xml:space="preserve">
    <value>The Conditional attribute is not valid on '{0}' because it is an override method</value>
  </data>
  <data name="ERR_ConditionalOnLocalFunction" xml:space="preserve">
    <value>Local function '{0}' must be 'static' in order to use the Conditional attribute</value>
  </data>
  <data name="ERR_PointerInAsOrIs" xml:space="preserve">
    <value>Neither 'is' nor 'as' is valid on pointer types</value>
  </data>
  <data name="ERR_CallingFinalizeDeprecated" xml:space="preserve">
    <value>Destructors and object.Finalize cannot be called directly. Consider calling IDisposable.Dispose if available.</value>
  </data>
  <data name="ERR_SingleTypeNameNotFound" xml:space="preserve">
    <value>The type or namespace name '{0}' could not be found (are you missing a using directive or an assembly reference?)</value>
  </data>
  <data name="ERR_NegativeStackAllocSize" xml:space="preserve">
    <value>Cannot use a negative size with stackalloc</value>
  </data>
  <data name="ERR_NegativeArraySize" xml:space="preserve">
    <value>Cannot create an array with a negative size</value>
  </data>
  <data name="ERR_OverrideFinalizeDeprecated" xml:space="preserve">
    <value>Do not override object.Finalize. Instead, provide a destructor.</value>
  </data>
  <data name="ERR_CallingBaseFinalizeDeprecated" xml:space="preserve">
    <value>Do not directly call your base type Finalize method. It is called automatically from your destructor.</value>
  </data>
  <data name="WRN_NegativeArrayIndex" xml:space="preserve">
    <value>Indexing an array with a negative index (array indices always start at zero)</value>
  </data>
  <data name="WRN_NegativeArrayIndex_Title" xml:space="preserve">
    <value>Indexing an array with a negative index</value>
  </data>
  <data name="WRN_BadRefCompareLeft" xml:space="preserve">
    <value>Possible unintended reference comparison; to get a value comparison, cast the left hand side to type '{0}'</value>
  </data>
  <data name="WRN_BadRefCompareLeft_Title" xml:space="preserve">
    <value>Possible unintended reference comparison; left hand side needs cast</value>
  </data>
  <data name="WRN_BadRefCompareRight" xml:space="preserve">
    <value>Possible unintended reference comparison; to get a value comparison, cast the right hand side to type '{0}'</value>
  </data>
  <data name="WRN_BadRefCompareRight_Title" xml:space="preserve">
    <value>Possible unintended reference comparison; right hand side needs cast</value>
  </data>
  <data name="ERR_BadCastInFixed" xml:space="preserve">
    <value>The right hand side of a fixed statement assignment may not be a cast expression</value>
  </data>
  <data name="ERR_StackallocInCatchFinally" xml:space="preserve">
    <value>stackalloc may not be used in a catch or finally block</value>
  </data>
  <data name="ERR_VarargsLast" xml:space="preserve">
    <value>An __arglist parameter must be the last parameter in a formal parameter list</value>
  </data>
  <data name="ERR_MissingPartial" xml:space="preserve">
    <value>Missing partial modifier on declaration of type '{0}'; another partial declaration of this type exists</value>
  </data>
  <data name="ERR_PartialTypeKindConflict" xml:space="preserve">
    <value>Partial declarations of '{0}' must be all classes, all records, all structs, or all interfaces</value>
  </data>
  <data name="ERR_PartialModifierConflict" xml:space="preserve">
    <value>Partial declarations of '{0}' have conflicting accessibility modifiers</value>
  </data>
  <data name="ERR_PartialMultipleBases" xml:space="preserve">
    <value>Partial declarations of '{0}' must not specify different base classes</value>
  </data>
  <data name="ERR_PartialWrongTypeParams" xml:space="preserve">
    <value>Partial declarations of '{0}' must have the same type parameter names in the same order</value>
  </data>
  <data name="ERR_PartialWrongConstraints" xml:space="preserve">
    <value>Partial declarations of '{0}' have inconsistent constraints for type parameter '{1}'</value>
  </data>
  <data name="ERR_NoImplicitConvCast" xml:space="preserve">
    <value>Cannot implicitly convert type '{0}' to '{1}'. An explicit conversion exists (are you missing a cast?)</value>
  </data>
  <data name="ERR_PartialMisplaced" xml:space="preserve">
    <value>The 'partial' modifier can only appear immediately before 'class', 'record', 'struct', 'interface', or 'void'</value>
  </data>
  <data name="ERR_ImportedCircularBase" xml:space="preserve">
    <value>Imported type '{0}' is invalid. It contains a circular base type dependency.</value>
  </data>
  <data name="ERR_UseDefViolationOut" xml:space="preserve">
    <value>Use of unassigned out parameter '{0}'</value>
  </data>
  <data name="WRN_UseDefViolationOut" xml:space="preserve">
    <value>Use of unassigned out parameter '{0}'</value>
  </data>
  <data name="WRN_UseDefViolationOut_Title" xml:space="preserve">
    <value>Use of unassigned out parameter</value>
  </data>
  <data name="ERR_ArraySizeInDeclaration" xml:space="preserve">
    <value>Array size cannot be specified in a variable declaration (try initializing with a 'new' expression)</value>
  </data>
  <data name="ERR_InaccessibleGetter" xml:space="preserve">
    <value>The property or indexer '{0}' cannot be used in this context because the get accessor is inaccessible</value>
  </data>
  <data name="ERR_InaccessibleSetter" xml:space="preserve">
    <value>The property or indexer '{0}' cannot be used in this context because the set accessor is inaccessible</value>
  </data>
  <data name="ERR_InvalidPropertyAccessMod" xml:space="preserve">
    <value>The accessibility modifier of the '{0}' accessor must be more restrictive than the property or indexer '{1}'</value>
  </data>
  <data name="ERR_DuplicatePropertyAccessMods" xml:space="preserve">
    <value>Cannot specify accessibility modifiers for both accessors of the property or indexer '{0}'</value>
  </data>
  <data name="ERR_AccessModMissingAccessor" xml:space="preserve">
    <value>'{0}': accessibility modifiers on accessors may only be used if the property or indexer has both a get and a set accessor</value>
  </data>
  <data name="ERR_UnimplementedInterfaceAccessor" xml:space="preserve">
    <value>'{0}' does not implement interface member '{1}'. '{2}' is not public.</value>
  </data>
  <data name="WRN_PatternIsAmbiguous" xml:space="preserve">
    <value>'{0}' does not implement the '{1}' pattern. '{2}' is ambiguous with '{3}'.</value>
  </data>
  <data name="WRN_PatternIsAmbiguous_Title" xml:space="preserve">
    <value>Type does not implement the collection pattern; members are ambiguous</value>
  </data>
  <data name="WRN_PatternNotPublicOrNotInstance" xml:space="preserve">
    <value>'{0}' does not implement the '{1}' pattern. '{2}' is not a public instance or extension method.</value>
  </data>
  <data name="WRN_PatternNotPublicOrNotInstance_Title" xml:space="preserve">
    <value>Type does not implement the collection pattern; member is is not a public instance or extension method.</value>
  </data>
  <data name="WRN_PatternBadSignature" xml:space="preserve">
    <value>'{0}' does not implement the '{1}' pattern. '{2}' has the wrong signature.</value>
  </data>
  <data name="WRN_PatternBadSignature_Title" xml:space="preserve">
    <value>Type does not implement the collection pattern; member has the wrong signature</value>
  </data>
  <data name="ERR_FriendRefNotEqualToThis" xml:space="preserve">
    <value>Friend access was granted by '{0}', but the public key of the output assembly ('{1}') does not match that specified by the InternalsVisibleTo attribute in the granting assembly.</value>
  </data>
  <data name="ERR_FriendRefSigningMismatch" xml:space="preserve">
    <value>Friend access was granted by '{0}', but the strong name signing state of the output assembly does not match that of the granting assembly.</value>
  </data>
  <data name="WRN_SequentialOnPartialClass" xml:space="preserve">
    <value>There is no defined ordering between fields in multiple declarations of partial struct '{0}'. To specify an ordering, all instance fields must be in the same declaration.</value>
  </data>
  <data name="WRN_SequentialOnPartialClass_Title" xml:space="preserve">
    <value>There is no defined ordering between fields in multiple declarations of partial struct</value>
  </data>
  <data name="ERR_BadConstType" xml:space="preserve">
    <value>The type '{0}' cannot be declared const</value>
  </data>
  <data name="ERR_NoNewTyvar" xml:space="preserve">
    <value>Cannot create an instance of the variable type '{0}' because it does not have the new() constraint</value>
  </data>
  <data name="ERR_BadArity" xml:space="preserve">
    <value>Using the generic {1} '{0}' requires {2} type arguments</value>
  </data>
  <data name="ERR_BadTypeArgument" xml:space="preserve">
    <value>The type '{0}' may not be used as a type argument</value>
  </data>
  <data name="ERR_TypeArgsNotAllowed" xml:space="preserve">
    <value>The {1} '{0}' cannot be used with type arguments</value>
  </data>
  <data name="ERR_HasNoTypeVars" xml:space="preserve">
    <value>The non-generic {1} '{0}' cannot be used with type arguments</value>
  </data>
  <data name="ERR_NewConstraintNotSatisfied" xml:space="preserve">
    <value>'{2}' must be a non-abstract type with a public parameterless constructor in order to use it as parameter '{1}' in the generic type or method '{0}'</value>
  </data>
  <data name="ERR_GenericConstraintNotSatisfiedRefType" xml:space="preserve">
    <value>The type '{3}' cannot be used as type parameter '{2}' in the generic type or method '{0}'. There is no implicit reference conversion from '{3}' to '{1}'.</value>
  </data>
  <data name="ERR_GenericConstraintNotSatisfiedNullableEnum" xml:space="preserve">
    <value>The type '{3}' cannot be used as type parameter '{2}' in the generic type or method '{0}'. The nullable type '{3}' does not satisfy the constraint of '{1}'.</value>
  </data>
  <data name="ERR_GenericConstraintNotSatisfiedNullableInterface" xml:space="preserve">
    <value>The type '{3}' cannot be used as type parameter '{2}' in the generic type or method '{0}'. The nullable type '{3}' does not satisfy the constraint of '{1}'. Nullable types can not satisfy any interface constraints.</value>
  </data>
  <data name="ERR_GenericConstraintNotSatisfiedTyVar" xml:space="preserve">
    <value>The type '{3}' cannot be used as type parameter '{2}' in the generic type or method '{0}'. There is no boxing conversion or type parameter conversion from '{3}' to '{1}'.</value>
  </data>
  <data name="ERR_GenericConstraintNotSatisfiedValType" xml:space="preserve">
    <value>The type '{3}' cannot be used as type parameter '{2}' in the generic type or method '{0}'. There is no boxing conversion from '{3}' to '{1}'.</value>
  </data>
  <data name="ERR_DuplicateGeneratedName" xml:space="preserve">
    <value>The parameter name '{0}' conflicts with an automatically-generated parameter name</value>
  </data>
  <data name="ERR_GlobalSingleTypeNameNotFound" xml:space="preserve">
    <value>The type or namespace name '{0}' could not be found in the global namespace (are you missing an assembly reference?)</value>
  </data>
  <data name="ERR_NewBoundMustBeLast" xml:space="preserve">
    <value>The new() constraint must be the last constraint specified</value>
  </data>
  <data name="WRN_MainCantBeGeneric" xml:space="preserve">
    <value>'{0}': an entry point cannot be generic or in a generic type</value>
  </data>
  <data name="WRN_MainCantBeGeneric_Title" xml:space="preserve">
    <value>An entry point cannot be generic or in a generic type</value>
  </data>
  <data name="ERR_TypeVarCantBeNull" xml:space="preserve">
    <value>Cannot convert null to type parameter '{0}' because it could be a non-nullable value type. Consider using 'default({0})' instead.</value>
  </data>
  <data name="ERR_AttributeCantBeGeneric" xml:space="preserve">
    <value>Cannot apply attribute class '{0}' because it is generic</value>
  </data>
  <data name="ERR_DuplicateBound" xml:space="preserve">
    <value>Duplicate constraint '{0}' for type parameter '{1}'</value>
  </data>
  <data name="ERR_ClassBoundNotFirst" xml:space="preserve">
    <value>The class type constraint '{0}' must come before any other constraints</value>
  </data>
  <data name="ERR_BadRetType" xml:space="preserve">
    <value>'{1} {0}' has the wrong return type</value>
  </data>
  <data name="ERR_DelegateRefMismatch" xml:space="preserve">
    <value>Ref mismatch between '{0}' and delegate '{1}'</value>
  </data>
  <data name="ERR_DuplicateConstraintClause" xml:space="preserve">
    <value>A constraint clause has already been specified for type parameter '{0}'. All of the constraints for a type parameter must be specified in a single where clause.</value>
  </data>
  <data name="ERR_CantInferMethTypeArgs" xml:space="preserve">
    <value>The type arguments for method '{0}' cannot be inferred from the usage. Try specifying the type arguments explicitly.</value>
  </data>
  <data name="ERR_LocalSameNameAsTypeParam" xml:space="preserve">
    <value>'{0}': a parameter, local variable, or local function cannot have the same name as a method type parameter</value>
  </data>
  <data name="ERR_AsWithTypeVar" xml:space="preserve">
    <value>The type parameter '{0}' cannot be used with the 'as' operator because it does not have a class type constraint nor a 'class' constraint</value>
  </data>
  <data name="WRN_UnreferencedFieldAssg" xml:space="preserve">
    <value>The field '{0}' is assigned but its value is never used</value>
  </data>
  <data name="WRN_UnreferencedFieldAssg_Title" xml:space="preserve">
    <value>Field is assigned but its value is never used</value>
  </data>
  <data name="ERR_BadIndexerNameAttr" xml:space="preserve">
    <value>The '{0}' attribute is valid only on an indexer that is not an explicit interface member declaration</value>
  </data>
  <data name="ERR_AttrArgWithTypeVars" xml:space="preserve">
    <value>'{0}': an attribute argument cannot use type parameters</value>
  </data>
  <data name="ERR_NewTyvarWithArgs" xml:space="preserve">
    <value>'{0}': cannot provide arguments when creating an instance of a variable type</value>
  </data>
  <data name="ERR_AbstractSealedStatic" xml:space="preserve">
    <value>'{0}': an abstract type cannot be sealed or static</value>
  </data>
  <data name="WRN_AmbiguousXMLReference" xml:space="preserve">
    <value>Ambiguous reference in cref attribute: '{0}'. Assuming '{1}', but could have also matched other overloads including '{2}'.</value>
  </data>
  <data name="WRN_AmbiguousXMLReference_Title" xml:space="preserve">
    <value>Ambiguous reference in cref attribute</value>
  </data>
  <data name="WRN_VolatileByRef" xml:space="preserve">
    <value>'{0}': a reference to a volatile field will not be treated as volatile</value>
  </data>
  <data name="WRN_VolatileByRef_Title" xml:space="preserve">
    <value>A reference to a volatile field will not be treated as volatile</value>
  </data>
  <data name="WRN_VolatileByRef_Description" xml:space="preserve">
    <value>A volatile field should not normally be used as a ref or out value, since it will not be treated as volatile. There are exceptions to this, such as when calling an interlocked API.</value>
  </data>
  <data name="ERR_ComImportWithImpl" xml:space="preserve">
    <value>Since '{1}' has the ComImport attribute, '{0}' must be extern or abstract</value>
  </data>
  <data name="ERR_ComImportWithBase" xml:space="preserve">
    <value>'{0}': a class with the ComImport attribute cannot specify a base class</value>
  </data>
  <data name="ERR_ImplBadConstraints" xml:space="preserve">
    <value>The constraints for type parameter '{0}' of method '{1}' must match the constraints for type parameter '{2}' of interface method '{3}'. Consider using an explicit interface implementation instead.</value>
  </data>
  <data name="ERR_ImplBadTupleNames" xml:space="preserve">
    <value>The tuple element names in the signature of method '{0}' must match the tuple element names of interface method '{1}' (including on the return type).</value>
  </data>
  <data name="ERR_DottedTypeNameNotFoundInAgg" xml:space="preserve">
    <value>The type name '{0}' does not exist in the type '{1}'</value>
  </data>
  <data name="ERR_MethGrpToNonDel" xml:space="preserve">
    <value>Cannot convert method group '{0}' to non-delegate type '{1}'. Did you intend to invoke the method?</value>
  </data>
  <data name="ERR_BadExternAlias" xml:space="preserve">
    <value>The extern alias '{0}' was not specified in a /reference option</value>
  </data>
  <data name="ERR_ColColWithTypeAlias" xml:space="preserve">
    <value>Cannot use alias '{0}' with '::' since the alias references a type. Use '.' instead.</value>
  </data>
  <data name="ERR_AliasNotFound" xml:space="preserve">
    <value>Alias '{0}' not found</value>
  </data>
  <data name="ERR_SameFullNameAggAgg" xml:space="preserve">
    <value>The type '{1}' exists in both '{0}' and '{2}'</value>
  </data>
  <data name="ERR_SameFullNameNsAgg" xml:space="preserve">
    <value>The namespace '{1}' in '{0}' conflicts with the type '{3}' in '{2}'</value>
  </data>
  <data name="WRN_SameFullNameThisNsAgg" xml:space="preserve">
    <value>The namespace '{1}' in '{0}' conflicts with the imported type '{3}' in '{2}'. Using the namespace defined in '{0}'.</value>
  </data>
  <data name="WRN_SameFullNameThisNsAgg_Title" xml:space="preserve">
    <value>Namespace conflicts with imported type</value>
  </data>
  <data name="WRN_SameFullNameThisAggAgg" xml:space="preserve">
    <value>The type '{1}' in '{0}' conflicts with the imported type '{3}' in '{2}'. Using the type defined in '{0}'.</value>
  </data>
  <data name="WRN_SameFullNameThisAggAgg_Title" xml:space="preserve">
    <value>Type conflicts with imported type</value>
  </data>
  <data name="WRN_SameFullNameThisAggNs" xml:space="preserve">
    <value>The type '{1}' in '{0}' conflicts with the imported namespace '{3}' in '{2}'. Using the type defined in '{0}'.</value>
  </data>
  <data name="WRN_SameFullNameThisAggNs_Title" xml:space="preserve">
    <value>Type conflicts with imported namespace</value>
  </data>
  <data name="ERR_SameFullNameThisAggThisNs" xml:space="preserve">
    <value>The type '{1}' in '{0}' conflicts with the namespace '{3}' in '{2}'</value>
  </data>
  <data name="ERR_ExternAfterElements" xml:space="preserve">
    <value>An extern alias declaration must precede all other elements defined in the namespace</value>
  </data>
  <data name="WRN_GlobalAliasDefn" xml:space="preserve">
    <value>Defining an alias named 'global' is ill-advised since 'global::' always references the global namespace and not an alias</value>
  </data>
  <data name="WRN_GlobalAliasDefn_Title" xml:space="preserve">
    <value>Defining an alias named 'global' is ill-advised</value>
  </data>
  <data name="ERR_SealedStaticClass" xml:space="preserve">
    <value>'{0}': a type cannot be both static and sealed</value>
  </data>
  <data name="ERR_PrivateAbstractAccessor" xml:space="preserve">
    <value>'{0}': abstract properties cannot have private accessors</value>
  </data>
  <data name="ERR_ValueExpected" xml:space="preserve">
    <value>Syntax error; value expected</value>
  </data>
  <data name="ERR_UnboxNotLValue" xml:space="preserve">
    <value>Cannot modify the result of an unboxing conversion</value>
  </data>
  <data name="ERR_AnonMethGrpInForEach" xml:space="preserve">
    <value>Foreach cannot operate on a '{0}'. Did you intend to invoke the '{0}'?</value>
  </data>
  <data name="ERR_BadIncDecRetType" xml:space="preserve">
    <value>The return type for ++ or -- operator must match the parameter type or be derived from the parameter type</value>
  </data>
  <data name="ERR_TypeConstraintsMustBeUniqueAndFirst" xml:space="preserve">
    <value>The 'class', 'struct', 'unmanaged', 'notnull', and 'default' constraints cannot be combined or duplicated, and must be specified first in the constraints list.</value>
  </data>
  <data name="ERR_RefValBoundWithClass" xml:space="preserve">
    <value>'{0}': cannot specify both a constraint class and the 'class' or 'struct' constraint</value>
  </data>
  <data name="ERR_UnmanagedBoundWithClass" xml:space="preserve">
    <value>'{0}': cannot specify both a constraint class and the 'unmanaged' constraint</value>
  </data>
  <data name="ERR_NewBoundWithVal" xml:space="preserve">
    <value>The 'new()' constraint cannot be used with the 'struct' constraint</value>
  </data>
  <data name="ERR_RefConstraintNotSatisfied" xml:space="preserve">
    <value>The type '{2}' must be a reference type in order to use it as parameter '{1}' in the generic type or method '{0}'</value>
  </data>
  <data name="ERR_ValConstraintNotSatisfied" xml:space="preserve">
    <value>The type '{2}' must be a non-nullable value type in order to use it as parameter '{1}' in the generic type or method '{0}'</value>
  </data>
  <data name="ERR_CircularConstraint" xml:space="preserve">
    <value>Circular constraint dependency involving '{0}' and '{1}'</value>
  </data>
  <data name="ERR_BaseConstraintConflict" xml:space="preserve">
    <value>Type parameter '{0}' inherits conflicting constraints '{1}' and '{2}'</value>
  </data>
  <data name="ERR_ConWithValCon" xml:space="preserve">
    <value>Type parameter '{1}' has the 'struct' constraint so '{1}' cannot be used as a constraint for '{0}'</value>
  </data>
  <data name="ERR_AmbigUDConv" xml:space="preserve">
    <value>Ambiguous user defined conversions '{0}' and '{1}' when converting from '{2}' to '{3}'</value>
  </data>
  <data name="WRN_AlwaysNull" xml:space="preserve">
    <value>The result of the expression is always 'null' of type '{0}'</value>
  </data>
  <data name="WRN_AlwaysNull_Title" xml:space="preserve">
    <value>The result of the expression is always 'null'</value>
  </data>
  <data name="ERR_RefReturnThis" xml:space="preserve">
    <value>Cannot return 'this' by reference.</value>
  </data>
  <data name="ERR_AttributeCtorInParameter" xml:space="preserve">
    <value>Cannot use attribute constructor '{0}' because it has 'in' parameters.</value>
  </data>
  <data name="ERR_OverrideWithConstraints" xml:space="preserve">
    <value>Constraints for override and explicit interface implementation methods are inherited from the base method, so they cannot be specified directly, except for either a 'class', or a 'struct' constraint.</value>
  </data>
  <data name="ERR_AmbigOverride" xml:space="preserve">
    <value>The inherited members '{0}' and '{1}' have the same signature in type '{2}', so they cannot be overridden</value>
  </data>
  <data name="ERR_DecConstError" xml:space="preserve">
    <value>Evaluation of the decimal constant expression failed</value>
  </data>
  <data name="WRN_CmpAlwaysFalse" xml:space="preserve">
    <value>Comparing with null of type '{0}' always produces 'false'</value>
  </data>
  <data name="WRN_CmpAlwaysFalse_Title" xml:space="preserve">
    <value>Comparing with null of struct type always produces 'false'</value>
  </data>
  <data name="WRN_FinalizeMethod" xml:space="preserve">
    <value>Introducing a 'Finalize' method can interfere with destructor invocation. Did you intend to declare a destructor?</value>
  </data>
  <data name="WRN_FinalizeMethod_Title" xml:space="preserve">
    <value>Introducing a 'Finalize' method can interfere with destructor invocation</value>
  </data>
  <data name="WRN_FinalizeMethod_Description" xml:space="preserve">
    <value>This warning occurs when you create a class with a method whose signature is public virtual void Finalize.

If such a class is used as a base class and if the deriving class defines a destructor, the destructor will override the base class Finalize method, not Finalize.</value>
  </data>
  <data name="ERR_ExplicitImplParams" xml:space="preserve">
    <value>'{0}' should not have a params parameter since '{1}' does not</value>
  </data>
  <data name="WRN_GotoCaseShouldConvert" xml:space="preserve">
    <value>The 'goto case' value is not implicitly convertible to type '{0}'</value>
  </data>
  <data name="WRN_GotoCaseShouldConvert_Title" xml:space="preserve">
    <value>The 'goto case' value is not implicitly convertible to the switch type</value>
  </data>
  <data name="ERR_MethodImplementingAccessor" xml:space="preserve">
    <value>Method '{0}' cannot implement interface accessor '{1}' for type '{2}'. Use an explicit interface implementation.</value>
  </data>
  <data name="WRN_NubExprIsConstBool" xml:space="preserve">
    <value>The result of the expression is always '{0}' since a value of type '{1}' is never equal to 'null' of type '{2}'</value>
  </data>
  <data name="WRN_NubExprIsConstBool_Title" xml:space="preserve">
    <value>The result of the expression is always the same since a value of this type is never equal to 'null'</value>
  </data>
  <data name="WRN_NubExprIsConstBool2" xml:space="preserve">
    <value>The result of the expression is always '{0}' since a value of type '{1}' is never equal to 'null' of type '{2}'</value>
  </data>
  <data name="WRN_NubExprIsConstBool2_Title" xml:space="preserve">
    <value>The result of the expression is always the same since a value of this type is never equal to 'null'</value>
  </data>
  <data name="WRN_ExplicitImplCollision" xml:space="preserve">
    <value>Explicit interface implementation '{0}' matches more than one interface member. Which interface member is actually chosen is implementation-dependent. Consider using a non-explicit implementation instead.</value>
  </data>
  <data name="WRN_ExplicitImplCollision_Title" xml:space="preserve">
    <value>Explicit interface implementation matches more than one interface member</value>
  </data>
  <data name="ERR_AbstractHasBody" xml:space="preserve">
    <value>'{0}' cannot declare a body because it is marked abstract</value>
  </data>
  <data name="ERR_ConcreteMissingBody" xml:space="preserve">
    <value>'{0}' must declare a body because it is not marked abstract, extern, or partial</value>
  </data>
  <data name="ERR_AbstractAndSealed" xml:space="preserve">
    <value>'{0}' cannot be both abstract and sealed</value>
  </data>
  <data name="ERR_AbstractNotVirtual" xml:space="preserve">
    <value>The abstract {0} '{1}' cannot be marked virtual</value>
  </data>
  <data name="ERR_StaticConstant" xml:space="preserve">
    <value>The constant '{0}' cannot be marked static</value>
  </data>
  <data name="ERR_CantOverrideNonFunction" xml:space="preserve">
    <value>'{0}': cannot override because '{1}' is not a function</value>
  </data>
  <data name="ERR_CantOverrideNonVirtual" xml:space="preserve">
    <value>'{0}': cannot override inherited member '{1}' because it is not marked virtual, abstract, or override</value>
  </data>
  <data name="ERR_CantChangeAccessOnOverride" xml:space="preserve">
    <value>'{0}': cannot change access modifiers when overriding '{1}' inherited member '{2}'</value>
  </data>
  <data name="ERR_CantChangeTupleNamesOnOverride" xml:space="preserve">
    <value>'{0}': cannot change tuple element names when overriding inherited member '{1}'</value>
  </data>
  <data name="ERR_CantChangeReturnTypeOnOverride" xml:space="preserve">
    <value>'{0}': return type must be '{2}' to match overridden member '{1}'</value>
  </data>
  <data name="ERR_CantDeriveFromSealedType" xml:space="preserve">
    <value>'{0}': cannot derive from sealed type '{1}'</value>
  </data>
  <data name="ERR_AbstractInConcreteClass" xml:space="preserve">
    <value>'{0}' is abstract but it is contained in non-abstract type '{1}'</value>
  </data>
  <data name="ERR_StaticConstructorWithExplicitConstructorCall" xml:space="preserve">
    <value>'{0}': static constructor cannot have an explicit 'this' or 'base' constructor call</value>
  </data>
  <data name="ERR_StaticConstructorWithAccessModifiers" xml:space="preserve">
    <value>'{0}': access modifiers are not allowed on static constructors</value>
  </data>
  <data name="ERR_RecursiveConstructorCall" xml:space="preserve">
    <value>Constructor '{0}' cannot call itself</value>
  </data>
  <data name="ERR_IndirectRecursiveConstructorCall" xml:space="preserve">
    <value>Constructor '{0}' cannot call itself through another constructor</value>
  </data>
  <data name="ERR_ObjectCallingBaseConstructor" xml:space="preserve">
    <value>'{0}' has no base class and cannot call a base constructor</value>
  </data>
  <data name="ERR_PredefinedTypeNotFound" xml:space="preserve">
    <value>Predefined type '{0}' is not defined or imported</value>
  </data>
  <data name="ERR_PredefinedValueTupleTypeNotFound" xml:space="preserve">
    <value>Predefined type '{0}' is not defined or imported</value>
  </data>
  <data name="ERR_PredefinedValueTupleTypeAmbiguous3" xml:space="preserve">
    <value>Predefined type '{0}' is declared in multiple referenced assemblies: '{1}' and '{2}'</value>
  </data>
  <data name="ERR_StructWithBaseConstructorCall" xml:space="preserve">
    <value>'{0}': structs cannot call base class constructors</value>
  </data>
  <data name="ERR_StructLayoutCycle" xml:space="preserve">
    <value>Struct member '{0}' of type '{1}' causes a cycle in the struct layout</value>
  </data>
  <data name="ERR_InterfacesCantContainFields" xml:space="preserve">
    <value>Interfaces cannot contain instance fields</value>
  </data>
  <data name="ERR_InterfacesCantContainConstructors" xml:space="preserve">
    <value>Interfaces cannot contain instance constructors</value>
  </data>
  <data name="ERR_NonInterfaceInInterfaceList" xml:space="preserve">
    <value>Type '{0}' in interface list is not an interface</value>
  </data>
  <data name="ERR_DuplicateInterfaceInBaseList" xml:space="preserve">
    <value>'{0}' is already listed in interface list</value>
  </data>
  <data name="ERR_DuplicateInterfaceWithTupleNamesInBaseList" xml:space="preserve">
    <value>'{0}' is already listed in the interface list on type '{2}' with different tuple element names, as '{1}'.</value>
  </data>
  <data name="ERR_CycleInInterfaceInheritance" xml:space="preserve">
    <value>Inherited interface '{1}' causes a cycle in the interface hierarchy of '{0}'</value>
  </data>
  <data name="ERR_HidingAbstractMethod" xml:space="preserve">
    <value>'{0}' hides inherited abstract member '{1}'</value>
  </data>
  <data name="ERR_UnimplementedAbstractMethod" xml:space="preserve">
    <value>'{0}' does not implement inherited abstract member '{1}'</value>
  </data>
  <data name="ERR_UnimplementedInterfaceMember" xml:space="preserve">
    <value>'{0}' does not implement interface member '{1}'</value>
  </data>
  <data name="ERR_ObjectCantHaveBases" xml:space="preserve">
    <value>The class System.Object cannot have a base class or implement an interface</value>
  </data>
  <data name="ERR_ExplicitInterfaceImplementationNotInterface" xml:space="preserve">
    <value>'{0}' in explicit interface declaration is not an interface</value>
  </data>
  <data name="ERR_InterfaceMemberNotFound" xml:space="preserve">
    <value>'{0}' in explicit interface declaration is not found among members of the interface that can be implemented</value>
  </data>
  <data name="ERR_ClassDoesntImplementInterface" xml:space="preserve">
    <value>'{0}': containing type does not implement interface '{1}'</value>
  </data>
  <data name="ERR_ExplicitInterfaceImplementationInNonClassOrStruct" xml:space="preserve">
    <value>'{0}': explicit interface declaration can only be declared in a class, record, struct or interface</value>
  </data>
  <data name="ERR_MemberNameSameAsType" xml:space="preserve">
    <value>'{0}': member names cannot be the same as their enclosing type</value>
  </data>
  <data name="ERR_EnumeratorOverflow" xml:space="preserve">
    <value>'{0}': the enumerator value is too large to fit in its type</value>
  </data>
  <data name="ERR_CantOverrideNonProperty" xml:space="preserve">
    <value>'{0}': cannot override because '{1}' is not a property</value>
  </data>
  <data name="ERR_NoGetToOverride" xml:space="preserve">
    <value>'{0}': cannot override because '{1}' does not have an overridable get accessor</value>
  </data>
  <data name="ERR_NoSetToOverride" xml:space="preserve">
    <value>'{0}': cannot override because '{1}' does not have an overridable set accessor</value>
  </data>
  <data name="ERR_PropertyCantHaveVoidType" xml:space="preserve">
    <value>'{0}': property or indexer cannot have void type</value>
  </data>
  <data name="ERR_PropertyWithNoAccessors" xml:space="preserve">
    <value>'{0}': property or indexer must have at least one accessor</value>
  </data>
  <data name="ERR_CantUseVoidInArglist" xml:space="preserve">
    <value>__arglist cannot have an argument of void type</value>
  </data>
  <data name="ERR_NewVirtualInSealed" xml:space="preserve">
    <value>'{0}' is a new virtual member in sealed type '{1}'</value>
  </data>
  <data name="ERR_ExplicitPropertyAddingAccessor" xml:space="preserve">
    <value>'{0}' adds an accessor not found in interface member '{1}'</value>
  </data>
  <data name="ERR_ExplicitPropertyMismatchInitOnly" xml:space="preserve">
    <value>Accessors '{0}' and '{1}' should both be init-only or neither</value>
  </data>
  <data name="ERR_ExplicitPropertyMissingAccessor" xml:space="preserve">
    <value>Explicit interface implementation '{0}' is missing accessor '{1}'</value>
  </data>
  <data name="ERR_ConversionWithInterface" xml:space="preserve">
    <value>'{0}': user-defined conversions to or from an interface are not allowed</value>
  </data>
  <data name="ERR_ConversionWithBase" xml:space="preserve">
    <value>'{0}': user-defined conversions to or from a base type are not allowed</value>
  </data>
  <data name="ERR_ConversionWithDerived" xml:space="preserve">
    <value>'{0}': user-defined conversions to or from a derived type are not allowed</value>
  </data>
  <data name="ERR_IdentityConversion" xml:space="preserve">
    <value>User-defined operator cannot take an object of the enclosing type and convert to an object of the enclosing type</value>
  </data>
  <data name="ERR_ConversionNotInvolvingContainedType" xml:space="preserve">
    <value>User-defined conversion must convert to or from the enclosing type</value>
  </data>
  <data name="ERR_DuplicateConversionInClass" xml:space="preserve">
    <value>Duplicate user-defined conversion in type '{0}'</value>
  </data>
  <data name="ERR_OperatorsMustBeStatic" xml:space="preserve">
    <value>User-defined operator '{0}' must be declared static and public</value>
  </data>
  <data name="ERR_BadIncDecSignature" xml:space="preserve">
    <value>The parameter type for ++ or -- operator must be the containing type</value>
  </data>
  <data name="ERR_BadUnaryOperatorSignature" xml:space="preserve">
    <value>The parameter of a unary operator must be the containing type</value>
  </data>
  <data name="ERR_BadBinaryOperatorSignature" xml:space="preserve">
    <value>One of the parameters of a binary operator must be the containing type</value>
  </data>
  <data name="ERR_BadShiftOperatorSignature" xml:space="preserve">
    <value>The first operand of an overloaded shift operator must have the same type as the containing type, and the type of the second operand must be int</value>
  </data>
  <data name="ERR_InterfacesCantContainConversionOrEqualityOperators" xml:space="preserve">
    <value>Interfaces cannot contain conversion, equality, or inequality operators</value>
  </data>
  <data name="ERR_StructsCantContainDefaultConstructor" xml:space="preserve">
    <value>Structs cannot contain explicit parameterless constructors</value>
  </data>
  <data name="ERR_EnumsCantContainDefaultConstructor" xml:space="preserve">
    <value>Enums cannot contain explicit parameterless constructors</value>
  </data>
  <data name="ERR_CantOverrideBogusMethod" xml:space="preserve">
    <value>'{0}': cannot override '{1}' because it is not supported by the language</value>
  </data>
  <data name="ERR_BindToBogus" xml:space="preserve">
    <value>'{0}' is not supported by the language</value>
  </data>
  <data name="ERR_CantCallSpecialMethod" xml:space="preserve">
    <value>'{0}': cannot explicitly call operator or accessor</value>
  </data>
  <data name="ERR_BadTypeReference" xml:space="preserve">
    <value>'{0}': cannot reference a type through an expression; try '{1}' instead</value>
  </data>
  <data name="ERR_FieldInitializerInStruct" xml:space="preserve">
    <value>'{0}': cannot have instance property or field initializers in structs</value>
  </data>
  <data name="ERR_BadDestructorName" xml:space="preserve">
    <value>Name of destructor must match name of type</value>
  </data>
  <data name="ERR_OnlyClassesCanContainDestructors" xml:space="preserve">
    <value>Only class types can contain destructors</value>
  </data>
  <data name="ERR_ConflictAliasAndMember" xml:space="preserve">
    <value>Namespace '{1}' contains a definition conflicting with alias '{0}'</value>
  </data>
  <data name="ERR_ConflictingAliasAndDefinition" xml:space="preserve">
    <value>Alias '{0}' conflicts with {1} definition</value>
  </data>
  <data name="ERR_ConditionalOnSpecialMethod" xml:space="preserve">
    <value>The Conditional attribute is not valid on '{0}' because it is a constructor, destructor, operator, or explicit interface implementation</value>
  </data>
  <data name="ERR_ConditionalMustReturnVoid" xml:space="preserve">
    <value>The Conditional attribute is not valid on '{0}' because its return type is not void</value>
  </data>
  <data name="ERR_DuplicateAttribute" xml:space="preserve">
    <value>Duplicate '{0}' attribute</value>
  </data>
  <data name="ERR_DuplicateAttributeInNetModule" xml:space="preserve">
    <value>Duplicate '{0}' attribute in '{1}'</value>
  </data>
  <data name="ERR_ConditionalOnInterfaceMethod" xml:space="preserve">
    <value>The Conditional attribute is not valid on interface members</value>
  </data>
  <data name="ERR_OperatorCantReturnVoid" xml:space="preserve">
    <value>User-defined operators cannot return void</value>
  </data>
  <data name="ERR_BadDynamicConversion" xml:space="preserve">
    <value>'{0}': user-defined conversions to or from the dynamic type are not allowed</value>
  </data>
  <data name="ERR_InvalidAttributeArgument" xml:space="preserve">
    <value>Invalid value for argument to '{0}' attribute</value>
  </data>
  <data name="ERR_ParameterNotValidForType" xml:space="preserve">
    <value>Parameter not valid for the specified unmanaged type.</value>
  </data>
  <data name="ERR_AttributeParameterRequired1" xml:space="preserve">
    <value>Attribute parameter '{0}' must be specified.</value>
  </data>
  <data name="ERR_AttributeParameterRequired2" xml:space="preserve">
    <value>Attribute parameter '{0}' or '{1}' must be specified.</value>
  </data>
  <data name="ERR_MarshalUnmanagedTypeNotValidForFields" xml:space="preserve">
    <value>Unmanaged type '{0}' not valid for fields.</value>
  </data>
  <data name="ERR_MarshalUnmanagedTypeOnlyValidForFields" xml:space="preserve">
    <value>Unmanaged type '{0}' is only valid for fields.</value>
  </data>
  <data name="ERR_AttributeOnBadSymbolType" xml:space="preserve">
    <value>Attribute '{0}' is not valid on this declaration type. It is only valid on '{1}' declarations.</value>
  </data>
  <data name="ERR_FloatOverflow" xml:space="preserve">
    <value>Floating-point constant is outside the range of type '{0}'</value>
  </data>
  <data name="ERR_ComImportWithoutUuidAttribute" xml:space="preserve">
    <value>The Guid attribute must be specified with the ComImport attribute</value>
  </data>
  <data name="ERR_InvalidNamedArgument" xml:space="preserve">
    <value>Invalid value for named attribute argument '{0}'</value>
  </data>
  <data name="ERR_DllImportOnInvalidMethod" xml:space="preserve">
    <value>The DllImport attribute must be specified on a method marked 'static' and 'extern'</value>
  </data>
  <data name="ERR_EncUpdateFailedMissingAttribute" xml:space="preserve">
    <value>Cannot update '{0}'; attribute '{1}' is missing.</value>
  </data>
  <data name="ERR_DllImportOnGenericMethod" xml:space="preserve">
    <value>The DllImport attribute cannot be applied to a method that is generic or contained in a generic method or type.</value>
  </data>
  <data name="ERR_FieldCantBeRefAny" xml:space="preserve">
    <value>Field or property cannot be of type '{0}'</value>
  </data>
  <data name="ERR_FieldAutoPropCantBeByRefLike" xml:space="preserve">
    <value>Field or auto-implemented property cannot be of type '{0}' unless it is an instance member of a ref struct.</value>
  </data>
  <data name="ERR_ArrayElementCantBeRefAny" xml:space="preserve">
    <value>Array elements cannot be of type '{0}'</value>
  </data>
  <data name="WRN_DeprecatedSymbol" xml:space="preserve">
    <value>'{0}' is obsolete</value>
  </data>
  <data name="WRN_DeprecatedSymbol_Title" xml:space="preserve">
    <value>Type or member is obsolete</value>
  </data>
  <data name="ERR_NotAnAttributeClass" xml:space="preserve">
    <value>'{0}' is not an attribute class</value>
  </data>
  <data name="ERR_BadNamedAttributeArgument" xml:space="preserve">
    <value>'{0}' is not a valid named attribute argument. Named attribute arguments must be fields which are not readonly, static, or const, or read-write properties which are public and not static.</value>
  </data>
  <data name="WRN_DeprecatedSymbolStr" xml:space="preserve">
    <value>'{0}' is obsolete: '{1}'</value>
  </data>
  <data name="WRN_DeprecatedSymbolStr_Title" xml:space="preserve">
    <value>Type or member is obsolete</value>
  </data>
  <data name="ERR_DeprecatedSymbolStr" xml:space="preserve">
    <value>'{0}' is obsolete: '{1}'</value>
  </data>
  <data name="ERR_IndexerCantHaveVoidType" xml:space="preserve">
    <value>Indexers cannot have void type</value>
  </data>
  <data name="ERR_VirtualPrivate" xml:space="preserve">
    <value>'{0}': virtual or abstract members cannot be private</value>
  </data>
  <data name="ERR_ArrayInitToNonArrayType" xml:space="preserve">
    <value>Can only use array initializer expressions to assign to array types. Try using a new expression instead.</value>
  </data>
  <data name="ERR_ArrayInitInBadPlace" xml:space="preserve">
    <value>Array initializers can only be used in a variable or field initializer. Try using a new expression instead.</value>
  </data>
  <data name="ERR_MissingStructOffset" xml:space="preserve">
    <value>'{0}': instance field in types marked with StructLayout(LayoutKind.Explicit) must have a FieldOffset attribute</value>
  </data>
  <data name="WRN_ExternMethodNoImplementation" xml:space="preserve">
    <value>Method, operator, or accessor '{0}' is marked external and has no attributes on it. Consider adding a DllImport attribute to specify the external implementation.</value>
  </data>
  <data name="WRN_ExternMethodNoImplementation_Title" xml:space="preserve">
    <value>Method, operator, or accessor is marked external and has no attributes on it</value>
  </data>
  <data name="WRN_ProtectedInSealed" xml:space="preserve">
    <value>'{0}': new protected member declared in sealed type</value>
  </data>
  <data name="WRN_ProtectedInSealed_Title" xml:space="preserve">
    <value>New protected member declared in sealed type</value>
  </data>
  <data name="ERR_InterfaceImplementedByConditional" xml:space="preserve">
    <value>Conditional member '{0}' cannot implement interface member '{1}' in type '{2}'</value>
  </data>
  <data name="ERR_InterfaceImplementedImplicitlyByVariadic" xml:space="preserve">
    <value>'{0}' cannot implement interface member '{1}' in type '{2}' because it has an __arglist parameter</value>
  </data>
  <data name="ERR_IllegalRefParam" xml:space="preserve">
    <value>ref and out are not valid in this context</value>
  </data>
  <data name="ERR_BadArgumentToAttribute" xml:space="preserve">
    <value>The argument to the '{0}' attribute must be a valid identifier</value>
  </data>
  <data name="ERR_StructOffsetOnBadStruct" xml:space="preserve">
    <value>The FieldOffset attribute can only be placed on members of types marked with the StructLayout(LayoutKind.Explicit)</value>
  </data>
  <data name="ERR_StructOffsetOnBadField" xml:space="preserve">
    <value>The FieldOffset attribute is not allowed on static or const fields</value>
  </data>
  <data name="ERR_AttributeUsageOnNonAttributeClass" xml:space="preserve">
    <value>Attribute '{0}' is only valid on classes derived from System.Attribute</value>
  </data>
  <data name="WRN_PossibleMistakenNullStatement" xml:space="preserve">
    <value>Possible mistaken empty statement</value>
  </data>
  <data name="WRN_PossibleMistakenNullStatement_Title" xml:space="preserve">
    <value>Possible mistaken empty statement</value>
  </data>
  <data name="ERR_DuplicateNamedAttributeArgument" xml:space="preserve">
    <value>'{0}' duplicate named attribute argument</value>
  </data>
  <data name="ERR_DeriveFromEnumOrValueType" xml:space="preserve">
    <value>'{0}' cannot derive from special class '{1}'</value>
  </data>
  <data name="ERR_DefaultMemberOnIndexedType" xml:space="preserve">
    <value>Cannot specify the DefaultMember attribute on a type containing an indexer</value>
  </data>
  <data name="ERR_BogusType" xml:space="preserve">
    <value>'{0}' is a type not supported by the language</value>
  </data>
  <data name="WRN_UnassignedInternalField" xml:space="preserve">
    <value>Field '{0}' is never assigned to, and will always have its default value {1}</value>
  </data>
  <data name="WRN_UnassignedInternalField_Title" xml:space="preserve">
    <value>Field is never assigned to, and will always have its default value</value>
  </data>
  <data name="ERR_CStyleArray" xml:space="preserve">
    <value>Bad array declarator: To declare a managed array the rank specifier precedes the variable's identifier. To declare a fixed size buffer field, use the fixed keyword before the field type.</value>
  </data>
  <data name="WRN_VacuousIntegralComp" xml:space="preserve">
    <value>Comparison to integral constant is useless; the constant is outside the range of type '{0}'</value>
  </data>
  <data name="WRN_VacuousIntegralComp_Title" xml:space="preserve">
    <value>Comparison to integral constant is useless; the constant is outside the range of the type</value>
  </data>
  <data name="ERR_AbstractAttributeClass" xml:space="preserve">
    <value>Cannot apply attribute class '{0}' because it is abstract</value>
  </data>
  <data name="ERR_BadNamedAttributeArgumentType" xml:space="preserve">
    <value>'{0}' is not a valid named attribute argument because it is not a valid attribute parameter type</value>
  </data>
  <data name="ERR_MissingPredefinedMember" xml:space="preserve">
    <value>Missing compiler required member '{0}.{1}'</value>
  </data>
  <data name="WRN_AttributeLocationOnBadDeclaration" xml:space="preserve">
    <value>'{0}' is not a valid attribute location for this declaration. Valid attribute locations for this declaration are '{1}'. All attributes in this block will be ignored.</value>
  </data>
  <data name="WRN_AttributeLocationOnBadDeclaration_Title" xml:space="preserve">
    <value>Not a valid attribute location for this declaration</value>
  </data>
  <data name="WRN_InvalidAttributeLocation" xml:space="preserve">
    <value>'{0}' is not a recognized attribute location. Valid attribute locations for this declaration are '{1}'. All attributes in this block will be ignored.</value>
  </data>
  <data name="WRN_InvalidAttributeLocation_Title" xml:space="preserve">
    <value>Not a recognized attribute location</value>
  </data>
  <data name="WRN_EqualsWithoutGetHashCode" xml:space="preserve">
    <value>'{0}' overrides Object.Equals(object o) but does not override Object.GetHashCode()</value>
  </data>
  <data name="WRN_EqualsWithoutGetHashCode_Title" xml:space="preserve">
    <value>Type overrides Object.Equals(object o) but does not override Object.GetHashCode()</value>
  </data>
  <data name="WRN_EqualityOpWithoutEquals" xml:space="preserve">
    <value>'{0}' defines operator == or operator != but does not override Object.Equals(object o)</value>
  </data>
  <data name="WRN_EqualityOpWithoutEquals_Title" xml:space="preserve">
    <value>Type defines operator == or operator != but does not override Object.Equals(object o)</value>
  </data>
  <data name="WRN_EqualityOpWithoutGetHashCode" xml:space="preserve">
    <value>'{0}' defines operator == or operator != but does not override Object.GetHashCode()</value>
  </data>
  <data name="WRN_EqualityOpWithoutGetHashCode_Title" xml:space="preserve">
    <value>Type defines operator == or operator != but does not override Object.GetHashCode()</value>
  </data>
  <data name="ERR_OutAttrOnRefParam" xml:space="preserve">
    <value>Cannot specify the Out attribute on a ref parameter without also specifying the In attribute.</value>
  </data>
  <data name="ERR_OverloadRefKind" xml:space="preserve">
    <value>'{0}' cannot define an overloaded {1} that differs only on parameter modifiers '{2}' and '{3}'</value>
  </data>
  <data name="ERR_LiteralDoubleCast" xml:space="preserve">
    <value>Literal of type double cannot be implicitly converted to type '{1}'; use an '{0}' suffix to create a literal of this type</value>
  </data>
  <data name="WRN_IncorrectBooleanAssg" xml:space="preserve">
    <value>Assignment in conditional expression is always constant; did you mean to use == instead of = ?</value>
  </data>
  <data name="WRN_IncorrectBooleanAssg_Title" xml:space="preserve">
    <value>Assignment in conditional expression is always constant</value>
  </data>
  <data name="ERR_ProtectedInStruct" xml:space="preserve">
    <value>'{0}': new protected member declared in struct</value>
  </data>
  <data name="ERR_InconsistentIndexerNames" xml:space="preserve">
    <value>Two indexers have different names; the IndexerName attribute must be used with the same name on every indexer within a type</value>
  </data>
  <data name="ERR_ComImportWithUserCtor" xml:space="preserve">
    <value>A class with the ComImport attribute cannot have a user-defined constructor</value>
  </data>
  <data name="ERR_FieldCantHaveVoidType" xml:space="preserve">
    <value>Field cannot have void type</value>
  </data>
  <data name="WRN_NonObsoleteOverridingObsolete" xml:space="preserve">
    <value>Member '{0}' overrides obsolete member '{1}'. Add the Obsolete attribute to '{0}'.</value>
  </data>
  <data name="WRN_NonObsoleteOverridingObsolete_Title" xml:space="preserve">
    <value>Member overrides obsolete member</value>
  </data>
  <data name="ERR_SystemVoid" xml:space="preserve">
    <value>System.Void cannot be used from C# -- use typeof(void) to get the void type object</value>
  </data>
  <data name="ERR_ExplicitParamArray" xml:space="preserve">
    <value>Do not use 'System.ParamArrayAttribute'. Use the 'params' keyword instead.</value>
  </data>
  <data name="WRN_BitwiseOrSignExtend" xml:space="preserve">
    <value>Bitwise-or operator used on a sign-extended operand; consider casting to a smaller unsigned type first</value>
  </data>
  <data name="WRN_BitwiseOrSignExtend_Title" xml:space="preserve">
    <value>Bitwise-or operator used on a sign-extended operand</value>
  </data>
  <data name="WRN_BitwiseOrSignExtend_Description" xml:space="preserve">
    <value>The compiler implicitly widened and sign-extended a variable, and then used the resulting value in a bitwise OR operation. This can result in unexpected behavior.</value>
  </data>
  <data name="ERR_VolatileStruct" xml:space="preserve">
    <value>'{0}': a volatile field cannot be of the type '{1}'</value>
  </data>
  <data name="ERR_VolatileAndReadonly" xml:space="preserve">
    <value>'{0}': a field cannot be both volatile and readonly</value>
  </data>
  <data name="ERR_AbstractField" xml:space="preserve">
    <value>The modifier 'abstract' is not valid on fields. Try using a property instead.</value>
  </data>
  <data name="ERR_BogusExplicitImpl" xml:space="preserve">
    <value>'{0}' cannot implement '{1}' because it is not supported by the language</value>
  </data>
  <data name="ERR_ExplicitMethodImplAccessor" xml:space="preserve">
    <value>'{0}' explicit method implementation cannot implement '{1}' because it is an accessor</value>
  </data>
  <data name="WRN_CoClassWithoutComImport" xml:space="preserve">
    <value>'{0}' interface marked with 'CoClassAttribute' not marked with 'ComImportAttribute'</value>
  </data>
  <data name="WRN_CoClassWithoutComImport_Title" xml:space="preserve">
    <value>Interface marked with 'CoClassAttribute' not marked with 'ComImportAttribute'</value>
  </data>
  <data name="ERR_ConditionalWithOutParam" xml:space="preserve">
    <value>Conditional member '{0}' cannot have an out parameter</value>
  </data>
  <data name="ERR_AccessorImplementingMethod" xml:space="preserve">
    <value>Accessor '{0}' cannot implement interface member '{1}' for type '{2}'. Use an explicit interface implementation.</value>
  </data>
  <data name="ERR_AliasQualAsExpression" xml:space="preserve">
    <value>The namespace alias qualifier '::' always resolves to a type or namespace so is illegal here. Consider using '.' instead.</value>
  </data>
  <data name="ERR_DerivingFromATyVar" xml:space="preserve">
    <value>Cannot derive from '{0}' because it is a type parameter</value>
  </data>
  <data name="ERR_DuplicateTypeParameter" xml:space="preserve">
    <value>Duplicate type parameter '{0}'</value>
  </data>
  <data name="WRN_TypeParameterSameAsOuterTypeParameter" xml:space="preserve">
    <value>Type parameter '{0}' has the same name as the type parameter from outer type '{1}'</value>
  </data>
  <data name="WRN_TypeParameterSameAsOuterTypeParameter_Title" xml:space="preserve">
    <value>Type parameter has the same name as the type parameter from outer type</value>
  </data>
  <data name="WRN_TypeParameterSameAsOuterMethodTypeParameter" xml:space="preserve">
    <value>Type parameter '{0}' has the same name as the type parameter from outer method '{1}'</value>
  </data>
  <data name="WRN_TypeParameterSameAsOuterMethodTypeParameter_Title" xml:space="preserve">
    <value>Type parameter has the same type as the type parameter from outer method.</value>
  </data>
  <data name="ERR_TypeVariableSameAsParent" xml:space="preserve">
    <value>Type parameter '{0}' has the same name as the containing type, or method</value>
  </data>
  <data name="ERR_UnifyingInterfaceInstantiations" xml:space="preserve">
    <value>'{0}' cannot implement both '{1}' and '{2}' because they may unify for some type parameter substitutions</value>
  </data>
  <data name="ERR_GenericDerivingFromAttribute" xml:space="preserve">
    <value>A generic type cannot derive from '{0}' because it is an attribute class</value>
  </data>
  <data name="ERR_TyVarNotFoundInConstraint" xml:space="preserve">
    <value>'{1}' does not define type parameter '{0}'</value>
  </data>
  <data name="ERR_BadBoundType" xml:space="preserve">
    <value>'{0}' is not a valid constraint. A type used as a constraint must be an interface, a non-sealed class or a type parameter.</value>
  </data>
  <data name="ERR_SpecialTypeAsBound" xml:space="preserve">
    <value>Constraint cannot be special class '{0}'</value>
  </data>
  <data name="ERR_BadVisBound" xml:space="preserve">
    <value>Inconsistent accessibility: constraint type '{1}' is less accessible than '{0}'</value>
  </data>
  <data name="ERR_LookupInTypeVariable" xml:space="preserve">
    <value>Cannot do member lookup in '{0}' because it is a type parameter</value>
  </data>
  <data name="ERR_BadConstraintType" xml:space="preserve">
    <value>Invalid constraint type. A type used as a constraint must be an interface, a non-sealed class or a type parameter.</value>
  </data>
  <data name="ERR_InstanceMemberInStaticClass" xml:space="preserve">
    <value>'{0}': cannot declare instance members in a static class</value>
  </data>
  <data name="ERR_StaticBaseClass" xml:space="preserve">
    <value>'{1}': cannot derive from static class '{0}'</value>
  </data>
  <data name="ERR_ConstructorInStaticClass" xml:space="preserve">
    <value>Static classes cannot have instance constructors</value>
  </data>
  <data name="ERR_DestructorInStaticClass" xml:space="preserve">
    <value>Static classes cannot contain destructors</value>
  </data>
  <data name="ERR_InstantiatingStaticClass" xml:space="preserve">
    <value>Cannot create an instance of the static class '{0}'</value>
  </data>
  <data name="ERR_StaticDerivedFromNonObject" xml:space="preserve">
    <value>Static class '{0}' cannot derive from type '{1}'. Static classes must derive from object.</value>
  </data>
  <data name="ERR_StaticClassInterfaceImpl" xml:space="preserve">
    <value>'{0}': static classes cannot implement interfaces</value>
  </data>
  <data name="ERR_RefStructInterfaceImpl" xml:space="preserve">
    <value>'{0}': ref structs cannot implement interfaces</value>
  </data>
  <data name="ERR_OperatorInStaticClass" xml:space="preserve">
    <value>'{0}': static classes cannot contain user-defined operators</value>
  </data>
  <data name="ERR_ConvertToStaticClass" xml:space="preserve">
    <value>Cannot convert to static type '{0}'</value>
  </data>
  <data name="ERR_ConstraintIsStaticClass" xml:space="preserve">
    <value>'{0}': static classes cannot be used as constraints</value>
  </data>
  <data name="ERR_GenericArgIsStaticClass" xml:space="preserve">
    <value>'{0}': static types cannot be used as type arguments</value>
  </data>
  <data name="ERR_ArrayOfStaticClass" xml:space="preserve">
    <value>'{0}': array elements cannot be of static type</value>
  </data>
  <data name="ERR_IndexerInStaticClass" xml:space="preserve">
    <value>'{0}': cannot declare indexers in a static class</value>
  </data>
  <data name="ERR_ParameterIsStaticClass" xml:space="preserve">
    <value>'{0}': static types cannot be used as parameters</value>
  </data>
  <data name="WRN_ParameterIsStaticClass" xml:space="preserve">
    <value>'{0}': static types cannot be used as parameters</value>
  </data>
  <data name="WRN_ParameterIsStaticClass_Title" xml:space="preserve">
    <value>Static types cannot be used as parameters</value>
  </data>
  <data name="ERR_ReturnTypeIsStaticClass" xml:space="preserve">
    <value>'{0}': static types cannot be used as return types</value>
  </data>
  <data name="WRN_ReturnTypeIsStaticClass" xml:space="preserve">
    <value>'{0}': static types cannot be used as return types</value>
  </data>
  <data name="WRN_ReturnTypeIsStaticClass_Title" xml:space="preserve">
    <value>Static types cannot be used as return types</value>
  </data>
  <data name="ERR_VarDeclIsStaticClass" xml:space="preserve">
    <value>Cannot declare a variable of static type '{0}'</value>
  </data>
  <data name="ERR_BadEmptyThrowInFinally" xml:space="preserve">
    <value>A throw statement with no arguments is not allowed in a finally clause that is nested inside the nearest enclosing catch clause</value>
  </data>
  <data name="ERR_InvalidSpecifier" xml:space="preserve">
    <value>'{0}' is not a valid format specifier</value>
  </data>
  <data name="WRN_AssignmentToLockOrDispose" xml:space="preserve">
    <value>Possibly incorrect assignment to local '{0}' which is the argument to a using or lock statement. The Dispose call or unlocking will happen on the original value of the local.</value>
  </data>
  <data name="WRN_AssignmentToLockOrDispose_Title" xml:space="preserve">
    <value>Possibly incorrect assignment to local which is the argument to a using or lock statement</value>
  </data>
  <data name="ERR_ForwardedTypeInThisAssembly" xml:space="preserve">
    <value>Type '{0}' is defined in this assembly, but a type forwarder is specified for it</value>
  </data>
  <data name="ERR_ForwardedTypeIsNested" xml:space="preserve">
    <value>Cannot forward type '{0}' because it is a nested type of '{1}'</value>
  </data>
  <data name="ERR_CycleInTypeForwarder" xml:space="preserve">
    <value>The type forwarder for type '{0}' in assembly '{1}' causes a cycle</value>
  </data>
  <data name="ERR_AssemblyNameOnNonModule" xml:space="preserve">
    <value>The /moduleassemblyname option may only be specified when building a target type of 'module'</value>
  </data>
  <data name="ERR_InvalidAssemblyName" xml:space="preserve">
    <value>Assembly reference '{0}' is invalid and cannot be resolved</value>
  </data>
  <data name="ERR_InvalidFwdType" xml:space="preserve">
    <value>Invalid type specified as an argument for TypeForwardedTo attribute</value>
  </data>
  <data name="ERR_CloseUnimplementedInterfaceMemberStatic" xml:space="preserve">
    <value>'{0}' does not implement interface member '{1}'. '{2}' cannot implement an interface member because it is static.</value>
  </data>
  <data name="ERR_CloseUnimplementedInterfaceMemberNotPublic" xml:space="preserve">
    <value>'{0}' does not implement interface member '{1}'. '{2}' cannot implement an interface member because it is not public.</value>
  </data>
  <data name="ERR_CloseUnimplementedInterfaceMemberWrongReturnType" xml:space="preserve">
    <value>'{0}' does not implement interface member '{1}'. '{2}' cannot implement '{1}' because it does not have the matching return type of '{3}'.</value>
  </data>
  <data name="ERR_DuplicateTypeForwarder" xml:space="preserve">
    <value>'{0}' duplicate TypeForwardedToAttribute</value>
  </data>
  <data name="ERR_ExpectedSelectOrGroup" xml:space="preserve">
    <value>A query body must end with a select clause or a group clause</value>
  </data>
  <data name="ERR_ExpectedContextualKeywordOn" xml:space="preserve">
    <value>Expected contextual keyword 'on'</value>
  </data>
  <data name="ERR_ExpectedContextualKeywordEquals" xml:space="preserve">
    <value>Expected contextual keyword 'equals'</value>
  </data>
  <data name="ERR_ExpectedContextualKeywordBy" xml:space="preserve">
    <value>Expected contextual keyword 'by'</value>
  </data>
  <data name="ERR_InvalidAnonymousTypeMemberDeclarator" xml:space="preserve">
    <value>Invalid anonymous type member declarator. Anonymous type members must be declared with a member assignment, simple name or member access.</value>
  </data>
  <data name="ERR_InvalidInitializerElementInitializer" xml:space="preserve">
    <value>Invalid initializer member declarator</value>
  </data>
  <data name="ERR_InconsistentLambdaParameterUsage" xml:space="preserve">
    <value>Inconsistent lambda parameter usage; parameter types must be all explicit or all implicit</value>
  </data>
  <data name="ERR_PartialMethodInvalidModifier" xml:space="preserve">
    <value>A partial method cannot have the 'abstract' modifier</value>
  </data>
  <data name="ERR_PartialMethodOnlyInPartialClass" xml:space="preserve">
    <value>A partial method must be declared within a partial type</value>
  </data>
  <data name="ERR_PartialMethodNotExplicit" xml:space="preserve">
    <value>A partial method may not explicitly implement an interface method</value>
  </data>
  <data name="ERR_PartialMethodExtensionDifference" xml:space="preserve">
    <value>Both partial method declarations must be extension methods or neither may be an extension method</value>
  </data>
  <data name="ERR_PartialMethodOnlyOneLatent" xml:space="preserve">
    <value>A partial method may not have multiple defining declarations</value>
  </data>
  <data name="ERR_PartialMethodOnlyOneActual" xml:space="preserve">
    <value>A partial method may not have multiple implementing declarations</value>
  </data>
  <data name="ERR_PartialMethodParamsDifference" xml:space="preserve">
    <value>Both partial method declarations must use a params parameter or neither may use a params parameter</value>
  </data>
  <data name="ERR_PartialMethodMustHaveLatent" xml:space="preserve">
    <value>No defining declaration found for implementing declaration of partial method '{0}'</value>
  </data>
  <data name="ERR_PartialMethodInconsistentTupleNames" xml:space="preserve">
    <value>Both partial method declarations, '{0}' and '{1}', must use the same tuple element names.</value>
  </data>
  <data name="ERR_PartialMethodInconsistentConstraints" xml:space="preserve">
    <value>Partial method declarations of '{0}' have inconsistent constraints for type parameter '{1}'</value>
  </data>
  <data name="ERR_PartialMethodToDelegate" xml:space="preserve">
    <value>Cannot create delegate from method '{0}' because it is a partial method without an implementing declaration</value>
  </data>
  <data name="ERR_PartialMethodStaticDifference" xml:space="preserve">
    <value>Both partial method declarations must be static or neither may be static</value>
  </data>
  <data name="ERR_PartialMethodUnsafeDifference" xml:space="preserve">
    <value>Both partial method declarations must be unsafe or neither may be unsafe</value>
  </data>
  <data name="ERR_PartialMethodInExpressionTree" xml:space="preserve">
    <value>Partial methods with only a defining declaration or removed conditional methods cannot be used in expression trees</value>
  </data>
  <data name="WRN_ObsoleteOverridingNonObsolete" xml:space="preserve">
    <value>Obsolete member '{0}' overrides non-obsolete member '{1}'</value>
  </data>
  <data name="WRN_ObsoleteOverridingNonObsolete_Title" xml:space="preserve">
    <value>Obsolete member overrides non-obsolete member</value>
  </data>
  <data name="WRN_DebugFullNameTooLong" xml:space="preserve">
    <value>The fully qualified name for '{0}' is too long for debug information. Compile without '/debug' option.</value>
  </data>
  <data name="WRN_DebugFullNameTooLong_Title" xml:space="preserve">
    <value>Fully qualified name is too long for debug information</value>
  </data>
  <data name="ERR_ImplicitlyTypedVariableAssignedBadValue" xml:space="preserve">
    <value>Cannot assign {0} to an implicitly-typed variable</value>
  </data>
  <data name="ERR_ImplicitlyTypedVariableWithNoInitializer" xml:space="preserve">
    <value>Implicitly-typed variables must be initialized</value>
  </data>
  <data name="ERR_ImplicitlyTypedVariableMultipleDeclarator" xml:space="preserve">
    <value>Implicitly-typed variables cannot have multiple declarators</value>
  </data>
  <data name="ERR_ImplicitlyTypedVariableAssignedArrayInitializer" xml:space="preserve">
    <value>Cannot initialize an implicitly-typed variable with an array initializer</value>
  </data>
  <data name="ERR_ImplicitlyTypedLocalCannotBeFixed" xml:space="preserve">
    <value>Implicitly-typed local variables cannot be fixed</value>
  </data>
  <data name="ERR_ImplicitlyTypedVariableCannotBeConst" xml:space="preserve">
    <value>Implicitly-typed variables cannot be constant</value>
  </data>
  <data name="WRN_ExternCtorNoImplementation" xml:space="preserve">
    <value>Constructor '{0}' is marked external</value>
  </data>
  <data name="WRN_ExternCtorNoImplementation_Title" xml:space="preserve">
    <value>Constructor is marked external</value>
  </data>
  <data name="ERR_TypeVarNotFound" xml:space="preserve">
    <value>The contextual keyword 'var' may only appear within a local variable declaration or in script code</value>
  </data>
  <data name="ERR_ImplicitlyTypedArrayNoBestType" xml:space="preserve">
    <value>No best type found for implicitly-typed array</value>
  </data>
  <data name="ERR_AnonymousTypePropertyAssignedBadValue" xml:space="preserve">
    <value>Cannot assign '{0}' to anonymous type property</value>
  </data>
  <data name="ERR_ExpressionTreeContainsBaseAccess" xml:space="preserve">
    <value>An expression tree may not contain a base access</value>
  </data>
  <data name="ERR_ExpressionTreeContainsTupleBinOp" xml:space="preserve">
    <value>An expression tree may not contain a tuple == or != operator</value>
  </data>
  <data name="ERR_ExpressionTreeContainsAssignment" xml:space="preserve">
    <value>An expression tree may not contain an assignment operator</value>
  </data>
  <data name="ERR_AnonymousTypeDuplicatePropertyName" xml:space="preserve">
    <value>An anonymous type cannot have multiple properties with the same name</value>
  </data>
  <data name="ERR_StatementLambdaToExpressionTree" xml:space="preserve">
    <value>A lambda expression with a statement body cannot be converted to an expression tree</value>
  </data>
  <data name="ERR_ExpressionTreeMustHaveDelegate" xml:space="preserve">
    <value>Cannot convert lambda to an expression tree whose type argument '{0}' is not a delegate type</value>
  </data>
  <data name="ERR_AnonymousTypeNotAvailable" xml:space="preserve">
    <value>Cannot use anonymous type in a constant expression</value>
  </data>
  <data name="ERR_LambdaInIsAs" xml:space="preserve">
    <value>The first operand of an 'is' or 'as' operator may not be a lambda expression, anonymous method, or method group.</value>
  </data>
  <data name="ERR_TypelessTupleInAs" xml:space="preserve">
    <value>The first operand of an 'as' operator may not be a tuple literal without a natural type.</value>
  </data>
  <data name="ERR_ExpressionTreeContainsMultiDimensionalArrayInitializer" xml:space="preserve">
    <value>An expression tree may not contain a multidimensional array initializer</value>
  </data>
  <data name="ERR_MissingArgument" xml:space="preserve">
    <value>Argument missing</value>
  </data>
  <data name="ERR_VariableUsedBeforeDeclaration" xml:space="preserve">
    <value>Cannot use local variable '{0}' before it is declared</value>
  </data>
  <data name="ERR_RecursivelyTypedVariable" xml:space="preserve">
    <value>Type of '{0}' cannot be inferred since its initializer directly or indirectly refers to the definition.</value>
  </data>
  <data name="ERR_UnassignedThisAutoProperty" xml:space="preserve">
    <value>Auto-implemented property '{0}' must be fully assigned before control is returned to the caller.</value>
  </data>
  <data name="WRN_UnassignedThisAutoProperty" xml:space="preserve">
    <value>Auto-implemented property '{0}' must be fully assigned before control is returned to the caller.</value>
  </data>
  <data name="WRN_UnassignedThisAutoProperty_Title" xml:space="preserve">
    <value>An auto-implemented property must be fully assigned before control is returned to the caller.</value>
  </data>
  <data name="ERR_VariableUsedBeforeDeclarationAndHidesField" xml:space="preserve">
    <value>Cannot use local variable '{0}' before it is declared. The declaration of the local variable hides the field '{1}'.</value>
  </data>
  <data name="ERR_ExpressionTreeContainsBadCoalesce" xml:space="preserve">
    <value>An expression tree lambda may not contain a coalescing operator with a null or default literal left-hand side</value>
  </data>
  <data name="ERR_IdentifierExpected" xml:space="preserve">
    <value>Identifier expected</value>
  </data>
  <data name="ERR_SemicolonExpected" xml:space="preserve">
    <value>; expected</value>
  </data>
  <data name="ERR_SyntaxError" xml:space="preserve">
    <value>Syntax error, '{0}' expected</value>
  </data>
  <data name="ERR_DuplicateModifier" xml:space="preserve">
    <value>Duplicate '{0}' modifier</value>
  </data>
  <data name="ERR_DuplicateAccessor" xml:space="preserve">
    <value>Property accessor already defined</value>
  </data>
  <data name="ERR_IntegralTypeExpected" xml:space="preserve">
    <value>Type byte, sbyte, short, ushort, int, uint, long, or ulong expected</value>
  </data>
  <data name="ERR_IllegalEscape" xml:space="preserve">
    <value>Unrecognized escape sequence</value>
  </data>
  <data name="ERR_NewlineInConst" xml:space="preserve">
    <value>Newline in constant</value>
  </data>
  <data name="ERR_EmptyCharConst" xml:space="preserve">
    <value>Empty character literal</value>
  </data>
  <data name="ERR_TooManyCharsInConst" xml:space="preserve">
    <value>Too many characters in character literal</value>
  </data>
  <data name="ERR_InvalidNumber" xml:space="preserve">
    <value>Invalid number</value>
  </data>
  <data name="ERR_GetOrSetExpected" xml:space="preserve">
    <value>A get or set accessor expected</value>
  </data>
  <data name="ERR_ClassTypeExpected" xml:space="preserve">
    <value>An object, string, or class type expected</value>
  </data>
  <data name="ERR_NamedArgumentExpected" xml:space="preserve">
    <value>Named attribute argument expected</value>
  </data>
  <data name="ERR_TooManyCatches" xml:space="preserve">
    <value>Catch clauses cannot follow the general catch clause of a try statement</value>
  </data>
  <data name="ERR_ThisOrBaseExpected" xml:space="preserve">
    <value>Keyword 'this' or 'base' expected</value>
  </data>
  <data name="ERR_OvlUnaryOperatorExpected" xml:space="preserve">
    <value>Overloadable unary operator expected</value>
  </data>
  <data name="ERR_OvlBinaryOperatorExpected" xml:space="preserve">
    <value>Overloadable binary operator expected</value>
  </data>
  <data name="ERR_IntOverflow" xml:space="preserve">
    <value>Integral constant is too large</value>
  </data>
  <data name="ERR_EOFExpected" xml:space="preserve">
    <value>Type or namespace definition, or end-of-file expected</value>
  </data>
  <data name="ERR_GlobalDefinitionOrStatementExpected" xml:space="preserve">
    <value>Member definition, statement, or end-of-file expected</value>
  </data>
  <data name="ERR_BadEmbeddedStmt" xml:space="preserve">
    <value>Embedded statement cannot be a declaration or labeled statement</value>
  </data>
  <data name="ERR_PPDirectiveExpected" xml:space="preserve">
    <value>Preprocessor directive expected</value>
  </data>
  <data name="ERR_EndOfPPLineExpected" xml:space="preserve">
    <value>Single-line comment or end-of-line expected</value>
  </data>
  <data name="ERR_CloseParenExpected" xml:space="preserve">
    <value>) expected</value>
  </data>
  <data name="ERR_EndifDirectiveExpected" xml:space="preserve">
    <value>#endif directive expected</value>
  </data>
  <data name="ERR_UnexpectedDirective" xml:space="preserve">
    <value>Unexpected preprocessor directive</value>
  </data>
  <data name="ERR_ErrorDirective" xml:space="preserve">
    <value>#error: '{0}'</value>
  </data>
  <data name="WRN_WarningDirective" xml:space="preserve">
    <value>#warning: '{0}'</value>
  </data>
  <data name="WRN_WarningDirective_Title" xml:space="preserve">
    <value>#warning directive</value>
  </data>
  <data name="ERR_TypeExpected" xml:space="preserve">
    <value>Type expected</value>
  </data>
  <data name="ERR_PPDefFollowsToken" xml:space="preserve">
    <value>Cannot define/undefine preprocessor symbols after first token in file</value>
  </data>
  <data name="ERR_PPReferenceFollowsToken" xml:space="preserve">
    <value>Cannot use #r after first token in file</value>
  </data>
  <data name="ERR_OpenEndedComment" xml:space="preserve">
    <value>End-of-file found, '*/' expected</value>
  </data>
  <data name="ERR_Merge_conflict_marker_encountered" xml:space="preserve">
    <value>Merge conflict marker encountered</value>
  </data>
  <data name="ERR_NoRefOutWhenRefOnly" xml:space="preserve">
    <value>Do not use refout when using refonly.</value>
  </data>
  <data name="ERR_NoNetModuleOutputWhenRefOutOrRefOnly" xml:space="preserve">
    <value>Cannot compile net modules when using /refout or /refonly.</value>
  </data>
  <data name="ERR_OvlOperatorExpected" xml:space="preserve">
    <value>Overloadable operator expected</value>
  </data>
  <data name="ERR_EndRegionDirectiveExpected" xml:space="preserve">
    <value>#endregion directive expected</value>
  </data>
  <data name="ERR_UnterminatedStringLit" xml:space="preserve">
    <value>Unterminated string literal</value>
  </data>
  <data name="ERR_BadDirectivePlacement" xml:space="preserve">
    <value>Preprocessor directives must appear as the first non-whitespace character on a line</value>
  </data>
  <data name="ERR_IdentifierExpectedKW" xml:space="preserve">
    <value>Identifier expected; '{1}' is a keyword</value>
  </data>
  <data name="ERR_SemiOrLBraceExpected" xml:space="preserve">
    <value>{ or ; expected</value>
  </data>
  <data name="ERR_MultiTypeInDeclaration" xml:space="preserve">
    <value>Cannot use more than one type in a for, using, fixed, or declaration statement</value>
  </data>
  <data name="ERR_AddOrRemoveExpected" xml:space="preserve">
    <value>An add or remove accessor expected</value>
  </data>
  <data name="ERR_UnexpectedCharacter" xml:space="preserve">
    <value>Unexpected character '{0}'</value>
  </data>
  <data name="ERR_UnexpectedToken" xml:space="preserve">
    <value>Unexpected token '{0}'</value>
  </data>
  <data name="ERR_ProtectedInStatic" xml:space="preserve">
    <value>'{0}': static classes cannot contain protected members</value>
  </data>
  <data name="WRN_UnreachableGeneralCatch" xml:space="preserve">
    <value>A previous catch clause already catches all exceptions. All non-exceptions thrown will be wrapped in a System.Runtime.CompilerServices.RuntimeWrappedException.</value>
  </data>
  <data name="WRN_UnreachableGeneralCatch_Title" xml:space="preserve">
    <value>A previous catch clause already catches all exceptions</value>
  </data>
  <data name="WRN_UnreachableGeneralCatch_Description" xml:space="preserve">
    <value>This warning is caused when a catch() block has no specified exception type after a catch (System.Exception e) block. The warning advises that the catch() block will not catch any exceptions.

A catch() block after a catch (System.Exception e) block can catch non-CLS exceptions if the RuntimeCompatibilityAttribute is set to false in the AssemblyInfo.cs file: [assembly: RuntimeCompatibilityAttribute(WrapNonExceptionThrows = false)]. If this attribute is not set explicitly to false, all thrown non-CLS exceptions are wrapped as Exceptions and the catch (System.Exception e) block catches them.</value>
  </data>
  <data name="ERR_IncrementLvalueExpected" xml:space="preserve">
    <value>The operand of an increment or decrement operator must be a variable, property or indexer</value>
  </data>
  <data name="ERR_NoSuchMemberOrExtension" xml:space="preserve">
    <value>'{0}' does not contain a definition for '{1}' and no accessible extension method '{1}' accepting a first argument of type '{0}' could be found (are you missing a using directive or an assembly reference?)</value>
  </data>
  <data name="ERR_NoSuchMemberOrExtensionNeedUsing" xml:space="preserve">
    <value>'{0}' does not contain a definition for '{1}' and no extension method '{1}' accepting a first argument of type '{0}' could be found (are you missing a using directive for '{2}'?)</value>
  </data>
  <data name="ERR_BadThisParam" xml:space="preserve">
    <value>Method '{0}' has a parameter modifier 'this' which is not on the first parameter</value>
  </data>
  <data name="ERR_BadParameterModifiers" xml:space="preserve">
    <value> The parameter modifier '{0}' cannot be used with '{1}'</value>
  </data>
  <data name="ERR_BadTypeforThis" xml:space="preserve">
    <value>The first parameter of an extension method cannot be of type '{0}'</value>
  </data>
  <data name="ERR_BadParamModThis" xml:space="preserve">
    <value>A parameter array cannot be used with 'this' modifier on an extension method</value>
  </data>
  <data name="ERR_BadExtensionMeth" xml:space="preserve">
    <value>Extension method must be static</value>
  </data>
  <data name="ERR_BadExtensionAgg" xml:space="preserve">
    <value>Extension method must be defined in a non-generic static class</value>
  </data>
  <data name="ERR_DupParamMod" xml:space="preserve">
    <value>A parameter can only have one '{0}' modifier</value>
  </data>
  <data name="ERR_ExtensionMethodsDecl" xml:space="preserve">
    <value>Extension methods must be defined in a top level static class; {0} is a nested class</value>
  </data>
  <data name="ERR_ExtensionAttrNotFound" xml:space="preserve">
    <value>Cannot define a new extension method because the compiler required type '{0}' cannot be found. Are you missing a reference to System.Core.dll?</value>
  </data>
  <data name="ERR_ExplicitExtension" xml:space="preserve">
    <value>Do not use 'System.Runtime.CompilerServices.ExtensionAttribute'. Use the 'this' keyword instead.</value>
  </data>
  <data name="ERR_ExplicitDynamicAttr" xml:space="preserve">
    <value>Do not use 'System.Runtime.CompilerServices.DynamicAttribute'. Use the 'dynamic' keyword instead.</value>
  </data>
  <data name="ERR_NoDynamicPhantomOnBaseCtor" xml:space="preserve">
    <value>The constructor call needs to be dynamically dispatched, but cannot be because it is part of a constructor initializer. Consider casting the dynamic arguments.</value>
  </data>
  <data name="ERR_ValueTypeExtDelegate" xml:space="preserve">
    <value>Extension method '{0}' defined on value type '{1}' cannot be used to create delegates</value>
  </data>
  <data name="ERR_BadArgCount" xml:space="preserve">
    <value>No overload for method '{0}' takes {1} arguments</value>
  </data>
  <data name="ERR_BadArgType" xml:space="preserve">
    <value>Argument {0}: cannot convert from '{1}' to '{2}'</value>
  </data>
  <data name="ERR_NoSourceFile" xml:space="preserve">
    <value>Source file '{0}' could not be opened -- {1}</value>
  </data>
  <data name="ERR_CantRefResource" xml:space="preserve">
    <value>Cannot link resource files when building a module</value>
  </data>
  <data name="ERR_ResourceNotUnique" xml:space="preserve">
    <value>Resource identifier '{0}' has already been used in this assembly</value>
  </data>
  <data name="ERR_ResourceFileNameNotUnique" xml:space="preserve">
    <value>Each linked resource and module must have a unique filename. Filename '{0}' is specified more than once in this assembly</value>
  </data>
  <data name="ERR_ImportNonAssembly" xml:space="preserve">
    <value>The referenced file '{0}' is not an assembly</value>
  </data>
  <data name="ERR_RefLvalueExpected" xml:space="preserve">
    <value>A ref or out value must be an assignable variable</value>
  </data>
  <data name="ERR_BaseInStaticMeth" xml:space="preserve">
    <value>Keyword 'base' is not available in a static method</value>
  </data>
  <data name="ERR_BaseInBadContext" xml:space="preserve">
    <value>Keyword 'base' is not available in the current context</value>
  </data>
  <data name="ERR_RbraceExpected" xml:space="preserve">
    <value>} expected</value>
  </data>
  <data name="ERR_LbraceExpected" xml:space="preserve">
    <value>{ expected</value>
  </data>
  <data name="ERR_InExpected" xml:space="preserve">
    <value>'in' expected</value>
  </data>
  <data name="ERR_InvalidPreprocExpr" xml:space="preserve">
    <value>Invalid preprocessor expression</value>
  </data>
  <data name="ERR_InvalidMemberDecl" xml:space="preserve">
    <value>Invalid token '{0}' in class, record, struct, or interface member declaration</value>
  </data>
  <data name="ERR_MemberNeedsType" xml:space="preserve">
    <value>Method must have a return type</value>
  </data>
  <data name="ERR_BadBaseType" xml:space="preserve">
    <value>Invalid base type</value>
  </data>
  <data name="WRN_EmptySwitch" xml:space="preserve">
    <value>Empty switch block</value>
  </data>
  <data name="WRN_EmptySwitch_Title" xml:space="preserve">
    <value>Empty switch block</value>
  </data>
  <data name="ERR_ExpectedEndTry" xml:space="preserve">
    <value>Expected catch or finally</value>
  </data>
  <data name="ERR_InvalidExprTerm" xml:space="preserve">
    <value>Invalid expression term '{0}'</value>
  </data>
  <data name="ERR_BadNewExpr" xml:space="preserve">
    <value>A new expression requires an argument list or (), [], or {} after type</value>
  </data>
  <data name="ERR_NoNamespacePrivate" xml:space="preserve">
    <value>Elements defined in a namespace cannot be explicitly declared as private, protected, protected internal, or private protected</value>
  </data>
  <data name="ERR_BadVarDecl" xml:space="preserve">
    <value>Expected ; or = (cannot specify constructor arguments in declaration)</value>
  </data>
  <data name="ERR_UsingAfterElements" xml:space="preserve">
    <value>A using clause must precede all other elements defined in the namespace except extern alias declarations</value>
  </data>
  <data name="ERR_BadBinOpArgs" xml:space="preserve">
    <value>Overloaded binary operator '{0}' takes two parameters</value>
  </data>
  <data name="ERR_BadUnOpArgs" xml:space="preserve">
    <value>Overloaded unary operator '{0}' takes one parameter</value>
  </data>
  <data name="ERR_NoVoidParameter" xml:space="preserve">
    <value>Invalid parameter type 'void'</value>
  </data>
  <data name="ERR_DuplicateAlias" xml:space="preserve">
    <value>The using alias '{0}' appeared previously in this namespace</value>
  </data>
  <data name="ERR_BadProtectedAccess" xml:space="preserve">
    <value>Cannot access protected member '{0}' via a qualifier of type '{1}'; the qualifier must be of type '{2}' (or derived from it)</value>
  </data>
  <data name="ERR_AddModuleAssembly" xml:space="preserve">
    <value>'{0}' cannot be added to this assembly because it already is an assembly</value>
  </data>
  <data name="ERR_BindToBogusProp2" xml:space="preserve">
    <value>Property, indexer, or event '{0}' is not supported by the language; try directly calling accessor methods '{1}' or '{2}'</value>
  </data>
  <data name="ERR_BindToBogusProp1" xml:space="preserve">
    <value>Property, indexer, or event '{0}' is not supported by the language; try directly calling accessor method '{1}'</value>
  </data>
  <data name="ERR_NoVoidHere" xml:space="preserve">
    <value>Keyword 'void' cannot be used in this context</value>
  </data>
  <data name="ERR_IndexerNeedsParam" xml:space="preserve">
    <value>Indexers must have at least one parameter</value>
  </data>
  <data name="ERR_BadArraySyntax" xml:space="preserve">
    <value>Array type specifier, [], must appear before parameter name</value>
  </data>
  <data name="ERR_BadOperatorSyntax" xml:space="preserve">
    <value>Declaration is not valid; use '{0} operator &lt;dest-type&gt; (...' instead</value>
  </data>
  <data name="ERR_MainClassNotFound" xml:space="preserve">
    <value>Could not find '{0}' specified for Main method</value>
  </data>
  <data name="ERR_MainClassNotClass" xml:space="preserve">
    <value>'{0}' specified for Main method must be a non-generic class, record, struct, or interface</value>
  </data>
  <data name="ERR_NoMainInClass" xml:space="preserve">
    <value>'{0}' does not have a suitable static 'Main' method</value>
  </data>
  <data name="ERR_MainClassIsImport" xml:space="preserve">
    <value>Cannot use '{0}' for Main method because it is imported</value>
  </data>
  <data name="ERR_OutputNeedsName" xml:space="preserve">
    <value>Outputs without source must have the /out option specified</value>
  </data>
  <data name="ERR_NoOutputDirectory" xml:space="preserve">
    <value>Output directory could not be determined</value>
  </data>
  <data name="ERR_CantHaveWin32ResAndManifest" xml:space="preserve">
    <value>Conflicting options specified: Win32 resource file; Win32 manifest</value>
  </data>
  <data name="ERR_CantHaveWin32ResAndIcon" xml:space="preserve">
    <value>Conflicting options specified: Win32 resource file; Win32 icon</value>
  </data>
  <data name="ERR_CantReadResource" xml:space="preserve">
    <value>Error reading resource '{0}' -- '{1}'</value>
  </data>
  <data name="ERR_DocFileGen" xml:space="preserve">
    <value>Error writing to XML documentation file: {0}</value>
  </data>
  <data name="WRN_XMLParseError" xml:space="preserve">
    <value>XML comment has badly formed XML -- '{0}'</value>
  </data>
  <data name="WRN_XMLParseError_Title" xml:space="preserve">
    <value>XML comment has badly formed XML</value>
  </data>
  <data name="WRN_DuplicateParamTag" xml:space="preserve">
    <value>XML comment has a duplicate param tag for '{0}'</value>
  </data>
  <data name="WRN_DuplicateParamTag_Title" xml:space="preserve">
    <value>XML comment has a duplicate param tag</value>
  </data>
  <data name="WRN_UnmatchedParamTag" xml:space="preserve">
    <value>XML comment has a param tag for '{0}', but there is no parameter by that name</value>
  </data>
  <data name="WRN_UnmatchedParamTag_Title" xml:space="preserve">
    <value>XML comment has a param tag, but there is no parameter by that name</value>
  </data>
  <data name="WRN_UnmatchedParamRefTag" xml:space="preserve">
    <value>XML comment on '{1}' has a paramref tag for '{0}', but there is no parameter by that name</value>
  </data>
  <data name="WRN_UnmatchedParamRefTag_Title" xml:space="preserve">
    <value>XML comment has a paramref tag, but there is no parameter by that name</value>
  </data>
  <data name="WRN_MissingParamTag" xml:space="preserve">
    <value>Parameter '{0}' has no matching param tag in the XML comment for '{1}' (but other parameters do)</value>
  </data>
  <data name="WRN_MissingParamTag_Title" xml:space="preserve">
    <value>Parameter has no matching param tag in the XML comment (but other parameters do)</value>
  </data>
  <data name="WRN_BadXMLRef" xml:space="preserve">
    <value>XML comment has cref attribute '{0}' that could not be resolved</value>
  </data>
  <data name="WRN_BadXMLRef_Title" xml:space="preserve">
    <value>XML comment has cref attribute that could not be resolved</value>
  </data>
  <data name="ERR_BadStackAllocExpr" xml:space="preserve">
    <value>A stackalloc expression requires [] after type</value>
  </data>
  <data name="ERR_InvalidLineNumber" xml:space="preserve">
    <value>The line number specified for #line directive is missing or invalid</value>
  </data>
  <data name="ERR_MissingPPFile" xml:space="preserve">
    <value>Quoted file name, single-line comment or end-of-line expected</value>
  </data>
  <data name="ERR_ExpectedPPFile" xml:space="preserve">
    <value>Quoted file name expected</value>
  </data>
  <data name="ERR_ReferenceDirectiveOnlyAllowedInScripts" xml:space="preserve">
    <value>#r is only allowed in scripts</value>
  </data>
  <data name="ERR_ForEachMissingMember" xml:space="preserve">
    <value>foreach statement cannot operate on variables of type '{0}' because '{0}' does not contain a public instance or extension definition for '{1}'</value>
  </data>
  <data name="ERR_AwaitForEachMissingMember" xml:space="preserve">
    <value>Asynchronous foreach statement cannot operate on variables of type '{0}' because '{0}' does not contain a suitable public instance or extension definition for '{1}'</value>
  </data>
  <data name="ERR_ForEachMissingMemberWrongAsync" xml:space="preserve">
    <value>foreach statement cannot operate on variables of type '{0}' because '{0}' does not contain a public instance or extension definition for '{1}'. Did you mean 'await foreach' rather than 'foreach'?</value>
  </data>
  <data name="ERR_AwaitForEachMissingMemberWrongAsync" xml:space="preserve">
    <value>Asynchronous foreach statement cannot operate on variables of type '{0}' because '{0}' does not contain a public instance or extension definition for '{1}'. Did you mean 'foreach' rather than 'await foreach'?</value>
  </data>
  <data name="ERR_PossibleAsyncIteratorWithoutYield" xml:space="preserve">
    <value>The body of an async-iterator method must contain a 'yield' statement.</value>
  </data>
  <data name="ERR_PossibleAsyncIteratorWithoutYieldOrAwait" xml:space="preserve">
    <value>The body of an async-iterator method must contain a 'yield' statement. Consider removing 'async' from the method declaration or adding a 'yield' statement.</value>
  </data>
  <data name="ERR_StaticLocalFunctionCannotCaptureVariable" xml:space="preserve">
    <value>A static local function cannot contain a reference to '{0}'.</value>
  </data>
  <data name="ERR_StaticLocalFunctionCannotCaptureThis" xml:space="preserve">
    <value>A static local function cannot contain a reference to 'this' or 'base'.</value>
  </data>
  <data name="WRN_BadXMLRefParamType" xml:space="preserve">
    <value>Invalid type for parameter {0} in XML comment cref attribute: '{1}'</value>
  </data>
  <data name="WRN_BadXMLRefParamType_Title" xml:space="preserve">
    <value>Invalid type for parameter in XML comment cref attribute</value>
  </data>
  <data name="WRN_BadXMLRefReturnType" xml:space="preserve">
    <value>Invalid return type in XML comment cref attribute</value>
  </data>
  <data name="WRN_BadXMLRefReturnType_Title" xml:space="preserve">
    <value>Invalid return type in XML comment cref attribute</value>
  </data>
  <data name="ERR_BadWin32Res" xml:space="preserve">
    <value>Error reading Win32 resources -- {0}</value>
  </data>
  <data name="WRN_BadXMLRefSyntax" xml:space="preserve">
    <value>XML comment has syntactically incorrect cref attribute '{0}'</value>
  </data>
  <data name="WRN_BadXMLRefSyntax_Title" xml:space="preserve">
    <value>XML comment has syntactically incorrect cref attribute</value>
  </data>
  <data name="ERR_BadModifierLocation" xml:space="preserve">
    <value>Member modifier '{0}' must precede the member type and name</value>
  </data>
  <data name="ERR_MissingArraySize" xml:space="preserve">
    <value>Array creation must have array size or array initializer</value>
  </data>
  <data name="WRN_UnprocessedXMLComment" xml:space="preserve">
    <value>XML comment is not placed on a valid language element</value>
  </data>
  <data name="WRN_UnprocessedXMLComment_Title" xml:space="preserve">
    <value>XML comment is not placed on a valid language element</value>
  </data>
  <data name="WRN_FailedInclude" xml:space="preserve">
    <value>Unable to include XML fragment '{1}' of file '{0}' -- {2}</value>
  </data>
  <data name="WRN_FailedInclude_Title" xml:space="preserve">
    <value>Unable to include XML fragment</value>
  </data>
  <data name="WRN_InvalidInclude" xml:space="preserve">
    <value>Invalid XML include element -- {0}</value>
  </data>
  <data name="WRN_InvalidInclude_Title" xml:space="preserve">
    <value>Invalid XML include element</value>
  </data>
  <data name="WRN_MissingXMLComment" xml:space="preserve">
    <value>Missing XML comment for publicly visible type or member '{0}'</value>
  </data>
  <data name="WRN_MissingXMLComment_Title" xml:space="preserve">
    <value>Missing XML comment for publicly visible type or member</value>
  </data>
  <data name="WRN_MissingXMLComment_Description" xml:space="preserve">
    <value>The /doc compiler option was specified, but one or more constructs did not have comments.</value>
  </data>
  <data name="WRN_XMLParseIncludeError" xml:space="preserve">
    <value>Badly formed XML in included comments file -- '{0}'</value>
  </data>
  <data name="WRN_XMLParseIncludeError_Title" xml:space="preserve">
    <value>Badly formed XML in included comments file</value>
  </data>
  <data name="ERR_BadDelArgCount" xml:space="preserve">
    <value>Delegate '{0}' does not take {1} arguments</value>
  </data>
  <data name="ERR_UnexpectedSemicolon" xml:space="preserve">
    <value>Semicolon after method or accessor block is not valid</value>
  </data>
  <data name="ERR_MethodReturnCantBeRefAny" xml:space="preserve">
    <value>The return type of a method, delegate, or function pointer cannot be '{0}'</value>
  </data>
  <data name="ERR_CompileCancelled" xml:space="preserve">
    <value>Compilation cancelled by user</value>
  </data>
  <data name="ERR_MethodArgCantBeRefAny" xml:space="preserve">
    <value>Cannot make reference to variable of type '{0}'</value>
  </data>
  <data name="ERR_AssgReadonlyLocal" xml:space="preserve">
    <value>Cannot assign to '{0}' because it is read-only</value>
  </data>
  <data name="ERR_RefReadonlyLocal" xml:space="preserve">
    <value>Cannot use '{0}' as a ref or out value because it is read-only</value>
  </data>
  <data name="ERR_CantUseRequiredAttribute" xml:space="preserve">
    <value>The RequiredAttribute attribute is not permitted on C# types</value>
  </data>
  <data name="ERR_NoModifiersOnAccessor" xml:space="preserve">
    <value>Modifiers cannot be placed on event accessor declarations</value>
  </data>
  <data name="ERR_ParamsCantBeWithModifier" xml:space="preserve">
    <value>The params parameter cannot be declared as {0}</value>
  </data>
  <data name="ERR_ReturnNotLValue" xml:space="preserve">
    <value>Cannot modify the return value of '{0}' because it is not a variable</value>
  </data>
  <data name="ERR_MissingCoClass" xml:space="preserve">
    <value>The managed coclass wrapper class '{0}' for interface '{1}' cannot be found (are you missing an assembly reference?)</value>
  </data>
  <data name="ERR_AmbiguousAttribute" xml:space="preserve">
    <value>'{0}' is ambiguous between '{1}' and '{2}'; use either '@{0}' or '{0}Attribute'</value>
  </data>
  <data name="ERR_BadArgExtraRef" xml:space="preserve">
    <value>Argument {0} may not be passed with the '{1}' keyword</value>
  </data>
  <data name="WRN_CmdOptionConflictsSource" xml:space="preserve">
    <value>Option '{0}' overrides attribute '{1}' given in a source file or added module</value>
  </data>
  <data name="WRN_CmdOptionConflictsSource_Title" xml:space="preserve">
    <value>Option overrides attribute given in a source file or added module</value>
  </data>
  <data name="WRN_CmdOptionConflictsSource_Description" xml:space="preserve">
    <value>This warning occurs if the assembly attributes AssemblyKeyFileAttribute or AssemblyKeyNameAttribute found in source conflict with the /keyfile or /keycontainer command line option or key file name or key container specified in the Project Properties.</value>
  </data>
  <data name="ERR_BadCompatMode" xml:space="preserve">
    <value>Invalid option '{0}' for /langversion. Use '/langversion:?' to list supported values.</value>
  </data>
  <data name="ERR_DelegateOnConditional" xml:space="preserve">
    <value>Cannot create delegate with '{0}' because it or a method it overrides has a Conditional attribute</value>
  </data>
  <data name="ERR_CantMakeTempFile" xml:space="preserve">
    <value>Cannot create temporary file -- {0}</value>
  </data>
  <data name="ERR_BadArgRef" xml:space="preserve">
    <value>Argument {0} must be passed with the '{1}' keyword</value>
  </data>
  <data name="ERR_YieldInAnonMeth" xml:space="preserve">
    <value>The yield statement cannot be used inside an anonymous method or lambda expression</value>
  </data>
  <data name="ERR_ReturnInIterator" xml:space="preserve">
    <value>Cannot return a value from an iterator. Use the yield return statement to return a value, or yield break to end the iteration.</value>
  </data>
  <data name="ERR_BadIteratorArgType" xml:space="preserve">
    <value>Iterators cannot have ref, in or out parameters</value>
  </data>
  <data name="ERR_BadIteratorReturn" xml:space="preserve">
    <value>The body of '{0}' cannot be an iterator block because '{1}' is not an iterator interface type</value>
  </data>
  <data name="ERR_BadYieldInFinally" xml:space="preserve">
    <value>Cannot yield in the body of a finally clause</value>
  </data>
  <data name="ERR_IteratorMustBeAsync" xml:space="preserve">
    <value>Method '{0}' with an iterator block must be 'async' to return '{1}'</value>
  </data>
  <data name="ERR_BadYieldInTryOfCatch" xml:space="preserve">
    <value>Cannot yield a value in the body of a try block with a catch clause</value>
  </data>
  <data name="ERR_EmptyYield" xml:space="preserve">
    <value>Expression expected after yield return</value>
  </data>
  <data name="ERR_AnonDelegateCantUse" xml:space="preserve">
    <value>Cannot use ref, out, or in parameter '{0}' inside an anonymous method, lambda expression, query expression, or local function</value>
  </data>
  <data name="ERR_IllegalInnerUnsafe" xml:space="preserve">
    <value>Unsafe code may not appear in iterators</value>
  </data>
  <data name="ERR_BadYieldInCatch" xml:space="preserve">
    <value>Cannot yield a value in the body of a catch clause</value>
  </data>
  <data name="ERR_BadDelegateLeave" xml:space="preserve">
    <value>Control cannot leave the body of an anonymous method or lambda expression</value>
  </data>
  <data name="ERR_IllegalSuppression" xml:space="preserve">
    <value>The suppression operator is not allowed in this context</value>
  </data>
  <data name="WRN_IllegalPragma" xml:space="preserve">
    <value>Unrecognized #pragma directive</value>
  </data>
  <data name="WRN_IllegalPragma_Title" xml:space="preserve">
    <value>Unrecognized #pragma directive</value>
  </data>
  <data name="WRN_IllegalPPWarning" xml:space="preserve">
    <value>Expected 'disable' or 'restore'</value>
  </data>
  <data name="WRN_IllegalPPWarning_Title" xml:space="preserve">
    <value>Expected 'disable' or 'restore' after #pragma warning</value>
  </data>
  <data name="WRN_BadRestoreNumber" xml:space="preserve">
    <value>Cannot restore warning 'CS{0}' because it was disabled globally</value>
  </data>
  <data name="WRN_BadRestoreNumber_Title" xml:space="preserve">
    <value>Cannot restore warning because it was disabled globally</value>
  </data>
  <data name="ERR_VarargsIterator" xml:space="preserve">
    <value>__arglist is not allowed in the parameter list of iterators</value>
  </data>
  <data name="ERR_UnsafeIteratorArgType" xml:space="preserve">
    <value>Iterators cannot have unsafe parameters or yield types</value>
  </data>
  <data name="ERR_BadCoClassSig" xml:space="preserve">
    <value>The managed coclass wrapper class signature '{0}' for interface '{1}' is not a valid class name signature</value>
  </data>
  <data name="ERR_MultipleIEnumOfT" xml:space="preserve">
    <value>foreach statement cannot operate on variables of type '{0}' because it implements multiple instantiations of '{1}'; try casting to a specific interface instantiation</value>
  </data>
  <data name="ERR_MultipleIAsyncEnumOfT" xml:space="preserve">
    <value>Asynchronous foreach statement cannot operate on variables of type '{0}' because it implements multiple instantiations of '{1}'; try casting to a specific interface instantiation</value>
  </data>
  <data name="ERR_FixedDimsRequired" xml:space="preserve">
    <value>A fixed size buffer field must have the array size specifier after the field name</value>
  </data>
  <data name="ERR_FixedNotInStruct" xml:space="preserve">
    <value>Fixed size buffer fields may only be members of structs</value>
  </data>
  <data name="ERR_AnonymousReturnExpected" xml:space="preserve">
    <value>Not all code paths return a value in {0} of type '{1}'</value>
  </data>
  <data name="WRN_NonECMAFeature" xml:space="preserve">
    <value>Feature '{0}' is not part of the standardized ISO C# language specification, and may not be accepted by other compilers</value>
  </data>
  <data name="WRN_NonECMAFeature_Title" xml:space="preserve">
    <value>Feature is not part of the standardized ISO C# language specification, and may not be accepted by other compilers</value>
  </data>
  <data name="ERR_ExpectedVerbatimLiteral" xml:space="preserve">
    <value>Keyword, identifier, or string expected after verbatim specifier: @</value>
  </data>
  <data name="ERR_RefReadonly" xml:space="preserve">
    <value>A readonly field cannot be used as a ref or out value (except in a constructor)</value>
  </data>
  <data name="ERR_RefReadonly2" xml:space="preserve">
    <value>Members of readonly field '{0}' cannot be used as a ref or out value (except in a constructor)</value>
  </data>
  <data name="ERR_AssgReadonly" xml:space="preserve">
    <value>A readonly field cannot be assigned to (except in a constructor or init-only setter of the type in which the field is defined or a variable initializer)</value>
  </data>
  <data name="ERR_AssgReadonly2" xml:space="preserve">
    <value>Members of readonly field '{0}' cannot be modified (except in a constructor or a variable initializer)</value>
  </data>
  <data name="ERR_RefReadonlyNotField" xml:space="preserve">
    <value>Cannot use {0} '{1}' as a ref or out value because it is a readonly variable</value>
  </data>
  <data name="ERR_RefReadonlyNotField2" xml:space="preserve">
    <value>Members of {0} '{1}' cannot be used as a ref or out value because it is a readonly variable</value>
  </data>
  <data name="ERR_AssignReadonlyNotField" xml:space="preserve">
    <value>Cannot assign to {0} '{1}' because it is a readonly variable</value>
  </data>
  <data name="ERR_AssignReadonlyNotField2" xml:space="preserve">
    <value>Cannot assign to a member of {0} '{1}' because it is a readonly variable</value>
  </data>
  <data name="ERR_RefReturnReadonlyNotField" xml:space="preserve">
    <value>Cannot return {0} '{1}' by writable reference because it is a readonly variable</value>
  </data>
  <data name="ERR_RefReturnReadonlyNotField2" xml:space="preserve">
    <value>Members of {0} '{1}' cannot be returned by writable reference because it is a readonly variable</value>
  </data>
  <data name="ERR_AssgReadonlyStatic2" xml:space="preserve">
    <value>Fields of static readonly field '{0}' cannot be assigned to (except in a static constructor or a variable initializer)</value>
  </data>
  <data name="ERR_RefReadonlyStatic2" xml:space="preserve">
    <value>Fields of static readonly field '{0}' cannot be used as a ref or out value (except in a static constructor)</value>
  </data>
  <data name="ERR_AssgReadonlyLocal2Cause" xml:space="preserve">
    <value>Cannot modify members of '{0}' because it is a '{1}'</value>
  </data>
  <data name="ERR_RefReadonlyLocal2Cause" xml:space="preserve">
    <value>Cannot use fields of '{0}' as a ref or out value because it is a '{1}'</value>
  </data>
  <data name="ERR_AssgReadonlyLocalCause" xml:space="preserve">
    <value>Cannot assign to '{0}' because it is a '{1}'</value>
  </data>
  <data name="ERR_RefReadonlyLocalCause" xml:space="preserve">
    <value>Cannot use '{0}' as a ref or out value because it is a '{1}'</value>
  </data>
  <data name="WRN_ErrorOverride" xml:space="preserve">
    <value>{0}. See also error CS{1}.</value>
  </data>
  <data name="WRN_ErrorOverride_Title" xml:space="preserve">
    <value>Warning is overriding an error</value>
  </data>
  <data name="WRN_ErrorOverride_Description" xml:space="preserve">
    <value>The compiler emits this warning when it overrides an error with a warning. For information about the problem, search for the error code mentioned.</value>
  </data>
  <data name="ERR_AnonMethToNonDel" xml:space="preserve">
    <value>Cannot convert {0} to type '{1}' because it is not a delegate type</value>
  </data>
  <data name="ERR_CantConvAnonMethParams" xml:space="preserve">
    <value>Cannot convert {0} to type '{1}' because the parameter types do not match the delegate parameter types</value>
  </data>
  <data name="ERR_CantConvAnonMethReturns" xml:space="preserve">
    <value>Cannot convert {0} to intended delegate type because some of the return types in the block are not implicitly convertible to the delegate return type</value>
  </data>
  <data name="ERR_BadAsyncReturnExpression" xml:space="preserve">
    <value>Since this is an async method, the return expression must be of type '{0}' rather than 'Task&lt;{0}&gt;'</value>
  </data>
  <data name="ERR_CantConvAsyncAnonFuncReturns" xml:space="preserve">
    <value>Cannot convert async {0} to delegate type '{1}'. An async {0} may return void, Task or Task&lt;T&gt;, none of which are convertible to '{1}'.</value>
  </data>
  <data name="ERR_IllegalFixedType" xml:space="preserve">
    <value>Fixed size buffer type must be one of the following: bool, byte, short, int, long, char, sbyte, ushort, uint, ulong, float or double</value>
  </data>
  <data name="ERR_FixedOverflow" xml:space="preserve">
    <value>Fixed size buffer of length {0} and type '{1}' is too big</value>
  </data>
  <data name="ERR_InvalidFixedArraySize" xml:space="preserve">
    <value>Fixed size buffers must have a length greater than zero</value>
  </data>
  <data name="ERR_FixedBufferNotFixed" xml:space="preserve">
    <value>You cannot use fixed size buffers contained in unfixed expressions. Try using the fixed statement.</value>
  </data>
  <data name="ERR_AttributeNotOnAccessor" xml:space="preserve">
    <value>Attribute '{0}' is not valid on property or event accessors. It is only valid on '{1}' declarations.</value>
  </data>
  <data name="WRN_InvalidSearchPathDir" xml:space="preserve">
    <value>Invalid search path '{0}' specified in '{1}' -- '{2}'</value>
  </data>
  <data name="WRN_InvalidSearchPathDir_Title" xml:space="preserve">
    <value>Invalid search path specified</value>
  </data>
  <data name="ERR_IllegalVarArgs" xml:space="preserve">
    <value>__arglist is not valid in this context</value>
  </data>
  <data name="ERR_IllegalParams" xml:space="preserve">
    <value>params is not valid in this context</value>
  </data>
  <data name="ERR_BadModifiersOnNamespace" xml:space="preserve">
    <value>A namespace declaration cannot have modifiers or attributes</value>
  </data>
  <data name="ERR_BadPlatformType" xml:space="preserve">
    <value>Invalid option '{0}' for /platform; must be anycpu, x86, Itanium, arm, arm64 or x64</value>
  </data>
  <data name="ERR_ThisStructNotInAnonMeth" xml:space="preserve">
    <value>Anonymous methods, lambda expressions, query expressions, and local functions inside structs cannot access instance members of 'this'. Consider copying 'this' to a local variable outside the anonymous method, lambda expression, query expression, or local function and using the local instead.</value>
  </data>
  <data name="ERR_NoConvToIDisp" xml:space="preserve">
    <value>'{0}': type used in a using statement must be implicitly convertible to 'System.IDisposable'.</value>
  </data>
  <data name="ERR_NoConvToIDispWrongAsync" xml:space="preserve">
    <value>'{0}': type used in a using statement must be implicitly convertible to 'System.IDisposable'. Did you mean 'await using' rather than 'using'?</value>
  </data>
  <data name="ERR_NoConvToIAsyncDisp" xml:space="preserve">
    <value>'{0}': type used in an asynchronous using statement must be implicitly convertible to 'System.IAsyncDisposable' or implement a suitable 'DisposeAsync' method.</value>
  </data>
  <data name="ERR_NoConvToIAsyncDispWrongAsync" xml:space="preserve">
    <value>'{0}': type used in an asynchronous using statement must be implicitly convertible to 'System.IAsyncDisposable' or implement a suitable 'DisposeAsync' method. Did you mean 'using' rather than 'await using'?</value>
  </data>
  <data name="ERR_BadParamRef" xml:space="preserve">
    <value>Parameter {0} must be declared with the '{1}' keyword</value>
  </data>
  <data name="ERR_BadParamExtraRef" xml:space="preserve">
    <value>Parameter {0} should not be declared with the '{1}' keyword</value>
  </data>
  <data name="ERR_BadParamType" xml:space="preserve">
    <value>Parameter {0} is declared as type '{1}{2}' but should be '{3}{4}'</value>
  </data>
  <data name="ERR_BadExternIdentifier" xml:space="preserve">
    <value>Invalid extern alias for '/reference'; '{0}' is not a valid identifier</value>
  </data>
  <data name="ERR_AliasMissingFile" xml:space="preserve">
    <value>Invalid reference alias option: '{0}=' -- missing filename</value>
  </data>
  <data name="ERR_GlobalExternAlias" xml:space="preserve">
    <value>You cannot redefine the global extern alias</value>
  </data>
  <data name="ERR_MissingTypeInSource" xml:space="preserve">
    <value>Reference to type '{0}' claims it is defined in this assembly, but it is not defined in source or any added modules</value>
  </data>
  <data name="ERR_MissingTypeInAssembly" xml:space="preserve">
    <value>Reference to type '{0}' claims it is defined in '{1}', but it could not be found</value>
  </data>
  <data name="WRN_MultiplePredefTypes" xml:space="preserve">
    <value>The predefined type '{0}' is defined in multiple assemblies in the global alias; using definition from '{1}'</value>
  </data>
  <data name="WRN_MultiplePredefTypes_Title" xml:space="preserve">
    <value>Predefined type is defined in multiple assemblies in the global alias</value>
  </data>
  <data name="WRN_MultiplePredefTypes_Description" xml:space="preserve">
    <value>This error occurs when a predefined system type such as System.Int32 is found in two assemblies. One way this can happen is if you are referencing mscorlib or System.Runtime.dll from two different places, such as trying to run two versions of the .NET Framework side-by-side.</value>
  </data>
  <data name="ERR_LocalCantBeFixedAndHoisted" xml:space="preserve">
    <value>Local '{0}' or its members cannot have their address taken and be used inside an anonymous method or lambda expression</value>
  </data>
  <data name="WRN_TooManyLinesForDebugger" xml:space="preserve">
    <value>Source file has exceeded the limit of 16,707,565 lines representable in the PDB; debug information will be incorrect</value>
  </data>
  <data name="WRN_TooManyLinesForDebugger_Title" xml:space="preserve">
    <value>Source file has exceeded the limit of 16,707,565 lines representable in the PDB; debug information will be incorrect</value>
  </data>
  <data name="ERR_CantConvAnonMethNoParams" xml:space="preserve">
    <value>Cannot convert anonymous method block without a parameter list to delegate type '{0}' because it has one or more out parameters</value>
  </data>
  <data name="ERR_ConditionalOnNonAttributeClass" xml:space="preserve">
    <value>Attribute '{0}' is only valid on methods or attribute classes</value>
  </data>
  <data name="WRN_CallOnNonAgileField" xml:space="preserve">
    <value>Accessing a member on '{0}' may cause a runtime exception because it is a field of a marshal-by-reference class</value>
  </data>
  <data name="WRN_CallOnNonAgileField_Title" xml:space="preserve">
    <value>Accessing a member on a field of a marshal-by-reference class may cause a runtime exception</value>
  </data>
  <data name="WRN_CallOnNonAgileField_Description" xml:space="preserve">
    <value>This warning occurs when you try to call a method, property, or indexer on a member of a class that derives from MarshalByRefObject, and the member is a value type. Objects that inherit from MarshalByRefObject are typically intended to be marshaled by reference across an application domain. If any code ever attempts to directly access the value-type member of such an object across an application domain, a runtime exception will occur. To resolve the warning, first copy the member into a local variable and call the method on that variable.</value>
  </data>
  <data name="WRN_BadWarningNumber" xml:space="preserve">
    <value>'{0}' is not a valid warning number</value>
  </data>
  <data name="WRN_BadWarningNumber_Title" xml:space="preserve">
    <value>Not a valid warning number</value>
  </data>
  <data name="WRN_BadWarningNumber_Description" xml:space="preserve">
    <value>A number that was passed to the #pragma warning preprocessor directive was not a valid warning number. Verify that the number represents a warning, not an error.</value>
  </data>
  <data name="WRN_InvalidNumber" xml:space="preserve">
    <value>Invalid number</value>
  </data>
  <data name="WRN_InvalidNumber_Title" xml:space="preserve">
    <value>Invalid number</value>
  </data>
  <data name="WRN_FileNameTooLong" xml:space="preserve">
    <value>Invalid filename specified for preprocessor directive. Filename is too long or not a valid filename.</value>
  </data>
  <data name="WRN_FileNameTooLong_Title" xml:space="preserve">
    <value>Invalid filename specified for preprocessor directive</value>
  </data>
  <data name="WRN_IllegalPPChecksum" xml:space="preserve">
    <value>Invalid #pragma checksum syntax; should be #pragma checksum "filename" "{XXXXXXXX-XXXX-XXXX-XXXX-XXXXXXXXXXXX}" "XXXX..."</value>
  </data>
  <data name="WRN_IllegalPPChecksum_Title" xml:space="preserve">
    <value>Invalid #pragma checksum syntax</value>
  </data>
  <data name="WRN_EndOfPPLineExpected" xml:space="preserve">
    <value>Single-line comment or end-of-line expected</value>
  </data>
  <data name="WRN_EndOfPPLineExpected_Title" xml:space="preserve">
    <value>Single-line comment or end-of-line expected after #pragma directive</value>
  </data>
  <data name="WRN_ConflictingChecksum" xml:space="preserve">
    <value>Different checksum values given for '{0}'</value>
  </data>
  <data name="WRN_ConflictingChecksum_Title" xml:space="preserve">
    <value>Different #pragma checksum values given</value>
  </data>
  <data name="WRN_InvalidAssemblyName" xml:space="preserve">
    <value>Assembly reference '{0}' is invalid and cannot be resolved</value>
  </data>
  <data name="WRN_InvalidAssemblyName_Title" xml:space="preserve">
    <value>Assembly reference is invalid and cannot be resolved</value>
  </data>
  <data name="WRN_InvalidAssemblyName_Description" xml:space="preserve">
    <value>This warning indicates that an attribute, such as InternalsVisibleToAttribute, was not specified correctly.</value>
  </data>
  <data name="WRN_UnifyReferenceMajMin" xml:space="preserve">
    <value>Assuming assembly reference '{0}' used by '{1}' matches identity '{2}' of '{3}', you may need to supply runtime policy</value>
  </data>
  <data name="WRN_UnifyReferenceMajMin_Title" xml:space="preserve">
    <value>Assuming assembly reference matches identity</value>
  </data>
  <data name="WRN_UnifyReferenceMajMin_Description" xml:space="preserve">
    <value>The two assemblies differ in release and/or version number. For unification to occur, you must specify directives in the application's .config file, and you must provide the correct strong name of an assembly.</value>
  </data>
  <data name="WRN_UnifyReferenceBldRev" xml:space="preserve">
    <value>Assuming assembly reference '{0}' used by '{1}' matches identity '{2}' of '{3}', you may need to supply runtime policy</value>
  </data>
  <data name="WRN_UnifyReferenceBldRev_Title" xml:space="preserve">
    <value>Assuming assembly reference matches identity</value>
  </data>
  <data name="WRN_UnifyReferenceBldRev_Description" xml:space="preserve">
    <value>The two assemblies differ in release and/or version number. For unification to occur, you must specify directives in the application's .config file, and you must provide the correct strong name of an assembly.</value>
  </data>
  <data name="ERR_DuplicateImport" xml:space="preserve">
    <value>Multiple assemblies with equivalent identity have been imported: '{0}' and '{1}'. Remove one of the duplicate references.</value>
  </data>
  <data name="ERR_DuplicateImportSimple" xml:space="preserve">
    <value>An assembly with the same simple name '{0}' has already been imported. Try removing one of the references (e.g. '{1}') or sign them to enable side-by-side.</value>
  </data>
  <data name="ERR_AssemblyMatchBadVersion" xml:space="preserve">
    <value>Assembly '{0}' with identity '{1}' uses '{2}' which has a higher version than referenced assembly '{3}' with identity '{4}'</value>
  </data>
  <data name="ERR_FixedNeedsLvalue" xml:space="preserve">
    <value>Fixed size buffers can only be accessed through locals or fields</value>
  </data>
  <data name="WRN_DuplicateTypeParamTag" xml:space="preserve">
    <value>XML comment has a duplicate typeparam tag for '{0}'</value>
  </data>
  <data name="WRN_DuplicateTypeParamTag_Title" xml:space="preserve">
    <value>XML comment has a duplicate typeparam tag</value>
  </data>
  <data name="WRN_UnmatchedTypeParamTag" xml:space="preserve">
    <value>XML comment has a typeparam tag for '{0}', but there is no type parameter by that name</value>
  </data>
  <data name="WRN_UnmatchedTypeParamTag_Title" xml:space="preserve">
    <value>XML comment has a typeparam tag, but there is no type parameter by that name</value>
  </data>
  <data name="WRN_UnmatchedTypeParamRefTag" xml:space="preserve">
    <value>XML comment on '{1}' has a typeparamref tag for '{0}', but there is no type parameter by that name</value>
  </data>
  <data name="WRN_UnmatchedTypeParamRefTag_Title" xml:space="preserve">
    <value>XML comment has a typeparamref tag, but there is no type parameter by that name</value>
  </data>
  <data name="WRN_MissingTypeParamTag" xml:space="preserve">
    <value>Type parameter '{0}' has no matching typeparam tag in the XML comment on '{1}' (but other type parameters do)</value>
  </data>
  <data name="WRN_MissingTypeParamTag_Title" xml:space="preserve">
    <value>Type parameter has no matching typeparam tag in the XML comment (but other type parameters do)</value>
  </data>
  <data name="ERR_CantChangeTypeOnOverride" xml:space="preserve">
    <value>'{0}': type must be '{2}' to match overridden member '{1}'</value>
  </data>
  <data name="ERR_DoNotUseFixedBufferAttr" xml:space="preserve">
    <value>Do not use 'System.Runtime.CompilerServices.FixedBuffer' attribute. Use the 'fixed' field modifier instead.</value>
  </data>
  <data name="ERR_DoNotUseFixedBufferAttrOnProperty" xml:space="preserve">
    <value>Do not use 'System.Runtime.CompilerServices.FixedBuffer' attribute on a property</value>
  </data>
  <data name="WRN_AssignmentToSelf" xml:space="preserve">
    <value>Assignment made to same variable; did you mean to assign something else?</value>
  </data>
  <data name="WRN_AssignmentToSelf_Title" xml:space="preserve">
    <value>Assignment made to same variable</value>
  </data>
  <data name="WRN_ComparisonToSelf" xml:space="preserve">
    <value>Comparison made to same variable; did you mean to compare something else?</value>
  </data>
  <data name="WRN_ComparisonToSelf_Title" xml:space="preserve">
    <value>Comparison made to same variable</value>
  </data>
  <data name="ERR_CantOpenWin32Res" xml:space="preserve">
    <value>Error opening Win32 resource file '{0}' -- '{1}'</value>
  </data>
  <data name="WRN_DotOnDefault" xml:space="preserve">
    <value>Expression will always cause a System.NullReferenceException because the default value of '{0}' is null</value>
  </data>
  <data name="WRN_DotOnDefault_Title" xml:space="preserve">
    <value>Expression will always cause a System.NullReferenceException because the type's default value is null</value>
  </data>
  <data name="ERR_NoMultipleInheritance" xml:space="preserve">
    <value>Class '{0}' cannot have multiple base classes: '{1}' and '{2}'</value>
  </data>
  <data name="ERR_BaseClassMustBeFirst" xml:space="preserve">
    <value>Base class '{0}' must come before any interfaces</value>
  </data>
  <data name="WRN_BadXMLRefTypeVar" xml:space="preserve">
    <value>XML comment has cref attribute '{0}' that refers to a type parameter</value>
  </data>
  <data name="WRN_BadXMLRefTypeVar_Title" xml:space="preserve">
    <value>XML comment has cref attribute that refers to a type parameter</value>
  </data>
  <data name="ERR_FriendAssemblyBadArgs" xml:space="preserve">
    <value>Friend assembly reference '{0}' is invalid. InternalsVisibleTo declarations cannot have a version, culture, public key token, or processor architecture specified.</value>
  </data>
  <data name="ERR_FriendAssemblySNReq" xml:space="preserve">
    <value>Friend assembly reference '{0}' is invalid. Strong-name signed assemblies must specify a public key in their InternalsVisibleTo declarations.</value>
  </data>
  <data name="ERR_DelegateOnNullable" xml:space="preserve">
    <value>Cannot bind delegate to '{0}' because it is a member of 'System.Nullable&lt;T&gt;'</value>
  </data>
  <data name="ERR_BadCtorArgCount" xml:space="preserve">
    <value>'{0}' does not contain a constructor that takes {1} arguments</value>
  </data>
  <data name="ERR_GlobalAttributesNotFirst" xml:space="preserve">
    <value>Assembly and module attributes must precede all other elements defined in a file except using clauses and extern alias declarations</value>
  </data>
  <data name="ERR_ExpressionExpected" xml:space="preserve">
    <value>Expected expression</value>
  </data>
  <data name="ERR_InvalidSubsystemVersion" xml:space="preserve">
    <value>Invalid version {0} for /subsystemversion. The version must be 6.02 or greater for ARM or AppContainerExe, and 4.00 or greater otherwise</value>
  </data>
  <data name="ERR_InteropMethodWithBody" xml:space="preserve">
    <value>Embedded interop method '{0}' contains a body.</value>
  </data>
  <data name="ERR_BadWarningLevel" xml:space="preserve">
    <value>Warning level must be zero or greater</value>
  </data>
  <data name="ERR_BadDebugType" xml:space="preserve">
    <value>Invalid option '{0}' for /debug; must be 'portable', 'embedded', 'full' or 'pdbonly'</value>
  </data>
  <data name="ERR_BadResourceVis" xml:space="preserve">
    <value>Invalid option '{0}'; Resource visibility must be either 'public' or 'private'</value>
  </data>
  <data name="ERR_DefaultValueTypeMustMatch" xml:space="preserve">
    <value>The type of the argument to the DefaultParameterValue attribute must match the parameter type</value>
  </data>
  <data name="ERR_DefaultValueBadValueType" xml:space="preserve">
    <value>Argument of type '{0}' is not applicable for the DefaultParameterValue attribute</value>
  </data>
  <data name="ERR_MemberAlreadyInitialized" xml:space="preserve">
    <value>Duplicate initialization of member '{0}'</value>
  </data>
  <data name="ERR_MemberCannotBeInitialized" xml:space="preserve">
    <value>Member '{0}' cannot be initialized. It is not a field or property.</value>
  </data>
  <data name="ERR_StaticMemberInObjectInitializer" xml:space="preserve">
    <value>Static field or property '{0}' cannot be assigned in an object initializer</value>
  </data>
  <data name="ERR_ReadonlyValueTypeInObjectInitializer" xml:space="preserve">
    <value>Members of readonly field '{0}' of type '{1}' cannot be assigned with an object initializer because it is of a value type</value>
  </data>
  <data name="ERR_ValueTypePropertyInObjectInitializer" xml:space="preserve">
    <value>Members of property '{0}' of type '{1}' cannot be assigned with an object initializer because it is of a value type</value>
  </data>
  <data name="ERR_UnsafeTypeInObjectCreation" xml:space="preserve">
    <value>Unsafe type '{0}' cannot be used in object creation</value>
  </data>
  <data name="ERR_EmptyElementInitializer" xml:space="preserve">
    <value>Element initializer cannot be empty</value>
  </data>
  <data name="ERR_InitializerAddHasWrongSignature" xml:space="preserve">
    <value>The best overloaded method match for '{0}' has wrong signature for the initializer element. The initializable Add must be an accessible instance method.</value>
  </data>
  <data name="ERR_CollectionInitRequiresIEnumerable" xml:space="preserve">
    <value>Cannot initialize type '{0}' with a collection initializer because it does not implement 'System.Collections.IEnumerable'</value>
  </data>
  <data name="ERR_CantSetWin32Manifest" xml:space="preserve">
    <value>Error reading Win32 manifest file '{0}' -- '{1}'</value>
  </data>
  <data name="WRN_CantHaveManifestForModule" xml:space="preserve">
    <value>Ignoring /win32manifest for module because it only applies to assemblies</value>
  </data>
  <data name="WRN_CantHaveManifestForModule_Title" xml:space="preserve">
    <value>Ignoring /win32manifest for module because it only applies to assemblies</value>
  </data>
  <data name="ERR_BadInstanceArgType" xml:space="preserve">
    <value>'{0}' does not contain a definition for '{1}' and the best extension method overload '{2}' requires a receiver of type '{3}'</value>
  </data>
  <data name="ERR_QueryDuplicateRangeVariable" xml:space="preserve">
    <value>The range variable '{0}' has already been declared</value>
  </data>
  <data name="ERR_QueryRangeVariableOverrides" xml:space="preserve">
    <value>The range variable '{0}' conflicts with a previous declaration of '{0}'</value>
  </data>
  <data name="ERR_QueryRangeVariableAssignedBadValue" xml:space="preserve">
    <value>Cannot assign {0} to a range variable</value>
  </data>
  <data name="ERR_QueryNoProviderCastable" xml:space="preserve">
    <value>Could not find an implementation of the query pattern for source type '{0}'.  '{1}' not found.  Consider explicitly specifying the type of the range variable '{2}'.</value>
  </data>
  <data name="ERR_QueryNoProviderStandard" xml:space="preserve">
    <value>Could not find an implementation of the query pattern for source type '{0}'.  '{1}' not found.  Are you missing required assembly references or a using directive for 'System.Linq'?</value>
  </data>
  <data name="ERR_QueryNoProvider" xml:space="preserve">
    <value>Could not find an implementation of the query pattern for source type '{0}'.  '{1}' not found.</value>
  </data>
  <data name="ERR_QueryOuterKey" xml:space="preserve">
    <value>The name '{0}' is not in scope on the left side of 'equals'.  Consider swapping the expressions on either side of 'equals'.</value>
  </data>
  <data name="ERR_QueryInnerKey" xml:space="preserve">
    <value>The name '{0}' is not in scope on the right side of 'equals'.  Consider swapping the expressions on either side of 'equals'.</value>
  </data>
  <data name="ERR_QueryOutRefRangeVariable" xml:space="preserve">
    <value>Cannot pass the range variable '{0}' as an out or ref parameter</value>
  </data>
  <data name="ERR_QueryMultipleProviders" xml:space="preserve">
    <value>Multiple implementations of the query pattern were found for source type '{0}'.  Ambiguous call to '{1}'.</value>
  </data>
  <data name="ERR_QueryTypeInferenceFailedMulti" xml:space="preserve">
    <value>The type of one of the expressions in the {0} clause is incorrect.  Type inference failed in the call to '{1}'.</value>
  </data>
  <data name="ERR_QueryTypeInferenceFailed" xml:space="preserve">
    <value>The type of the expression in the {0} clause is incorrect.  Type inference failed in the call to '{1}'.</value>
  </data>
  <data name="ERR_QueryTypeInferenceFailedSelectMany" xml:space="preserve">
    <value>An expression of type '{0}' is not allowed in a subsequent from clause in a query expression with source type '{1}'.  Type inference failed in the call to '{2}'.</value>
  </data>
  <data name="ERR_ExpressionTreeContainsPointerOp" xml:space="preserve">
    <value>An expression tree may not contain an unsafe pointer operation</value>
  </data>
  <data name="ERR_ExpressionTreeContainsAnonymousMethod" xml:space="preserve">
    <value>An expression tree may not contain an anonymous method expression</value>
  </data>
  <data name="ERR_AnonymousMethodToExpressionTree" xml:space="preserve">
    <value>An anonymous method expression cannot be converted to an expression tree</value>
  </data>
  <data name="ERR_QueryRangeVariableReadOnly" xml:space="preserve">
    <value>Range variable '{0}' cannot be assigned to -- it is read only</value>
  </data>
  <data name="ERR_QueryRangeVariableSameAsTypeParam" xml:space="preserve">
    <value>The range variable '{0}' cannot have the same name as a method type parameter</value>
  </data>
  <data name="ERR_TypeVarNotFoundRangeVariable" xml:space="preserve">
    <value>The contextual keyword 'var' cannot be used in a range variable declaration</value>
  </data>
  <data name="ERR_BadArgTypesForCollectionAdd" xml:space="preserve">
    <value>The best overloaded Add method '{0}' for the collection initializer has some invalid arguments</value>
  </data>
  <data name="ERR_ByRefParameterInExpressionTree" xml:space="preserve">
    <value>An expression tree lambda may not contain a ref, in or out parameter</value>
  </data>
  <data name="ERR_VarArgsInExpressionTree" xml:space="preserve">
    <value>An expression tree lambda may not contain a method with variable arguments</value>
  </data>
  <data name="ERR_MemGroupInExpressionTree" xml:space="preserve">
    <value>An expression tree lambda may not contain a method group</value>
  </data>
  <data name="ERR_InitializerAddHasParamModifiers" xml:space="preserve">
    <value>The best overloaded method match '{0}' for the collection initializer element cannot be used. Collection initializer 'Add' methods cannot have ref or out parameters.</value>
  </data>
  <data name="ERR_NonInvocableMemberCalled" xml:space="preserve">
    <value>Non-invocable member '{0}' cannot be used like a method.</value>
  </data>
  <data name="WRN_MultipleRuntimeImplementationMatches" xml:space="preserve">
    <value>Member '{0}' implements interface member '{1}' in type '{2}'. There are multiple matches for the interface member at run-time. It is implementation dependent which method will be called.</value>
  </data>
  <data name="WRN_MultipleRuntimeImplementationMatches_Title" xml:space="preserve">
    <value>Member implements interface member with multiple matches at run-time</value>
  </data>
  <data name="WRN_MultipleRuntimeImplementationMatches_Description" xml:space="preserve">
    <value>This warning can be generated when two interface methods are differentiated only by whether a particular parameter is marked with ref or with out. It is best to change your code to avoid this warning because it is not obvious or guaranteed which method is called at runtime.

Although C# distinguishes between out and ref, the CLR sees them as the same. When deciding which method implements the interface, the CLR just picks one.

Give the compiler some way to differentiate the methods. For example, you can give them different names or provide an additional parameter on one of them.</value>
  </data>
  <data name="WRN_MultipleRuntimeOverrideMatches" xml:space="preserve">
    <value>Member '{1}' overrides '{0}'. There are multiple override candidates at run-time. It is implementation dependent which method will be called. Please use a newer runtime.</value>
  </data>
  <data name="WRN_MultipleRuntimeOverrideMatches_Title" xml:space="preserve">
    <value>Member overrides base member with multiple override candidates at run-time</value>
  </data>
  <data name="ERR_ObjectOrCollectionInitializerWithDelegateCreation" xml:space="preserve">
    <value>Object and collection initializer expressions may not be applied to a delegate creation expression</value>
  </data>
  <data name="ERR_InvalidConstantDeclarationType" xml:space="preserve">
    <value>'{0}' is of type '{1}'. The type specified in a constant declaration must be sbyte, byte, short, ushort, int, uint, long, ulong, char, float, double, decimal, bool, string, an enum-type, or a reference-type.</value>
  </data>
  <data name="ERR_FileNotFound" xml:space="preserve">
    <value>Source file '{0}' could not be found.</value>
  </data>
  <data name="WRN_FileAlreadyIncluded" xml:space="preserve">
    <value>Source file '{0}' specified multiple times</value>
  </data>
  <data name="WRN_FileAlreadyIncluded_Title" xml:space="preserve">
    <value>Source file specified multiple times</value>
  </data>
  <data name="ERR_NoFileSpec" xml:space="preserve">
    <value>Missing file specification for '{0}' option</value>
  </data>
  <data name="ERR_SwitchNeedsString" xml:space="preserve">
    <value>Command-line syntax error: Missing '{0}' for '{1}' option</value>
  </data>
  <data name="ERR_BadSwitch" xml:space="preserve">
    <value>Unrecognized option: '{0}'</value>
  </data>
  <data name="WRN_NoSources" xml:space="preserve">
    <value>No source files specified.</value>
  </data>
  <data name="WRN_NoSources_Title" xml:space="preserve">
    <value>No source files specified</value>
  </data>
  <data name="ERR_ExpectedSingleScript" xml:space="preserve">
    <value>Expected a script (.csx file) but none specified</value>
  </data>
  <data name="ERR_OpenResponseFile" xml:space="preserve">
    <value>Error opening response file '{0}'</value>
  </data>
  <data name="ERR_CantOpenFileWrite" xml:space="preserve">
    <value>Cannot open '{0}' for writing -- '{1}'</value>
  </data>
  <data name="ERR_BadBaseNumber" xml:space="preserve">
    <value>Invalid image base number '{0}'</value>
  </data>
  <data name="ERR_BinaryFile" xml:space="preserve">
    <value>'{0}' is a binary file instead of a text file</value>
  </data>
  <data name="FTL_BadCodepage" xml:space="preserve">
    <value>Code page '{0}' is invalid or not installed</value>
  </data>
  <data name="FTL_BadChecksumAlgorithm" xml:space="preserve">
    <value>Algorithm '{0}' is not supported</value>
  </data>
  <data name="ERR_NoMainOnDLL" xml:space="preserve">
    <value>Cannot specify /main if building a module or library</value>
  </data>
  <data name="FTL_InvalidTarget" xml:space="preserve">
    <value>Invalid target type for /target: must specify 'exe', 'winexe', 'library', or 'module'</value>
  </data>
  <data name="FTL_InvalidInputFileName" xml:space="preserve">
    <value>File name '{0}' is empty, contains invalid characters, has a drive specification without an absolute path, or is too long</value>
  </data>
  <data name="WRN_NoConfigNotOnCommandLine" xml:space="preserve">
    <value>Ignoring /noconfig option because it was specified in a response file</value>
  </data>
  <data name="WRN_NoConfigNotOnCommandLine_Title" xml:space="preserve">
    <value>Ignoring /noconfig option because it was specified in a response file</value>
  </data>
  <data name="ERR_InvalidFileAlignment" xml:space="preserve">
    <value>Invalid file section alignment '{0}'</value>
  </data>
  <data name="ERR_InvalidOutputName" xml:space="preserve">
    <value>Invalid output name: {0}</value>
  </data>
  <data name="ERR_InvalidDebugInformationFormat" xml:space="preserve">
    <value>Invalid debug information format: {0}</value>
  </data>
  <data name="ERR_LegacyObjectIdSyntax" xml:space="preserve">
    <value>'id#' syntax is no longer supported. Use '$id' instead.</value>
  </data>
  <data name="WRN_DefineIdentifierRequired" xml:space="preserve">
    <value>Invalid name for a preprocessing symbol; '{0}' is not a valid identifier</value>
  </data>
  <data name="WRN_DefineIdentifierRequired_Title" xml:space="preserve">
    <value>Invalid name for a preprocessing symbol; not a valid identifier</value>
  </data>
  <data name="FTL_OutputFileExists" xml:space="preserve">
    <value>Cannot create short filename '{0}' when a long filename with the same short filename already exists</value>
  </data>
  <data name="ERR_OneAliasPerReference" xml:space="preserve">
    <value>A /reference option that declares an extern alias can only have one filename. To specify multiple aliases or filenames, use multiple /reference options.</value>
  </data>
  <data name="ERR_SwitchNeedsNumber" xml:space="preserve">
    <value>Command-line syntax error: Missing ':&lt;number&gt;' for '{0}' option</value>
  </data>
  <data name="ERR_MissingDebugSwitch" xml:space="preserve">
    <value>The /pdb option requires that the /debug option also be used</value>
  </data>
  <data name="ERR_ComRefCallInExpressionTree" xml:space="preserve">
    <value>An expression tree lambda may not contain a COM call with ref omitted on arguments</value>
  </data>
  <data name="ERR_InvalidFormatForGuidForOption" xml:space="preserve">
    <value>Command-line syntax error: Invalid Guid format '{0}' for option '{1}'</value>
  </data>
  <data name="ERR_MissingGuidForOption" xml:space="preserve">
    <value>Command-line syntax error: Missing Guid for option '{1}'</value>
  </data>
  <data name="WRN_CLS_NoVarArgs" xml:space="preserve">
    <value>Methods with variable arguments are not CLS-compliant</value>
  </data>
  <data name="WRN_CLS_NoVarArgs_Title" xml:space="preserve">
    <value>Methods with variable arguments are not CLS-compliant</value>
  </data>
  <data name="WRN_CLS_BadArgType" xml:space="preserve">
    <value>Argument type '{0}' is not CLS-compliant</value>
  </data>
  <data name="WRN_CLS_BadArgType_Title" xml:space="preserve">
    <value>Argument type is not CLS-compliant</value>
  </data>
  <data name="WRN_CLS_BadReturnType" xml:space="preserve">
    <value>Return type of '{0}' is not CLS-compliant</value>
  </data>
  <data name="WRN_CLS_BadReturnType_Title" xml:space="preserve">
    <value>Return type is not CLS-compliant</value>
  </data>
  <data name="WRN_CLS_BadFieldPropType" xml:space="preserve">
    <value>Type of '{0}' is not CLS-compliant</value>
  </data>
  <data name="WRN_CLS_BadFieldPropType_Title" xml:space="preserve">
    <value>Type is not CLS-compliant</value>
  </data>
  <data name="WRN_CLS_BadFieldPropType_Description" xml:space="preserve">
    <value>A public, protected, or protected internal variable must be of a type that is compliant with the Common Language Specification (CLS).</value>
  </data>
  <data name="WRN_CLS_BadIdentifierCase" xml:space="preserve">
    <value>Identifier '{0}' differing only in case is not CLS-compliant</value>
  </data>
  <data name="WRN_CLS_BadIdentifierCase_Title" xml:space="preserve">
    <value>Identifier differing only in case is not CLS-compliant</value>
  </data>
  <data name="WRN_CLS_OverloadRefOut" xml:space="preserve">
    <value>Overloaded method '{0}' differing only in ref or out, or in array rank, is not CLS-compliant</value>
  </data>
  <data name="WRN_CLS_OverloadRefOut_Title" xml:space="preserve">
    <value>Overloaded method differing only in ref or out, or in array rank, is not CLS-compliant</value>
  </data>
  <data name="WRN_CLS_OverloadUnnamed" xml:space="preserve">
    <value>Overloaded method '{0}' differing only by unnamed array types is not CLS-compliant</value>
  </data>
  <data name="WRN_CLS_OverloadUnnamed_Title" xml:space="preserve">
    <value>Overloaded method differing only by unnamed array types is not CLS-compliant</value>
  </data>
  <data name="WRN_CLS_OverloadUnnamed_Description" xml:space="preserve">
    <value>This error occurs if you have an overloaded method that takes a jagged array and the only difference between the method signatures is the element type of the array. To avoid this error, consider using a rectangular array rather than a jagged array; use an additional parameter to disambiguate the function call; rename one or more of the overloaded methods; or, if CLS Compliance is not needed, remove the CLSCompliantAttribute attribute.</value>
  </data>
  <data name="WRN_CLS_BadIdentifier" xml:space="preserve">
    <value>Identifier '{0}' is not CLS-compliant</value>
  </data>
  <data name="WRN_CLS_BadIdentifier_Title" xml:space="preserve">
    <value>Identifier is not CLS-compliant</value>
  </data>
  <data name="WRN_CLS_BadBase" xml:space="preserve">
    <value>'{0}': base type '{1}' is not CLS-compliant</value>
  </data>
  <data name="WRN_CLS_BadBase_Title" xml:space="preserve">
    <value>Base type is not CLS-compliant</value>
  </data>
  <data name="WRN_CLS_BadBase_Description" xml:space="preserve">
    <value>A base type was marked as not having to be compliant with the Common Language Specification (CLS) in an assembly that was marked as being CLS compliant. Either remove the attribute that specifies the assembly is CLS compliant or remove the attribute that indicates the type is not CLS compliant.</value>
  </data>
  <data name="WRN_CLS_BadInterfaceMember" xml:space="preserve">
    <value>'{0}': CLS-compliant interfaces must have only CLS-compliant members</value>
  </data>
  <data name="WRN_CLS_BadInterfaceMember_Title" xml:space="preserve">
    <value>CLS-compliant interfaces must have only CLS-compliant members</value>
  </data>
  <data name="WRN_CLS_NoAbstractMembers" xml:space="preserve">
    <value>'{0}': only CLS-compliant members can be abstract</value>
  </data>
  <data name="WRN_CLS_NoAbstractMembers_Title" xml:space="preserve">
    <value>Only CLS-compliant members can be abstract</value>
  </data>
  <data name="WRN_CLS_NotOnModules" xml:space="preserve">
    <value>You must specify the CLSCompliant attribute on the assembly, not the module, to enable CLS compliance checking</value>
  </data>
  <data name="WRN_CLS_NotOnModules_Title" xml:space="preserve">
    <value>You must specify the CLSCompliant attribute on the assembly, not the module, to enable CLS compliance checking</value>
  </data>
  <data name="WRN_CLS_ModuleMissingCLS" xml:space="preserve">
    <value>Added modules must be marked with the CLSCompliant attribute to match the assembly</value>
  </data>
  <data name="WRN_CLS_ModuleMissingCLS_Title" xml:space="preserve">
    <value>Added modules must be marked with the CLSCompliant attribute to match the assembly</value>
  </data>
  <data name="WRN_CLS_AssemblyNotCLS" xml:space="preserve">
    <value>'{0}' cannot be marked as CLS-compliant because the assembly does not have a CLSCompliant attribute</value>
  </data>
  <data name="WRN_CLS_AssemblyNotCLS_Title" xml:space="preserve">
    <value>Type or member cannot be marked as CLS-compliant because the assembly does not have a CLSCompliant attribute</value>
  </data>
  <data name="WRN_CLS_BadAttributeType" xml:space="preserve">
    <value>'{0}' has no accessible constructors which use only CLS-compliant types</value>
  </data>
  <data name="WRN_CLS_BadAttributeType_Title" xml:space="preserve">
    <value>Type has no accessible constructors which use only CLS-compliant types</value>
  </data>
  <data name="WRN_CLS_ArrayArgumentToAttribute" xml:space="preserve">
    <value>Arrays as attribute arguments is not CLS-compliant</value>
  </data>
  <data name="WRN_CLS_ArrayArgumentToAttribute_Title" xml:space="preserve">
    <value>Arrays as attribute arguments is not CLS-compliant</value>
  </data>
  <data name="WRN_CLS_NotOnModules2" xml:space="preserve">
    <value>You cannot specify the CLSCompliant attribute on a module that differs from the CLSCompliant attribute on the assembly</value>
  </data>
  <data name="WRN_CLS_NotOnModules2_Title" xml:space="preserve">
    <value>You cannot specify the CLSCompliant attribute on a module that differs from the CLSCompliant attribute on the assembly</value>
  </data>
  <data name="WRN_CLS_IllegalTrueInFalse" xml:space="preserve">
    <value>'{0}' cannot be marked as CLS-compliant because it is a member of non-CLS-compliant type '{1}'</value>
  </data>
  <data name="WRN_CLS_IllegalTrueInFalse_Title" xml:space="preserve">
    <value>Type cannot be marked as CLS-compliant because it is a member of non-CLS-compliant type</value>
  </data>
  <data name="WRN_CLS_MeaninglessOnPrivateType" xml:space="preserve">
    <value>CLS compliance checking will not be performed on '{0}' because it is not visible from outside this assembly</value>
  </data>
  <data name="WRN_CLS_MeaninglessOnPrivateType_Title" xml:space="preserve">
    <value>CLS compliance checking will not be performed because it is not visible from outside this assembly</value>
  </data>
  <data name="WRN_CLS_AssemblyNotCLS2" xml:space="preserve">
    <value>'{0}' does not need a CLSCompliant attribute because the assembly does not have a CLSCompliant attribute</value>
  </data>
  <data name="WRN_CLS_AssemblyNotCLS2_Title" xml:space="preserve">
    <value>Type or member does not need a CLSCompliant attribute because the assembly does not have a CLSCompliant attribute</value>
  </data>
  <data name="WRN_CLS_MeaninglessOnParam" xml:space="preserve">
    <value>CLSCompliant attribute has no meaning when applied to parameters. Try putting it on the method instead.</value>
  </data>
  <data name="WRN_CLS_MeaninglessOnParam_Title" xml:space="preserve">
    <value>CLSCompliant attribute has no meaning when applied to parameters</value>
  </data>
  <data name="WRN_CLS_MeaninglessOnReturn" xml:space="preserve">
    <value>CLSCompliant attribute has no meaning when applied to return types. Try putting it on the method instead.</value>
  </data>
  <data name="WRN_CLS_MeaninglessOnReturn_Title" xml:space="preserve">
    <value>CLSCompliant attribute has no meaning when applied to return types</value>
  </data>
  <data name="WRN_CLS_BadTypeVar" xml:space="preserve">
    <value>Constraint type '{0}' is not CLS-compliant</value>
  </data>
  <data name="WRN_CLS_BadTypeVar_Title" xml:space="preserve">
    <value>Constraint type is not CLS-compliant</value>
  </data>
  <data name="WRN_CLS_VolatileField" xml:space="preserve">
    <value>CLS-compliant field '{0}' cannot be volatile</value>
  </data>
  <data name="WRN_CLS_VolatileField_Title" xml:space="preserve">
    <value>CLS-compliant field cannot be volatile</value>
  </data>
  <data name="WRN_CLS_BadInterface" xml:space="preserve">
    <value>'{0}' is not CLS-compliant because base interface '{1}' is not CLS-compliant</value>
  </data>
  <data name="WRN_CLS_BadInterface_Title" xml:space="preserve">
    <value>Type is not CLS-compliant because base interface is not CLS-compliant</value>
  </data>
  <data name="ERR_BadAwaitArg" xml:space="preserve">
    <value>'await' requires that the type {0} have a suitable 'GetAwaiter' method</value>
  </data>
  <data name="ERR_BadAwaitArgIntrinsic" xml:space="preserve">
    <value>Cannot await '{0}'</value>
  </data>
  <data name="ERR_BadAwaiterPattern" xml:space="preserve">
    <value>'await' requires that the return type '{0}' of '{1}.GetAwaiter()' have suitable 'IsCompleted', 'OnCompleted', and 'GetResult' members, and implement 'INotifyCompletion' or 'ICriticalNotifyCompletion'</value>
  </data>
  <data name="ERR_BadAwaitArg_NeedSystem" xml:space="preserve">
    <value>'await' requires that the type '{0}' have a suitable 'GetAwaiter' method. Are you missing a using directive for 'System'?</value>
  </data>
  <data name="ERR_BadAwaitArgVoidCall" xml:space="preserve">
    <value>Cannot await 'void'</value>
  </data>
  <data name="ERR_BadAwaitAsIdentifier" xml:space="preserve">
    <value>'await' cannot be used as an identifier within an async method or lambda expression</value>
  </data>
  <data name="ERR_DoesntImplementAwaitInterface" xml:space="preserve">
    <value>'{0}' does not implement '{1}'</value>
  </data>
  <data name="ERR_TaskRetNoObjectRequired" xml:space="preserve">
    <value>Since '{0}' is an async method that returns 'Task', a return keyword must not be followed by an object expression. Did you intend to return 'Task&lt;T&gt;'?</value>
  </data>
  <data name="ERR_BadAsyncReturn" xml:space="preserve">
    <value>The return type of an async method must be void, Task, Task&lt;T&gt;, a task-like type, IAsyncEnumerable&lt;T&gt;, or IAsyncEnumerator&lt;T&gt;</value>
  </data>
  <data name="ERR_CantReturnVoid" xml:space="preserve">
    <value>Cannot return an expression of type 'void'</value>
  </data>
  <data name="ERR_VarargsAsync" xml:space="preserve">
    <value>__arglist is not allowed in the parameter list of async methods</value>
  </data>
  <data name="ERR_ByRefTypeAndAwait" xml:space="preserve">
    <value>'await' cannot be used in an expression containing the type '{0}'</value>
  </data>
  <data name="ERR_UnsafeAsyncArgType" xml:space="preserve">
    <value>Async methods cannot have unsafe parameters or return types</value>
  </data>
  <data name="ERR_BadAsyncArgType" xml:space="preserve">
    <value>Async methods cannot have ref, in or out parameters</value>
  </data>
  <data name="ERR_BadAwaitWithoutAsync" xml:space="preserve">
    <value>The 'await' operator can only be used when contained within a method or lambda expression marked with the 'async' modifier</value>
  </data>
  <data name="ERR_BadAwaitWithoutAsyncLambda" xml:space="preserve">
    <value>The 'await' operator can only be used within an async {0}. Consider marking this {0} with the 'async' modifier.</value>
  </data>
  <data name="ERR_BadAwaitWithoutAsyncMethod" xml:space="preserve">
    <value>The 'await' operator can only be used within an async method. Consider marking this method with the 'async' modifier and changing its return type to 'Task&lt;{0}&gt;'.</value>
  </data>
  <data name="ERR_BadAwaitWithoutVoidAsyncMethod" xml:space="preserve">
    <value>The 'await' operator can only be used within an async method. Consider marking this method with the 'async' modifier and changing its return type to 'Task'.</value>
  </data>
  <data name="ERR_BadAwaitInFinally" xml:space="preserve">
    <value>Cannot await in the body of a finally clause</value>
  </data>
  <data name="ERR_BadAwaitInCatch" xml:space="preserve">
    <value>Cannot await in a catch clause</value>
  </data>
  <data name="ERR_BadAwaitInCatchFilter" xml:space="preserve">
    <value>Cannot await in the filter expression of a catch clause</value>
  </data>
  <data name="ERR_BadAwaitInLock" xml:space="preserve">
    <value>Cannot await in the body of a lock statement</value>
  </data>
  <data name="ERR_BadAwaitInStaticVariableInitializer" xml:space="preserve">
    <value>The 'await' operator cannot be used in a static script variable initializer.</value>
  </data>
  <data name="ERR_AwaitInUnsafeContext" xml:space="preserve">
    <value>Cannot await in an unsafe context</value>
  </data>
  <data name="ERR_BadAsyncLacksBody" xml:space="preserve">
    <value>The 'async' modifier can only be used in methods that have a body.</value>
  </data>
  <data name="ERR_BadSpecialByRefLocal" xml:space="preserve">
    <value>Parameters or locals of type '{0}' cannot be declared in async methods or lambda expressions.</value>
  </data>
  <data name="ERR_BadSpecialByRefIterator" xml:space="preserve">
    <value>foreach statement cannot operate on enumerators of type '{0}' in async or iterator methods because '{0}' is a ref struct.</value>
  </data>
  <data name="ERR_SecurityCriticalOrSecuritySafeCriticalOnAsync" xml:space="preserve">
    <value>Security attribute '{0}' cannot be applied to an Async method.</value>
  </data>
  <data name="ERR_SecurityCriticalOrSecuritySafeCriticalOnAsyncInClassOrStruct" xml:space="preserve">
    <value>Async methods are not allowed in an Interface, Class, or Structure which has the 'SecurityCritical' or 'SecuritySafeCritical' attribute.</value>
  </data>
  <data name="ERR_BadAwaitInQuery" xml:space="preserve">
    <value>The 'await' operator may only be used in a query expression within the first collection expression of the initial 'from' clause or within the collection expression of a 'join' clause</value>
  </data>
  <data name="WRN_AsyncLacksAwaits" xml:space="preserve">
    <value>This async method lacks 'await' operators and will run synchronously. Consider using the 'await' operator to await non-blocking API calls, or 'await Task.Run(...)' to do CPU-bound work on a background thread.</value>
  </data>
  <data name="WRN_AsyncLacksAwaits_Title" xml:space="preserve">
    <value>Async method lacks 'await' operators and will run synchronously</value>
  </data>
  <data name="WRN_UnobservedAwaitableExpression" xml:space="preserve">
    <value>Because this call is not awaited, execution of the current method continues before the call is completed. Consider applying the 'await' operator to the result of the call.</value>
  </data>
  <data name="WRN_UnobservedAwaitableExpression_Title" xml:space="preserve">
    <value>Because this call is not awaited, execution of the current method continues before the call is completed</value>
  </data>
  <data name="WRN_UnobservedAwaitableExpression_Description" xml:space="preserve">
    <value>The current method calls an async method that returns a Task or a Task&lt;TResult&gt; and doesn't apply the await operator to the result. The call to the async method starts an asynchronous task. However, because no await operator is applied, the program continues without waiting for the task to complete. In most cases, that behavior isn't what you expect. Usually other aspects of the calling method depend on the results of the call or, minimally, the called method is expected to complete before you return from the method that contains the call.

An equally important issue is what happens to exceptions that are raised in the called async method. An exception that's raised in a method that returns a Task or Task&lt;TResult&gt; is stored in the returned task. If you don't await the task or explicitly check for exceptions, the exception is lost. If you await the task, its exception is rethrown.

As a best practice, you should always await the call.

You should consider suppressing the warning only if you're sure that you don't want to wait for the asynchronous call to complete and that the called method won't raise any exceptions. In that case, you can suppress the warning by assigning the task result of the call to a variable.</value>
  </data>
  <data name="ERR_SynchronizedAsyncMethod" xml:space="preserve">
    <value>'MethodImplOptions.Synchronized' cannot be applied to an async method</value>
  </data>
  <data name="ERR_NoConversionForCallerLineNumberParam" xml:space="preserve">
    <value>CallerLineNumberAttribute cannot be applied because there are no standard conversions from type '{0}' to type '{1}'</value>
  </data>
  <data name="ERR_NoConversionForCallerFilePathParam" xml:space="preserve">
    <value>CallerFilePathAttribute cannot be applied because there are no standard conversions from type '{0}' to type '{1}'</value>
  </data>
  <data name="ERR_NoConversionForCallerMemberNameParam" xml:space="preserve">
    <value>CallerMemberNameAttribute cannot be applied because there are no standard conversions from type '{0}' to type '{1}'</value>
  </data>
  <data name="ERR_BadCallerLineNumberParamWithoutDefaultValue" xml:space="preserve">
    <value>The CallerLineNumberAttribute may only be applied to parameters with default values</value>
  </data>
  <data name="ERR_BadCallerFilePathParamWithoutDefaultValue" xml:space="preserve">
    <value>The CallerFilePathAttribute may only be applied to parameters with default values</value>
  </data>
  <data name="ERR_BadCallerMemberNameParamWithoutDefaultValue" xml:space="preserve">
    <value>The CallerMemberNameAttribute may only be applied to parameters with default values</value>
  </data>
  <data name="WRN_CallerLineNumberParamForUnconsumedLocation" xml:space="preserve">
    <value>The CallerLineNumberAttribute applied to parameter '{0}' will have no effect because it applies to a member that is used in contexts that do not allow optional arguments</value>
  </data>
  <data name="WRN_CallerLineNumberParamForUnconsumedLocation_Title" xml:space="preserve">
    <value>The CallerLineNumberAttribute will have no effect because it applies to a member that is used in contexts that do not allow optional arguments</value>
  </data>
  <data name="WRN_CallerFilePathParamForUnconsumedLocation" xml:space="preserve">
    <value>The CallerFilePathAttribute applied to parameter '{0}' will have no effect because it applies to a member that is used in contexts that do not allow optional arguments</value>
  </data>
  <data name="WRN_CallerFilePathParamForUnconsumedLocation_Title" xml:space="preserve">
    <value>The CallerFilePathAttribute will have no effect because it applies to a member that is used in contexts that do not allow optional arguments</value>
  </data>
  <data name="WRN_CallerMemberNameParamForUnconsumedLocation" xml:space="preserve">
    <value>The CallerMemberNameAttribute applied to parameter '{0}' will have no effect because it applies to a member that is used in contexts that do not allow optional arguments</value>
  </data>
  <data name="WRN_CallerMemberNameParamForUnconsumedLocation_Title" xml:space="preserve">
    <value>The CallerMemberNameAttribute will have no effect because it applies to a member that is used in contexts that do not allow optional arguments</value>
  </data>
  <data name="ERR_NoEntryPoint" xml:space="preserve">
    <value>Program does not contain a static 'Main' method suitable for an entry point</value>
  </data>
  <data name="ERR_ArrayInitializerIncorrectLength" xml:space="preserve">
    <value>An array initializer of length '{0}' is expected</value>
  </data>
  <data name="ERR_ArrayInitializerExpected" xml:space="preserve">
    <value>A nested array initializer is expected</value>
  </data>
  <data name="ERR_IllegalVarianceSyntax" xml:space="preserve">
    <value>Invalid variance modifier. Only interface and delegate type parameters can be specified as variant.</value>
  </data>
  <data name="ERR_UnexpectedAliasedName" xml:space="preserve">
    <value>Unexpected use of an aliased name</value>
  </data>
  <data name="ERR_UnexpectedGenericName" xml:space="preserve">
    <value>Unexpected use of a generic name</value>
  </data>
  <data name="ERR_UnexpectedUnboundGenericName" xml:space="preserve">
    <value>Unexpected use of an unbound generic name</value>
  </data>
  <data name="ERR_GlobalStatement" xml:space="preserve">
    <value>Expressions and statements can only occur in a method body</value>
  </data>
  <data name="ERR_NamedArgumentForArray" xml:space="preserve">
    <value>An array access may not have a named argument specifier</value>
  </data>
  <data name="ERR_NotYetImplementedInRoslyn" xml:space="preserve">
    <value>This language feature ('{0}') is not yet implemented.</value>
  </data>
  <data name="ERR_DefaultValueNotAllowed" xml:space="preserve">
    <value>Default values are not valid in this context.</value>
  </data>
  <data name="ERR_CantOpenIcon" xml:space="preserve">
    <value>Error opening icon file {0} -- {1}</value>
  </data>
  <data name="ERR_CantOpenWin32Manifest" xml:space="preserve">
    <value>Error opening Win32 manifest file {0} -- {1}</value>
  </data>
  <data name="ERR_ErrorBuildingWin32Resources" xml:space="preserve">
    <value>Error building Win32 resources -- {0}</value>
  </data>
  <data name="ERR_DefaultValueBeforeRequiredValue" xml:space="preserve">
    <value>Optional parameters must appear after all required parameters</value>
  </data>
  <data name="ERR_ExplicitImplCollisionOnRefOut" xml:space="preserve">
    <value>Cannot inherit interface '{0}' with the specified type parameters because it causes method '{1}' to contain overloads which differ only on ref and out</value>
  </data>
  <data name="ERR_PartialWrongTypeParamsVariance" xml:space="preserve">
    <value>Partial declarations of '{0}' must have the same type parameter names and variance modifiers in the same order</value>
  </data>
  <data name="ERR_UnexpectedVariance" xml:space="preserve">
    <value>Invalid variance: The type parameter '{1}' must be {3} valid on '{0}'. '{1}' is {2}.</value>
  </data>
  <data name="ERR_DeriveFromDynamic" xml:space="preserve">
    <value>'{0}': cannot derive from the dynamic type</value>
  </data>
  <data name="ERR_DeriveFromConstructedDynamic" xml:space="preserve">
    <value>'{0}': cannot implement a dynamic interface '{1}'</value>
  </data>
  <data name="ERR_DynamicTypeAsBound" xml:space="preserve">
    <value>Constraint cannot be the dynamic type</value>
  </data>
  <data name="ERR_ConstructedDynamicTypeAsBound" xml:space="preserve">
    <value>Constraint cannot be a dynamic type '{0}'</value>
  </data>
  <data name="ERR_DynamicRequiredTypesMissing" xml:space="preserve">
    <value>One or more types required to compile a dynamic expression cannot be found. Are you missing a reference?</value>
  </data>
  <data name="ERR_MetadataNameTooLong" xml:space="preserve">
    <value>Name '{0}' exceeds the maximum length allowed in metadata.</value>
  </data>
  <data name="ERR_AttributesNotAllowed" xml:space="preserve">
    <value>Attributes are not valid in this context.</value>
  </data>
  <data name="ERR_ExternAliasNotAllowed" xml:space="preserve">
    <value>'extern alias' is not valid in this context</value>
  </data>
  <data name="WRN_IsDynamicIsConfusing" xml:space="preserve">
    <value>Using '{0}' to test compatibility with '{1}' is essentially identical to testing compatibility with '{2}' and will succeed for all non-null values</value>
  </data>
  <data name="WRN_IsDynamicIsConfusing_Title" xml:space="preserve">
    <value>Using 'is' to test compatibility with 'dynamic' is essentially identical to testing compatibility with 'Object'</value>
  </data>
  <data name="ERR_YieldNotAllowedInScript" xml:space="preserve">
    <value>Cannot use 'yield' in top-level script code</value>
  </data>
  <data name="ERR_NamespaceNotAllowedInScript" xml:space="preserve">
    <value>Cannot declare namespace in script code</value>
  </data>
  <data name="ERR_GlobalAttributesNotAllowed" xml:space="preserve">
    <value>Assembly and module attributes are not allowed in this context</value>
  </data>
  <data name="ERR_InvalidDelegateType" xml:space="preserve">
    <value>Delegate '{0}' has no invoke method or an invoke method with a return type or parameter types that are not supported.</value>
  </data>
  <data name="WRN_MainIgnored" xml:space="preserve">
    <value>The entry point of the program is global code; ignoring '{0}' entry point.</value>
  </data>
  <data name="WRN_MainIgnored_Title" xml:space="preserve">
    <value>The entry point of the program is global code; ignoring entry point</value>
  </data>
  <data name="WRN_StaticInAsOrIs" xml:space="preserve">
    <value>The second operand of an 'is' or 'as' operator may not be static type '{0}'</value>
  </data>
  <data name="WRN_StaticInAsOrIs_Title" xml:space="preserve">
    <value>The second operand of an 'is' or 'as' operator may not be a static type</value>
  </data>
  <data name="ERR_BadVisEventType" xml:space="preserve">
    <value>Inconsistent accessibility: event type '{1}' is less accessible than event '{0}'</value>
  </data>
  <data name="ERR_NamedArgumentSpecificationBeforeFixedArgument" xml:space="preserve">
    <value>Named argument specifications must appear after all fixed arguments have been specified. Please use language version {0} or greater to allow non-trailing named arguments.</value>
  </data>
  <data name="ERR_NamedArgumentSpecificationBeforeFixedArgumentInDynamicInvocation" xml:space="preserve">
    <value>Named argument specifications must appear after all fixed arguments have been specified in a dynamic invocation.</value>
  </data>
  <data name="ERR_BadNamedArgument" xml:space="preserve">
    <value>The best overload for '{0}' does not have a parameter named '{1}'</value>
  </data>
  <data name="ERR_BadNamedArgumentForDelegateInvoke" xml:space="preserve">
    <value>The delegate '{0}' does not have a parameter named '{1}'</value>
  </data>
  <data name="ERR_DuplicateNamedArgument" xml:space="preserve">
    <value>Named argument '{0}' cannot be specified multiple times</value>
  </data>
  <data name="ERR_NamedArgumentUsedInPositional" xml:space="preserve">
    <value>Named argument '{0}' specifies a parameter for which a positional argument has already been given</value>
  </data>
  <data name="ERR_BadNonTrailingNamedArgument" xml:space="preserve">
    <value>Named argument '{0}' is used out-of-position but is followed by an unnamed argument</value>
  </data>
  <data name="ERR_DefaultValueUsedWithAttributes" xml:space="preserve">
    <value>Cannot specify default parameter value in conjunction with DefaultParameterAttribute or OptionalAttribute</value>
  </data>
  <data name="ERR_DefaultValueMustBeConstant" xml:space="preserve">
    <value>Default parameter value for '{0}' must be a compile-time constant</value>
  </data>
  <data name="ERR_RefOutDefaultValue" xml:space="preserve">
    <value>A ref or out parameter cannot have a default value</value>
  </data>
  <data name="ERR_DefaultValueForExtensionParameter" xml:space="preserve">
    <value>Cannot specify a default value for the 'this' parameter</value>
  </data>
  <data name="ERR_DefaultValueForParamsParameter" xml:space="preserve">
    <value>Cannot specify a default value for a parameter array</value>
  </data>
  <data name="ERR_NoConversionForDefaultParam" xml:space="preserve">
    <value>A value of type '{0}' cannot be used as a default parameter because there are no standard conversions to type '{1}'</value>
  </data>
  <data name="ERR_NoConversionForNubDefaultParam" xml:space="preserve">
    <value>A value of type '{0}' cannot be used as default parameter for nullable parameter '{1}' because '{0}' is not a simple type</value>
  </data>
  <data name="ERR_NotNullRefDefaultParameter" xml:space="preserve">
    <value>'{0}' is of type '{1}'. A default parameter value of a reference type other than string can only be initialized with null</value>
  </data>
  <data name="WRN_DefaultValueForUnconsumedLocation" xml:space="preserve">
    <value>The default value specified for parameter '{0}' will have no effect because it applies to a member that is used in contexts that do not allow optional arguments</value>
  </data>
  <data name="WRN_DefaultValueForUnconsumedLocation_Title" xml:space="preserve">
    <value>The default value specified will have no effect because it applies to a member that is used in contexts that do not allow optional arguments</value>
  </data>
  <data name="ERR_PublicKeyFileFailure" xml:space="preserve">
    <value>Error signing output with public key from file '{0}' -- {1}</value>
  </data>
  <data name="ERR_PublicKeyContainerFailure" xml:space="preserve">
    <value>Error signing output with public key from container '{0}' -- {1}</value>
  </data>
  <data name="ERR_BadDynamicTypeof" xml:space="preserve">
    <value>The typeof operator cannot be used on the dynamic type</value>
  </data>
  <data name="ERR_BadNullableTypeof" xml:space="preserve">
    <value>The typeof operator cannot be used on a nullable reference type</value>
  </data>
  <data name="ERR_ExpressionTreeContainsDynamicOperation" xml:space="preserve">
    <value>An expression tree may not contain a dynamic operation</value>
  </data>
  <data name="ERR_BadAsyncExpressionTree" xml:space="preserve">
    <value>Async lambda expressions cannot be converted to expression trees</value>
  </data>
  <data name="ERR_DynamicAttributeMissing" xml:space="preserve">
    <value>Cannot define a class or member that utilizes 'dynamic' because the compiler required type '{0}' cannot be found. Are you missing a reference?</value>
  </data>
  <data name="ERR_CannotPassNullForFriendAssembly" xml:space="preserve">
    <value>Cannot pass null for friend assembly name</value>
  </data>
  <data name="ERR_SignButNoPrivateKey" xml:space="preserve">
    <value>Key file '{0}' is missing the private key needed for signing</value>
  </data>
  <data name="ERR_PublicSignButNoKey" xml:space="preserve">
    <value>Public signing was specified and requires a public key, but no public key was specified.</value>
  </data>
  <data name="ERR_PublicSignNetModule" xml:space="preserve">
    <value>Public signing is not supported for netmodules.</value>
  </data>
  <data name="WRN_DelaySignButNoKey" xml:space="preserve">
    <value>Delay signing was specified and requires a public key, but no public key was specified</value>
  </data>
  <data name="WRN_DelaySignButNoKey_Title" xml:space="preserve">
    <value>Delay signing was specified and requires a public key, but no public key was specified</value>
  </data>
  <data name="ERR_InvalidVersionFormat" xml:space="preserve">
    <value>The specified version string does not conform to the required format - major[.minor[.build[.revision]]]</value>
  </data>
  <data name="ERR_InvalidVersionFormatDeterministic" xml:space="preserve">
    <value>The specified version string contains wildcards, which are not compatible with determinism. Either remove wildcards from the version string, or disable determinism for this compilation</value>
  </data>
  <data name="ERR_InvalidVersionFormat2" xml:space="preserve">
    <value>The specified version string does not conform to the required format - major.minor.build.revision (without wildcards)</value>
  </data>
  <data name="WRN_InvalidVersionFormat" xml:space="preserve">
    <value>The specified version string does not conform to the recommended format - major.minor.build.revision</value>
  </data>
  <data name="WRN_InvalidVersionFormat_Title" xml:space="preserve">
    <value>The specified version string does not conform to the recommended format - major.minor.build.revision</value>
  </data>
  <data name="ERR_InvalidAssemblyCultureForExe" xml:space="preserve">
    <value>Executables cannot be satellite assemblies; culture should always be empty</value>
  </data>
  <data name="ERR_NoCorrespondingArgument" xml:space="preserve">
    <value>There is no argument given that corresponds to the required formal parameter '{0}' of '{1}'</value>
  </data>
  <data name="WRN_UnimplementedCommandLineSwitch" xml:space="preserve">
    <value>The command line switch '{0}' is not yet implemented and was ignored.</value>
  </data>
  <data name="WRN_UnimplementedCommandLineSwitch_Title" xml:space="preserve">
    <value>Command line switch is not yet implemented</value>
  </data>
  <data name="ERR_ModuleEmitFailure" xml:space="preserve">
    <value>Failed to emit module '{0}': {1}</value>
  </data>
  <data name="ERR_FixedLocalInLambda" xml:space="preserve">
    <value>Cannot use fixed local '{0}' inside an anonymous method, lambda expression, or query expression</value>
  </data>
  <data name="ERR_ExpressionTreeContainsNamedArgument" xml:space="preserve">
    <value>An expression tree may not contain a named argument specification</value>
  </data>
  <data name="ERR_ExpressionTreeContainsOptionalArgument" xml:space="preserve">
    <value>An expression tree may not contain a call or invocation that uses optional arguments</value>
  </data>
  <data name="ERR_ExpressionTreeContainsIndexedProperty" xml:space="preserve">
    <value>An expression tree may not contain an indexed property</value>
  </data>
  <data name="ERR_IndexedPropertyRequiresParams" xml:space="preserve">
    <value>Indexed property '{0}' has non-optional arguments which must be provided</value>
  </data>
  <data name="ERR_IndexedPropertyMustHaveAllOptionalParams" xml:space="preserve">
    <value>Indexed property '{0}' must have all arguments optional</value>
  </data>
  <data name="ERR_SpecialByRefInLambda" xml:space="preserve">
    <value>Instance of type '{0}' cannot be used inside a nested function, query expression, iterator block or async method</value>
  </data>
  <data name="ERR_SecurityAttributeMissingAction" xml:space="preserve">
    <value>First argument to a security attribute must be a valid SecurityAction</value>
  </data>
  <data name="ERR_SecurityAttributeInvalidAction" xml:space="preserve">
    <value>Security attribute '{0}' has an invalid SecurityAction value '{1}'</value>
  </data>
  <data name="ERR_SecurityAttributeInvalidActionAssembly" xml:space="preserve">
    <value>SecurityAction value '{0}' is invalid for security attributes applied to an assembly</value>
  </data>
  <data name="ERR_SecurityAttributeInvalidActionTypeOrMethod" xml:space="preserve">
    <value>SecurityAction value '{0}' is invalid for security attributes applied to a type or a method</value>
  </data>
  <data name="ERR_PrincipalPermissionInvalidAction" xml:space="preserve">
    <value>SecurityAction value '{0}' is invalid for PrincipalPermission attribute</value>
  </data>
  <data name="ERR_FeatureNotValidInExpressionTree" xml:space="preserve">
    <value>An expression tree may not contain '{0}'</value>
  </data>
  <data name="ERR_PermissionSetAttributeInvalidFile" xml:space="preserve">
    <value>Unable to resolve file path '{0}' specified for the named argument '{1}' for PermissionSet attribute</value>
  </data>
  <data name="ERR_PermissionSetAttributeFileReadError" xml:space="preserve">
    <value>Error reading file '{0}' specified for the named argument '{1}' for PermissionSet attribute: '{2}'</value>
  </data>
  <data name="ERR_GlobalSingleTypeNameNotFoundFwd" xml:space="preserve">
    <value>The type name '{0}' could not be found in the global namespace. This type has been forwarded to assembly '{1}' Consider adding a reference to that assembly.</value>
  </data>
  <data name="ERR_DottedTypeNameNotFoundInNSFwd" xml:space="preserve">
    <value>The type name '{0}' could not be found in the namespace '{1}'. This type has been forwarded to assembly '{2}' Consider adding a reference to that assembly.</value>
  </data>
  <data name="ERR_SingleTypeNameNotFoundFwd" xml:space="preserve">
    <value>The type name '{0}' could not be found. This type has been forwarded to assembly '{1}'. Consider adding a reference to that assembly.</value>
  </data>
  <data name="ERR_AssemblySpecifiedForLinkAndRef" xml:space="preserve">
    <value>Assemblies '{0}' and '{1}' refer to the same metadata but only one is a linked reference (specified using /link option); consider removing one of the references.</value>
  </data>
  <data name="WRN_DeprecatedCollectionInitAdd" xml:space="preserve">
    <value>The best overloaded Add method '{0}' for the collection initializer element is obsolete.</value>
  </data>
  <data name="WRN_DeprecatedCollectionInitAdd_Title" xml:space="preserve">
    <value>The best overloaded Add method for the collection initializer element is obsolete</value>
  </data>
  <data name="WRN_DeprecatedCollectionInitAddStr" xml:space="preserve">
    <value>The best overloaded Add method '{0}' for the collection initializer element is obsolete. {1}</value>
  </data>
  <data name="WRN_DeprecatedCollectionInitAddStr_Title" xml:space="preserve">
    <value>The best overloaded Add method for the collection initializer element is obsolete</value>
  </data>
  <data name="ERR_DeprecatedCollectionInitAddStr" xml:space="preserve">
    <value>The best overloaded Add method '{0}' for the collection initializer element is obsolete. {1}</value>
  </data>
  <data name="ERR_IteratorInInteractive" xml:space="preserve">
    <value>Yield statements may not appear at the top level in interactive code.</value>
  </data>
  <data name="ERR_SecurityAttributeInvalidTarget" xml:space="preserve">
    <value>Security attribute '{0}' is not valid on this declaration type. Security attributes are only valid on assembly, type and method declarations.</value>
  </data>
  <data name="ERR_BadDynamicMethodArg" xml:space="preserve">
    <value>Cannot use an expression of type '{0}' as an argument to a dynamically dispatched operation.</value>
  </data>
  <data name="ERR_BadDynamicMethodArgLambda" xml:space="preserve">
    <value>Cannot use a lambda expression as an argument to a dynamically dispatched operation without first casting it to a delegate or expression tree type.</value>
  </data>
  <data name="ERR_BadDynamicMethodArgMemgrp" xml:space="preserve">
    <value>Cannot use a method group as an argument to a dynamically dispatched operation. Did you intend to invoke the method?</value>
  </data>
  <data name="ERR_NoDynamicPhantomOnBase" xml:space="preserve">
    <value>The call to method '{0}' needs to be dynamically dispatched, but cannot be because it is part of a base access expression. Consider casting the dynamic arguments or eliminating the base access.</value>
  </data>
  <data name="ERR_BadDynamicQuery" xml:space="preserve">
    <value>Query expressions over source type 'dynamic' or with a join sequence of type 'dynamic' are not allowed</value>
  </data>
  <data name="ERR_NoDynamicPhantomOnBaseIndexer" xml:space="preserve">
    <value>The indexer access needs to be dynamically dispatched, but cannot be because it is part of a base access expression. Consider casting the dynamic arguments or eliminating the base access.</value>
  </data>
  <data name="WRN_DynamicDispatchToConditionalMethod" xml:space="preserve">
    <value>The dynamically dispatched call to method '{0}' may fail at runtime because one or more applicable overloads are conditional methods.</value>
  </data>
  <data name="WRN_DynamicDispatchToConditionalMethod_Title" xml:space="preserve">
    <value>Dynamically dispatched call may fail at runtime because one or more applicable overloads are conditional methods</value>
  </data>
  <data name="ERR_BadArgTypeDynamicExtension" xml:space="preserve">
    <value>'{0}' has no applicable method named '{1}' but appears to have an extension method by that name. Extension methods cannot be dynamically dispatched. Consider casting the dynamic arguments or calling the extension method without the extension method syntax.</value>
  </data>
  <data name="WRN_CallerFilePathPreferredOverCallerMemberName" xml:space="preserve">
    <value>The CallerMemberNameAttribute applied to parameter '{0}' will have no effect. It is overridden by the CallerFilePathAttribute.</value>
  </data>
  <data name="WRN_CallerFilePathPreferredOverCallerMemberName_Title" xml:space="preserve">
    <value>The CallerMemberNameAttribute will have no effect; it is overridden by the CallerFilePathAttribute</value>
  </data>
  <data name="WRN_CallerLineNumberPreferredOverCallerMemberName" xml:space="preserve">
    <value>The CallerMemberNameAttribute applied to parameter '{0}' will have no effect. It is overridden by the CallerLineNumberAttribute.</value>
  </data>
  <data name="WRN_CallerLineNumberPreferredOverCallerMemberName_Title" xml:space="preserve">
    <value>The CallerMemberNameAttribute will have no effect; it is overridden by the CallerLineNumberAttribute</value>
  </data>
  <data name="WRN_CallerLineNumberPreferredOverCallerFilePath" xml:space="preserve">
    <value>The CallerFilePathAttribute applied to parameter '{0}' will have no effect. It is overridden by the CallerLineNumberAttribute.</value>
  </data>
  <data name="WRN_CallerLineNumberPreferredOverCallerFilePath_Title" xml:space="preserve">
    <value>The CallerFilePathAttribute will have no effect; it is overridden by the CallerLineNumberAttribute</value>
  </data>
  <data name="ERR_InvalidDynamicCondition" xml:space="preserve">
    <value>Expression must be implicitly convertible to Boolean or its type '{0}' must define operator '{1}'.</value>
  </data>
  <data name="ERR_MixingWinRTEventWithRegular" xml:space="preserve">
    <value>'{0}' cannot implement '{1}' because '{2}' is a Windows Runtime event and '{3}' is a regular .NET event.</value>
  </data>
  <data name="WRN_CA2000_DisposeObjectsBeforeLosingScope1" xml:space="preserve">
    <value>Call System.IDisposable.Dispose() on allocated instance of {0} before all references to it are out of scope.</value>
  </data>
  <data name="WRN_CA2000_DisposeObjectsBeforeLosingScope1_Title" xml:space="preserve">
    <value>Call System.IDisposable.Dispose() on allocated instance before all references to it are out of scope</value>
  </data>
  <data name="WRN_CA2000_DisposeObjectsBeforeLosingScope2" xml:space="preserve">
    <value>Allocated instance of {0} is not disposed along all exception paths.  Call System.IDisposable.Dispose() before all references to it are out of scope.</value>
  </data>
  <data name="WRN_CA2000_DisposeObjectsBeforeLosingScope2_Title" xml:space="preserve">
    <value>Allocated instance is not disposed along all exception paths</value>
  </data>
  <data name="WRN_CA2202_DoNotDisposeObjectsMultipleTimes" xml:space="preserve">
    <value>Object '{0}' can be disposed more than once.</value>
  </data>
  <data name="WRN_CA2202_DoNotDisposeObjectsMultipleTimes_Title" xml:space="preserve">
    <value>Object can be disposed more than once</value>
  </data>
  <data name="ERR_NewCoClassOnLink" xml:space="preserve">
    <value>Interop type '{0}' cannot be embedded. Use the applicable interface instead.</value>
  </data>
  <data name="ERR_NoPIANestedType" xml:space="preserve">
    <value>Type '{0}' cannot be embedded because it is a nested type. Consider setting the 'Embed Interop Types' property to false.</value>
  </data>
  <data name="ERR_GenericsUsedInNoPIAType" xml:space="preserve">
    <value>Type '{0}' cannot be embedded because it has a generic argument. Consider setting the 'Embed Interop Types' property to false.</value>
  </data>
  <data name="ERR_InteropStructContainsMethods" xml:space="preserve">
    <value>Embedded interop struct '{0}' can contain only public instance fields.</value>
  </data>
  <data name="ERR_WinRtEventPassedByRef" xml:space="preserve">
    <value>A Windows Runtime event may not be passed as an out or ref parameter.</value>
  </data>
  <data name="ERR_MissingMethodOnSourceInterface" xml:space="preserve">
    <value>Source interface '{0}' is missing method '{1}' which is required to embed event '{2}'.</value>
  </data>
  <data name="ERR_MissingSourceInterface" xml:space="preserve">
    <value>Interface '{0}' has an invalid source interface which is required to embed event '{1}'.</value>
  </data>
  <data name="ERR_InteropTypeMissingAttribute" xml:space="preserve">
    <value>Interop type '{0}' cannot be embedded because it is missing the required '{1}' attribute.</value>
  </data>
  <data name="ERR_NoPIAAssemblyMissingAttribute" xml:space="preserve">
    <value>Cannot embed interop types from assembly '{0}' because it is missing the '{1}' attribute.</value>
  </data>
  <data name="ERR_NoPIAAssemblyMissingAttributes" xml:space="preserve">
    <value>Cannot embed interop types from assembly '{0}' because it is missing either the '{1}' attribute or the '{2}' attribute.</value>
  </data>
  <data name="ERR_InteropTypesWithSameNameAndGuid" xml:space="preserve">
    <value>Cannot embed interop type '{0}' found in both assembly '{1}' and '{2}'. Consider setting the 'Embed Interop Types' property to false.</value>
  </data>
  <data name="ERR_LocalTypeNameClash" xml:space="preserve">
    <value>Embedding the interop type '{0}' from assembly '{1}' causes a name clash in the current assembly. Consider setting the 'Embed Interop Types' property to false.</value>
  </data>
  <data name="WRN_ReferencedAssemblyReferencesLinkedPIA" xml:space="preserve">
    <value>A reference was created to embedded interop assembly '{0}' because of an indirect reference to that assembly created by assembly '{1}'. Consider changing the 'Embed Interop Types' property on either assembly.</value>
  </data>
  <data name="WRN_ReferencedAssemblyReferencesLinkedPIA_Title" xml:space="preserve">
    <value>A reference was created to embedded interop assembly because of an indirect assembly reference</value>
  </data>
  <data name="WRN_ReferencedAssemblyReferencesLinkedPIA_Description" xml:space="preserve">
    <value>You have added a reference to an assembly using /link (Embed Interop Types property set to True). This instructs the compiler to embed interop type information from that assembly. However, the compiler cannot embed interop type information from that assembly because another assembly that you have referenced also references that assembly using /reference (Embed Interop Types property set to False).

To embed interop type information for both assemblies, use /link for references to each assembly (set the Embed Interop Types property to True).

To remove the warning, you can use /reference instead (set the Embed Interop Types property to False). In this case, a primary interop assembly (PIA) provides interop type information.</value>
  </data>
  <data name="ERR_GenericsUsedAcrossAssemblies" xml:space="preserve">
    <value>Type '{0}' from assembly '{1}' cannot be used across assembly boundaries because it has a generic type argument that is an embedded interop type.</value>
  </data>
  <data name="ERR_NoCanonicalView" xml:space="preserve">
    <value>Cannot find the interop type that matches the embedded interop type '{0}'. Are you missing an assembly reference?</value>
  </data>
  <data name="ERR_ByRefReturnUnsupported" xml:space="preserve">
    <value>By-reference return type 'ref {0}' is not supported.</value>
  </data>
  <data name="ERR_NetModuleNameMismatch" xml:space="preserve">
    <value>Module name '{0}' stored in '{1}' must match its filename.</value>
  </data>
  <data name="ERR_BadModuleName" xml:space="preserve">
    <value>Invalid module name: {0}</value>
  </data>
  <data name="ERR_BadCompilationOptionValue" xml:space="preserve">
    <value>Invalid '{0}' value: '{1}'.</value>
  </data>
  <data name="ERR_BadAppConfigPath" xml:space="preserve">
    <value>AppConfigPath must be absolute.</value>
  </data>
  <data name="WRN_AssemblyAttributeFromModuleIsOverridden" xml:space="preserve">
    <value>Attribute '{0}' from module '{1}' will be ignored in favor of the instance appearing in source</value>
  </data>
  <data name="WRN_AssemblyAttributeFromModuleIsOverridden_Title" xml:space="preserve">
    <value>Attribute will be ignored in favor of the instance appearing in source</value>
  </data>
  <data name="ERR_CmdOptionConflictsSource" xml:space="preserve">
    <value>Attribute '{0}' given in a source file conflicts with option '{1}'.</value>
  </data>
  <data name="ERR_FixedBufferTooManyDimensions" xml:space="preserve">
    <value>A fixed buffer may only have one dimension.</value>
  </data>
  <data name="WRN_ReferencedAssemblyDoesNotHaveStrongName" xml:space="preserve">
    <value>Referenced assembly '{0}' does not have a strong name.</value>
  </data>
  <data name="WRN_ReferencedAssemblyDoesNotHaveStrongName_Title" xml:space="preserve">
    <value>Referenced assembly does not have a strong name</value>
  </data>
  <data name="ERR_InvalidSignaturePublicKey" xml:space="preserve">
    <value>Invalid signature public key specified in AssemblySignatureKeyAttribute.</value>
  </data>
  <data name="ERR_ExportedTypeConflictsWithDeclaration" xml:space="preserve">
    <value>Type '{0}' exported from module '{1}' conflicts with type declared in primary module of this assembly.</value>
  </data>
  <data name="ERR_ExportedTypesConflict" xml:space="preserve">
    <value>Type '{0}' exported from module '{1}' conflicts with type '{2}' exported from module '{3}'.</value>
  </data>
  <data name="ERR_ForwardedTypeConflictsWithDeclaration" xml:space="preserve">
    <value>Forwarded type '{0}' conflicts with type declared in primary module of this assembly.</value>
  </data>
  <data name="ERR_ForwardedTypesConflict" xml:space="preserve">
    <value>Type '{0}' forwarded to assembly '{1}' conflicts with type '{2}' forwarded to assembly '{3}'.</value>
  </data>
  <data name="ERR_ForwardedTypeConflictsWithExportedType" xml:space="preserve">
    <value>Type '{0}' forwarded to assembly '{1}' conflicts with type '{2}' exported from module '{3}'.</value>
  </data>
  <data name="WRN_RefCultureMismatch" xml:space="preserve">
    <value>Referenced assembly '{0}' has different culture setting of '{1}'.</value>
  </data>
  <data name="WRN_RefCultureMismatch_Title" xml:space="preserve">
    <value>Referenced assembly has different culture setting</value>
  </data>
  <data name="ERR_AgnosticToMachineModule" xml:space="preserve">
    <value>Agnostic assembly cannot have a processor specific module '{0}'.</value>
  </data>
  <data name="ERR_ConflictingMachineModule" xml:space="preserve">
    <value>Assembly and module '{0}' cannot target different processors.</value>
  </data>
  <data name="WRN_ConflictingMachineAssembly" xml:space="preserve">
    <value>Referenced assembly '{0}' targets a different processor.</value>
  </data>
  <data name="WRN_ConflictingMachineAssembly_Title" xml:space="preserve">
    <value>Referenced assembly targets a different processor</value>
  </data>
  <data name="ERR_CryptoHashFailed" xml:space="preserve">
    <value>Cryptographic failure while creating hashes.</value>
  </data>
  <data name="ERR_MissingNetModuleReference" xml:space="preserve">
    <value>Reference to '{0}' netmodule missing.</value>
  </data>
  <data name="ERR_NetModuleNameMustBeUnique" xml:space="preserve">
    <value>Module '{0}' is already defined in this assembly. Each module must have a unique filename.</value>
  </data>
  <data name="ERR_CantReadConfigFile" xml:space="preserve">
    <value>Cannot read config file '{0}' -- '{1}'</value>
  </data>
  <data name="ERR_EncNoPIAReference" xml:space="preserve">
    <value>Cannot continue since the edit includes a reference to an embedded type: '{0}'.</value>
  </data>
  <data name="ERR_EncReferenceToAddedMember" xml:space="preserve">
    <value>Member '{0}' added during the current debug session can only be accessed from within its declaring assembly '{1}'.</value>
  </data>
  <data name="ERR_MutuallyExclusiveOptions" xml:space="preserve">
    <value>Compilation options '{0}' and '{1}' can't both be specified at the same time.</value>
  </data>
  <data name="ERR_LinkedNetmoduleMetadataMustProvideFullPEImage" xml:space="preserve">
    <value>Linked netmodule metadata must provide a full PE image: '{0}'.</value>
  </data>
  <data name="ERR_BadPrefer32OnLib" xml:space="preserve">
    <value>/platform:anycpu32bitpreferred can only be used with /t:exe, /t:winexe and /t:appcontainerexe</value>
  </data>
  <data name="IDS_PathList" xml:space="preserve">
    <value>&lt;path list&gt;</value>
  </data>
  <data name="IDS_Text" xml:space="preserve">
    <value>&lt;text&gt;</value>
  </data>
  <data name="IDS_FeatureNullPropagatingOperator" xml:space="preserve">
    <value>null propagating operator</value>
  </data>
  <data name="IDS_FeatureExpressionBodiedMethod" xml:space="preserve">
    <value>expression-bodied method</value>
  </data>
  <data name="IDS_FeatureExpressionBodiedProperty" xml:space="preserve">
    <value>expression-bodied property</value>
  </data>
  <data name="IDS_FeatureExpressionBodiedIndexer" xml:space="preserve">
    <value>expression-bodied indexer</value>
  </data>
  <data name="IDS_FeatureAutoPropertyInitializer" xml:space="preserve">
    <value>auto property initializer</value>
  </data>
  <data name="IDS_Namespace1" xml:space="preserve">
    <value>&lt;namespace&gt;</value>
  </data>
  <data name="IDS_FeatureRefLocalsReturns" xml:space="preserve">
    <value>byref locals and returns</value>
  </data>
  <data name="IDS_FeatureReadOnlyReferences" xml:space="preserve">
    <value>readonly references</value>
  </data>
  <data name="IDS_FeatureRefStructs" xml:space="preserve">
    <value>ref structs</value>
  </data>
  <data name="IDS_FeatureRefConditional" xml:space="preserve">
    <value>ref conditional expression</value>
  </data>
  <data name="IDS_FeatureRefReassignment" xml:space="preserve">
    <value>ref reassignment</value>
  </data>
  <data name="IDS_FeatureRefFor" xml:space="preserve">
    <value>ref for-loop variables</value>
  </data>
  <data name="IDS_FeatureRefForEach" xml:space="preserve">
    <value>ref foreach iteration variables</value>
  </data>
  <data name="IDS_FeatureExtensibleFixedStatement" xml:space="preserve">
    <value>extensible fixed statement</value>
  </data>
  <data name="CompilationC" xml:space="preserve">
    <value>Compilation (C#): </value>
  </data>
  <data name="SyntaxNodeIsNotWithinSynt" xml:space="preserve">
    <value>Syntax node is not within syntax tree</value>
  </data>
  <data name="LocationMustBeProvided" xml:space="preserve">
    <value>Location must be provided in order to provide minimal type qualification.</value>
  </data>
  <data name="SyntaxTreeSemanticModelMust" xml:space="preserve">
    <value>SyntaxTreeSemanticModel must be provided in order to provide minimal type qualification.</value>
  </data>
  <data name="CantReferenceCompilationOf" xml:space="preserve">
    <value>Can't reference compilation of type '{0}' from {1} compilation.</value>
  </data>
  <data name="SyntaxTreeAlreadyPresent" xml:space="preserve">
    <value>Syntax tree already present</value>
  </data>
  <data name="SubmissionCanOnlyInclude" xml:space="preserve">
    <value>Submission can only include script code.</value>
  </data>
  <data name="SubmissionCanHaveAtMostOne" xml:space="preserve">
    <value>Submission can have at most one syntax tree.</value>
  </data>
  <data name="SyntaxTreeNotFoundToRemove" xml:space="preserve">
    <value>SyntaxTree is not part of the compilation, so it cannot be removed</value>
  </data>
  <data name="TreeMustHaveARootNodeWith" xml:space="preserve">
    <value>tree must have a root node with SyntaxKind.CompilationUnit</value>
  </data>
  <data name="TypeArgumentCannotBeNull" xml:space="preserve">
    <value>Type argument cannot be null</value>
  </data>
  <data name="WrongNumberOfTypeArguments" xml:space="preserve">
    <value>Wrong number of type arguments</value>
  </data>
  <data name="NameConflictForName" xml:space="preserve">
    <value>Name conflict for name {0}</value>
  </data>
  <data name="LookupOptionsHasInvalidCombo" xml:space="preserve">
    <value>LookupOptions has an invalid combination of options</value>
  </data>
  <data name="ItemsMustBeNonEmpty" xml:space="preserve">
    <value>items: must be non-empty</value>
  </data>
  <data name="UseVerbatimIdentifier" xml:space="preserve">
    <value>Use Microsoft.CodeAnalysis.CSharp.SyntaxFactory.Identifier or Microsoft.CodeAnalysis.CSharp.SyntaxFactory.VerbatimIdentifier to create identifier tokens.</value>
  </data>
  <data name="UseLiteralForTokens" xml:space="preserve">
    <value>Use Microsoft.CodeAnalysis.CSharp.SyntaxFactory.Literal to create character literal tokens.</value>
  </data>
  <data name="UseLiteralForNumeric" xml:space="preserve">
    <value>Use Microsoft.CodeAnalysis.CSharp.SyntaxFactory.Literal to create numeric literal tokens.</value>
  </data>
  <data name="ThisMethodCanOnlyBeUsedToCreateTokens" xml:space="preserve">
    <value>This method can only be used to create tokens - {0} is not a token kind.</value>
  </data>
  <data name="GenericParameterDefinition" xml:space="preserve">
    <value>Generic parameter is definition when expected to be reference {0}</value>
  </data>
  <data name="InvalidGetDeclarationNameMultipleDeclarators" xml:space="preserve">
    <value>Called GetDeclarationName for a declaration node that can possibly contain multiple variable declarators.</value>
  </data>
  <data name="TreeNotPartOfCompilation" xml:space="preserve">
    <value>tree not part of compilation</value>
  </data>
  <data name="PositionIsNotWithinSyntax" xml:space="preserve">
    <value>Position is not within syntax tree with full span {0}</value>
  </data>
  <data name="WRN_BadUILang" xml:space="preserve">
    <value>The language name '{0}' is invalid.</value>
  </data>
  <data name="WRN_BadUILang_Title" xml:space="preserve">
    <value>The language name is invalid</value>
  </data>
  <data name="ERR_UnsupportedTransparentIdentifierAccess" xml:space="preserve">
    <value>Transparent identifier member access failed for field '{0}' of '{1}'.  Does the data being queried implement the query pattern?</value>
  </data>
  <data name="ERR_ParamDefaultValueDiffersFromAttribute" xml:space="preserve">
    <value>The parameter has multiple distinct default values.</value>
  </data>
  <data name="ERR_FieldHasMultipleDistinctConstantValues" xml:space="preserve">
    <value>The field has multiple distinct constant values.</value>
  </data>
  <data name="WRN_UnqualifiedNestedTypeInCref" xml:space="preserve">
    <value>Within cref attributes, nested types of generic types should be qualified.</value>
  </data>
  <data name="WRN_UnqualifiedNestedTypeInCref_Title" xml:space="preserve">
    <value>Within cref attributes, nested types of generic types should be qualified</value>
  </data>
  <data name="NotACSharpSymbol" xml:space="preserve">
    <value>Not a C# symbol.</value>
  </data>
  <data name="HDN_UnusedUsingDirective" xml:space="preserve">
    <value>Unnecessary using directive.</value>
  </data>
  <data name="HDN_UnusedExternAlias" xml:space="preserve">
    <value>Unused extern alias.</value>
  </data>
  <data name="ElementsCannotBeNull" xml:space="preserve">
    <value>Elements cannot be null.</value>
  </data>
  <data name="IDS_LIB_ENV" xml:space="preserve">
    <value>LIB environment variable</value>
  </data>
  <data name="IDS_LIB_OPTION" xml:space="preserve">
    <value>/LIB option</value>
  </data>
  <data name="IDS_REFERENCEPATH_OPTION" xml:space="preserve">
    <value>/REFERENCEPATH option</value>
  </data>
  <data name="IDS_DirectoryDoesNotExist" xml:space="preserve">
    <value>directory does not exist</value>
  </data>
  <data name="IDS_DirectoryHasInvalidPath" xml:space="preserve">
    <value>path is too long or invalid</value>
  </data>
  <data name="WRN_NoRuntimeMetadataVersion" xml:space="preserve">
    <value>No value for RuntimeMetadataVersion found. No assembly containing System.Object was found nor was a value for RuntimeMetadataVersion specified through options.</value>
  </data>
  <data name="WRN_NoRuntimeMetadataVersion_Title" xml:space="preserve">
    <value>No value for RuntimeMetadataVersion found</value>
  </data>
  <data name="WrongSemanticModelType" xml:space="preserve">
    <value>Expected a {0} SemanticModel.</value>
  </data>
  <data name="IDS_FeatureLambda" xml:space="preserve">
    <value>lambda expression</value>
  </data>
  <data name="ERR_FeatureNotAvailableInVersion1" xml:space="preserve">
    <value>Feature '{0}' is not available in C# 1. Please use language version {1} or greater.</value>
  </data>
  <data name="ERR_FeatureNotAvailableInVersion2" xml:space="preserve">
    <value>Feature '{0}' is not available in C# 2. Please use language version {1} or greater.</value>
  </data>
  <data name="ERR_FeatureNotAvailableInVersion3" xml:space="preserve">
    <value>Feature '{0}' is not available in C# 3. Please use language version {1} or greater.</value>
  </data>
  <data name="ERR_FeatureNotAvailableInVersion4" xml:space="preserve">
    <value>Feature '{0}' is not available in C# 4. Please use language version {1} or greater.</value>
  </data>
  <data name="ERR_FeatureNotAvailableInVersion5" xml:space="preserve">
    <value>Feature '{0}' is not available in C# 5. Please use language version {1} or greater.</value>
  </data>
  <data name="ERR_FeatureNotAvailableInVersion6" xml:space="preserve">
    <value>Feature '{0}' is not available in C# 6. Please use language version {1} or greater.</value>
  </data>
  <data name="ERR_FeatureNotAvailableInVersion7" xml:space="preserve">
    <value>Feature '{0}' is not available in C# 7.0. Please use language version {1} or greater.</value>
  </data>
  <data name="ERR_FeatureIsExperimental" xml:space="preserve">
    <value>Feature '{0}' is experimental and unsupported; use '/features:{1}' to enable.</value>
  </data>
  <data name="IDS_VersionExperimental" xml:space="preserve">
    <value>'experimental'</value>
  </data>
  <data name="PositionNotWithinTree" xml:space="preserve">
    <value>Position must be within span of the syntax tree.</value>
  </data>
  <data name="SpeculatedSyntaxNodeCannotBelongToCurrentCompilation" xml:space="preserve">
    <value>Syntax node to be speculated cannot belong to a syntax tree from the current compilation.</value>
  </data>
  <data name="ChainingSpeculativeModelIsNotSupported" xml:space="preserve">
    <value>Chaining speculative semantic model is not supported. You should create a speculative model from the non-speculative ParentModel.</value>
  </data>
  <data name="IDS_ToolName" xml:space="preserve">
    <value>Microsoft (R) Visual C# Compiler</value>
  </data>
  <data name="IDS_LogoLine1" xml:space="preserve">
    <value>{0} version {1}</value>
  </data>
  <data name="IDS_LogoLine2" xml:space="preserve">
    <value>Copyright (C) Microsoft Corporation. All rights reserved.</value>
  </data>
  <data name="IDS_LangVersions" xml:space="preserve">
    <value>Supported language versions:</value>
  </data>
  <data name="IDS_CSCHelp" xml:space="preserve">
    <value>
                             Visual C# Compiler Options

                       - OUTPUT FILES -
-out:&lt;file&gt;                   Specify output file name (default: base name of
                              file with main class or first file)
-target:exe                   Build a console executable (default) (Short
                              form: -t:exe)
-target:winexe                Build a Windows executable (Short form:
                              -t:winexe)
-target:library               Build a library (Short form: -t:library)
-target:module                Build a module that can be added to another
                              assembly (Short form: -t:module)
-target:appcontainerexe       Build an Appcontainer executable (Short form:
                              -t:appcontainerexe)
-target:winmdobj              Build a Windows Runtime intermediate file that
                              is consumed by WinMDExp (Short form: -t:winmdobj)
-doc:&lt;file&gt;                   XML Documentation file to generate
-refout:&lt;file&gt;                Reference assembly output to generate
-platform:&lt;string&gt;            Limit which platforms this code can run on: x86,
                              Itanium, x64, arm, arm64, anycpu32bitpreferred, or
                              anycpu. The default is anycpu.

                       - INPUT FILES -
-recurse:&lt;wildcard&gt;           Include all files in the current directory and
                              subdirectories according to the wildcard
                              specifications
-reference:&lt;alias&gt;=&lt;file&gt;     Reference metadata from the specified assembly
                              file using the given alias (Short form: -r)
-reference:&lt;file list&gt;        Reference metadata from the specified assembly
                              files (Short form: -r)
-addmodule:&lt;file list&gt;        Link the specified modules into this assembly
-link:&lt;file list&gt;             Embed metadata from the specified interop
                              assembly files (Short form: -l)
-analyzer:&lt;file list&gt;         Run the analyzers from this assembly
                              (Short form: -a)
-additionalfile:&lt;file list&gt;   Additional files that don't directly affect code
                              generation but may be used by analyzers for producing
                              errors or warnings.
-embed                        Embed all source files in the PDB.
-embed:&lt;file list&gt;            Embed specific files in the PDB.

                       - RESOURCES -
-win32res:&lt;file&gt;              Specify a Win32 resource file (.res)
-win32icon:&lt;file&gt;             Use this icon for the output
-win32manifest:&lt;file&gt;         Specify a Win32 manifest file (.xml)
-nowin32manifest              Do not include the default Win32 manifest
-resource:&lt;resinfo&gt;           Embed the specified resource (Short form: -res)
-linkresource:&lt;resinfo&gt;       Link the specified resource to this assembly
                              (Short form: -linkres) Where the resinfo format
                              is &lt;file&gt;[,&lt;string name&gt;[,public|private]]

                       - CODE GENERATION -
-debug[+|-]                   Emit debugging information
-debug:{full|pdbonly|portable|embedded}
                              Specify debugging type ('full' is default,
                              'portable' is a cross-platform format,
                              'embedded' is a cross-platform format embedded into
                              the target .dll or .exe)
-optimize[+|-]                Enable optimizations (Short form: -o)
-deterministic                Produce a deterministic assembly
                              (including module version GUID and timestamp)
-refonly                      Produce a reference assembly in place of the main output
-instrument:TestCoverage      Produce an assembly instrumented to collect
                              coverage information
-sourcelink:&lt;file&gt;            Source link info to embed into PDB.
 
                       - ERRORS AND WARNINGS -
-warnaserror[+|-]             Report all warnings as errors
-warnaserror[+|-]:&lt;warn list&gt; Report specific warnings as errors
                              (use "nullable" for all nullability warnings)
-warn:&lt;n&gt;                     Set warning level (0 or higher) (Short form: -w)
-nowarn:&lt;warn list&gt;           Disable specific warning messages
                              (use "nullable" for all nullability warnings)
-ruleset:&lt;file&gt;               Specify a ruleset file that disables specific
                              diagnostics.
-errorlog:&lt;file&gt;[,version=&lt;sarif_version&gt;]
                              Specify a file to log all compiler and analyzer
                              diagnostics.
                              sarif_version:{1|2|2.1} Default is 1. 2 and 2.1
                              both mean SARIF version 2.1.0.
-reportanalyzer               Report additional analyzer information, such as
                              execution time.
-skipanalyzers[+|-]           Skip execution of diagnostic analyzers.

                       - LANGUAGE -
-checked[+|-]                 Generate overflow checks
-unsafe[+|-]                  Allow 'unsafe' code
-define:&lt;symbol list&gt;         Define conditional compilation symbol(s) (Short
                              form: -d)
-langversion:?                Display the allowed values for language version
-langversion:&lt;string&gt;         Specify language version such as
                              `latest` (latest version, including minor versions),
                              `default` (same as `latest`),
                              `latestmajor` (latest version, excluding minor versions),
                              `preview` (latest version, including features in unsupported preview),
                              or specific versions like `6` or `7.1`
-nullable[+|-]                Specify nullable context option enable|disable.
-nullable:{enable|disable|warnings|annotations}
                              Specify nullable context option enable|disable|warnings|annotations.

                       - SECURITY -
-delaysign[+|-]               Delay-sign the assembly using only the public
                              portion of the strong name key
-publicsign[+|-]              Public-sign the assembly using only the public
                              portion of the strong name key
-keyfile:&lt;file&gt;               Specify a strong name key file
-keycontainer:&lt;string&gt;        Specify a strong name key container
-highentropyva[+|-]           Enable high-entropy ASLR

                       - MISCELLANEOUS -
@&lt;file&gt;                       Read response file for more options
-help                         Display this usage message (Short form: -?)
-nologo                       Suppress compiler copyright message
-noconfig                     Do not auto include CSC.RSP file
-parallel[+|-]                Concurrent build.
-version                      Display the compiler version number and exit.

                       - ADVANCED -
-baseaddress:&lt;address&gt;        Base address for the library to be built
-checksumalgorithm:&lt;alg&gt;      Specify algorithm for calculating source file
                              checksum stored in PDB. Supported values are:
                              SHA1 or SHA256 (default).
-codepage:&lt;n&gt;                 Specify the codepage to use when opening source
                              files
-utf8output                   Output compiler messages in UTF-8 encoding
-main:&lt;type&gt;                  Specify the type that contains the entry point
                              (ignore all other possible entry points) (Short
                              form: -m)
-fullpaths                    Compiler generates fully qualified paths
-filealign:&lt;n&gt;                Specify the alignment used for output file
                              sections
-pathmap:&lt;K1&gt;=&lt;V1&gt;,&lt;K2&gt;=&lt;V2&gt;,...
                              Specify a mapping for source path names output by
                              the compiler.
-pdb:&lt;file&gt;                   Specify debug information file name (default:
                              output file name with .pdb extension)
-errorendlocation             Output line and column of the end location of
                              each error
-preferreduilang              Specify the preferred output language name.
-nosdkpath                    Disable searching the default SDK path for standard library assemblies.
-nostdlib[+|-]                Do not reference standard library (mscorlib.dll)
-subsystemversion:&lt;string&gt;    Specify subsystem version of this assembly
-lib:&lt;file list&gt;              Specify additional directories to search in for
                              references
-errorreport:&lt;string&gt;         Specify how to handle internal compiler errors:
                              prompt, send, queue, or none. The default is
                              queue.
-appconfig:&lt;file&gt;             Specify an application configuration file
                              containing assembly binding settings
-moduleassemblyname:&lt;string&gt;  Name of the assembly which this module will be
                              a part of
-modulename:&lt;string&gt;          Specify the name of the source module
</value>
    <comment>Visual C# Compiler Options</comment>
  </data>
  <data name="ERR_ComImportWithInitializers" xml:space="preserve">
    <value>'{0}': a class with the ComImport attribute cannot specify field initializers.</value>
  </data>
  <data name="WRN_PdbLocalNameTooLong" xml:space="preserve">
    <value>Local name '{0}' is too long for PDB.  Consider shortening or compiling without /debug.</value>
  </data>
  <data name="WRN_PdbLocalNameTooLong_Title" xml:space="preserve">
    <value>Local name is too long for PDB</value>
  </data>
  <data name="ERR_RetNoObjectRequiredLambda" xml:space="preserve">
    <value>Anonymous function converted to a void returning delegate cannot return a value</value>
  </data>
  <data name="ERR_TaskRetNoObjectRequiredLambda" xml:space="preserve">
    <value>Async lambda expression converted to a 'Task' returning delegate cannot return a value. Did you intend to return 'Task&lt;T&gt;'?</value>
  </data>
  <data name="WRN_AnalyzerCannotBeCreated" xml:space="preserve">
    <value>An instance of analyzer {0} cannot be created from {1} : {2}.</value>
  </data>
  <data name="WRN_AnalyzerCannotBeCreated_Title" xml:space="preserve">
    <value>An analyzer instance cannot be created</value>
  </data>
  <data name="WRN_NoAnalyzerInAssembly" xml:space="preserve">
    <value>The assembly {0} does not contain any analyzers.</value>
  </data>
  <data name="WRN_NoAnalyzerInAssembly_Title" xml:space="preserve">
    <value>Assembly does not contain any analyzers</value>
  </data>
  <data name="WRN_UnableToLoadAnalyzer" xml:space="preserve">
    <value>Unable to load Analyzer assembly {0} : {1}</value>
  </data>
  <data name="WRN_UnableToLoadAnalyzer_Title" xml:space="preserve">
    <value>Unable to load Analyzer assembly</value>
  </data>
  <data name="INF_UnableToLoadSomeTypesInAnalyzer" xml:space="preserve">
    <value>Skipping some types in analyzer assembly {0} due to a ReflectionTypeLoadException : {1}.</value>
  </data>
  <data name="ERR_CantReadRulesetFile" xml:space="preserve">
    <value>Error reading ruleset file {0} - {1}</value>
  </data>
  <data name="ERR_BadPdbData" xml:space="preserve">
    <value>Error reading debug information for '{0}'</value>
  </data>
  <data name="IDS_OperationCausedStackOverflow" xml:space="preserve">
    <value>Operation caused a stack overflow.</value>
  </data>
  <data name="WRN_IdentifierOrNumericLiteralExpected" xml:space="preserve">
    <value>Expected identifier or numeric literal.</value>
  </data>
  <data name="WRN_IdentifierOrNumericLiteralExpected_Title" xml:space="preserve">
    <value>Expected identifier or numeric literal</value>
  </data>
  <data name="ERR_InitializerOnNonAutoProperty" xml:space="preserve">
    <value>Only auto-implemented properties can have initializers.</value>
  </data>
  <data name="ERR_InstancePropertyInitializerInInterface" xml:space="preserve">
    <value>Instance properties in interfaces cannot have initializers.</value>
  </data>
  <data name="ERR_AutoPropertyMustHaveGetAccessor" xml:space="preserve">
    <value>Auto-implemented properties must have get accessors.</value>
  </data>
  <data name="ERR_AutoPropertyMustOverrideSet" xml:space="preserve">
    <value>Auto-implemented properties must override all accessors of the overridden property.</value>
  </data>
  <data name="ERR_InitializerInStructWithoutExplicitConstructor" xml:space="preserve">
    <value>Structs without explicit constructors cannot contain members with initializers.</value>
  </data>
  <data name="ERR_EncodinglessSyntaxTree" xml:space="preserve">
    <value>Cannot emit debug information for a source text without encoding.</value>
  </data>
  <data name="ERR_BlockBodyAndExpressionBody" xml:space="preserve">
    <value>Block bodies and expression bodies cannot both be provided.</value>
  </data>
  <data name="ERR_SwitchFallOut" xml:space="preserve">
    <value>Control cannot fall out of switch from final case label ('{0}')</value>
  </data>
  <data name="ERR_UnexpectedBoundGenericName" xml:space="preserve">
    <value>Type arguments are not allowed in the nameof operator.</value>
  </data>
  <data name="ERR_NullPropagatingOpInExpressionTree" xml:space="preserve">
    <value>An expression tree lambda may not contain a null propagating operator.</value>
  </data>
  <data name="ERR_DictionaryInitializerInExpressionTree" xml:space="preserve">
    <value>An expression tree lambda may not contain a dictionary initializer.</value>
  </data>
  <data name="ERR_ExtensionCollectionElementInitializerInExpressionTree" xml:space="preserve">
    <value>An extension Add method is not supported for a collection initializer in an expression lambda.</value>
  </data>
  <data name="IDS_FeatureNameof" xml:space="preserve">
    <value>nameof operator</value>
  </data>
  <data name="IDS_FeatureDictionaryInitializer" xml:space="preserve">
    <value>dictionary initializer</value>
  </data>
  <data name="ERR_UnclosedExpressionHole" xml:space="preserve">
    <value>Missing close delimiter '}' for interpolated expression started with '{'.</value>
  </data>
  <data name="ERR_SingleLineCommentInExpressionHole" xml:space="preserve">
    <value>A single-line comment may not be used in an interpolated string.</value>
  </data>
  <data name="ERR_InsufficientStack" xml:space="preserve">
    <value>An expression is too long or complex to compile</value>
  </data>
  <data name="ERR_ExpressionHasNoName" xml:space="preserve">
    <value>Expression does not have a name.</value>
  </data>
  <data name="ERR_SubexpressionNotInNameof" xml:space="preserve">
    <value>Sub-expression cannot be used in an argument to nameof.</value>
  </data>
  <data name="ERR_AliasQualifiedNameNotAnExpression" xml:space="preserve">
    <value>An alias-qualified name is not an expression.</value>
  </data>
  <data name="ERR_NameofMethodGroupWithTypeParameters" xml:space="preserve">
    <value>Type parameters are not allowed on a method group as an argument to 'nameof'.</value>
  </data>
  <data name="NoNoneSearchCriteria" xml:space="preserve">
    <value>SearchCriteria is expected.</value>
  </data>
  <data name="ERR_InvalidAssemblyCulture" xml:space="preserve">
    <value>Assembly culture strings may not contain embedded NUL characters.</value>
  </data>
  <data name="IDS_FeatureUsingStatic" xml:space="preserve">
    <value>using static</value>
  </data>
  <data name="IDS_FeatureInterpolatedStrings" xml:space="preserve">
    <value>interpolated strings</value>
  </data>
  <data name="IDS_FeatureAltInterpolatedVerbatimStrings" xml:space="preserve">
    <value>alternative interpolated verbatim strings</value>
  </data>
  <data name="IDS_AwaitInCatchAndFinally" xml:space="preserve">
    <value>await in catch blocks and finally blocks</value>
  </data>
  <data name="IDS_FeatureBinaryLiteral" xml:space="preserve">
    <value>binary literals</value>
  </data>
  <data name="IDS_FeatureDigitSeparator" xml:space="preserve">
    <value>digit separators</value>
  </data>
  <data name="IDS_FeatureLocalFunctions" xml:space="preserve">
    <value>local functions</value>
  </data>
  <data name="ERR_UnescapedCurly" xml:space="preserve">
    <value>A '{0}' character must be escaped (by doubling) in an interpolated string.</value>
  </data>
  <data name="ERR_EscapedCurly" xml:space="preserve">
    <value>A '{0}' character may only be escaped by doubling '{0}{0}' in an interpolated string.</value>
  </data>
  <data name="ERR_TrailingWhitespaceInFormatSpecifier" xml:space="preserve">
    <value>A format specifier may not contain trailing whitespace.</value>
  </data>
  <data name="ERR_EmptyFormatSpecifier" xml:space="preserve">
    <value>Empty format specifier.</value>
  </data>
  <data name="ERR_ErrorInReferencedAssembly" xml:space="preserve">
    <value>There is an error in a referenced assembly '{0}'.</value>
  </data>
  <data name="ERR_ExpressionOrDeclarationExpected" xml:space="preserve">
    <value>Expression or declaration statement expected.</value>
  </data>
  <data name="ERR_NameofExtensionMethod" xml:space="preserve">
    <value>Extension method groups are not allowed as an argument to 'nameof'.</value>
  </data>
  <data name="WRN_AlignmentMagnitude" xml:space="preserve">
    <value>Alignment value {0} has a magnitude greater than {1} and may result in a large formatted string.</value>
  </data>
  <data name="HDN_UnusedExternAlias_Title" xml:space="preserve">
    <value>Unused extern alias</value>
  </data>
  <data name="HDN_UnusedUsingDirective_Title" xml:space="preserve">
    <value>Unnecessary using directive</value>
  </data>
  <data name="INF_UnableToLoadSomeTypesInAnalyzer_Title" xml:space="preserve">
    <value>Skip loading types in analyzer assembly that fail due to a ReflectionTypeLoadException</value>
  </data>
  <data name="WRN_AlignmentMagnitude_Title" xml:space="preserve">
    <value>Alignment value has a magnitude that may result in a large formatted string</value>
  </data>
  <data name="ERR_ConstantStringTooLong" xml:space="preserve">
    <value>Length of String constant resulting from concatenation exceeds System.Int32.MaxValue.  Try splitting the string into multiple constants.</value>
  </data>
  <data name="ERR_TupleTooFewElements" xml:space="preserve">
    <value>Tuple must contain at least two elements.</value>
  </data>
  <data name="ERR_DebugEntryPointNotSourceMethodDefinition" xml:space="preserve">
    <value>Debug entry point must be a definition of a method declared in the current compilation.</value>
  </data>
  <data name="ERR_LoadDirectiveOnlyAllowedInScripts" xml:space="preserve">
    <value>#load is only allowed in scripts</value>
  </data>
  <data name="ERR_PPLoadFollowsToken" xml:space="preserve">
    <value>Cannot use #load after first token in file</value>
  </data>
  <data name="CouldNotFindFile" xml:space="preserve">
    <value>Could not find file.</value>
    <comment>File path referenced in source (#load) could not be resolved.</comment>
  </data>
  <data name="SyntaxTreeFromLoadNoRemoveReplace" xml:space="preserve">
    <value>SyntaxTree resulted from a #load directive and cannot be removed or replaced directly.</value>
  </data>
  <data name="ERR_SourceFileReferencesNotSupported" xml:space="preserve">
    <value>Source file references are not supported.</value>
  </data>
  <data name="ERR_InvalidPathMap" xml:space="preserve">
    <value>The pathmap option was incorrectly formatted.</value>
  </data>
  <data name="ERR_InvalidReal" xml:space="preserve">
    <value>Invalid real literal.</value>
  </data>
  <data name="ERR_AutoPropertyCannotBeRefReturning" xml:space="preserve">
    <value>Auto-implemented properties cannot return by reference</value>
  </data>
  <data name="ERR_RefPropertyMustHaveGetAccessor" xml:space="preserve">
    <value>Properties which return by reference must have a get accessor</value>
  </data>
  <data name="ERR_RefPropertyCannotHaveSetAccessor" xml:space="preserve">
    <value>Properties which return by reference cannot have set accessors</value>
  </data>
  <data name="ERR_CantChangeRefReturnOnOverride" xml:space="preserve">
    <value>'{0}' must match by reference return of overridden member '{1}'</value>
  </data>
  <data name="ERR_CantChangeInitOnlyOnOverride" xml:space="preserve">
    <value>'{0}' must match by init-only of overridden member '{1}'</value>
  </data>
  <data name="ERR_MustNotHaveRefReturn" xml:space="preserve">
    <value>By-reference returns may only be used in methods that return by reference</value>
  </data>
  <data name="ERR_MustHaveRefReturn" xml:space="preserve">
    <value>By-value returns may only be used in methods that return by value</value>
  </data>
  <data name="ERR_RefReturnMustHaveIdentityConversion" xml:space="preserve">
    <value>The return expression must be of type '{0}' because this method returns by reference</value>
  </data>
  <data name="ERR_CloseUnimplementedInterfaceMemberWrongRefReturn" xml:space="preserve">
    <value>'{0}' does not implement interface member '{1}'. '{2}' cannot implement '{1}' because it does not have matching return by reference.</value>
  </data>
  <data name="ERR_CloseUnimplementedInterfaceMemberWrongInitOnly" xml:space="preserve">
    <value>'{0}' does not implement interface member '{1}'. '{2}' cannot implement '{1}'.</value>
  </data>
  <data name="ERR_BadIteratorReturnRef" xml:space="preserve">
    <value>The body of '{0}' cannot be an iterator block because '{0}' returns by reference</value>
  </data>
  <data name="ERR_BadRefReturnExpressionTree" xml:space="preserve">
    <value>Lambda expressions that return by reference cannot be converted to expression trees</value>
  </data>
  <data name="ERR_RefReturningCallInExpressionTree" xml:space="preserve">
    <value>An expression tree lambda may not contain a call to a method, property, or indexer that returns by reference</value>
  </data>
  <data name="ERR_RefReturnLvalueExpected" xml:space="preserve">
    <value>An expression cannot be used in this context because it may not be passed or returned by reference</value>
  </data>
  <data name="ERR_RefReturnNonreturnableLocal" xml:space="preserve">
    <value>Cannot return '{0}' by reference because it was initialized to a value that cannot be returned by reference</value>
  </data>
  <data name="ERR_RefReturnNonreturnableLocal2" xml:space="preserve">
    <value>Cannot return by reference a member of '{0}' because it was initialized to a value that cannot be returned by reference</value>
  </data>
  <data name="ERR_RefReturnReadonlyLocal" xml:space="preserve">
    <value>Cannot return '{0}' by reference because it is read-only</value>
  </data>
  <data name="ERR_RefReturnRangeVariable" xml:space="preserve">
    <value>Cannot return the range variable '{0}' by reference</value>
  </data>
  <data name="ERR_RefReturnReadonlyLocalCause" xml:space="preserve">
    <value>Cannot return '{0}' by reference because it is a '{1}'</value>
  </data>
  <data name="ERR_RefReturnReadonlyLocal2Cause" xml:space="preserve">
    <value>Cannot return fields of '{0}' by reference because it is a '{1}'</value>
  </data>
  <data name="ERR_RefReturnReadonly" xml:space="preserve">
    <value>A readonly field cannot be returned by writable reference</value>
  </data>
  <data name="ERR_RefReturnReadonlyStatic" xml:space="preserve">
    <value>A static readonly field cannot be returned by writable reference</value>
  </data>
  <data name="ERR_RefReturnReadonly2" xml:space="preserve">
    <value>Members of readonly field '{0}' cannot be returned by writable reference</value>
  </data>
  <data name="ERR_RefReturnReadonlyStatic2" xml:space="preserve">
    <value>Fields of static readonly field '{0}' cannot be returned by writable reference</value>
  </data>
  <data name="ERR_RefReturnParameter" xml:space="preserve">
    <value>Cannot return a parameter by reference '{0}' because it is not a ref or out parameter</value>
  </data>
  <data name="ERR_RefReturnParameter2" xml:space="preserve">
    <value>Cannot return by reference a member of parameter '{0}' because it is not a ref or out parameter</value>
  </data>
  <data name="ERR_RefReturnLocal" xml:space="preserve">
    <value>Cannot return local '{0}' by reference because it is not a ref local</value>
  </data>
  <data name="ERR_RefReturnLocal2" xml:space="preserve">
    <value>Cannot return a member of local '{0}' by reference because it is not a ref local</value>
  </data>
  <data name="ERR_RefReturnStructThis" xml:space="preserve">
    <value>Struct members cannot return 'this' or other instance members by reference</value>
  </data>
  <data name="ERR_EscapeOther" xml:space="preserve">
    <value>Expression cannot be used in this context because it may indirectly expose variables outside of their declaration scope</value>
  </data>
  <data name="ERR_EscapeLocal" xml:space="preserve">
    <value>Cannot use local '{0}' in this context because it may expose referenced variables outside of their declaration scope</value>
  </data>
  <data name="ERR_EscapeCall" xml:space="preserve">
    <value>Cannot use a result of '{0}' in this context because it may expose variables referenced by parameter '{1}' outside of their declaration scope</value>
  </data>
  <data name="ERR_EscapeCall2" xml:space="preserve">
    <value>Cannot use a member of result of '{0}' in this context because it may expose variables referenced by parameter '{1}' outside of their declaration scope</value>
  </data>
  <data name="ERR_CallArgMixing" xml:space="preserve">
    <value>This combination of arguments to '{0}' is disallowed because it may expose variables referenced by parameter '{1}' outside of their declaration scope</value>
  </data>
  <data name="ERR_MismatchedRefEscapeInTernary" xml:space="preserve">
    <value>Branches of a ref conditional operator cannot refer to variables with incompatible declaration scopes</value>
  </data>
  <data name="ERR_EscapeStackAlloc" xml:space="preserve">
    <value>A result of a stackalloc expression of type '{0}' cannot be used in this context because it may be exposed outside of the containing method</value>
  </data>
  <data name="ERR_InitializeByValueVariableWithReference" xml:space="preserve">
    <value>Cannot initialize a by-value variable with a reference</value>
  </data>
  <data name="ERR_InitializeByReferenceVariableWithValue" xml:space="preserve">
    <value>Cannot initialize a by-reference variable with a value</value>
  </data>
  <data name="ERR_RefAssignmentMustHaveIdentityConversion" xml:space="preserve">
    <value>The expression must be of type '{0}' because it is being assigned by reference</value>
  </data>
  <data name="ERR_ByReferenceVariableMustBeInitialized" xml:space="preserve">
    <value>A declaration of a by-reference variable must have an initializer</value>
  </data>
  <data name="ERR_AnonDelegateCantUseLocal" xml:space="preserve">
    <value>Cannot use ref local '{0}' inside an anonymous method, lambda expression, or query expression</value>
  </data>
  <data name="ERR_BadIteratorLocalType" xml:space="preserve">
    <value>Iterators cannot have by-reference locals</value>
  </data>
  <data name="ERR_BadAsyncLocalType" xml:space="preserve">
    <value>Async methods cannot have by-reference locals</value>
  </data>
  <data name="ERR_RefReturningCallAndAwait" xml:space="preserve">
    <value>'await' cannot be used in an expression containing a call to '{0}' because it returns by reference</value>
  </data>
  <data name="ERR_RefConditionalAndAwait" xml:space="preserve">
    <value>'await' cannot be used in an expression containing a ref conditional operator</value>
  </data>
  <data name="ERR_RefConditionalNeedsTwoRefs" xml:space="preserve">
    <value>Both conditional operator values must be ref values or neither may be a ref value</value>
  </data>
  <data name="ERR_RefConditionalDifferentTypes" xml:space="preserve">
    <value>The expression must be of type '{0}' to match the alternative ref value</value>
  </data>
  <data name="ERR_ExpressionTreeContainsLocalFunction" xml:space="preserve">
    <value>An expression tree may not contain a reference to a local function</value>
  </data>
  <data name="ERR_DynamicLocalFunctionParamsParameter" xml:space="preserve">
    <value>Cannot pass argument with dynamic type to params parameter '{0}' of local function '{1}'.</value>
  </data>
  <data name="SyntaxTreeIsNotASubmission" xml:space="preserve">
    <value>Syntax tree should be created from a submission.</value>
  </data>
  <data name="ERR_TooManyUserStrings" xml:space="preserve">
    <value>Combined length of user strings used by the program exceeds allowed limit. Try to decrease use of string literals.</value>
  </data>
  <data name="ERR_PatternNullableType" xml:space="preserve">
    <value>It is not legal to use nullable type '{0}?' in a pattern; use the underlying type '{0}' instead.</value>
  </data>
  <data name="ERR_IsNullableType" xml:space="preserve">
    <value>It is not legal to use nullable reference type '{0}?' in an is-type expression; use the underlying type '{0}' instead.</value>
  </data>
  <data name="ERR_AsNullableType" xml:space="preserve">
    <value>It is not legal to use nullable reference type '{0}?' in an as expression; use the underlying type '{0}' instead.</value>
  </data>
  <data name="ERR_BadPatternExpression" xml:space="preserve">
    <value>Invalid operand for pattern match; value required, but found '{0}'.</value>
  </data>
  <data name="ERR_PeWritingFailure" xml:space="preserve">
    <value>An error occurred while writing the output file: {0}.</value>
  </data>
  <data name="ERR_TupleDuplicateElementName" xml:space="preserve">
    <value>Tuple element names must be unique.</value>
  </data>
  <data name="ERR_TupleReservedElementName" xml:space="preserve">
    <value>Tuple element name '{0}' is only allowed at position {1}.</value>
  </data>
  <data name="ERR_TupleReservedElementNameAnyPosition" xml:space="preserve">
    <value>Tuple element name '{0}' is disallowed at any position.</value>
  </data>
  <data name="ERR_PredefinedTypeMemberNotFoundInAssembly" xml:space="preserve">
    <value>Member '{0}' was not found on type '{1}' from assembly '{2}'.</value>
  </data>
  <data name="IDS_FeatureTuples" xml:space="preserve">
    <value>tuples</value>
  </data>
  <data name="ERR_MissingDeconstruct" xml:space="preserve">
    <value>No suitable 'Deconstruct' instance or extension method was found for type '{0}', with {1} out parameters and a void return type.</value>
  </data>
  <data name="ERR_DeconstructRequiresExpression" xml:space="preserve">
    <value>Deconstruct assignment requires an expression with a type on the right-hand-side.</value>
  </data>
  <data name="ERR_SwitchExpressionValueExpected" xml:space="preserve">
    <value>The switch expression must be a value; found '{0}'.</value>
  </data>
  <data name="ERR_SwitchCaseSubsumed" xml:space="preserve">
    <value>The switch case is unreachable. It has already been handled by a previous case or it is impossible to match.</value>
  </data>
  <data name="ERR_StdInOptionProvidedButConsoleInputIsNotRedirected" xml:space="preserve">
    <value>stdin argument '-' is specified, but input has not been redirected from the standard input stream.</value>
  </data>
  <data name="ERR_SwitchArmSubsumed" xml:space="preserve">
    <value>The pattern is unreachable. It has already been handled by a previous arm of the switch expression or it is impossible to match.</value>
  </data>
  <data name="ERR_PatternWrongType" xml:space="preserve">
    <value>An expression of type '{0}' cannot be handled by a pattern of type '{1}'.</value>
  </data>
  <data name="ERR_ConstantPatternVsOpenType" xml:space="preserve">
    <value>An expression of type '{0}' cannot be handled by a pattern of type '{1}'. Please use language version '{2}' or greater to match an open type with a constant pattern.</value>
  </data>
  <data name="WRN_AttributeIgnoredWhenPublicSigning" xml:space="preserve">
    <value>Attribute '{0}' is ignored when public signing is specified.</value>
  </data>
  <data name="WRN_AttributeIgnoredWhenPublicSigning_Title" xml:space="preserve">
    <value>Attribute is ignored when public signing is specified.</value>
  </data>
  <data name="ERR_OptionMustBeAbsolutePath" xml:space="preserve">
    <value>Option '{0}' must be an absolute path.</value>
  </data>
  <data name="ERR_ConversionNotTupleCompatible" xml:space="preserve">
    <value>Tuple with {0} elements cannot be converted to type '{1}'.</value>
  </data>
  <data name="IDS_FeatureOutVar" xml:space="preserve">
    <value>out variable declaration</value>
  </data>
  <data name="ERR_ImplicitlyTypedOutVariableUsedInTheSameArgumentList" xml:space="preserve">
    <value>Reference to an implicitly-typed out variable '{0}' is not permitted in the same argument list.</value>
  </data>
  <data name="ERR_TypeInferenceFailedForImplicitlyTypedOutVariable" xml:space="preserve">
    <value>Cannot infer the type of implicitly-typed out variable '{0}'.</value>
  </data>
  <data name="ERR_TypeInferenceFailedForImplicitlyTypedDeconstructionVariable" xml:space="preserve">
    <value>Cannot infer the type of implicitly-typed deconstruction variable '{0}'.</value>
  </data>
  <data name="ERR_DiscardTypeInferenceFailed" xml:space="preserve">
    <value>Cannot infer the type of implicitly-typed discard.</value>
  </data>
  <data name="ERR_DeconstructWrongCardinality" xml:space="preserve">
    <value>Cannot deconstruct a tuple of '{0}' elements into '{1}' variables.</value>
  </data>
  <data name="ERR_CannotDeconstructDynamic" xml:space="preserve">
    <value>Cannot deconstruct dynamic objects.</value>
  </data>
  <data name="ERR_DeconstructTooFewElements" xml:space="preserve">
    <value>Deconstruction must contain at least two variables.</value>
  </data>
  <data name="WRN_TupleLiteralNameMismatch" xml:space="preserve">
    <value>The tuple element name '{0}' is ignored because a different name or no name is specified by the target type '{1}'.</value>
  </data>
  <data name="WRN_TupleLiteralNameMismatch_Title" xml:space="preserve">
    <value>The tuple element name is ignored because a different name or no name is specified by the assignment target.</value>
  </data>
  <data name="WRN_TupleBinopLiteralNameMismatch" xml:space="preserve">
    <value>The tuple element name '{0}' is ignored because a different name or no name is specified on the other side of the tuple == or != operator.</value>
  </data>
  <data name="WRN_TupleBinopLiteralNameMismatch_Title" xml:space="preserve">
    <value>The tuple element name is ignored because a different name or no name is specified on the other side of the tuple == or != operator.</value>
  </data>
  <data name="ERR_PredefinedValueTupleTypeMustBeStruct" xml:space="preserve">
    <value>Predefined type '{0}' must be a struct.</value>
  </data>
  <data name="ERR_NewWithTupleTypeSyntax" xml:space="preserve">
    <value>'new' cannot be used with tuple type. Use a tuple literal expression instead.</value>
  </data>
  <data name="ERR_DeconstructionVarFormDisallowsSpecificType" xml:space="preserve">
    <value>Deconstruction 'var (...)' form disallows a specific type for 'var'.</value>
  </data>
  <data name="ERR_TupleElementNamesAttributeMissing" xml:space="preserve">
    <value>Cannot define a class or member that utilizes tuples because the compiler required type '{0}' cannot be found. Are you missing a reference?</value>
  </data>
  <data name="ERR_ExplicitTupleElementNamesAttribute" xml:space="preserve">
    <value>Cannot reference 'System.Runtime.CompilerServices.TupleElementNamesAttribute' explicitly. Use the tuple syntax to define tuple names.</value>
  </data>
  <data name="ERR_ExpressionTreeContainsOutVariable" xml:space="preserve">
    <value>An expression tree may not contain an out argument variable declaration.</value>
  </data>
  <data name="ERR_ExpressionTreeContainsDiscard" xml:space="preserve">
    <value>An expression tree may not contain a discard.</value>
  </data>
  <data name="ERR_ExpressionTreeContainsIsMatch" xml:space="preserve">
    <value>An expression tree may not contain an 'is' pattern-matching operator.</value>
  </data>
  <data name="ERR_ExpressionTreeContainsTupleLiteral" xml:space="preserve">
    <value>An expression tree may not contain a tuple literal.</value>
  </data>
  <data name="ERR_ExpressionTreeContainsTupleConversion" xml:space="preserve">
    <value>An expression tree may not contain a tuple conversion.</value>
  </data>
  <data name="ERR_SourceLinkRequiresPdb" xml:space="preserve">
    <value>/sourcelink switch is only supported when emitting PDB.</value>
  </data>
  <data name="ERR_CannotEmbedWithoutPdb" xml:space="preserve">
    <value>/embed switch is only supported when emitting a PDB.</value>
  </data>
  <data name="ERR_InvalidInstrumentationKind" xml:space="preserve">
    <value>Invalid instrumentation kind: {0}</value>
  </data>
  <data name="ERR_InvalidHashAlgorithmName" xml:space="preserve">
    <value>Invalid hash algorithm name: '{0}'</value>
  </data>
  <data name="ERR_VarInvocationLvalueReserved" xml:space="preserve">
    <value>The syntax 'var (...)' as an lvalue is reserved.</value>
  </data>
  <data name="ERR_SemiOrLBraceOrArrowExpected" xml:space="preserve">
    <value>{ or ; or =&gt; expected</value>
  </data>
  <data name="ERR_ThrowMisplaced" xml:space="preserve">
    <value>A throw expression is not allowed in this context.</value>
  </data>
  <data name="ERR_DeclarationExpressionNotPermitted" xml:space="preserve">
    <value>A declaration is not allowed in this context.</value>
  </data>
  <data name="ERR_MustDeclareForeachIteration" xml:space="preserve">
    <value>A foreach loop must declare its iteration variables.</value>
  </data>
  <data name="ERR_TupleElementNamesInDeconstruction" xml:space="preserve">
    <value>Tuple element names are not permitted on the left of a deconstruction.</value>
  </data>
  <data name="ERR_PossibleBadNegCast" xml:space="preserve">
    <value>To cast a negative value, you must enclose the value in parentheses.</value>
  </data>
  <data name="ERR_ExpressionTreeContainsThrowExpression" xml:space="preserve">
    <value>An expression tree may not contain a throw-expression.</value>
  </data>
  <data name="ERR_ExpressionTreeContainsWithExpression" xml:space="preserve">
    <value>An expression tree may not contain a with-expression.</value>
  </data>
  <data name="ERR_BadAssemblyName" xml:space="preserve">
    <value>Invalid assembly name: {0}</value>
  </data>
  <data name="ERR_BadAsyncMethodBuilderTaskProperty" xml:space="preserve">
    <value>For type '{0}' to be used as an AsyncMethodBuilder for type '{1}', its Task property should return type '{1}' instead of type '{2}'.</value>
  </data>
  <data name="ERR_AttributesInLocalFuncDecl" xml:space="preserve">
    <value>Attributes are not allowed on local function parameters or type parameters</value>
  </data>
  <data name="ERR_TypeForwardedToMultipleAssemblies" xml:space="preserve">
    <value>Module '{0}' in assembly '{1}' is forwarding the type '{2}' to multiple assemblies: '{3}' and '{4}'.</value>
  </data>
  <data name="ERR_PatternDynamicType" xml:space="preserve">
    <value>It is not legal to use the type 'dynamic' in a pattern.</value>
  </data>
  <data name="ERR_BadDocumentationMode" xml:space="preserve">
    <value>Provided documentation mode is unsupported or invalid: '{0}'.</value>
  </data>
  <data name="ERR_BadSourceCodeKind" xml:space="preserve">
    <value>Provided source code kind is unsupported or invalid: '{0}'</value>
  </data>
  <data name="ERR_BadLanguageVersion" xml:space="preserve">
    <value>Provided language version is unsupported or invalid: '{0}'.</value>
  </data>
  <data name="ERR_InvalidPreprocessingSymbol" xml:space="preserve">
    <value>Invalid name for a preprocessing symbol; '{0}' is not a valid identifier</value>
  </data>
  <data name="ERR_FeatureNotAvailableInVersion7_1" xml:space="preserve">
    <value>Feature '{0}' is not available in C# 7.1. Please use language version {1} or greater.</value>
  </data>
  <data name="ERR_FeatureNotAvailableInVersion7_2" xml:space="preserve">
    <value>Feature '{0}' is not available in C# 7.2. Please use language version {1} or greater.</value>
  </data>
  <data name="ERR_FeatureNotAvailableInVersion7_3" xml:space="preserve">
    <value>Feature '{0}' is not available in C# 7.3. Please use language version {1} or greater.</value>
  </data>
  <data name="ERR_FeatureNotAvailableInVersion8" xml:space="preserve">
    <value>Feature '{0}' is not available in C# 8.0. Please use language version {1} or greater.</value>
  </data>
  <data name="ERR_LanguageVersionCannotHaveLeadingZeroes" xml:space="preserve">
    <value>Specified language version '{0}' cannot have leading zeroes</value>
  </data>
  <data name="ERR_VoidAssignment" xml:space="preserve">
    <value>A value of type 'void' may not be assigned.</value>
  </data>
  <data name="WRN_Experimental" xml:space="preserve">
    <value>'{0}' is for evaluation purposes only and is subject to change or removal in future updates.</value>
  </data>
  <data name="WRN_Experimental_Title" xml:space="preserve">
    <value>Type is for evaluation purposes only and is subject to change or removal in future updates.</value>
  </data>
  <data name="ERR_CompilerAndLanguageVersion" xml:space="preserve">
    <value>Compiler version: '{0}'. Language version: {1}.</value>
  </data>
  <data name="IDS_FeatureAsyncMain" xml:space="preserve">
    <value>async main</value>
  </data>
  <data name="ERR_TupleInferredNamesNotAvailable" xml:space="preserve">
    <value>Tuple element name '{0}' is inferred. Please use language version {1} or greater to access an element by its inferred name.</value>
  </data>
  <data name="ERR_AltInterpolatedVerbatimStringsNotAvailable" xml:space="preserve">
    <value>To use '@$' instead of '$@' for an interpolated verbatim string, please use language version '{0}' or greater.</value>
  </data>
  <data name="WRN_AttributesOnBackingFieldsNotAvailable" xml:space="preserve">
    <value>Field-targeted attributes on auto-properties are not supported in language version {0}. Please use language version {1} or greater.</value>
  </data>
  <data name="WRN_AttributesOnBackingFieldsNotAvailable_Title" xml:space="preserve">
    <value>Field-targeted attributes on auto-properties are not supported in this version of the language.</value>
  </data>
  <data name="ERR_VoidInTuple" xml:space="preserve">
    <value>A tuple may not contain a value of type 'void'.</value>
  </data>
  <data name="IDS_FeatureNullableReferenceTypes" xml:space="preserve">
    <value>nullable reference types</value>
  </data>
  <data name="IDS_FeaturePragmaWarningEnable" xml:space="preserve">
    <value>warning action enable</value>
  </data>
  <data name="WRN_ConvertingNullableToNonNullable" xml:space="preserve">
    <value>Converting null literal or possible null value to non-nullable type.</value>
  </data>
  <data name="WRN_ConvertingNullableToNonNullable_Title" xml:space="preserve">
    <value>Converting null literal or possible null value to non-nullable type.</value>
  </data>
  <data name="WRN_NullReferenceAssignment" xml:space="preserve">
    <value>Possible null reference assignment.</value>
  </data>
  <data name="WRN_NullReferenceAssignment_Title" xml:space="preserve">
    <value>Possible null reference assignment.</value>
  </data>
  <data name="WRN_NullReferenceReceiver" xml:space="preserve">
    <value>Dereference of a possibly null reference.</value>
  </data>
  <data name="WRN_NullReferenceReceiver_Title" xml:space="preserve">
    <value>Dereference of a possibly null reference.</value>
  </data>
  <data name="WRN_NullReferenceReturn" xml:space="preserve">
    <value>Possible null reference return.</value>
  </data>
  <data name="WRN_NullReferenceReturn_Title" xml:space="preserve">
    <value>Possible null reference return.</value>
  </data>
  <data name="WRN_NullReferenceArgument" xml:space="preserve">
    <value>Possible null reference argument for parameter '{0}' in '{1}'.</value>
  </data>
  <data name="WRN_NullReferenceArgument_Title" xml:space="preserve">
    <value>Possible null reference argument.</value>
  </data>
  <data name="WRN_ThrowPossibleNull" xml:space="preserve">
    <value>Thrown value may be null.</value>
  </data>
  <data name="WRN_ThrowPossibleNull_Title" xml:space="preserve">
    <value>Thrown value may be null.</value>
  </data>
  <data name="WRN_UnboxPossibleNull" xml:space="preserve">
    <value>Unboxing a possibly null value.</value>
  </data>
  <data name="WRN_UnboxPossibleNull_Title" xml:space="preserve">
    <value>Unboxing a possibly null value.</value>
  </data>
  <data name="WRN_NullabilityMismatchInTypeOnOverride" xml:space="preserve">
    <value>Nullability of reference types in type doesn't match overridden member.</value>
  </data>
  <data name="WRN_NullabilityMismatchInTypeOnOverride_Title" xml:space="preserve">
    <value>Nullability of reference types in type doesn't match overridden member.</value>
  </data>
  <data name="WRN_NullabilityMismatchInReturnTypeOnOverride" xml:space="preserve">
    <value>Nullability of reference types in return type doesn't match overridden member.</value>
  </data>
  <data name="WRN_NullabilityMismatchInReturnTypeOnOverride_Title" xml:space="preserve">
    <value>Nullability of reference types in return type doesn't match overridden member.</value>
  </data>
  <data name="WRN_TopLevelNullabilityMismatchInReturnTypeOnOverride" xml:space="preserve">
    <value>Nullability of return type doesn't match overridden member (possibly because of nullability attributes).</value>
  </data>
  <data name="WRN_TopLevelNullabilityMismatchInReturnTypeOnOverride_Title" xml:space="preserve">
    <value>Nullability of return type doesn't match overridden member (possibly because of nullability attributes).</value>
  </data>
  <data name="WRN_NullabilityMismatchInParameterTypeOnOverride" xml:space="preserve">
    <value>Nullability of reference types in type of parameter '{0}' doesn't match overridden member.</value>
  </data>
  <data name="WRN_NullabilityMismatchInParameterTypeOnOverride_Title" xml:space="preserve">
    <value>Nullability of reference types in type of parameter doesn't match overridden member.</value>
  </data>
  <data name="WRN_TopLevelNullabilityMismatchInParameterTypeOnOverride" xml:space="preserve">
    <value>Nullability of type of parameter '{0}' doesn't match overridden member (possibly because of nullability attributes).</value>
  </data>
  <data name="WRN_TopLevelNullabilityMismatchInParameterTypeOnOverride_Title" xml:space="preserve">
    <value>Nullability of type of parameter doesn't match overridden member (possibly because of nullability attributes).</value>
  </data>
  <data name="WRN_NullabilityMismatchInParameterTypeOnPartial" xml:space="preserve">
    <value>Nullability of reference types in type of parameter '{0}' doesn't match partial method declaration.</value>
  </data>
  <data name="WRN_NullabilityMismatchInParameterTypeOnPartial_Title" xml:space="preserve">
    <value>Nullability of reference types in type of parameter doesn't match partial method declaration.</value>
  </data>
  <data name="WRN_NullabilityMismatchInReturnTypeOnPartial" xml:space="preserve">
    <value>Nullability of reference types in return type doesn't match partial method declaration.</value>
  </data>
  <data name="WRN_NullabilityMismatchInReturnTypeOnPartial_Title" xml:space="preserve">
    <value>Nullability of reference types in return type doesn't match partial method declaration.</value>
  </data>
  <data name="WRN_NullabilityMismatchInTypeOnImplicitImplementation" xml:space="preserve">
    <value>Nullability of reference types in type of '{0}' doesn't match implicitly implemented member '{1}'.</value>
  </data>
  <data name="WRN_NullabilityMismatchInTypeOnImplicitImplementation_Title" xml:space="preserve">
    <value>Nullability of reference types in type doesn't match implicitly implemented member.</value>
  </data>
  <data name="WRN_NullabilityMismatchInReturnTypeOnImplicitImplementation" xml:space="preserve">
    <value>Nullability of reference types in return type of '{0}' doesn't match implicitly implemented member '{1}'.</value>
  </data>
  <data name="WRN_NullabilityMismatchInReturnTypeOnImplicitImplementation_Title" xml:space="preserve">
    <value>Nullability of reference types in return type doesn't match implicitly implemented member.</value>
  </data>
  <data name="WRN_NullabilityMismatchInParameterTypeOnImplicitImplementation" xml:space="preserve">
    <value>Nullability of reference types in type of parameter '{0}' of '{1}' doesn't match implicitly implemented member '{2}'.</value>
  </data>
  <data name="WRN_NullabilityMismatchInParameterTypeOnImplicitImplementation_Title" xml:space="preserve">
    <value>Nullability of reference types in type of parameter doesn't match implicitly implemented member.</value>
  </data>
  <data name="WRN_TopLevelNullabilityMismatchInReturnTypeOnImplicitImplementation" xml:space="preserve">
    <value>Nullability of reference types in return type of '{0}' doesn't match implicitly implemented member '{1}' (possibly because of nullability attributes).</value>
  </data>
  <data name="WRN_TopLevelNullabilityMismatchInReturnTypeOnImplicitImplementation_Title" xml:space="preserve">
    <value>Nullability of reference types in return type doesn't match implicitly implemented member (possibly because of nullability attributes).</value>
  </data>
  <data name="WRN_TopLevelNullabilityMismatchInParameterTypeOnImplicitImplementation" xml:space="preserve">
    <value>Nullability of reference types in type of parameter '{0}' of '{1}' doesn't match implicitly implemented member '{2}' (possibly because of nullability attributes).</value>
  </data>
  <data name="WRN_TopLevelNullabilityMismatchInParameterTypeOnImplicitImplementation_Title" xml:space="preserve">
    <value>Nullability of reference types in type of parameter doesn't match implicitly implemented member (possibly because of nullability attributes).</value>
  </data>
  <data name="WRN_NullabilityMismatchInTypeOnExplicitImplementation" xml:space="preserve">
    <value>Nullability of reference types in type doesn't match implemented member '{0}'.</value>
  </data>
  <data name="WRN_NullabilityMismatchInTypeOnExplicitImplementation_Title" xml:space="preserve">
    <value>Nullability of reference types in type doesn't match implemented member.</value>
  </data>
  <data name="WRN_NullabilityMismatchInReturnTypeOnExplicitImplementation" xml:space="preserve">
    <value>Nullability of reference types in return type doesn't match implemented member '{0}'.</value>
  </data>
  <data name="WRN_NullabilityMismatchInReturnTypeOnExplicitImplementation_Title" xml:space="preserve">
    <value>Nullability of reference types in return type doesn't match implemented member.</value>
  </data>
  <data name="WRN_NullabilityMismatchInParameterTypeOnExplicitImplementation" xml:space="preserve">
    <value>Nullability of reference types in type of parameter '{0}' doesn't match implemented member '{1}'.</value>
  </data>
  <data name="WRN_NullabilityMismatchInParameterTypeOnExplicitImplementation_Title" xml:space="preserve">
    <value>Nullability of reference types in type of parameter doesn't match implemented member.</value>
  </data>
  <data name="WRN_TopLevelNullabilityMismatchInReturnTypeOnExplicitImplementation" xml:space="preserve">
    <value>Nullability of reference types in return type doesn't match implemented member '{0}' (possibly because of nullability attributes).</value>
  </data>
  <data name="WRN_TopLevelNullabilityMismatchInReturnTypeOnExplicitImplementation_Title" xml:space="preserve">
    <value>Nullability of reference types in return type doesn't match implemented member (possibly because of nullability attributes).</value>
  </data>
  <data name="WRN_TopLevelNullabilityMismatchInParameterTypeOnExplicitImplementation" xml:space="preserve">
    <value>Nullability of reference types in type of parameter '{0}' doesn't match implemented member '{1}' (possibly because of nullability attributes).</value>
  </data>
  <data name="WRN_TopLevelNullabilityMismatchInParameterTypeOnExplicitImplementation_Title" xml:space="preserve">
    <value>Nullability of reference types in type of parameter doesn't match implemented member (possibly because of nullability attributes).</value>
  </data>
  <data name="WRN_UninitializedNonNullableField" xml:space="preserve">
    <value>Non-nullable {0} '{1}' must contain a non-null value when exiting constructor. Consider declaring the {0} as nullable.</value>
  </data>
  <data name="WRN_UninitializedNonNullableField_Title" xml:space="preserve">
    <value>Non-nullable field must contain a non-null value when exiting constructor. Consider declaring as nullable.</value>
  </data>
  <data name="WRN_NullabilityMismatchInAssignment" xml:space="preserve">
    <value>Nullability of reference types in value of type '{0}' doesn't match target type '{1}'.</value>
  </data>
  <data name="WRN_NullabilityMismatchInAssignment_Title" xml:space="preserve">
    <value>Nullability of reference types in value doesn't match target type.</value>
  </data>
  <data name="WRN_ImplicitCopyInReadOnlyMember" xml:space="preserve">
    <value>Call to non-readonly member '{0}' from a 'readonly' member results in an implicit copy of '{1}'.</value>
  </data>
  <data name="WRN_ImplicitCopyInReadOnlyMember_Title" xml:space="preserve">
    <value>Call to non-readonly member from a 'readonly' member results in an implicit copy.</value>
  </data>
  <data name="ERR_StaticMemberCantBeReadOnly" xml:space="preserve">
    <value>Static member '{0}' cannot be marked 'readonly'.</value>
  </data>
  <data name="ERR_AutoSetterCantBeReadOnly" xml:space="preserve">
    <value>Auto-implemented 'set' accessor '{0}' cannot be marked 'readonly'.</value>
  </data>
  <data name="ERR_AutoPropertyWithSetterCantBeReadOnly" xml:space="preserve">
    <value>Auto-implemented property '{0}' cannot be marked 'readonly' because it has a 'set' accessor.</value>
  </data>
  <data name="ERR_InvalidPropertyReadOnlyMods" xml:space="preserve">
    <value>Cannot specify 'readonly' modifiers on both property or indexer '{0}' and its accessor. Remove one of them.</value>
  </data>
  <data name="ERR_DuplicatePropertyReadOnlyMods" xml:space="preserve">
    <value>Cannot specify 'readonly' modifiers on both accessors of property or indexer '{0}'. Instead, put a 'readonly' modifier on the property itself.</value>
  </data>
  <data name="ERR_FieldLikeEventCantBeReadOnly" xml:space="preserve">
    <value>Field-like event '{0}' cannot be 'readonly'.</value>
  </data>
  <data name="ERR_PartialMethodReadOnlyDifference" xml:space="preserve">
    <value>Both partial method declarations must be readonly or neither may be readonly</value>
  </data>
  <data name="ERR_ReadOnlyModMissingAccessor" xml:space="preserve">
    <value>'{0}': 'readonly' can only be used on accessors if the property or indexer has both a get and a set accessor</value>
  </data>
  <data name="WRN_NullabilityMismatchInArgument" xml:space="preserve">
    <value>Argument of type '{0}' cannot be used for parameter '{2}' of type '{1}' in '{3}' due to differences in the nullability of reference types.</value>
  </data>
  <data name="WRN_NullabilityMismatchInArgument_Title" xml:space="preserve">
    <value>Argument cannot be used for parameter due to differences in the nullability of reference types.</value>
  </data>
  <data name="WRN_NullabilityMismatchInArgumentForOutput" xml:space="preserve">
    <value>Argument of type '{0}' cannot be used as an output of type '{1}' for parameter '{2}' in '{3}' due to differences in the nullability of reference types.</value>
  </data>
  <data name="WRN_NullabilityMismatchInArgumentForOutput_Title" xml:space="preserve">
    <value>Argument cannot be used as an output for parameter due to differences in the nullability of reference types.</value>
  </data>
  <data name="WRN_DisallowNullAttributeForbidsMaybeNullAssignment" xml:space="preserve">
    <value>A possible null value may not be used for a type marked with [NotNull] or [DisallowNull]</value>
  </data>
  <data name="WRN_DisallowNullAttributeForbidsMaybeNullAssignment_Title" xml:space="preserve">
    <value>A possible null value may not be used for a type marked with [NotNull] or [DisallowNull]</value>
  </data>
  <data name="WRN_ParameterConditionallyDisallowsNull" xml:space="preserve">
    <value>Parameter '{0}' must have a non-null value when exiting with '{1}'.</value>
  </data>
  <data name="WRN_ParameterConditionallyDisallowsNull_Title" xml:space="preserve">
    <value>Parameter must have a non-null value when exiting in some condition.</value>
  </data>
  <data name="WRN_ParameterDisallowsNull" xml:space="preserve">
    <value>Parameter '{0}' must have a non-null value when exiting.</value>
  </data>
  <data name="WRN_ParameterDisallowsNull_Title" xml:space="preserve">
    <value>Parameter must have a non-null value when exiting.</value>
  </data>
  <data name="WRN_MemberNotNull" xml:space="preserve">
    <value>Member '{0}' must have a non-null value when exiting.</value>
  </data>
  <data name="WRN_MemberNotNull_Title" xml:space="preserve">
    <value>Member must have a non-null value when exiting.</value>
  </data>
  <data name="WRN_MemberNotNullBadMember" xml:space="preserve">
    <value>Member '{0}' cannot be used in this attribute.</value>
  </data>
  <data name="WRN_MemberNotNullBadMember_Title" xml:space="preserve">
    <value>Member cannot be used in this attribute.</value>
  </data>
  <data name="WRN_MemberNotNullWhen" xml:space="preserve">
    <value>Member '{0}' must have a non-null value when exiting with '{1}'.</value>
  </data>
  <data name="WRN_MemberNotNullWhen_Title" xml:space="preserve">
    <value>Member must have a non-null value when exiting in some condition.</value>
  </data>
  <data name="WRN_ShouldNotReturn" xml:space="preserve">
    <value>A method marked [DoesNotReturn] should not return.</value>
  </data>
  <data name="WRN_ShouldNotReturn_Title" xml:space="preserve">
    <value>A method marked [DoesNotReturn] should not return.</value>
  </data>
  <data name="WRN_DoesNotReturnMismatch" xml:space="preserve">
    <value>Method '{0}' lacks `[DoesNotReturn]` annotation to match implemented or overridden member.</value>
  </data>
  <data name="WRN_DoesNotReturnMismatch_Title" xml:space="preserve">
    <value>Method lacks `[DoesNotReturn]` annotation to match implemented or overridden member.</value>
  </data>
  <data name="WRN_NullabilityMismatchInReturnTypeOfTargetDelegate" xml:space="preserve">
    <value>Nullability of reference types in return type of '{0}' doesn't match the target delegate '{1}' (possibly because of nullability attributes).</value>
  </data>
  <data name="WRN_NullabilityMismatchInReturnTypeOfTargetDelegate_Title" xml:space="preserve">
    <value>Nullability of reference types in return type doesn't match the target delegate (possibly because of nullability attributes).</value>
  </data>
  <data name="WRN_NullabilityMismatchInParameterTypeOfTargetDelegate" xml:space="preserve">
    <value>Nullability of reference types in type of parameter '{0}' of '{1}' doesn't match the target delegate '{2}' (possibly because of nullability attributes).</value>
  </data>
  <data name="WRN_NullabilityMismatchInParameterTypeOfTargetDelegate_Title" xml:space="preserve">
    <value>Nullability of reference types in type of parameter doesn't match the target delegate (possibly because of nullability attributes).</value>
  </data>
  <data name="WRN_NullAsNonNullable" xml:space="preserve">
    <value>Cannot convert null literal to non-nullable reference type.</value>
  </data>
  <data name="WRN_NullAsNonNullable_Title" xml:space="preserve">
    <value>Cannot convert null literal to non-nullable reference type.</value>
  </data>
  <data name="ERR_AnnotationDisallowedInObjectCreation" xml:space="preserve">
    <value>Cannot use a nullable reference type in object creation.</value>
  </data>
  <data name="WRN_NullableValueTypeMayBeNull" xml:space="preserve">
    <value>Nullable value type may be null.</value>
  </data>
  <data name="WRN_NullableValueTypeMayBeNull_Title" xml:space="preserve">
    <value>Nullable value type may be null.</value>
  </data>
  <data name="WRN_NullabilityMismatchInTypeParameterConstraint" xml:space="preserve">
    <value>The type '{3}' cannot be used as type parameter '{2}' in the generic type or method '{0}'. Nullability of type argument '{3}' doesn't match constraint type '{1}'.</value>
  </data>
  <data name="WRN_NullabilityMismatchInTypeParameterConstraint_Title" xml:space="preserve">
    <value>The type cannot be used as type parameter in the generic type or method. Nullability of type argument doesn't match constraint type.</value>
  </data>
  <data name="WRN_MissingNonNullTypesContextForAnnotation" xml:space="preserve">
    <value>The annotation for nullable reference types should only be used in code within a '#nullable' annotations context.</value>
  </data>
  <data name="WRN_MissingNonNullTypesContextForAnnotation_Title" xml:space="preserve">
    <value>The annotation for nullable reference types should only be used in code within a '#nullable' annotations context.</value>
  </data>
  <data name="ERR_ExplicitNullableAttribute" xml:space="preserve">
    <value>Explicit application of 'System.Runtime.CompilerServices.NullableAttribute' is not allowed.</value>
  </data>
  <data name="ERR_NullableUnconstrainedTypeParameter" xml:space="preserve">
    <value>A nullable type parameter must be known to be a value type or non-nullable reference type unless language version '{0}' or greater is used. Consider changing the language version or adding a 'class', 'struct', or type constraint.</value>
  </data>
  <data name="ERR_NullableOptionNotAvailable" xml:space="preserve">
    <value>Invalid '{0}' value: '{1}' for C# {2}. Please use language version '{3}' or greater.</value>
  </data>
  <data name="ERR_NonTaskMainCantBeAsync" xml:space="preserve">
    <value>A void or int returning entry point cannot be async</value>
  </data>
  <data name="ERR_PatternWrongGenericTypeInVersion" xml:space="preserve">
    <value>An expression of type '{0}' cannot be handled by a pattern of type '{1}' in C# {2}. Please use language version {3} or greater.</value>
  </data>
  <data name="WRN_UnreferencedLocalFunction" xml:space="preserve">
    <value>The local function '{0}' is declared but never used</value>
  </data>
  <data name="WRN_UnreferencedLocalFunction_Title" xml:space="preserve">
    <value>Local function is declared but never used</value>
  </data>
  <data name="ERR_LocalFunctionMissingBody" xml:space="preserve">
    <value>Local function '{0}' must declare a body because it is not marked 'static extern'.</value>
  </data>
  <data name="ERR_InvalidDebugInfo" xml:space="preserve">
    <value>Unable to read debug information of method '{0}' (token 0x{1:X8}) from assembly '{2}'</value>
  </data>
  <data name="IConversionExpressionIsNotCSharpConversion" xml:space="preserve">
    <value>{0} is not a valid C# conversion expression</value>
  </data>
  <data name="ERR_DynamicLocalFunctionTypeParameter" xml:space="preserve">
    <value>Cannot pass argument with dynamic type to generic local function '{0}' with inferred type arguments.</value>
  </data>
  <data name="IDS_FeatureLeadingDigitSeparator" xml:space="preserve">
    <value>leading digit separator</value>
  </data>
  <data name="ERR_ExplicitReservedAttr" xml:space="preserve">
    <value>Do not use '{0}'. This is reserved for compiler usage.</value>
  </data>
  <data name="ERR_TypeReserved" xml:space="preserve">
    <value>The type name '{0}' is reserved to be used by the compiler.</value>
  </data>
  <data name="ERR_InExtensionMustBeValueType" xml:space="preserve">
    <value>The first parameter of the 'in' extension method '{0}' must be a concrete (non-generic) value type.</value>
  </data>
  <data name="ERR_FieldsInRoStruct" xml:space="preserve">
    <value>Instance fields of readonly structs must be readonly.</value>
  </data>
  <data name="ERR_AutoPropsInRoStruct" xml:space="preserve">
    <value>Auto-implemented instance properties in readonly structs must be readonly.</value>
  </data>
  <data name="ERR_FieldlikeEventsInRoStruct" xml:space="preserve">
    <value>Field-like events are not allowed in readonly structs.</value>
  </data>
  <data name="IDS_FeatureRefExtensionMethods" xml:space="preserve">
    <value>ref extension methods</value>
  </data>
  <data name="ERR_StackAllocConversionNotPossible" xml:space="preserve">
    <value>Conversion of a stackalloc expression of type '{0}' to type '{1}' is not possible.</value>
  </data>
  <data name="ERR_RefExtensionMustBeValueTypeOrConstrainedToOne" xml:space="preserve">
    <value>The first parameter of a 'ref' extension method '{0}' must be a value type or a generic type constrained to struct.</value>
  </data>
  <data name="ERR_OutAttrOnInParam" xml:space="preserve">
    <value>An in parameter cannot have the Out attribute.</value>
  </data>
  <data name="ICompoundAssignmentOperationIsNotCSharpCompoundAssignment" xml:space="preserve">
    <value>{0} is not a valid C# compound assignment operation</value>
  </data>
  <data name="WRN_FilterIsConstantFalse" xml:space="preserve">
    <value>Filter expression is a constant 'false', consider removing the catch clause</value>
  </data>
  <data name="WRN_FilterIsConstantFalse_Title" xml:space="preserve">
    <value>Filter expression is a constant 'false'</value>
  </data>
  <data name="WRN_FilterIsConstantFalseRedundantTryCatch" xml:space="preserve">
    <value>Filter expression is a constant 'false', consider removing the try-catch block</value>
  </data>
  <data name="WRN_FilterIsConstantFalseRedundantTryCatch_Title" xml:space="preserve">
    <value>Filter expression is a constant 'false'. </value>
  </data>
  <data name="ERR_ConditionalInInterpolation" xml:space="preserve">
    <value>A conditional expression cannot be used directly in a string interpolation because the ':' ends the interpolation. Parenthesize the conditional expression.</value>
  </data>
  <data name="ERR_InDynamicMethodArg" xml:space="preserve">
    <value>Arguments with 'in' modifier cannot be used in dynamically dispatched expressions.</value>
  </data>
  <data name="ERR_TupleSizesMismatchForBinOps" xml:space="preserve">
    <value>Tuple types used as operands of an == or != operator must have matching cardinalities. But this operator has tuple types of cardinality {0} on the left and {1} on the right.</value>
  </data>
  <data name="ERR_RefLocalOrParamExpected" xml:space="preserve">
    <value>The left-hand side of a ref assignment must be a ref local or parameter.</value>
  </data>
  <data name="ERR_RefAssignNarrower" xml:space="preserve">
    <value>Cannot ref-assign '{1}' to '{0}' because '{1}' has a narrower escape scope than '{0}'.</value>
  </data>
  <data name="IDS_FeatureEnumGenericTypeConstraint" xml:space="preserve">
    <value>enum generic type constraints</value>
  </data>
  <data name="IDS_FeatureDelegateGenericTypeConstraint" xml:space="preserve">
    <value>delegate generic type constraints</value>
  </data>
  <data name="IDS_FeatureUnmanagedGenericTypeConstraint" xml:space="preserve">
    <value>unmanaged generic type constraints</value>
  </data>
  <data name="ERR_NewBoundWithUnmanaged" xml:space="preserve">
    <value>The 'new()' constraint cannot be used with the 'unmanaged' constraint</value>
  </data>
  <data name="ERR_UnmanagedConstraintNotSatisfied" xml:space="preserve">
    <value>The type '{2}' must be a non-nullable value type, along with all fields at any level of nesting, in order to use it as parameter '{1}' in the generic type or method '{0}'</value>
  </data>
  <data name="ERR_ConWithUnmanagedCon" xml:space="preserve">
    <value>Type parameter '{1}' has the 'unmanaged' constraint so '{1}' cannot be used as a constraint for '{0}'</value>
  </data>
  <data name="IDS_FeatureStackAllocInitializer" xml:space="preserve">
    <value>stackalloc initializer</value>
  </data>
  <data name="ERR_InvalidStackAllocArray" xml:space="preserve">
    <value>"Invalid rank specifier: expected ']'</value>
  </data>
  <data name="IDS_FeatureExpressionVariablesInQueriesAndInitializers" xml:space="preserve">
    <value>declaration of expression variables in member initializers and queries</value>
  </data>
  <data name="ERR_MissingPattern" xml:space="preserve">
    <value>Pattern missing</value>
  </data>
  <data name="IDS_FeatureRecursivePatterns" xml:space="preserve">
    <value>recursive patterns</value>
  </data>
  <data name="IDS_FeatureNullPointerConstantPattern" xml:space="preserve">
    <value>null pointer constant pattern</value>
  </data>
  <data name="IDS_FeatureDefaultTypeParameterConstraint" xml:space="preserve">
    <value>default type parameter constraints</value>
  </data>
  <data name="ERR_WrongNumberOfSubpatterns" xml:space="preserve">
    <value>Matching the tuple type '{0}' requires '{1}' subpatterns, but '{2}' subpatterns are present.</value>
  </data>
  <data name="ERR_PropertyPatternNameMissing" xml:space="preserve">
    <value>A property subpattern requires a reference to the property or field to be matched, e.g. '{{ Name: {0} }}'</value>
  </data>
  <data name="ERR_DefaultPattern" xml:space="preserve">
    <value>A default literal 'default' is not valid as a pattern. Use another literal (e.g. '0' or 'null') as appropriate. To match everything, use a discard pattern '_'.</value>
  </data>
  <data name="ERR_SwitchExpressionNoBestType" xml:space="preserve">
    <value>No best type was found for the switch expression.</value>
  </data>
  <data name="ERR_DefaultLiteralNoTargetType" xml:space="preserve">
    <value>There is no target type for the default literal.</value>
  </data>
  <data name="ERR_SingleElementPositionalPatternRequiresDisambiguation" xml:space="preserve">
    <value>A single-element deconstruct pattern requires some other syntax for disambiguation. It is recommended to add a discard designator '_' after the close paren ')'.</value>
  </data>
  <data name="ERR_VarMayNotBindToType" xml:space="preserve">
    <value>The syntax 'var' for a pattern is not permitted to refer to a type, but '{0}' is in scope here.</value>
  </data>
  <data name="WRN_SwitchExpressionNotExhaustive" xml:space="preserve">
    <value>The switch expression does not handle all possible values of its input type (it is not exhaustive). For example, the pattern '{0}' is not covered.</value>
  </data>
  <data name="WRN_SwitchExpressionNotExhaustive_Title" xml:space="preserve">
    <value>The switch expression does not handle all possible values of its input type (it is not exhaustive).</value>
  </data>
  <data name="WRN_SwitchExpressionNotExhaustiveWithWhen" xml:space="preserve">
    <value>The switch expression does not handle all possible values of its input type (it is not exhaustive). For example, the pattern '{0}' is not covered. However, a pattern with a 'when' clause might successfully match this value.</value>
  </data>
  <data name="WRN_SwitchExpressionNotExhaustiveWithWhen_Title" xml:space="preserve">
    <value>The switch expression does not handle all possible values of its input type (it is not exhaustive).</value>
  </data>
  <data name="WRN_CaseConstantNamedUnderscore" xml:space="preserve">
    <value>The name '_' refers to the constant, not the discard pattern. Use 'var _' to discard the value, or '@_' to refer to a constant by that name.</value>
  </data>
  <data name="WRN_CaseConstantNamedUnderscore_Title" xml:space="preserve">
    <value>Do not use '_' for a case constant.</value>
  </data>
  <data name="WRN_IsTypeNamedUnderscore" xml:space="preserve">
    <value>The name '_' refers to the type '{0}', not the discard pattern. Use '@_' for the type, or 'var _' to discard.</value>
  </data>
  <data name="WRN_IsTypeNamedUnderscore_Title" xml:space="preserve">
    <value>Do not use '_' to refer to the type in an is-type expression.</value>
  </data>
  <data name="ERR_ExpressionTreeContainsSwitchExpression" xml:space="preserve">
    <value>An expression tree may not contain a switch expression.</value>
  </data>
  <data name="ERR_InvalidObjectCreation" xml:space="preserve">
    <value>Invalid object creation</value>
  </data>
  <data name="IDS_FeatureIndexingMovableFixedBuffers" xml:space="preserve">
    <value>indexing movable fixed buffers</value>
  </data>
  <data name="ERR_CantUseInOrOutInArglist" xml:space="preserve">
    <value>__arglist cannot have an argument passed by 'in' or 'out'</value>
  </data>
  <data name="SyntaxTreeNotFound" xml:space="preserve">
    <value>SyntaxTree is not part of the compilation</value>
  </data>
  <data name="ERR_OutVariableCannotBeByRef" xml:space="preserve">
    <value>An out variable cannot be declared as a ref local</value>
  </data>
  <data name="ERR_MultipleAnalyzerConfigsInSameDir" xml:space="preserve">
    <value>Multiple analyzer config files cannot be in the same directory ('{0}').</value>
  </data>
  <data name="IDS_FeatureCoalesceAssignmentExpression" xml:space="preserve">
    <value>coalescing assignment</value>
  </data>
  <data name="CannotCreateConstructedFromConstructed" xml:space="preserve">
    <value>Cannot create constructed generic type from another constructed generic type.</value>
  </data>
  <data name="CannotCreateConstructedFromNongeneric" xml:space="preserve">
    <value>Cannot create constructed generic type from non-generic type.</value>
  </data>
  <data name="IDS_FeatureUnconstrainedTypeParameterInNullCoalescingOperator" xml:space="preserve">
    <value>unconstrained type parameters in null coalescing operator</value>
  </data>
  <data name="WRN_NullabilityMismatchInConstraintsOnImplicitImplementation" xml:space="preserve">
    <value>Nullability in constraints for type parameter '{0}' of method '{1}' doesn't match the constraints for type parameter '{2}' of interface method '{3}'. Consider using an explicit interface implementation instead.</value>
  </data>
  <data name="WRN_NullabilityMismatchInConstraintsOnImplicitImplementation_Title" xml:space="preserve">
    <value>Nullability in constraints for type parameter doesn't match the constraints for type parameter in implicitly implemented interface method'.</value>
  </data>
  <data name="WRN_NullabilityMismatchInTypeParameterReferenceTypeConstraint" xml:space="preserve">
    <value>The type '{2}' cannot be used as type parameter '{1}' in the generic type or method '{0}'. Nullability of type argument '{2}' doesn't match 'class' constraint.</value>
  </data>
  <data name="WRN_NullabilityMismatchInTypeParameterReferenceTypeConstraint_Title" xml:space="preserve">
    <value>The type cannot be used as type parameter in the generic type or method. Nullability of type argument doesn't match 'class' constraint.</value>
  </data>
  <data name="ERR_TripleDotNotAllowed" xml:space="preserve">
    <value>Unexpected character sequence '...'</value>
  </data>
  <data name="IDS_FeatureIndexOperator" xml:space="preserve">
    <value>index operator</value>
  </data>
  <data name="IDS_FeatureRangeOperator" xml:space="preserve">
    <value>range operator</value>
  </data>
  <data name="IDS_FeatureStaticLocalFunctions" xml:space="preserve">
    <value>static local functions</value>
  </data>
  <data name="IDS_FeatureNameShadowingInNestedFunctions" xml:space="preserve">
    <value>name shadowing in nested functions</value>
  </data>
  <data name="IDS_FeatureLambdaDiscardParameters" xml:space="preserve">
    <value>lambda discard parameters</value>
  </data>
  <data name="IDS_FeatureMemberNotNull" xml:space="preserve">
    <value>MemberNotNull attribute</value>
  </data>
  <data name="IDS_FeatureNativeInt" xml:space="preserve">
    <value>native-sized integers</value>
  </data>
  <data name="ERR_BadDynamicAwaitForEach" xml:space="preserve">
    <value>Cannot use a collection of dynamic type in an asynchronous foreach</value>
  </data>
  <data name="ERR_NullableDirectiveQualifierExpected" xml:space="preserve">
    <value>Expected 'enable', 'disable', or 'restore'</value>
  </data>
  <data name="ERR_NullableDirectiveTargetExpected" xml:space="preserve">
    <value>Expected 'warnings', 'annotations', or end of directive</value>
  </data>
  <data name="WRN_MissingNonNullTypesContextForAnnotationInGeneratedCode" xml:space="preserve">
    <value>The annotation for nullable reference types should only be used in code within a '#nullable' annotations context. Auto-generated code requires an explicit '#nullable' directive in source.</value>
  </data>
  <data name="WRN_MissingNonNullTypesContextForAnnotationInGeneratedCode_Title" xml:space="preserve">
    <value>The annotation for nullable reference types should only be used in code within a '#nullable' annotations context. Auto-generated code requires an explicit '#nullable' directive in source.</value>
  </data>
  <data name="WRN_NullReferenceInitializer" xml:space="preserve">
    <value>Object or collection initializer implicitly dereferences possibly null member '{0}'.</value>
  </data>
  <data name="WRN_NullReferenceInitializer_Title" xml:space="preserve">
    <value>Object or collection initializer implicitly dereferences possibly null member.</value>
  </data>
  <data name="ERR_ExpressionTreeCantContainRefStruct" xml:space="preserve">
    <value>Expression tree cannot contain value of ref struct or restricted type '{0}'.</value>
  </data>
  <data name="ERR_ElseCannotStartStatement" xml:space="preserve">
    <value>'else' cannot start a statement.</value>
  </data>
  <data name="ERR_ExpressionTreeCantContainNullCoalescingAssignment" xml:space="preserve">
    <value>An expression tree may not contain a null coalescing assignment</value>
  </data>
  <data name="ERR_BadNullableContextOption" xml:space="preserve">
    <value>Invalid option '{0}' for /nullable; must be 'disable', 'enable', 'warnings' or 'annotations'</value>
  </data>
  <data name="ERR_SwitchGoverningExpressionRequiresParens" xml:space="preserve">
    <value>Parentheses are required around the switch governing expression.</value>
  </data>
  <data name="ERR_TupleElementNameMismatch" xml:space="preserve">
    <value>The name '{0}' does not identify tuple element '{1}'.</value>
  </data>
  <data name="ERR_DeconstructParameterNameMismatch" xml:space="preserve">
    <value>The name '{0}' does not match the corresponding 'Deconstruct' parameter '{1}'.</value>
  </data>
  <data name="ERR_IsPatternImpossible" xml:space="preserve">
    <value>An expression of type '{0}' can never match the provided pattern.</value>
  </data>
  <data name="WRN_IsPatternAlways" xml:space="preserve">
    <value>An expression of type '{0}' always matches the provided pattern.</value>
  </data>
  <data name="WRN_IsPatternAlways_Title" xml:space="preserve">
    <value>The input always matches the provided pattern.</value>
  </data>
  <data name="WRN_GivenExpressionNeverMatchesPattern" xml:space="preserve">
    <value>The given expression never matches the provided pattern.</value>
  </data>
  <data name="WRN_GivenExpressionNeverMatchesPattern_Title" xml:space="preserve">
    <value>The given expression never matches the provided pattern.</value>
  </data>
  <data name="WRN_GivenExpressionAlwaysMatchesConstant" xml:space="preserve">
    <value>The given expression always matches the provided constant.</value>
  </data>
  <data name="WRN_GivenExpressionAlwaysMatchesConstant_Title" xml:space="preserve">
    <value>The given expression always matches the provided constant.</value>
  </data>
  <data name="WRN_GivenExpressionAlwaysMatchesPattern" xml:space="preserve">
    <value>The given expression always matches the provided pattern.</value>
  </data>
  <data name="WRN_GivenExpressionAlwaysMatchesPattern_Title" xml:space="preserve">
    <value>The given expression always matches the provided pattern.</value>
  </data>
  <data name="ERR_FeatureNotAvailableInVersion8_0" xml:space="preserve">
    <value>Feature '{0}' is not available in C# 8.0. Please use language version {1} or greater.</value>
  </data>
  <data name="ERR_PointerTypeInPatternMatching" xml:space="preserve">
    <value>Pattern-matching is not permitted for pointer types.</value>
  </data>
  <data name="ERR_ArgumentNameInITuplePattern" xml:space="preserve">
    <value>Element names are not permitted when pattern-matching via 'System.Runtime.CompilerServices.ITuple'.</value>
  </data>
  <data name="ERR_DiscardPatternInSwitchStatement" xml:space="preserve">
    <value>The discard pattern is not permitted as a case label in a switch statement. Use 'case var _:' for a discard pattern, or 'case @_:' for a constant named '_'.</value>
  </data>
  <data name="WRN_NullabilityMismatchInExplicitlyImplementedInterface" xml:space="preserve">
    <value>Nullability of reference types in explicit interface specifier doesn't match interface implemented by the type.</value>
  </data>
  <data name="WRN_NullabilityMismatchInExplicitlyImplementedInterface_Title" xml:space="preserve">
    <value>Nullability of reference types in explicit interface specifier doesn't match interface implemented by the type.</value>
  </data>
  <data name="WRN_NullabilityMismatchInInterfaceImplementedByBase" xml:space="preserve">
    <value>'{0}' does not implement interface member '{1}'. Nullability of reference types in interface implemented by the base type doesn't match.</value>
  </data>
  <data name="WRN_NullabilityMismatchInInterfaceImplementedByBase_Title" xml:space="preserve">
    <value>Type does not implement interface member. Nullability of reference types in interface implemented by the base type doesn't match.</value>
  </data>
  <data name="WRN_DuplicateInterfaceWithNullabilityMismatchInBaseList" xml:space="preserve">
    <value>'{0}' is already listed in the interface list on type '{1}' with different nullability of reference types.</value>
  </data>
  <data name="WRN_DuplicateInterfaceWithNullabilityMismatchInBaseList_Title" xml:space="preserve">
    <value>Interface is already listed in the interface list with different nullability of reference types.</value>
  </data>
  <data name="ERR_DuplicateExplicitImpl" xml:space="preserve">
    <value>'{0}' is explicitly implemented more than once.</value>
  </data>
  <data name="ERR_UsingVarInSwitchCase" xml:space="preserve">
    <value>A using variable cannot be used directly within a switch section (consider using braces). </value>
  </data>
  <data name="ERR_GoToForwardJumpOverUsingVar" xml:space="preserve">
    <value>A goto cannot jump to a location after a using declaration.</value>
  </data>
  <data name="ERR_GoToBackwardJumpOverUsingVar" xml:space="preserve">
    <value>A goto cannot jump to a location before a using declaration within the same block.</value>
  </data>
  <data name="IDS_FeatureUsingDeclarations" xml:space="preserve">
    <value>using declarations</value>
  </data>
  <data name="ERR_FeatureInPreview" xml:space="preserve">
    <value>The feature '{0}' is currently in Preview and *unsupported*. To use Preview features, use the 'preview' language version.</value>
  </data>
  <data name="IDS_DefaultInterfaceImplementation" xml:space="preserve">
    <value>default interface implementation</value>
  </data>
  <data name="ERR_RuntimeDoesNotSupportDefaultInterfaceImplementation" xml:space="preserve">
    <value>Target runtime doesn't support default interface implementation.</value>
  </data>
  <data name="ERR_RuntimeDoesNotSupportDefaultInterfaceImplementationForMember" xml:space="preserve">
    <value>'{0}' cannot implement interface member '{1}' in type '{2}' because the target runtime doesn't support default interface implementation.</value>
  </data>
  <data name="ERR_DefaultInterfaceImplementationModifier" xml:space="preserve">
    <value>The modifier '{0}' is not valid for this item in C# {1}. Please use language version '{2}' or greater.</value>
  </data>
  <data name="ERR_ImplicitImplementationOfNonPublicInterfaceMember" xml:space="preserve">
    <value>'{0}' does not implement interface member '{1}'. '{2}' cannot implicitly implement a non-public member.</value>
  </data>
  <data name="ERR_MostSpecificImplementationIsNotFound" xml:space="preserve">
    <value>Interface member '{0}' does not have a most specific implementation. Neither '{1}', nor '{2}' are most specific.</value>
  </data>
  <data name="ERR_LanguageVersionDoesNotSupportDefaultInterfaceImplementationForMember" xml:space="preserve">
    <value>'{0}' cannot implement interface member '{1}' in type '{2}' because feature '{3}' is not available in C# {4}. Please use language version '{5}' or greater.</value>
  </data>
  <data name="ERR_RuntimeDoesNotSupportProtectedAccessForInterfaceMember" xml:space="preserve">
    <value>Target runtime doesn't support 'protected', 'protected internal', or 'private protected' accessibility for a member of an interface.</value>
  </data>
  <data name="ERR_DefaultInterfaceImplementationInNoPIAType" xml:space="preserve">
    <value>Type '{0}' cannot be embedded because it has a non-abstract member. Consider setting the 'Embed Interop Types' property to false.</value>
  </data>
  <data name="WRN_SwitchExpressionNotExhaustiveForNull" xml:space="preserve">
    <value>The switch expression does not handle some null inputs (it is not exhaustive). For example, the pattern '{0}' is not covered.</value>
  </data>
  <data name="WRN_SwitchExpressionNotExhaustiveForNull_Title" xml:space="preserve">
    <value>The switch expression does not handle some null inputs.</value>
  </data>
  <data name="WRN_SwitchExpressionNotExhaustiveForNullWithWhen" xml:space="preserve">
    <value>The switch expression does not handle some null inputs (it is not exhaustive). For example, the pattern '{0}' is not covered. However, a pattern with a 'when' clause might successfully match this value.</value>
  </data>
  <data name="WRN_SwitchExpressionNotExhaustiveForNullWithWhen_Title" xml:space="preserve">
    <value>The switch expression does not handle some null inputs.</value>
  </data>
  <data name="ERR_AttributeNotOnEventAccessor" xml:space="preserve">
    <value>Attribute '{0}' is not valid on event accessors. It is only valid on '{1}' declarations.</value>
  </data>
  <data name="IDS_FeatureObsoleteOnPropertyAccessor" xml:space="preserve">
    <value>obsolete on property accessor</value>
  </data>
  <data name="WRN_UnconsumedEnumeratorCancellationAttributeUsage" xml:space="preserve">
    <value>The EnumeratorCancellationAttribute applied to parameter '{0}' will have no effect. The attribute is only effective on a parameter of type CancellationToken in an async-iterator method returning IAsyncEnumerable</value>
  </data>
  <data name="WRN_UnconsumedEnumeratorCancellationAttributeUsage_Title" xml:space="preserve">
    <value>The EnumeratorCancellationAttribute will have no effect. The attribute is only effective on a parameter of type CancellationToken in an async-iterator method returning IAsyncEnumerable</value>
  </data>
  <data name="WRN_UndecoratedCancellationTokenParameter" xml:space="preserve">
    <value>Async-iterator '{0}' has one or more parameters of type 'CancellationToken' but none of them is decorated with the 'EnumeratorCancellation' attribute, so the cancellation token parameter from the generated 'IAsyncEnumerable&lt;&gt;.GetAsyncEnumerator' will be unconsumed</value>
  </data>
  <data name="WRN_UndecoratedCancellationTokenParameter_Title" xml:space="preserve">
    <value>Async-iterator member has one or more parameters of type 'CancellationToken' but none of them is decorated with the 'EnumeratorCancellation' attribute, so the cancellation token parameter from the generated 'IAsyncEnumerable&lt;&gt;.GetAsyncEnumerator' will be unconsumed</value>
  </data>
  <data name="ERR_MultipleEnumeratorCancellationAttributes" xml:space="preserve">
    <value>The attribute [EnumeratorCancellation] cannot be used on multiple parameters</value>
  </data>
  <data name="ERR_OverrideRefConstraintNotSatisfied" xml:space="preserve">
    <value>Method '{0}' specifies a 'class' constraint for type parameter '{1}', but corresponding type parameter '{2}' of overridden or explicitly implemented method '{3}' is not a reference type.</value>
  </data>
  <data name="ERR_OverrideValConstraintNotSatisfied" xml:space="preserve">
    <value>Method '{0}' specifies a 'struct' constraint for type parameter '{1}', but corresponding type parameter '{2}' of overridden or explicitly implemented method '{3}' is not a non-nullable value type.</value>
  </data>
  <data name="ERR_OverrideDefaultConstraintNotSatisfied" xml:space="preserve">
    <value>Method '{0}' specifies a 'default' constraint for type parameter '{1}', but corresponding type parameter '{2}' of overridden or explicitly implemented method '{3}' is constrained to a reference type or a value type.</value>
  </data>
  <data name="ERR_DefaultConstraintOverrideOnly" xml:space="preserve">
    <value>The 'default' constraint is valid on override and explicit interface implementation methods only.</value>
  </data>
  <data name="IDS_OverrideWithConstraints" xml:space="preserve">
    <value>constraints for override and explicit interface implementation methods</value>
  </data>
  <data name="WRN_NullabilityMismatchInConstraintsOnPartialImplementation" xml:space="preserve">
    <value>Partial method declarations of '{0}' have inconsistent nullability in constraints for type parameter '{1}'</value>
  </data>
  <data name="WRN_NullabilityMismatchInConstraintsOnPartialImplementation_Title" xml:space="preserve">
    <value>Partial method declarations have inconsistent nullability in constraints for type parameter</value>
  </data>
  <data name="IDS_FeatureNestedStackalloc" xml:space="preserve">
    <value>stackalloc in nested expressions</value>
  </data>
  <data name="WRN_NullabilityMismatchInTypeParameterNotNullConstraint" xml:space="preserve">
    <value>The type '{2}' cannot be used as type parameter '{1}' in the generic type or method '{0}'. Nullability of type argument '{2}' doesn't match 'notnull' constraint.</value>
  </data>
  <data name="WRN_NullabilityMismatchInTypeParameterNotNullConstraint_Title" xml:space="preserve">
    <value>The type cannot be used as type parameter in the generic type or method. Nullability of type argument doesn't match 'notnull' constraint.</value>
  </data>
  <data name="IDS_FeatureNotNullGenericTypeConstraint" xml:space="preserve">
    <value>notnull generic type constraint</value>
  </data>
  <data name="ERR_DuplicateNullSuppression" xml:space="preserve">
    <value>Duplicate null suppression operator ('!')</value>
  </data>
  <data name="ERR_ReAbstractionInNoPIAType" xml:space="preserve">
    <value>Type '{0}' cannot be embedded because it has a re-abstraction of a member from base interface. Consider setting the 'Embed Interop Types' property to false.</value>
  </data>
  <data name="ERR_BadSwitchValue" xml:space="preserve">
    <value>Command-line syntax error: '{0}' is not a valid value for the '{1}' option. The value must be of the form '{2}'.</value>
  </data>
  <data name="IDS_FeatureFunctionPointers" xml:space="preserve">
    <value>function pointers</value>
  </data>
  <data name="IDS_AddressOfMethodGroup" xml:space="preserve">
    <value>&amp;method group</value>
  </data>
  <data name="ERR_InvalidFunctionPointerCallingConvention" xml:space="preserve">
    <value>'{0}' is not a valid calling convention specifier for a function pointer.</value>
  </data>
  <data name="ERR_TypeNotFound" xml:space="preserve">
    <value>Type '{0}' is not defined.</value>
  </data>
  <data name="ERR_TypeMustBePublic" xml:space="preserve">
    <value>Type '{0}' must be public to be used as a calling convention.</value>
  </data>
  <data name="WRN_SyncAndAsyncEntryPoints" xml:space="preserve">
    <value>Method '{0}' will not be used as an entry point because a synchronous entry point '{1}' was found.</value>
  </data>
  <data name="ERR_InternalError" xml:space="preserve">
    <value>Internal error in the C# compiler.</value>
  </data>
  <data name="IDS_FeatureStaticAnonymousFunction" xml:space="preserve">
    <value>static anonymous function</value>
  </data>
  <data name="ERR_StaticAnonymousFunctionCannotCaptureThis" xml:space="preserve">
    <value>A static anonymous function cannot contain a reference to 'this' or 'base'.</value>
  </data>
  <data name="ERR_StaticAnonymousFunctionCannotCaptureVariable" xml:space="preserve">
    <value>A static anonymous function cannot contain a reference to '{0}'.</value>
  </data>
  <data name="IDS_FeatureAsyncUsing" xml:space="preserve">
    <value>asynchronous using</value>
  </data>
  <data name="IDS_FeatureParenthesizedPattern" xml:space="preserve">
    <value>parenthesized pattern</value>
  </data>
  <data name="IDS_FeatureOrPattern" xml:space="preserve">
    <value>or pattern</value>
  </data>
  <data name="IDS_FeatureAndPattern" xml:space="preserve">
    <value>and pattern</value>
  </data>
  <data name="IDS_FeatureNotPattern" xml:space="preserve">
    <value>not pattern</value>
  </data>
  <data name="IDS_FeatureTypePattern" xml:space="preserve">
    <value>type pattern</value>
  </data>
  <data name="IDS_FeatureRelationalPattern" xml:space="preserve">
    <value>relational pattern</value>
  </data>
  <data name="ERR_VarianceInterfaceNesting" xml:space="preserve">
    <value>Enums, classes, and structures cannot be declared in an interface that has an 'in' or 'out' type parameter.</value>
  </data>
  <data name="ERR_ExternEventInitializer" xml:space="preserve">
    <value>'{0}': extern event cannot have initializer</value>
  </data>
  <data name="ERR_ImplicitIndexIndexerWithName" xml:space="preserve">
    <value>Invocation of implicit Index Indexer cannot name the argument.</value>
  </data>
  <data name="ERR_ImplicitRangeIndexerWithName" xml:space="preserve">
    <value>Invocation of implicit Range Indexer cannot name the argument.</value>
  </data>
  <data name="ERR_TypelessNewIllegalTargetType" xml:space="preserve">
    <value>The type '{0}' may not be used as the target type of new()</value>
  </data>
  <data name="ERR_TypelessNewNotValid" xml:space="preserve">
    <value>Use of new() is not valid in this context</value>
  </data>
  <data name="ERR_TypelessNewNoTargetType" xml:space="preserve">
    <value>There is no target type for '{0}'</value>
  </data>
  <data name="IDS_FeatureTargetTypedObjectCreation" xml:space="preserve">
    <value>target-typed object creation</value>
  </data>
  <data name="ERR_ExpressionTreeContainsPatternIndexOrRangeIndexer" xml:space="preserve">
    <value>An expression tree may not contain a pattern System.Index or System.Range indexer access</value>
  </data>
  <data name="ERR_ExpressionTreeContainsFromEndIndexExpression" xml:space="preserve">
    <value>An expression tree may not contain a from-end index ('^') expression.</value>
  </data>
  <data name="ERR_ExpressionTreeContainsRangeExpression" xml:space="preserve">
    <value>An expression tree may not contain a range ('..') expression.</value>
  </data>
  <data name="WRN_GeneratorFailedDuringGeneration" xml:space="preserve">
    <value>Generator '{0}' failed to generate source. It will not contribute to the output and compilation errors may occur as a result. Exception was of type '{1}' with message '{2}'</value>
    <comment>{0} is the name of the generator that failed. {1} is the type of exception that was thrown {2} is the message in the exception</comment>
  </data>
  <data name="WRN_GeneratorFailedDuringInitialization" xml:space="preserve">
    <value>Generator '{0}' failed to initialize. It will not contribute to the output and compilation errors may occur as a result. Exception was of type '{1}' with message '{2}'</value>
    <comment>{0} is the name of the generator that failed. {1} is the type of exception that was thrown {2} is the message in the exception</comment>
  </data>
  <data name="WRN_GeneratorFailedDuringGeneration_Title" xml:space="preserve">
    <value>Generator failed to generate source.</value>
  </data>
  <data name="WRN_GeneratorFailedDuringInitialization_Title" xml:space="preserve">
    <value>Generator failed to initialize.</value>
  </data>
  <data name="WRN_GeneratorFailedDuringGeneration_Description" xml:space="preserve">
    <value>Generator threw the following exception:
'{0}'.</value>
    <comment>{0} is the string representation of the exception that was thrown.</comment>
  </data>
  <data name="WRN_GeneratorFailedDuringInitialization_Description" xml:space="preserve">
    <value>Generator threw the following exception:
'{0}'.</value>
    <comment>{0} is the string representation of the exception that was thrown.</comment>
  </data>
  <data name="IDS_FeatureRecords" xml:space="preserve">
    <value>records</value>
  </data>
  <data name="IDS_FeatureInitOnlySetters" xml:space="preserve">
    <value>init-only setters</value>
  </data>
  <data name="ERR_BadRecordDeclaration" xml:space="preserve">
    <value>A positional record must have a non-empty parameter list</value>
  </data>
  <data name="ERR_InvalidWithReceiverType" xml:space="preserve">
    <value>The receiver of a `with` expression must have a non-void type.</value>
  </data>
  <data name="ERR_NoSingleCloneMethod" xml:space="preserve">
    <value>The receiver type '{0}' is not a valid record type.</value>
  </data>
  <data name="ERR_AssignmentInitOnly" xml:space="preserve">
    <value>Init-only property or indexer '{0}' can only be assigned in an object initializer, or on 'this' or 'base' in an instance constructor or an 'init' accessor.</value>
  </data>
  <data name="ERR_DesignatorBeneathPatternCombinator" xml:space="preserve">
    <value>A variable may not be declared within a 'not' or 'or' pattern.</value>
  </data>
  <data name="ERR_UnsupportedTypeForRelationalPattern" xml:space="preserve">
    <value>Relational patterns may not be used for a value of type '{0}'.</value>
  </data>
  <data name="ERR_RelationalPatternWithNaN" xml:space="preserve">
    <value>Relational patterns may not be used for a floating-point NaN.</value>
  </data>
  <data name="IDS_FeatureExtendedPartialMethods" xml:space="preserve">
    <value>extended partial methods</value>
  </data>
  <data name="ERR_PartialMethodWithNonVoidReturnMustHaveAccessMods" xml:space="preserve">
    <value>Partial method '{0}' must have accessibility modifiers because it has a non-void return type.</value>
  </data>
  <data name="ERR_PartialMethodWithOutParamMustHaveAccessMods" xml:space="preserve">
    <value>Partial method '{0}' must have accessibility modifiers because it has 'out' parameters.</value>
  </data>
  <data name="ERR_PartialMethodWithAccessibilityModsMustHaveImplementation" xml:space="preserve">
    <value>Partial method '{0}' must have an implementation part because it has accessibility modifiers.</value>
  </data>
  <data name="ERR_PartialMethodWithExtendedModMustHaveAccessMods" xml:space="preserve">
    <value>Partial method '{0}' must have accessibility modifiers because it has a 'virtual', 'override', 'sealed', 'new', or 'extern' modifier.</value>
  </data>
  <data name="ERR_PartialMethodAccessibilityDifference" xml:space="preserve">
    <value>Both partial method declarations must have identical accessibility modifiers.</value>
  </data>
  <data name="ERR_PartialMethodExtendedModDifference" xml:space="preserve">
    <value>Both partial method declarations must have identical combinations of 'virtual', 'override', 'sealed', and 'new' modifiers.</value>
  </data>
<<<<<<< HEAD
  <data name="IDS_FeatureMixedDeclarationsAndExpressionsInDeconstructor" xml:space="preserve">
    <value>Mixed declarations and expressions in deconstruction</value>
=======
  <data name="ERR_PartialMethodReturnTypeDifference" xml:space="preserve">
    <value>Both partial method declarations must have the same return type.</value>
  </data>
  <data name="ERR_PartialMethodRefReturnDifference" xml:space="preserve">
    <value>Partial method declarations must have matching ref return values.</value>
  </data>
  <data name="IDS_TopLevelStatements" xml:space="preserve">
    <value>top-level statements</value>
  </data>
  <data name="ERR_SimpleProgramLocalIsReferencedOutsideOfTopLevelStatement" xml:space="preserve">
    <value>Cannot use local variable or local function '{0}' declared in a top-level statement in this context.</value>
  </data>
  <data name="ERR_SimpleProgramMultipleUnitsWithTopLevelStatements" xml:space="preserve">
    <value>Only one compilation unit can have top-level statements.</value>
  </data>
  <data name="ERR_TopLevelStatementAfterNamespaceOrType" xml:space="preserve">
    <value>Top-level statements must precede namespace and type declarations.</value>
  </data>
  <data name="ERR_SimpleProgramDisallowsMainType" xml:space="preserve">
    <value>Cannot specify /main if there is a compilation unit with top-level statements.</value>
  </data>
  <data name="ERR_SimpleProgramNotAnExecutable" xml:space="preserve">
    <value>Program using top-level statements must be an executable.</value>
  </data>
  <data name="ERR_InvalidFuncPointerReturnTypeModifier" xml:space="preserve">
    <value>'{0}' is not a valid function pointer return type modifier. Valid modifiers are 'ref' and 'ref readonly'.</value>
  </data>
  <data name="ERR_DupReturnTypeMod" xml:space="preserve">
    <value>A return type can only have one '{0}' modifier.</value>
  </data>
  <data name="ERR_BadFuncPointerParamModifier" xml:space="preserve">
    <value>'{0}' cannot be used as a modifier on a function pointer parameter.</value>
  </data>
  <data name="ERR_BadFuncPointerArgCount" xml:space="preserve">
    <value>Function pointer '{0}' does not take {1} arguments</value>
  </data>
  <data name="ERR_MethFuncPtrMismatch" xml:space="preserve">
    <value>No overload for '{0}' matches function pointer '{1}'</value>
  </data>
  <data name="ERR_FuncPtrRefMismatch" xml:space="preserve">
    <value>Ref mismatch between '{0}' and function pointer '{1}'</value>
  </data>
  <data name="ERR_FuncPtrMethMustBeStatic" xml:space="preserve">
    <value>Cannot create a function pointer for '{0}' because it is not a static method</value>
  </data>
  <data name="ERR_AddressOfMethodGroupInExpressionTree" xml:space="preserve">
    <value>'&amp;' on method groups cannot be used in expression trees</value>
  </data>
  <data name="ERR_WrongFuncPtrCallingConvention" xml:space="preserve">
    <value>Calling convention of '{0}' is not compatible with '{1}'.</value>
  </data>
  <data name="ERR_MissingAddressOf" xml:space="preserve">
    <value>Cannot convert method group to function pointer (Are you missing a '&amp;'?)</value>
  </data>
  <data name="ERR_CannotUseReducedExtensionMethodInAddressOf" xml:space="preserve">
    <value>Cannot use an extension method with a receiver as the target of a '&amp;' operator.</value>
  </data>
  <data name="ERR_CannotUseFunctionPointerAsFixedLocal" xml:space="preserve">
    <value>The type of a local declared in a fixed statement cannot be a function pointer type.</value>
  </data>
  <data name="ERR_UnsupportedCallingConvention" xml:space="preserve">
    <value>The calling convention of '{0}' is not supported by the language.</value>
  </data>
  <data name="ERR_RuntimeDoesNotSupportUnmanagedDefaultCallConv" xml:space="preserve">
    <value>The target runtime doesn't support extensible or runtime-environment default calling conventions.</value>
  </data>
  <data name="NotSameNumberParameterTypesAndRefKinds" xml:space="preserve">
    <value>Given {0} parameter types and {1} parameter ref kinds. These arrays must have the same length.</value>
  </data>
  <data name="OutIsNotValidForReturn" xml:space="preserve">
    <value>'RefKind.Out' is not a valid ref kind for a return type.</value>
  </data>
  <data name="CallingConventionTypesRequireUnmanaged" xml:space="preserve">
    <value>Passing '{0}' is not valid unless '{1}' is 'SignatureCallingConvention.Unmanaged'.</value>
  </data>
  <data name="CallingConventionTypeIsInvalid" xml:space="preserve">
    <value>Cannot use '{0}' as a calling convention modifier.</value>
  </data>
  <data name="ERR_CannotConvertAddressOfToDelegate" xml:space="preserve">
    <value>Cannot convert &amp;method group '{0}' to delegate type '{0}'.</value>
  </data>
  <data name="ERR_AddressOfToNonFunctionPointer" xml:space="preserve">
    <value>Cannot convert &amp;method group '{0}' to non-function pointer type '{1}'.</value>
  </data>
  <data name="ERR_CannotSpecifyManagedWithUnmanagedSpecifiers" xml:space="preserve">
    <value>'managed' calling convention cannot be combined with unmanaged calling convention specifiers.</value>
  </data>
  <data name="ERR_FeatureNotAvailableInVersion9" xml:space="preserve">
    <value>Feature '{0}' is not available in C# 9.0. Please use language version {1} or greater.</value>
  </data>
  <data name="ERR_UnexpectedArgumentList" xml:space="preserve">
    <value>Unexpected argument list.</value>
  </data>
  <data name="ERR_UnexpectedOrMissingConstructorInitializerInRecord" xml:space="preserve">
    <value>A constructor declared in a record with parameters must have 'this' constructor initializer.</value>
  </data>
  <data name="ERR_MultipleRecordParameterLists" xml:space="preserve">
    <value>Only a single record partial declaration may have a parameter list</value>
  </data>
  <data name="ERR_BadRecordBase" xml:space="preserve">
    <value>Records may only inherit from object or another record</value>
  </data>
  <data name="ERR_BadInheritanceFromRecord" xml:space="preserve">
    <value>Only records may inherit from records.</value>
  </data>
  <data name="ERR_BadRecordMemberForPositionalParameter" xml:space="preserve">
    <value>Record member '{0}' must be a readable instance property of type '{1}' to match positional parameter '{2}'.</value>
  </data>
  <data name="ERR_NoCopyConstructorInBaseType" xml:space="preserve">
    <value>No accessible copy constructor found in base type '{0}'.</value>
  </data>
  <data name="ERR_CopyConstructorMustInvokeBaseCopyConstructor" xml:space="preserve">
    <value>A copy constructor in a record must call a copy constructor of the base, or a parameterless object constructor if the record inherits from object.</value>
  </data>
  <data name="IDS_FeatureTargetTypedConditional" xml:space="preserve">
    <value>target-typed conditional expression</value>
  </data>
  <data name="ERR_DoesNotOverrideMethodFromObject" xml:space="preserve">
    <value>'{0}' does not override expected method from 'object'.</value>
  </data>
  <data name="IDS_FeatureCovariantReturnsForOverrides" xml:space="preserve">
    <value>covariant returns</value>
  </data>
  <data name="ERR_RuntimeDoesNotSupportCovariantReturnsOfClasses" xml:space="preserve">
    <value>'{0}': Target runtime doesn't support covariant return types in overrides. Return type must be '{2}' to match overridden member '{1}'</value>
  </data>
  <data name="ERR_RuntimeDoesNotSupportCovariantPropertiesOfClasses" xml:space="preserve">
    <value>'{0}': Target runtime doesn't support covariant types in overrides. Type must be '{2}' to match overridden member '{1}'</value>
  </data>
  <data name="ERR_SealedAPIInRecord" xml:space="preserve">
    <value>'{0}' cannot be sealed because containing record is not sealed.</value>
  </data>
  <data name="ERR_DoesNotOverrideBaseMethod" xml:space="preserve">
    <value>'{0}' does not override expected method from '{1}'.</value>
  </data>
  <data name="WRN_ConstOutOfRangeChecked" xml:space="preserve">
    <value>Constant value '{0}' may overflow '{1}' at runtime (use 'unchecked' syntax to override)</value>
  </data>
  <data name="WRN_ConstOutOfRangeChecked_Title" xml:space="preserve">
    <value>Constant value may overflow at runtime (use 'unchecked' syntax to override)</value>
  </data>
  <data name="ERR_CloneDisallowedInRecord" xml:space="preserve">
    <value>Members named 'Clone' are disallowed in records.</value>
  </data>
  <data name="WRN_RecordNamedDisallowed" xml:space="preserve">
    <value>Types and aliases should not be named 'record'.</value>
  </data>
  <data name="WRN_RecordNamedDisallowed_Title" xml:space="preserve">
    <value>Types and aliases should not be named 'record'.</value>
  </data>
  <data name="ERR_NotOverridableAPIInRecord" xml:space="preserve">
    <value>'{0}' must allow overriding because the containing record is not sealed.</value>
  </data>
  <data name="ERR_NonPublicAPIInRecord" xml:space="preserve">
    <value>Record member '{0}' must be public.</value>
  </data>
  <data name="ERR_SignatureMismatchInRecord" xml:space="preserve">
    <value>Record member '{0}' must return '{1}'.</value>
  </data>
  <data name="ERR_NonProtectedAPIInRecord" xml:space="preserve">
    <value>Record member '{0}' must be protected.</value>
  </data>
  <data name="ERR_DoesNotOverrideBaseEqualityContract" xml:space="preserve">
    <value>'{0}' does not override expected property from '{1}'.</value>
  </data>
  <data name="ERR_StaticAPIInRecord" xml:space="preserve">
    <value>Record member '{0}' may not be static.</value>
  </data>
  <data name="ERR_CopyConstructorWrongAccessibility" xml:space="preserve">
    <value>A copy constructor '{0}' must be public or protected because the record is not sealed.</value>
  </data>
  <data name="ERR_NonPrivateAPIInRecord" xml:space="preserve">
    <value>Record member '{0}' must be private.</value>
  </data>
  <data name="WRN_PrecedenceInversion" xml:space="preserve">
    <value>Operator '{0}' cannot be used here due to precedence. Use parentheses to disambiguate.</value>
  </data>
  <data name="WRN_PrecedenceInversion_Title" xml:space="preserve">
    <value>Operator cannot be used here due to precedence.</value>
  </data>
  <data name="IDS_FeatureModuleInitializers" xml:space="preserve">
    <value>module initializers</value>
  </data>
  <data name="ERR_ModuleInitializerMethodMustBeAccessibleOutsideTopLevelType" xml:space="preserve">
    <value>Module initializer method '{0}' must be accessible at the module level</value>
  </data>
  <data name="ERR_ModuleInitializerMethodMustBeStaticParameterlessVoid" xml:space="preserve">
    <value>Module initializer method '{0}' must be static, must have no parameters, and must return 'void'</value>
  </data>
  <data name="ERR_ModuleInitializerMethodAndContainingTypesMustNotBeGeneric" xml:space="preserve">
    <value>Module initializer method '{0}' must not be generic and must not be contained in a generic type</value>
  </data>
  <data name="ERR_ModuleInitializerMethodMustBeOrdinary" xml:space="preserve">
    <value>A module initializer must be an ordinary member method</value>
  </data>
  <data name="IDS_FeatureExtensionGetAsyncEnumerator" xml:space="preserve">
    <value>extension GetAsyncEnumerator</value>
  </data>
  <data name="IDS_FeatureExtensionGetEnumerator" xml:space="preserve">
    <value>extension GetEnumerator</value>
  </data>
  <data name="ERR_UnmanagedCallersOnlyRequiresStatic" xml:space="preserve">
    <value>'UnmanagedCallersOnly' can only be applied to ordinary static methods or static local functions.</value>
    <comment>UnmanagedCallersOnly is not localizable.</comment>
  </data>
  <data name="ERR_InvalidUnmanagedCallersOnlyCallConv" xml:space="preserve">
    <value>'{0}' is not a valid calling convention type for 'UnmanagedCallersOnly'.</value>
    <comment>UnmanagedCallersOnly is not localizable.</comment>
  </data>
  <data name="ERR_CannotUseManagedTypeInUnmanagedCallersOnly" xml:space="preserve">
    <value>Cannot use '{0}' as a {1} type on a method attributed with 'UnmanagedCallersOnly'.</value>
    <comment>1 is the localized word for 'parameter' or 'return'. UnmanagedCallersOnly is not localizable.</comment>
  </data>
  <data name="ERR_UnmanagedCallersOnlyMethodOrTypeCannotBeGeneric" xml:space="preserve">
    <value>Methods attributed with 'UnmanagedCallersOnly' cannot have generic type parameters and cannot be declared in a generic type.</value>
    <comment>UnmanagedCallersOnly is not localizable.</comment>
  </data>
  <data name="ERR_UnmanagedCallersOnlyMethodsCannotBeCalledDirectly" xml:space="preserve">
    <value>'{0}' is attributed with 'UnmanagedCallersOnly' and cannot be called directly. Obtain a function pointer to this method.</value>
    <comment>UnmanagedCallersOnly is not localizable.</comment>
  </data>
  <data name="ERR_UnmanagedCallersOnlyMethodsCannotBeConvertedToDelegate" xml:space="preserve">
    <value>'{0}' is attributed with 'UnmanagedCallersOnly' and cannot be converted to a delegate type. Obtain a function pointer to this method.</value>
    <comment>UnmanagedCallersOnly is not localizable.</comment>
  </data>
  <data name="ERR_EntryPointCannotBeUnmanagedCallersOnly" xml:space="preserve">
    <value>Application entry points cannot be attributed with 'UnmanagedCallersOnly'.</value>
    <comment>UnmanagedCallersOnly is not localizable.</comment>
  </data>
  <data name="ERR_ModuleInitializerCannotBeUnmanagedCallersOnly" xml:space="preserve">
    <value>Module initializer cannot be attributed with 'UnmanagedCallersOnly'.</value>
    <comment>UnmanagedCallersOnly is not localizable.</comment>
  </data>
  <data name="IDS_FeatureDiscards" xml:space="preserve">
    <value>discards</value>
>>>>>>> 5721ea69
  </data>
</root><|MERGE_RESOLUTION|>--- conflicted
+++ resolved
@@ -6290,10 +6290,6 @@
   <data name="ERR_PartialMethodExtendedModDifference" xml:space="preserve">
     <value>Both partial method declarations must have identical combinations of 'virtual', 'override', 'sealed', and 'new' modifiers.</value>
   </data>
-<<<<<<< HEAD
-  <data name="IDS_FeatureMixedDeclarationsAndExpressionsInDeconstructor" xml:space="preserve">
-    <value>Mixed declarations and expressions in deconstruction</value>
-=======
   <data name="ERR_PartialMethodReturnTypeDifference" xml:space="preserve">
     <value>Both partial method declarations must have the same return type.</value>
   </data>
@@ -6529,6 +6525,8 @@
   </data>
   <data name="IDS_FeatureDiscards" xml:space="preserve">
     <value>discards</value>
->>>>>>> 5721ea69
+  </data>
+  <data name="IDS_FeatureMixedDeclarationsAndExpressionsInDeconstruction" xml:space="preserve">
+    <value>Mixed declarations and expressions in deconstruction</value>
   </data>
 </root>