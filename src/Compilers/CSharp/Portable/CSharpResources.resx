﻿<?xml version="1.0" encoding="utf-8"?>
<root>
  <!-- 
    Microsoft ResX Schema 
    
    Version 2.0
    
    The primary goals of this format is to allow a simple XML format 
    that is mostly human readable. The generation and parsing of the 
    various data types are done through the TypeConverter classes 
    associated with the data types.
    
    Example:
    
    ... ado.net/XML headers & schema ...
    <resheader name="resmimetype">text/microsoft-resx</resheader>
    <resheader name="version">2.0</resheader>
    <resheader name="reader">System.Resources.ResXResourceReader, System.Windows.Forms, ...</resheader>
    <resheader name="writer">System.Resources.ResXResourceWriter, System.Windows.Forms, ...</resheader>
    <data name="Name1"><value>this is my long string</value><comment>this is a comment</comment></data>
    <data name="Color1" type="System.Drawing.Color, System.Drawing">Blue</data>
    <data name="Bitmap1" mimetype="application/x-microsoft.net.object.binary.base64">
        <value>[base64 mime encoded serialized .NET Framework object]</value>
    </data>
    <data name="Icon1" type="System.Drawing.Icon, System.Drawing" mimetype="application/x-microsoft.net.object.bytearray.base64">
        <value>[base64 mime encoded string representing a byte array form of the .NET Framework object]</value>
        <comment>This is a comment</comment>
    </data>
                
    There are any number of "resheader" rows that contain simple 
    name/value pairs.
    
    Each data row contains a name, and value. The row also contains a 
    type or mimetype. Type corresponds to a .NET class that support 
    text/value conversion through the TypeConverter architecture. 
    Classes that don't support this are serialized and stored with the 
    mimetype set.
    
    The mimetype is used for serialized objects, and tells the 
    ResXResourceReader how to depersist the object. This is currently not 
    extensible. For a given mimetype the value must be set accordingly:
    
    Note - application/x-microsoft.net.object.binary.base64 is the format 
    that the ResXResourceWriter will generate, however the reader can 
    read any of the formats listed below.
    
    mimetype: application/x-microsoft.net.object.binary.base64
    value   : The object must be serialized with 
            : System.Runtime.Serialization.Formatters.Binary.BinaryFormatter
            : and then encoded with base64 encoding.
    
    mimetype: application/x-microsoft.net.object.soap.base64
    value   : The object must be serialized with 
            : System.Runtime.Serialization.Formatters.Soap.SoapFormatter
            : and then encoded with base64 encoding.

    mimetype: application/x-microsoft.net.object.bytearray.base64
    value   : The object must be serialized into a byte array 
            : using a System.ComponentModel.TypeConverter
            : and then encoded with base64 encoding.
    -->
  <xsd:schema id="root" xmlns="" xmlns:xsd="http://www.w3.org/2001/XMLSchema" xmlns:msdata="urn:schemas-microsoft-com:xml-msdata">
    <xsd:import namespace="http://www.w3.org/XML/1998/namespace" />
    <xsd:element name="root" msdata:IsDataSet="true">
      <xsd:complexType>
        <xsd:choice maxOccurs="unbounded">
          <xsd:element name="metadata">
            <xsd:complexType>
              <xsd:sequence>
                <xsd:element name="value" type="xsd:string" minOccurs="0" />
              </xsd:sequence>
              <xsd:attribute name="name" use="required" type="xsd:string" />
              <xsd:attribute name="type" type="xsd:string" />
              <xsd:attribute name="mimetype" type="xsd:string" />
              <xsd:attribute ref="xml:space" />
            </xsd:complexType>
          </xsd:element>
          <xsd:element name="assembly">
            <xsd:complexType>
              <xsd:attribute name="alias" type="xsd:string" />
              <xsd:attribute name="name" type="xsd:string" />
            </xsd:complexType>
          </xsd:element>
          <xsd:element name="data">
            <xsd:complexType>
              <xsd:sequence>
                <xsd:element name="value" type="xsd:string" minOccurs="0" msdata:Ordinal="1" />
                <xsd:element name="comment" type="xsd:string" minOccurs="0" msdata:Ordinal="2" />
              </xsd:sequence>
              <xsd:attribute name="name" type="xsd:string" use="required" msdata:Ordinal="1" />
              <xsd:attribute name="type" type="xsd:string" msdata:Ordinal="3" />
              <xsd:attribute name="mimetype" type="xsd:string" msdata:Ordinal="4" />
              <xsd:attribute ref="xml:space" />
            </xsd:complexType>
          </xsd:element>
          <xsd:element name="resheader">
            <xsd:complexType>
              <xsd:sequence>
                <xsd:element name="value" type="xsd:string" minOccurs="0" msdata:Ordinal="1" />
              </xsd:sequence>
              <xsd:attribute name="name" type="xsd:string" use="required" />
            </xsd:complexType>
          </xsd:element>
        </xsd:choice>
      </xsd:complexType>
    </xsd:element>
  </xsd:schema>
  <resheader name="resmimetype">
    <value>text/microsoft-resx</value>
  </resheader>
  <resheader name="version">
    <value>2.0</value>
  </resheader>
  <resheader name="reader">
    <value>System.Resources.ResXResourceReader, System.Windows.Forms, Version=4.0.0.0, Culture=neutral, PublicKeyToken=b77a5c561934e089</value>
  </resheader>
  <resheader name="writer">
    <value>System.Resources.ResXResourceWriter, System.Windows.Forms, Version=4.0.0.0, Culture=neutral, PublicKeyToken=b77a5c561934e089</value>
  </resheader>
  <data name="IDS_NULL" xml:space="preserve">
    <value>&lt;null&gt;</value>
  </data>
  <data name="IDS_ThrowExpression" xml:space="preserve">
    <value>&lt;throw expression&gt;</value>
  </data>
  <data name="IDS_FeatureSwitchExpression" xml:space="preserve">
    <value>&lt;switch expression&gt;</value>
  </data>
  <data name="IDS_FeatureLocalFunctionAttributes" xml:space="preserve">
    <value>local function attributes</value>
  </data>
  <data name="IDS_FeatureExternLocalFunctions" xml:space="preserve">
    <value>extern local functions</value>
  </data>
  <data name="IDS_RELATEDERROR" xml:space="preserve">
    <value>(Location of symbol related to previous error)</value>
  </data>
  <data name="IDS_RELATEDWARNING" xml:space="preserve">
    <value>(Location of symbol related to previous warning)</value>
  </data>
  <data name="IDS_XMLIGNORED" xml:space="preserve">
    <value>&lt;!-- Badly formed XML comment ignored for member "{0}" --&gt;</value>
  </data>
  <data name="IDS_XMLIGNORED2" xml:space="preserve">
    <value> Badly formed XML file "{0}" cannot be included </value>
  </data>
  <data name="IDS_XMLFAILEDINCLUDE" xml:space="preserve">
    <value> Failed to insert some or all of included XML </value>
  </data>
  <data name="IDS_XMLBADINCLUDE" xml:space="preserve">
    <value> Include tag is invalid </value>
  </data>
  <data name="IDS_XMLNOINCLUDE" xml:space="preserve">
    <value> No matching elements were found for the following include tag </value>
  </data>
  <data name="IDS_XMLMISSINGINCLUDEFILE" xml:space="preserve">
    <value>Missing file attribute</value>
  </data>
  <data name="IDS_XMLMISSINGINCLUDEPATH" xml:space="preserve">
    <value>Missing path attribute</value>
  </data>
  <data name="IDS_Missing" xml:space="preserve">
    <value>&lt;missing&gt;</value>
  </data>
  <data name="IDS_GlobalNamespace" xml:space="preserve">
    <value>&lt;global namespace&gt;</value>
  </data>
  <data name="IDS_FeatureGenerics" xml:space="preserve">
    <value>generics</value>
  </data>
  <data name="IDS_FeatureAnonDelegates" xml:space="preserve">
    <value>anonymous methods</value>
  </data>
  <data name="IDS_FeatureModuleAttrLoc" xml:space="preserve">
    <value>module as an attribute target specifier</value>
  </data>
  <data name="IDS_FeatureGlobalNamespace" xml:space="preserve">
    <value>namespace alias qualifier</value>
  </data>
  <data name="IDS_FeatureFixedBuffer" xml:space="preserve">
    <value>fixed size buffers</value>
  </data>
  <data name="IDS_FeaturePragma" xml:space="preserve">
    <value>#pragma</value>
  </data>
  <data name="IDS_FeatureStaticClasses" xml:space="preserve">
    <value>static classes</value>
  </data>
  <data name="IDS_FeatureReadOnlyStructs" xml:space="preserve">
    <value>readonly structs</value>
  </data>
  <data name="IDS_FeaturePartialTypes" xml:space="preserve">
    <value>partial types</value>
  </data>
  <data name="IDS_FeatureAsync" xml:space="preserve">
    <value>async function</value>
  </data>
  <data name="IDS_FeatureSwitchOnBool" xml:space="preserve">
    <value>switch on boolean type</value>
  </data>
  <data name="IDS_MethodGroup" xml:space="preserve">
    <value>method group</value>
  </data>
  <data name="IDS_AnonMethod" xml:space="preserve">
    <value>anonymous method</value>
  </data>
  <data name="IDS_Lambda" xml:space="preserve">
    <value>lambda expression</value>
  </data>
  <data name="IDS_Collection" xml:space="preserve">
    <value>collection</value>
  </data>
  <data name="IDS_Disposable" xml:space="preserve">
    <value>disposable</value>
  </data>
  <data name="IDS_FeaturePropertyAccessorMods" xml:space="preserve">
    <value>access modifiers on properties</value>
  </data>
  <data name="IDS_FeatureExternAlias" xml:space="preserve">
    <value>extern alias</value>
  </data>
  <data name="IDS_FeatureIterators" xml:space="preserve">
    <value>iterators</value>
  </data>
  <data name="IDS_FeatureDefault" xml:space="preserve">
    <value>default operator</value>
  </data>
  <data name="IDS_FeatureAsyncStreams" xml:space="preserve">
    <value>async streams</value>
  </data>
  <data name="IDS_FeatureUnmanagedConstructedTypes" xml:space="preserve">
    <value>unmanaged constructed types</value>
  </data>
  <data name="IDS_FeatureReadOnlyMembers" xml:space="preserve">
    <value>readonly members</value>
  </data>
  <data name="IDS_FeatureDefaultLiteral" xml:space="preserve">
    <value>default literal</value>
  </data>
  <data name="IDS_FeaturePrivateProtected" xml:space="preserve">
    <value>private protected</value>
  </data>
  <data name="IDS_FeatureTupleEquality" xml:space="preserve">
    <value>tuple equality</value>
  </data>
  <data name="IDS_FeatureNullable" xml:space="preserve">
    <value>nullable types</value>
  </data>
  <data name="IDS_FeaturePatternMatching" xml:space="preserve">
    <value>pattern matching</value>
  </data>
  <data name="IDS_FeatureExpressionBodiedAccessor" xml:space="preserve">
    <value>expression body property accessor</value>
  </data>
  <data name="IDS_FeatureExpressionBodiedDeOrConstructor" xml:space="preserve">
    <value>expression body constructor and destructor</value>
  </data>
  <data name="IDS_FeatureThrowExpression" xml:space="preserve">
    <value>throw expression</value>
  </data>
  <data name="IDS_FeatureImplicitArray" xml:space="preserve">
    <value>implicitly typed array</value>
  </data>
  <data name="IDS_FeatureImplicitLocal" xml:space="preserve">
    <value>implicitly typed local variable</value>
  </data>
  <data name="IDS_FeatureAnonymousTypes" xml:space="preserve">
    <value>anonymous types</value>
  </data>
  <data name="IDS_FeatureAutoImplementedProperties" xml:space="preserve">
    <value>automatically implemented properties</value>
  </data>
  <data name="IDS_FeatureReadonlyAutoImplementedProperties" xml:space="preserve">
    <value>readonly automatically implemented properties</value>
  </data>
  <data name="IDS_FeatureObjectInitializer" xml:space="preserve">
    <value>object initializer</value>
  </data>
  <data name="IDS_FeatureCollectionInitializer" xml:space="preserve">
    <value>collection initializer</value>
  </data>
  <data name="IDS_FeatureQueryExpression" xml:space="preserve">
    <value>query expression</value>
  </data>
  <data name="IDS_FeatureExtensionMethod" xml:space="preserve">
    <value>extension method</value>
  </data>
  <data name="IDS_FeaturePartialMethod" xml:space="preserve">
    <value>partial method</value>
  </data>
  <data name="IDS_SK_METHOD" xml:space="preserve">
    <value>method</value>
  </data>
  <data name="IDS_SK_TYPE" xml:space="preserve">
    <value>type</value>
  </data>
  <data name="IDS_SK_NAMESPACE" xml:space="preserve">
    <value>namespace</value>
  </data>
  <data name="IDS_SK_FIELD" xml:space="preserve">
    <value>field</value>
  </data>
  <data name="IDS_SK_PROPERTY" xml:space="preserve">
    <value>property</value>
  </data>
  <data name="IDS_SK_UNKNOWN" xml:space="preserve">
    <value>element</value>
  </data>
  <data name="IDS_SK_VARIABLE" xml:space="preserve">
    <value>variable</value>
  </data>
  <data name="IDS_SK_LABEL" xml:space="preserve">
    <value>label</value>
  </data>
  <data name="IDS_SK_EVENT" xml:space="preserve">
    <value>event</value>
  </data>
  <data name="IDS_SK_TYVAR" xml:space="preserve">
    <value>type parameter</value>
  </data>
  <data name="IDS_SK_ARRAY" xml:space="preserve">
    <value>array</value>
  </data>
  <data name="IDS_SK_POINTER" xml:space="preserve">
    <value>pointer</value>
  </data>
  <data name="IDS_SK_FUNCTION_POINTER" xml:space="preserve">
    <value>function pointer</value>
  </data>
  <data name="IDS_SK_DYNAMIC" xml:space="preserve">
    <value>dynamic</value>
  </data>
  <data name="IDS_SK_ALIAS" xml:space="preserve">
    <value>using alias</value>
  </data>
  <data name="IDS_SK_EXTERNALIAS" xml:space="preserve">
    <value>extern alias</value>
  </data>
  <data name="IDS_SK_CONSTRUCTOR" xml:space="preserve">
    <value>constructor</value>
  </data>
  <data name="IDS_FOREACHLOCAL" xml:space="preserve">
    <value>foreach iteration variable</value>
  </data>
  <data name="IDS_FIXEDLOCAL" xml:space="preserve">
    <value>fixed variable</value>
  </data>
  <data name="IDS_USINGLOCAL" xml:space="preserve">
    <value>using variable</value>
  </data>
  <data name="IDS_Contravariant" xml:space="preserve">
    <value>contravariant</value>
  </data>
  <data name="IDS_Contravariantly" xml:space="preserve">
    <value>contravariantly</value>
  </data>
  <data name="IDS_Covariant" xml:space="preserve">
    <value>covariant</value>
  </data>
  <data name="IDS_Covariantly" xml:space="preserve">
    <value>covariantly</value>
  </data>
  <data name="IDS_Invariantly" xml:space="preserve">
    <value>invariantly</value>
  </data>
  <data name="IDS_FeatureDynamic" xml:space="preserve">
    <value>dynamic</value>
  </data>
  <data name="IDS_FeatureNamedArgument" xml:space="preserve">
    <value>named argument</value>
  </data>
  <data name="IDS_FeatureOptionalParameter" xml:space="preserve">
    <value>optional parameter</value>
  </data>
  <data name="IDS_FeatureExceptionFilter" xml:space="preserve">
    <value>exception filter</value>
  </data>
  <data name="IDS_FeatureTypeVariance" xml:space="preserve">
    <value>type variance</value>
  </data>
  <data name="IDS_Parameter" xml:space="preserve">
    <value>parameter</value>
  </data>
  <data name="IDS_Return" xml:space="preserve">
    <value>return</value>
  </data>
  <data name="XML_InvalidToken" xml:space="preserve">
    <value>The character(s) '{0}' cannot be used at this location.</value>
  </data>
  <data name="XML_IncorrectComment" xml:space="preserve">
    <value>Incorrect syntax was used in a comment.</value>
  </data>
  <data name="XML_InvalidCharEntity" xml:space="preserve">
    <value>An invalid character was found inside an entity reference.</value>
  </data>
  <data name="XML_ExpectedEndOfTag" xml:space="preserve">
    <value>Expected '&gt;' or '/&gt;' to close tag '{0}'.</value>
  </data>
  <data name="XML_ExpectedIdentifier" xml:space="preserve">
    <value>An identifier was expected.</value>
  </data>
  <data name="XML_InvalidUnicodeChar" xml:space="preserve">
    <value>Invalid unicode character.</value>
  </data>
  <data name="XML_InvalidWhitespace" xml:space="preserve">
    <value>Whitespace is not allowed at this location.</value>
  </data>
  <data name="XML_LessThanInAttributeValue" xml:space="preserve">
    <value>The character '&lt;' cannot be used in an attribute value.</value>
  </data>
  <data name="XML_MissingEqualsAttribute" xml:space="preserve">
    <value>Missing equals sign between attribute and attribute value.</value>
  </data>
  <data name="XML_RefUndefinedEntity_1" xml:space="preserve">
    <value>Reference to undefined entity '{0}'.</value>
  </data>
  <data name="XML_StringLiteralNoStartQuote" xml:space="preserve">
    <value>A string literal was expected, but no opening quotation mark was found.</value>
  </data>
  <data name="XML_StringLiteralNoEndQuote" xml:space="preserve">
    <value>Missing closing quotation mark for string literal.</value>
  </data>
  <data name="XML_StringLiteralNonAsciiQuote" xml:space="preserve">
    <value>Non-ASCII quotations marks may not be used around string literals.</value>
  </data>
  <data name="XML_EndTagNotExpected" xml:space="preserve">
    <value>End tag was not expected at this location.</value>
  </data>
  <data name="XML_ElementTypeMatch" xml:space="preserve">
    <value>End tag '{0}' does not match the start tag '{1}'.</value>
  </data>
  <data name="XML_EndTagExpected" xml:space="preserve">
    <value>Expected an end tag for element '{0}'.</value>
  </data>
  <data name="XML_WhitespaceMissing" xml:space="preserve">
    <value>Required white space was missing.</value>
  </data>
  <data name="XML_ExpectedEndOfXml" xml:space="preserve">
    <value>Unexpected character at this location.</value>
  </data>
  <data name="XML_CDataEndTagNotAllowed" xml:space="preserve">
    <value>The literal string ']]&gt;' is not allowed in element content.</value>
  </data>
  <data name="XML_DuplicateAttribute" xml:space="preserve">
    <value>Duplicate '{0}' attribute</value>
  </data>
  <data name="ERR_NoMetadataFile" xml:space="preserve">
    <value>Metadata file '{0}' could not be found</value>
  </data>
  <data name="ERR_MetadataReferencesNotSupported" xml:space="preserve">
    <value>Metadata references are not supported.</value>
  </data>
  <data name="FTL_MetadataCantOpenFile" xml:space="preserve">
    <value>Metadata file '{0}' could not be opened -- {1}</value>
  </data>
  <data name="ERR_NoTypeDef" xml:space="preserve">
    <value>The type '{0}' is defined in an assembly that is not referenced. You must add a reference to assembly '{1}'.</value>
  </data>
  <data name="ERR_NoTypeDefFromModule" xml:space="preserve">
    <value>The type '{0}' is defined in a module that has not been added. You must add the module '{1}'.</value>
  </data>
  <data name="ERR_OutputWriteFailed" xml:space="preserve">
    <value>Could not write to output file '{0}' -- '{1}'</value>
  </data>
  <data name="ERR_MultipleEntryPoints" xml:space="preserve">
    <value>Program has more than one entry point defined. Compile with /main to specify the type that contains the entry point.</value>
  </data>
  <data name="ERR_BadBinaryOps" xml:space="preserve">
    <value>Operator '{0}' cannot be applied to operands of type '{1}' and '{2}'</value>
  </data>
  <data name="ERR_AmbigBinaryOpsOnUnconstrainedDefault" xml:space="preserve">
    <value>Operator '{0}' cannot be applied to 'default' and operand of type '{1}' because it is a type parameter that is not known to be a reference type</value>
  </data>
  <data name="ERR_IntDivByZero" xml:space="preserve">
    <value>Division by constant zero</value>
  </data>
  <data name="ERR_BadIndexLHS" xml:space="preserve">
    <value>Cannot apply indexing with [] to an expression of type '{0}'</value>
  </data>
  <data name="ERR_BadIndexCount" xml:space="preserve">
    <value>Wrong number of indices inside []; expected {0}</value>
  </data>
  <data name="ERR_BadUnaryOp" xml:space="preserve">
    <value>Operator '{0}' cannot be applied to operand of type '{1}'</value>
  </data>
  <data name="ERR_BadOpOnNullOrDefaultOrNew" xml:space="preserve">
    <value>Operator '{0}' cannot be applied to operand '{1}'</value>
  </data>
  <data name="ERR_ThisInStaticMeth" xml:space="preserve">
    <value>Keyword 'this' is not valid in a static property, static method, or static field initializer</value>
  </data>
  <data name="ERR_ThisInBadContext" xml:space="preserve">
    <value>Keyword 'this' is not available in the current context</value>
  </data>
  <data name="ERR_OmittedTypeArgument" xml:space="preserve">
    <value>Omitting the type argument is not allowed in the current context</value>
  </data>
  <data name="WRN_InvalidMainSig" xml:space="preserve">
    <value>'{0}' has the wrong signature to be an entry point</value>
  </data>
  <data name="WRN_InvalidMainSig_Title" xml:space="preserve">
    <value>Method has the wrong signature to be an entry point</value>
  </data>
  <data name="ERR_NoImplicitConv" xml:space="preserve">
    <value>Cannot implicitly convert type '{0}' to '{1}'</value>
  </data>
  <data name="ERR_NoExplicitConv" xml:space="preserve">
    <value>Cannot convert type '{0}' to '{1}'</value>
  </data>
  <data name="ERR_ConstOutOfRange" xml:space="preserve">
    <value>Constant value '{0}' cannot be converted to a '{1}'</value>
  </data>
  <data name="ERR_AmbigBinaryOps" xml:space="preserve">
    <value>Operator '{0}' is ambiguous on operands of type '{1}' and '{2}'</value>
  </data>
  <data name="ERR_AmbigBinaryOpsOnDefault" xml:space="preserve">
    <value>Operator '{0}' is ambiguous on operands '{1}' and '{2}'</value>
  </data>
  <data name="ERR_AmbigUnaryOp" xml:space="preserve">
    <value>Operator '{0}' is ambiguous on an operand of type '{1}'</value>
  </data>
  <data name="ERR_InAttrOnOutParam" xml:space="preserve">
    <value>An out parameter cannot have the In attribute</value>
  </data>
  <data name="ERR_ValueCantBeNull" xml:space="preserve">
    <value>Cannot convert null to '{0}' because it is a non-nullable value type</value>
  </data>
  <data name="ERR_NoExplicitBuiltinConv" xml:space="preserve">
    <value>Cannot convert type '{0}' to '{1}' via a reference conversion, boxing conversion, unboxing conversion, wrapping conversion, or null type conversion</value>
  </data>
  <data name="FTL_DebugEmitFailure" xml:space="preserve">
    <value>Unexpected error writing debug information -- '{0}'</value>
  </data>
  <data name="ERR_BadVisReturnType" xml:space="preserve">
    <value>Inconsistent accessibility: return type '{1}' is less accessible than method '{0}'</value>
  </data>
  <data name="ERR_BadVisParamType" xml:space="preserve">
    <value>Inconsistent accessibility: parameter type '{1}' is less accessible than method '{0}'</value>
  </data>
  <data name="ERR_BadVisFieldType" xml:space="preserve">
    <value>Inconsistent accessibility: field type '{1}' is less accessible than field '{0}'</value>
  </data>
  <data name="ERR_BadVisPropertyType" xml:space="preserve">
    <value>Inconsistent accessibility: property type '{1}' is less accessible than property '{0}'</value>
  </data>
  <data name="ERR_BadVisIndexerReturn" xml:space="preserve">
    <value>Inconsistent accessibility: indexer return type '{1}' is less accessible than indexer '{0}'</value>
  </data>
  <data name="ERR_BadVisIndexerParam" xml:space="preserve">
    <value>Inconsistent accessibility: parameter type '{1}' is less accessible than indexer '{0}'</value>
  </data>
  <data name="ERR_BadVisOpReturn" xml:space="preserve">
    <value>Inconsistent accessibility: return type '{1}' is less accessible than operator '{0}'</value>
  </data>
  <data name="ERR_BadVisOpParam" xml:space="preserve">
    <value>Inconsistent accessibility: parameter type '{1}' is less accessible than operator '{0}'</value>
  </data>
  <data name="ERR_BadVisDelegateReturn" xml:space="preserve">
    <value>Inconsistent accessibility: return type '{1}' is less accessible than delegate '{0}'</value>
  </data>
  <data name="ERR_BadVisDelegateParam" xml:space="preserve">
    <value>Inconsistent accessibility: parameter type '{1}' is less accessible than delegate '{0}'</value>
  </data>
  <data name="ERR_BadVisBaseClass" xml:space="preserve">
    <value>Inconsistent accessibility: base class '{1}' is less accessible than class '{0}'</value>
  </data>
  <data name="ERR_BadVisBaseInterface" xml:space="preserve">
    <value>Inconsistent accessibility: base interface '{1}' is less accessible than interface '{0}'</value>
  </data>
  <data name="ERR_EventNeedsBothAccessors" xml:space="preserve">
    <value>'{0}': event property must have both add and remove accessors</value>
  </data>
  <data name="ERR_AbstractEventHasAccessors" xml:space="preserve">
    <value>'{0}': abstract event cannot use event accessor syntax</value>
  </data>
  <data name="ERR_EventNotDelegate" xml:space="preserve">
    <value>'{0}': event must be of a delegate type</value>
  </data>
  <data name="WRN_UnreferencedEvent" xml:space="preserve">
    <value>The event '{0}' is never used</value>
  </data>
  <data name="WRN_UnreferencedEvent_Title" xml:space="preserve">
    <value>Event is never used</value>
  </data>
  <data name="ERR_InterfaceEventInitializer" xml:space="preserve">
    <value>'{0}': instance event in interface cannot have initializer</value>
  </data>
  <data name="ERR_BadEventUsage" xml:space="preserve">
    <value>The event '{0}' can only appear on the left hand side of += or -= (except when used from within the type '{1}')</value>
  </data>
  <data name="ERR_ExplicitEventFieldImpl" xml:space="preserve">
    <value>An explicit interface implementation of an event must use event accessor syntax</value>
  </data>
  <data name="ERR_CantOverrideNonEvent" xml:space="preserve">
    <value>'{0}': cannot override; '{1}' is not an event</value>
  </data>
  <data name="ERR_AddRemoveMustHaveBody" xml:space="preserve">
    <value>An add or remove accessor must have a body</value>
  </data>
  <data name="ERR_AbstractEventInitializer" xml:space="preserve">
    <value>'{0}': abstract event cannot have initializer</value>
  </data>
  <data name="ERR_ReservedAssemblyName" xml:space="preserve">
    <value>The assembly name '{0}' is reserved and cannot be used as a reference in an interactive session</value>
  </data>
  <data name="ERR_ReservedEnumerator" xml:space="preserve">
    <value>The enumerator name '{0}' is reserved and cannot be used</value>
  </data>
  <data name="ERR_AsMustHaveReferenceType" xml:space="preserve">
    <value>The as operator must be used with a reference type or nullable type ('{0}' is a non-nullable value type)</value>
  </data>
  <data name="WRN_LowercaseEllSuffix" xml:space="preserve">
    <value>The 'l' suffix is easily confused with the digit '1' -- use 'L' for clarity</value>
  </data>
  <data name="WRN_LowercaseEllSuffix_Title" xml:space="preserve">
    <value>The 'l' suffix is easily confused with the digit '1'</value>
  </data>
  <data name="ERR_BadEventUsageNoField" xml:space="preserve">
    <value>The event '{0}' can only appear on the left hand side of += or -=</value>
  </data>
  <data name="ERR_ConstraintOnlyAllowedOnGenericDecl" xml:space="preserve">
    <value>Constraints are not allowed on non-generic declarations</value>
  </data>
  <data name="ERR_TypeParamMustBeIdentifier" xml:space="preserve">
    <value>Type parameter declaration must be an identifier not a type</value>
  </data>
  <data name="ERR_MemberReserved" xml:space="preserve">
    <value>Type '{1}' already reserves a member called '{0}' with the same parameter types</value>
  </data>
  <data name="ERR_DuplicateParamName" xml:space="preserve">
    <value>The parameter name '{0}' is a duplicate</value>
  </data>
  <data name="ERR_DuplicateNameInNS" xml:space="preserve">
    <value>The namespace '{1}' already contains a definition for '{0}'</value>
  </data>
  <data name="ERR_DuplicateNameInClass" xml:space="preserve">
    <value>The type '{0}' already contains a definition for '{1}'</value>
  </data>
  <data name="ERR_NameNotInContext" xml:space="preserve">
    <value>The name '{0}' does not exist in the current context</value>
  </data>
  <data name="ERR_NameNotInContextPossibleMissingReference" xml:space="preserve">
    <value>The name '{0}' does not exist in the current context (are you missing a reference to assembly '{1}'?)</value>
  </data>
  <data name="ERR_AmbigContext" xml:space="preserve">
    <value>'{0}' is an ambiguous reference between '{1}' and '{2}'</value>
  </data>
  <data name="WRN_DuplicateUsing" xml:space="preserve">
    <value>The using directive for '{0}' appeared previously in this namespace</value>
  </data>
  <data name="WRN_DuplicateUsing_Title" xml:space="preserve">
    <value>Using directive appeared previously in this namespace</value>
  </data>
  <data name="ERR_BadMemberFlag" xml:space="preserve">
    <value>The modifier '{0}' is not valid for this item</value>
  </data>
  <data name="ERR_BadInitAccessor" xml:space="preserve">
    <value>The 'init' accessor is not valid on static members</value>
  </data>
  <data name="ERR_BadMemberProtection" xml:space="preserve">
    <value>More than one protection modifier</value>
  </data>
  <data name="WRN_NewRequired" xml:space="preserve">
    <value>'{0}' hides inherited member '{1}'. Use the new keyword if hiding was intended.</value>
  </data>
  <data name="WRN_NewRequired_Title" xml:space="preserve">
    <value>Member hides inherited member; missing new keyword</value>
  </data>
  <data name="WRN_NewRequired_Description" xml:space="preserve">
    <value>A variable was declared with the same name as a variable in a base type. However, the new keyword was not used. This warning informs you that you should use new; the variable is declared as if new had been used in the declaration.</value>
  </data>
  <data name="WRN_NewNotRequired" xml:space="preserve">
    <value>The member '{0}' does not hide an accessible member. The new keyword is not required.</value>
  </data>
  <data name="WRN_NewNotRequired_Title" xml:space="preserve">
    <value>Member does not hide an inherited member; new keyword is not required</value>
  </data>
  <data name="ERR_CircConstValue" xml:space="preserve">
    <value>The evaluation of the constant value for '{0}' involves a circular definition</value>
  </data>
  <data name="ERR_MemberAlreadyExists" xml:space="preserve">
    <value>Type '{1}' already defines a member called '{0}' with the same parameter types</value>
  </data>
  <data name="ERR_StaticNotVirtual" xml:space="preserve">
    <value>A static member cannot be marked as '{0}'</value>
  </data>
  <data name="ERR_OverrideNotNew" xml:space="preserve">
    <value>A member '{0}' marked as override cannot be marked as new or virtual</value>
  </data>
  <data name="WRN_NewOrOverrideExpected" xml:space="preserve">
    <value>'{0}' hides inherited member '{1}'. To make the current member override that implementation, add the override keyword. Otherwise add the new keyword.</value>
  </data>
  <data name="WRN_NewOrOverrideExpected_Title" xml:space="preserve">
    <value>Member hides inherited member; missing override keyword</value>
  </data>
  <data name="ERR_OverrideNotExpected" xml:space="preserve">
    <value>'{0}': no suitable method found to override</value>
  </data>
  <data name="ERR_NamespaceUnexpected" xml:space="preserve">
    <value>A namespace cannot directly contain members such as fields, methods or statements</value>
  </data>
  <data name="ERR_NoSuchMember" xml:space="preserve">
    <value>'{0}' does not contain a definition for '{1}'</value>
  </data>
  <data name="ERR_BadSKknown" xml:space="preserve">
    <value>'{0}' is a {1} but is used like a {2}</value>
  </data>
  <data name="ERR_BadSKunknown" xml:space="preserve">
    <value>'{0}' is a {1}, which is not valid in the given context</value>
  </data>
  <data name="ERR_ObjectRequired" xml:space="preserve">
    <value>An object reference is required for the non-static field, method, or property '{0}'</value>
  </data>
  <data name="ERR_AmbigCall" xml:space="preserve">
    <value>The call is ambiguous between the following methods or properties: '{0}' and '{1}'</value>
  </data>
  <data name="ERR_BadAccess" xml:space="preserve">
    <value>'{0}' is inaccessible due to its protection level</value>
  </data>
  <data name="ERR_MethDelegateMismatch" xml:space="preserve">
    <value>No overload for '{0}' matches delegate '{1}'</value>
  </data>
  <data name="ERR_RetObjectRequired" xml:space="preserve">
    <value>An object of a type convertible to '{0}' is required</value>
  </data>
  <data name="ERR_RetNoObjectRequired" xml:space="preserve">
    <value>Since '{0}' returns void, a return keyword must not be followed by an object expression</value>
  </data>
  <data name="ERR_LocalDuplicate" xml:space="preserve">
    <value>A local variable or function named '{0}' is already defined in this scope</value>
  </data>
  <data name="ERR_AssgLvalueExpected" xml:space="preserve">
    <value>The left-hand side of an assignment must be a variable, property or indexer</value>
  </data>
  <data name="ERR_StaticConstParam" xml:space="preserve">
    <value>'{0}': a static constructor must be parameterless</value>
  </data>
  <data name="ERR_NotConstantExpression" xml:space="preserve">
    <value>The expression being assigned to '{0}' must be constant</value>
  </data>
  <data name="ERR_NotNullConstRefField" xml:space="preserve">
    <value>'{0}' is of type '{1}'. A const field of a reference type other than string can only be initialized with null.</value>
  </data>
  <data name="ERR_LocalIllegallyOverrides" xml:space="preserve">
    <value>A local or parameter named '{0}' cannot be declared in this scope because that name is used in an enclosing local scope to define a local or parameter</value>
  </data>
  <data name="ERR_BadUsingNamespace" xml:space="preserve">
    <value>A 'using namespace' directive can only be applied to namespaces; '{0}' is a type not a namespace. Consider a 'using static' directive instead</value>
  </data>
  <data name="ERR_BadUsingType" xml:space="preserve">
    <value>A 'using static' directive can only be applied to types; '{0}' is a namespace not a type. Consider a 'using namespace' directive instead</value>
  </data>
  <data name="ERR_NoAliasHere" xml:space="preserve">
    <value>A 'using static' directive cannot be used to declare an alias</value>
  </data>
  <data name="ERR_NoBreakOrCont" xml:space="preserve">
    <value>No enclosing loop out of which to break or continue</value>
  </data>
  <data name="ERR_DuplicateLabel" xml:space="preserve">
    <value>The label '{0}' is a duplicate</value>
  </data>
  <data name="ERR_NoConstructors" xml:space="preserve">
    <value>The type '{0}' has no constructors defined</value>
  </data>
  <data name="ERR_NoNewAbstract" xml:space="preserve">
    <value>Cannot create an instance of the abstract type or interface '{0}'</value>
  </data>
  <data name="ERR_ConstValueRequired" xml:space="preserve">
    <value>A const field requires a value to be provided</value>
  </data>
  <data name="ERR_CircularBase" xml:space="preserve">
    <value>Circular base type dependency involving '{0}' and '{1}'</value>
  </data>
  <data name="ERR_BadDelegateConstructor" xml:space="preserve">
    <value>The delegate '{0}' does not have a valid constructor</value>
  </data>
  <data name="ERR_MethodNameExpected" xml:space="preserve">
    <value>Method name expected</value>
  </data>
  <data name="ERR_ConstantExpected" xml:space="preserve">
    <value>A constant value is expected</value>
  </data>
  <data name="ERR_V6SwitchGoverningTypeValueExpected" xml:space="preserve">
    <value>A switch expression or case label must be a bool, char, string, integral, enum, or corresponding nullable type in C# 6 and earlier.</value>
  </data>
  <data name="ERR_IntegralTypeValueExpected" xml:space="preserve">
    <value>A value of an integral type expected</value>
  </data>
  <data name="ERR_DuplicateCaseLabel" xml:space="preserve">
    <value>The switch statement contains multiple cases with the label value '{0}'</value>
  </data>
  <data name="ERR_InvalidGotoCase" xml:space="preserve">
    <value>A goto case is only valid inside a switch statement</value>
  </data>
  <data name="ERR_PropertyLacksGet" xml:space="preserve">
    <value>The property or indexer '{0}' cannot be used in this context because it lacks the get accessor</value>
  </data>
  <data name="ERR_BadExceptionType" xml:space="preserve">
    <value>The type caught or thrown must be derived from System.Exception</value>
  </data>
  <data name="ERR_BadEmptyThrow" xml:space="preserve">
    <value>A throw statement with no arguments is not allowed outside of a catch clause</value>
  </data>
  <data name="ERR_BadFinallyLeave" xml:space="preserve">
    <value>Control cannot leave the body of a finally clause</value>
  </data>
  <data name="ERR_LabelShadow" xml:space="preserve">
    <value>The label '{0}' shadows another label by the same name in a contained scope</value>
  </data>
  <data name="ERR_LabelNotFound" xml:space="preserve">
    <value>No such label '{0}' within the scope of the goto statement</value>
  </data>
  <data name="ERR_UnreachableCatch" xml:space="preserve">
    <value>A previous catch clause already catches all exceptions of this or of a super type ('{0}')</value>
  </data>
  <data name="WRN_FilterIsConstantTrue" xml:space="preserve">
    <value>Filter expression is a constant 'true', consider removing the filter</value>
  </data>
  <data name="WRN_FilterIsConstantTrue_Title" xml:space="preserve">
    <value>Filter expression is a constant 'true'</value>
  </data>
  <data name="ERR_ReturnExpected" xml:space="preserve">
    <value>'{0}': not all code paths return a value</value>
  </data>
  <data name="WRN_UnreachableCode" xml:space="preserve">
    <value>Unreachable code detected</value>
  </data>
  <data name="WRN_UnreachableCode_Title" xml:space="preserve">
    <value>Unreachable code detected</value>
  </data>
  <data name="ERR_SwitchFallThrough" xml:space="preserve">
    <value>Control cannot fall through from one case label ('{0}') to another</value>
  </data>
  <data name="WRN_UnreferencedLabel" xml:space="preserve">
    <value>This label has not been referenced</value>
  </data>
  <data name="WRN_UnreferencedLabel_Title" xml:space="preserve">
    <value>This label has not been referenced</value>
  </data>
  <data name="ERR_UseDefViolation" xml:space="preserve">
    <value>Use of unassigned local variable '{0}'</value>
  </data>
  <data name="WRN_UseDefViolation" xml:space="preserve">
    <value>Use of unassigned local variable '{0}'</value>
  </data>
  <data name="WRN_UseDefViolation_Title" xml:space="preserve">
    <value>Use of unassigned local variable</value>
  </data>
  <data name="WRN_UnreferencedVar" xml:space="preserve">
    <value>The variable '{0}' is declared but never used</value>
  </data>
  <data name="WRN_UnreferencedVar_Title" xml:space="preserve">
    <value>Variable is declared but never used</value>
  </data>
  <data name="WRN_UnreferencedField" xml:space="preserve">
    <value>The field '{0}' is never used</value>
  </data>
  <data name="WRN_UnreferencedField_Title" xml:space="preserve">
    <value>Field is never used</value>
  </data>
  <data name="ERR_UseDefViolationField" xml:space="preserve">
    <value>Use of possibly unassigned field '{0}'</value>
  </data>
  <data name="WRN_UseDefViolationField" xml:space="preserve">
    <value>Use of possibly unassigned field '{0}'</value>
  </data>
  <data name="WRN_UseDefViolationField_Title" xml:space="preserve">
    <value>Use of possibly unassigned field</value>
  </data>
  <data name="ERR_UseDefViolationProperty" xml:space="preserve">
    <value>Use of possibly unassigned auto-implemented property '{0}'</value>
  </data>
  <data name="WRN_UseDefViolationProperty" xml:space="preserve">
    <value>Use of possibly unassigned auto-implemented property '{0}'</value>
  </data>
  <data name="WRN_UseDefViolationProperty_Title" xml:space="preserve">
    <value>Use of possibly unassigned auto-implemented property</value>
  </data>
  <data name="ERR_UnassignedThisUnsupportedVersion" xml:space="preserve">
    <value>Field '{0}' must be fully assigned before control is returned to the caller. Consider updating to language version '{1}' to auto-default the field.</value>
  </data>
  <data name="WRN_UnassignedThisUnsupportedVersion" xml:space="preserve">
    <value>Field '{0}' must be fully assigned before control is returned to the caller. Consider updating to language version '{1}' to auto-default the field.</value>
  </data>
  <data name="WRN_UnassignedThisUnsupportedVersion_Title" xml:space="preserve">
    <value>Fields of a struct must be fully assigned in a constructor before control is returned to the caller. Consider updating the language version to auto-default the field.</value>
  </data>
  <data name="ERR_AmbigQM" xml:space="preserve">
    <value>Type of conditional expression cannot be determined because '{0}' and '{1}' implicitly convert to one another</value>
  </data>
  <data name="ERR_InvalidQM" xml:space="preserve">
    <value>Type of conditional expression cannot be determined because there is no implicit conversion between '{0}' and '{1}'</value>
  </data>
  <data name="ERR_NoBaseClass" xml:space="preserve">
    <value>A base class is required for a 'base' reference</value>
  </data>
  <data name="ERR_BaseIllegal" xml:space="preserve">
    <value>Use of keyword 'base' is not valid in this context</value>
  </data>
  <data name="ERR_ObjectProhibited" xml:space="preserve">
    <value>Member '{0}' cannot be accessed with an instance reference; qualify it with a type name instead</value>
  </data>
  <data name="ERR_ParamUnassigned" xml:space="preserve">
    <value>The out parameter '{0}' must be assigned to before control leaves the current method</value>
  </data>
  <data name="WRN_ParamUnassigned" xml:space="preserve">
    <value>The out parameter '{0}' must be assigned to before control leaves the current method</value>
  </data>
  <data name="WRN_ParamUnassigned_Title" xml:space="preserve">
    <value>An out parameter must be assigned to before control leaves the method</value>
  </data>
  <data name="ERR_InvalidArray" xml:space="preserve">
    <value>Invalid rank specifier: expected ',' or ']'</value>
  </data>
  <data name="ERR_ExternHasBody" xml:space="preserve">
    <value>'{0}' cannot be extern and declare a body</value>
  </data>
  <data name="ERR_ExternHasConstructorInitializer" xml:space="preserve">
    <value>'{0}' cannot be extern and have a constructor initializer</value>
  </data>
  <data name="ERR_AbstractAndExtern" xml:space="preserve">
    <value>'{0}' cannot be both extern and abstract</value>
  </data>
  <data name="ERR_BadAttributeParamType" xml:space="preserve">
    <value>Attribute constructor parameter '{0}' has type '{1}', which is not a valid attribute parameter type</value>
  </data>
  <data name="ERR_BadAttributeArgument" xml:space="preserve">
    <value>An attribute argument must be a constant expression, typeof expression or array creation expression of an attribute parameter type</value>
  </data>
  <data name="ERR_BadAttributeParamDefaultArgument" xml:space="preserve">
    <value>Attribute constructor parameter '{0}' is optional, but no default parameter value was specified.</value>
  </data>
  <data name="WRN_IsAlwaysTrue" xml:space="preserve">
    <value>The given expression is always of the provided ('{0}') type</value>
  </data>
  <data name="WRN_IsAlwaysTrue_Title" xml:space="preserve">
    <value>'is' expression's given expression is always of the provided type</value>
  </data>
  <data name="WRN_IsAlwaysFalse" xml:space="preserve">
    <value>The given expression is never of the provided ('{0}') type</value>
  </data>
  <data name="WRN_IsAlwaysFalse_Title" xml:space="preserve">
    <value>'is' expression's given expression is never of the provided type</value>
  </data>
  <data name="ERR_LockNeedsReference" xml:space="preserve">
    <value>'{0}' is not a reference type as required by the lock statement</value>
  </data>
  <data name="ERR_NullNotValid" xml:space="preserve">
    <value>Use of null is not valid in this context</value>
  </data>
  <data name="ERR_DefaultLiteralNotValid" xml:space="preserve">
    <value>Use of default literal is not valid in this context</value>
  </data>
  <data name="ERR_UseDefViolationThisUnsupportedVersion" xml:space="preserve">
    <value>The 'this' object cannot be used before all of its fields have been assigned. Consider updating to language version '{0}' to auto-default the unassigned fields.</value>
  </data>
  <data name="WRN_UseDefViolationThisUnsupportedVersion" xml:space="preserve">
    <value>The 'this' object cannot be used before all of its fields have been assigned. Consider updating to language version '{0}' to auto-default the unassigned fields.</value>
  </data>
  <data name="WRN_UseDefViolationThisUnsupportedVersion_Title" xml:space="preserve">
    <value>The 'this' object cannot be used in a constructor before all of its fields have been assigned. Consider updating the language version to auto-default the unassigned fields.</value>
  </data>
  <data name="ERR_ArgsInvalid" xml:space="preserve">
    <value>The __arglist construct is valid only within a variable argument method</value>
  </data>
  <data name="ERR_PtrExpected" xml:space="preserve">
    <value>The * or -&gt; operator must be applied to a pointer</value>
  </data>
  <data name="ERR_PtrIndexSingle" xml:space="preserve">
    <value>A pointer must be indexed by only one value</value>
  </data>
  <data name="WRN_ByRefNonAgileField" xml:space="preserve">
    <value>Using '{0}' as a ref or out value or taking its address may cause a runtime exception because it is a field of a marshal-by-reference class</value>
  </data>
  <data name="WRN_ByRefNonAgileField_Title" xml:space="preserve">
    <value>Using a field of a marshal-by-reference class as a ref or out value or taking its address may cause a runtime exception</value>
  </data>
  <data name="ERR_AssgReadonlyStatic" xml:space="preserve">
    <value>A static readonly field cannot be assigned to (except in a static constructor or a variable initializer)</value>
  </data>
  <data name="ERR_RefReadonlyStatic" xml:space="preserve">
    <value>A static readonly field cannot be used as a ref or out value (except in a static constructor)</value>
  </data>
  <data name="ERR_AssgReadonlyProp" xml:space="preserve">
    <value>Property or indexer '{0}' cannot be assigned to -- it is read only</value>
  </data>
  <data name="ERR_IllegalStatement" xml:space="preserve">
    <value>Only assignment, call, increment, decrement, await, and new object expressions can be used as a statement</value>
  </data>
  <data name="ERR_BadGetEnumerator" xml:space="preserve">
    <value>foreach requires that the return type '{0}' of '{1}' must have a suitable public 'MoveNext' method and public 'Current' property</value>
  </data>
  <data name="ERR_BadGetAsyncEnumerator" xml:space="preserve">
    <value>Asynchronous foreach requires that the return type '{0}' of '{1}' must have a suitable public 'MoveNextAsync' method and public 'Current' property</value>
  </data>
  <data name="ERR_TooManyLocals" xml:space="preserve">
    <value>Only 65534 locals, including those generated by the compiler, are allowed</value>
  </data>
  <data name="ERR_AbstractBaseCall" xml:space="preserve">
    <value>Cannot call an abstract base member: '{0}'</value>
  </data>
  <data name="ERR_RefProperty" xml:space="preserve">
    <value>A non ref-returning property or indexer may not be used as an out or ref value</value>
  </data>
  <data name="ERR_ManagedAddr" xml:space="preserve">
    <value>Cannot take the address of, get the size of, or declare a pointer to a managed type ('{0}')</value>
  </data>
  <data name="WRN_ManagedAddr" xml:space="preserve">
    <value>This takes the address of, gets the size of, or declares a pointer to a managed type ('{0}')</value>
  </data>
  <data name="WRN_ManagedAddr_Title" xml:space="preserve">
    <value>This takes the address of, gets the size of, or declares a pointer to a managed type</value>
  </data>
  <data name="ERR_BadFixedInitType" xml:space="preserve">
    <value>The type of a local declared in a fixed statement must be a pointer type</value>
  </data>
  <data name="ERR_FixedMustInit" xml:space="preserve">
    <value>You must provide an initializer in a fixed or using statement declaration</value>
  </data>
  <data name="ERR_InvalidAddrOp" xml:space="preserve">
    <value>Cannot take the address of the given expression</value>
  </data>
  <data name="ERR_FixedNeeded" xml:space="preserve">
    <value>You can only take the address of an unfixed expression inside of a fixed statement initializer</value>
  </data>
  <data name="ERR_FixedNotNeeded" xml:space="preserve">
    <value>You cannot use the fixed statement to take the address of an already fixed expression</value>
  </data>
  <data name="ERR_ExprCannotBeFixed" xml:space="preserve">
    <value>The given expression cannot be used in a fixed statement</value>
  </data>
  <data name="ERR_UnsafeNeeded" xml:space="preserve">
    <value>Pointers and fixed size buffers may only be used in an unsafe context</value>
  </data>
  <data name="ERR_OpTFRetType" xml:space="preserve">
    <value>The return type of operator True or False must be bool</value>
  </data>
  <data name="ERR_OperatorNeedsMatch" xml:space="preserve">
    <value>The operator '{0}' requires a matching operator '{1}' to also be defined</value>
  </data>
  <data name="ERR_BadBoolOp" xml:space="preserve">
    <value>In order to be applicable as a short circuit operator a user-defined logical operator ('{0}') must have the same return type and parameter types</value>
  </data>
  <data name="ERR_MustHaveOpTF" xml:space="preserve">
    <value>In order for '{0}' to be applicable as a short circuit operator, its declaring type '{1}' must define operator true and operator false</value>
  </data>
  <data name="WRN_UnreferencedVarAssg" xml:space="preserve">
    <value>The variable '{0}' is assigned but its value is never used</value>
  </data>
  <data name="WRN_UnreferencedVarAssg_Title" xml:space="preserve">
    <value>Variable is assigned but its value is never used</value>
  </data>
  <data name="ERR_CheckedOverflow" xml:space="preserve">
    <value>The operation overflows at compile time in checked mode</value>
  </data>
  <data name="ERR_ConstOutOfRangeChecked" xml:space="preserve">
    <value>Constant value '{0}' cannot be converted to a '{1}' (use 'unchecked' syntax to override)</value>
  </data>
  <data name="ERR_BadVarargs" xml:space="preserve">
    <value>A method with vararg cannot be generic, be in a generic type, or have a params parameter</value>
  </data>
  <data name="ERR_ParamsMustBeArray" xml:space="preserve">
    <value>The params parameter must be a single dimensional array</value>
  </data>
  <data name="ERR_IllegalArglist" xml:space="preserve">
    <value>An __arglist expression may only appear inside of a call or new expression</value>
  </data>
  <data name="ERR_IllegalUnsafe" xml:space="preserve">
    <value>Unsafe code may only appear if compiling with /unsafe</value>
  </data>
  <data name="ERR_AmbigMember" xml:space="preserve">
    <value>Ambiguity between '{0}' and '{1}'</value>
  </data>
  <data name="ERR_BadForeachDecl" xml:space="preserve">
    <value>Type and identifier are both required in a foreach statement</value>
  </data>
  <data name="ERR_ParamsLast" xml:space="preserve">
    <value>A params parameter must be the last parameter in a parameter list</value>
  </data>
  <data name="ERR_SizeofUnsafe" xml:space="preserve">
    <value>'{0}' does not have a predefined size, therefore sizeof can only be used in an unsafe context</value>
  </data>
  <data name="ERR_DottedTypeNameNotFoundInNS" xml:space="preserve">
    <value>The type or namespace name '{0}' does not exist in the namespace '{1}' (are you missing an assembly reference?)</value>
  </data>
  <data name="ERR_FieldInitRefNonstatic" xml:space="preserve">
    <value>A field initializer cannot reference the non-static field, method, or property '{0}'</value>
  </data>
  <data name="ERR_SealedNonOverride" xml:space="preserve">
    <value>'{0}' cannot be sealed because it is not an override</value>
  </data>
  <data name="ERR_CantOverrideSealed" xml:space="preserve">
    <value>'{0}': cannot override inherited member '{1}' because it is sealed</value>
  </data>
  <data name="ERR_VoidError" xml:space="preserve">
    <value>The operation in question is undefined on void pointers</value>
  </data>
  <data name="ERR_ConditionalOnOverride" xml:space="preserve">
    <value>The Conditional attribute is not valid on '{0}' because it is an override method</value>
  </data>
  <data name="ERR_ConditionalOnLocalFunction" xml:space="preserve">
    <value>Local function '{0}' must be 'static' in order to use the Conditional attribute</value>
  </data>
  <data name="ERR_PointerInAsOrIs" xml:space="preserve">
    <value>Neither 'is' nor 'as' is valid on pointer types</value>
  </data>
  <data name="ERR_CallingFinalizeDeprecated" xml:space="preserve">
    <value>Destructors and object.Finalize cannot be called directly. Consider calling IDisposable.Dispose if available.</value>
  </data>
  <data name="ERR_SingleTypeNameNotFound" xml:space="preserve">
    <value>The type or namespace name '{0}' could not be found (are you missing a using directive or an assembly reference?)</value>
  </data>
  <data name="ERR_NegativeStackAllocSize" xml:space="preserve">
    <value>Cannot use a negative size with stackalloc</value>
  </data>
  <data name="ERR_NegativeArraySize" xml:space="preserve">
    <value>Cannot create an array with a negative size</value>
  </data>
  <data name="ERR_OverrideFinalizeDeprecated" xml:space="preserve">
    <value>Do not override object.Finalize. Instead, provide a destructor.</value>
  </data>
  <data name="ERR_CallingBaseFinalizeDeprecated" xml:space="preserve">
    <value>Do not directly call your base type Finalize method. It is called automatically from your destructor.</value>
  </data>
  <data name="WRN_NegativeArrayIndex" xml:space="preserve">
    <value>Indexing an array with a negative index (array indices always start at zero)</value>
  </data>
  <data name="WRN_NegativeArrayIndex_Title" xml:space="preserve">
    <value>Indexing an array with a negative index</value>
  </data>
  <data name="WRN_BadRefCompareLeft" xml:space="preserve">
    <value>Possible unintended reference comparison; to get a value comparison, cast the left hand side to type '{0}'</value>
  </data>
  <data name="WRN_BadRefCompareLeft_Title" xml:space="preserve">
    <value>Possible unintended reference comparison; left hand side needs cast</value>
  </data>
  <data name="WRN_BadRefCompareRight" xml:space="preserve">
    <value>Possible unintended reference comparison; to get a value comparison, cast the right hand side to type '{0}'</value>
  </data>
  <data name="WRN_BadRefCompareRight_Title" xml:space="preserve">
    <value>Possible unintended reference comparison; right hand side needs cast</value>
  </data>
  <data name="ERR_BadCastInFixed" xml:space="preserve">
    <value>The right hand side of a fixed statement assignment may not be a cast expression</value>
  </data>
  <data name="ERR_StackallocInCatchFinally" xml:space="preserve">
    <value>stackalloc may not be used in a catch or finally block</value>
  </data>
  <data name="ERR_VarargsLast" xml:space="preserve">
    <value>An __arglist parameter must be the last parameter in a parameter list</value>
  </data>
  <data name="ERR_MissingPartial" xml:space="preserve">
    <value>Missing partial modifier on declaration of type '{0}'; another partial declaration of this type exists</value>
  </data>
  <data name="ERR_PartialTypeKindConflict" xml:space="preserve">
    <value>Partial declarations of '{0}' must be all classes, all record classes, all structs, all record structs, or all interfaces</value>
  </data>
  <data name="ERR_PartialModifierConflict" xml:space="preserve">
    <value>Partial declarations of '{0}' have conflicting accessibility modifiers</value>
  </data>
  <data name="ERR_PartialMultipleBases" xml:space="preserve">
    <value>Partial declarations of '{0}' must not specify different base classes</value>
  </data>
  <data name="ERR_PartialWrongTypeParams" xml:space="preserve">
    <value>Partial declarations of '{0}' must have the same type parameter names in the same order</value>
  </data>
  <data name="ERR_PartialWrongConstraints" xml:space="preserve">
    <value>Partial declarations of '{0}' have inconsistent constraints for type parameter '{1}'</value>
  </data>
  <data name="ERR_NoImplicitConvCast" xml:space="preserve">
    <value>Cannot implicitly convert type '{0}' to '{1}'. An explicit conversion exists (are you missing a cast?)</value>
  </data>
  <data name="ERR_PartialMisplaced" xml:space="preserve">
    <value>The 'partial' modifier can only appear immediately before 'class', 'record', 'struct', 'interface', or a method return type.</value>
  </data>
  <data name="ERR_ImportedCircularBase" xml:space="preserve">
    <value>Imported type '{0}' is invalid. It contains a circular base type dependency.</value>
  </data>
  <data name="ERR_UseDefViolationOut" xml:space="preserve">
    <value>Use of unassigned out parameter '{0}'</value>
  </data>
  <data name="WRN_UseDefViolationOut" xml:space="preserve">
    <value>Use of unassigned out parameter '{0}'</value>
  </data>
  <data name="WRN_UseDefViolationOut_Title" xml:space="preserve">
    <value>Use of unassigned out parameter</value>
  </data>
  <data name="ERR_ArraySizeInDeclaration" xml:space="preserve">
    <value>Array size cannot be specified in a variable declaration (try initializing with a 'new' expression)</value>
  </data>
  <data name="ERR_InaccessibleGetter" xml:space="preserve">
    <value>The property or indexer '{0}' cannot be used in this context because the get accessor is inaccessible</value>
  </data>
  <data name="ERR_InaccessibleSetter" xml:space="preserve">
    <value>The property or indexer '{0}' cannot be used in this context because the set accessor is inaccessible</value>
  </data>
  <data name="ERR_InvalidPropertyAccessMod" xml:space="preserve">
    <value>The accessibility modifier of the '{0}' accessor must be more restrictive than the property or indexer '{1}'</value>
  </data>
  <data name="ERR_DuplicatePropertyAccessMods" xml:space="preserve">
    <value>Cannot specify accessibility modifiers for both accessors of the property or indexer '{0}'</value>
  </data>
  <data name="ERR_AccessModMissingAccessor" xml:space="preserve">
    <value>'{0}': accessibility modifiers on accessors may only be used if the property or indexer has both a get and a set accessor</value>
  </data>
  <data name="ERR_UnimplementedInterfaceAccessor" xml:space="preserve">
    <value>'{0}' does not implement interface member '{1}'. '{2}' is not public.</value>
  </data>
  <data name="WRN_PatternIsAmbiguous" xml:space="preserve">
    <value>'{0}' does not implement the '{1}' pattern. '{2}' is ambiguous with '{3}'.</value>
  </data>
  <data name="WRN_PatternIsAmbiguous_Title" xml:space="preserve">
    <value>Type does not implement the collection pattern; members are ambiguous</value>
  </data>
  <data name="WRN_PatternNotPublicOrNotInstance" xml:space="preserve">
    <value>'{0}' does not implement the '{1}' pattern. '{2}' is not a public instance or extension method.</value>
  </data>
  <data name="WRN_PatternNotPublicOrNotInstance_Title" xml:space="preserve">
    <value>Type does not implement the collection pattern; member is is not a public instance or extension method.</value>
  </data>
  <data name="WRN_PatternBadSignature" xml:space="preserve">
    <value>'{0}' does not implement the '{1}' pattern. '{2}' has the wrong signature.</value>
  </data>
  <data name="WRN_PatternBadSignature_Title" xml:space="preserve">
    <value>Type does not implement the collection pattern; member has the wrong signature</value>
  </data>
  <data name="ERR_FriendRefNotEqualToThis" xml:space="preserve">
    <value>Friend access was granted by '{0}', but the public key of the output assembly ('{1}') does not match that specified by the InternalsVisibleTo attribute in the granting assembly.</value>
  </data>
  <data name="ERR_FriendRefSigningMismatch" xml:space="preserve">
    <value>Friend access was granted by '{0}', but the strong name signing state of the output assembly does not match that of the granting assembly.</value>
  </data>
  <data name="WRN_SequentialOnPartialClass" xml:space="preserve">
    <value>There is no defined ordering between fields in multiple declarations of partial struct '{0}'. To specify an ordering, all instance fields must be in the same declaration.</value>
  </data>
  <data name="WRN_SequentialOnPartialClass_Title" xml:space="preserve">
    <value>There is no defined ordering between fields in multiple declarations of partial struct</value>
  </data>
  <data name="ERR_BadConstType" xml:space="preserve">
    <value>The type '{0}' cannot be declared const</value>
  </data>
  <data name="ERR_NoNewTyvar" xml:space="preserve">
    <value>Cannot create an instance of the variable type '{0}' because it does not have the new() constraint</value>
  </data>
  <data name="ERR_BadArity" xml:space="preserve">
    <value>Using the generic {1} '{0}' requires {2} type arguments</value>
  </data>
  <data name="ERR_BadTypeArgument" xml:space="preserve">
    <value>The type '{0}' may not be used as a type argument</value>
  </data>
  <data name="ERR_TypeArgsNotAllowed" xml:space="preserve">
    <value>The {1} '{0}' cannot be used with type arguments</value>
  </data>
  <data name="ERR_HasNoTypeVars" xml:space="preserve">
    <value>The non-generic {1} '{0}' cannot be used with type arguments</value>
  </data>
  <data name="ERR_NewConstraintNotSatisfied" xml:space="preserve">
    <value>'{2}' must be a non-abstract type with a public parameterless constructor in order to use it as parameter '{1}' in the generic type or method '{0}'</value>
  </data>
  <data name="ERR_GenericConstraintNotSatisfiedRefType" xml:space="preserve">
    <value>The type '{3}' cannot be used as type parameter '{2}' in the generic type or method '{0}'. There is no implicit reference conversion from '{3}' to '{1}'.</value>
  </data>
  <data name="ERR_GenericConstraintNotSatisfiedNullableEnum" xml:space="preserve">
    <value>The type '{3}' cannot be used as type parameter '{2}' in the generic type or method '{0}'. The nullable type '{3}' does not satisfy the constraint of '{1}'.</value>
  </data>
  <data name="ERR_GenericConstraintNotSatisfiedNullableInterface" xml:space="preserve">
    <value>The type '{3}' cannot be used as type parameter '{2}' in the generic type or method '{0}'. The nullable type '{3}' does not satisfy the constraint of '{1}'. Nullable types can not satisfy any interface constraints.</value>
  </data>
  <data name="ERR_GenericConstraintNotSatisfiedTyVar" xml:space="preserve">
    <value>The type '{3}' cannot be used as type parameter '{2}' in the generic type or method '{0}'. There is no boxing conversion or type parameter conversion from '{3}' to '{1}'.</value>
  </data>
  <data name="ERR_GenericConstraintNotSatisfiedValType" xml:space="preserve">
    <value>The type '{3}' cannot be used as type parameter '{2}' in the generic type or method '{0}'. There is no boxing conversion from '{3}' to '{1}'.</value>
  </data>
  <data name="ERR_DuplicateGeneratedName" xml:space="preserve">
    <value>The parameter name '{0}' conflicts with an automatically-generated parameter name</value>
  </data>
  <data name="ERR_GlobalSingleTypeNameNotFound" xml:space="preserve">
    <value>The type or namespace name '{0}' could not be found in the global namespace (are you missing an assembly reference?)</value>
  </data>
  <data name="ERR_NewBoundMustBeLast" xml:space="preserve">
    <value>The new() constraint must be the last constraint specified</value>
  </data>
  <data name="WRN_MainCantBeGeneric" xml:space="preserve">
    <value>'{0}': an entry point cannot be generic or in a generic type</value>
  </data>
  <data name="WRN_MainCantBeGeneric_Title" xml:space="preserve">
    <value>An entry point cannot be generic or in a generic type</value>
  </data>
  <data name="ERR_TypeVarCantBeNull" xml:space="preserve">
    <value>Cannot convert null to type parameter '{0}' because it could be a non-nullable value type. Consider using 'default({0})' instead.</value>
  </data>
  <data name="ERR_DuplicateBound" xml:space="preserve">
    <value>Duplicate constraint '{0}' for type parameter '{1}'</value>
  </data>
  <data name="ERR_ClassBoundNotFirst" xml:space="preserve">
    <value>The class type constraint '{0}' must come before any other constraints</value>
  </data>
  <data name="ERR_BadRetType" xml:space="preserve">
    <value>'{1} {0}' has the wrong return type</value>
  </data>
  <data name="ERR_DelegateRefMismatch" xml:space="preserve">
    <value>Ref mismatch between '{0}' and delegate '{1}'</value>
  </data>
  <data name="ERR_DuplicateConstraintClause" xml:space="preserve">
    <value>A constraint clause has already been specified for type parameter '{0}'. All of the constraints for a type parameter must be specified in a single where clause.</value>
  </data>
  <data name="ERR_CantInferMethTypeArgs" xml:space="preserve">
    <value>The type arguments for method '{0}' cannot be inferred from the usage. Try specifying the type arguments explicitly.</value>
  </data>
  <data name="ERR_LocalSameNameAsTypeParam" xml:space="preserve">
    <value>'{0}': a parameter, local variable, or local function cannot have the same name as a method type parameter</value>
  </data>
  <data name="ERR_AsWithTypeVar" xml:space="preserve">
    <value>The type parameter '{0}' cannot be used with the 'as' operator because it does not have a class type constraint nor a 'class' constraint</value>
  </data>
  <data name="WRN_UnreferencedFieldAssg" xml:space="preserve">
    <value>The field '{0}' is assigned but its value is never used</value>
  </data>
  <data name="WRN_UnreferencedFieldAssg_Title" xml:space="preserve">
    <value>Field is assigned but its value is never used</value>
  </data>
  <data name="ERR_BadIndexerNameAttr" xml:space="preserve">
    <value>The '{0}' attribute is valid only on an indexer that is not an explicit interface member declaration</value>
  </data>
  <data name="ERR_AttrArgWithTypeVars" xml:space="preserve">
    <value>'{0}': an attribute argument cannot use type parameters</value>
  </data>
  <data name="ERR_AttrTypeArgCannotBeTypeVar" xml:space="preserve">
    <value>'{0}': an attribute type argument cannot use type parameters</value>
  </data>
  <data name="WRN_AttrDependentTypeNotAllowed" xml:space="preserve">
    <value>Type '{0}' cannot be used in this context because it cannot be represented in metadata.</value>
  </data>
  <data name="WRN_AttrDependentTypeNotAllowed_Title" xml:space="preserve">
    <value>Type cannot be used in this context because it cannot be represented in metadata.</value>
  </data>
  <data name="ERR_AttrDependentTypeNotAllowed" xml:space="preserve">
    <value>Type '{0}' cannot be used in this context because it cannot be represented in metadata.</value>
  </data>
  <data name="ERR_NewTyvarWithArgs" xml:space="preserve">
    <value>'{0}': cannot provide arguments when creating an instance of a variable type</value>
  </data>
  <data name="ERR_AbstractSealedStatic" xml:space="preserve">
    <value>'{0}': an abstract type cannot be sealed or static</value>
  </data>
  <data name="WRN_AmbiguousXMLReference" xml:space="preserve">
    <value>Ambiguous reference in cref attribute: '{0}'. Assuming '{1}', but could have also matched other overloads including '{2}'.</value>
  </data>
  <data name="WRN_AmbiguousXMLReference_Title" xml:space="preserve">
    <value>Ambiguous reference in cref attribute</value>
  </data>
  <data name="WRN_VolatileByRef" xml:space="preserve">
    <value>'{0}': a reference to a volatile field will not be treated as volatile</value>
  </data>
  <data name="WRN_VolatileByRef_Title" xml:space="preserve">
    <value>A reference to a volatile field will not be treated as volatile</value>
  </data>
  <data name="WRN_VolatileByRef_Description" xml:space="preserve">
    <value>A volatile field should not normally be used as a ref or out value, since it will not be treated as volatile. There are exceptions to this, such as when calling an interlocked API.</value>
  </data>
  <data name="ERR_ComImportWithImpl" xml:space="preserve">
    <value>Since '{1}' has the ComImport attribute, '{0}' must be extern or abstract</value>
  </data>
  <data name="ERR_ComImportWithBase" xml:space="preserve">
    <value>'{0}': a class with the ComImport attribute cannot specify a base class</value>
  </data>
  <data name="ERR_ImplBadConstraints" xml:space="preserve">
    <value>The constraints for type parameter '{0}' of method '{1}' must match the constraints for type parameter '{2}' of interface method '{3}'. Consider using an explicit interface implementation instead.</value>
  </data>
  <data name="ERR_ImplBadTupleNames" xml:space="preserve">
    <value>The tuple element names in the signature of method '{0}' must match the tuple element names of interface method '{1}' (including on the return type).</value>
  </data>
  <data name="ERR_DottedTypeNameNotFoundInAgg" xml:space="preserve">
    <value>The type name '{0}' does not exist in the type '{1}'</value>
  </data>
  <data name="ERR_MethGrpToNonDel" xml:space="preserve">
    <value>Cannot convert method group '{0}' to non-delegate type '{1}'. Did you intend to invoke the method?</value>
  </data>
  <data name="WRN_MethGrpToNonDel" xml:space="preserve">
    <value>Converting method group '{0}' to non-delegate type '{1}'. Did you intend to invoke the method?</value>
  </data>
  <data name="WRN_MethGrpToNonDel_Title" xml:space="preserve">
    <value>Converting method group to non-delegate type</value>
  </data>
  <data name="ERR_BadExternAlias" xml:space="preserve">
    <value>The extern alias '{0}' was not specified in a /reference option</value>
  </data>
  <data name="ERR_ColColWithTypeAlias" xml:space="preserve">
    <value>Cannot use alias '{0}' with '::' since the alias references a type. Use '.' instead.</value>
  </data>
  <data name="ERR_AliasNotFound" xml:space="preserve">
    <value>Alias '{0}' not found</value>
  </data>
  <data name="ERR_SameFullNameAggAgg" xml:space="preserve">
    <value>The type '{1}' exists in both '{0}' and '{2}'</value>
  </data>
  <data name="ERR_SameFullNameNsAgg" xml:space="preserve">
    <value>The namespace '{1}' in '{0}' conflicts with the type '{3}' in '{2}'</value>
  </data>
  <data name="WRN_SameFullNameThisNsAgg" xml:space="preserve">
    <value>The namespace '{1}' in '{0}' conflicts with the imported type '{3}' in '{2}'. Using the namespace defined in '{0}'.</value>
  </data>
  <data name="WRN_SameFullNameThisNsAgg_Title" xml:space="preserve">
    <value>Namespace conflicts with imported type</value>
  </data>
  <data name="WRN_SameFullNameThisAggAgg" xml:space="preserve">
    <value>The type '{1}' in '{0}' conflicts with the imported type '{3}' in '{2}'. Using the type defined in '{0}'.</value>
  </data>
  <data name="WRN_SameFullNameThisAggAgg_Title" xml:space="preserve">
    <value>Type conflicts with imported type</value>
  </data>
  <data name="WRN_SameFullNameThisAggNs" xml:space="preserve">
    <value>The type '{1}' in '{0}' conflicts with the imported namespace '{3}' in '{2}'. Using the type defined in '{0}'.</value>
  </data>
  <data name="WRN_SameFullNameThisAggNs_Title" xml:space="preserve">
    <value>Type conflicts with imported namespace</value>
  </data>
  <data name="ERR_SameFullNameThisAggThisNs" xml:space="preserve">
    <value>The type '{1}' in '{0}' conflicts with the namespace '{3}' in '{2}'</value>
  </data>
  <data name="ERR_ExternAfterElements" xml:space="preserve">
    <value>An extern alias declaration must precede all other elements defined in the namespace</value>
  </data>
  <data name="WRN_GlobalAliasDefn" xml:space="preserve">
    <value>Defining an alias named 'global' is ill-advised since 'global::' always references the global namespace and not an alias</value>
  </data>
  <data name="WRN_GlobalAliasDefn_Title" xml:space="preserve">
    <value>Defining an alias named 'global' is ill-advised</value>
  </data>
  <data name="ERR_SealedStaticClass" xml:space="preserve">
    <value>'{0}': a type cannot be both static and sealed</value>
  </data>
  <data name="ERR_PrivateAbstractAccessor" xml:space="preserve">
    <value>'{0}': abstract properties cannot have private accessors</value>
  </data>
  <data name="ERR_ValueExpected" xml:space="preserve">
    <value>Syntax error; value expected</value>
  </data>
  <data name="ERR_UnboxNotLValue" xml:space="preserve">
    <value>Cannot modify the result of an unboxing conversion</value>
  </data>
  <data name="ERR_AnonMethGrpInForEach" xml:space="preserve">
    <value>Foreach cannot operate on a '{0}'. Did you intend to invoke the '{0}'?</value>
  </data>
  <data name="ERR_BadIncDecRetType" xml:space="preserve">
    <value>The return type for ++ or -- operator must match the parameter type or be derived from the parameter type</value>
  </data>
  <data name="ERR_TypeConstraintsMustBeUniqueAndFirst" xml:space="preserve">
    <value>The 'class', 'struct', 'unmanaged', 'notnull', and 'default' constraints cannot be combined or duplicated, and must be specified first in the constraints list.</value>
  </data>
  <data name="ERR_RefValBoundWithClass" xml:space="preserve">
    <value>'{0}': cannot specify both a constraint class and the 'class' or 'struct' constraint</value>
  </data>
  <data name="ERR_UnmanagedBoundWithClass" xml:space="preserve">
    <value>'{0}': cannot specify both a constraint class and the 'unmanaged' constraint</value>
  </data>
  <data name="ERR_NewBoundWithVal" xml:space="preserve">
    <value>The 'new()' constraint cannot be used with the 'struct' constraint</value>
  </data>
  <data name="ERR_RefConstraintNotSatisfied" xml:space="preserve">
    <value>The type '{2}' must be a reference type in order to use it as parameter '{1}' in the generic type or method '{0}'</value>
  </data>
  <data name="ERR_ValConstraintNotSatisfied" xml:space="preserve">
    <value>The type '{2}' must be a non-nullable value type in order to use it as parameter '{1}' in the generic type or method '{0}'</value>
  </data>
  <data name="ERR_CircularConstraint" xml:space="preserve">
    <value>Circular constraint dependency involving '{0}' and '{1}'</value>
  </data>
  <data name="ERR_BaseConstraintConflict" xml:space="preserve">
    <value>Type parameter '{0}' inherits conflicting constraints '{1}' and '{2}'</value>
  </data>
  <data name="ERR_ConWithValCon" xml:space="preserve">
    <value>Type parameter '{1}' has the 'struct' constraint so '{1}' cannot be used as a constraint for '{0}'</value>
  </data>
  <data name="ERR_AmbigUDConv" xml:space="preserve">
    <value>Ambiguous user defined conversions '{0}' and '{1}' when converting from '{2}' to '{3}'</value>
  </data>
  <data name="WRN_AlwaysNull" xml:space="preserve">
    <value>The result of the expression is always 'null' of type '{0}'</value>
  </data>
  <data name="WRN_AlwaysNull_Title" xml:space="preserve">
    <value>The result of the expression is always 'null'</value>
  </data>
  <data name="ERR_RefReturnThis" xml:space="preserve">
    <value>Cannot return 'this' by reference.</value>
  </data>
  <data name="ERR_AttributeCtorInParameter" xml:space="preserve">
    <value>Cannot use attribute constructor '{0}' because it has 'in' parameters.</value>
  </data>
  <data name="ERR_OverrideWithConstraints" xml:space="preserve">
    <value>Constraints for override and explicit interface implementation methods are inherited from the base method, so they cannot be specified directly, except for either a 'class', or a 'struct' constraint.</value>
  </data>
  <data name="ERR_AmbigOverride" xml:space="preserve">
    <value>The inherited members '{0}' and '{1}' have the same signature in type '{2}', so they cannot be overridden</value>
  </data>
  <data name="ERR_DecConstError" xml:space="preserve">
    <value>Evaluation of the decimal constant expression failed</value>
  </data>
  <data name="WRN_CmpAlwaysFalse" xml:space="preserve">
    <value>Comparing with null of type '{0}' always produces 'false'</value>
  </data>
  <data name="WRN_CmpAlwaysFalse_Title" xml:space="preserve">
    <value>Comparing with null of struct type always produces 'false'</value>
  </data>
  <data name="WRN_FinalizeMethod" xml:space="preserve">
    <value>Introducing a 'Finalize' method can interfere with destructor invocation. Did you intend to declare a destructor?</value>
  </data>
  <data name="WRN_FinalizeMethod_Title" xml:space="preserve">
    <value>Introducing a 'Finalize' method can interfere with destructor invocation</value>
  </data>
  <data name="WRN_FinalizeMethod_Description" xml:space="preserve">
    <value>This warning occurs when you create a class with a method whose signature is public virtual void Finalize.

If such a class is used as a base class and if the deriving class defines a destructor, the destructor will override the base class Finalize method, not Finalize.</value>
  </data>
  <data name="ERR_ExplicitImplParams" xml:space="preserve">
    <value>'{0}' should not have a params parameter since '{1}' does not</value>
  </data>
  <data name="WRN_GotoCaseShouldConvert" xml:space="preserve">
    <value>The 'goto case' value is not implicitly convertible to type '{0}'</value>
  </data>
  <data name="WRN_GotoCaseShouldConvert_Title" xml:space="preserve">
    <value>The 'goto case' value is not implicitly convertible to the switch type</value>
  </data>
  <data name="ERR_MethodImplementingAccessor" xml:space="preserve">
    <value>Method '{0}' cannot implement interface accessor '{1}' for type '{2}'. Use an explicit interface implementation.</value>
  </data>
  <data name="WRN_NubExprIsConstBool" xml:space="preserve">
    <value>The result of the expression is always '{0}' since a value of type '{1}' is never equal to 'null' of type '{2}'</value>
  </data>
  <data name="WRN_NubExprIsConstBool_Title" xml:space="preserve">
    <value>The result of the expression is always the same since a value of this type is never equal to 'null'</value>
  </data>
  <data name="WRN_NubExprIsConstBool2" xml:space="preserve">
    <value>The result of the expression is always '{0}' since a value of type '{1}' is never equal to 'null' of type '{2}'</value>
  </data>
  <data name="WRN_NubExprIsConstBool2_Title" xml:space="preserve">
    <value>The result of the expression is always the same since a value of this type is never equal to 'null'</value>
  </data>
  <data name="WRN_ExplicitImplCollision" xml:space="preserve">
    <value>Explicit interface implementation '{0}' matches more than one interface member. Which interface member is actually chosen is implementation-dependent. Consider using a non-explicit implementation instead.</value>
  </data>
  <data name="WRN_ExplicitImplCollision_Title" xml:space="preserve">
    <value>Explicit interface implementation matches more than one interface member</value>
  </data>
  <data name="ERR_AbstractHasBody" xml:space="preserve">
    <value>'{0}' cannot declare a body because it is marked abstract</value>
  </data>
  <data name="ERR_ConcreteMissingBody" xml:space="preserve">
    <value>'{0}' must declare a body because it is not marked abstract, extern, or partial</value>
  </data>
  <data name="ERR_AbstractAndSealed" xml:space="preserve">
    <value>'{0}' cannot be both abstract and sealed</value>
  </data>
  <data name="ERR_AbstractNotVirtual" xml:space="preserve">
    <value>The abstract {0} '{1}' cannot be marked virtual</value>
  </data>
  <data name="ERR_StaticConstant" xml:space="preserve">
    <value>The constant '{0}' cannot be marked static</value>
  </data>
  <data name="ERR_CantOverrideNonFunction" xml:space="preserve">
    <value>'{0}': cannot override because '{1}' is not a function</value>
  </data>
  <data name="ERR_CantOverrideNonVirtual" xml:space="preserve">
    <value>'{0}': cannot override inherited member '{1}' because it is not marked virtual, abstract, or override</value>
  </data>
  <data name="ERR_CantChangeAccessOnOverride" xml:space="preserve">
    <value>'{0}': cannot change access modifiers when overriding '{1}' inherited member '{2}'</value>
  </data>
  <data name="ERR_CantChangeTupleNamesOnOverride" xml:space="preserve">
    <value>'{0}': cannot change tuple element names when overriding inherited member '{1}'</value>
  </data>
  <data name="ERR_CantChangeReturnTypeOnOverride" xml:space="preserve">
    <value>'{0}': return type must be '{2}' to match overridden member '{1}'</value>
  </data>
  <data name="ERR_CantDeriveFromSealedType" xml:space="preserve">
    <value>'{0}': cannot derive from sealed type '{1}'</value>
  </data>
  <data name="ERR_AbstractInConcreteClass" xml:space="preserve">
    <value>'{0}' is abstract but it is contained in non-abstract type '{1}'</value>
  </data>
  <data name="ERR_StaticConstructorWithExplicitConstructorCall" xml:space="preserve">
    <value>'{0}': static constructor cannot have an explicit 'this' or 'base' constructor call</value>
  </data>
  <data name="ERR_StaticConstructorWithAccessModifiers" xml:space="preserve">
    <value>'{0}': access modifiers are not allowed on static constructors</value>
  </data>
  <data name="ERR_RecursiveConstructorCall" xml:space="preserve">
    <value>Constructor '{0}' cannot call itself</value>
  </data>
  <data name="ERR_IndirectRecursiveConstructorCall" xml:space="preserve">
    <value>Constructor '{0}' cannot call itself through another constructor</value>
  </data>
  <data name="ERR_ObjectCallingBaseConstructor" xml:space="preserve">
    <value>'{0}' has no base class and cannot call a base constructor</value>
  </data>
  <data name="ERR_PredefinedTypeNotFound" xml:space="preserve">
    <value>Predefined type '{0}' is not defined or imported</value>
  </data>
  <data name="ERR_PredefinedValueTupleTypeNotFound" xml:space="preserve">
    <value>Predefined type '{0}' is not defined or imported</value>
  </data>
  <data name="ERR_PredefinedValueTupleTypeAmbiguous3" xml:space="preserve">
    <value>Predefined type '{0}' is declared in multiple referenced assemblies: '{1}' and '{2}'</value>
  </data>
  <data name="ERR_StructWithBaseConstructorCall" xml:space="preserve">
    <value>'{0}': structs cannot call base class constructors</value>
  </data>
  <data name="ERR_StructLayoutCycle" xml:space="preserve">
    <value>Struct member '{0}' of type '{1}' causes a cycle in the struct layout</value>
  </data>
  <data name="ERR_InterfacesCantContainFields" xml:space="preserve">
    <value>Interfaces cannot contain instance fields</value>
  </data>
  <data name="ERR_InterfacesCantContainConstructors" xml:space="preserve">
    <value>Interfaces cannot contain instance constructors</value>
  </data>
  <data name="ERR_NonInterfaceInInterfaceList" xml:space="preserve">
    <value>Type '{0}' in interface list is not an interface</value>
  </data>
  <data name="ERR_DuplicateInterfaceInBaseList" xml:space="preserve">
    <value>'{0}' is already listed in interface list</value>
  </data>
  <data name="ERR_DuplicateInterfaceWithTupleNamesInBaseList" xml:space="preserve">
    <value>'{0}' is already listed in the interface list on type '{2}' with different tuple element names, as '{1}'.</value>
  </data>
  <data name="ERR_DuplicateInterfaceWithDifferencesInBaseList" xml:space="preserve">
    <value>'{0}' is already listed in the interface list on type '{2}' as '{1}'.</value>
  </data>
  <data name="ERR_CycleInInterfaceInheritance" xml:space="preserve">
    <value>Inherited interface '{1}' causes a cycle in the interface hierarchy of '{0}'</value>
  </data>
  <data name="ERR_HidingAbstractMethod" xml:space="preserve">
    <value>'{0}' hides inherited abstract member '{1}'</value>
  </data>
  <data name="ERR_UnimplementedAbstractMethod" xml:space="preserve">
    <value>'{0}' does not implement inherited abstract member '{1}'</value>
  </data>
  <data name="ERR_UnimplementedInterfaceMember" xml:space="preserve">
    <value>'{0}' does not implement interface member '{1}'</value>
  </data>
  <data name="ERR_ObjectCantHaveBases" xml:space="preserve">
    <value>The class System.Object cannot have a base class or implement an interface</value>
  </data>
  <data name="ERR_ExplicitInterfaceImplementationNotInterface" xml:space="preserve">
    <value>'{0}' in explicit interface declaration is not an interface</value>
  </data>
  <data name="ERR_InterfaceMemberNotFound" xml:space="preserve">
    <value>'{0}' in explicit interface declaration is not found among members of the interface that can be implemented</value>
  </data>
  <data name="ERR_ClassDoesntImplementInterface" xml:space="preserve">
    <value>'{0}': containing type does not implement interface '{1}'</value>
  </data>
  <data name="ERR_ExplicitInterfaceImplementationInNonClassOrStruct" xml:space="preserve">
    <value>'{0}': explicit interface declaration can only be declared in a class, record, struct or interface</value>
  </data>
  <data name="ERR_MemberNameSameAsType" xml:space="preserve">
    <value>'{0}': member names cannot be the same as their enclosing type</value>
  </data>
  <data name="ERR_EnumeratorOverflow" xml:space="preserve">
    <value>'{0}': the enumerator value is too large to fit in its type</value>
  </data>
  <data name="ERR_CantOverrideNonProperty" xml:space="preserve">
    <value>'{0}': cannot override because '{1}' is not a property</value>
  </data>
  <data name="ERR_NoGetToOverride" xml:space="preserve">
    <value>'{0}': cannot override because '{1}' does not have an overridable get accessor</value>
  </data>
  <data name="ERR_NoSetToOverride" xml:space="preserve">
    <value>'{0}': cannot override because '{1}' does not have an overridable set accessor</value>
  </data>
  <data name="ERR_PropertyCantHaveVoidType" xml:space="preserve">
    <value>'{0}': property or indexer cannot have void type</value>
  </data>
  <data name="ERR_PropertyWithNoAccessors" xml:space="preserve">
    <value>'{0}': property or indexer must have at least one accessor</value>
  </data>
  <data name="ERR_CantUseVoidInArglist" xml:space="preserve">
    <value>__arglist cannot have an argument of void type</value>
  </data>
  <data name="ERR_NewVirtualInSealed" xml:space="preserve">
    <value>'{0}' is a new virtual member in sealed type '{1}'</value>
  </data>
  <data name="ERR_ExplicitPropertyAddingAccessor" xml:space="preserve">
    <value>'{0}' adds an accessor not found in interface member '{1}'</value>
  </data>
  <data name="ERR_ExplicitPropertyMismatchInitOnly" xml:space="preserve">
    <value>Accessors '{0}' and '{1}' should both be init-only or neither</value>
  </data>
  <data name="ERR_ExplicitPropertyMissingAccessor" xml:space="preserve">
    <value>Explicit interface implementation '{0}' is missing accessor '{1}'</value>
  </data>
  <data name="ERR_ConversionWithInterface" xml:space="preserve">
    <value>'{0}': user-defined conversions to or from an interface are not allowed</value>
  </data>
  <data name="ERR_ConversionWithBase" xml:space="preserve">
    <value>'{0}': user-defined conversions to or from a base type are not allowed</value>
  </data>
  <data name="ERR_ConversionWithDerived" xml:space="preserve">
    <value>'{0}': user-defined conversions to or from a derived type are not allowed</value>
  </data>
  <data name="ERR_IdentityConversion" xml:space="preserve">
    <value>User-defined operator cannot convert a type to itself</value>
  </data>
  <data name="ERR_ConversionNotInvolvingContainedType" xml:space="preserve">
    <value>User-defined conversion must convert to or from the enclosing type</value>
  </data>
  <data name="ERR_DuplicateConversionInClass" xml:space="preserve">
    <value>Duplicate user-defined conversion in type '{0}'</value>
  </data>
  <data name="ERR_OperatorsMustBeStatic" xml:space="preserve">
    <value>User-defined operator '{0}' must be declared static and public</value>
  </data>
  <data name="ERR_BadIncDecSignature" xml:space="preserve">
    <value>The parameter type for ++ or -- operator must be the containing type</value>
  </data>
  <data name="ERR_BadUnaryOperatorSignature" xml:space="preserve">
    <value>The parameter of a unary operator must be the containing type</value>
  </data>
  <data name="ERR_BadBinaryOperatorSignature" xml:space="preserve">
    <value>One of the parameters of a binary operator must be the containing type</value>
  </data>
  <data name="ERR_BadShiftOperatorSignature" xml:space="preserve">
    <value>The first operand of an overloaded shift operator must have the same type as the containing type</value>
  </data>
  <data name="ERR_InterfacesCantContainConversionOrEqualityOperators" xml:space="preserve">
    <value>Conversion, equality, or inequality operators declared in interfaces must be abstract or virtual</value>
  </data>
  <data name="ERR_EnumsCantContainDefaultConstructor" xml:space="preserve">
    <value>Enums cannot contain explicit parameterless constructors</value>
  </data>
  <data name="ERR_CantOverrideBogusMethod" xml:space="preserve">
    <value>'{0}': cannot override '{1}' because it is not supported by the language</value>
  </data>
  <data name="ERR_BindToBogus" xml:space="preserve">
    <value>'{0}' is not supported by the language</value>
  </data>
  <data name="ERR_CantCallSpecialMethod" xml:space="preserve">
    <value>'{0}': cannot explicitly call operator or accessor</value>
  </data>
  <data name="ERR_BadTypeReference" xml:space="preserve">
    <value>'{0}': cannot reference a type through an expression; try '{1}' instead</value>
  </data>
  <data name="ERR_BadDestructorName" xml:space="preserve">
    <value>Name of destructor must match name of type</value>
  </data>
  <data name="ERR_OnlyClassesCanContainDestructors" xml:space="preserve">
    <value>Only class types can contain destructors</value>
  </data>
  <data name="ERR_ConflictAliasAndMember" xml:space="preserve">
    <value>Namespace '{1}' contains a definition conflicting with alias '{0}'</value>
  </data>
  <data name="ERR_ConflictingAliasAndDefinition" xml:space="preserve">
    <value>Alias '{0}' conflicts with {1} definition</value>
  </data>
  <data name="ERR_ConditionalOnSpecialMethod" xml:space="preserve">
    <value>The Conditional attribute is not valid on '{0}' because it is a constructor, destructor, operator, lambda expression, or explicit interface implementation</value>
  </data>
  <data name="ERR_ConditionalMustReturnVoid" xml:space="preserve">
    <value>The Conditional attribute is not valid on '{0}' because its return type is not void</value>
  </data>
  <data name="ERR_DuplicateAttribute" xml:space="preserve">
    <value>Duplicate '{0}' attribute</value>
  </data>
  <data name="ERR_DuplicateAttributeInNetModule" xml:space="preserve">
    <value>Duplicate '{0}' attribute in '{1}'</value>
  </data>
  <data name="ERR_ConditionalOnInterfaceMethod" xml:space="preserve">
    <value>The Conditional attribute is not valid on interface members</value>
  </data>
  <data name="ERR_OperatorCantReturnVoid" xml:space="preserve">
    <value>User-defined operators cannot return void</value>
  </data>
  <data name="ERR_BadDynamicConversion" xml:space="preserve">
    <value>'{0}': user-defined conversions to or from the dynamic type are not allowed</value>
  </data>
  <data name="ERR_InvalidAttributeArgument" xml:space="preserve">
    <value>Invalid value for argument to '{0}' attribute</value>
  </data>
  <data name="ERR_ParameterNotValidForType" xml:space="preserve">
    <value>Parameter not valid for the specified unmanaged type.</value>
  </data>
  <data name="ERR_AttributeParameterRequired1" xml:space="preserve">
    <value>Attribute parameter '{0}' must be specified.</value>
  </data>
  <data name="ERR_AttributeParameterRequired2" xml:space="preserve">
    <value>Attribute parameter '{0}' or '{1}' must be specified.</value>
  </data>
  <data name="ERR_MarshalUnmanagedTypeNotValidForFields" xml:space="preserve">
    <value>Unmanaged type '{0}' not valid for fields.</value>
  </data>
  <data name="ERR_MarshalUnmanagedTypeOnlyValidForFields" xml:space="preserve">
    <value>Unmanaged type '{0}' is only valid for fields.</value>
  </data>
  <data name="ERR_AttributeOnBadSymbolType" xml:space="preserve">
    <value>Attribute '{0}' is not valid on this declaration type. It is only valid on '{1}' declarations.</value>
  </data>
  <data name="ERR_FloatOverflow" xml:space="preserve">
    <value>Floating-point constant is outside the range of type '{0}'</value>
  </data>
  <data name="ERR_ComImportWithoutUuidAttribute" xml:space="preserve">
    <value>The Guid attribute must be specified with the ComImport attribute</value>
  </data>
  <data name="ERR_InvalidNamedArgument" xml:space="preserve">
    <value>Invalid value for named attribute argument '{0}'</value>
  </data>
  <data name="ERR_DllImportOnInvalidMethod" xml:space="preserve">
    <value>The DllImport attribute must be specified on a method marked 'static' and 'extern'</value>
  </data>
  <data name="ERR_EncUpdateFailedMissingAttribute" xml:space="preserve">
    <value>Cannot update '{0}'; attribute '{1}' is missing.</value>
  </data>
  <data name="ERR_DllImportOnGenericMethod" xml:space="preserve">
    <value>The DllImport attribute cannot be applied to a method that is generic or contained in a generic method or type.</value>
  </data>
  <data name="ERR_FieldCantBeRefAny" xml:space="preserve">
    <value>Field or property cannot be of type '{0}'</value>
  </data>
  <data name="ERR_FieldAutoPropCantBeByRefLike" xml:space="preserve">
    <value>Field or auto-implemented property cannot be of type '{0}' unless it is an instance member of a ref struct.</value>
  </data>
  <data name="ERR_ArrayElementCantBeRefAny" xml:space="preserve">
    <value>Array elements cannot be of type '{0}'</value>
  </data>
  <data name="WRN_DeprecatedSymbol" xml:space="preserve">
    <value>'{0}' is obsolete</value>
  </data>
  <data name="WRN_DeprecatedSymbol_Title" xml:space="preserve">
    <value>Type or member is obsolete</value>
  </data>
  <data name="ERR_NotAnAttributeClass" xml:space="preserve">
    <value>'{0}' is not an attribute class</value>
  </data>
  <data name="ERR_BadNamedAttributeArgument" xml:space="preserve">
    <value>'{0}' is not a valid named attribute argument. Named attribute arguments must be fields which are not readonly, static, or const, or read-write properties which are public and not static.</value>
  </data>
  <data name="WRN_DeprecatedSymbolStr" xml:space="preserve">
    <value>'{0}' is obsolete: '{1}'</value>
  </data>
  <data name="WRN_DeprecatedSymbolStr_Title" xml:space="preserve">
    <value>Type or member is obsolete</value>
  </data>
  <data name="ERR_DeprecatedSymbolStr" xml:space="preserve">
    <value>'{0}' is obsolete: '{1}'</value>
  </data>
  <data name="ERR_IndexerCantHaveVoidType" xml:space="preserve">
    <value>Indexers cannot have void type</value>
  </data>
  <data name="ERR_VirtualPrivate" xml:space="preserve">
    <value>'{0}': virtual or abstract members cannot be private</value>
  </data>
  <data name="ERR_ArrayInitToNonArrayType" xml:space="preserve">
    <value>Can only use array initializer expressions to assign to array types. Try using a new expression instead.</value>
  </data>
  <data name="ERR_ArrayInitInBadPlace" xml:space="preserve">
    <value>Array initializers can only be used in a variable or field initializer. Try using a new expression instead.</value>
  </data>
  <data name="ERR_MissingStructOffset" xml:space="preserve">
    <value>'{0}': instance field in types marked with StructLayout(LayoutKind.Explicit) must have a FieldOffset attribute</value>
  </data>
  <data name="WRN_ExternMethodNoImplementation" xml:space="preserve">
    <value>Method, operator, or accessor '{0}' is marked external and has no attributes on it. Consider adding a DllImport attribute to specify the external implementation.</value>
  </data>
  <data name="WRN_ExternMethodNoImplementation_Title" xml:space="preserve">
    <value>Method, operator, or accessor is marked external and has no attributes on it</value>
  </data>
  <data name="WRN_ProtectedInSealed" xml:space="preserve">
    <value>'{0}': new protected member declared in sealed type</value>
  </data>
  <data name="WRN_ProtectedInSealed_Title" xml:space="preserve">
    <value>New protected member declared in sealed type</value>
  </data>
  <data name="ERR_InterfaceImplementedByConditional" xml:space="preserve">
    <value>Conditional member '{0}' cannot implement interface member '{1}' in type '{2}'</value>
  </data>
  <data name="ERR_InterfaceImplementedImplicitlyByVariadic" xml:space="preserve">
    <value>'{0}' cannot implement interface member '{1}' in type '{2}' because it has an __arglist parameter</value>
  </data>
  <data name="ERR_IllegalRefParam" xml:space="preserve">
    <value>ref and out are not valid in this context</value>
  </data>
  <data name="ERR_BadArgumentToAttribute" xml:space="preserve">
    <value>The argument to the '{0}' attribute must be a valid identifier</value>
  </data>
  <data name="ERR_StructOffsetOnBadStruct" xml:space="preserve">
    <value>The FieldOffset attribute can only be placed on members of types marked with the StructLayout(LayoutKind.Explicit)</value>
  </data>
  <data name="ERR_StructOffsetOnBadField" xml:space="preserve">
    <value>The FieldOffset attribute is not allowed on static or const fields</value>
  </data>
  <data name="ERR_AttributeUsageOnNonAttributeClass" xml:space="preserve">
    <value>Attribute '{0}' is only valid on classes derived from System.Attribute</value>
  </data>
  <data name="WRN_PossibleMistakenNullStatement" xml:space="preserve">
    <value>Possible mistaken empty statement</value>
  </data>
  <data name="WRN_PossibleMistakenNullStatement_Title" xml:space="preserve">
    <value>Possible mistaken empty statement</value>
  </data>
  <data name="ERR_DuplicateNamedAttributeArgument" xml:space="preserve">
    <value>'{0}' duplicate named attribute argument</value>
  </data>
  <data name="ERR_DeriveFromEnumOrValueType" xml:space="preserve">
    <value>'{0}' cannot derive from special class '{1}'</value>
  </data>
  <data name="ERR_DefaultMemberOnIndexedType" xml:space="preserve">
    <value>Cannot specify the DefaultMember attribute on a type containing an indexer</value>
  </data>
  <data name="ERR_BogusType" xml:space="preserve">
    <value>'{0}' is a type not supported by the language</value>
  </data>
  <data name="WRN_UnassignedInternalField" xml:space="preserve">
    <value>Field '{0}' is never assigned to, and will always have its default value {1}</value>
  </data>
  <data name="WRN_UnassignedInternalField_Title" xml:space="preserve">
    <value>Field is never assigned to, and will always have its default value</value>
  </data>
  <data name="ERR_CStyleArray" xml:space="preserve">
    <value>Bad array declarator: To declare a managed array the rank specifier precedes the variable's identifier. To declare a fixed size buffer field, use the fixed keyword before the field type.</value>
  </data>
  <data name="WRN_VacuousIntegralComp" xml:space="preserve">
    <value>Comparison to integral constant is useless; the constant is outside the range of type '{0}'</value>
  </data>
  <data name="WRN_VacuousIntegralComp_Title" xml:space="preserve">
    <value>Comparison to integral constant is useless; the constant is outside the range of the type</value>
  </data>
  <data name="ERR_AbstractAttributeClass" xml:space="preserve">
    <value>Cannot apply attribute class '{0}' because it is abstract</value>
  </data>
  <data name="ERR_BadNamedAttributeArgumentType" xml:space="preserve">
    <value>'{0}' is not a valid named attribute argument because it is not a valid attribute parameter type</value>
  </data>
  <data name="ERR_MissingPredefinedMember" xml:space="preserve">
    <value>Missing compiler required member '{0}.{1}'</value>
  </data>
  <data name="WRN_AttributeLocationOnBadDeclaration" xml:space="preserve">
    <value>'{0}' is not a valid attribute location for this declaration. Valid attribute locations for this declaration are '{1}'. All attributes in this block will be ignored.</value>
  </data>
  <data name="WRN_AttributeLocationOnBadDeclaration_Title" xml:space="preserve">
    <value>Not a valid attribute location for this declaration</value>
  </data>
  <data name="WRN_InvalidAttributeLocation" xml:space="preserve">
    <value>'{0}' is not a recognized attribute location. Valid attribute locations for this declaration are '{1}'. All attributes in this block will be ignored.</value>
  </data>
  <data name="WRN_InvalidAttributeLocation_Title" xml:space="preserve">
    <value>Not a recognized attribute location</value>
  </data>
  <data name="WRN_EqualsWithoutGetHashCode" xml:space="preserve">
    <value>'{0}' overrides Object.Equals(object o) but does not override Object.GetHashCode()</value>
  </data>
  <data name="WRN_EqualsWithoutGetHashCode_Title" xml:space="preserve">
    <value>Type overrides Object.Equals(object o) but does not override Object.GetHashCode()</value>
  </data>
  <data name="WRN_EqualityOpWithoutEquals" xml:space="preserve">
    <value>'{0}' defines operator == or operator != but does not override Object.Equals(object o)</value>
  </data>
  <data name="WRN_EqualityOpWithoutEquals_Title" xml:space="preserve">
    <value>Type defines operator == or operator != but does not override Object.Equals(object o)</value>
  </data>
  <data name="WRN_EqualityOpWithoutGetHashCode" xml:space="preserve">
    <value>'{0}' defines operator == or operator != but does not override Object.GetHashCode()</value>
  </data>
  <data name="WRN_EqualityOpWithoutGetHashCode_Title" xml:space="preserve">
    <value>Type defines operator == or operator != but does not override Object.GetHashCode()</value>
  </data>
  <data name="ERR_OutAttrOnRefParam" xml:space="preserve">
    <value>Cannot specify the Out attribute on a ref parameter without also specifying the In attribute.</value>
  </data>
  <data name="ERR_OverloadRefKind" xml:space="preserve">
    <value>'{0}' cannot define an overloaded {1} that differs only on parameter modifiers '{2}' and '{3}'</value>
  </data>
  <data name="ERR_LiteralDoubleCast" xml:space="preserve">
    <value>Literal of type double cannot be implicitly converted to type '{1}'; use an '{0}' suffix to create a literal of this type</value>
  </data>
  <data name="WRN_IncorrectBooleanAssg" xml:space="preserve">
    <value>Assignment in conditional expression is always constant; did you mean to use == instead of = ?</value>
  </data>
  <data name="WRN_IncorrectBooleanAssg_Title" xml:space="preserve">
    <value>Assignment in conditional expression is always constant</value>
  </data>
  <data name="ERR_ProtectedInStruct" xml:space="preserve">
    <value>'{0}': new protected member declared in struct</value>
  </data>
  <data name="ERR_InconsistentIndexerNames" xml:space="preserve">
    <value>Two indexers have different names; the IndexerName attribute must be used with the same name on every indexer within a type</value>
  </data>
  <data name="ERR_ComImportWithUserCtor" xml:space="preserve">
    <value>A class with the ComImport attribute cannot have a user-defined constructor</value>
  </data>
  <data name="ERR_FieldCantHaveVoidType" xml:space="preserve">
    <value>Field cannot have void type</value>
  </data>
  <data name="WRN_NonObsoleteOverridingObsolete" xml:space="preserve">
    <value>Member '{0}' overrides obsolete member '{1}'. Add the Obsolete attribute to '{0}'.</value>
  </data>
  <data name="WRN_NonObsoleteOverridingObsolete_Title" xml:space="preserve">
    <value>Member overrides obsolete member</value>
  </data>
  <data name="ERR_SystemVoid" xml:space="preserve">
    <value>System.Void cannot be used from C# -- use typeof(void) to get the void type object</value>
  </data>
  <data name="ERR_ExplicitParamArray" xml:space="preserve">
    <value>Do not use 'System.ParamArrayAttribute'. Use the 'params' keyword instead.</value>
  </data>
  <data name="WRN_BitwiseOrSignExtend" xml:space="preserve">
    <value>Bitwise-or operator used on a sign-extended operand; consider casting to a smaller unsigned type first</value>
  </data>
  <data name="WRN_BitwiseOrSignExtend_Title" xml:space="preserve">
    <value>Bitwise-or operator used on a sign-extended operand</value>
  </data>
  <data name="WRN_BitwiseOrSignExtend_Description" xml:space="preserve">
    <value>The compiler implicitly widened and sign-extended a variable, and then used the resulting value in a bitwise OR operation. This can result in unexpected behavior.</value>
  </data>
  <data name="ERR_VolatileStruct" xml:space="preserve">
    <value>'{0}': a volatile field cannot be of the type '{1}'</value>
  </data>
  <data name="ERR_VolatileAndReadonly" xml:space="preserve">
    <value>'{0}': a field cannot be both volatile and readonly</value>
  </data>
  <data name="ERR_AbstractField" xml:space="preserve">
    <value>The modifier 'abstract' is not valid on fields. Try using a property instead.</value>
  </data>
  <data name="ERR_BogusExplicitImpl" xml:space="preserve">
    <value>'{0}' cannot implement '{1}' because it is not supported by the language</value>
  </data>
  <data name="ERR_ExplicitMethodImplAccessor" xml:space="preserve">
    <value>'{0}' explicit method implementation cannot implement '{1}' because it is an accessor</value>
  </data>
  <data name="WRN_CoClassWithoutComImport" xml:space="preserve">
    <value>'{0}' interface marked with 'CoClassAttribute' not marked with 'ComImportAttribute'</value>
  </data>
  <data name="WRN_CoClassWithoutComImport_Title" xml:space="preserve">
    <value>Interface marked with 'CoClassAttribute' not marked with 'ComImportAttribute'</value>
  </data>
  <data name="ERR_ConditionalWithOutParam" xml:space="preserve">
    <value>Conditional member '{0}' cannot have an out parameter</value>
  </data>
  <data name="ERR_AccessorImplementingMethod" xml:space="preserve">
    <value>Accessor '{0}' cannot implement interface member '{1}' for type '{2}'. Use an explicit interface implementation.</value>
  </data>
  <data name="ERR_AliasQualAsExpression" xml:space="preserve">
    <value>The namespace alias qualifier '::' always resolves to a type or namespace so is illegal here. Consider using '.' instead.</value>
  </data>
  <data name="ERR_DerivingFromATyVar" xml:space="preserve">
    <value>Cannot derive from '{0}' because it is a type parameter</value>
  </data>
  <data name="ERR_DuplicateTypeParameter" xml:space="preserve">
    <value>Duplicate type parameter '{0}'</value>
  </data>
  <data name="WRN_TypeParameterSameAsOuterTypeParameter" xml:space="preserve">
    <value>Type parameter '{0}' has the same name as the type parameter from outer type '{1}'</value>
  </data>
  <data name="WRN_TypeParameterSameAsOuterTypeParameter_Title" xml:space="preserve">
    <value>Type parameter has the same name as the type parameter from outer type</value>
  </data>
  <data name="WRN_TypeParameterSameAsOuterMethodTypeParameter" xml:space="preserve">
    <value>Type parameter '{0}' has the same name as the type parameter from outer method '{1}'</value>
  </data>
  <data name="WRN_TypeParameterSameAsOuterMethodTypeParameter_Title" xml:space="preserve">
    <value>Type parameter has the same type as the type parameter from outer method.</value>
  </data>
  <data name="ERR_TypeVariableSameAsParent" xml:space="preserve">
    <value>Type parameter '{0}' has the same name as the containing type, or method</value>
  </data>
  <data name="ERR_UnifyingInterfaceInstantiations" xml:space="preserve">
    <value>'{0}' cannot implement both '{1}' and '{2}' because they may unify for some type parameter substitutions</value>
  </data>
  <data name="ERR_TyVarNotFoundInConstraint" xml:space="preserve">
    <value>'{1}' does not define type parameter '{0}'</value>
  </data>
  <data name="ERR_BadBoundType" xml:space="preserve">
    <value>'{0}' is not a valid constraint. A type used as a constraint must be an interface, a non-sealed class or a type parameter.</value>
  </data>
  <data name="ERR_SpecialTypeAsBound" xml:space="preserve">
    <value>Constraint cannot be special class '{0}'</value>
  </data>
  <data name="ERR_BadVisBound" xml:space="preserve">
    <value>Inconsistent accessibility: constraint type '{1}' is less accessible than '{0}'</value>
  </data>
  <data name="ERR_LookupInTypeVariable" xml:space="preserve">
    <value>Cannot do non-virtual member lookup in '{0}' because it is a type parameter</value>
  </data>
  <data name="ERR_BadConstraintType" xml:space="preserve">
    <value>Invalid constraint type. A type used as a constraint must be an interface, a non-sealed class or a type parameter.</value>
  </data>
  <data name="ERR_InstanceMemberInStaticClass" xml:space="preserve">
    <value>'{0}': cannot declare instance members in a static class</value>
  </data>
  <data name="ERR_StaticBaseClass" xml:space="preserve">
    <value>'{1}': cannot derive from static class '{0}'</value>
  </data>
  <data name="ERR_ConstructorInStaticClass" xml:space="preserve">
    <value>Static classes cannot have instance constructors</value>
  </data>
  <data name="ERR_DestructorInStaticClass" xml:space="preserve">
    <value>Static classes cannot contain destructors</value>
  </data>
  <data name="ERR_InstantiatingStaticClass" xml:space="preserve">
    <value>Cannot create an instance of the static class '{0}'</value>
  </data>
  <data name="ERR_StaticDerivedFromNonObject" xml:space="preserve">
    <value>Static class '{0}' cannot derive from type '{1}'. Static classes must derive from object.</value>
  </data>
  <data name="ERR_StaticClassInterfaceImpl" xml:space="preserve">
    <value>'{0}': static classes cannot implement interfaces</value>
  </data>
  <data name="ERR_RefStructInterfaceImpl" xml:space="preserve">
    <value>'{0}': ref structs cannot implement interfaces</value>
  </data>
  <data name="ERR_OperatorInStaticClass" xml:space="preserve">
    <value>'{0}': static classes cannot contain user-defined operators</value>
  </data>
  <data name="ERR_ConvertToStaticClass" xml:space="preserve">
    <value>Cannot convert to static type '{0}'</value>
  </data>
  <data name="ERR_ConstraintIsStaticClass" xml:space="preserve">
    <value>'{0}': static classes cannot be used as constraints</value>
  </data>
  <data name="ERR_GenericArgIsStaticClass" xml:space="preserve">
    <value>'{0}': static types cannot be used as type arguments</value>
  </data>
  <data name="ERR_ArrayOfStaticClass" xml:space="preserve">
    <value>'{0}': array elements cannot be of static type</value>
  </data>
  <data name="ERR_IndexerInStaticClass" xml:space="preserve">
    <value>'{0}': cannot declare indexers in a static class</value>
  </data>
  <data name="ERR_ParameterIsStaticClass" xml:space="preserve">
    <value>'{0}': static types cannot be used as parameters</value>
  </data>
  <data name="WRN_ParameterIsStaticClass" xml:space="preserve">
    <value>'{0}': static types cannot be used as parameters</value>
  </data>
  <data name="WRN_ParameterIsStaticClass_Title" xml:space="preserve">
    <value>Static types cannot be used as parameters</value>
  </data>
  <data name="ERR_ReturnTypeIsStaticClass" xml:space="preserve">
    <value>'{0}': static types cannot be used as return types</value>
  </data>
  <data name="WRN_ReturnTypeIsStaticClass" xml:space="preserve">
    <value>'{0}': static types cannot be used as return types</value>
  </data>
  <data name="WRN_ReturnTypeIsStaticClass_Title" xml:space="preserve">
    <value>Static types cannot be used as return types</value>
  </data>
  <data name="ERR_VarDeclIsStaticClass" xml:space="preserve">
    <value>Cannot declare a variable of static type '{0}'</value>
  </data>
  <data name="ERR_BadEmptyThrowInFinally" xml:space="preserve">
    <value>A throw statement with no arguments is not allowed in a finally clause that is nested inside the nearest enclosing catch clause</value>
  </data>
  <data name="ERR_InvalidSpecifier" xml:space="preserve">
    <value>'{0}' is not a valid format specifier</value>
  </data>
  <data name="WRN_AssignmentToLockOrDispose" xml:space="preserve">
    <value>Possibly incorrect assignment to local '{0}' which is the argument to a using or lock statement. The Dispose call or unlocking will happen on the original value of the local.</value>
  </data>
  <data name="WRN_AssignmentToLockOrDispose_Title" xml:space="preserve">
    <value>Possibly incorrect assignment to local which is the argument to a using or lock statement</value>
  </data>
  <data name="ERR_ForwardedTypeInThisAssembly" xml:space="preserve">
    <value>Type '{0}' is defined in this assembly, but a type forwarder is specified for it</value>
  </data>
  <data name="ERR_ForwardedTypeIsNested" xml:space="preserve">
    <value>Cannot forward type '{0}' because it is a nested type of '{1}'</value>
  </data>
  <data name="ERR_CycleInTypeForwarder" xml:space="preserve">
    <value>The type forwarder for type '{0}' in assembly '{1}' causes a cycle</value>
  </data>
  <data name="ERR_AssemblyNameOnNonModule" xml:space="preserve">
    <value>The /moduleassemblyname option may only be specified when building a target type of 'module'</value>
  </data>
  <data name="ERR_InvalidAssemblyName" xml:space="preserve">
    <value>Assembly reference '{0}' is invalid and cannot be resolved</value>
  </data>
  <data name="ERR_InvalidFwdType" xml:space="preserve">
    <value>Invalid type specified as an argument for TypeForwardedTo attribute</value>
  </data>
  <data name="ERR_CloseUnimplementedInterfaceMemberStatic" xml:space="preserve">
    <value>'{0}' does not implement instance interface member '{1}'. '{2}' cannot implement the interface member because it is static.</value>
  </data>
  <data name="ERR_CloseUnimplementedInterfaceMemberNotPublic" xml:space="preserve">
    <value>'{0}' does not implement interface member '{1}'. '{2}' cannot implement an interface member because it is not public.</value>
  </data>
  <data name="ERR_CloseUnimplementedInterfaceMemberWrongReturnType" xml:space="preserve">
    <value>'{0}' does not implement interface member '{1}'. '{2}' cannot implement '{1}' because it does not have the matching return type of '{3}'.</value>
  </data>
  <data name="ERR_DuplicateTypeForwarder" xml:space="preserve">
    <value>'{0}' duplicate TypeForwardedToAttribute</value>
  </data>
  <data name="ERR_ExpectedSelectOrGroup" xml:space="preserve">
    <value>A query body must end with a select clause or a group clause</value>
  </data>
  <data name="ERR_ExpectedContextualKeywordOn" xml:space="preserve">
    <value>Expected contextual keyword 'on'</value>
  </data>
  <data name="ERR_ExpectedContextualKeywordEquals" xml:space="preserve">
    <value>Expected contextual keyword 'equals'</value>
  </data>
  <data name="ERR_ExpectedContextualKeywordBy" xml:space="preserve">
    <value>Expected contextual keyword 'by'</value>
  </data>
  <data name="ERR_InvalidAnonymousTypeMemberDeclarator" xml:space="preserve">
    <value>Invalid anonymous type member declarator. Anonymous type members must be declared with a member assignment, simple name or member access.</value>
  </data>
  <data name="ERR_InvalidInitializerElementInitializer" xml:space="preserve">
    <value>Invalid initializer member declarator</value>
  </data>
  <data name="ERR_InconsistentLambdaParameterUsage" xml:space="preserve">
    <value>Inconsistent lambda parameter usage; parameter types must be all explicit or all implicit</value>
  </data>
  <data name="ERR_PartialMethodInvalidModifier" xml:space="preserve">
    <value>A partial method cannot have the 'abstract' modifier</value>
  </data>
  <data name="ERR_PartialMethodOnlyInPartialClass" xml:space="preserve">
    <value>A partial method must be declared within a partial type</value>
  </data>
  <data name="ERR_PartialMethodNotExplicit" xml:space="preserve">
    <value>A partial method may not explicitly implement an interface method</value>
  </data>
  <data name="ERR_PartialMethodExtensionDifference" xml:space="preserve">
    <value>Both partial method declarations must be extension methods or neither may be an extension method</value>
  </data>
  <data name="ERR_PartialMethodOnlyOneLatent" xml:space="preserve">
    <value>A partial method may not have multiple defining declarations</value>
  </data>
  <data name="ERR_PartialMethodOnlyOneActual" xml:space="preserve">
    <value>A partial method may not have multiple implementing declarations</value>
  </data>
  <data name="ERR_PartialMethodParamsDifference" xml:space="preserve">
    <value>Both partial method declarations must use a params parameter or neither may use a params parameter</value>
  </data>
  <data name="ERR_PartialMethodMustHaveLatent" xml:space="preserve">
    <value>No defining declaration found for implementing declaration of partial method '{0}'</value>
  </data>
  <data name="ERR_PartialMethodInconsistentTupleNames" xml:space="preserve">
    <value>Both partial method declarations, '{0}' and '{1}', must use the same tuple element names.</value>
  </data>
  <data name="ERR_PartialMethodInconsistentConstraints" xml:space="preserve">
    <value>Partial method declarations of '{0}' have inconsistent constraints for type parameter '{1}'</value>
  </data>
  <data name="ERR_PartialMethodToDelegate" xml:space="preserve">
    <value>Cannot create delegate from method '{0}' because it is a partial method without an implementing declaration</value>
  </data>
  <data name="ERR_PartialMethodStaticDifference" xml:space="preserve">
    <value>Both partial method declarations must be static or neither may be static</value>
  </data>
  <data name="ERR_PartialMethodUnsafeDifference" xml:space="preserve">
    <value>Both partial method declarations must be unsafe or neither may be unsafe</value>
  </data>
  <data name="ERR_PartialMethodInExpressionTree" xml:space="preserve">
    <value>Partial methods with only a defining declaration or removed conditional methods cannot be used in expression trees</value>
  </data>
  <data name="WRN_ObsoleteOverridingNonObsolete" xml:space="preserve">
    <value>Obsolete member '{0}' overrides non-obsolete member '{1}'</value>
  </data>
  <data name="WRN_ObsoleteOverridingNonObsolete_Title" xml:space="preserve">
    <value>Obsolete member overrides non-obsolete member</value>
  </data>
  <data name="WRN_DebugFullNameTooLong" xml:space="preserve">
    <value>The fully qualified name for '{0}' is too long for debug information. Compile without '/debug' option.</value>
  </data>
  <data name="WRN_DebugFullNameTooLong_Title" xml:space="preserve">
    <value>Fully qualified name is too long for debug information</value>
  </data>
  <data name="ERR_ImplicitlyTypedVariableAssignedBadValue" xml:space="preserve">
    <value>Cannot assign {0} to an implicitly-typed variable</value>
  </data>
  <data name="ERR_ImplicitlyTypedVariableWithNoInitializer" xml:space="preserve">
    <value>Implicitly-typed variables must be initialized</value>
  </data>
  <data name="ERR_ImplicitlyTypedVariableMultipleDeclarator" xml:space="preserve">
    <value>Implicitly-typed variables cannot have multiple declarators</value>
  </data>
  <data name="ERR_ImplicitlyTypedVariableAssignedArrayInitializer" xml:space="preserve">
    <value>Cannot initialize an implicitly-typed variable with an array initializer</value>
  </data>
  <data name="ERR_ImplicitlyTypedLocalCannotBeFixed" xml:space="preserve">
    <value>Implicitly-typed local variables cannot be fixed</value>
  </data>
  <data name="ERR_ImplicitlyTypedVariableCannotBeConst" xml:space="preserve">
    <value>Implicitly-typed variables cannot be constant</value>
  </data>
  <data name="WRN_ExternCtorNoImplementation" xml:space="preserve">
    <value>Constructor '{0}' is marked external</value>
  </data>
  <data name="WRN_ExternCtorNoImplementation_Title" xml:space="preserve">
    <value>Constructor is marked external</value>
  </data>
  <data name="ERR_TypeVarNotFound" xml:space="preserve">
    <value>The contextual keyword 'var' may only appear within a local variable declaration or in script code</value>
  </data>
  <data name="ERR_ImplicitlyTypedArrayNoBestType" xml:space="preserve">
    <value>No best type found for implicitly-typed array</value>
  </data>
  <data name="ERR_AnonymousTypePropertyAssignedBadValue" xml:space="preserve">
    <value>Cannot assign '{0}' to anonymous type property</value>
  </data>
  <data name="ERR_ExpressionTreeContainsBaseAccess" xml:space="preserve">
    <value>An expression tree may not contain a base access</value>
  </data>
  <data name="ERR_ExpressionTreeContainsTupleBinOp" xml:space="preserve">
    <value>An expression tree may not contain a tuple == or != operator</value>
  </data>
  <data name="ERR_ExpressionTreeContainsAssignment" xml:space="preserve">
    <value>An expression tree may not contain an assignment operator</value>
  </data>
  <data name="ERR_AnonymousTypeDuplicatePropertyName" xml:space="preserve">
    <value>An anonymous type cannot have multiple properties with the same name</value>
  </data>
  <data name="ERR_StatementLambdaToExpressionTree" xml:space="preserve">
    <value>A lambda expression with a statement body cannot be converted to an expression tree</value>
  </data>
  <data name="ERR_ExpressionTreeMustHaveDelegate" xml:space="preserve">
    <value>Cannot convert lambda to an expression tree whose type argument '{0}' is not a delegate type</value>
  </data>
  <data name="ERR_AnonymousTypeNotAvailable" xml:space="preserve">
    <value>Cannot use anonymous type in a constant expression</value>
  </data>
  <data name="ERR_LambdaInIsAs" xml:space="preserve">
    <value>The first operand of an 'is' or 'as' operator may not be a lambda expression, anonymous method, or method group.</value>
  </data>
  <data name="ERR_TypelessTupleInAs" xml:space="preserve">
    <value>The first operand of an 'as' operator may not be a tuple literal without a natural type.</value>
  </data>
  <data name="ERR_ExpressionTreeContainsMultiDimensionalArrayInitializer" xml:space="preserve">
    <value>An expression tree may not contain a multidimensional array initializer</value>
  </data>
  <data name="ERR_MissingArgument" xml:space="preserve">
    <value>Argument missing</value>
  </data>
  <data name="ERR_VariableUsedBeforeDeclaration" xml:space="preserve">
    <value>Cannot use local variable '{0}' before it is declared</value>
  </data>
  <data name="ERR_RecursivelyTypedVariable" xml:space="preserve">
    <value>Type of '{0}' cannot be inferred since its initializer directly or indirectly refers to the definition.</value>
  </data>
  <data name="ERR_UnassignedThisAutoPropertyUnsupportedVersion" xml:space="preserve">
    <value>Auto-implemented property '{0}' must be fully assigned before control is returned to the caller. Consider updating to language version '{1}' to auto-default the property.</value>
  </data>
  <data name="WRN_UnassignedThisAutoPropertyUnsupportedVersion" xml:space="preserve">
    <value>Auto-implemented property '{0}' must be fully assigned before control is returned to the caller. Consider updating to language version '{1}' to auto-default the property.</value>
  </data>
  <data name="WRN_UnassignedThisAutoPropertyUnsupportedVersion_Title" xml:space="preserve">
    <value>An auto-implemented property must be fully assigned before control is returned to the caller. Consider updating the language version to auto-default the property.</value>
  </data>
  <data name="ERR_VariableUsedBeforeDeclarationAndHidesField" xml:space="preserve">
    <value>Cannot use local variable '{0}' before it is declared. The declaration of the local variable hides the field '{1}'.</value>
  </data>
  <data name="ERR_ExpressionTreeContainsBadCoalesce" xml:space="preserve">
    <value>An expression tree lambda may not contain a coalescing operator with a null or default literal left-hand side</value>
  </data>
  <data name="ERR_IdentifierExpected" xml:space="preserve">
    <value>Identifier expected</value>
  </data>
  <data name="ERR_SemicolonExpected" xml:space="preserve">
    <value>; expected</value>
  </data>
  <data name="ERR_SyntaxError" xml:space="preserve">
    <value>Syntax error, '{0}' expected</value>
  </data>
  <data name="ERR_DuplicateModifier" xml:space="preserve">
    <value>Duplicate '{0}' modifier</value>
  </data>
  <data name="ERR_DuplicateAccessor" xml:space="preserve">
    <value>Property accessor already defined</value>
  </data>
  <data name="ERR_IntegralTypeExpected" xml:space="preserve">
    <value>Type byte, sbyte, short, ushort, int, uint, long, or ulong expected</value>
  </data>
  <data name="ERR_IllegalEscape" xml:space="preserve">
    <value>Unrecognized escape sequence</value>
  </data>
  <data name="ERR_NewlineInConst" xml:space="preserve">
    <value>Newline in constant</value>
  </data>
  <data name="ERR_EmptyCharConst" xml:space="preserve">
    <value>Empty character literal</value>
  </data>
  <data name="ERR_TooManyCharsInConst" xml:space="preserve">
    <value>Too many characters in character literal</value>
  </data>
  <data name="ERR_InvalidNumber" xml:space="preserve">
    <value>Invalid number</value>
  </data>
  <data name="ERR_GetOrSetExpected" xml:space="preserve">
    <value>A get or set accessor expected</value>
  </data>
  <data name="ERR_ClassTypeExpected" xml:space="preserve">
    <value>An object, string, or class type expected</value>
  </data>
  <data name="ERR_NamedArgumentExpected" xml:space="preserve">
    <value>Named attribute argument expected</value>
  </data>
  <data name="ERR_TooManyCatches" xml:space="preserve">
    <value>Catch clauses cannot follow the general catch clause of a try statement</value>
  </data>
  <data name="ERR_ThisOrBaseExpected" xml:space="preserve">
    <value>Keyword 'this' or 'base' expected</value>
  </data>
  <data name="ERR_OvlUnaryOperatorExpected" xml:space="preserve">
    <value>Overloadable unary operator expected</value>
  </data>
  <data name="ERR_OvlBinaryOperatorExpected" xml:space="preserve">
    <value>Overloadable binary operator expected</value>
  </data>
  <data name="ERR_IntOverflow" xml:space="preserve">
    <value>Integral constant is too large</value>
  </data>
  <data name="ERR_EOFExpected" xml:space="preserve">
    <value>Type or namespace definition, or end-of-file expected</value>
  </data>
  <data name="ERR_GlobalDefinitionOrStatementExpected" xml:space="preserve">
    <value>Member definition, statement, or end-of-file expected</value>
  </data>
  <data name="ERR_BadEmbeddedStmt" xml:space="preserve">
    <value>Embedded statement cannot be a declaration or labeled statement</value>
  </data>
  <data name="ERR_PPDirectiveExpected" xml:space="preserve">
    <value>Preprocessor directive expected</value>
  </data>
  <data name="ERR_EndOfPPLineExpected" xml:space="preserve">
    <value>Single-line comment or end-of-line expected</value>
  </data>
  <data name="ERR_CloseParenExpected" xml:space="preserve">
    <value>) expected</value>
  </data>
  <data name="ERR_EndifDirectiveExpected" xml:space="preserve">
    <value>#endif directive expected</value>
  </data>
  <data name="ERR_UnexpectedDirective" xml:space="preserve">
    <value>Unexpected preprocessor directive</value>
  </data>
  <data name="ERR_ErrorDirective" xml:space="preserve">
    <value>#error: '{0}'</value>
  </data>
  <data name="WRN_WarningDirective" xml:space="preserve">
    <value>#warning: '{0}'</value>
  </data>
  <data name="WRN_WarningDirective_Title" xml:space="preserve">
    <value>#warning directive</value>
  </data>
  <data name="ERR_TypeExpected" xml:space="preserve">
    <value>Type expected</value>
  </data>
  <data name="ERR_PPDefFollowsToken" xml:space="preserve">
    <value>Cannot define/undefine preprocessor symbols after first token in file</value>
  </data>
  <data name="ERR_PPReferenceFollowsToken" xml:space="preserve">
    <value>Cannot use #r after first token in file</value>
  </data>
  <data name="ERR_OpenEndedComment" xml:space="preserve">
    <value>End-of-file found, '*/' expected</value>
  </data>
  <data name="ERR_Merge_conflict_marker_encountered" xml:space="preserve">
    <value>Merge conflict marker encountered</value>
  </data>
  <data name="ERR_NoRefOutWhenRefOnly" xml:space="preserve">
    <value>Do not use refout when using refonly.</value>
  </data>
  <data name="ERR_NoNetModuleOutputWhenRefOutOrRefOnly" xml:space="preserve">
    <value>Cannot compile net modules when using /refout or /refonly.</value>
  </data>
  <data name="ERR_OvlOperatorExpected" xml:space="preserve">
    <value>Overloadable operator expected</value>
  </data>
  <data name="ERR_EndRegionDirectiveExpected" xml:space="preserve">
    <value>#endregion directive expected</value>
  </data>
  <data name="ERR_UnterminatedStringLit" xml:space="preserve">
    <value>Unterminated string literal</value>
  </data>
  <data name="ERR_BadDirectivePlacement" xml:space="preserve">
    <value>Preprocessor directives must appear as the first non-whitespace character on a line</value>
  </data>
  <data name="ERR_IdentifierExpectedKW" xml:space="preserve">
    <value>Identifier expected; '{1}' is a keyword</value>
  </data>
  <data name="ERR_SemiOrLBraceExpected" xml:space="preserve">
    <value>{ or ; expected</value>
  </data>
  <data name="ERR_MultiTypeInDeclaration" xml:space="preserve">
    <value>Cannot use more than one type in a for, using, fixed, or declaration statement</value>
  </data>
  <data name="ERR_AddOrRemoveExpected" xml:space="preserve">
    <value>An add or remove accessor expected</value>
  </data>
  <data name="ERR_UnexpectedCharacter" xml:space="preserve">
    <value>Unexpected character '{0}'</value>
  </data>
  <data name="ERR_UnexpectedToken" xml:space="preserve">
    <value>Unexpected token '{0}'</value>
  </data>
  <data name="ERR_ProtectedInStatic" xml:space="preserve">
    <value>'{0}': static classes cannot contain protected members</value>
  </data>
  <data name="WRN_UnreachableGeneralCatch" xml:space="preserve">
    <value>A previous catch clause already catches all exceptions. All non-exceptions thrown will be wrapped in a System.Runtime.CompilerServices.RuntimeWrappedException.</value>
  </data>
  <data name="WRN_UnreachableGeneralCatch_Title" xml:space="preserve">
    <value>A previous catch clause already catches all exceptions</value>
  </data>
  <data name="WRN_UnreachableGeneralCatch_Description" xml:space="preserve">
    <value>This warning is caused when a catch() block has no specified exception type after a catch (System.Exception e) block. The warning advises that the catch() block will not catch any exceptions.

A catch() block after a catch (System.Exception e) block can catch non-CLS exceptions if the RuntimeCompatibilityAttribute is set to false in the AssemblyInfo.cs file: [assembly: RuntimeCompatibilityAttribute(WrapNonExceptionThrows = false)]. If this attribute is not set explicitly to false, all thrown non-CLS exceptions are wrapped as Exceptions and the catch (System.Exception e) block catches them.</value>
  </data>
  <data name="ERR_IncrementLvalueExpected" xml:space="preserve">
    <value>The operand of an increment or decrement operator must be a variable, property or indexer</value>
  </data>
  <data name="ERR_NoSuchMemberOrExtension" xml:space="preserve">
    <value>'{0}' does not contain a definition for '{1}' and no accessible extension method '{1}' accepting a first argument of type '{0}' could be found (are you missing a using directive or an assembly reference?)</value>
  </data>
  <data name="ERR_NoSuchMemberOrExtensionNeedUsing" xml:space="preserve">
    <value>'{0}' does not contain a definition for '{1}' and no extension method '{1}' accepting a first argument of type '{0}' could be found (are you missing a using directive for '{2}'?)</value>
  </data>
  <data name="ERR_BadThisParam" xml:space="preserve">
    <value>Method '{0}' has a parameter modifier 'this' which is not on the first parameter</value>
  </data>
  <data name="ERR_BadParameterModifiers" xml:space="preserve">
    <value> The parameter modifier '{0}' cannot be used with '{1}'</value>
  </data>
  <data name="ERR_BadTypeforThis" xml:space="preserve">
    <value>The first parameter of an extension method cannot be of type '{0}'</value>
  </data>
  <data name="ERR_BadParamModThis" xml:space="preserve">
    <value>A parameter array cannot be used with 'this' modifier on an extension method</value>
  </data>
  <data name="ERR_BadExtensionMeth" xml:space="preserve">
    <value>Extension method must be static</value>
  </data>
  <data name="ERR_BadExtensionAgg" xml:space="preserve">
    <value>Extension method must be defined in a non-generic static class</value>
  </data>
  <data name="ERR_DupParamMod" xml:space="preserve">
    <value>A parameter can only have one '{0}' modifier</value>
  </data>
  <data name="ERR_ExtensionMethodsDecl" xml:space="preserve">
    <value>Extension methods must be defined in a top level static class; {0} is a nested class</value>
  </data>
  <data name="ERR_ExtensionAttrNotFound" xml:space="preserve">
    <value>Cannot define a new extension method because the compiler required type '{0}' cannot be found. Are you missing a reference to System.Core.dll?</value>
  </data>
  <data name="ERR_ExplicitExtension" xml:space="preserve">
    <value>Do not use 'System.Runtime.CompilerServices.ExtensionAttribute'. Use the 'this' keyword instead.</value>
  </data>
  <data name="ERR_ExplicitDynamicAttr" xml:space="preserve">
    <value>Do not use 'System.Runtime.CompilerServices.DynamicAttribute'. Use the 'dynamic' keyword instead.</value>
  </data>
  <data name="ERR_NoDynamicPhantomOnBaseCtor" xml:space="preserve">
    <value>The constructor call needs to be dynamically dispatched, but cannot be because it is part of a constructor initializer. Consider casting the dynamic arguments.</value>
  </data>
  <data name="ERR_ValueTypeExtDelegate" xml:space="preserve">
    <value>Extension method '{0}' defined on value type '{1}' cannot be used to create delegates</value>
  </data>
  <data name="ERR_BadArgCount" xml:space="preserve">
    <value>No overload for method '{0}' takes {1} arguments</value>
  </data>
  <data name="ERR_BadArgType" xml:space="preserve">
    <value>Argument {0}: cannot convert from '{1}' to '{2}'</value>
  </data>
  <data name="ERR_NoSourceFile" xml:space="preserve">
    <value>Source file '{0}' could not be opened -- {1}</value>
  </data>
  <data name="ERR_CantRefResource" xml:space="preserve">
    <value>Cannot link resource files when building a module</value>
  </data>
  <data name="ERR_ResourceNotUnique" xml:space="preserve">
    <value>Resource identifier '{0}' has already been used in this assembly</value>
  </data>
  <data name="ERR_ResourceFileNameNotUnique" xml:space="preserve">
    <value>Each linked resource and module must have a unique filename. Filename '{0}' is specified more than once in this assembly</value>
  </data>
  <data name="ERR_ImportNonAssembly" xml:space="preserve">
    <value>The referenced file '{0}' is not an assembly</value>
  </data>
  <data name="ERR_RefLvalueExpected" xml:space="preserve">
    <value>A ref or out value must be an assignable variable</value>
  </data>
  <data name="ERR_BaseInStaticMeth" xml:space="preserve">
    <value>Keyword 'base' is not available in a static method</value>
  </data>
  <data name="ERR_BaseInBadContext" xml:space="preserve">
    <value>Keyword 'base' is not available in the current context</value>
  </data>
  <data name="ERR_RbraceExpected" xml:space="preserve">
    <value>} expected</value>
  </data>
  <data name="ERR_LbraceExpected" xml:space="preserve">
    <value>{ expected</value>
  </data>
  <data name="ERR_InExpected" xml:space="preserve">
    <value>'in' expected</value>
  </data>
  <data name="ERR_InvalidPreprocExpr" xml:space="preserve">
    <value>Invalid preprocessor expression</value>
  </data>
  <data name="ERR_InvalidMemberDecl" xml:space="preserve">
    <value>Invalid token '{0}' in class, record, struct, or interface member declaration</value>
  </data>
  <data name="ERR_MemberNeedsType" xml:space="preserve">
    <value>Method must have a return type</value>
  </data>
  <data name="ERR_BadBaseType" xml:space="preserve">
    <value>Invalid base type</value>
  </data>
  <data name="WRN_EmptySwitch" xml:space="preserve">
    <value>Empty switch block</value>
  </data>
  <data name="WRN_EmptySwitch_Title" xml:space="preserve">
    <value>Empty switch block</value>
  </data>
  <data name="ERR_ExpectedEndTry" xml:space="preserve">
    <value>Expected catch or finally</value>
  </data>
  <data name="ERR_InvalidExprTerm" xml:space="preserve">
    <value>Invalid expression term '{0}'</value>
  </data>
  <data name="ERR_BadNewExpr" xml:space="preserve">
    <value>A new expression requires an argument list or (), [], or {} after type</value>
  </data>
  <data name="ERR_NoNamespacePrivate" xml:space="preserve">
    <value>Elements defined in a namespace cannot be explicitly declared as private, protected, protected internal, or private protected</value>
  </data>
  <data name="ERR_BadVarDecl" xml:space="preserve">
    <value>Expected ; or = (cannot specify constructor arguments in declaration)</value>
  </data>
  <data name="ERR_UsingAfterElements" xml:space="preserve">
    <value>A using clause must precede all other elements defined in the namespace except extern alias declarations</value>
  </data>
  <data name="ERR_BadBinOpArgs" xml:space="preserve">
    <value>Overloaded binary operator '{0}' takes two parameters</value>
  </data>
  <data name="ERR_BadUnOpArgs" xml:space="preserve">
    <value>Overloaded unary operator '{0}' takes one parameter</value>
  </data>
  <data name="ERR_NoVoidParameter" xml:space="preserve">
    <value>Invalid parameter type 'void'</value>
  </data>
  <data name="ERR_DuplicateAlias" xml:space="preserve">
    <value>The using alias '{0}' appeared previously in this namespace</value>
  </data>
  <data name="ERR_BadProtectedAccess" xml:space="preserve">
    <value>Cannot access protected member '{0}' via a qualifier of type '{1}'; the qualifier must be of type '{2}' (or derived from it)</value>
  </data>
  <data name="ERR_AddModuleAssembly" xml:space="preserve">
    <value>'{0}' cannot be added to this assembly because it already is an assembly</value>
  </data>
  <data name="ERR_BindToBogusProp2" xml:space="preserve">
    <value>Property, indexer, or event '{0}' is not supported by the language; try directly calling accessor methods '{1}' or '{2}'</value>
  </data>
  <data name="ERR_BindToBogusProp1" xml:space="preserve">
    <value>Property, indexer, or event '{0}' is not supported by the language; try directly calling accessor method '{1}'</value>
  </data>
  <data name="ERR_NoVoidHere" xml:space="preserve">
    <value>Keyword 'void' cannot be used in this context</value>
  </data>
  <data name="ERR_IndexerNeedsParam" xml:space="preserve">
    <value>Indexers must have at least one parameter</value>
  </data>
  <data name="ERR_BadArraySyntax" xml:space="preserve">
    <value>Array type specifier, [], must appear before parameter name</value>
  </data>
  <data name="ERR_BadOperatorSyntax" xml:space="preserve">
    <value>Declaration is not valid; use '{0} operator &lt;dest-type&gt; (...' instead</value>
  </data>
  <data name="ERR_MainClassNotFound" xml:space="preserve">
    <value>Could not find '{0}' specified for Main method</value>
  </data>
  <data name="ERR_MainClassNotClass" xml:space="preserve">
    <value>'{0}' specified for Main method must be a non-generic class, record, struct, or interface</value>
  </data>
  <data name="ERR_NoMainInClass" xml:space="preserve">
    <value>'{0}' does not have a suitable static 'Main' method</value>
  </data>
  <data name="ERR_MainClassIsImport" xml:space="preserve">
    <value>Cannot use '{0}' for Main method because it is imported</value>
  </data>
  <data name="ERR_OutputNeedsName" xml:space="preserve">
    <value>Outputs without source must have the /out option specified</value>
  </data>
  <data name="ERR_NoOutputDirectory" xml:space="preserve">
    <value>Output directory could not be determined</value>
  </data>
  <data name="ERR_CantHaveWin32ResAndManifest" xml:space="preserve">
    <value>Conflicting options specified: Win32 resource file; Win32 manifest</value>
  </data>
  <data name="ERR_CantHaveWin32ResAndIcon" xml:space="preserve">
    <value>Conflicting options specified: Win32 resource file; Win32 icon</value>
  </data>
  <data name="ERR_CantReadResource" xml:space="preserve">
    <value>Error reading resource '{0}' -- '{1}'</value>
  </data>
  <data name="ERR_DocFileGen" xml:space="preserve">
    <value>Error writing to XML documentation file: {0}</value>
  </data>
  <data name="WRN_XMLParseError" xml:space="preserve">
    <value>XML comment has badly formed XML -- '{0}'</value>
  </data>
  <data name="WRN_XMLParseError_Title" xml:space="preserve">
    <value>XML comment has badly formed XML</value>
  </data>
  <data name="WRN_DuplicateParamTag" xml:space="preserve">
    <value>XML comment has a duplicate param tag for '{0}'</value>
  </data>
  <data name="WRN_DuplicateParamTag_Title" xml:space="preserve">
    <value>XML comment has a duplicate param tag</value>
  </data>
  <data name="WRN_UnmatchedParamTag" xml:space="preserve">
    <value>XML comment has a param tag for '{0}', but there is no parameter by that name</value>
  </data>
  <data name="WRN_UnmatchedParamTag_Title" xml:space="preserve">
    <value>XML comment has a param tag, but there is no parameter by that name</value>
  </data>
  <data name="WRN_UnmatchedParamRefTag" xml:space="preserve">
    <value>XML comment on '{1}' has a paramref tag for '{0}', but there is no parameter by that name</value>
  </data>
  <data name="WRN_UnmatchedParamRefTag_Title" xml:space="preserve">
    <value>XML comment has a paramref tag, but there is no parameter by that name</value>
  </data>
  <data name="WRN_MissingParamTag" xml:space="preserve">
    <value>Parameter '{0}' has no matching param tag in the XML comment for '{1}' (but other parameters do)</value>
  </data>
  <data name="WRN_MissingParamTag_Title" xml:space="preserve">
    <value>Parameter has no matching param tag in the XML comment (but other parameters do)</value>
  </data>
  <data name="WRN_BadXMLRef" xml:space="preserve">
    <value>XML comment has cref attribute '{0}' that could not be resolved</value>
  </data>
  <data name="WRN_BadXMLRef_Title" xml:space="preserve">
    <value>XML comment has cref attribute that could not be resolved</value>
  </data>
  <data name="ERR_BadStackAllocExpr" xml:space="preserve">
    <value>A stackalloc expression requires [] after type</value>
  </data>
  <data name="ERR_InvalidLineNumber" xml:space="preserve">
    <value>The line number specified for #line directive is missing or invalid</value>
  </data>
  <data name="ERR_MissingPPFile" xml:space="preserve">
    <value>Quoted file name, single-line comment or end-of-line expected</value>
  </data>
  <data name="ERR_ExpectedPPFile" xml:space="preserve">
    <value>Quoted file name expected</value>
  </data>
  <data name="ERR_ReferenceDirectiveOnlyAllowedInScripts" xml:space="preserve">
    <value>#r is only allowed in scripts</value>
  </data>
  <data name="ERR_ForEachMissingMember" xml:space="preserve">
    <value>foreach statement cannot operate on variables of type '{0}' because '{0}' does not contain a public instance or extension definition for '{1}'</value>
  </data>
  <data name="ERR_AwaitForEachMissingMember" xml:space="preserve">
    <value>Asynchronous foreach statement cannot operate on variables of type '{0}' because '{0}' does not contain a suitable public instance or extension definition for '{1}'</value>
  </data>
  <data name="ERR_ForEachMissingMemberWrongAsync" xml:space="preserve">
    <value>foreach statement cannot operate on variables of type '{0}' because '{0}' does not contain a public instance or extension definition for '{1}'. Did you mean 'await foreach' rather than 'foreach'?</value>
  </data>
  <data name="ERR_AwaitForEachMissingMemberWrongAsync" xml:space="preserve">
    <value>Asynchronous foreach statement cannot operate on variables of type '{0}' because '{0}' does not contain a public instance or extension definition for '{1}'. Did you mean 'foreach' rather than 'await foreach'?</value>
  </data>
  <data name="ERR_PossibleAsyncIteratorWithoutYield" xml:space="preserve">
    <value>The body of an async-iterator method must contain a 'yield' statement.</value>
  </data>
  <data name="ERR_PossibleAsyncIteratorWithoutYieldOrAwait" xml:space="preserve">
    <value>The body of an async-iterator method must contain a 'yield' statement. Consider removing 'async' from the method declaration or adding a 'yield' statement.</value>
  </data>
  <data name="ERR_StaticLocalFunctionCannotCaptureVariable" xml:space="preserve">
    <value>A static local function cannot contain a reference to '{0}'.</value>
  </data>
  <data name="ERR_StaticLocalFunctionCannotCaptureThis" xml:space="preserve">
    <value>A static local function cannot contain a reference to 'this' or 'base'.</value>
  </data>
  <data name="WRN_BadXMLRefParamType" xml:space="preserve">
    <value>Invalid type for parameter {0} in XML comment cref attribute: '{1}'</value>
  </data>
  <data name="WRN_BadXMLRefParamType_Title" xml:space="preserve">
    <value>Invalid type for parameter in XML comment cref attribute</value>
  </data>
  <data name="WRN_BadXMLRefReturnType" xml:space="preserve">
    <value>Invalid return type in XML comment cref attribute</value>
  </data>
  <data name="WRN_BadXMLRefReturnType_Title" xml:space="preserve">
    <value>Invalid return type in XML comment cref attribute</value>
  </data>
  <data name="ERR_BadWin32Res" xml:space="preserve">
    <value>Error reading Win32 resources -- {0}</value>
  </data>
  <data name="WRN_BadXMLRefSyntax" xml:space="preserve">
    <value>XML comment has syntactically incorrect cref attribute '{0}'</value>
  </data>
  <data name="WRN_BadXMLRefSyntax_Title" xml:space="preserve">
    <value>XML comment has syntactically incorrect cref attribute</value>
  </data>
  <data name="ERR_BadModifierLocation" xml:space="preserve">
    <value>Member modifier '{0}' must precede the member type and name</value>
  </data>
  <data name="ERR_MissingArraySize" xml:space="preserve">
    <value>Array creation must have array size or array initializer</value>
  </data>
  <data name="WRN_UnprocessedXMLComment" xml:space="preserve">
    <value>XML comment is not placed on a valid language element</value>
  </data>
  <data name="WRN_UnprocessedXMLComment_Title" xml:space="preserve">
    <value>XML comment is not placed on a valid language element</value>
  </data>
  <data name="WRN_FailedInclude" xml:space="preserve">
    <value>Unable to include XML fragment '{1}' of file '{0}' -- {2}</value>
  </data>
  <data name="WRN_FailedInclude_Title" xml:space="preserve">
    <value>Unable to include XML fragment</value>
  </data>
  <data name="WRN_InvalidInclude" xml:space="preserve">
    <value>Invalid XML include element -- {0}</value>
  </data>
  <data name="WRN_InvalidInclude_Title" xml:space="preserve">
    <value>Invalid XML include element</value>
  </data>
  <data name="WRN_MissingXMLComment" xml:space="preserve">
    <value>Missing XML comment for publicly visible type or member '{0}'</value>
  </data>
  <data name="WRN_MissingXMLComment_Title" xml:space="preserve">
    <value>Missing XML comment for publicly visible type or member</value>
  </data>
  <data name="WRN_MissingXMLComment_Description" xml:space="preserve">
    <value>The /doc compiler option was specified, but one or more constructs did not have comments.</value>
  </data>
  <data name="WRN_XMLParseIncludeError" xml:space="preserve">
    <value>Badly formed XML in included comments file -- '{0}'</value>
  </data>
  <data name="WRN_XMLParseIncludeError_Title" xml:space="preserve">
    <value>Badly formed XML in included comments file</value>
  </data>
  <data name="ERR_BadDelArgCount" xml:space="preserve">
    <value>Delegate '{0}' does not take {1} arguments</value>
  </data>
  <data name="ERR_UnexpectedSemicolon" xml:space="preserve">
    <value>Semicolon after method or accessor block is not valid</value>
  </data>
  <data name="ERR_MethodReturnCantBeRefAny" xml:space="preserve">
    <value>The return type of a method, delegate, or function pointer cannot be '{0}'</value>
  </data>
  <data name="ERR_CompileCancelled" xml:space="preserve">
    <value>Compilation cancelled by user</value>
  </data>
  <data name="ERR_MethodArgCantBeRefAny" xml:space="preserve">
    <value>Cannot make reference to variable of type '{0}'</value>
  </data>
  <data name="ERR_AssgReadonlyLocal" xml:space="preserve">
    <value>Cannot assign to '{0}' because it is read-only</value>
  </data>
  <data name="ERR_RefReadonlyLocal" xml:space="preserve">
    <value>Cannot use '{0}' as a ref or out value because it is read-only</value>
  </data>
  <data name="ERR_CantUseRequiredAttribute" xml:space="preserve">
    <value>The RequiredAttribute attribute is not permitted on C# types</value>
  </data>
  <data name="ERR_NoModifiersOnAccessor" xml:space="preserve">
    <value>Modifiers cannot be placed on event accessor declarations</value>
  </data>
  <data name="ERR_ParamsCantBeWithModifier" xml:space="preserve">
    <value>The params parameter cannot be declared as {0}</value>
  </data>
  <data name="ERR_ReturnNotLValue" xml:space="preserve">
    <value>Cannot modify the return value of '{0}' because it is not a variable</value>
  </data>
  <data name="ERR_MissingCoClass" xml:space="preserve">
    <value>The managed coclass wrapper class '{0}' for interface '{1}' cannot be found (are you missing an assembly reference?)</value>
  </data>
  <data name="ERR_AmbiguousAttribute" xml:space="preserve">
    <value>'{0}' is ambiguous between '{1}' and '{2}'. Either use '@{0}' or explicitly include the 'Attribute' suffix.</value>
  </data>
  <data name="ERR_BadArgExtraRef" xml:space="preserve">
    <value>Argument {0} may not be passed with the '{1}' keyword</value>
  </data>
  <data name="WRN_CmdOptionConflictsSource" xml:space="preserve">
    <value>Option '{0}' overrides attribute '{1}' given in a source file or added module</value>
  </data>
  <data name="WRN_CmdOptionConflictsSource_Title" xml:space="preserve">
    <value>Option overrides attribute given in a source file or added module</value>
  </data>
  <data name="WRN_CmdOptionConflictsSource_Description" xml:space="preserve">
    <value>This warning occurs if the assembly attributes AssemblyKeyFileAttribute or AssemblyKeyNameAttribute found in source conflict with the /keyfile or /keycontainer command line option or key file name or key container specified in the Project Properties.</value>
  </data>
  <data name="ERR_BadCompatMode" xml:space="preserve">
    <value>Invalid option '{0}' for /langversion. Use '/langversion:?' to list supported values.</value>
  </data>
  <data name="ERR_DelegateOnConditional" xml:space="preserve">
    <value>Cannot create delegate with '{0}' because it or a method it overrides has a Conditional attribute</value>
  </data>
  <data name="ERR_CantMakeTempFile" xml:space="preserve">
    <value>Cannot create temporary file -- {0}</value>
  </data>
  <data name="ERR_BadArgRef" xml:space="preserve">
    <value>Argument {0} must be passed with the '{1}' keyword</value>
  </data>
  <data name="ERR_YieldInAnonMeth" xml:space="preserve">
    <value>The yield statement cannot be used inside an anonymous method or lambda expression</value>
  </data>
  <data name="ERR_ReturnInIterator" xml:space="preserve">
    <value>Cannot return a value from an iterator. Use the yield return statement to return a value, or yield break to end the iteration.</value>
  </data>
  <data name="ERR_BadIteratorArgType" xml:space="preserve">
    <value>Iterators cannot have ref, in or out parameters</value>
  </data>
  <data name="ERR_BadIteratorReturn" xml:space="preserve">
    <value>The body of '{0}' cannot be an iterator block because '{1}' is not an iterator interface type</value>
  </data>
  <data name="ERR_BadYieldInFinally" xml:space="preserve">
    <value>Cannot yield in the body of a finally clause</value>
  </data>
  <data name="ERR_IteratorMustBeAsync" xml:space="preserve">
    <value>Method '{0}' with an iterator block must be 'async' to return '{1}'</value>
  </data>
  <data name="ERR_BadYieldInTryOfCatch" xml:space="preserve">
    <value>Cannot yield a value in the body of a try block with a catch clause</value>
  </data>
  <data name="ERR_EmptyYield" xml:space="preserve">
    <value>Expression expected after yield return</value>
  </data>
  <data name="ERR_AnonDelegateCantUse" xml:space="preserve">
    <value>Cannot use ref, out, or in parameter '{0}' inside an anonymous method, lambda expression, query expression, or local function</value>
  </data>
  <data name="ERR_IllegalInnerUnsafe" xml:space="preserve">
    <value>Unsafe code may not appear in iterators</value>
  </data>
  <data name="ERR_BadYieldInCatch" xml:space="preserve">
    <value>Cannot yield a value in the body of a catch clause</value>
  </data>
  <data name="ERR_BadDelegateLeave" xml:space="preserve">
    <value>Control cannot leave the body of an anonymous method or lambda expression</value>
  </data>
  <data name="ERR_IllegalSuppression" xml:space="preserve">
    <value>The suppression operator is not allowed in this context</value>
  </data>
  <data name="WRN_IllegalPragma" xml:space="preserve">
    <value>Unrecognized #pragma directive</value>
  </data>
  <data name="WRN_IllegalPragma_Title" xml:space="preserve">
    <value>Unrecognized #pragma directive</value>
  </data>
  <data name="WRN_IllegalPPWarning" xml:space="preserve">
    <value>Expected 'disable' or 'restore'</value>
  </data>
  <data name="WRN_IllegalPPWarning_Title" xml:space="preserve">
    <value>Expected 'disable' or 'restore' after #pragma warning</value>
  </data>
  <data name="WRN_BadRestoreNumber" xml:space="preserve">
    <value>Cannot restore warning 'CS{0}' because it was disabled globally</value>
  </data>
  <data name="WRN_BadRestoreNumber_Title" xml:space="preserve">
    <value>Cannot restore warning because it was disabled globally</value>
  </data>
  <data name="ERR_VarargsIterator" xml:space="preserve">
    <value>__arglist is not allowed in the parameter list of iterators</value>
  </data>
  <data name="ERR_UnsafeIteratorArgType" xml:space="preserve">
    <value>Iterators cannot have pointer type parameters</value>
  </data>
  <data name="ERR_BadCoClassSig" xml:space="preserve">
    <value>The managed coclass wrapper class signature '{0}' for interface '{1}' is not a valid class name signature</value>
  </data>
  <data name="ERR_MultipleIEnumOfT" xml:space="preserve">
    <value>foreach statement cannot operate on variables of type '{0}' because it implements multiple instantiations of '{1}'; try casting to a specific interface instantiation</value>
  </data>
  <data name="ERR_MultipleIAsyncEnumOfT" xml:space="preserve">
    <value>Asynchronous foreach statement cannot operate on variables of type '{0}' because it implements multiple instantiations of '{1}'; try casting to a specific interface instantiation</value>
  </data>
  <data name="ERR_FixedDimsRequired" xml:space="preserve">
    <value>A fixed size buffer field must have the array size specifier after the field name</value>
  </data>
  <data name="ERR_FixedNotInStruct" xml:space="preserve">
    <value>Fixed size buffer fields may only be members of structs</value>
  </data>
  <data name="ERR_AnonymousReturnExpected" xml:space="preserve">
    <value>Not all code paths return a value in {0} of type '{1}'</value>
  </data>
  <data name="WRN_NonECMAFeature" xml:space="preserve">
    <value>Feature '{0}' is not part of the standardized ISO C# language specification, and may not be accepted by other compilers</value>
  </data>
  <data name="WRN_NonECMAFeature_Title" xml:space="preserve">
    <value>Feature is not part of the standardized ISO C# language specification, and may not be accepted by other compilers</value>
  </data>
  <data name="ERR_ExpectedVerbatimLiteral" xml:space="preserve">
    <value>Keyword, identifier, or string expected after verbatim specifier: @</value>
  </data>
  <data name="ERR_RefReadonly" xml:space="preserve">
    <value>A readonly field cannot be used as a ref or out value (except in a constructor)</value>
  </data>
  <data name="ERR_RefReadonly2" xml:space="preserve">
    <value>Members of readonly field '{0}' cannot be used as a ref or out value (except in a constructor)</value>
  </data>
  <data name="ERR_AssgReadonly" xml:space="preserve">
    <value>A readonly field cannot be assigned to (except in a constructor or init-only setter of the type in which the field is defined or a variable initializer)</value>
  </data>
  <data name="ERR_AssgReadonly2" xml:space="preserve">
    <value>Members of readonly field '{0}' cannot be modified (except in a constructor or a variable initializer)</value>
  </data>
  <data name="ERR_RefReadonlyNotField" xml:space="preserve">
    <value>Cannot use {0} '{1}' as a ref or out value because it is a readonly variable</value>
  </data>
  <data name="ERR_RefReadonlyNotField2" xml:space="preserve">
    <value>Members of {0} '{1}' cannot be used as a ref or out value because it is a readonly variable</value>
  </data>
  <data name="ERR_AssignReadonlyNotField" xml:space="preserve">
    <value>Cannot assign to {0} '{1}' or use it as the right hand side of a ref assignment because it is a readonly variable</value>
  </data>
  <data name="ERR_AssignReadonlyNotField2" xml:space="preserve">
    <value>Cannot assign to a member of {0} '{1}' or use it as the right hand side of a ref assignment because it is a readonly variable</value>
  </data>
  <data name="ERR_RefReturnReadonlyNotField" xml:space="preserve">
    <value>Cannot return {0} '{1}' by writable reference because it is a readonly variable</value>
  </data>
  <data name="ERR_RefReturnReadonlyNotField2" xml:space="preserve">
    <value>Members of {0} '{1}' cannot be returned by writable reference because it is a readonly variable</value>
  </data>
  <data name="ERR_AssgReadonlyStatic2" xml:space="preserve">
    <value>Fields of static readonly field '{0}' cannot be assigned to (except in a static constructor or a variable initializer)</value>
  </data>
  <data name="ERR_RefReadonlyStatic2" xml:space="preserve">
    <value>Fields of static readonly field '{0}' cannot be used as a ref or out value (except in a static constructor)</value>
  </data>
  <data name="ERR_AssgReadonlyLocal2Cause" xml:space="preserve">
    <value>Cannot modify members of '{0}' because it is a '{1}'</value>
  </data>
  <data name="ERR_RefReadonlyLocal2Cause" xml:space="preserve">
    <value>Cannot use fields of '{0}' as a ref or out value because it is a '{1}'</value>
  </data>
  <data name="ERR_AssgReadonlyLocalCause" xml:space="preserve">
    <value>Cannot assign to '{0}' because it is a '{1}'</value>
  </data>
  <data name="ERR_RefReadonlyLocalCause" xml:space="preserve">
    <value>Cannot use '{0}' as a ref or out value because it is a '{1}'</value>
  </data>
  <data name="WRN_ErrorOverride" xml:space="preserve">
    <value>{0}. See also error CS{1}.</value>
  </data>
  <data name="WRN_ErrorOverride_Title" xml:space="preserve">
    <value>Warning is overriding an error</value>
  </data>
  <data name="WRN_ErrorOverride_Description" xml:space="preserve">
    <value>The compiler emits this warning when it overrides an error with a warning. For information about the problem, search for the error code mentioned.</value>
  </data>
  <data name="ERR_AnonMethToNonDel" xml:space="preserve">
    <value>Cannot convert {0} to type '{1}' because it is not a delegate type</value>
  </data>
  <data name="ERR_CantConvAnonMethParams" xml:space="preserve">
    <value>Cannot convert {0} to type '{1}' because the parameter types do not match the delegate parameter types</value>
  </data>
  <data name="ERR_CantConvAnonMethReturnType" xml:space="preserve">
    <value>Cannot convert {0} to type '{1}' because the return type does not match the delegate return type</value>
  </data>
  <data name="ERR_CantConvAnonMethReturns" xml:space="preserve">
    <value>Cannot convert {0} to intended delegate type because some of the return types in the block are not implicitly convertible to the delegate return type</value>
  </data>
  <data name="ERR_BadAsyncReturnExpression" xml:space="preserve">
    <value>Since this is an async method, the return expression must be of type '{0}' rather than '{1}'</value>
  </data>
  <data name="ERR_CantConvAsyncAnonFuncReturns" xml:space="preserve">
    <value>Cannot convert async {0} to delegate type '{1}'. An async {0} may return void, Task or Task&lt;T&gt;, none of which are convertible to '{1}'.</value>
  </data>
  <data name="ERR_IllegalFixedType" xml:space="preserve">
    <value>Fixed size buffer type must be one of the following: bool, byte, short, int, long, char, sbyte, ushort, uint, ulong, float or double</value>
  </data>
  <data name="ERR_FixedOverflow" xml:space="preserve">
    <value>Fixed size buffer of length {0} and type '{1}' is too big</value>
  </data>
  <data name="ERR_InvalidFixedArraySize" xml:space="preserve">
    <value>Fixed size buffers must have a length greater than zero</value>
  </data>
  <data name="ERR_FixedBufferNotFixed" xml:space="preserve">
    <value>You cannot use fixed size buffers contained in unfixed expressions. Try using the fixed statement.</value>
  </data>
  <data name="ERR_AttributeNotOnAccessor" xml:space="preserve">
    <value>Attribute '{0}' is not valid on property or event accessors. It is only valid on '{1}' declarations.</value>
  </data>
  <data name="WRN_InvalidSearchPathDir" xml:space="preserve">
    <value>Invalid search path '{0}' specified in '{1}' -- '{2}'</value>
  </data>
  <data name="WRN_InvalidSearchPathDir_Title" xml:space="preserve">
    <value>Invalid search path specified</value>
  </data>
  <data name="ERR_IllegalVarArgs" xml:space="preserve">
    <value>__arglist is not valid in this context</value>
  </data>
  <data name="ERR_IllegalParams" xml:space="preserve">
    <value>params is not valid in this context</value>
  </data>
  <data name="ERR_BadModifiersOnNamespace" xml:space="preserve">
    <value>A namespace declaration cannot have modifiers or attributes</value>
  </data>
  <data name="ERR_BadPlatformType" xml:space="preserve">
    <value>Invalid option '{0}' for /platform; must be anycpu, x86, Itanium, arm, arm64 or x64</value>
  </data>
  <data name="ERR_ThisStructNotInAnonMeth" xml:space="preserve">
    <value>Anonymous methods, lambda expressions, query expressions, and local functions inside structs cannot access instance members of 'this'. Consider copying 'this' to a local variable outside the anonymous method, lambda expression, query expression, or local function and using the local instead.</value>
  </data>
  <data name="ERR_NoConvToIDisp" xml:space="preserve">
    <value>'{0}': type used in a using statement must be implicitly convertible to 'System.IDisposable'.</value>
  </data>
  <data name="ERR_NoConvToIDispWrongAsync" xml:space="preserve">
    <value>'{0}': type used in a using statement must be implicitly convertible to 'System.IDisposable'. Did you mean 'await using' rather than 'using'?</value>
  </data>
  <data name="ERR_NoConvToIAsyncDisp" xml:space="preserve">
    <value>'{0}': type used in an asynchronous using statement must be implicitly convertible to 'System.IAsyncDisposable' or implement a suitable 'DisposeAsync' method.</value>
  </data>
  <data name="ERR_NoConvToIAsyncDispWrongAsync" xml:space="preserve">
    <value>'{0}': type used in an asynchronous using statement must be implicitly convertible to 'System.IAsyncDisposable' or implement a suitable 'DisposeAsync' method. Did you mean 'using' rather than 'await using'?</value>
  </data>
  <data name="ERR_BadParamRef" xml:space="preserve">
    <value>Parameter {0} must be declared with the '{1}' keyword</value>
  </data>
  <data name="ERR_BadParamExtraRef" xml:space="preserve">
    <value>Parameter {0} should not be declared with the '{1}' keyword</value>
  </data>
  <data name="ERR_BadParamType" xml:space="preserve">
    <value>Parameter {0} is declared as type '{1}{2}' but should be '{3}{4}'</value>
  </data>
  <data name="ERR_BadExternIdentifier" xml:space="preserve">
    <value>Invalid extern alias for '/reference'; '{0}' is not a valid identifier</value>
  </data>
  <data name="ERR_AliasMissingFile" xml:space="preserve">
    <value>Invalid reference alias option: '{0}=' -- missing filename</value>
  </data>
  <data name="ERR_GlobalExternAlias" xml:space="preserve">
    <value>You cannot redefine the global extern alias</value>
  </data>
  <data name="ERR_MissingTypeInSource" xml:space="preserve">
    <value>Reference to type '{0}' claims it is defined in this assembly, but it is not defined in source or any added modules</value>
  </data>
  <data name="ERR_MissingTypeInAssembly" xml:space="preserve">
    <value>Reference to type '{0}' claims it is defined in '{1}', but it could not be found</value>
  </data>
  <data name="WRN_MultiplePredefTypes" xml:space="preserve">
    <value>The predefined type '{0}' is defined in multiple assemblies in the global alias; using definition from '{1}'</value>
  </data>
  <data name="WRN_MultiplePredefTypes_Title" xml:space="preserve">
    <value>Predefined type is defined in multiple assemblies in the global alias</value>
  </data>
  <data name="WRN_MultiplePredefTypes_Description" xml:space="preserve">
    <value>This error occurs when a predefined system type such as System.Int32 is found in two assemblies. One way this can happen is if you are referencing mscorlib or System.Runtime.dll from two different places, such as trying to run two versions of the .NET Framework side-by-side.</value>
  </data>
  <data name="ERR_LocalCantBeFixedAndHoisted" xml:space="preserve">
    <value>Local '{0}' or its members cannot have their address taken and be used inside an anonymous method or lambda expression</value>
  </data>
  <data name="WRN_TooManyLinesForDebugger" xml:space="preserve">
    <value>Source file has exceeded the limit of 16,707,565 lines representable in the PDB; debug information will be incorrect</value>
  </data>
  <data name="WRN_TooManyLinesForDebugger_Title" xml:space="preserve">
    <value>Source file has exceeded the limit of 16,707,565 lines representable in the PDB; debug information will be incorrect</value>
  </data>
  <data name="ERR_CantConvAnonMethNoParams" xml:space="preserve">
    <value>Cannot convert anonymous method block without a parameter list to delegate type '{0}' because it has one or more out parameters</value>
  </data>
  <data name="ERR_ConditionalOnNonAttributeClass" xml:space="preserve">
    <value>Attribute '{0}' is only valid on methods or attribute classes</value>
  </data>
  <data name="WRN_CallOnNonAgileField" xml:space="preserve">
    <value>Accessing a member on '{0}' may cause a runtime exception because it is a field of a marshal-by-reference class</value>
  </data>
  <data name="WRN_CallOnNonAgileField_Title" xml:space="preserve">
    <value>Accessing a member on a field of a marshal-by-reference class may cause a runtime exception</value>
  </data>
  <data name="WRN_CallOnNonAgileField_Description" xml:space="preserve">
    <value>This warning occurs when you try to call a method, property, or indexer on a member of a class that derives from MarshalByRefObject, and the member is a value type. Objects that inherit from MarshalByRefObject are typically intended to be marshaled by reference across an application domain. If any code ever attempts to directly access the value-type member of such an object across an application domain, a runtime exception will occur. To resolve the warning, first copy the member into a local variable and call the method on that variable.</value>
  </data>
  <data name="WRN_BadWarningNumber" xml:space="preserve">
    <value>'{0}' is not a valid warning number</value>
  </data>
  <data name="WRN_BadWarningNumber_Title" xml:space="preserve">
    <value>Not a valid warning number</value>
  </data>
  <data name="WRN_BadWarningNumber_Description" xml:space="preserve">
    <value>A number that was passed to the #pragma warning preprocessor directive was not a valid warning number. Verify that the number represents a warning, not an error.</value>
  </data>
  <data name="WRN_InvalidNumber" xml:space="preserve">
    <value>Invalid number</value>
  </data>
  <data name="WRN_InvalidNumber_Title" xml:space="preserve">
    <value>Invalid number</value>
  </data>
  <data name="WRN_FileNameTooLong" xml:space="preserve">
    <value>Invalid filename specified for preprocessor directive. Filename is too long or not a valid filename.</value>
  </data>
  <data name="WRN_FileNameTooLong_Title" xml:space="preserve">
    <value>Invalid filename specified for preprocessor directive</value>
  </data>
  <data name="WRN_IllegalPPChecksum" xml:space="preserve">
    <value>Invalid #pragma checksum syntax; should be #pragma checksum "filename" "{XXXXXXXX-XXXX-XXXX-XXXX-XXXXXXXXXXXX}" "XXXX..."</value>
  </data>
  <data name="WRN_IllegalPPChecksum_Title" xml:space="preserve">
    <value>Invalid #pragma checksum syntax</value>
  </data>
  <data name="WRN_EndOfPPLineExpected" xml:space="preserve">
    <value>Single-line comment or end-of-line expected</value>
  </data>
  <data name="WRN_EndOfPPLineExpected_Title" xml:space="preserve">
    <value>Single-line comment or end-of-line expected after #pragma directive</value>
  </data>
  <data name="WRN_ConflictingChecksum" xml:space="preserve">
    <value>Different checksum values given for '{0}'</value>
  </data>
  <data name="WRN_ConflictingChecksum_Title" xml:space="preserve">
    <value>Different #pragma checksum values given</value>
  </data>
  <data name="WRN_InvalidAssemblyName" xml:space="preserve">
    <value>Assembly reference '{0}' is invalid and cannot be resolved</value>
  </data>
  <data name="WRN_InvalidAssemblyName_Title" xml:space="preserve">
    <value>Assembly reference is invalid and cannot be resolved</value>
  </data>
  <data name="WRN_InvalidAssemblyName_Description" xml:space="preserve">
    <value>This warning indicates that an attribute, such as InternalsVisibleToAttribute, was not specified correctly.</value>
  </data>
  <data name="WRN_UnifyReferenceMajMin" xml:space="preserve">
    <value>Assuming assembly reference '{0}' used by '{1}' matches identity '{2}' of '{3}', you may need to supply runtime policy</value>
  </data>
  <data name="WRN_UnifyReferenceMajMin_Title" xml:space="preserve">
    <value>Assuming assembly reference matches identity</value>
  </data>
  <data name="WRN_UnifyReferenceMajMin_Description" xml:space="preserve">
    <value>The two assemblies differ in release and/or version number. For unification to occur, you must specify directives in the application's .config file, and you must provide the correct strong name of an assembly.</value>
  </data>
  <data name="WRN_UnifyReferenceBldRev" xml:space="preserve">
    <value>Assuming assembly reference '{0}' used by '{1}' matches identity '{2}' of '{3}', you may need to supply runtime policy</value>
  </data>
  <data name="WRN_UnifyReferenceBldRev_Title" xml:space="preserve">
    <value>Assuming assembly reference matches identity</value>
  </data>
  <data name="WRN_UnifyReferenceBldRev_Description" xml:space="preserve">
    <value>The two assemblies differ in release and/or version number. For unification to occur, you must specify directives in the application's .config file, and you must provide the correct strong name of an assembly.</value>
  </data>
  <data name="ERR_DuplicateImport" xml:space="preserve">
    <value>Multiple assemblies with equivalent identity have been imported: '{0}' and '{1}'. Remove one of the duplicate references.</value>
  </data>
  <data name="ERR_DuplicateImportSimple" xml:space="preserve">
    <value>An assembly with the same simple name '{0}' has already been imported. Try removing one of the references (e.g. '{1}') or sign them to enable side-by-side.</value>
  </data>
  <data name="ERR_AssemblyMatchBadVersion" xml:space="preserve">
    <value>Assembly '{0}' with identity '{1}' uses '{2}' which has a higher version than referenced assembly '{3}' with identity '{4}'</value>
  </data>
  <data name="ERR_FixedNeedsLvalue" xml:space="preserve">
    <value>Fixed size buffers can only be accessed through locals or fields</value>
  </data>
  <data name="WRN_DuplicateTypeParamTag" xml:space="preserve">
    <value>XML comment has a duplicate typeparam tag for '{0}'</value>
  </data>
  <data name="WRN_DuplicateTypeParamTag_Title" xml:space="preserve">
    <value>XML comment has a duplicate typeparam tag</value>
  </data>
  <data name="WRN_UnmatchedTypeParamTag" xml:space="preserve">
    <value>XML comment has a typeparam tag for '{0}', but there is no type parameter by that name</value>
  </data>
  <data name="WRN_UnmatchedTypeParamTag_Title" xml:space="preserve">
    <value>XML comment has a typeparam tag, but there is no type parameter by that name</value>
  </data>
  <data name="WRN_UnmatchedTypeParamRefTag" xml:space="preserve">
    <value>XML comment on '{1}' has a typeparamref tag for '{0}', but there is no type parameter by that name</value>
  </data>
  <data name="WRN_UnmatchedTypeParamRefTag_Title" xml:space="preserve">
    <value>XML comment has a typeparamref tag, but there is no type parameter by that name</value>
  </data>
  <data name="WRN_MissingTypeParamTag" xml:space="preserve">
    <value>Type parameter '{0}' has no matching typeparam tag in the XML comment on '{1}' (but other type parameters do)</value>
  </data>
  <data name="WRN_MissingTypeParamTag_Title" xml:space="preserve">
    <value>Type parameter has no matching typeparam tag in the XML comment (but other type parameters do)</value>
  </data>
  <data name="ERR_CantChangeTypeOnOverride" xml:space="preserve">
    <value>'{0}': type must be '{2}' to match overridden member '{1}'</value>
  </data>
  <data name="ERR_DoNotUseFixedBufferAttr" xml:space="preserve">
    <value>Do not use 'System.Runtime.CompilerServices.FixedBuffer' attribute. Use the 'fixed' field modifier instead.</value>
  </data>
  <data name="ERR_DoNotUseFixedBufferAttrOnProperty" xml:space="preserve">
    <value>Do not use 'System.Runtime.CompilerServices.FixedBuffer' attribute on a property</value>
  </data>
  <data name="WRN_AssignmentToSelf" xml:space="preserve">
    <value>Assignment made to same variable; did you mean to assign something else?</value>
  </data>
  <data name="WRN_AssignmentToSelf_Title" xml:space="preserve">
    <value>Assignment made to same variable</value>
  </data>
  <data name="WRN_ComparisonToSelf" xml:space="preserve">
    <value>Comparison made to same variable; did you mean to compare something else?</value>
  </data>
  <data name="WRN_ComparisonToSelf_Title" xml:space="preserve">
    <value>Comparison made to same variable</value>
  </data>
  <data name="ERR_CantOpenWin32Res" xml:space="preserve">
    <value>Error opening Win32 resource file '{0}' -- '{1}'</value>
  </data>
  <data name="WRN_DotOnDefault" xml:space="preserve">
    <value>Expression will always cause a System.NullReferenceException because the default value of '{0}' is null</value>
  </data>
  <data name="WRN_DotOnDefault_Title" xml:space="preserve">
    <value>Expression will always cause a System.NullReferenceException because the type's default value is null</value>
  </data>
  <data name="ERR_NoMultipleInheritance" xml:space="preserve">
    <value>Class '{0}' cannot have multiple base classes: '{1}' and '{2}'</value>
  </data>
  <data name="ERR_BaseClassMustBeFirst" xml:space="preserve">
    <value>Base class '{0}' must come before any interfaces</value>
  </data>
  <data name="WRN_BadXMLRefTypeVar" xml:space="preserve">
    <value>XML comment has cref attribute '{0}' that refers to a type parameter</value>
  </data>
  <data name="WRN_BadXMLRefTypeVar_Title" xml:space="preserve">
    <value>XML comment has cref attribute that refers to a type parameter</value>
  </data>
  <data name="ERR_FriendAssemblyBadArgs" xml:space="preserve">
    <value>Friend assembly reference '{0}' is invalid. InternalsVisibleTo declarations cannot have a version, culture, public key token, or processor architecture specified.</value>
  </data>
  <data name="ERR_FriendAssemblySNReq" xml:space="preserve">
    <value>Friend assembly reference '{0}' is invalid. Strong-name signed assemblies must specify a public key in their InternalsVisibleTo declarations.</value>
  </data>
  <data name="ERR_DelegateOnNullable" xml:space="preserve">
    <value>Cannot bind delegate to '{0}' because it is a member of 'System.Nullable&lt;T&gt;'</value>
  </data>
  <data name="ERR_BadCtorArgCount" xml:space="preserve">
    <value>'{0}' does not contain a constructor that takes {1} arguments</value>
  </data>
  <data name="ERR_GlobalAttributesNotFirst" xml:space="preserve">
    <value>Assembly and module attributes must precede all other elements defined in a file except using clauses and extern alias declarations</value>
  </data>
  <data name="ERR_ExpressionExpected" xml:space="preserve">
    <value>Expected expression</value>
  </data>
  <data name="ERR_InvalidSubsystemVersion" xml:space="preserve">
    <value>Invalid version {0} for /subsystemversion. The version must be 6.02 or greater for ARM or AppContainerExe, and 4.00 or greater otherwise</value>
  </data>
  <data name="ERR_InteropMethodWithBody" xml:space="preserve">
    <value>Embedded interop method '{0}' contains a body.</value>
  </data>
  <data name="ERR_BadWarningLevel" xml:space="preserve">
    <value>Warning level must be zero or greater</value>
  </data>
  <data name="ERR_BadDebugType" xml:space="preserve">
    <value>Invalid option '{0}' for /debug; must be 'portable', 'embedded', 'full' or 'pdbonly'</value>
  </data>
  <data name="ERR_BadResourceVis" xml:space="preserve">
    <value>Invalid option '{0}'; Resource visibility must be either 'public' or 'private'</value>
  </data>
  <data name="ERR_DefaultValueTypeMustMatch" xml:space="preserve">
    <value>The type of the argument to the DefaultParameterValue attribute must match the parameter type</value>
  </data>
  <data name="ERR_DefaultValueBadValueType" xml:space="preserve">
    <value>Argument of type '{0}' is not applicable for the DefaultParameterValue attribute</value>
  </data>
  <data name="ERR_MemberAlreadyInitialized" xml:space="preserve">
    <value>Duplicate initialization of member '{0}'</value>
  </data>
  <data name="ERR_MemberCannotBeInitialized" xml:space="preserve">
    <value>Member '{0}' cannot be initialized. It is not a field or property.</value>
  </data>
  <data name="ERR_StaticMemberInObjectInitializer" xml:space="preserve">
    <value>Static field or property '{0}' cannot be assigned in an object initializer</value>
  </data>
  <data name="ERR_ReadonlyValueTypeInObjectInitializer" xml:space="preserve">
    <value>Members of readonly field '{0}' of type '{1}' cannot be assigned with an object initializer because it is of a value type</value>
  </data>
  <data name="ERR_ValueTypePropertyInObjectInitializer" xml:space="preserve">
    <value>Members of property '{0}' of type '{1}' cannot be assigned with an object initializer because it is of a value type</value>
  </data>
  <data name="ERR_UnsafeTypeInObjectCreation" xml:space="preserve">
    <value>Unsafe type '{0}' cannot be used in object creation</value>
  </data>
  <data name="ERR_EmptyElementInitializer" xml:space="preserve">
    <value>Element initializer cannot be empty</value>
  </data>
  <data name="ERR_InitializerAddHasWrongSignature" xml:space="preserve">
    <value>The best overloaded method match for '{0}' has wrong signature for the initializer element. The initializable Add must be an accessible instance method.</value>
  </data>
  <data name="ERR_CollectionInitRequiresIEnumerable" xml:space="preserve">
    <value>Cannot initialize type '{0}' with a collection initializer because it does not implement 'System.Collections.IEnumerable'</value>
  </data>
  <data name="ERR_CantSetWin32Manifest" xml:space="preserve">
    <value>Error reading Win32 manifest file '{0}' -- '{1}'</value>
  </data>
  <data name="WRN_CantHaveManifestForModule" xml:space="preserve">
    <value>Ignoring /win32manifest for module because it only applies to assemblies</value>
  </data>
  <data name="WRN_CantHaveManifestForModule_Title" xml:space="preserve">
    <value>Ignoring /win32manifest for module because it only applies to assemblies</value>
  </data>
  <data name="ERR_BadInstanceArgType" xml:space="preserve">
    <value>'{0}' does not contain a definition for '{1}' and the best extension method overload '{2}' requires a receiver of type '{3}'</value>
  </data>
  <data name="ERR_QueryDuplicateRangeVariable" xml:space="preserve">
    <value>The range variable '{0}' has already been declared</value>
  </data>
  <data name="ERR_QueryRangeVariableOverrides" xml:space="preserve">
    <value>The range variable '{0}' conflicts with a previous declaration of '{0}'</value>
  </data>
  <data name="ERR_QueryRangeVariableAssignedBadValue" xml:space="preserve">
    <value>Cannot assign {0} to a range variable</value>
  </data>
  <data name="ERR_QueryNoProviderCastable" xml:space="preserve">
    <value>Could not find an implementation of the query pattern for source type '{0}'.  '{1}' not found.  Consider explicitly specifying the type of the range variable '{2}'.</value>
  </data>
  <data name="ERR_QueryNoProviderStandard" xml:space="preserve">
    <value>Could not find an implementation of the query pattern for source type '{0}'.  '{1}' not found.  Are you missing required assembly references or a using directive for 'System.Linq'?</value>
  </data>
  <data name="ERR_QueryNoProvider" xml:space="preserve">
    <value>Could not find an implementation of the query pattern for source type '{0}'.  '{1}' not found.</value>
  </data>
  <data name="ERR_QueryOuterKey" xml:space="preserve">
    <value>The name '{0}' is not in scope on the left side of 'equals'.  Consider swapping the expressions on either side of 'equals'.</value>
  </data>
  <data name="ERR_QueryInnerKey" xml:space="preserve">
    <value>The name '{0}' is not in scope on the right side of 'equals'.  Consider swapping the expressions on either side of 'equals'.</value>
  </data>
  <data name="ERR_QueryOutRefRangeVariable" xml:space="preserve">
    <value>Cannot pass the range variable '{0}' as an out or ref parameter</value>
  </data>
  <data name="ERR_QueryMultipleProviders" xml:space="preserve">
    <value>Multiple implementations of the query pattern were found for source type '{0}'.  Ambiguous call to '{1}'.</value>
  </data>
  <data name="ERR_QueryTypeInferenceFailedMulti" xml:space="preserve">
    <value>The type of one of the expressions in the {0} clause is incorrect.  Type inference failed in the call to '{1}'.</value>
  </data>
  <data name="ERR_QueryTypeInferenceFailed" xml:space="preserve">
    <value>The type of the expression in the {0} clause is incorrect.  Type inference failed in the call to '{1}'.</value>
  </data>
  <data name="ERR_QueryTypeInferenceFailedSelectMany" xml:space="preserve">
    <value>An expression of type '{0}' is not allowed in a subsequent from clause in a query expression with source type '{1}'.  Type inference failed in the call to '{2}'.</value>
  </data>
  <data name="ERR_ExpressionTreeContainsPointerOp" xml:space="preserve">
    <value>An expression tree may not contain an unsafe pointer operation</value>
  </data>
  <data name="ERR_ExpressionTreeContainsAnonymousMethod" xml:space="preserve">
    <value>An expression tree may not contain an anonymous method expression</value>
  </data>
  <data name="ERR_AnonymousMethodToExpressionTree" xml:space="preserve">
    <value>An anonymous method expression cannot be converted to an expression tree</value>
  </data>
  <data name="ERR_QueryRangeVariableReadOnly" xml:space="preserve">
    <value>Range variable '{0}' cannot be assigned to -- it is read only</value>
  </data>
  <data name="ERR_QueryRangeVariableSameAsTypeParam" xml:space="preserve">
    <value>The range variable '{0}' cannot have the same name as a method type parameter</value>
  </data>
  <data name="ERR_TypeVarNotFoundRangeVariable" xml:space="preserve">
    <value>The contextual keyword 'var' cannot be used in a range variable declaration</value>
  </data>
  <data name="ERR_BadArgTypesForCollectionAdd" xml:space="preserve">
    <value>The best overloaded Add method '{0}' for the collection initializer has some invalid arguments</value>
  </data>
  <data name="ERR_ByRefParameterInExpressionTree" xml:space="preserve">
    <value>An expression tree lambda may not contain a ref, in or out parameter</value>
  </data>
  <data name="ERR_VarArgsInExpressionTree" xml:space="preserve">
    <value>An expression tree lambda may not contain a method with variable arguments</value>
  </data>
  <data name="ERR_MemGroupInExpressionTree" xml:space="preserve">
    <value>An expression tree lambda may not contain a method group</value>
  </data>
  <data name="ERR_InitializerAddHasParamModifiers" xml:space="preserve">
    <value>The best overloaded method match '{0}' for the collection initializer element cannot be used. Collection initializer 'Add' methods cannot have ref or out parameters.</value>
  </data>
  <data name="ERR_NonInvocableMemberCalled" xml:space="preserve">
    <value>Non-invocable member '{0}' cannot be used like a method.</value>
  </data>
  <data name="WRN_MultipleRuntimeImplementationMatches" xml:space="preserve">
    <value>Member '{0}' implements interface member '{1}' in type '{2}'. There are multiple matches for the interface member at run-time. It is implementation dependent which method will be called.</value>
  </data>
  <data name="WRN_MultipleRuntimeImplementationMatches_Title" xml:space="preserve">
    <value>Member implements interface member with multiple matches at run-time</value>
  </data>
  <data name="WRN_MultipleRuntimeImplementationMatches_Description" xml:space="preserve">
    <value>This warning can be generated when two interface methods are differentiated only by whether a particular parameter is marked with ref or with out. It is best to change your code to avoid this warning because it is not obvious or guaranteed which method is called at runtime.

Although C# distinguishes between out and ref, the CLR sees them as the same. When deciding which method implements the interface, the CLR just picks one.

Give the compiler some way to differentiate the methods. For example, you can give them different names or provide an additional parameter on one of them.</value>
  </data>
  <data name="WRN_MultipleRuntimeOverrideMatches" xml:space="preserve">
    <value>Member '{1}' overrides '{0}'. There are multiple override candidates at run-time. It is implementation dependent which method will be called. Please use a newer runtime.</value>
  </data>
  <data name="WRN_MultipleRuntimeOverrideMatches_Title" xml:space="preserve">
    <value>Member overrides base member with multiple override candidates at run-time</value>
  </data>
  <data name="ERR_ObjectOrCollectionInitializerWithDelegateCreation" xml:space="preserve">
    <value>Object and collection initializer expressions may not be applied to a delegate creation expression</value>
  </data>
  <data name="ERR_InvalidConstantDeclarationType" xml:space="preserve">
    <value>'{0}' is of type '{1}'. The type specified in a constant declaration must be sbyte, byte, short, ushort, int, uint, long, ulong, char, float, double, decimal, bool, string, an enum-type, or a reference-type.</value>
  </data>
  <data name="ERR_FileNotFound" xml:space="preserve">
    <value>Source file '{0}' could not be found.</value>
  </data>
  <data name="WRN_FileAlreadyIncluded" xml:space="preserve">
    <value>Source file '{0}' specified multiple times</value>
  </data>
  <data name="WRN_FileAlreadyIncluded_Title" xml:space="preserve">
    <value>Source file specified multiple times</value>
  </data>
  <data name="ERR_NoFileSpec" xml:space="preserve">
    <value>Missing file specification for '{0}' option</value>
  </data>
  <data name="ERR_SwitchNeedsString" xml:space="preserve">
    <value>Command-line syntax error: Missing '{0}' for '{1}' option</value>
  </data>
  <data name="ERR_BadSwitch" xml:space="preserve">
    <value>Unrecognized option: '{0}'</value>
  </data>
  <data name="WRN_NoSources" xml:space="preserve">
    <value>No source files specified.</value>
  </data>
  <data name="WRN_NoSources_Title" xml:space="preserve">
    <value>No source files specified</value>
  </data>
  <data name="ERR_ExpectedSingleScript" xml:space="preserve">
    <value>Expected a script (.csx file) but none specified</value>
  </data>
  <data name="ERR_OpenResponseFile" xml:space="preserve">
    <value>Error opening response file '{0}'</value>
  </data>
  <data name="ERR_CantOpenFileWrite" xml:space="preserve">
    <value>Cannot open '{0}' for writing -- '{1}'</value>
  </data>
  <data name="ERR_BadBaseNumber" xml:space="preserve">
    <value>Invalid image base number '{0}'</value>
  </data>
  <data name="ERR_BinaryFile" xml:space="preserve">
    <value>'{0}' is a binary file instead of a text file</value>
  </data>
  <data name="FTL_BadCodepage" xml:space="preserve">
    <value>Code page '{0}' is invalid or not installed</value>
  </data>
  <data name="FTL_BadChecksumAlgorithm" xml:space="preserve">
    <value>Algorithm '{0}' is not supported</value>
  </data>
  <data name="ERR_NoMainOnDLL" xml:space="preserve">
    <value>Cannot specify /main if building a module or library</value>
  </data>
  <data name="FTL_InvalidTarget" xml:space="preserve">
    <value>Invalid target type for /target: must specify 'exe', 'winexe', 'library', or 'module'</value>
  </data>
  <data name="FTL_InvalidInputFileName" xml:space="preserve">
    <value>File name '{0}' is empty, contains invalid characters, has a drive specification without an absolute path, or is too long</value>
  </data>
  <data name="WRN_NoConfigNotOnCommandLine" xml:space="preserve">
    <value>Ignoring /noconfig option because it was specified in a response file</value>
  </data>
  <data name="WRN_NoConfigNotOnCommandLine_Title" xml:space="preserve">
    <value>Ignoring /noconfig option because it was specified in a response file</value>
  </data>
  <data name="ERR_InvalidFileAlignment" xml:space="preserve">
    <value>Invalid file section alignment '{0}'</value>
  </data>
  <data name="ERR_InvalidOutputName" xml:space="preserve">
    <value>Invalid output name: {0}</value>
  </data>
  <data name="ERR_InvalidDebugInformationFormat" xml:space="preserve">
    <value>Invalid debug information format: {0}</value>
  </data>
  <data name="ERR_LegacyObjectIdSyntax" xml:space="preserve">
    <value>'id#' syntax is no longer supported. Use '$id' instead.</value>
  </data>
  <data name="WRN_DefineIdentifierRequired" xml:space="preserve">
    <value>Invalid name for a preprocessing symbol; '{0}' is not a valid identifier</value>
  </data>
  <data name="WRN_DefineIdentifierRequired_Title" xml:space="preserve">
    <value>Invalid name for a preprocessing symbol; not a valid identifier</value>
  </data>
  <data name="FTL_OutputFileExists" xml:space="preserve">
    <value>Cannot create short filename '{0}' when a long filename with the same short filename already exists</value>
  </data>
  <data name="ERR_OneAliasPerReference" xml:space="preserve">
    <value>A /reference option that declares an extern alias can only have one filename. To specify multiple aliases or filenames, use multiple /reference options.</value>
  </data>
  <data name="ERR_SwitchNeedsNumber" xml:space="preserve">
    <value>Command-line syntax error: Missing ':&lt;number&gt;' for '{0}' option</value>
  </data>
  <data name="ERR_MissingDebugSwitch" xml:space="preserve">
    <value>The /pdb option requires that the /debug option also be used</value>
  </data>
  <data name="ERR_ComRefCallInExpressionTree" xml:space="preserve">
    <value>An expression tree lambda may not contain a COM call with ref omitted on arguments</value>
  </data>
  <data name="ERR_InvalidFormatForGuidForOption" xml:space="preserve">
    <value>Command-line syntax error: Invalid Guid format '{0}' for option '{1}'</value>
  </data>
  <data name="ERR_MissingGuidForOption" xml:space="preserve">
    <value>Command-line syntax error: Missing Guid for option '{1}'</value>
  </data>
  <data name="WRN_CLS_NoVarArgs" xml:space="preserve">
    <value>Methods with variable arguments are not CLS-compliant</value>
  </data>
  <data name="WRN_CLS_NoVarArgs_Title" xml:space="preserve">
    <value>Methods with variable arguments are not CLS-compliant</value>
  </data>
  <data name="WRN_CLS_BadArgType" xml:space="preserve">
    <value>Argument type '{0}' is not CLS-compliant</value>
  </data>
  <data name="WRN_CLS_BadArgType_Title" xml:space="preserve">
    <value>Argument type is not CLS-compliant</value>
  </data>
  <data name="WRN_CLS_BadReturnType" xml:space="preserve">
    <value>Return type of '{0}' is not CLS-compliant</value>
  </data>
  <data name="WRN_CLS_BadReturnType_Title" xml:space="preserve">
    <value>Return type is not CLS-compliant</value>
  </data>
  <data name="WRN_CLS_BadFieldPropType" xml:space="preserve">
    <value>Type of '{0}' is not CLS-compliant</value>
  </data>
  <data name="WRN_CLS_BadFieldPropType_Title" xml:space="preserve">
    <value>Type is not CLS-compliant</value>
  </data>
  <data name="WRN_CLS_BadFieldPropType_Description" xml:space="preserve">
    <value>A public, protected, or protected internal variable must be of a type that is compliant with the Common Language Specification (CLS).</value>
  </data>
  <data name="WRN_CLS_BadIdentifierCase" xml:space="preserve">
    <value>Identifier '{0}' differing only in case is not CLS-compliant</value>
  </data>
  <data name="WRN_CLS_BadIdentifierCase_Title" xml:space="preserve">
    <value>Identifier differing only in case is not CLS-compliant</value>
  </data>
  <data name="WRN_CLS_OverloadRefOut" xml:space="preserve">
    <value>Overloaded method '{0}' differing only in ref or out, or in array rank, is not CLS-compliant</value>
  </data>
  <data name="WRN_CLS_OverloadRefOut_Title" xml:space="preserve">
    <value>Overloaded method differing only in ref or out, or in array rank, is not CLS-compliant</value>
  </data>
  <data name="WRN_CLS_OverloadUnnamed" xml:space="preserve">
    <value>Overloaded method '{0}' differing only by unnamed array types is not CLS-compliant</value>
  </data>
  <data name="WRN_CLS_OverloadUnnamed_Title" xml:space="preserve">
    <value>Overloaded method differing only by unnamed array types is not CLS-compliant</value>
  </data>
  <data name="WRN_CLS_OverloadUnnamed_Description" xml:space="preserve">
    <value>This error occurs if you have an overloaded method that takes a jagged array and the only difference between the method signatures is the element type of the array. To avoid this error, consider using a rectangular array rather than a jagged array; use an additional parameter to disambiguate the function call; rename one or more of the overloaded methods; or, if CLS Compliance is not needed, remove the CLSCompliantAttribute attribute.</value>
  </data>
  <data name="WRN_CLS_BadIdentifier" xml:space="preserve">
    <value>Identifier '{0}' is not CLS-compliant</value>
  </data>
  <data name="WRN_CLS_BadIdentifier_Title" xml:space="preserve">
    <value>Identifier is not CLS-compliant</value>
  </data>
  <data name="WRN_CLS_BadBase" xml:space="preserve">
    <value>'{0}': base type '{1}' is not CLS-compliant</value>
  </data>
  <data name="WRN_CLS_BadBase_Title" xml:space="preserve">
    <value>Base type is not CLS-compliant</value>
  </data>
  <data name="WRN_CLS_BadBase_Description" xml:space="preserve">
    <value>A base type was marked as not having to be compliant with the Common Language Specification (CLS) in an assembly that was marked as being CLS compliant. Either remove the attribute that specifies the assembly is CLS compliant or remove the attribute that indicates the type is not CLS compliant.</value>
  </data>
  <data name="WRN_CLS_BadInterfaceMember" xml:space="preserve">
    <value>'{0}': CLS-compliant interfaces must have only CLS-compliant members</value>
  </data>
  <data name="WRN_CLS_BadInterfaceMember_Title" xml:space="preserve">
    <value>CLS-compliant interfaces must have only CLS-compliant members</value>
  </data>
  <data name="WRN_CLS_NoAbstractMembers" xml:space="preserve">
    <value>'{0}': only CLS-compliant members can be abstract</value>
  </data>
  <data name="WRN_CLS_NoAbstractMembers_Title" xml:space="preserve">
    <value>Only CLS-compliant members can be abstract</value>
  </data>
  <data name="WRN_CLS_NotOnModules" xml:space="preserve">
    <value>You must specify the CLSCompliant attribute on the assembly, not the module, to enable CLS compliance checking</value>
  </data>
  <data name="WRN_CLS_NotOnModules_Title" xml:space="preserve">
    <value>You must specify the CLSCompliant attribute on the assembly, not the module, to enable CLS compliance checking</value>
  </data>
  <data name="WRN_CLS_ModuleMissingCLS" xml:space="preserve">
    <value>Added modules must be marked with the CLSCompliant attribute to match the assembly</value>
  </data>
  <data name="WRN_CLS_ModuleMissingCLS_Title" xml:space="preserve">
    <value>Added modules must be marked with the CLSCompliant attribute to match the assembly</value>
  </data>
  <data name="WRN_CLS_AssemblyNotCLS" xml:space="preserve">
    <value>'{0}' cannot be marked as CLS-compliant because the assembly does not have a CLSCompliant attribute</value>
  </data>
  <data name="WRN_CLS_AssemblyNotCLS_Title" xml:space="preserve">
    <value>Type or member cannot be marked as CLS-compliant because the assembly does not have a CLSCompliant attribute</value>
  </data>
  <data name="WRN_CLS_BadAttributeType" xml:space="preserve">
    <value>'{0}' has no accessible constructors which use only CLS-compliant types</value>
  </data>
  <data name="WRN_CLS_BadAttributeType_Title" xml:space="preserve">
    <value>Type has no accessible constructors which use only CLS-compliant types</value>
  </data>
  <data name="WRN_CLS_ArrayArgumentToAttribute" xml:space="preserve">
    <value>Arrays as attribute arguments is not CLS-compliant</value>
  </data>
  <data name="WRN_CLS_ArrayArgumentToAttribute_Title" xml:space="preserve">
    <value>Arrays as attribute arguments is not CLS-compliant</value>
  </data>
  <data name="WRN_CLS_NotOnModules2" xml:space="preserve">
    <value>You cannot specify the CLSCompliant attribute on a module that differs from the CLSCompliant attribute on the assembly</value>
  </data>
  <data name="WRN_CLS_NotOnModules2_Title" xml:space="preserve">
    <value>You cannot specify the CLSCompliant attribute on a module that differs from the CLSCompliant attribute on the assembly</value>
  </data>
  <data name="WRN_CLS_IllegalTrueInFalse" xml:space="preserve">
    <value>'{0}' cannot be marked as CLS-compliant because it is a member of non-CLS-compliant type '{1}'</value>
  </data>
  <data name="WRN_CLS_IllegalTrueInFalse_Title" xml:space="preserve">
    <value>Type cannot be marked as CLS-compliant because it is a member of non-CLS-compliant type</value>
  </data>
  <data name="WRN_CLS_MeaninglessOnPrivateType" xml:space="preserve">
    <value>CLS compliance checking will not be performed on '{0}' because it is not visible from outside this assembly</value>
  </data>
  <data name="WRN_CLS_MeaninglessOnPrivateType_Title" xml:space="preserve">
    <value>CLS compliance checking will not be performed because it is not visible from outside this assembly</value>
  </data>
  <data name="WRN_CLS_AssemblyNotCLS2" xml:space="preserve">
    <value>'{0}' does not need a CLSCompliant attribute because the assembly does not have a CLSCompliant attribute</value>
  </data>
  <data name="WRN_CLS_AssemblyNotCLS2_Title" xml:space="preserve">
    <value>Type or member does not need a CLSCompliant attribute because the assembly does not have a CLSCompliant attribute</value>
  </data>
  <data name="WRN_CLS_MeaninglessOnParam" xml:space="preserve">
    <value>CLSCompliant attribute has no meaning when applied to parameters. Try putting it on the method instead.</value>
  </data>
  <data name="WRN_CLS_MeaninglessOnParam_Title" xml:space="preserve">
    <value>CLSCompliant attribute has no meaning when applied to parameters</value>
  </data>
  <data name="WRN_CLS_MeaninglessOnReturn" xml:space="preserve">
    <value>CLSCompliant attribute has no meaning when applied to return types. Try putting it on the method instead.</value>
  </data>
  <data name="WRN_CLS_MeaninglessOnReturn_Title" xml:space="preserve">
    <value>CLSCompliant attribute has no meaning when applied to return types</value>
  </data>
  <data name="WRN_CLS_BadTypeVar" xml:space="preserve">
    <value>Constraint type '{0}' is not CLS-compliant</value>
  </data>
  <data name="WRN_CLS_BadTypeVar_Title" xml:space="preserve">
    <value>Constraint type is not CLS-compliant</value>
  </data>
  <data name="WRN_CLS_VolatileField" xml:space="preserve">
    <value>CLS-compliant field '{0}' cannot be volatile</value>
  </data>
  <data name="WRN_CLS_VolatileField_Title" xml:space="preserve">
    <value>CLS-compliant field cannot be volatile</value>
  </data>
  <data name="WRN_CLS_BadInterface" xml:space="preserve">
    <value>'{0}' is not CLS-compliant because base interface '{1}' is not CLS-compliant</value>
  </data>
  <data name="WRN_CLS_BadInterface_Title" xml:space="preserve">
    <value>Type is not CLS-compliant because base interface is not CLS-compliant</value>
  </data>
  <data name="ERR_BadAwaitArg" xml:space="preserve">
    <value>'await' requires that the type {0} have a suitable 'GetAwaiter' method</value>
  </data>
  <data name="ERR_BadAwaitArgIntrinsic" xml:space="preserve">
    <value>Cannot await '{0}'</value>
  </data>
  <data name="ERR_BadAwaiterPattern" xml:space="preserve">
    <value>'await' requires that the return type '{0}' of '{1}.GetAwaiter()' have suitable 'IsCompleted', 'OnCompleted', and 'GetResult' members, and implement 'INotifyCompletion' or 'ICriticalNotifyCompletion'</value>
  </data>
  <data name="ERR_BadAwaitArg_NeedSystem" xml:space="preserve">
    <value>'await' requires that the type '{0}' have a suitable 'GetAwaiter' method. Are you missing a using directive for 'System'?</value>
  </data>
  <data name="ERR_BadAwaitArgVoidCall" xml:space="preserve">
    <value>Cannot await 'void'</value>
  </data>
  <data name="ERR_BadAwaitAsIdentifier" xml:space="preserve">
    <value>'await' cannot be used as an identifier within an async method or lambda expression</value>
  </data>
  <data name="ERR_DoesntImplementAwaitInterface" xml:space="preserve">
    <value>'{0}' does not implement '{1}'</value>
  </data>
  <data name="ERR_TaskRetNoObjectRequired" xml:space="preserve">
    <value>Since '{0}' is an async method that returns '{1}', a return keyword must not be followed by an object expression</value>
  </data>
  <data name="ERR_BadAsyncReturn" xml:space="preserve">
    <value>The return type of an async method must be void, Task, Task&lt;T&gt;, a task-like type, IAsyncEnumerable&lt;T&gt;, or IAsyncEnumerator&lt;T&gt;</value>
  </data>
  <data name="ERR_WrongArityAsyncReturn" xml:space="preserve">
    <value>A generic task-like return type was expected, but the type '{0}' found in 'AsyncMethodBuilder' attribute was not suitable. It must be an unbound generic type of arity one, and its containing type (if any) must be non-generic.</value>
  </data>
  <data name="ERR_CantReturnVoid" xml:space="preserve">
    <value>Cannot return an expression of type 'void'</value>
  </data>
  <data name="ERR_VarargsAsync" xml:space="preserve">
    <value>__arglist is not allowed in the parameter list of async methods</value>
  </data>
  <data name="ERR_ByRefTypeAndAwait" xml:space="preserve">
    <value>'await' cannot be used in an expression containing the type '{0}'</value>
  </data>
  <data name="ERR_UnsafeAsyncArgType" xml:space="preserve">
    <value>Async methods cannot have pointer type parameters</value>
  </data>
  <data name="ERR_BadAsyncArgType" xml:space="preserve">
    <value>Async methods cannot have ref, in or out parameters</value>
  </data>
  <data name="ERR_BadAwaitWithoutAsync" xml:space="preserve">
    <value>The 'await' operator can only be used when contained within a method or lambda expression marked with the 'async' modifier</value>
  </data>
  <data name="ERR_BadAwaitWithoutAsyncLambda" xml:space="preserve">
    <value>The 'await' operator can only be used within an async {0}. Consider marking this {0} with the 'async' modifier.</value>
  </data>
  <data name="ERR_BadAwaitWithoutAsyncMethod" xml:space="preserve">
    <value>The 'await' operator can only be used within an async method. Consider marking this method with the 'async' modifier and changing its return type to 'Task&lt;{0}&gt;'.</value>
  </data>
  <data name="ERR_BadAwaitWithoutVoidAsyncMethod" xml:space="preserve">
    <value>The 'await' operator can only be used within an async method. Consider marking this method with the 'async' modifier and changing its return type to 'Task'.</value>
  </data>
  <data name="ERR_BadAwaitInFinally" xml:space="preserve">
    <value>Cannot await in the body of a finally clause</value>
  </data>
  <data name="ERR_BadAwaitInCatch" xml:space="preserve">
    <value>Cannot await in a catch clause</value>
  </data>
  <data name="ERR_BadAwaitInCatchFilter" xml:space="preserve">
    <value>Cannot await in the filter expression of a catch clause</value>
  </data>
  <data name="ERR_BadAwaitInLock" xml:space="preserve">
    <value>Cannot await in the body of a lock statement</value>
  </data>
  <data name="ERR_BadAwaitInStaticVariableInitializer" xml:space="preserve">
    <value>The 'await' operator cannot be used in a static script variable initializer.</value>
  </data>
  <data name="ERR_AwaitInUnsafeContext" xml:space="preserve">
    <value>Cannot await in an unsafe context</value>
  </data>
  <data name="ERR_BadAsyncLacksBody" xml:space="preserve">
    <value>The 'async' modifier can only be used in methods that have a body.</value>
  </data>
  <data name="ERR_BadSpecialByRefLocal" xml:space="preserve">
    <value>Parameters or locals of type '{0}' cannot be declared in async methods or async lambda expressions.</value>
  </data>
  <data name="ERR_BadSpecialByRefUsing" xml:space="preserve">
    <value>A using statement resource of type '{0}' cannot be used in async methods or async lambda expressions.</value>
  </data>
  <data name="ERR_BadSpecialByRefIterator" xml:space="preserve">
    <value>foreach statement cannot operate on enumerators of type '{0}' in async or iterator methods because '{0}' is a ref struct.</value>
  </data>
  <data name="ERR_SecurityCriticalOrSecuritySafeCriticalOnAsync" xml:space="preserve">
    <value>Security attribute '{0}' cannot be applied to an Async method.</value>
  </data>
  <data name="ERR_SecurityCriticalOrSecuritySafeCriticalOnAsyncInClassOrStruct" xml:space="preserve">
    <value>Async methods are not allowed in an Interface, Class, or Structure which has the 'SecurityCritical' or 'SecuritySafeCritical' attribute.</value>
  </data>
  <data name="ERR_BadAwaitInQuery" xml:space="preserve">
    <value>The 'await' operator may only be used in a query expression within the first collection expression of the initial 'from' clause or within the collection expression of a 'join' clause</value>
  </data>
  <data name="WRN_AsyncLacksAwaits" xml:space="preserve">
    <value>This async method lacks 'await' operators and will run synchronously. Consider using the 'await' operator to await non-blocking API calls, or 'await Task.Run(...)' to do CPU-bound work on a background thread.</value>
  </data>
  <data name="WRN_AsyncLacksAwaits_Title" xml:space="preserve">
    <value>Async method lacks 'await' operators and will run synchronously</value>
  </data>
  <data name="WRN_UnobservedAwaitableExpression" xml:space="preserve">
    <value>Because this call is not awaited, execution of the current method continues before the call is completed. Consider applying the 'await' operator to the result of the call.</value>
  </data>
  <data name="WRN_UnobservedAwaitableExpression_Title" xml:space="preserve">
    <value>Because this call is not awaited, execution of the current method continues before the call is completed</value>
  </data>
  <data name="WRN_UnobservedAwaitableExpression_Description" xml:space="preserve">
    <value>The current method calls an async method that returns a Task or a Task&lt;TResult&gt; and doesn't apply the await operator to the result. The call to the async method starts an asynchronous task. However, because no await operator is applied, the program continues without waiting for the task to complete. In most cases, that behavior isn't what you expect. Usually other aspects of the calling method depend on the results of the call or, minimally, the called method is expected to complete before you return from the method that contains the call.

An equally important issue is what happens to exceptions that are raised in the called async method. An exception that's raised in a method that returns a Task or Task&lt;TResult&gt; is stored in the returned task. If you don't await the task or explicitly check for exceptions, the exception is lost. If you await the task, its exception is rethrown.

As a best practice, you should always await the call.

You should consider suppressing the warning only if you're sure that you don't want to wait for the asynchronous call to complete and that the called method won't raise any exceptions. In that case, you can suppress the warning by assigning the task result of the call to a variable.</value>
  </data>
  <data name="ERR_SynchronizedAsyncMethod" xml:space="preserve">
    <value>'MethodImplOptions.Synchronized' cannot be applied to an async method</value>
  </data>
  <data name="ERR_NoConversionForCallerLineNumberParam" xml:space="preserve">
    <value>CallerLineNumberAttribute cannot be applied because there are no standard conversions from type '{0}' to type '{1}'</value>
  </data>
  <data name="ERR_NoConversionForCallerFilePathParam" xml:space="preserve">
    <value>CallerFilePathAttribute cannot be applied because there are no standard conversions from type '{0}' to type '{1}'</value>
  </data>
  <data name="ERR_NoConversionForCallerMemberNameParam" xml:space="preserve">
    <value>CallerMemberNameAttribute cannot be applied because there are no standard conversions from type '{0}' to type '{1}'</value>
  </data>
  <data name="ERR_BadCallerLineNumberParamWithoutDefaultValue" xml:space="preserve">
    <value>The CallerLineNumberAttribute may only be applied to parameters with default values</value>
  </data>
  <data name="ERR_BadCallerFilePathParamWithoutDefaultValue" xml:space="preserve">
    <value>The CallerFilePathAttribute may only be applied to parameters with default values</value>
  </data>
  <data name="ERR_BadCallerMemberNameParamWithoutDefaultValue" xml:space="preserve">
    <value>The CallerMemberNameAttribute may only be applied to parameters with default values</value>
  </data>
  <data name="WRN_CallerLineNumberParamForUnconsumedLocation" xml:space="preserve">
    <value>The CallerLineNumberAttribute applied to parameter '{0}' will have no effect because it applies to a member that is used in contexts that do not allow optional arguments</value>
  </data>
  <data name="WRN_CallerLineNumberParamForUnconsumedLocation_Title" xml:space="preserve">
    <value>The CallerLineNumberAttribute will have no effect because it applies to a member that is used in contexts that do not allow optional arguments</value>
  </data>
  <data name="WRN_CallerFilePathParamForUnconsumedLocation" xml:space="preserve">
    <value>The CallerFilePathAttribute applied to parameter '{0}' will have no effect because it applies to a member that is used in contexts that do not allow optional arguments</value>
  </data>
  <data name="WRN_CallerFilePathParamForUnconsumedLocation_Title" xml:space="preserve">
    <value>The CallerFilePathAttribute will have no effect because it applies to a member that is used in contexts that do not allow optional arguments</value>
  </data>
  <data name="WRN_CallerMemberNameParamForUnconsumedLocation" xml:space="preserve">
    <value>The CallerMemberNameAttribute applied to parameter '{0}' will have no effect because it applies to a member that is used in contexts that do not allow optional arguments</value>
  </data>
  <data name="WRN_CallerMemberNameParamForUnconsumedLocation_Title" xml:space="preserve">
    <value>The CallerMemberNameAttribute will have no effect because it applies to a member that is used in contexts that do not allow optional arguments</value>
  </data>
  <data name="ERR_NoEntryPoint" xml:space="preserve">
    <value>Program does not contain a static 'Main' method suitable for an entry point</value>
  </data>
  <data name="ERR_ArrayInitializerIncorrectLength" xml:space="preserve">
    <value>An array initializer of length '{0}' is expected</value>
  </data>
  <data name="ERR_ArrayInitializerExpected" xml:space="preserve">
    <value>A nested array initializer is expected</value>
  </data>
  <data name="ERR_IllegalVarianceSyntax" xml:space="preserve">
    <value>Invalid variance modifier. Only interface and delegate type parameters can be specified as variant.</value>
  </data>
  <data name="ERR_UnexpectedAliasedName" xml:space="preserve">
    <value>Unexpected use of an aliased name</value>
  </data>
  <data name="ERR_UnexpectedGenericName" xml:space="preserve">
    <value>Unexpected use of a generic name</value>
  </data>
  <data name="ERR_UnexpectedUnboundGenericName" xml:space="preserve">
    <value>Unexpected use of an unbound generic name</value>
  </data>
  <data name="ERR_GlobalStatement" xml:space="preserve">
    <value>Expressions and statements can only occur in a method body</value>
  </data>
  <data name="ERR_NamedArgumentForArray" xml:space="preserve">
    <value>An array access may not have a named argument specifier</value>
  </data>
  <data name="ERR_NotYetImplementedInRoslyn" xml:space="preserve">
    <value>This language feature ('{0}') is not yet implemented.</value>
  </data>
  <data name="ERR_DefaultValueNotAllowed" xml:space="preserve">
    <value>Default values are not valid in this context.</value>
  </data>
  <data name="ERR_CantOpenIcon" xml:space="preserve">
    <value>Error opening icon file {0} -- {1}</value>
  </data>
  <data name="ERR_CantOpenWin32Manifest" xml:space="preserve">
    <value>Error opening Win32 manifest file {0} -- {1}</value>
  </data>
  <data name="ERR_ErrorBuildingWin32Resources" xml:space="preserve">
    <value>Error building Win32 resources -- {0}</value>
  </data>
  <data name="ERR_DefaultValueBeforeRequiredValue" xml:space="preserve">
    <value>Optional parameters must appear after all required parameters</value>
  </data>
  <data name="ERR_ExplicitImplCollisionOnRefOut" xml:space="preserve">
    <value>Cannot inherit interface '{0}' with the specified type parameters because it causes method '{1}' to contain overloads which differ only on ref and out</value>
  </data>
  <data name="ERR_PartialWrongTypeParamsVariance" xml:space="preserve">
    <value>Partial declarations of '{0}' must have the same type parameter names and variance modifiers in the same order</value>
  </data>
  <data name="ERR_UnexpectedVariance" xml:space="preserve">
    <value>Invalid variance: The type parameter '{1}' must be {3} valid on '{0}'. '{1}' is {2}.</value>
  </data>
  <data name="ERR_UnexpectedVarianceStaticMember" xml:space="preserve">
    <value>Invalid variance: The type parameter '{1}' must be {3} valid on '{0}' unless language version '{4}' or greater is used. '{1}' is {2}.</value>
  </data>
  <data name="ERR_DeriveFromDynamic" xml:space="preserve">
    <value>'{0}': cannot derive from the dynamic type</value>
  </data>
  <data name="ERR_DeriveFromConstructedDynamic" xml:space="preserve">
    <value>'{0}': cannot implement a dynamic interface '{1}'</value>
  </data>
  <data name="ERR_DynamicTypeAsBound" xml:space="preserve">
    <value>Constraint cannot be the dynamic type</value>
  </data>
  <data name="ERR_ConstructedDynamicTypeAsBound" xml:space="preserve">
    <value>Constraint cannot be a dynamic type '{0}'</value>
  </data>
  <data name="ERR_DynamicRequiredTypesMissing" xml:space="preserve">
    <value>One or more types required to compile a dynamic expression cannot be found. Are you missing a reference?</value>
  </data>
  <data name="ERR_MetadataNameTooLong" xml:space="preserve">
    <value>Name '{0}' exceeds the maximum length allowed in metadata.</value>
  </data>
  <data name="ERR_AttributesNotAllowed" xml:space="preserve">
    <value>Attributes are not valid in this context.</value>
  </data>
  <data name="ERR_AttributesRequireParenthesizedLambdaExpression" xml:space="preserve">
    <value>Attributes on lambda expressions require a parenthesized parameter list.</value>
  </data>
  <data name="ERR_ExternAliasNotAllowed" xml:space="preserve">
    <value>'extern alias' is not valid in this context</value>
  </data>
  <data name="WRN_IsDynamicIsConfusing" xml:space="preserve">
    <value>Using '{0}' to test compatibility with '{1}' is essentially identical to testing compatibility with '{2}' and will succeed for all non-null values</value>
  </data>
  <data name="WRN_IsDynamicIsConfusing_Title" xml:space="preserve">
    <value>Using 'is' to test compatibility with 'dynamic' is essentially identical to testing compatibility with 'Object'</value>
  </data>
  <data name="ERR_YieldNotAllowedInScript" xml:space="preserve">
    <value>Cannot use 'yield' in top-level script code</value>
  </data>
  <data name="ERR_NamespaceNotAllowedInScript" xml:space="preserve">
    <value>Cannot declare namespace in script code</value>
  </data>
  <data name="ERR_GlobalAttributesNotAllowed" xml:space="preserve">
    <value>Assembly and module attributes are not allowed in this context</value>
  </data>
  <data name="ERR_InvalidDelegateType" xml:space="preserve">
    <value>Delegate '{0}' has no invoke method or an invoke method with a return type or parameter types that are not supported.</value>
  </data>
  <data name="WRN_MainIgnored" xml:space="preserve">
    <value>The entry point of the program is global code; ignoring '{0}' entry point.</value>
  </data>
  <data name="WRN_MainIgnored_Title" xml:space="preserve">
    <value>The entry point of the program is global code; ignoring entry point</value>
  </data>
  <data name="WRN_StaticInAsOrIs" xml:space="preserve">
    <value>The second operand of an 'is' or 'as' operator may not be static type '{0}'</value>
  </data>
  <data name="WRN_StaticInAsOrIs_Title" xml:space="preserve">
    <value>The second operand of an 'is' or 'as' operator may not be a static type</value>
  </data>
  <data name="ERR_BadVisEventType" xml:space="preserve">
    <value>Inconsistent accessibility: event type '{1}' is less accessible than event '{0}'</value>
  </data>
  <data name="ERR_NamedArgumentSpecificationBeforeFixedArgument" xml:space="preserve">
    <value>Named argument specifications must appear after all fixed arguments have been specified. Please use language version {0} or greater to allow non-trailing named arguments.</value>
  </data>
  <data name="ERR_NamedArgumentSpecificationBeforeFixedArgumentInDynamicInvocation" xml:space="preserve">
    <value>Named argument specifications must appear after all fixed arguments have been specified in a dynamic invocation.</value>
  </data>
  <data name="ERR_BadNamedArgument" xml:space="preserve">
    <value>The best overload for '{0}' does not have a parameter named '{1}'</value>
  </data>
  <data name="ERR_BadNamedArgumentForDelegateInvoke" xml:space="preserve">
    <value>The delegate '{0}' does not have a parameter named '{1}'</value>
  </data>
  <data name="ERR_DuplicateNamedArgument" xml:space="preserve">
    <value>Named argument '{0}' cannot be specified multiple times</value>
  </data>
  <data name="ERR_NamedArgumentUsedInPositional" xml:space="preserve">
    <value>Named argument '{0}' specifies a parameter for which a positional argument has already been given</value>
  </data>
  <data name="ERR_BadNonTrailingNamedArgument" xml:space="preserve">
    <value>Named argument '{0}' is used out-of-position but is followed by an unnamed argument</value>
  </data>
  <data name="ERR_DefaultValueUsedWithAttributes" xml:space="preserve">
    <value>Cannot specify default parameter value in conjunction with DefaultParameterAttribute or OptionalAttribute</value>
  </data>
  <data name="ERR_DefaultValueMustBeConstant" xml:space="preserve">
    <value>Default parameter value for '{0}' must be a compile-time constant</value>
  </data>
  <data name="ERR_RefOutDefaultValue" xml:space="preserve">
    <value>A ref or out parameter cannot have a default value</value>
  </data>
  <data name="ERR_DefaultValueForExtensionParameter" xml:space="preserve">
    <value>Cannot specify a default value for the 'this' parameter</value>
  </data>
  <data name="ERR_DefaultValueForParamsParameter" xml:space="preserve">
    <value>Cannot specify a default value for a parameter array</value>
  </data>
  <data name="ERR_NoConversionForDefaultParam" xml:space="preserve">
    <value>A value of type '{0}' cannot be used as a default parameter because there are no standard conversions to type '{1}'</value>
  </data>
  <data name="ERR_NoConversionForNubDefaultParam" xml:space="preserve">
    <value>A value of type '{0}' cannot be used as default parameter for nullable parameter '{1}' because '{0}' is not a simple type</value>
  </data>
  <data name="ERR_NotNullRefDefaultParameter" xml:space="preserve">
    <value>'{0}' is of type '{1}'. A default parameter value of a reference type other than string can only be initialized with null</value>
  </data>
  <data name="WRN_DefaultValueForUnconsumedLocation" xml:space="preserve">
    <value>The default value specified for parameter '{0}' will have no effect because it applies to a member that is used in contexts that do not allow optional arguments</value>
  </data>
  <data name="WRN_DefaultValueForUnconsumedLocation_Title" xml:space="preserve">
    <value>The default value specified will have no effect because it applies to a member that is used in contexts that do not allow optional arguments</value>
  </data>
  <data name="ERR_PublicKeyFileFailure" xml:space="preserve">
    <value>Error signing output with public key from file '{0}' -- {1}</value>
  </data>
  <data name="ERR_PublicKeyContainerFailure" xml:space="preserve">
    <value>Error signing output with public key from container '{0}' -- {1}</value>
  </data>
  <data name="ERR_BadDynamicTypeof" xml:space="preserve">
    <value>The typeof operator cannot be used on the dynamic type</value>
  </data>
  <data name="ERR_BadNullableTypeof" xml:space="preserve">
    <value>The typeof operator cannot be used on a nullable reference type</value>
  </data>
  <data name="ERR_ExpressionTreeContainsDynamicOperation" xml:space="preserve">
    <value>An expression tree may not contain a dynamic operation</value>
  </data>
  <data name="ERR_BadAsyncExpressionTree" xml:space="preserve">
    <value>Async lambda expressions cannot be converted to expression trees</value>
  </data>
  <data name="ERR_DynamicAttributeMissing" xml:space="preserve">
    <value>Cannot define a class or member that utilizes 'dynamic' because the compiler required type '{0}' cannot be found. Are you missing a reference?</value>
  </data>
  <data name="ERR_CannotPassNullForFriendAssembly" xml:space="preserve">
    <value>Cannot pass null for friend assembly name</value>
  </data>
  <data name="ERR_SignButNoPrivateKey" xml:space="preserve">
    <value>Key file '{0}' is missing the private key needed for signing</value>
  </data>
  <data name="ERR_PublicSignButNoKey" xml:space="preserve">
    <value>Public signing was specified and requires a public key, but no public key was specified.</value>
  </data>
  <data name="ERR_PublicSignNetModule" xml:space="preserve">
    <value>Public signing is not supported for netmodules.</value>
  </data>
  <data name="WRN_DelaySignButNoKey" xml:space="preserve">
    <value>Delay signing was specified and requires a public key, but no public key was specified</value>
  </data>
  <data name="WRN_DelaySignButNoKey_Title" xml:space="preserve">
    <value>Delay signing was specified and requires a public key, but no public key was specified</value>
  </data>
  <data name="ERR_InvalidVersionFormat" xml:space="preserve">
    <value>The specified version string '{0}' does not conform to the required format - major[.minor[.build[.revision]]]</value>
  </data>
  <data name="ERR_InvalidVersionFormatDeterministic" xml:space="preserve">
    <value>The specified version string '{0}' contains wildcards, which are not compatible with determinism. Either remove wildcards from the version string, or disable determinism for this compilation</value>
  </data>
  <data name="ERR_InvalidVersionFormat2" xml:space="preserve">
    <value>The specified version string '{0}' does not conform to the required format - major.minor.build.revision (without wildcards)</value>
  </data>
  <data name="WRN_InvalidVersionFormat" xml:space="preserve">
    <value>The specified version string '{0}' does not conform to the recommended format - major.minor.build.revision</value>
  </data>
  <data name="WRN_InvalidVersionFormat_Title" xml:space="preserve">
    <value>The specified version string does not conform to the recommended format - major.minor.build.revision</value>
  </data>
  <data name="ERR_InvalidAssemblyCultureForExe" xml:space="preserve">
    <value>Executables cannot be satellite assemblies; culture should always be empty</value>
  </data>
  <data name="ERR_NoCorrespondingArgument" xml:space="preserve">
    <value>There is no argument given that corresponds to the required parameter '{0}' of '{1}'</value>
  </data>
  <data name="WRN_UnimplementedCommandLineSwitch" xml:space="preserve">
    <value>The command line switch '{0}' is not yet implemented and was ignored.</value>
  </data>
  <data name="WRN_UnimplementedCommandLineSwitch_Title" xml:space="preserve">
    <value>Command line switch is not yet implemented</value>
  </data>
  <data name="ERR_ModuleEmitFailure" xml:space="preserve">
    <value>Failed to emit module '{0}': {1}</value>
  </data>
  <data name="ERR_FixedLocalInLambda" xml:space="preserve">
    <value>Cannot use fixed local '{0}' inside an anonymous method, lambda expression, or query expression</value>
  </data>
  <data name="ERR_ExpressionTreeContainsNamedArgument" xml:space="preserve">
    <value>An expression tree may not contain a named argument specification</value>
  </data>
  <data name="ERR_ExpressionTreeContainsOptionalArgument" xml:space="preserve">
    <value>An expression tree may not contain a call or invocation that uses optional arguments</value>
  </data>
  <data name="ERR_ExpressionTreeContainsIndexedProperty" xml:space="preserve">
    <value>An expression tree may not contain an indexed property</value>
  </data>
  <data name="ERR_IndexedPropertyRequiresParams" xml:space="preserve">
    <value>Indexed property '{0}' has non-optional arguments which must be provided</value>
  </data>
  <data name="ERR_IndexedPropertyMustHaveAllOptionalParams" xml:space="preserve">
    <value>Indexed property '{0}' must have all arguments optional</value>
  </data>
  <data name="ERR_SpecialByRefInLambda" xml:space="preserve">
    <value>Instance of type '{0}' cannot be used inside a nested function, query expression, iterator block or async method</value>
  </data>
  <data name="ERR_SecurityAttributeMissingAction" xml:space="preserve">
    <value>First argument to a security attribute must be a valid SecurityAction</value>
  </data>
  <data name="ERR_SecurityAttributeInvalidAction" xml:space="preserve">
    <value>Security attribute '{0}' has an invalid SecurityAction value '{1}'</value>
  </data>
  <data name="ERR_SecurityAttributeInvalidActionAssembly" xml:space="preserve">
    <value>SecurityAction value '{0}' is invalid for security attributes applied to an assembly</value>
  </data>
  <data name="ERR_SecurityAttributeInvalidActionTypeOrMethod" xml:space="preserve">
    <value>SecurityAction value '{0}' is invalid for security attributes applied to a type or a method</value>
  </data>
  <data name="ERR_PrincipalPermissionInvalidAction" xml:space="preserve">
    <value>SecurityAction value '{0}' is invalid for PrincipalPermission attribute</value>
  </data>
  <data name="ERR_FeatureNotValidInExpressionTree" xml:space="preserve">
    <value>An expression tree may not contain '{0}'</value>
  </data>
  <data name="ERR_PermissionSetAttributeInvalidFile" xml:space="preserve">
    <value>Unable to resolve file path '{0}' specified for the named argument '{1}' for PermissionSet attribute</value>
  </data>
  <data name="ERR_PermissionSetAttributeFileReadError" xml:space="preserve">
    <value>Error reading file '{0}' specified for the named argument '{1}' for PermissionSet attribute: '{2}'</value>
  </data>
  <data name="ERR_GlobalSingleTypeNameNotFoundFwd" xml:space="preserve">
    <value>The type name '{0}' could not be found in the global namespace. This type has been forwarded to assembly '{1}' Consider adding a reference to that assembly.</value>
  </data>
  <data name="ERR_DottedTypeNameNotFoundInNSFwd" xml:space="preserve">
    <value>The type name '{0}' could not be found in the namespace '{1}'. This type has been forwarded to assembly '{2}' Consider adding a reference to that assembly.</value>
  </data>
  <data name="ERR_SingleTypeNameNotFoundFwd" xml:space="preserve">
    <value>The type name '{0}' could not be found. This type has been forwarded to assembly '{1}'. Consider adding a reference to that assembly.</value>
  </data>
  <data name="ERR_AssemblySpecifiedForLinkAndRef" xml:space="preserve">
    <value>Assemblies '{0}' and '{1}' refer to the same metadata but only one is a linked reference (specified using /link option); consider removing one of the references.</value>
  </data>
  <data name="WRN_DeprecatedCollectionInitAdd" xml:space="preserve">
    <value>The best overloaded Add method '{0}' for the collection initializer element is obsolete.</value>
  </data>
  <data name="WRN_DeprecatedCollectionInitAdd_Title" xml:space="preserve">
    <value>The best overloaded Add method for the collection initializer element is obsolete</value>
  </data>
  <data name="WRN_DeprecatedCollectionInitAddStr" xml:space="preserve">
    <value>The best overloaded Add method '{0}' for the collection initializer element is obsolete. {1}</value>
  </data>
  <data name="WRN_DeprecatedCollectionInitAddStr_Title" xml:space="preserve">
    <value>The best overloaded Add method for the collection initializer element is obsolete</value>
  </data>
  <data name="ERR_DeprecatedCollectionInitAddStr" xml:space="preserve">
    <value>The best overloaded Add method '{0}' for the collection initializer element is obsolete. {1}</value>
  </data>
  <data name="ERR_SecurityAttributeInvalidTarget" xml:space="preserve">
    <value>Security attribute '{0}' is not valid on this declaration type. Security attributes are only valid on assembly, type and method declarations.</value>
  </data>
  <data name="ERR_BadDynamicMethodArg" xml:space="preserve">
    <value>Cannot use an expression of type '{0}' as an argument to a dynamically dispatched operation.</value>
  </data>
  <data name="ERR_BadDynamicMethodArgLambda" xml:space="preserve">
    <value>Cannot use a lambda expression as an argument to a dynamically dispatched operation without first casting it to a delegate or expression tree type.</value>
  </data>
  <data name="ERR_BadDynamicMethodArgMemgrp" xml:space="preserve">
    <value>Cannot use a method group as an argument to a dynamically dispatched operation. Did you intend to invoke the method?</value>
  </data>
  <data name="ERR_NoDynamicPhantomOnBase" xml:space="preserve">
    <value>The call to method '{0}' needs to be dynamically dispatched, but cannot be because it is part of a base access expression. Consider casting the dynamic arguments or eliminating the base access.</value>
  </data>
  <data name="ERR_BadDynamicQuery" xml:space="preserve">
    <value>Query expressions over source type 'dynamic' or with a join sequence of type 'dynamic' are not allowed</value>
  </data>
  <data name="ERR_NoDynamicPhantomOnBaseIndexer" xml:space="preserve">
    <value>The indexer access needs to be dynamically dispatched, but cannot be because it is part of a base access expression. Consider casting the dynamic arguments or eliminating the base access.</value>
  </data>
  <data name="WRN_DynamicDispatchToConditionalMethod" xml:space="preserve">
    <value>The dynamically dispatched call to method '{0}' may fail at runtime because one or more applicable overloads are conditional methods.</value>
  </data>
  <data name="WRN_DynamicDispatchToConditionalMethod_Title" xml:space="preserve">
    <value>Dynamically dispatched call may fail at runtime because one or more applicable overloads are conditional methods</value>
  </data>
  <data name="ERR_BadArgTypeDynamicExtension" xml:space="preserve">
    <value>'{0}' has no applicable method named '{1}' but appears to have an extension method by that name. Extension methods cannot be dynamically dispatched. Consider casting the dynamic arguments or calling the extension method without the extension method syntax.</value>
  </data>
  <data name="WRN_CallerFilePathPreferredOverCallerMemberName" xml:space="preserve">
    <value>The CallerMemberNameAttribute applied to parameter '{0}' will have no effect. It is overridden by the CallerFilePathAttribute.</value>
  </data>
  <data name="WRN_CallerFilePathPreferredOverCallerMemberName_Title" xml:space="preserve">
    <value>The CallerMemberNameAttribute will have no effect; it is overridden by the CallerFilePathAttribute</value>
  </data>
  <data name="WRN_CallerLineNumberPreferredOverCallerMemberName" xml:space="preserve">
    <value>The CallerMemberNameAttribute applied to parameter '{0}' will have no effect. It is overridden by the CallerLineNumberAttribute.</value>
  </data>
  <data name="WRN_CallerLineNumberPreferredOverCallerMemberName_Title" xml:space="preserve">
    <value>The CallerMemberNameAttribute will have no effect; it is overridden by the CallerLineNumberAttribute</value>
  </data>
  <data name="WRN_CallerLineNumberPreferredOverCallerFilePath" xml:space="preserve">
    <value>The CallerFilePathAttribute applied to parameter '{0}' will have no effect. It is overridden by the CallerLineNumberAttribute.</value>
  </data>
  <data name="WRN_CallerLineNumberPreferredOverCallerFilePath_Title" xml:space="preserve">
    <value>The CallerFilePathAttribute will have no effect; it is overridden by the CallerLineNumberAttribute</value>
  </data>
  <data name="ERR_InvalidDynamicCondition" xml:space="preserve">
    <value>Expression must be implicitly convertible to Boolean or its type '{0}' must define operator '{1}'.</value>
  </data>
  <data name="ERR_MixingWinRTEventWithRegular" xml:space="preserve">
    <value>'{0}' cannot implement '{1}' because '{2}' is a Windows Runtime event and '{3}' is a regular .NET event.</value>
  </data>
  <data name="WRN_CA2000_DisposeObjectsBeforeLosingScope1" xml:space="preserve">
    <value>Call System.IDisposable.Dispose() on allocated instance of {0} before all references to it are out of scope.</value>
  </data>
  <data name="WRN_CA2000_DisposeObjectsBeforeLosingScope1_Title" xml:space="preserve">
    <value>Call System.IDisposable.Dispose() on allocated instance before all references to it are out of scope</value>
  </data>
  <data name="WRN_CA2000_DisposeObjectsBeforeLosingScope2" xml:space="preserve">
    <value>Allocated instance of {0} is not disposed along all exception paths.  Call System.IDisposable.Dispose() before all references to it are out of scope.</value>
  </data>
  <data name="WRN_CA2000_DisposeObjectsBeforeLosingScope2_Title" xml:space="preserve">
    <value>Allocated instance is not disposed along all exception paths</value>
  </data>
  <data name="WRN_CA2202_DoNotDisposeObjectsMultipleTimes" xml:space="preserve">
    <value>Object '{0}' can be disposed more than once.</value>
  </data>
  <data name="WRN_CA2202_DoNotDisposeObjectsMultipleTimes_Title" xml:space="preserve">
    <value>Object can be disposed more than once</value>
  </data>
  <data name="ERR_NewCoClassOnLink" xml:space="preserve">
    <value>Interop type '{0}' cannot be embedded. Use the applicable interface instead.</value>
  </data>
  <data name="ERR_NoPIANestedType" xml:space="preserve">
    <value>Type '{0}' cannot be embedded because it is a nested type. Consider setting the 'Embed Interop Types' property to false.</value>
  </data>
  <data name="ERR_GenericsUsedInNoPIAType" xml:space="preserve">
    <value>Type '{0}' cannot be embedded because it has a generic argument. Consider setting the 'Embed Interop Types' property to false.</value>
  </data>
  <data name="ERR_InteropStructContainsMethods" xml:space="preserve">
    <value>Embedded interop struct '{0}' can contain only public instance fields.</value>
  </data>
  <data name="ERR_WinRtEventPassedByRef" xml:space="preserve">
    <value>A Windows Runtime event may not be passed as an out or ref parameter.</value>
  </data>
  <data name="ERR_MissingMethodOnSourceInterface" xml:space="preserve">
    <value>Source interface '{0}' is missing method '{1}' which is required to embed event '{2}'.</value>
  </data>
  <data name="ERR_MissingSourceInterface" xml:space="preserve">
    <value>Interface '{0}' has an invalid source interface which is required to embed event '{1}'.</value>
  </data>
  <data name="ERR_InteropTypeMissingAttribute" xml:space="preserve">
    <value>Interop type '{0}' cannot be embedded because it is missing the required '{1}' attribute.</value>
  </data>
  <data name="ERR_NoPIAAssemblyMissingAttribute" xml:space="preserve">
    <value>Cannot embed interop types from assembly '{0}' because it is missing the '{1}' attribute.</value>
  </data>
  <data name="ERR_NoPIAAssemblyMissingAttributes" xml:space="preserve">
    <value>Cannot embed interop types from assembly '{0}' because it is missing either the '{1}' attribute or the '{2}' attribute.</value>
  </data>
  <data name="ERR_InteropTypesWithSameNameAndGuid" xml:space="preserve">
    <value>Cannot embed interop type '{0}' found in both assembly '{1}' and '{2}'. Consider setting the 'Embed Interop Types' property to false.</value>
  </data>
  <data name="ERR_LocalTypeNameClash" xml:space="preserve">
    <value>Embedding the interop type '{0}' from assembly '{1}' causes a name clash in the current assembly. Consider setting the 'Embed Interop Types' property to false.</value>
  </data>
  <data name="WRN_ReferencedAssemblyReferencesLinkedPIA" xml:space="preserve">
    <value>A reference was created to embedded interop assembly '{0}' because of an indirect reference to that assembly created by assembly '{1}'. Consider changing the 'Embed Interop Types' property on either assembly.</value>
  </data>
  <data name="WRN_ReferencedAssemblyReferencesLinkedPIA_Title" xml:space="preserve">
    <value>A reference was created to embedded interop assembly because of an indirect assembly reference</value>
  </data>
  <data name="WRN_ReferencedAssemblyReferencesLinkedPIA_Description" xml:space="preserve">
    <value>You have added a reference to an assembly using /link (Embed Interop Types property set to True). This instructs the compiler to embed interop type information from that assembly. However, the compiler cannot embed interop type information from that assembly because another assembly that you have referenced also references that assembly using /reference (Embed Interop Types property set to False).

To embed interop type information for both assemblies, use /link for references to each assembly (set the Embed Interop Types property to True).

To remove the warning, you can use /reference instead (set the Embed Interop Types property to False). In this case, a primary interop assembly (PIA) provides interop type information.</value>
  </data>
  <data name="ERR_GenericsUsedAcrossAssemblies" xml:space="preserve">
    <value>Type '{0}' from assembly '{1}' cannot be used across assembly boundaries because it has a generic type argument that is an embedded interop type.</value>
  </data>
  <data name="ERR_NoCanonicalView" xml:space="preserve">
    <value>Cannot find the interop type that matches the embedded interop type '{0}'. Are you missing an assembly reference?</value>
  </data>
  <data name="ERR_NetModuleNameMismatch" xml:space="preserve">
    <value>Module name '{0}' stored in '{1}' must match its filename.</value>
  </data>
  <data name="ERR_BadModuleName" xml:space="preserve">
    <value>Invalid module name: {0}</value>
  </data>
  <data name="ERR_BadCompilationOptionValue" xml:space="preserve">
    <value>Invalid '{0}' value: '{1}'.</value>
  </data>
  <data name="ERR_BadAppConfigPath" xml:space="preserve">
    <value>AppConfigPath must be absolute.</value>
  </data>
  <data name="WRN_AssemblyAttributeFromModuleIsOverridden" xml:space="preserve">
    <value>Attribute '{0}' from module '{1}' will be ignored in favor of the instance appearing in source</value>
  </data>
  <data name="WRN_AssemblyAttributeFromModuleIsOverridden_Title" xml:space="preserve">
    <value>Attribute will be ignored in favor of the instance appearing in source</value>
  </data>
  <data name="ERR_CmdOptionConflictsSource" xml:space="preserve">
    <value>Attribute '{0}' given in a source file conflicts with option '{1}'.</value>
  </data>
  <data name="ERR_FixedBufferTooManyDimensions" xml:space="preserve">
    <value>A fixed buffer may only have one dimension.</value>
  </data>
  <data name="WRN_ReferencedAssemblyDoesNotHaveStrongName" xml:space="preserve">
    <value>Referenced assembly '{0}' does not have a strong name.</value>
  </data>
  <data name="WRN_ReferencedAssemblyDoesNotHaveStrongName_Title" xml:space="preserve">
    <value>Referenced assembly does not have a strong name</value>
  </data>
  <data name="ERR_InvalidSignaturePublicKey" xml:space="preserve">
    <value>Invalid signature public key specified in AssemblySignatureKeyAttribute.</value>
  </data>
  <data name="ERR_ExportedTypeConflictsWithDeclaration" xml:space="preserve">
    <value>Type '{0}' exported from module '{1}' conflicts with type declared in primary module of this assembly.</value>
  </data>
  <data name="ERR_ExportedTypesConflict" xml:space="preserve">
    <value>Type '{0}' exported from module '{1}' conflicts with type '{2}' exported from module '{3}'.</value>
  </data>
  <data name="ERR_ForwardedTypeConflictsWithDeclaration" xml:space="preserve">
    <value>Forwarded type '{0}' conflicts with type declared in primary module of this assembly.</value>
  </data>
  <data name="ERR_ForwardedTypesConflict" xml:space="preserve">
    <value>Type '{0}' forwarded to assembly '{1}' conflicts with type '{2}' forwarded to assembly '{3}'.</value>
  </data>
  <data name="ERR_ForwardedTypeConflictsWithExportedType" xml:space="preserve">
    <value>Type '{0}' forwarded to assembly '{1}' conflicts with type '{2}' exported from module '{3}'.</value>
  </data>
  <data name="WRN_RefCultureMismatch" xml:space="preserve">
    <value>Referenced assembly '{0}' has different culture setting of '{1}'.</value>
  </data>
  <data name="WRN_RefCultureMismatch_Title" xml:space="preserve">
    <value>Referenced assembly has different culture setting</value>
  </data>
  <data name="ERR_AgnosticToMachineModule" xml:space="preserve">
    <value>Agnostic assembly cannot have a processor specific module '{0}'.</value>
  </data>
  <data name="ERR_ConflictingMachineModule" xml:space="preserve">
    <value>Assembly and module '{0}' cannot target different processors.</value>
  </data>
  <data name="WRN_ConflictingMachineAssembly" xml:space="preserve">
    <value>Referenced assembly '{0}' targets a different processor.</value>
  </data>
  <data name="WRN_ConflictingMachineAssembly_Title" xml:space="preserve">
    <value>Referenced assembly targets a different processor</value>
  </data>
  <data name="ERR_CryptoHashFailed" xml:space="preserve">
    <value>Cryptographic failure while creating hashes.</value>
  </data>
  <data name="ERR_MissingNetModuleReference" xml:space="preserve">
    <value>Reference to '{0}' netmodule missing.</value>
  </data>
  <data name="ERR_NetModuleNameMustBeUnique" xml:space="preserve">
    <value>Module '{0}' is already defined in this assembly. Each module must have a unique filename.</value>
  </data>
  <data name="ERR_CantReadConfigFile" xml:space="preserve">
    <value>Cannot read config file '{0}' -- '{1}'</value>
  </data>
  <data name="ERR_EncNoPIAReference" xml:space="preserve">
    <value>Cannot continue since the edit includes a reference to an embedded type: '{0}'.</value>
  </data>
  <data name="ERR_EncReferenceToAddedMember" xml:space="preserve">
    <value>Member '{0}' added during the current debug session can only be accessed from within its declaring assembly '{1}'.</value>
  </data>
  <data name="ERR_MutuallyExclusiveOptions" xml:space="preserve">
    <value>Compilation options '{0}' and '{1}' can't both be specified at the same time.</value>
  </data>
  <data name="ERR_LinkedNetmoduleMetadataMustProvideFullPEImage" xml:space="preserve">
    <value>Linked netmodule metadata must provide a full PE image: '{0}'.</value>
  </data>
  <data name="ERR_BadPrefer32OnLib" xml:space="preserve">
    <value>/platform:anycpu32bitpreferred can only be used with /t:exe, /t:winexe and /t:appcontainerexe</value>
  </data>
  <data name="IDS_PathList" xml:space="preserve">
    <value>&lt;path list&gt;</value>
  </data>
  <data name="IDS_Text" xml:space="preserve">
    <value>&lt;text&gt;</value>
  </data>
  <data name="IDS_FeatureNullPropagatingOperator" xml:space="preserve">
    <value>null propagating operator</value>
  </data>
  <data name="IDS_FeatureExpressionBodiedMethod" xml:space="preserve">
    <value>expression-bodied method</value>
  </data>
  <data name="IDS_FeatureExpressionBodiedProperty" xml:space="preserve">
    <value>expression-bodied property</value>
  </data>
  <data name="IDS_FeatureExpressionBodiedIndexer" xml:space="preserve">
    <value>expression-bodied indexer</value>
  </data>
  <data name="IDS_FeatureAutoPropertyInitializer" xml:space="preserve">
    <value>auto property initializer</value>
  </data>
  <data name="IDS_Namespace1" xml:space="preserve">
    <value>&lt;namespace&gt;</value>
  </data>
  <data name="IDS_FeatureRefLocalsReturns" xml:space="preserve">
    <value>byref locals and returns</value>
  </data>
  <data name="IDS_FeatureReadOnlyReferences" xml:space="preserve">
    <value>readonly references</value>
  </data>
  <data name="IDS_FeatureRefStructs" xml:space="preserve">
    <value>ref structs</value>
  </data>
  <data name="IDS_FeatureRefConditional" xml:space="preserve">
    <value>ref conditional expression</value>
  </data>
  <data name="IDS_FeatureRefReassignment" xml:space="preserve">
    <value>ref reassignment</value>
  </data>
  <data name="IDS_FeatureRefFor" xml:space="preserve">
    <value>ref for-loop variables</value>
  </data>
  <data name="IDS_FeatureRefForEach" xml:space="preserve">
    <value>ref foreach iteration variables</value>
  </data>
  <data name="IDS_FeatureExtensibleFixedStatement" xml:space="preserve">
    <value>extensible fixed statement</value>
  </data>
  <data name="CompilationC" xml:space="preserve">
    <value>Compilation (C#): </value>
  </data>
  <data name="SyntaxNodeIsNotWithinSynt" xml:space="preserve">
    <value>Syntax node is not within syntax tree</value>
  </data>
  <data name="LocationMustBeProvided" xml:space="preserve">
    <value>Location must be provided in order to provide minimal type qualification.</value>
  </data>
  <data name="SyntaxTreeSemanticModelMust" xml:space="preserve">
    <value>SyntaxTreeSemanticModel must be provided in order to provide minimal type qualification.</value>
  </data>
  <data name="CantReferenceCompilationOf" xml:space="preserve">
    <value>Can't reference compilation of type '{0}' from {1} compilation.</value>
  </data>
  <data name="SyntaxTreeAlreadyPresent" xml:space="preserve">
    <value>Syntax tree already present</value>
  </data>
  <data name="SubmissionCanOnlyInclude" xml:space="preserve">
    <value>Submission can only include script code.</value>
  </data>
  <data name="SubmissionCanHaveAtMostOne" xml:space="preserve">
    <value>Submission can have at most one syntax tree.</value>
  </data>
  <data name="SyntaxTreeNotFoundToRemove" xml:space="preserve">
    <value>SyntaxTree is not part of the compilation, so it cannot be removed</value>
  </data>
  <data name="TreeMustHaveARootNodeWith" xml:space="preserve">
    <value>tree must have a root node with SyntaxKind.CompilationUnit</value>
  </data>
  <data name="TypeArgumentCannotBeNull" xml:space="preserve">
    <value>Type argument cannot be null</value>
  </data>
  <data name="WrongNumberOfTypeArguments" xml:space="preserve">
    <value>Wrong number of type arguments</value>
  </data>
  <data name="NameConflictForName" xml:space="preserve">
    <value>Name conflict for name {0}</value>
  </data>
  <data name="LookupOptionsHasInvalidCombo" xml:space="preserve">
    <value>LookupOptions has an invalid combination of options</value>
  </data>
  <data name="ItemsMustBeNonEmpty" xml:space="preserve">
    <value>items: must be non-empty</value>
  </data>
  <data name="UseVerbatimIdentifier" xml:space="preserve">
    <value>Use Microsoft.CodeAnalysis.CSharp.SyntaxFactory.Identifier or Microsoft.CodeAnalysis.CSharp.SyntaxFactory.VerbatimIdentifier to create identifier tokens.</value>
  </data>
  <data name="UseLiteralForTokens" xml:space="preserve">
    <value>Use Microsoft.CodeAnalysis.CSharp.SyntaxFactory.Literal to create character literal tokens.</value>
  </data>
  <data name="UseLiteralForNumeric" xml:space="preserve">
    <value>Use Microsoft.CodeAnalysis.CSharp.SyntaxFactory.Literal to create numeric literal tokens.</value>
  </data>
  <data name="ThisMethodCanOnlyBeUsedToCreateTokens" xml:space="preserve">
    <value>This method can only be used to create tokens - {0} is not a token kind.</value>
  </data>
  <data name="GenericParameterDefinition" xml:space="preserve">
    <value>Generic parameter is definition when expected to be reference {0}</value>
  </data>
  <data name="InvalidGetDeclarationNameMultipleDeclarators" xml:space="preserve">
    <value>Called GetDeclarationName for a declaration node that can possibly contain multiple variable declarators.</value>
  </data>
  <data name="PositionIsNotWithinSyntax" xml:space="preserve">
    <value>Position is not within syntax tree with full span {0}</value>
  </data>
  <data name="WRN_BadUILang" xml:space="preserve">
    <value>The language name '{0}' is invalid.</value>
  </data>
  <data name="WRN_BadUILang_Title" xml:space="preserve">
    <value>The language name is invalid</value>
  </data>
  <data name="ERR_UnsupportedTransparentIdentifierAccess" xml:space="preserve">
    <value>Transparent identifier member access failed for field '{0}' of '{1}'.  Does the data being queried implement the query pattern?</value>
  </data>
  <data name="ERR_ParamDefaultValueDiffersFromAttribute" xml:space="preserve">
    <value>The parameter has multiple distinct default values.</value>
  </data>
  <data name="ERR_FieldHasMultipleDistinctConstantValues" xml:space="preserve">
    <value>The field has multiple distinct constant values.</value>
  </data>
  <data name="WRN_UnqualifiedNestedTypeInCref" xml:space="preserve">
    <value>Within cref attributes, nested types of generic types should be qualified.</value>
  </data>
  <data name="WRN_UnqualifiedNestedTypeInCref_Title" xml:space="preserve">
    <value>Within cref attributes, nested types of generic types should be qualified</value>
  </data>
  <data name="NotACSharpSymbol" xml:space="preserve">
    <value>Not a C# symbol.</value>
  </data>
  <data name="HDN_UnusedUsingDirective" xml:space="preserve">
    <value>Unnecessary using directive.</value>
  </data>
  <data name="HDN_UnusedExternAlias" xml:space="preserve">
    <value>Unused extern alias.</value>
  </data>
  <data name="ElementsCannotBeNull" xml:space="preserve">
    <value>Elements cannot be null.</value>
  </data>
  <data name="IDS_LIB_ENV" xml:space="preserve">
    <value>LIB environment variable</value>
  </data>
  <data name="IDS_LIB_OPTION" xml:space="preserve">
    <value>/LIB option</value>
  </data>
  <data name="IDS_REFERENCEPATH_OPTION" xml:space="preserve">
    <value>/REFERENCEPATH option</value>
  </data>
  <data name="IDS_DirectoryDoesNotExist" xml:space="preserve">
    <value>directory does not exist</value>
  </data>
  <data name="IDS_DirectoryHasInvalidPath" xml:space="preserve">
    <value>path is too long or invalid</value>
  </data>
  <data name="WRN_NoRuntimeMetadataVersion" xml:space="preserve">
    <value>No value for RuntimeMetadataVersion found. No assembly containing System.Object was found nor was a value for RuntimeMetadataVersion specified through options.</value>
  </data>
  <data name="WRN_NoRuntimeMetadataVersion_Title" xml:space="preserve">
    <value>No value for RuntimeMetadataVersion found</value>
  </data>
  <data name="WrongSemanticModelType" xml:space="preserve">
    <value>Expected a {0} SemanticModel.</value>
  </data>
  <data name="IDS_FeatureLambda" xml:space="preserve">
    <value>lambda expression</value>
  </data>
  <data name="ERR_FeatureNotAvailableInVersion1" xml:space="preserve">
    <value>Feature '{0}' is not available in C# 1. Please use language version {1} or greater.</value>
  </data>
  <data name="ERR_FeatureNotAvailableInVersion2" xml:space="preserve">
    <value>Feature '{0}' is not available in C# 2. Please use language version {1} or greater.</value>
  </data>
  <data name="ERR_FeatureNotAvailableInVersion3" xml:space="preserve">
    <value>Feature '{0}' is not available in C# 3. Please use language version {1} or greater.</value>
  </data>
  <data name="ERR_FeatureNotAvailableInVersion4" xml:space="preserve">
    <value>Feature '{0}' is not available in C# 4. Please use language version {1} or greater.</value>
  </data>
  <data name="ERR_FeatureNotAvailableInVersion5" xml:space="preserve">
    <value>Feature '{0}' is not available in C# 5. Please use language version {1} or greater.</value>
  </data>
  <data name="ERR_FeatureNotAvailableInVersion6" xml:space="preserve">
    <value>Feature '{0}' is not available in C# 6. Please use language version {1} or greater.</value>
  </data>
  <data name="ERR_FeatureNotAvailableInVersion7" xml:space="preserve">
    <value>Feature '{0}' is not available in C# 7.0. Please use language version {1} or greater.</value>
  </data>
  <data name="ERR_FeatureIsExperimental" xml:space="preserve">
    <value>Feature '{0}' is experimental and unsupported; use '/features:{1}' to enable.</value>
  </data>
  <data name="IDS_VersionExperimental" xml:space="preserve">
    <value>'experimental'</value>
  </data>
  <data name="PositionNotWithinTree" xml:space="preserve">
    <value>Position must be within span of the syntax tree.</value>
  </data>
  <data name="SpeculatedSyntaxNodeCannotBelongToCurrentCompilation" xml:space="preserve">
    <value>Syntax node to be speculated cannot belong to a syntax tree from the current compilation.</value>
  </data>
  <data name="ChainingSpeculativeModelIsNotSupported" xml:space="preserve">
    <value>Chaining speculative semantic model is not supported. You should create a speculative model from the non-speculative ParentModel.</value>
  </data>
  <data name="IDS_ToolName" xml:space="preserve">
    <value>Microsoft (R) Visual C# Compiler</value>
  </data>
  <data name="IDS_LogoLine1" xml:space="preserve">
    <value>{0} version {1}</value>
  </data>
  <data name="IDS_LogoLine2" xml:space="preserve">
    <value>Copyright (C) Microsoft Corporation. All rights reserved.</value>
  </data>
  <data name="IDS_LangVersions" xml:space="preserve">
    <value>Supported language versions:</value>
  </data>
  <data name="IDS_CSCHelp" xml:space="preserve">
    <value>
                             Visual C# Compiler Options

                       - OUTPUT FILES -
-out:&lt;file&gt;                   Specify output file name (default: base name of
                              file with main class or first file)
-target:exe                   Build a console executable (default) (Short
                              form: -t:exe)
-target:winexe                Build a Windows executable (Short form:
                              -t:winexe)
-target:library               Build a library (Short form: -t:library)
-target:module                Build a module that can be added to another
                              assembly (Short form: -t:module)
-target:appcontainerexe       Build an Appcontainer executable (Short form:
                              -t:appcontainerexe)
-target:winmdobj              Build a Windows Runtime intermediate file that
                              is consumed by WinMDExp (Short form: -t:winmdobj)
-doc:&lt;file&gt;                   XML Documentation file to generate
-refout:&lt;file&gt;                Reference assembly output to generate
-platform:&lt;string&gt;            Limit which platforms this code can run on: x86,
                              Itanium, x64, arm, arm64, anycpu32bitpreferred, or
                              anycpu. The default is anycpu.

                       - INPUT FILES -
-recurse:&lt;wildcard&gt;           Include all files in the current directory and
                              subdirectories according to the wildcard
                              specifications
-reference:&lt;alias&gt;=&lt;file&gt;     Reference metadata from the specified assembly
                              file using the given alias (Short form: -r)
-reference:&lt;file list&gt;        Reference metadata from the specified assembly
                              files (Short form: -r)
-addmodule:&lt;file list&gt;        Link the specified modules into this assembly
-link:&lt;file list&gt;             Embed metadata from the specified interop
                              assembly files (Short form: -l)
-analyzer:&lt;file list&gt;         Run the analyzers from this assembly
                              (Short form: -a)
-additionalfile:&lt;file list&gt;   Additional files that don't directly affect code
                              generation but may be used by analyzers for producing
                              errors or warnings.
-embed                        Embed all source files in the PDB.
-embed:&lt;file list&gt;            Embed specific files in the PDB.

                       - RESOURCES -
-win32res:&lt;file&gt;              Specify a Win32 resource file (.res)
-win32icon:&lt;file&gt;             Use this icon for the output
-win32manifest:&lt;file&gt;         Specify a Win32 manifest file (.xml)
-nowin32manifest              Do not include the default Win32 manifest
-resource:&lt;resinfo&gt;           Embed the specified resource (Short form: -res)
-linkresource:&lt;resinfo&gt;       Link the specified resource to this assembly
                              (Short form: -linkres) Where the resinfo format
                              is &lt;file&gt;[,&lt;string name&gt;[,public|private]]

                       - CODE GENERATION -
-debug[+|-]                   Emit debugging information
-debug:{full|pdbonly|portable|embedded}
                              Specify debugging type ('full' is default,
                              'portable' is a cross-platform format,
                              'embedded' is a cross-platform format embedded into
                              the target .dll or .exe)
-optimize[+|-]                Enable optimizations (Short form: -o)
-deterministic                Produce a deterministic assembly
                              (including module version GUID and timestamp)
-refonly                      Produce a reference assembly in place of the main output
-instrument:TestCoverage      Produce an assembly instrumented to collect
                              coverage information
-sourcelink:&lt;file&gt;            Source link info to embed into PDB.

                       - ERRORS AND WARNINGS -
-warnaserror[+|-]             Report all warnings as errors
-warnaserror[+|-]:&lt;warn list&gt; Report specific warnings as errors
                              (use "nullable" for all nullability warnings)
-warn:&lt;n&gt;                     Set warning level (0 or higher) (Short form: -w)
-nowarn:&lt;warn list&gt;           Disable specific warning messages
                              (use "nullable" for all nullability warnings)
-ruleset:&lt;file&gt;               Specify a ruleset file that disables specific
                              diagnostics.
-errorlog:&lt;file&gt;[,version=&lt;sarif_version&gt;]
                              Specify a file to log all compiler and analyzer
                              diagnostics.
                              sarif_version:{1|2|2.1} Default is 1. 2 and 2.1
                              both mean SARIF version 2.1.0.
-reportanalyzer               Report additional analyzer information, such as
                              execution time.
-skipanalyzers[+|-]           Skip execution of diagnostic analyzers.

                       - LANGUAGE -
-checked[+|-]                 Generate overflow checks
-unsafe[+|-]                  Allow 'unsafe' code
-define:&lt;symbol list&gt;         Define conditional compilation symbol(s) (Short
                              form: -d)
-langversion:?                Display the allowed values for language version
-langversion:&lt;string&gt;         Specify language version such as
                              `latest` (latest version, including minor versions),
                              `default` (same as `latest`),
                              `latestmajor` (latest version, excluding minor versions),
                              `preview` (latest version, including features in unsupported preview),
                              or specific versions like `6` or `7.1`
-nullable[+|-]                Specify nullable context option enable|disable.
-nullable:{enable|disable|warnings|annotations}
                              Specify nullable context option enable|disable|warnings|annotations.

                       - SECURITY -
-delaysign[+|-]               Delay-sign the assembly using only the public
                              portion of the strong name key
-publicsign[+|-]              Public-sign the assembly using only the public
                              portion of the strong name key
-keyfile:&lt;file&gt;               Specify a strong name key file
-keycontainer:&lt;string&gt;        Specify a strong name key container
-highentropyva[+|-]           Enable high-entropy ASLR

                       - MISCELLANEOUS -
@&lt;file&gt;                       Read response file for more options
-help                         Display this usage message (Short form: -?)
-nologo                       Suppress compiler copyright message
-noconfig                     Do not auto include CSC.RSP file
-parallel[+|-]                Concurrent build.
-version                      Display the compiler version number and exit.

                       - ADVANCED -
-baseaddress:&lt;address&gt;        Base address for the library to be built
-checksumalgorithm:&lt;alg&gt;      Specify algorithm for calculating source file
                              checksum stored in PDB. Supported values are:
                              SHA1 or SHA256 (default).
-codepage:&lt;n&gt;                 Specify the codepage to use when opening source
                              files
-utf8output                   Output compiler messages in UTF-8 encoding
-main:&lt;type&gt;                  Specify the type that contains the entry point
                              (ignore all other possible entry points) (Short
                              form: -m)
-fullpaths                    Compiler generates fully qualified paths
-filealign:&lt;n&gt;                Specify the alignment used for output file
                              sections
-pathmap:&lt;K1&gt;=&lt;V1&gt;,&lt;K2&gt;=&lt;V2&gt;,...
                              Specify a mapping for source path names output by
                              the compiler.
-pdb:&lt;file&gt;                   Specify debug information file name (default:
                              output file name with .pdb extension)
-errorendlocation             Output line and column of the end location of
                              each error
-preferreduilang              Specify the preferred output language name.
-nosdkpath                    Disable searching the default SDK path for standard library assemblies.
-nostdlib[+|-]                Do not reference standard library (mscorlib.dll)
-subsystemversion:&lt;string&gt;    Specify subsystem version of this assembly
-lib:&lt;file list&gt;              Specify additional directories to search in for
                              references
-errorreport:&lt;string&gt;         Specify how to handle internal compiler errors:
                              prompt, send, queue, or none. The default is
                              queue.
-appconfig:&lt;file&gt;             Specify an application configuration file
                              containing assembly binding settings
-moduleassemblyname:&lt;string&gt;  Name of the assembly which this module will be
                              a part of
-modulename:&lt;string&gt;          Specify the name of the source module
-generatedfilesout:&lt;dir&gt;      Place files generated during compilation in the
                              specified directory.
-reportivts[+|-]                    Output information on all IVTs granted to this
                              assembly by all dependencies, and annotate foreign assembly
                              accessibility errors with what assembly they came from.
</value>
    <comment>Visual C# Compiler Options</comment>
  </data>
  <data name="ERR_ComImportWithInitializers" xml:space="preserve">
    <value>'{0}': a class with the ComImport attribute cannot specify field initializers.</value>
  </data>
  <data name="WRN_PdbLocalNameTooLong" xml:space="preserve">
    <value>Local name '{0}' is too long for PDB.  Consider shortening or compiling without /debug.</value>
  </data>
  <data name="WRN_PdbLocalNameTooLong_Title" xml:space="preserve">
    <value>Local name is too long for PDB</value>
  </data>
  <data name="ERR_RetNoObjectRequiredLambda" xml:space="preserve">
    <value>Anonymous function converted to a void returning delegate cannot return a value</value>
  </data>
  <data name="ERR_TaskRetNoObjectRequiredLambda" xml:space="preserve">
    <value>Async lambda expression converted to a '{0}' returning delegate cannot return a value</value>
  </data>
  <data name="WRN_AnalyzerCannotBeCreated" xml:space="preserve">
    <value>An instance of analyzer {0} cannot be created from {1} : {2}.</value>
  </data>
  <data name="WRN_AnalyzerCannotBeCreated_Title" xml:space="preserve">
    <value>An analyzer instance cannot be created</value>
  </data>
  <data name="WRN_NoAnalyzerInAssembly" xml:space="preserve">
    <value>The assembly {0} does not contain any analyzers.</value>
  </data>
  <data name="WRN_NoAnalyzerInAssembly_Title" xml:space="preserve">
    <value>Assembly does not contain any analyzers</value>
  </data>
  <data name="WRN_UnableToLoadAnalyzer" xml:space="preserve">
    <value>Unable to load Analyzer assembly {0} : {1}</value>
  </data>
  <data name="WRN_UnableToLoadAnalyzer_Title" xml:space="preserve">
    <value>Unable to load Analyzer assembly</value>
  </data>
  <data name="INF_UnableToLoadSomeTypesInAnalyzer" xml:space="preserve">
    <value>Skipping some types in analyzer assembly {0} due to a ReflectionTypeLoadException : {1}.</value>
  </data>
  <data name="ERR_CantReadRulesetFile" xml:space="preserve">
    <value>Error reading ruleset file {0} - {1}</value>
  </data>
  <data name="ERR_BadPdbData" xml:space="preserve">
    <value>Error reading debug information for '{0}'</value>
  </data>
  <data name="IDS_OperationCausedStackOverflow" xml:space="preserve">
    <value>Operation caused a stack overflow.</value>
  </data>
  <data name="WRN_IdentifierOrNumericLiteralExpected" xml:space="preserve">
    <value>Expected identifier or numeric literal.</value>
  </data>
  <data name="WRN_IdentifierOrNumericLiteralExpected_Title" xml:space="preserve">
    <value>Expected identifier or numeric literal</value>
  </data>
  <data name="ERR_InitializerOnNonAutoProperty" xml:space="preserve">
    <value>Only auto-implemented properties can have initializers.</value>
  </data>
  <data name="ERR_InstancePropertyInitializerInInterface" xml:space="preserve">
    <value>Instance properties in interfaces cannot have initializers.</value>
  </data>
  <data name="ERR_AutoPropertyMustHaveGetAccessor" xml:space="preserve">
    <value>Auto-implemented properties must have get accessors.</value>
  </data>
  <data name="ERR_AutoPropertyMustOverrideSet" xml:space="preserve">
    <value>Auto-implemented properties must override all accessors of the overridden property.</value>
  </data>
  <data name="ERR_InitializerInStructWithoutExplicitConstructor" xml:space="preserve">
    <value>Structs without explicit constructors cannot contain members with initializers.</value>
  </data>
  <data name="ERR_EncodinglessSyntaxTree" xml:space="preserve">
    <value>Cannot emit debug information for a source text without encoding.</value>
  </data>
  <data name="ERR_BlockBodyAndExpressionBody" xml:space="preserve">
    <value>Block bodies and expression bodies cannot both be provided.</value>
  </data>
  <data name="ERR_SwitchFallOut" xml:space="preserve">
    <value>Control cannot fall out of switch from final case label ('{0}')</value>
  </data>
  <data name="ERR_UnexpectedBoundGenericName" xml:space="preserve">
    <value>Type arguments are not allowed in the nameof operator.</value>
  </data>
  <data name="ERR_NullPropagatingOpInExpressionTree" xml:space="preserve">
    <value>An expression tree lambda may not contain a null propagating operator.</value>
  </data>
  <data name="ERR_DictionaryInitializerInExpressionTree" xml:space="preserve">
    <value>An expression tree lambda may not contain a dictionary initializer.</value>
  </data>
  <data name="ERR_ExtensionCollectionElementInitializerInExpressionTree" xml:space="preserve">
    <value>An extension Add method is not supported for a collection initializer in an expression lambda.</value>
  </data>
  <data name="IDS_FeatureNameof" xml:space="preserve">
    <value>nameof operator</value>
  </data>
  <data name="IDS_FeatureDictionaryInitializer" xml:space="preserve">
    <value>dictionary initializer</value>
  </data>
  <data name="ERR_UnclosedExpressionHole" xml:space="preserve">
    <value>Missing close delimiter '}' for interpolated expression started with '{'.</value>
  </data>
  <data name="ERR_SingleLineCommentInExpressionHole" xml:space="preserve">
    <value>A single-line comment may not be used in an interpolated string.</value>
  </data>
  <data name="ERR_InsufficientStack" xml:space="preserve">
    <value>An expression is too long or complex to compile</value>
  </data>
  <data name="ERR_ExpressionHasNoName" xml:space="preserve">
    <value>Expression does not have a name.</value>
  </data>
  <data name="ERR_SubexpressionNotInNameof" xml:space="preserve">
    <value>Sub-expression cannot be used in an argument to nameof.</value>
  </data>
  <data name="ERR_AliasQualifiedNameNotAnExpression" xml:space="preserve">
    <value>An alias-qualified name is not an expression.</value>
  </data>
  <data name="ERR_NameofMethodGroupWithTypeParameters" xml:space="preserve">
    <value>Type parameters are not allowed on a method group as an argument to 'nameof'.</value>
  </data>
  <data name="NoNoneSearchCriteria" xml:space="preserve">
    <value>SearchCriteria is expected.</value>
  </data>
  <data name="ERR_InvalidAssemblyCulture" xml:space="preserve">
    <value>Assembly culture strings may not contain embedded NUL characters.</value>
  </data>
  <data name="IDS_FeatureUsingStatic" xml:space="preserve">
    <value>using static</value>
  </data>
  <data name="IDS_FeatureInterpolatedStrings" xml:space="preserve">
    <value>interpolated strings</value>
  </data>
  <data name="IDS_FeatureAltInterpolatedVerbatimStrings" xml:space="preserve">
    <value>alternative interpolated verbatim strings</value>
  </data>
  <data name="IDS_AwaitInCatchAndFinally" xml:space="preserve">
    <value>await in catch blocks and finally blocks</value>
  </data>
  <data name="IDS_FeatureBinaryLiteral" xml:space="preserve">
    <value>binary literals</value>
  </data>
  <data name="IDS_FeatureDigitSeparator" xml:space="preserve">
    <value>digit separators</value>
  </data>
  <data name="IDS_FeatureLocalFunctions" xml:space="preserve">
    <value>local functions</value>
  </data>
  <data name="ERR_UnescapedCurly" xml:space="preserve">
    <value>A '{0}' character must be escaped (by doubling) in an interpolated string.</value>
  </data>
  <data name="ERR_EscapedCurly" xml:space="preserve">
    <value>A '{0}' character may only be escaped by doubling '{0}{0}' in an interpolated string.</value>
  </data>
  <data name="ERR_TrailingWhitespaceInFormatSpecifier" xml:space="preserve">
    <value>A format specifier may not contain trailing whitespace.</value>
  </data>
  <data name="ERR_EmptyFormatSpecifier" xml:space="preserve">
    <value>Empty format specifier.</value>
  </data>
  <data name="ERR_ErrorInReferencedAssembly" xml:space="preserve">
    <value>There is an error in a referenced assembly '{0}'.</value>
  </data>
  <data name="ERR_ExpressionOrDeclarationExpected" xml:space="preserve">
    <value>Expression or declaration statement expected.</value>
  </data>
  <data name="ERR_NameofExtensionMethod" xml:space="preserve">
    <value>Extension method groups are not allowed as an argument to 'nameof'.</value>
  </data>
  <data name="WRN_AlignmentMagnitude" xml:space="preserve">
    <value>Alignment value {0} has a magnitude greater than {1} and may result in a large formatted string.</value>
  </data>
  <data name="HDN_UnusedExternAlias_Title" xml:space="preserve">
    <value>Unused extern alias</value>
  </data>
  <data name="HDN_UnusedUsingDirective_Title" xml:space="preserve">
    <value>Unnecessary using directive</value>
  </data>
  <data name="INF_UnableToLoadSomeTypesInAnalyzer_Title" xml:space="preserve">
    <value>Skip loading types in analyzer assembly that fail due to a ReflectionTypeLoadException</value>
  </data>
  <data name="WRN_AlignmentMagnitude_Title" xml:space="preserve">
    <value>Alignment value has a magnitude that may result in a large formatted string</value>
  </data>
  <data name="ERR_ConstantStringTooLong" xml:space="preserve">
    <value>Length of String constant resulting from concatenation exceeds System.Int32.MaxValue.  Try splitting the string into multiple constants.</value>
  </data>
  <data name="ERR_TupleTooFewElements" xml:space="preserve">
    <value>Tuple must contain at least two elements.</value>
  </data>
  <data name="ERR_DebugEntryPointNotSourceMethodDefinition" xml:space="preserve">
    <value>Debug entry point must be a definition of a method declared in the current compilation.</value>
  </data>
  <data name="ERR_LoadDirectiveOnlyAllowedInScripts" xml:space="preserve">
    <value>#load is only allowed in scripts</value>
  </data>
  <data name="ERR_PPLoadFollowsToken" xml:space="preserve">
    <value>Cannot use #load after first token in file</value>
  </data>
  <data name="CouldNotFindFile" xml:space="preserve">
    <value>Could not find file.</value>
    <comment>File path referenced in source (#load) could not be resolved.</comment>
  </data>
  <data name="SyntaxTreeFromLoadNoRemoveReplace" xml:space="preserve">
    <value>SyntaxTree resulted from a #load directive and cannot be removed or replaced directly.</value>
  </data>
  <data name="ERR_SourceFileReferencesNotSupported" xml:space="preserve">
    <value>Source file references are not supported.</value>
  </data>
  <data name="ERR_InvalidPathMap" xml:space="preserve">
    <value>The pathmap option was incorrectly formatted.</value>
  </data>
  <data name="ERR_InvalidReal" xml:space="preserve">
    <value>Invalid real literal.</value>
  </data>
  <data name="ERR_AutoPropertyCannotBeRefReturning" xml:space="preserve">
    <value>Auto-implemented properties cannot return by reference</value>
  </data>
  <data name="ERR_RefPropertyMustHaveGetAccessor" xml:space="preserve">
    <value>Properties which return by reference must have a get accessor</value>
  </data>
  <data name="ERR_RefPropertyCannotHaveSetAccessor" xml:space="preserve">
    <value>Properties which return by reference cannot have set accessors</value>
  </data>
  <data name="ERR_CantChangeRefReturnOnOverride" xml:space="preserve">
    <value>'{0}' must match by reference return of overridden member '{1}'</value>
  </data>
  <data name="ERR_CantChangeInitOnlyOnOverride" xml:space="preserve">
    <value>'{0}' must match by init-only of overridden member '{1}'</value>
  </data>
  <data name="ERR_MustNotHaveRefReturn" xml:space="preserve">
    <value>By-reference returns may only be used in methods that return by reference</value>
  </data>
  <data name="ERR_MustHaveRefReturn" xml:space="preserve">
    <value>By-value returns may only be used in methods that return by value</value>
  </data>
  <data name="ERR_RefReturnMustHaveIdentityConversion" xml:space="preserve">
    <value>The return expression must be of type '{0}' because this method returns by reference</value>
  </data>
  <data name="ERR_CloseUnimplementedInterfaceMemberWrongRefReturn" xml:space="preserve">
    <value>'{0}' does not implement interface member '{1}'. '{2}' cannot implement '{1}' because it does not have matching return by reference.</value>
  </data>
  <data name="ERR_CloseUnimplementedInterfaceMemberWrongInitOnly" xml:space="preserve">
    <value>'{0}' does not implement interface member '{1}'. '{2}' cannot implement '{1}'.</value>
  </data>
  <data name="ERR_BadIteratorReturnRef" xml:space="preserve">
    <value>The body of '{0}' cannot be an iterator block because '{0}' returns by reference</value>
  </data>
  <data name="ERR_BadRefReturnExpressionTree" xml:space="preserve">
    <value>Lambda expressions that return by reference cannot be converted to expression trees</value>
  </data>
  <data name="ERR_RefReturningCallInExpressionTree" xml:space="preserve">
    <value>An expression tree lambda may not contain a call to a method, property, or indexer that returns by reference</value>
  </data>
  <data name="ERR_RefReturnLvalueExpected" xml:space="preserve">
    <value>An expression cannot be used in this context because it may not be passed or returned by reference</value>
  </data>
  <data name="ERR_RefReturnNonreturnableLocal" xml:space="preserve">
    <value>Cannot return '{0}' by reference because it was initialized to a value that cannot be returned by reference</value>
  </data>
  <data name="ERR_RefReturnNonreturnableLocal2" xml:space="preserve">
    <value>Cannot return by reference a member of '{0}' because it was initialized to a value that cannot be returned by reference</value>
  </data>
  <data name="WRN_RefReturnNonreturnableLocal" xml:space="preserve">
    <value>Local '{0}' is returned by reference but was initialized to a value that cannot be returned by reference</value>
  </data>
  <data name="WRN_RefReturnNonreturnableLocal_Title" xml:space="preserve">
    <value>Local is returned by reference but was initialized to a value that cannot be returned by reference</value>
  </data>
  <data name="WRN_RefReturnNonreturnableLocal2" xml:space="preserve">
    <value>A member of '{0}' is returned by reference but was initialized to a value that cannot be returned by reference</value>
  </data>
  <data name="WRN_RefReturnNonreturnableLocal2_Title" xml:space="preserve">
    <value>A member is returned by reference but was initialized to a value that cannot be returned by reference</value>
  </data>
  <data name="ERR_RefReturnReadonlyLocal" xml:space="preserve">
    <value>Cannot return '{0}' by reference because it is read-only</value>
  </data>
  <data name="ERR_RefReturnRangeVariable" xml:space="preserve">
    <value>Cannot return the range variable '{0}' by reference</value>
  </data>
  <data name="ERR_RefReturnReadonlyLocalCause" xml:space="preserve">
    <value>Cannot return '{0}' by reference because it is a '{1}'</value>
  </data>
  <data name="ERR_RefReturnReadonly" xml:space="preserve">
    <value>A readonly field cannot be returned by writable reference</value>
  </data>
  <data name="ERR_RefReturnReadonlyStatic" xml:space="preserve">
    <value>A static readonly field cannot be returned by writable reference</value>
  </data>
  <data name="ERR_RefReturnReadonly2" xml:space="preserve">
    <value>Members of readonly field '{0}' cannot be returned by writable reference</value>
  </data>
  <data name="ERR_RefReturnReadonlyStatic2" xml:space="preserve">
    <value>Fields of static readonly field '{0}' cannot be returned by writable reference</value>
  </data>
  <data name="ERR_RefReturnParameter" xml:space="preserve">
    <value>Cannot return a parameter by reference '{0}' because it is not a ref parameter</value>
  </data>
  <data name="ERR_RefReturnParameter2" xml:space="preserve">
    <value>Cannot return by reference a member of parameter '{0}' because it is not a ref or out parameter</value>
  </data>
  <data name="ERR_RefReturnScopedParameter" xml:space="preserve">
    <value>Cannot return a parameter by reference '{0}' because it is scoped to the current method</value>
  </data>
  <data name="ERR_RefReturnScopedParameter2" xml:space="preserve">
    <value>Cannot return by reference a member of parameter '{0}' because it is scoped to the current method</value>
  </data>
  <data name="ERR_RefReturnOnlyParameter" xml:space="preserve">
    <value>Cannot return a parameter by reference '{0}' through a ref parameter; it can only be returned in a return statement</value>
  </data>
  <data name="ERR_RefReturnOnlyParameter2" xml:space="preserve">
    <value>Cannot return by reference a member of parameter '{0}' through a ref parameter; it can only be returned in a return statement</value>
  </data>
  <data name="WRN_RefReturnOnlyParameter" xml:space="preserve">
    <value>This returns a parameter by reference '{0}' through a ref parameter; but it can only safely be returned in a return statement</value>
  </data>
  <data name="WRN_RefReturnOnlyParameter_Title" xml:space="preserve">
    <value>This returns a parameter by reference through a ref parameter; but it can only safely be returned in a return statement</value>
  </data>
  <data name="WRN_RefReturnOnlyParameter2" xml:space="preserve">
    <value>This returns by reference a member of parameter '{0}' through a ref parameter; but it can only safely be returned in a return statement</value>
  </data>
  <data name="WRN_RefReturnOnlyParameter2_Title" xml:space="preserve">
    <value>This returns by reference a member of parameter through a ref parameter; but it can only safely be returned in a return statement</value>
  </data>
  <data name="WRN_RefReturnParameter" xml:space="preserve">
    <value>This returns a parameter by reference '{0}' but it is not a ref parameter</value>
  </data>
  <data name="WRN_RefReturnParameter_Title" xml:space="preserve">
    <value>This returns a parameter by reference but it is not a ref parameter</value>
  </data>
  <data name="WRN_RefReturnScopedParameter" xml:space="preserve">
    <value>This returns a parameter by reference '{0}' but it is scoped to the current method</value>
  </data>
  <data name="WRN_RefReturnScopedParameter_Title" xml:space="preserve">
    <value>This returns a parameter by reference but it is scoped to the current method</value>
  </data>
  <data name="WRN_RefReturnParameter2" xml:space="preserve">
    <value>This returns by reference a member of parameter '{0}' that is not a ref or out parameter</value>
  </data>
  <data name="WRN_RefReturnParameter2_Title" xml:space="preserve">
    <value>This returns by reference a member of parameter that is not a ref or out parameter</value>
  </data>
  <data name="WRN_RefReturnScopedParameter2" xml:space="preserve">
    <value>This returns by reference a member of parameter '{0}' that is scoped to the current method</value>
  </data>
  <data name="WRN_RefReturnScopedParameter2_Title" xml:space="preserve">
    <value>This returns by reference a member of parameter that is scoped to the current method</value>
  </data>
  <data name="ERR_RefReturnLocal" xml:space="preserve">
    <value>Cannot return local '{0}' by reference because it is not a ref local</value>
  </data>
  <data name="ERR_RefReturnLocal2" xml:space="preserve">
    <value>Cannot return a member of local '{0}' by reference because it is not a ref local</value>
  </data>
  <data name="WRN_RefReturnLocal" xml:space="preserve">
    <value>This returns local '{0}' by reference but it is not a ref local</value>
  </data>
  <data name="WRN_RefReturnLocal_Title" xml:space="preserve">
    <value>This returns local by reference but it is not a ref local</value>
  </data>
  <data name="WRN_RefReturnLocal2" xml:space="preserve">
    <value>This returns a member of local '{0}' by reference but it is not a ref local</value>
  </data>
  <data name="WRN_RefReturnLocal2_Title" xml:space="preserve">
    <value>This returns a member of local by reference but it is not a ref local</value>
  </data>
  <data name="ERR_RefReturnStructThis" xml:space="preserve">
    <value>Struct members cannot return 'this' or other instance members by reference</value>
  </data>
  <data name="WRN_RefReturnStructThis" xml:space="preserve">
    <value>Struct member returns 'this' or other instance members by reference</value>
  </data>
  <data name="WRN_RefReturnStructThis_Title" xml:space="preserve">
    <value>Struct member returns 'this' or other instance members by reference</value>
  </data>
  <data name="ERR_EscapeOther" xml:space="preserve">
    <value>Expression cannot be used in this context because it may indirectly expose variables outside of their declaration scope</value>
  </data>
  <data name="ERR_EscapeVariable" xml:space="preserve">
    <value>Cannot use variable '{0}' in this context because it may expose referenced variables outside of their declaration scope</value>
  </data>
  <data name="WRN_EscapeVariable" xml:space="preserve">
    <value>Use of variable '{0}' in this context may expose referenced variables outside of their declaration scope</value>
  </data>
  <data name="WRN_EscapeVariable_Title" xml:space="preserve">
    <value>Use of variable in this context may expose referenced variables outside of their declaration scope</value>
  </data>
  <data name="ERR_EscapeCall" xml:space="preserve">
    <value>Cannot use a result of '{0}' in this context because it may expose variables referenced by parameter '{1}' outside of their declaration scope</value>
  </data>
  <data name="ERR_EscapeCall2" xml:space="preserve">
    <value>Cannot use a member of result of '{0}' in this context because it may expose variables referenced by parameter '{1}' outside of their declaration scope</value>
  </data>
  <data name="WRN_EscapeCall" xml:space="preserve">
    <value>Use of result of '{0}' in this context may expose variables referenced by parameter '{1}' outside of their declaration scope</value>
  </data>
  <data name="WRN_EscapeCall_Title" xml:space="preserve">
    <value>Use of result in this context may expose variables referenced by parameter outside of their declaration scope</value>
  </data>
  <data name="WRN_EscapeCall2" xml:space="preserve">
    <value>Use of member of result of '{0}' in this context may expose variables referenced by parameter '{1}' outside of their declaration scope</value>
  </data>
  <data name="WRN_EscapeCall2_Title" xml:space="preserve">
    <value>Use of member of result in this context may expose variables referenced by parameter outside of their declaration scope</value>
  </data>
  <data name="ERR_CallArgMixing" xml:space="preserve">
    <value>This combination of arguments to '{0}' is disallowed because it may expose variables referenced by parameter '{1}' outside of their declaration scope</value>
  </data>
  <data name="WRN_CallArgMixing" xml:space="preserve">
    <value>This combination of arguments to '{0}' may expose variables referenced by parameter '{1}' outside of their declaration scope</value>
  </data>
  <data name="WRN_CallArgMixing_Title" xml:space="preserve">
    <value>This combination of arguments may expose variables referenced by parameter outside of their declaration scope</value>
  </data>
  <data name="ERR_MismatchedRefEscapeInTernary" xml:space="preserve">
    <value>Branches of a ref conditional operator cannot refer to variables with incompatible declaration scopes</value>
  </data>
  <data name="WRN_MismatchedRefEscapeInTernary" xml:space="preserve">
    <value>The branches of the ref conditional operator refer to variables with incompatible declaration scopes</value>
  </data>
  <data name="WRN_MismatchedRefEscapeInTernary_Title" xml:space="preserve">
    <value>The branches of the ref conditional operator refer to variables with incompatible declaration scopes</value>
  </data>
  <data name="ERR_EscapeStackAlloc" xml:space="preserve">
    <value>A result of a stackalloc expression of type '{0}' cannot be used in this context because it may be exposed outside of the containing method</value>
  </data>
  <data name="WRN_EscapeStackAlloc" xml:space="preserve">
    <value>A result of a stackalloc expression of type '{0}' in this context may be exposed outside of the containing method</value>
  </data>
  <data name="WRN_EscapeStackAlloc_Title" xml:space="preserve">
    <value>A result of a stackalloc expression of this type in this context may be exposed outside of the containing method</value>
  </data>
  <data name="ERR_InitializeByValueVariableWithReference" xml:space="preserve">
    <value>Cannot initialize a by-value variable with a reference</value>
  </data>
  <data name="ERR_InitializeByReferenceVariableWithValue" xml:space="preserve">
    <value>Cannot initialize a by-reference variable with a value</value>
  </data>
  <data name="ERR_RefAssignmentMustHaveIdentityConversion" xml:space="preserve">
    <value>The expression must be of type '{0}' because it is being assigned by reference</value>
  </data>
  <data name="ERR_ByReferenceVariableMustBeInitialized" xml:space="preserve">
    <value>A declaration of a by-reference variable must have an initializer</value>
  </data>
  <data name="ERR_AnonDelegateCantUseLocal" xml:space="preserve">
    <value>Cannot use ref local '{0}' inside an anonymous method, lambda expression, or query expression</value>
  </data>
  <data name="ERR_BadIteratorLocalType" xml:space="preserve">
    <value>Iterators cannot have by-reference locals</value>
  </data>
  <data name="ERR_BadAsyncLocalType" xml:space="preserve">
    <value>Async methods cannot have by-reference locals</value>
  </data>
  <data name="ERR_RefReturningCallAndAwait" xml:space="preserve">
    <value>'await' cannot be used in an expression containing a call to '{0}' because it returns by reference</value>
  </data>
  <data name="ERR_RefConditionalAndAwait" xml:space="preserve">
    <value>'await' cannot be used in an expression containing a ref conditional operator</value>
  </data>
  <data name="ERR_RefConditionalNeedsTwoRefs" xml:space="preserve">
    <value>Both conditional operator values must be ref values or neither may be a ref value</value>
  </data>
  <data name="ERR_RefConditionalDifferentTypes" xml:space="preserve">
    <value>The expression must be of type '{0}' to match the alternative ref value</value>
  </data>
  <data name="ERR_ExpressionTreeContainsLocalFunction" xml:space="preserve">
    <value>An expression tree may not contain a reference to a local function</value>
  </data>
  <data name="ERR_DynamicLocalFunctionParamsParameter" xml:space="preserve">
    <value>Cannot pass argument with dynamic type to params parameter '{0}' of local function '{1}'.</value>
  </data>
  <data name="SyntaxTreeIsNotASubmission" xml:space="preserve">
    <value>Syntax tree should be created from a submission.</value>
  </data>
  <data name="ERR_TooManyUserStrings" xml:space="preserve">
    <value>Combined length of user strings used by the program exceeds allowed limit. Try to decrease use of string literals.</value>
  </data>
  <data name="ERR_PatternNullableType" xml:space="preserve">
    <value>It is not legal to use nullable type '{0}?' in a pattern; use the underlying type '{0}' instead.</value>
  </data>
  <data name="ERR_IsNullableType" xml:space="preserve">
    <value>It is not legal to use nullable reference type '{0}?' in an is-type expression; use the underlying type '{0}' instead.</value>
  </data>
  <data name="ERR_AsNullableType" xml:space="preserve">
    <value>It is not legal to use nullable reference type '{0}?' in an as expression; use the underlying type '{0}' instead.</value>
  </data>
  <data name="ERR_BadPatternExpression" xml:space="preserve">
    <value>Invalid operand for pattern match; value required, but found '{0}'.</value>
  </data>
  <data name="ERR_PeWritingFailure" xml:space="preserve">
    <value>An error occurred while writing the output file: {0}.</value>
  </data>
  <data name="ERR_TupleDuplicateElementName" xml:space="preserve">
    <value>Tuple element names must be unique.</value>
  </data>
  <data name="ERR_TupleReservedElementName" xml:space="preserve">
    <value>Tuple element name '{0}' is only allowed at position {1}.</value>
  </data>
  <data name="ERR_TupleReservedElementNameAnyPosition" xml:space="preserve">
    <value>Tuple element name '{0}' is disallowed at any position.</value>
  </data>
  <data name="ERR_PredefinedTypeMemberNotFoundInAssembly" xml:space="preserve">
    <value>Member '{0}' was not found on type '{1}' from assembly '{2}'.</value>
  </data>
  <data name="IDS_FeatureTuples" xml:space="preserve">
    <value>tuples</value>
  </data>
  <data name="ERR_MissingDeconstruct" xml:space="preserve">
    <value>No suitable 'Deconstruct' instance or extension method was found for type '{0}', with {1} out parameters and a void return type.</value>
  </data>
  <data name="ERR_DeconstructRequiresExpression" xml:space="preserve">
    <value>Deconstruct assignment requires an expression with a type on the right-hand-side.</value>
  </data>
  <data name="ERR_SwitchExpressionValueExpected" xml:space="preserve">
    <value>The switch expression must be a value; found '{0}'.</value>
  </data>
  <data name="ERR_SwitchCaseSubsumed" xml:space="preserve">
    <value>The switch case is unreachable. It has already been handled by a previous case or it is impossible to match.</value>
  </data>
  <data name="ERR_StdInOptionProvidedButConsoleInputIsNotRedirected" xml:space="preserve">
    <value>stdin argument '-' is specified, but input has not been redirected from the standard input stream.</value>
  </data>
  <data name="ERR_SwitchArmSubsumed" xml:space="preserve">
    <value>The pattern is unreachable. It has already been handled by a previous arm of the switch expression or it is impossible to match.</value>
  </data>
  <data name="ERR_PatternWrongType" xml:space="preserve">
    <value>An expression of type '{0}' cannot be handled by a pattern of type '{1}'.</value>
  </data>
  <data name="ERR_ConstantPatternVsOpenType" xml:space="preserve">
    <value>An expression of type '{0}' cannot be handled by a pattern of type '{1}'. Please use language version '{2}' or greater to match an open type with a constant pattern.</value>
  </data>
  <data name="WRN_AttributeIgnoredWhenPublicSigning" xml:space="preserve">
    <value>Attribute '{0}' is ignored when public signing is specified.</value>
  </data>
  <data name="WRN_AttributeIgnoredWhenPublicSigning_Title" xml:space="preserve">
    <value>Attribute is ignored when public signing is specified.</value>
  </data>
  <data name="ERR_OptionMustBeAbsolutePath" xml:space="preserve">
    <value>Option '{0}' must be an absolute path.</value>
  </data>
  <data name="ERR_ConversionNotTupleCompatible" xml:space="preserve">
    <value>Tuple with {0} elements cannot be converted to type '{1}'.</value>
  </data>
  <data name="IDS_FeatureOutVar" xml:space="preserve">
    <value>out variable declaration</value>
  </data>
  <data name="ERR_ImplicitlyTypedOutVariableUsedInTheSameArgumentList" xml:space="preserve">
    <value>Reference to an implicitly-typed out variable '{0}' is not permitted in the same argument list.</value>
  </data>
  <data name="ERR_TypeInferenceFailedForImplicitlyTypedOutVariable" xml:space="preserve">
    <value>Cannot infer the type of implicitly-typed out variable '{0}'.</value>
  </data>
  <data name="ERR_TypeInferenceFailedForImplicitlyTypedDeconstructionVariable" xml:space="preserve">
    <value>Cannot infer the type of implicitly-typed deconstruction variable '{0}'.</value>
  </data>
  <data name="ERR_DiscardTypeInferenceFailed" xml:space="preserve">
    <value>Cannot infer the type of implicitly-typed discard.</value>
  </data>
  <data name="ERR_DeconstructWrongCardinality" xml:space="preserve">
    <value>Cannot deconstruct a tuple of '{0}' elements into '{1}' variables.</value>
  </data>
  <data name="ERR_CannotDeconstructDynamic" xml:space="preserve">
    <value>Cannot deconstruct dynamic objects.</value>
  </data>
  <data name="ERR_DeconstructTooFewElements" xml:space="preserve">
    <value>Deconstruction must contain at least two variables.</value>
  </data>
  <data name="WRN_TupleLiteralNameMismatch" xml:space="preserve">
    <value>The tuple element name '{0}' is ignored because a different name or no name is specified by the target type '{1}'.</value>
  </data>
  <data name="WRN_TupleLiteralNameMismatch_Title" xml:space="preserve">
    <value>The tuple element name is ignored because a different name or no name is specified by the assignment target.</value>
  </data>
  <data name="WRN_TupleBinopLiteralNameMismatch" xml:space="preserve">
    <value>The tuple element name '{0}' is ignored because a different name or no name is specified on the other side of the tuple == or != operator.</value>
  </data>
  <data name="WRN_TupleBinopLiteralNameMismatch_Title" xml:space="preserve">
    <value>The tuple element name is ignored because a different name or no name is specified on the other side of the tuple == or != operator.</value>
  </data>
  <data name="ERR_PredefinedValueTupleTypeMustBeStruct" xml:space="preserve">
    <value>Predefined type '{0}' must be a struct.</value>
  </data>
  <data name="ERR_NewWithTupleTypeSyntax" xml:space="preserve">
    <value>'new' cannot be used with tuple type. Use a tuple literal expression instead.</value>
  </data>
  <data name="ERR_DeconstructionVarFormDisallowsSpecificType" xml:space="preserve">
    <value>Deconstruction 'var (...)' form disallows a specific type for 'var'.</value>
  </data>
  <data name="ERR_TupleElementNamesAttributeMissing" xml:space="preserve">
    <value>Cannot define a class or member that utilizes tuples because the compiler required type '{0}' cannot be found. Are you missing a reference?</value>
  </data>
  <data name="ERR_ExplicitTupleElementNamesAttribute" xml:space="preserve">
    <value>Cannot reference 'System.Runtime.CompilerServices.TupleElementNamesAttribute' explicitly. Use the tuple syntax to define tuple names.</value>
  </data>
  <data name="ERR_ExpressionTreeContainsOutVariable" xml:space="preserve">
    <value>An expression tree may not contain an out argument variable declaration.</value>
  </data>
  <data name="ERR_ExpressionTreeContainsDiscard" xml:space="preserve">
    <value>An expression tree may not contain a discard.</value>
  </data>
  <data name="ERR_ExpressionTreeContainsIsMatch" xml:space="preserve">
    <value>An expression tree may not contain an 'is' pattern-matching operator.</value>
  </data>
  <data name="ERR_ExpressionTreeContainsTupleLiteral" xml:space="preserve">
    <value>An expression tree may not contain a tuple literal.</value>
  </data>
  <data name="ERR_ExpressionTreeContainsTupleConversion" xml:space="preserve">
    <value>An expression tree may not contain a tuple conversion.</value>
  </data>
  <data name="ERR_SourceLinkRequiresPdb" xml:space="preserve">
    <value>/sourcelink switch is only supported when emitting PDB.</value>
  </data>
  <data name="ERR_CannotEmbedWithoutPdb" xml:space="preserve">
    <value>/embed switch is only supported when emitting a PDB.</value>
  </data>
  <data name="ERR_InvalidInstrumentationKind" xml:space="preserve">
    <value>Invalid instrumentation kind: {0}</value>
  </data>
  <data name="ERR_InvalidHashAlgorithmName" xml:space="preserve">
    <value>Invalid hash algorithm name: '{0}'</value>
  </data>
  <data name="ERR_VarInvocationLvalueReserved" xml:space="preserve">
    <value>The syntax 'var (...)' as an lvalue is reserved.</value>
  </data>
  <data name="ERR_SemiOrLBraceOrArrowExpected" xml:space="preserve">
    <value>{ or ; or =&gt; expected</value>
  </data>
  <data name="ERR_ThrowMisplaced" xml:space="preserve">
    <value>A throw expression is not allowed in this context.</value>
  </data>
  <data name="ERR_DeclarationExpressionNotPermitted" xml:space="preserve">
    <value>A declaration is not allowed in this context.</value>
  </data>
  <data name="ERR_MustDeclareForeachIteration" xml:space="preserve">
    <value>A foreach loop must declare its iteration variables.</value>
  </data>
  <data name="ERR_TupleElementNamesInDeconstruction" xml:space="preserve">
    <value>Tuple element names are not permitted on the left of a deconstruction.</value>
  </data>
  <data name="ERR_PossibleBadNegCast" xml:space="preserve">
    <value>To cast a negative value, you must enclose the value in parentheses.</value>
  </data>
  <data name="ERR_ExpressionTreeContainsThrowExpression" xml:space="preserve">
    <value>An expression tree may not contain a throw-expression.</value>
  </data>
  <data name="ERR_ExpressionTreeContainsWithExpression" xml:space="preserve">
    <value>An expression tree may not contain a with-expression.</value>
  </data>
  <data name="ERR_BadAssemblyName" xml:space="preserve">
    <value>Invalid assembly name: {0}</value>
  </data>
  <data name="ERR_BadAsyncMethodBuilderTaskProperty" xml:space="preserve">
    <value>For type '{0}' to be used as an AsyncMethodBuilder for type '{1}', its Task property should return type '{1}' instead of type '{2}'.</value>
  </data>
  <data name="ERR_TypeForwardedToMultipleAssemblies" xml:space="preserve">
    <value>Module '{0}' in assembly '{1}' is forwarding the type '{2}' to multiple assemblies: '{3}' and '{4}'.</value>
  </data>
  <data name="ERR_PatternDynamicType" xml:space="preserve">
    <value>It is not legal to use the type 'dynamic' in a pattern.</value>
  </data>
  <data name="ERR_BadDocumentationMode" xml:space="preserve">
    <value>Provided documentation mode is unsupported or invalid: '{0}'.</value>
  </data>
  <data name="ERR_BadSourceCodeKind" xml:space="preserve">
    <value>Provided source code kind is unsupported or invalid: '{0}'</value>
  </data>
  <data name="ERR_BadLanguageVersion" xml:space="preserve">
    <value>Provided language version is unsupported or invalid: '{0}'.</value>
  </data>
  <data name="ERR_InvalidPreprocessingSymbol" xml:space="preserve">
    <value>Invalid name for a preprocessing symbol; '{0}' is not a valid identifier</value>
  </data>
  <data name="ERR_FeatureNotAvailableInVersion7_1" xml:space="preserve">
    <value>Feature '{0}' is not available in C# 7.1. Please use language version {1} or greater.</value>
  </data>
  <data name="ERR_FeatureNotAvailableInVersion7_2" xml:space="preserve">
    <value>Feature '{0}' is not available in C# 7.2. Please use language version {1} or greater.</value>
  </data>
  <data name="ERR_FeatureNotAvailableInVersion7_3" xml:space="preserve">
    <value>Feature '{0}' is not available in C# 7.3. Please use language version {1} or greater.</value>
  </data>
  <data name="ERR_FeatureNotAvailableInVersion8" xml:space="preserve">
    <value>Feature '{0}' is not available in C# 8.0. Please use language version {1} or greater.</value>
  </data>
  <data name="ERR_LanguageVersionCannotHaveLeadingZeroes" xml:space="preserve">
    <value>Specified language version '{0}' cannot have leading zeroes</value>
  </data>
  <data name="ERR_VoidAssignment" xml:space="preserve">
    <value>A value of type 'void' may not be assigned.</value>
  </data>
  <data name="WRN_Experimental" xml:space="preserve">
    <value>'{0}' is for evaluation purposes only and is subject to change or removal in future updates.</value>
  </data>
  <data name="WRN_Experimental_Title" xml:space="preserve">
    <value>Type is for evaluation purposes only and is subject to change or removal in future updates.</value>
  </data>
  <data name="ERR_CompilerAndLanguageVersion" xml:space="preserve">
    <value>Compiler version: '{0}'. Language version: {1}.</value>
  </data>
  <data name="IDS_FeatureAsyncMain" xml:space="preserve">
    <value>async main</value>
  </data>
  <data name="ERR_TupleInferredNamesNotAvailable" xml:space="preserve">
    <value>Tuple element name '{0}' is inferred. Please use language version {1} or greater to access an element by its inferred name.</value>
  </data>
  <data name="ERR_AltInterpolatedVerbatimStringsNotAvailable" xml:space="preserve">
    <value>To use '@$' instead of '$@' for an interpolated verbatim string, please use language version '{0}' or greater.</value>
  </data>
  <data name="WRN_AttributesOnBackingFieldsNotAvailable" xml:space="preserve">
    <value>Field-targeted attributes on auto-properties are not supported in language version {0}. Please use language version {1} or greater.</value>
  </data>
  <data name="WRN_AttributesOnBackingFieldsNotAvailable_Title" xml:space="preserve">
    <value>Field-targeted attributes on auto-properties are not supported in this version of the language.</value>
  </data>
  <data name="ERR_VoidInTuple" xml:space="preserve">
    <value>A tuple may not contain a value of type 'void'.</value>
  </data>
  <data name="IDS_FeatureNullableReferenceTypes" xml:space="preserve">
    <value>nullable reference types</value>
  </data>
  <data name="IDS_FeaturePragmaWarningEnable" xml:space="preserve">
    <value>warning action enable</value>
  </data>
  <data name="WRN_ConvertingNullableToNonNullable" xml:space="preserve">
    <value>Converting null literal or possible null value to non-nullable type.</value>
  </data>
  <data name="WRN_ConvertingNullableToNonNullable_Title" xml:space="preserve">
    <value>Converting null literal or possible null value to non-nullable type.</value>
  </data>
  <data name="WRN_NullReferenceAssignment" xml:space="preserve">
    <value>Possible null reference assignment.</value>
  </data>
  <data name="WRN_NullReferenceAssignment_Title" xml:space="preserve">
    <value>Possible null reference assignment.</value>
  </data>
  <data name="WRN_NullReferenceReceiver" xml:space="preserve">
    <value>Dereference of a possibly null reference.</value>
  </data>
  <data name="WRN_NullReferenceReceiver_Title" xml:space="preserve">
    <value>Dereference of a possibly null reference.</value>
  </data>
  <data name="WRN_NullReferenceReturn" xml:space="preserve">
    <value>Possible null reference return.</value>
  </data>
  <data name="WRN_NullReferenceReturn_Title" xml:space="preserve">
    <value>Possible null reference return.</value>
  </data>
  <data name="WRN_NullReferenceArgument" xml:space="preserve">
    <value>Possible null reference argument for parameter '{0}' in '{1}'.</value>
  </data>
  <data name="WRN_NullReferenceArgument_Title" xml:space="preserve">
    <value>Possible null reference argument.</value>
  </data>
  <data name="WRN_ThrowPossibleNull" xml:space="preserve">
    <value>Thrown value may be null.</value>
  </data>
  <data name="WRN_ThrowPossibleNull_Title" xml:space="preserve">
    <value>Thrown value may be null.</value>
  </data>
  <data name="WRN_UnboxPossibleNull" xml:space="preserve">
    <value>Unboxing a possibly null value.</value>
  </data>
  <data name="WRN_UnboxPossibleNull_Title" xml:space="preserve">
    <value>Unboxing a possibly null value.</value>
  </data>
  <data name="WRN_NullabilityMismatchInTypeOnOverride" xml:space="preserve">
    <value>Nullability of reference types in type doesn't match overridden member.</value>
  </data>
  <data name="WRN_NullabilityMismatchInTypeOnOverride_Title" xml:space="preserve">
    <value>Nullability of reference types in type doesn't match overridden member.</value>
  </data>
  <data name="WRN_NullabilityMismatchInReturnTypeOnOverride" xml:space="preserve">
    <value>Nullability of reference types in return type doesn't match overridden member.</value>
  </data>
  <data name="WRN_NullabilityMismatchInReturnTypeOnOverride_Title" xml:space="preserve">
    <value>Nullability of reference types in return type doesn't match overridden member.</value>
  </data>
  <data name="WRN_TopLevelNullabilityMismatchInReturnTypeOnOverride" xml:space="preserve">
    <value>Nullability of return type doesn't match overridden member (possibly because of nullability attributes).</value>
  </data>
  <data name="WRN_TopLevelNullabilityMismatchInReturnTypeOnOverride_Title" xml:space="preserve">
    <value>Nullability of return type doesn't match overridden member (possibly because of nullability attributes).</value>
  </data>
  <data name="WRN_NullabilityMismatchInParameterTypeOnOverride" xml:space="preserve">
    <value>Nullability of reference types in type of parameter '{0}' doesn't match overridden member.</value>
  </data>
  <data name="WRN_NullabilityMismatchInParameterTypeOnOverride_Title" xml:space="preserve">
    <value>Nullability of reference types in type of parameter doesn't match overridden member.</value>
  </data>
  <data name="WRN_TopLevelNullabilityMismatchInParameterTypeOnOverride" xml:space="preserve">
    <value>Nullability of type of parameter '{0}' doesn't match overridden member (possibly because of nullability attributes).</value>
  </data>
  <data name="WRN_TopLevelNullabilityMismatchInParameterTypeOnOverride_Title" xml:space="preserve">
    <value>Nullability of type of parameter doesn't match overridden member (possibly because of nullability attributes).</value>
  </data>
  <data name="WRN_NullabilityMismatchInParameterTypeOnPartial" xml:space="preserve">
    <value>Nullability of reference types in type of parameter '{0}' doesn't match partial method declaration.</value>
  </data>
  <data name="WRN_NullabilityMismatchInParameterTypeOnPartial_Title" xml:space="preserve">
    <value>Nullability of reference types in type of parameter doesn't match partial method declaration.</value>
  </data>
  <data name="WRN_NullabilityMismatchInReturnTypeOnPartial" xml:space="preserve">
    <value>Nullability of reference types in return type doesn't match partial method declaration.</value>
  </data>
  <data name="WRN_NullabilityMismatchInReturnTypeOnPartial_Title" xml:space="preserve">
    <value>Nullability of reference types in return type doesn't match partial method declaration.</value>
  </data>
  <data name="WRN_NullabilityMismatchInTypeOnImplicitImplementation" xml:space="preserve">
    <value>Nullability of reference types in type of '{0}' doesn't match implicitly implemented member '{1}'.</value>
  </data>
  <data name="WRN_NullabilityMismatchInTypeOnImplicitImplementation_Title" xml:space="preserve">
    <value>Nullability of reference types in type doesn't match implicitly implemented member.</value>
  </data>
  <data name="WRN_NullabilityMismatchInReturnTypeOnImplicitImplementation" xml:space="preserve">
    <value>Nullability of reference types in return type of '{0}' doesn't match implicitly implemented member '{1}'.</value>
  </data>
  <data name="WRN_NullabilityMismatchInReturnTypeOnImplicitImplementation_Title" xml:space="preserve">
    <value>Nullability of reference types in return type doesn't match implicitly implemented member.</value>
  </data>
  <data name="WRN_NullabilityMismatchInParameterTypeOnImplicitImplementation" xml:space="preserve">
    <value>Nullability of reference types in type of parameter '{0}' of '{1}' doesn't match implicitly implemented member '{2}'.</value>
  </data>
  <data name="WRN_NullabilityMismatchInParameterTypeOnImplicitImplementation_Title" xml:space="preserve">
    <value>Nullability of reference types in type of parameter doesn't match implicitly implemented member.</value>
  </data>
  <data name="WRN_TopLevelNullabilityMismatchInReturnTypeOnImplicitImplementation" xml:space="preserve">
    <value>Nullability of reference types in return type of '{0}' doesn't match implicitly implemented member '{1}' (possibly because of nullability attributes).</value>
  </data>
  <data name="WRN_TopLevelNullabilityMismatchInReturnTypeOnImplicitImplementation_Title" xml:space="preserve">
    <value>Nullability of reference types in return type doesn't match implicitly implemented member (possibly because of nullability attributes).</value>
  </data>
  <data name="WRN_TopLevelNullabilityMismatchInParameterTypeOnImplicitImplementation" xml:space="preserve">
    <value>Nullability of reference types in type of parameter '{0}' of '{1}' doesn't match implicitly implemented member '{2}' (possibly because of nullability attributes).</value>
  </data>
  <data name="WRN_TopLevelNullabilityMismatchInParameterTypeOnImplicitImplementation_Title" xml:space="preserve">
    <value>Nullability of reference types in type of parameter doesn't match implicitly implemented member (possibly because of nullability attributes).</value>
  </data>
  <data name="WRN_NullabilityMismatchInTypeOnExplicitImplementation" xml:space="preserve">
    <value>Nullability of reference types in type doesn't match implemented member '{0}'.</value>
  </data>
  <data name="WRN_NullabilityMismatchInTypeOnExplicitImplementation_Title" xml:space="preserve">
    <value>Nullability of reference types in type doesn't match implemented member.</value>
  </data>
  <data name="WRN_NullabilityMismatchInReturnTypeOnExplicitImplementation" xml:space="preserve">
    <value>Nullability of reference types in return type doesn't match implemented member '{0}'.</value>
  </data>
  <data name="WRN_NullabilityMismatchInReturnTypeOnExplicitImplementation_Title" xml:space="preserve">
    <value>Nullability of reference types in return type doesn't match implemented member.</value>
  </data>
  <data name="WRN_NullabilityMismatchInParameterTypeOnExplicitImplementation" xml:space="preserve">
    <value>Nullability of reference types in type of parameter '{0}' doesn't match implemented member '{1}'.</value>
  </data>
  <data name="WRN_NullabilityMismatchInParameterTypeOnExplicitImplementation_Title" xml:space="preserve">
    <value>Nullability of reference types in type of parameter doesn't match implemented member.</value>
  </data>
  <data name="WRN_TopLevelNullabilityMismatchInReturnTypeOnExplicitImplementation" xml:space="preserve">
    <value>Nullability of reference types in return type doesn't match implemented member '{0}' (possibly because of nullability attributes).</value>
  </data>
  <data name="WRN_TopLevelNullabilityMismatchInReturnTypeOnExplicitImplementation_Title" xml:space="preserve">
    <value>Nullability of reference types in return type doesn't match implemented member (possibly because of nullability attributes).</value>
  </data>
  <data name="WRN_TopLevelNullabilityMismatchInParameterTypeOnExplicitImplementation" xml:space="preserve">
    <value>Nullability of reference types in type of parameter '{0}' doesn't match implemented member '{1}' (possibly because of nullability attributes).</value>
  </data>
  <data name="WRN_TopLevelNullabilityMismatchInParameterTypeOnExplicitImplementation_Title" xml:space="preserve">
    <value>Nullability of reference types in type of parameter doesn't match implemented member (possibly because of nullability attributes).</value>
  </data>
  <data name="WRN_UninitializedNonNullableField" xml:space="preserve">
    <value>Non-nullable {0} '{1}' must contain a non-null value when exiting constructor. Consider declaring the {0} as nullable.</value>
  </data>
  <data name="WRN_UninitializedNonNullableField_Title" xml:space="preserve">
    <value>Non-nullable field must contain a non-null value when exiting constructor. Consider declaring as nullable.</value>
  </data>
  <data name="WRN_NullabilityMismatchInAssignment" xml:space="preserve">
    <value>Nullability of reference types in value of type '{0}' doesn't match target type '{1}'.</value>
  </data>
  <data name="WRN_NullabilityMismatchInAssignment_Title" xml:space="preserve">
    <value>Nullability of reference types in value doesn't match target type.</value>
  </data>
  <data name="WRN_ImplicitCopyInReadOnlyMember" xml:space="preserve">
    <value>Call to non-readonly member '{0}' from a 'readonly' member results in an implicit copy of '{1}'.</value>
  </data>
  <data name="WRN_ImplicitCopyInReadOnlyMember_Title" xml:space="preserve">
    <value>Call to non-readonly member from a 'readonly' member results in an implicit copy.</value>
  </data>
  <data name="ERR_StaticMemberCantBeReadOnly" xml:space="preserve">
    <value>Static member '{0}' cannot be marked 'readonly'.</value>
  </data>
  <data name="ERR_AutoSetterCantBeReadOnly" xml:space="preserve">
    <value>Auto-implemented 'set' accessor '{0}' cannot be marked 'readonly'.</value>
  </data>
  <data name="ERR_AutoPropertyWithSetterCantBeReadOnly" xml:space="preserve">
    <value>Auto-implemented property '{0}' cannot be marked 'readonly' because it has a 'set' accessor.</value>
  </data>
  <data name="ERR_InvalidPropertyReadOnlyMods" xml:space="preserve">
    <value>Cannot specify 'readonly' modifiers on both property or indexer '{0}' and its accessor. Remove one of them.</value>
  </data>
  <data name="ERR_DuplicatePropertyReadOnlyMods" xml:space="preserve">
    <value>Cannot specify 'readonly' modifiers on both accessors of property or indexer '{0}'. Instead, put a 'readonly' modifier on the property itself.</value>
  </data>
  <data name="ERR_FieldLikeEventCantBeReadOnly" xml:space="preserve">
    <value>Field-like event '{0}' cannot be 'readonly'.</value>
  </data>
  <data name="ERR_PartialMethodReadOnlyDifference" xml:space="preserve">
    <value>Both partial method declarations must be readonly or neither may be readonly</value>
  </data>
  <data name="ERR_ReadOnlyModMissingAccessor" xml:space="preserve">
    <value>'{0}': 'readonly' can only be used on accessors if the property or indexer has both a get and a set accessor</value>
  </data>
  <data name="WRN_NullabilityMismatchInArgument" xml:space="preserve">
    <value>Argument of type '{0}' cannot be used for parameter '{2}' of type '{1}' in '{3}' due to differences in the nullability of reference types.</value>
  </data>
  <data name="WRN_NullabilityMismatchInArgument_Title" xml:space="preserve">
    <value>Argument cannot be used for parameter due to differences in the nullability of reference types.</value>
  </data>
  <data name="WRN_NullabilityMismatchInArgumentForOutput" xml:space="preserve">
    <value>Argument of type '{0}' cannot be used as an output of type '{1}' for parameter '{2}' in '{3}' due to differences in the nullability of reference types.</value>
  </data>
  <data name="WRN_NullabilityMismatchInArgumentForOutput_Title" xml:space="preserve">
    <value>Argument cannot be used as an output for parameter due to differences in the nullability of reference types.</value>
  </data>
  <data name="WRN_DisallowNullAttributeForbidsMaybeNullAssignment" xml:space="preserve">
    <value>A possible null value may not be used for a type marked with [NotNull] or [DisallowNull]</value>
  </data>
  <data name="WRN_DisallowNullAttributeForbidsMaybeNullAssignment_Title" xml:space="preserve">
    <value>A possible null value may not be used for a type marked with [NotNull] or [DisallowNull]</value>
  </data>
  <data name="WRN_ParameterConditionallyDisallowsNull" xml:space="preserve">
    <value>Parameter '{0}' must have a non-null value when exiting with '{1}'.</value>
  </data>
  <data name="WRN_ParameterConditionallyDisallowsNull_Title" xml:space="preserve">
    <value>Parameter must have a non-null value when exiting in some condition.</value>
  </data>
  <data name="WRN_ParameterDisallowsNull" xml:space="preserve">
    <value>Parameter '{0}' must have a non-null value when exiting.</value>
  </data>
  <data name="WRN_ParameterDisallowsNull_Title" xml:space="preserve">
    <value>Parameter must have a non-null value when exiting.</value>
  </data>
  <data name="WRN_ParameterNotNullIfNotNull" xml:space="preserve">
    <value>Parameter '{0}' must have a non-null value when exiting because parameter '{1}' is non-null.</value>
  </data>
  <data name="WRN_ParameterNotNullIfNotNull_Title" xml:space="preserve">
    <value>Parameter must have a non-null value when exiting because parameter referenced by NotNullIfNotNull is non-null.</value>
  </data>
  <data name="WRN_ReturnNotNullIfNotNull" xml:space="preserve">
    <value>Return value must be non-null because parameter '{0}' is non-null.</value>
  </data>
  <data name="WRN_ReturnNotNullIfNotNull_Title" xml:space="preserve">
    <value>Return value must be non-null because parameter is non-null.</value>
  </data>
  <data name="WRN_MemberNotNull" xml:space="preserve">
    <value>Member '{0}' must have a non-null value when exiting.</value>
  </data>
  <data name="WRN_MemberNotNull_Title" xml:space="preserve">
    <value>Member must have a non-null value when exiting.</value>
  </data>
  <data name="WRN_MemberNotNullBadMember" xml:space="preserve">
    <value>Member '{0}' cannot be used in this attribute.</value>
  </data>
  <data name="WRN_MemberNotNullBadMember_Title" xml:space="preserve">
    <value>Member cannot be used in this attribute.</value>
  </data>
  <data name="WRN_MemberNotNullWhen" xml:space="preserve">
    <value>Member '{0}' must have a non-null value when exiting with '{1}'.</value>
  </data>
  <data name="WRN_MemberNotNullWhen_Title" xml:space="preserve">
    <value>Member must have a non-null value when exiting in some condition.</value>
  </data>
  <data name="WRN_ShouldNotReturn" xml:space="preserve">
    <value>A method marked [DoesNotReturn] should not return.</value>
  </data>
  <data name="WRN_ShouldNotReturn_Title" xml:space="preserve">
    <value>A method marked [DoesNotReturn] should not return.</value>
  </data>
  <data name="WRN_DoesNotReturnMismatch" xml:space="preserve">
    <value>Method '{0}' lacks `[DoesNotReturn]` annotation to match implemented or overridden member.</value>
  </data>
  <data name="WRN_DoesNotReturnMismatch_Title" xml:space="preserve">
    <value>Method lacks `[DoesNotReturn]` annotation to match implemented or overridden member.</value>
  </data>
  <data name="WRN_NullabilityMismatchInReturnTypeOfTargetDelegate" xml:space="preserve">
    <value>Nullability of reference types in return type of '{0}' doesn't match the target delegate '{1}' (possibly because of nullability attributes).</value>
  </data>
  <data name="WRN_NullabilityMismatchInReturnTypeOfTargetDelegate_Title" xml:space="preserve">
    <value>Nullability of reference types in return type doesn't match the target delegate (possibly because of nullability attributes).</value>
  </data>
  <data name="WRN_NullabilityMismatchInParameterTypeOfTargetDelegate" xml:space="preserve">
    <value>Nullability of reference types in type of parameter '{0}' of '{1}' doesn't match the target delegate '{2}' (possibly because of nullability attributes).</value>
  </data>
  <data name="WRN_NullabilityMismatchInParameterTypeOfTargetDelegate_Title" xml:space="preserve">
    <value>Nullability of reference types in type of parameter doesn't match the target delegate (possibly because of nullability attributes).</value>
  </data>
  <data name="WRN_NullAsNonNullable" xml:space="preserve">
    <value>Cannot convert null literal to non-nullable reference type.</value>
  </data>
  <data name="WRN_NullAsNonNullable_Title" xml:space="preserve">
    <value>Cannot convert null literal to non-nullable reference type.</value>
  </data>
  <data name="ERR_AnnotationDisallowedInObjectCreation" xml:space="preserve">
    <value>Cannot use a nullable reference type in object creation.</value>
  </data>
  <data name="WRN_NullableValueTypeMayBeNull" xml:space="preserve">
    <value>Nullable value type may be null.</value>
  </data>
  <data name="WRN_NullableValueTypeMayBeNull_Title" xml:space="preserve">
    <value>Nullable value type may be null.</value>
  </data>
  <data name="WRN_NullabilityMismatchInTypeParameterConstraint" xml:space="preserve">
    <value>The type '{3}' cannot be used as type parameter '{2}' in the generic type or method '{0}'. Nullability of type argument '{3}' doesn't match constraint type '{1}'.</value>
  </data>
  <data name="WRN_NullabilityMismatchInTypeParameterConstraint_Title" xml:space="preserve">
    <value>The type cannot be used as type parameter in the generic type or method. Nullability of type argument doesn't match constraint type.</value>
  </data>
  <data name="WRN_MissingNonNullTypesContextForAnnotation" xml:space="preserve">
    <value>The annotation for nullable reference types should only be used in code within a '#nullable' annotations context.</value>
  </data>
  <data name="WRN_MissingNonNullTypesContextForAnnotation_Title" xml:space="preserve">
    <value>The annotation for nullable reference types should only be used in code within a '#nullable' annotations context.</value>
  </data>
  <data name="ERR_ExplicitNullableAttribute" xml:space="preserve">
    <value>Explicit application of 'System.Runtime.CompilerServices.NullableAttribute' is not allowed.</value>
  </data>
  <data name="ERR_NullableUnconstrainedTypeParameter" xml:space="preserve">
    <value>A nullable type parameter must be known to be a value type or non-nullable reference type unless language version '{0}' or greater is used. Consider changing the language version or adding a 'class', 'struct', or type constraint.</value>
  </data>
  <data name="ERR_NullableOptionNotAvailable" xml:space="preserve">
    <value>Invalid '{0}' value: '{1}' for C# {2}. Please use language version '{3}' or greater.</value>
  </data>
  <data name="ERR_NonTaskMainCantBeAsync" xml:space="preserve">
    <value>A void or int returning entry point cannot be async</value>
  </data>
  <data name="ERR_PatternWrongGenericTypeInVersion" xml:space="preserve">
    <value>An expression of type '{0}' cannot be handled by a pattern of type '{1}' in C# {2}. Please use language version {3} or greater.</value>
  </data>
  <data name="WRN_UnreferencedLocalFunction" xml:space="preserve">
    <value>The local function '{0}' is declared but never used</value>
  </data>
  <data name="WRN_UnreferencedLocalFunction_Title" xml:space="preserve">
    <value>Local function is declared but never used</value>
  </data>
  <data name="ERR_LocalFunctionMissingBody" xml:space="preserve">
    <value>Local function '{0}' must declare a body because it is not marked 'static extern'.</value>
  </data>
  <data name="ERR_InvalidDebugInfo" xml:space="preserve">
    <value>Unable to read debug information of method '{0}' (token 0x{1:X8}) from assembly '{2}'</value>
  </data>
  <data name="IConversionExpressionIsNotCSharpConversion" xml:space="preserve">
    <value>{0} is not a valid C# conversion expression</value>
  </data>
  <data name="ERR_DynamicLocalFunctionTypeParameter" xml:space="preserve">
    <value>Cannot pass argument with dynamic type to generic local function '{0}' with inferred type arguments.</value>
  </data>
  <data name="IDS_FeatureLeadingDigitSeparator" xml:space="preserve">
    <value>leading digit separator</value>
  </data>
  <data name="ERR_ExplicitReservedAttr" xml:space="preserve">
    <value>Do not use '{0}'. This is reserved for compiler usage.</value>
  </data>
  <data name="ERR_TypeReserved" xml:space="preserve">
    <value>The type name '{0}' is reserved to be used by the compiler.</value>
  </data>
  <data name="ERR_InExtensionMustBeValueType" xml:space="preserve">
    <value>The first parameter of the 'in' extension method '{0}' must be a concrete (non-generic) value type.</value>
  </data>
  <data name="ERR_FieldsInRoStruct" xml:space="preserve">
    <value>Instance fields of readonly structs must be readonly.</value>
  </data>
  <data name="ERR_AutoPropsInRoStruct" xml:space="preserve">
    <value>Auto-implemented instance properties in readonly structs must be readonly.</value>
  </data>
  <data name="ERR_FieldlikeEventsInRoStruct" xml:space="preserve">
    <value>Field-like events are not allowed in readonly structs.</value>
  </data>
  <data name="IDS_FeatureRefExtensionMethods" xml:space="preserve">
    <value>ref extension methods</value>
  </data>
  <data name="ERR_StackAllocConversionNotPossible" xml:space="preserve">
    <value>Conversion of a stackalloc expression of type '{0}' to type '{1}' is not possible.</value>
  </data>
  <data name="ERR_RefExtensionMustBeValueTypeOrConstrainedToOne" xml:space="preserve">
    <value>The first parameter of a 'ref' extension method '{0}' must be a value type or a generic type constrained to struct.</value>
  </data>
  <data name="ERR_OutAttrOnInParam" xml:space="preserve">
    <value>An in parameter cannot have the Out attribute.</value>
  </data>
  <data name="ICompoundAssignmentOperationIsNotCSharpCompoundAssignment" xml:space="preserve">
    <value>{0} is not a valid C# compound assignment operation</value>
  </data>
  <data name="WRN_FilterIsConstantFalse" xml:space="preserve">
    <value>Filter expression is a constant 'false', consider removing the catch clause</value>
  </data>
  <data name="WRN_FilterIsConstantFalse_Title" xml:space="preserve">
    <value>Filter expression is a constant 'false'</value>
  </data>
  <data name="WRN_FilterIsConstantFalseRedundantTryCatch" xml:space="preserve">
    <value>Filter expression is a constant 'false', consider removing the try-catch block</value>
  </data>
  <data name="WRN_FilterIsConstantFalseRedundantTryCatch_Title" xml:space="preserve">
    <value>Filter expression is a constant 'false'. </value>
  </data>
  <data name="ERR_ConditionalInInterpolation" xml:space="preserve">
    <value>A conditional expression cannot be used directly in a string interpolation because the ':' ends the interpolation. Parenthesize the conditional expression.</value>
  </data>
  <data name="ERR_InDynamicMethodArg" xml:space="preserve">
    <value>Arguments with 'in' modifier cannot be used in dynamically dispatched expressions.</value>
  </data>
  <data name="ERR_TupleSizesMismatchForBinOps" xml:space="preserve">
    <value>Tuple types used as operands of an == or != operator must have matching cardinalities. But this operator has tuple types of cardinality {0} on the left and {1} on the right.</value>
  </data>
  <data name="ERR_RefLocalOrParamExpected" xml:space="preserve">
    <value>The left-hand side of a ref assignment must be a ref variable.</value>
  </data>
  <data name="ERR_RefAssignNarrower" xml:space="preserve">
    <value>Cannot ref-assign '{1}' to '{0}' because '{1}' has a narrower escape scope than '{0}'.</value>
  </data>
  <data name="ERR_RefAssignReturnOnly" xml:space="preserve">
    <value>Cannot ref-assign '{1}' to '{0}' because '{1}' can only escape the current method through a return statement.</value>
  </data>
  <data name="WRN_RefAssignReturnOnly" xml:space="preserve">
    <value>This ref-assigns '{1}' to '{0}' but '{1}' can only escape the current method through a return statement.</value>
  </data>
  <data name="WRN_RefAssignReturnOnly_Title" xml:space="preserve">
    <value>This ref-assigns a value that can only escape the current method through a return statement.</value>
  </data>
  <data name="WRN_RefAssignNarrower" xml:space="preserve">
    <value>This ref-assigns '{1}' to '{0}' but '{1}' has a narrower escape scope than '{0}'.</value>
  </data>
  <data name="WRN_RefAssignNarrower_Title" xml:space="preserve">
    <value>This ref-assigns a value that has a narrower escape scope than the target.</value>
  </data>
  <data name="ERR_RefAssignValEscapeWider" xml:space="preserve">
    <value>Cannot ref-assign '{1}' to '{0}' because '{1}' has a wider value escape scope than '{0}' allowing assignment through '{0}' of values with narrower escapes scopes than '{1}'.</value>
  </data>
  <data name="WRN_RefAssignValEscapeWider" xml:space="preserve">
    <value>This ref-assigns '{1}' to '{0}' but '{1}' has a wider value escape scope than '{0}' allowing assignment through '{0}' of values with narrower escapes scopes than '{1}'.</value>
  </data>
  <data name="WRN_RefAssignValEscapeWider_Title" xml:space="preserve">
    <value>This ref-assigns a value that has a wider value escape scope than the target allowing assignment through the target of values with narrower escapes scopes.</value>
  </data>
  <data name="IDS_FeatureEnumGenericTypeConstraint" xml:space="preserve">
    <value>enum generic type constraints</value>
  </data>
  <data name="IDS_FeatureDelegateGenericTypeConstraint" xml:space="preserve">
    <value>delegate generic type constraints</value>
  </data>
  <data name="IDS_FeatureUnmanagedGenericTypeConstraint" xml:space="preserve">
    <value>unmanaged generic type constraints</value>
  </data>
  <data name="ERR_NewBoundWithUnmanaged" xml:space="preserve">
    <value>The 'new()' constraint cannot be used with the 'unmanaged' constraint</value>
  </data>
  <data name="ERR_UnmanagedConstraintNotSatisfied" xml:space="preserve">
    <value>The type '{2}' must be a non-nullable value type, along with all fields at any level of nesting, in order to use it as parameter '{1}' in the generic type or method '{0}'</value>
  </data>
  <data name="ERR_ConWithUnmanagedCon" xml:space="preserve">
    <value>Type parameter '{1}' has the 'unmanaged' constraint so '{1}' cannot be used as a constraint for '{0}'</value>
  </data>
  <data name="IDS_FeatureStackAllocInitializer" xml:space="preserve">
    <value>stackalloc initializer</value>
  </data>
  <data name="ERR_InvalidStackAllocArray" xml:space="preserve">
    <value>"Invalid rank specifier: expected ']'</value>
  </data>
  <data name="IDS_FeatureExpressionVariablesInQueriesAndInitializers" xml:space="preserve">
    <value>declaration of expression variables in member initializers and queries</value>
  </data>
  <data name="ERR_MissingPattern" xml:space="preserve">
    <value>Pattern missing</value>
  </data>
  <data name="IDS_FeatureRecursivePatterns" xml:space="preserve">
    <value>recursive patterns</value>
  </data>
  <data name="IDS_FeatureNullPointerConstantPattern" xml:space="preserve">
    <value>null pointer constant pattern</value>
  </data>
  <data name="IDS_FeatureDefaultTypeParameterConstraint" xml:space="preserve">
    <value>default type parameter constraints</value>
  </data>
  <data name="ERR_WrongNumberOfSubpatterns" xml:space="preserve">
    <value>Matching the tuple type '{0}' requires '{1}' subpatterns, but '{2}' subpatterns are present.</value>
  </data>
  <data name="ERR_PropertyPatternNameMissing" xml:space="preserve">
    <value>A property subpattern requires a reference to the property or field to be matched, e.g. '{{ Name: {0} }}'</value>
  </data>
  <data name="ERR_DefaultPattern" xml:space="preserve">
    <value>A default literal 'default' is not valid as a pattern. Use another literal (e.g. '0' or 'null') as appropriate. To match everything, use a discard pattern '_'.</value>
  </data>
  <data name="ERR_SwitchExpressionNoBestType" xml:space="preserve">
    <value>No best type was found for the switch expression.</value>
  </data>
  <data name="ERR_DefaultLiteralNoTargetType" xml:space="preserve">
    <value>There is no target type for the default literal.</value>
  </data>
  <data name="ERR_CannotInferDelegateType" xml:space="preserve">
    <value>The delegate type could not be inferred.</value>
  </data>
  <data name="ERR_LambdaExplicitReturnTypeVar" xml:space="preserve">
    <value>The contextual keyword 'var' cannot be used as an explicit lambda return type</value>
  </data>
  <data name="ERR_SingleElementPositionalPatternRequiresDisambiguation" xml:space="preserve">
    <value>A single-element deconstruct pattern requires some other syntax for disambiguation. It is recommended to add a discard designator '_' after the close paren ')'.</value>
  </data>
  <data name="ERR_VarMayNotBindToType" xml:space="preserve">
    <value>The syntax 'var' for a pattern is not permitted to refer to a type, but '{0}' is in scope here.</value>
  </data>
  <data name="WRN_SwitchExpressionNotExhaustive" xml:space="preserve">
    <value>The switch expression does not handle all possible values of its input type (it is not exhaustive). For example, the pattern '{0}' is not covered.</value>
  </data>
  <data name="WRN_SwitchExpressionNotExhaustive_Title" xml:space="preserve">
    <value>The switch expression does not handle all possible values of its input type (it is not exhaustive).</value>
  </data>
  <data name="WRN_SwitchExpressionNotExhaustiveWithWhen" xml:space="preserve">
    <value>The switch expression does not handle all possible values of its input type (it is not exhaustive). For example, the pattern '{0}' is not covered. However, a pattern with a 'when' clause might successfully match this value.</value>
  </data>
  <data name="WRN_SwitchExpressionNotExhaustiveWithWhen_Title" xml:space="preserve">
    <value>The switch expression does not handle all possible values of its input type (it is not exhaustive).</value>
  </data>
  <data name="WRN_SwitchExpressionNotExhaustiveWithUnnamedEnumValue" xml:space="preserve">
    <value>The switch expression does not handle some values of its input type (it is not exhaustive) involving an unnamed enum value. For example, the pattern '{0}' is not covered.</value>
  </data>
  <data name="WRN_SwitchExpressionNotExhaustiveWithUnnamedEnumValue_Title" xml:space="preserve">
    <value>The switch expression does not handle some values of its input type (it is not exhaustive) involving an unnamed enum value.</value>
  </data>
  <data name="WRN_CaseConstantNamedUnderscore" xml:space="preserve">
    <value>The name '_' refers to the constant, not the discard pattern. Use 'var _' to discard the value, or '@_' to refer to a constant by that name.</value>
  </data>
  <data name="WRN_CaseConstantNamedUnderscore_Title" xml:space="preserve">
    <value>Do not use '_' for a case constant.</value>
  </data>
  <data name="WRN_IsTypeNamedUnderscore" xml:space="preserve">
    <value>The name '_' refers to the type '{0}', not the discard pattern. Use '@_' for the type, or 'var _' to discard.</value>
  </data>
  <data name="WRN_IsTypeNamedUnderscore_Title" xml:space="preserve">
    <value>Do not use '_' to refer to the type in an is-type expression.</value>
  </data>
  <data name="ERR_ExpressionTreeContainsSwitchExpression" xml:space="preserve">
    <value>An expression tree may not contain a switch expression.</value>
  </data>
  <data name="ERR_InvalidObjectCreation" xml:space="preserve">
    <value>Invalid object creation</value>
  </data>
  <data name="IDS_FeatureIndexingMovableFixedBuffers" xml:space="preserve">
    <value>indexing movable fixed buffers</value>
  </data>
  <data name="ERR_CantUseInOrOutInArglist" xml:space="preserve">
    <value>__arglist cannot have an argument passed by 'in' or 'out'</value>
  </data>
  <data name="SyntaxTreeNotFound" xml:space="preserve">
    <value>SyntaxTree is not part of the compilation</value>
  </data>
  <data name="ERR_OutVariableCannotBeByRef" xml:space="preserve">
    <value>An out variable cannot be declared as a ref local</value>
  </data>
  <data name="ERR_MultipleAnalyzerConfigsInSameDir" xml:space="preserve">
    <value>Multiple analyzer config files cannot be in the same directory ('{0}').</value>
  </data>
  <data name="IDS_FeatureCoalesceAssignmentExpression" xml:space="preserve">
    <value>coalescing assignment</value>
  </data>
  <data name="CannotCreateConstructedFromConstructed" xml:space="preserve">
    <value>Cannot create constructed generic type from another constructed generic type.</value>
  </data>
  <data name="CannotCreateConstructedFromNongeneric" xml:space="preserve">
    <value>Cannot create constructed generic type from non-generic type.</value>
  </data>
  <data name="IDS_FeatureUnconstrainedTypeParameterInNullCoalescingOperator" xml:space="preserve">
    <value>unconstrained type parameters in null coalescing operator</value>
  </data>
  <data name="WRN_NullabilityMismatchInConstraintsOnImplicitImplementation" xml:space="preserve">
    <value>Nullability in constraints for type parameter '{0}' of method '{1}' doesn't match the constraints for type parameter '{2}' of interface method '{3}'. Consider using an explicit interface implementation instead.</value>
  </data>
  <data name="WRN_NullabilityMismatchInConstraintsOnImplicitImplementation_Title" xml:space="preserve">
    <value>Nullability in constraints for type parameter doesn't match the constraints for type parameter in implicitly implemented interface method'.</value>
  </data>
  <data name="WRN_NullabilityMismatchInTypeParameterReferenceTypeConstraint" xml:space="preserve">
    <value>The type '{2}' cannot be used as type parameter '{1}' in the generic type or method '{0}'. Nullability of type argument '{2}' doesn't match 'class' constraint.</value>
  </data>
  <data name="WRN_NullabilityMismatchInTypeParameterReferenceTypeConstraint_Title" xml:space="preserve">
    <value>The type cannot be used as type parameter in the generic type or method. Nullability of type argument doesn't match 'class' constraint.</value>
  </data>
  <data name="ERR_TripleDotNotAllowed" xml:space="preserve">
    <value>Unexpected character sequence '...'</value>
  </data>
  <data name="IDS_FeatureIndexOperator" xml:space="preserve">
    <value>index operator</value>
  </data>
  <data name="IDS_FeatureRangeOperator" xml:space="preserve">
    <value>range operator</value>
  </data>
  <data name="IDS_FeatureStaticLocalFunctions" xml:space="preserve">
    <value>static local functions</value>
  </data>
  <data name="IDS_FeatureNameShadowingInNestedFunctions" xml:space="preserve">
    <value>name shadowing in nested functions</value>
  </data>
  <data name="IDS_FeatureLambdaDiscardParameters" xml:space="preserve">
    <value>lambda discard parameters</value>
  </data>
  <data name="IDS_FeatureMemberNotNull" xml:space="preserve">
    <value>MemberNotNull attribute</value>
  </data>
  <data name="IDS_FeatureNativeInt" xml:space="preserve">
    <value>native-sized integers</value>
  </data>
  <data name="ERR_BadDynamicAwaitForEach" xml:space="preserve">
    <value>Cannot use a collection of dynamic type in an asynchronous foreach</value>
  </data>
  <data name="ERR_NullableDirectiveQualifierExpected" xml:space="preserve">
    <value>Expected 'enable', 'disable', or 'restore'</value>
  </data>
  <data name="ERR_NullableDirectiveTargetExpected" xml:space="preserve">
    <value>Expected 'warnings', 'annotations', or end of directive</value>
  </data>
  <data name="WRN_MissingNonNullTypesContextForAnnotationInGeneratedCode" xml:space="preserve">
    <value>The annotation for nullable reference types should only be used in code within a '#nullable' annotations context. Auto-generated code requires an explicit '#nullable' directive in source.</value>
  </data>
  <data name="WRN_MissingNonNullTypesContextForAnnotationInGeneratedCode_Title" xml:space="preserve">
    <value>The annotation for nullable reference types should only be used in code within a '#nullable' annotations context. Auto-generated code requires an explicit '#nullable' directive in source.</value>
  </data>
  <data name="WRN_NullReferenceInitializer" xml:space="preserve">
    <value>Object or collection initializer implicitly dereferences possibly null member '{0}'.</value>
  </data>
  <data name="WRN_NullReferenceInitializer_Title" xml:space="preserve">
    <value>Object or collection initializer implicitly dereferences possibly null member.</value>
  </data>
  <data name="ERR_ExpressionTreeCantContainRefStruct" xml:space="preserve">
    <value>Expression tree cannot contain value of ref struct or restricted type '{0}'.</value>
  </data>
  <data name="ERR_ElseCannotStartStatement" xml:space="preserve">
    <value>'else' cannot start a statement.</value>
  </data>
  <data name="ERR_ExpressionTreeCantContainNullCoalescingAssignment" xml:space="preserve">
    <value>An expression tree may not contain a null coalescing assignment</value>
  </data>
  <data name="ERR_BadNullableContextOption" xml:space="preserve">
    <value>Invalid option '{0}' for /nullable; must be 'disable', 'enable', 'warnings' or 'annotations'</value>
  </data>
  <data name="ERR_SwitchGoverningExpressionRequiresParens" xml:space="preserve">
    <value>Parentheses are required around the switch governing expression.</value>
  </data>
  <data name="ERR_TupleElementNameMismatch" xml:space="preserve">
    <value>The name '{0}' does not identify tuple element '{1}'.</value>
  </data>
  <data name="ERR_DeconstructParameterNameMismatch" xml:space="preserve">
    <value>The name '{0}' does not match the corresponding 'Deconstruct' parameter '{1}'.</value>
  </data>
  <data name="ERR_IsPatternImpossible" xml:space="preserve">
    <value>An expression of type '{0}' can never match the provided pattern.</value>
  </data>
  <data name="WRN_IsPatternAlways" xml:space="preserve">
    <value>An expression of type '{0}' always matches the provided pattern.</value>
  </data>
  <data name="WRN_IsPatternAlways_Title" xml:space="preserve">
    <value>The input always matches the provided pattern.</value>
  </data>
  <data name="WRN_GivenExpressionNeverMatchesPattern" xml:space="preserve">
    <value>The given expression never matches the provided pattern.</value>
  </data>
  <data name="WRN_GivenExpressionNeverMatchesPattern_Title" xml:space="preserve">
    <value>The given expression never matches the provided pattern.</value>
  </data>
  <data name="WRN_GivenExpressionAlwaysMatchesConstant" xml:space="preserve">
    <value>The given expression always matches the provided constant.</value>
  </data>
  <data name="WRN_GivenExpressionAlwaysMatchesConstant_Title" xml:space="preserve">
    <value>The given expression always matches the provided constant.</value>
  </data>
  <data name="WRN_GivenExpressionAlwaysMatchesPattern" xml:space="preserve">
    <value>The given expression always matches the provided pattern.</value>
  </data>
  <data name="WRN_GivenExpressionAlwaysMatchesPattern_Title" xml:space="preserve">
    <value>The given expression always matches the provided pattern.</value>
  </data>
  <data name="ERR_FeatureNotAvailableInVersion8_0" xml:space="preserve">
    <value>Feature '{0}' is not available in C# 8.0. Please use language version {1} or greater.</value>
  </data>
  <data name="ERR_PointerTypeInPatternMatching" xml:space="preserve">
    <value>Pattern-matching is not permitted for pointer types.</value>
  </data>
  <data name="ERR_ArgumentNameInITuplePattern" xml:space="preserve">
    <value>Element names are not permitted when pattern-matching via 'System.Runtime.CompilerServices.ITuple'.</value>
  </data>
  <data name="ERR_DiscardPatternInSwitchStatement" xml:space="preserve">
    <value>The discard pattern is not permitted as a case label in a switch statement. Use 'case var _:' for a discard pattern, or 'case @_:' for a constant named '_'.</value>
  </data>
  <data name="WRN_NullabilityMismatchInExplicitlyImplementedInterface" xml:space="preserve">
    <value>Nullability of reference types in explicit interface specifier doesn't match interface implemented by the type.</value>
  </data>
  <data name="WRN_NullabilityMismatchInExplicitlyImplementedInterface_Title" xml:space="preserve">
    <value>Nullability of reference types in explicit interface specifier doesn't match interface implemented by the type.</value>
  </data>
  <data name="WRN_NullabilityMismatchInInterfaceImplementedByBase" xml:space="preserve">
    <value>'{0}' does not implement interface member '{1}'. Nullability of reference types in interface implemented by the base type doesn't match.</value>
  </data>
  <data name="WRN_NullabilityMismatchInInterfaceImplementedByBase_Title" xml:space="preserve">
    <value>Type does not implement interface member. Nullability of reference types in interface implemented by the base type doesn't match.</value>
  </data>
  <data name="WRN_DuplicateInterfaceWithNullabilityMismatchInBaseList" xml:space="preserve">
    <value>'{0}' is already listed in the interface list on type '{1}' with different nullability of reference types.</value>
  </data>
  <data name="WRN_DuplicateInterfaceWithNullabilityMismatchInBaseList_Title" xml:space="preserve">
    <value>Interface is already listed in the interface list with different nullability of reference types.</value>
  </data>
  <data name="ERR_DuplicateExplicitImpl" xml:space="preserve">
    <value>'{0}' is explicitly implemented more than once.</value>
  </data>
  <data name="ERR_UsingVarInSwitchCase" xml:space="preserve">
    <value>A using variable cannot be used directly within a switch section (consider using braces). </value>
  </data>
  <data name="ERR_GoToForwardJumpOverUsingVar" xml:space="preserve">
    <value>A goto cannot jump to a location after a using declaration.</value>
  </data>
  <data name="ERR_GoToBackwardJumpOverUsingVar" xml:space="preserve">
    <value>A goto cannot jump to a location before a using declaration within the same block.</value>
  </data>
  <data name="IDS_FeatureUsingDeclarations" xml:space="preserve">
    <value>using declarations</value>
  </data>
  <data name="IDS_FeatureDisposalPattern" xml:space="preserve">
    <value>pattern-based disposal</value>
  </data>
  <data name="ERR_FeatureInPreview" xml:space="preserve">
    <value>The feature '{0}' is currently in Preview and *unsupported*. To use Preview features, use the 'preview' language version.</value>
  </data>
  <data name="IDS_DefaultInterfaceImplementation" xml:space="preserve">
    <value>default interface implementation</value>
  </data>
  <data name="ERR_RuntimeDoesNotSupportDefaultInterfaceImplementation" xml:space="preserve">
    <value>Target runtime doesn't support default interface implementation.</value>
  </data>
  <data name="ERR_RuntimeDoesNotSupportDefaultInterfaceImplementationForMember" xml:space="preserve">
    <value>'{0}' cannot implement interface member '{1}' in type '{2}' because the target runtime doesn't support default interface implementation.</value>
  </data>
  <data name="ERR_InvalidModifierForLanguageVersion" xml:space="preserve">
    <value>The modifier '{0}' is not valid for this item in C# {1}. Please use language version '{2}' or greater.</value>
  </data>
  <data name="ERR_ImplicitImplementationOfNonPublicInterfaceMember" xml:space="preserve">
    <value>'{0}' does not implement interface member '{1}'. '{2}' cannot implicitly implement a non-public member in C# {3}. Please use language version '{4}' or greater.</value>
  </data>
  <data name="ERR_MostSpecificImplementationIsNotFound" xml:space="preserve">
    <value>Interface member '{0}' does not have a most specific implementation. Neither '{1}', nor '{2}' are most specific.</value>
  </data>
  <data name="ERR_LanguageVersionDoesNotSupportInterfaceImplementationForMember" xml:space="preserve">
    <value>'{0}' cannot implement interface member '{1}' in type '{2}' because feature '{3}' is not available in C# {4}. Please use language version '{5}' or greater.</value>
  </data>
  <data name="ERR_RuntimeDoesNotSupportProtectedAccessForInterfaceMember" xml:space="preserve">
    <value>Target runtime doesn't support 'protected', 'protected internal', or 'private protected' accessibility for a member of an interface.</value>
  </data>
  <data name="ERR_DefaultInterfaceImplementationInNoPIAType" xml:space="preserve">
    <value>Type '{0}' cannot be embedded because it has a non-abstract member. Consider setting the 'Embed Interop Types' property to false.</value>
  </data>
  <data name="WRN_SwitchExpressionNotExhaustiveForNull" xml:space="preserve">
    <value>The switch expression does not handle some null inputs (it is not exhaustive). For example, the pattern '{0}' is not covered.</value>
  </data>
  <data name="WRN_SwitchExpressionNotExhaustiveForNull_Title" xml:space="preserve">
    <value>The switch expression does not handle some null inputs.</value>
  </data>
  <data name="WRN_SwitchExpressionNotExhaustiveForNullWithWhen" xml:space="preserve">
    <value>The switch expression does not handle some null inputs (it is not exhaustive). For example, the pattern '{0}' is not covered. However, a pattern with a 'when' clause might successfully match this value.</value>
  </data>
  <data name="WRN_SwitchExpressionNotExhaustiveForNullWithWhen_Title" xml:space="preserve">
    <value>The switch expression does not handle some null inputs.</value>
  </data>
  <data name="ERR_AttributeNotOnEventAccessor" xml:space="preserve">
    <value>Attribute '{0}' is not valid on event accessors. It is only valid on '{1}' declarations.</value>
  </data>
  <data name="IDS_FeatureObsoleteOnPropertyAccessor" xml:space="preserve">
    <value>obsolete on property accessor</value>
  </data>
  <data name="WRN_UnconsumedEnumeratorCancellationAttributeUsage" xml:space="preserve">
    <value>The EnumeratorCancellationAttribute applied to parameter '{0}' will have no effect. The attribute is only effective on a parameter of type CancellationToken in an async-iterator method returning IAsyncEnumerable</value>
  </data>
  <data name="WRN_UnconsumedEnumeratorCancellationAttributeUsage_Title" xml:space="preserve">
    <value>The EnumeratorCancellationAttribute will have no effect. The attribute is only effective on a parameter of type CancellationToken in an async-iterator method returning IAsyncEnumerable</value>
  </data>
  <data name="WRN_UndecoratedCancellationTokenParameter" xml:space="preserve">
    <value>Async-iterator '{0}' has one or more parameters of type 'CancellationToken' but none of them is decorated with the 'EnumeratorCancellation' attribute, so the cancellation token parameter from the generated 'IAsyncEnumerable&lt;&gt;.GetAsyncEnumerator' will be unconsumed</value>
  </data>
  <data name="WRN_UndecoratedCancellationTokenParameter_Title" xml:space="preserve">
    <value>Async-iterator member has one or more parameters of type 'CancellationToken' but none of them is decorated with the 'EnumeratorCancellation' attribute, so the cancellation token parameter from the generated 'IAsyncEnumerable&lt;&gt;.GetAsyncEnumerator' will be unconsumed</value>
  </data>
  <data name="ERR_MultipleEnumeratorCancellationAttributes" xml:space="preserve">
    <value>The attribute [EnumeratorCancellation] cannot be used on multiple parameters</value>
  </data>
  <data name="ERR_OverrideRefConstraintNotSatisfied" xml:space="preserve">
    <value>Method '{0}' specifies a 'class' constraint for type parameter '{1}', but corresponding type parameter '{2}' of overridden or explicitly implemented method '{3}' is not a reference type.</value>
  </data>
  <data name="ERR_OverrideValConstraintNotSatisfied" xml:space="preserve">
    <value>Method '{0}' specifies a 'struct' constraint for type parameter '{1}', but corresponding type parameter '{2}' of overridden or explicitly implemented method '{3}' is not a non-nullable value type.</value>
  </data>
  <data name="ERR_OverrideDefaultConstraintNotSatisfied" xml:space="preserve">
    <value>Method '{0}' specifies a 'default' constraint for type parameter '{1}', but corresponding type parameter '{2}' of overridden or explicitly implemented method '{3}' is constrained to a reference type or a value type.</value>
  </data>
  <data name="ERR_DefaultConstraintOverrideOnly" xml:space="preserve">
    <value>The 'default' constraint is valid on override and explicit interface implementation methods only.</value>
  </data>
  <data name="IDS_OverrideWithConstraints" xml:space="preserve">
    <value>constraints for override and explicit interface implementation methods</value>
  </data>
  <data name="WRN_NullabilityMismatchInConstraintsOnPartialImplementation" xml:space="preserve">
    <value>Partial method declarations of '{0}' have inconsistent nullability in constraints for type parameter '{1}'</value>
  </data>
  <data name="WRN_NullabilityMismatchInConstraintsOnPartialImplementation_Title" xml:space="preserve">
    <value>Partial method declarations have inconsistent nullability in constraints for type parameter</value>
  </data>
  <data name="IDS_FeatureNestedStackalloc" xml:space="preserve">
    <value>stackalloc in nested expressions</value>
  </data>
  <data name="WRN_NullabilityMismatchInTypeParameterNotNullConstraint" xml:space="preserve">
    <value>The type '{2}' cannot be used as type parameter '{1}' in the generic type or method '{0}'. Nullability of type argument '{2}' doesn't match 'notnull' constraint.</value>
  </data>
  <data name="WRN_NullabilityMismatchInTypeParameterNotNullConstraint_Title" xml:space="preserve">
    <value>The type cannot be used as type parameter in the generic type or method. Nullability of type argument doesn't match 'notnull' constraint.</value>
  </data>
  <data name="IDS_FeatureNotNullGenericTypeConstraint" xml:space="preserve">
    <value>notnull generic type constraint</value>
  </data>
  <data name="ERR_DuplicateNullSuppression" xml:space="preserve">
    <value>Duplicate null suppression operator ('!')</value>
  </data>
  <data name="ERR_ParameterNullCheckingNotSupported" xml:space="preserve">
    <value>The 'parameter null-checking' feature is not supported.</value>
  </data>
  <data name="ERR_ReAbstractionInNoPIAType" xml:space="preserve">
    <value>Type '{0}' cannot be embedded because it has a re-abstraction of a member from base interface. Consider setting the 'Embed Interop Types' property to false.</value>
  </data>
  <data name="ERR_BadSwitchValue" xml:space="preserve">
    <value>Command-line syntax error: '{0}' is not a valid value for the '{1}' option. The value must be of the form '{2}'.</value>
  </data>
  <data name="IDS_FeatureFunctionPointers" xml:space="preserve">
    <value>function pointers</value>
  </data>
  <data name="IDS_AddressOfMethodGroup" xml:space="preserve">
    <value>&amp;method group</value>
  </data>
  <data name="ERR_InvalidFunctionPointerCallingConvention" xml:space="preserve">
    <value>'{0}' is not a valid calling convention specifier for a function pointer.</value>
  </data>
  <data name="ERR_TypeNotFound" xml:space="preserve">
    <value>Type '{0}' is not defined.</value>
  </data>
  <data name="ERR_TypeMustBePublic" xml:space="preserve">
    <value>Type '{0}' must be public to be used as a calling convention.</value>
  </data>
  <data name="WRN_SyncAndAsyncEntryPoints" xml:space="preserve">
    <value>Method '{0}' will not be used as an entry point because a synchronous entry point '{1}' was found.</value>
  </data>
  <data name="ERR_InternalError" xml:space="preserve">
    <value>Internal error in the C# compiler.</value>
  </data>
  <data name="IDS_FeatureStaticAnonymousFunction" xml:space="preserve">
    <value>static anonymous function</value>
  </data>
  <data name="ERR_StaticAnonymousFunctionCannotCaptureThis" xml:space="preserve">
    <value>A static anonymous function cannot contain a reference to 'this' or 'base'.</value>
  </data>
  <data name="ERR_StaticAnonymousFunctionCannotCaptureVariable" xml:space="preserve">
    <value>A static anonymous function cannot contain a reference to '{0}'.</value>
  </data>
  <data name="IDS_FeatureAsyncUsing" xml:space="preserve">
    <value>asynchronous using</value>
  </data>
  <data name="IDS_FeatureParenthesizedPattern" xml:space="preserve">
    <value>parenthesized pattern</value>
  </data>
  <data name="IDS_FeatureOrPattern" xml:space="preserve">
    <value>or pattern</value>
  </data>
  <data name="IDS_FeatureAndPattern" xml:space="preserve">
    <value>and pattern</value>
  </data>
  <data name="IDS_FeatureNotPattern" xml:space="preserve">
    <value>not pattern</value>
  </data>
  <data name="IDS_FeatureTypePattern" xml:space="preserve">
    <value>type pattern</value>
  </data>
  <data name="IDS_FeatureRelationalPattern" xml:space="preserve">
    <value>relational pattern</value>
  </data>
  <data name="ERR_VarianceInterfaceNesting" xml:space="preserve">
    <value>Enums, classes, and structures cannot be declared in an interface that has an 'in' or 'out' type parameter.</value>
  </data>
  <data name="ERR_ExternEventInitializer" xml:space="preserve">
    <value>'{0}': extern event cannot have initializer</value>
  </data>
  <data name="ERR_ImplicitIndexIndexerWithName" xml:space="preserve">
    <value>Invocation of implicit Index Indexer cannot name the argument.</value>
  </data>
  <data name="ERR_ImplicitRangeIndexerWithName" xml:space="preserve">
    <value>Invocation of implicit Range Indexer cannot name the argument.</value>
  </data>
  <data name="ERR_ImplicitObjectCreationIllegalTargetType" xml:space="preserve">
    <value>The type '{0}' may not be used as the target type of new()</value>
  </data>
  <data name="ERR_ImplicitObjectCreationNotValid" xml:space="preserve">
    <value>Use of new() is not valid in this context</value>
  </data>
  <data name="ERR_ImplicitObjectCreationNoTargetType" xml:space="preserve">
    <value>There is no target type for '{0}'</value>
  </data>
  <data name="IDS_FeatureImplicitObjectCreation" xml:space="preserve">
    <value>target-typed object creation</value>
  </data>
  <data name="ERR_ExpressionTreeContainsPatternImplicitIndexer" xml:space="preserve">
    <value>An expression tree may not contain a pattern System.Index or System.Range indexer access</value>
  </data>
  <data name="ERR_ExpressionTreeContainsFromEndIndexExpression" xml:space="preserve">
    <value>An expression tree may not contain a from-end index ('^') expression.</value>
  </data>
  <data name="ERR_ExpressionTreeContainsRangeExpression" xml:space="preserve">
    <value>An expression tree may not contain a range ('..') expression.</value>
  </data>
  <data name="WRN_GeneratorFailedDuringGeneration" xml:space="preserve">
    <value>Generator '{0}' failed to generate source. It will not contribute to the output and compilation errors may occur as a result. Exception was of type '{1}' with message '{2}'</value>
    <comment>{0} is the name of the generator that failed. {1} is the type of exception that was thrown {2} is the message in the exception</comment>
  </data>
  <data name="WRN_GeneratorFailedDuringInitialization" xml:space="preserve">
    <value>Generator '{0}' failed to initialize. It will not contribute to the output and compilation errors may occur as a result. Exception was of type '{1}' with message '{2}'</value>
    <comment>{0} is the name of the generator that failed. {1} is the type of exception that was thrown {2} is the message in the exception</comment>
  </data>
  <data name="WRN_GeneratorFailedDuringGeneration_Title" xml:space="preserve">
    <value>Generator failed to generate source.</value>
  </data>
  <data name="WRN_GeneratorFailedDuringInitialization_Title" xml:space="preserve">
    <value>Generator failed to initialize.</value>
  </data>
  <data name="WRN_GeneratorFailedDuringGeneration_Description" xml:space="preserve">
    <value>Generator threw the following exception:
'{0}'.</value>
    <comment>{0} is the string representation of the exception that was thrown.</comment>
  </data>
  <data name="WRN_GeneratorFailedDuringInitialization_Description" xml:space="preserve">
    <value>Generator threw the following exception:
'{0}'.</value>
    <comment>{0} is the string representation of the exception that was thrown.</comment>
  </data>
  <data name="IDS_FeatureRecords" xml:space="preserve">
    <value>records</value>
  </data>
  <data name="IDS_FeatureInitOnlySetters" xml:space="preserve">
    <value>init-only setters</value>
  </data>
  <data name="ERR_InvalidWithReceiverType" xml:space="preserve">
    <value>The receiver of a `with` expression must have a non-void type.</value>
  </data>
  <data name="ERR_CannotClone" xml:space="preserve">
    <value>The receiver type '{0}' is not a valid record type and is not a struct type.</value>
  </data>
  <data name="ERR_AssignmentInitOnly" xml:space="preserve">
    <value>Init-only property or indexer '{0}' can only be assigned in an object initializer, or on 'this' or 'base' in an instance constructor or an 'init' accessor.</value>
  </data>
  <data name="ERR_DesignatorBeneathPatternCombinator" xml:space="preserve">
    <value>A variable may not be declared within a 'not' or 'or' pattern.</value>
  </data>
  <data name="ERR_UnsupportedTypeForRelationalPattern" xml:space="preserve">
    <value>Relational patterns may not be used for a value of type '{0}'.</value>
  </data>
  <data name="ERR_RelationalPatternWithNaN" xml:space="preserve">
    <value>Relational patterns may not be used for a floating-point NaN.</value>
  </data>
  <data name="IDS_FeatureSpanCharConstantPattern" xml:space="preserve">
    <value>pattern matching ReadOnly/Span&lt;char&gt; on constant string</value>
  </data>
  <data name="IDS_FeatureExtendedPartialMethods" xml:space="preserve">
    <value>extended partial methods</value>
  </data>
  <data name="IDS_FeatureConstantInterpolatedStrings" xml:space="preserve">
    <value>constant interpolated strings</value>
  </data>
  <data name="ERR_PartialMethodWithNonVoidReturnMustHaveAccessMods" xml:space="preserve">
    <value>Partial method '{0}' must have accessibility modifiers because it has a non-void return type.</value>
  </data>
  <data name="ERR_PartialMethodWithOutParamMustHaveAccessMods" xml:space="preserve">
    <value>Partial method '{0}' must have accessibility modifiers because it has 'out' parameters.</value>
  </data>
  <data name="ERR_PartialMethodWithAccessibilityModsMustHaveImplementation" xml:space="preserve">
    <value>Partial method '{0}' must have an implementation part because it has accessibility modifiers.</value>
  </data>
  <data name="ERR_PartialMethodWithExtendedModMustHaveAccessMods" xml:space="preserve">
    <value>Partial method '{0}' must have accessibility modifiers because it has a 'virtual', 'override', 'sealed', 'new', or 'extern' modifier.</value>
  </data>
  <data name="ERR_PartialMethodAccessibilityDifference" xml:space="preserve">
    <value>Both partial method declarations must have identical accessibility modifiers.</value>
  </data>
  <data name="ERR_PartialMethodExtendedModDifference" xml:space="preserve">
    <value>Both partial method declarations must have identical combinations of 'virtual', 'override', 'sealed', and 'new' modifiers.</value>
  </data>
  <data name="ERR_PartialMethodReturnTypeDifference" xml:space="preserve">
    <value>Both partial method declarations must have the same return type.</value>
  </data>
  <data name="ERR_PartialMethodRefReturnDifference" xml:space="preserve">
    <value>Partial method declarations must have matching ref return values.</value>
  </data>
  <data name="WRN_PartialMethodTypeDifference" xml:space="preserve">
    <value>Partial method declarations '{0}' and '{1}' have signature differences.</value>
  </data>
  <data name="WRN_PartialMethodTypeDifference_Title" xml:space="preserve">
    <value>Partial method declarations have signature differences.</value>
  </data>
  <data name="IDS_TopLevelStatements" xml:space="preserve">
    <value>top-level statements</value>
  </data>
  <data name="ERR_SimpleProgramLocalIsReferencedOutsideOfTopLevelStatement" xml:space="preserve">
    <value>Cannot use local variable or local function '{0}' declared in a top-level statement in this context.</value>
  </data>
  <data name="ERR_SimpleProgramMultipleUnitsWithTopLevelStatements" xml:space="preserve">
    <value>Only one compilation unit can have top-level statements.</value>
  </data>
  <data name="ERR_TopLevelStatementAfterNamespaceOrType" xml:space="preserve">
    <value>Top-level statements must precede namespace and type declarations.</value>
  </data>
  <data name="ERR_SimpleProgramDisallowsMainType" xml:space="preserve">
    <value>Cannot specify /main if there is a compilation unit with top-level statements.</value>
  </data>
  <data name="ERR_SimpleProgramNotAnExecutable" xml:space="preserve">
    <value>Program using top-level statements must be an executable.</value>
  </data>
  <data name="ERR_InvalidFuncPointerReturnTypeModifier" xml:space="preserve">
    <value>'{0}' is not a valid function pointer return type modifier. Valid modifiers are 'ref' and 'ref readonly'.</value>
  </data>
  <data name="ERR_DupReturnTypeMod" xml:space="preserve">
    <value>A return type can only have one '{0}' modifier.</value>
  </data>
  <data name="ERR_BadFuncPointerParamModifier" xml:space="preserve">
    <value>'{0}' cannot be used as a modifier on a function pointer parameter.</value>
  </data>
  <data name="ERR_BadFuncPointerArgCount" xml:space="preserve">
    <value>Function pointer '{0}' does not take {1} arguments</value>
  </data>
  <data name="ERR_MethFuncPtrMismatch" xml:space="preserve">
    <value>No overload for '{0}' matches function pointer '{1}'</value>
  </data>
  <data name="ERR_FuncPtrRefMismatch" xml:space="preserve">
    <value>Ref mismatch between '{0}' and function pointer '{1}'</value>
  </data>
  <data name="ERR_FuncPtrMethMustBeStatic" xml:space="preserve">
    <value>Cannot create a function pointer for '{0}' because it is not a static method</value>
  </data>
  <data name="ERR_AddressOfMethodGroupInExpressionTree" xml:space="preserve">
    <value>'&amp;' on method groups cannot be used in expression trees</value>
  </data>
  <data name="ERR_WrongFuncPtrCallingConvention" xml:space="preserve">
    <value>Calling convention of '{0}' is not compatible with '{1}'.</value>
  </data>
  <data name="ERR_MissingAddressOf" xml:space="preserve">
    <value>Cannot convert method group to function pointer (Are you missing a '&amp;'?)</value>
  </data>
  <data name="ERR_CannotUseReducedExtensionMethodInAddressOf" xml:space="preserve">
    <value>Cannot use an extension method with a receiver as the target of a '&amp;' operator.</value>
  </data>
  <data name="ERR_CannotUseFunctionPointerAsFixedLocal" xml:space="preserve">
    <value>The type of a local declared in a fixed statement cannot be a function pointer type.</value>
  </data>
  <data name="ERR_UnsupportedCallingConvention" xml:space="preserve">
    <value>The calling convention of '{0}' is not supported by the language.</value>
  </data>
  <data name="ERR_RuntimeDoesNotSupportUnmanagedDefaultCallConv" xml:space="preserve">
    <value>The target runtime doesn't support extensible or runtime-environment default calling conventions.</value>
  </data>
  <data name="NotSameNumberParameterTypesAndRefKinds" xml:space="preserve">
    <value>Given {0} parameter types and {1} parameter ref kinds. These arrays must have the same length.</value>
  </data>
  <data name="OutIsNotValidForReturn" xml:space="preserve">
    <value>'RefKind.Out' is not a valid ref kind for a return type.</value>
  </data>
  <data name="CallingConventionTypesRequireUnmanaged" xml:space="preserve">
    <value>Passing '{0}' is not valid unless '{1}' is 'SignatureCallingConvention.Unmanaged'.</value>
  </data>
  <data name="CallingConventionTypeIsInvalid" xml:space="preserve">
    <value>Cannot use '{0}' as a calling convention modifier.</value>
  </data>
  <data name="ERR_CannotConvertAddressOfToDelegate" xml:space="preserve">
    <value>Cannot convert &amp;method group '{0}' to delegate type '{1}'.</value>
  </data>
  <data name="ERR_AddressOfToNonFunctionPointer" xml:space="preserve">
    <value>Cannot convert &amp;method group '{0}' to non-function pointer type '{1}'.</value>
  </data>
  <data name="ERR_CannotSpecifyManagedWithUnmanagedSpecifiers" xml:space="preserve">
    <value>'managed' calling convention cannot be combined with unmanaged calling convention specifiers.</value>
  </data>
  <data name="ERR_FeatureNotAvailableInVersion9" xml:space="preserve">
    <value>Feature '{0}' is not available in C# 9.0. Please use language version {1} or greater.</value>
  </data>
  <data name="ERR_FeatureNotAvailableInVersion10" xml:space="preserve">
    <value>Feature '{0}' is not available in C# 10.0. Please use language version {1} or greater.</value>
  </data>
  <data name="ERR_FeatureNotAvailableInVersion11" xml:space="preserve">
    <value>Feature '{0}' is not available in C# 11.0. Please use language version {1} or greater.</value>
  </data>
  <data name="ERR_UnexpectedArgumentList" xml:space="preserve">
    <value>Unexpected argument list.</value>
  </data>
  <data name="ERR_UnexpectedOrMissingConstructorInitializerInRecord" xml:space="preserve">
    <value>A constructor declared in a type with parameter list must have 'this' constructor initializer.</value>
  </data>
  <data name="ERR_MultipleRecordParameterLists" xml:space="preserve">
    <value>Only a single partial type declaration may have a parameter list</value>
  </data>
  <data name="ERR_BadRecordBase" xml:space="preserve">
    <value>Records may only inherit from object or another record</value>
  </data>
  <data name="ERR_BadInheritanceFromRecord" xml:space="preserve">
    <value>Only records may inherit from records.</value>
  </data>
  <data name="ERR_BadRecordMemberForPositionalParameter" xml:space="preserve">
    <value>Record member '{0}' must be a readable instance property or field of type '{1}' to match positional parameter '{2}'.</value>
  </data>
  <data name="ERR_NoCopyConstructorInBaseType" xml:space="preserve">
    <value>No accessible copy constructor found in base type '{0}'.</value>
  </data>
  <data name="ERR_CopyConstructorMustInvokeBaseCopyConstructor" xml:space="preserve">
    <value>A copy constructor in a record must call a copy constructor of the base, or a parameterless object constructor if the record inherits from object.</value>
  </data>
  <data name="IDS_FeatureTargetTypedConditional" xml:space="preserve">
    <value>target-typed conditional expression</value>
  </data>
  <data name="ERR_NoImplicitConvTargetTypedConditional" xml:space="preserve">
    <value>Conditional expression is not valid in language version {0} because a common type was not found between '{1}' and '{2}'. To use a target-typed conversion, upgrade to language version {3} or greater.</value>
  </data>
  <data name="ERR_DoesNotOverrideMethodFromObject" xml:space="preserve">
    <value>'{0}' does not override expected method from 'object'.</value>
  </data>
  <data name="IDS_FeatureCovariantReturnsForOverrides" xml:space="preserve">
    <value>covariant returns</value>
  </data>
  <data name="ERR_RuntimeDoesNotSupportCovariantReturnsOfClasses" xml:space="preserve">
    <value>'{0}': Target runtime doesn't support covariant return types in overrides. Return type must be '{2}' to match overridden member '{1}'</value>
  </data>
  <data name="ERR_RuntimeDoesNotSupportCovariantPropertiesOfClasses" xml:space="preserve">
    <value>'{0}': Target runtime doesn't support covariant types in overrides. Type must be '{2}' to match overridden member '{1}'</value>
  </data>
  <data name="ERR_SealedAPIInRecord" xml:space="preserve">
    <value>'{0}' cannot be sealed because containing record is not sealed.</value>
  </data>
  <data name="ERR_DoesNotOverrideBaseMethod" xml:space="preserve">
    <value>'{0}' does not override expected method from '{1}'.</value>
  </data>
  <data name="WRN_ConstOutOfRangeChecked" xml:space="preserve">
    <value>Constant value '{0}' may overflow '{1}' at runtime (use 'unchecked' syntax to override)</value>
  </data>
  <data name="WRN_ConstOutOfRangeChecked_Title" xml:space="preserve">
    <value>Constant value may overflow at runtime (use 'unchecked' syntax to override)</value>
  </data>
  <data name="ERR_CloneDisallowedInRecord" xml:space="preserve">
    <value>Members named 'Clone' are disallowed in records.</value>
  </data>
  <data name="WRN_RecordNamedDisallowed" xml:space="preserve">
    <value>Types and aliases should not be named 'record'.</value>
  </data>
  <data name="WRN_RecordNamedDisallowed_Title" xml:space="preserve">
    <value>Types and aliases should not be named 'record'.</value>
  </data>
  <data name="ERR_NotOverridableAPIInRecord" xml:space="preserve">
    <value>'{0}' must allow overriding because the containing record is not sealed.</value>
  </data>
  <data name="ERR_NonPublicAPIInRecord" xml:space="preserve">
    <value>Record member '{0}' must be public.</value>
  </data>
  <data name="ERR_SignatureMismatchInRecord" xml:space="preserve">
    <value>Record member '{0}' must return '{1}'.</value>
  </data>
  <data name="ERR_NonProtectedAPIInRecord" xml:space="preserve">
    <value>Record member '{0}' must be protected.</value>
  </data>
  <data name="ERR_DoesNotOverrideBaseEqualityContract" xml:space="preserve">
    <value>'{0}' does not override expected property from '{1}'.</value>
  </data>
  <data name="ERR_StaticAPIInRecord" xml:space="preserve">
    <value>Record member '{0}' may not be static.</value>
  </data>
  <data name="ERR_CopyConstructorWrongAccessibility" xml:space="preserve">
    <value>A copy constructor '{0}' must be public or protected because the record is not sealed.</value>
  </data>
  <data name="ERR_NonPrivateAPIInRecord" xml:space="preserve">
    <value>Record member '{0}' must be private.</value>
  </data>
  <data name="WRN_PrecedenceInversion" xml:space="preserve">
    <value>Operator '{0}' cannot be used here due to precedence. Use parentheses to disambiguate.</value>
  </data>
  <data name="WRN_PrecedenceInversion_Title" xml:space="preserve">
    <value>Operator cannot be used here due to precedence.</value>
  </data>
  <data name="IDS_FeatureModuleInitializers" xml:space="preserve">
    <value>module initializers</value>
  </data>
  <data name="ERR_ModuleInitializerMethodMustBeAccessibleOutsideTopLevelType" xml:space="preserve">
    <value>Module initializer method '{0}' must be accessible at the module level</value>
  </data>
  <data name="ERR_ModuleInitializerMethodMustBeStaticParameterlessVoid" xml:space="preserve">
    <value>Module initializer method '{0}' must be static, and non-virtual, must have no parameters, and must return 'void'</value>
  </data>
  <data name="ERR_ModuleInitializerMethodAndContainingTypesMustNotBeGeneric" xml:space="preserve">
    <value>Module initializer method '{0}' must not be generic and must not be contained in a generic type</value>
  </data>
  <data name="ERR_ModuleInitializerMethodMustBeOrdinary" xml:space="preserve">
    <value>A module initializer must be an ordinary member method</value>
  </data>
  <data name="IDS_FeatureExtensionGetAsyncEnumerator" xml:space="preserve">
    <value>extension GetAsyncEnumerator</value>
  </data>
  <data name="IDS_FeatureExtensionGetEnumerator" xml:space="preserve">
    <value>extension GetEnumerator</value>
  </data>
  <data name="ERR_UnmanagedCallersOnlyRequiresStatic" xml:space="preserve">
    <value>'UnmanagedCallersOnly' can only be applied to ordinary static non-abstract, non-virtual methods or static local functions.</value>
    <comment>UnmanagedCallersOnly is not localizable.</comment>
  </data>
  <data name="ERR_InvalidUnmanagedCallersOnlyCallConv" xml:space="preserve">
    <value>'{0}' is not a valid calling convention type for 'UnmanagedCallersOnly'.</value>
    <comment>UnmanagedCallersOnly is not localizable.</comment>
  </data>
  <data name="ERR_CannotUseManagedTypeInUnmanagedCallersOnly" xml:space="preserve">
    <value>Cannot use '{0}' as a {1} type on a method attributed with 'UnmanagedCallersOnly'.</value>
    <comment>1 is the localized word for 'parameter' or 'return'. UnmanagedCallersOnly is not localizable.</comment>
  </data>
  <data name="ERR_UnmanagedCallersOnlyMethodOrTypeCannotBeGeneric" xml:space="preserve">
    <value>Methods attributed with 'UnmanagedCallersOnly' cannot have generic type parameters and cannot be declared in a generic type.</value>
    <comment>UnmanagedCallersOnly is not localizable.</comment>
  </data>
  <data name="ERR_UnmanagedCallersOnlyMethodsCannotBeCalledDirectly" xml:space="preserve">
    <value>'{0}' is attributed with 'UnmanagedCallersOnly' and cannot be called directly. Obtain a function pointer to this method.</value>
    <comment>UnmanagedCallersOnly is not localizable.</comment>
  </data>
  <data name="ERR_UnmanagedCallersOnlyMethodsCannotBeConvertedToDelegate" xml:space="preserve">
    <value>'{0}' is attributed with 'UnmanagedCallersOnly' and cannot be converted to a delegate type. Obtain a function pointer to this method.</value>
    <comment>UnmanagedCallersOnly is not localizable.</comment>
  </data>
  <data name="ERR_EntryPointCannotBeUnmanagedCallersOnly" xml:space="preserve">
    <value>Application entry points cannot be attributed with 'UnmanagedCallersOnly'.</value>
    <comment>UnmanagedCallersOnly is not localizable.</comment>
  </data>
  <data name="ERR_ModuleInitializerCannotBeUnmanagedCallersOnly" xml:space="preserve">
    <value>Module initializer cannot be attributed with 'UnmanagedCallersOnly'.</value>
    <comment>UnmanagedCallersOnly is not localizable.</comment>
  </data>
  <data name="WRN_RecordEqualsWithoutGetHashCode" xml:space="preserve">
    <value>'{0}' defines 'Equals' but not 'GetHashCode'</value>
    <comment>'GetHashCode' and 'Equals' are not localizable.</comment>
  </data>
  <data name="WRN_RecordEqualsWithoutGetHashCode_Title" xml:space="preserve">
    <value>Record defines 'Equals' but not 'GetHashCode'.</value>
    <comment>'GetHashCode' and 'Equals' are not localizable.</comment>
  </data>
  <data name="ERR_InitCannotBeReadonly" xml:space="preserve">
    <value>'init' accessors cannot be marked 'readonly'. Mark '{0}' readonly instead.</value>
  </data>
  <data name="IDS_FeatureDiscards" xml:space="preserve">
    <value>discards</value>
  </data>
  <data name="IDS_FeatureMixedDeclarationsAndExpressionsInDeconstruction" xml:space="preserve">
    <value>Mixed declarations and expressions in deconstruction</value>
  </data>
  <data name="IDS_FeatureRecordStructs" xml:space="preserve">
    <value>record structs</value>
    <comment>'record structs' is not localizable.</comment>
  </data>
  <data name="IDS_FeatureWithOnStructs" xml:space="preserve">
    <value>with on structs</value>
  </data>
  <data name="IDS_FeatureWithOnAnonymousTypes" xml:space="preserve">
    <value>with on anonymous types</value>
  </data>
  <data name="IDS_AsyncMethodBuilderOverride" xml:space="preserve">
    <value>async method builder override</value>
  </data>
  <data name="IDS_FeaturePositionalFieldsInRecords" xml:space="preserve">
    <value>positional fields in records</value>
  </data>
  <data name="IDS_FeatureParameterlessStructConstructors" xml:space="preserve">
    <value>parameterless struct constructors</value>
  </data>
  <data name="IDS_FeatureStructFieldInitializers" xml:space="preserve">
    <value>struct field initializers</value>
  </data>
  <data name="IDS_FeatureRefFields" xml:space="preserve">
    <value>ref fields</value>
  </data>
  <data name="IDS_FeatureVarianceSafetyForStaticInterfaceMembers" xml:space="preserve">
    <value>variance safety for static interface members</value>
  </data>
  <data name="ERR_EqualityContractRequiresGetter" xml:space="preserve">
    <value>Record equality contract property '{0}' must have a get accessor.</value>
  </data>
  <data name="WRN_AnalyzerReferencesFramework" xml:space="preserve">
    <value>The assembly '{0}' containing type '{1}' references .NET Framework, which is not supported.</value>
    <comment>{1} is the type that was loaded, {0} is the containing assembly.</comment>
  </data>
  <data name="WRN_AnalyzerReferencesFramework_Title" xml:space="preserve">
    <value>The loaded assembly references .NET Framework, which is not supported.</value>
  </data>
  <data name="WRN_AnalyzerReferencesNewerCompiler" xml:space="preserve">
    <value>The analyzer assembly '{0}' references version '{1}' of the compiler, which is newer than the currently running version '{2}'.</value>
  </data>
  <data name="WRN_AnalyzerReferencesNewerCompiler_Title" xml:space="preserve">
    <value>The analyzer assembly references a newer version of the compiler than the currently running version.</value>
  </data>
  <data name="ERR_BadFieldTypeInRecord" xml:space="preserve">
    <value>The type '{0}' may not be used for a field of a record.</value>
  </data>
  <data name="ERR_FunctionPointersCannotBeCalledWithNamedArguments" xml:space="preserve">
    <value>A function pointer cannot be called with named arguments.</value>
  </data>
  <data name="IDS_FeatureFileScopedNamespace" xml:space="preserve">
    <value>file-scoped namespace</value>
  </data>
  <data name="ERR_MultipleFileScopedNamespace" xml:space="preserve">
    <value>Source file can only contain one file-scoped namespace declaration.</value>
  </data>
  <data name="ERR_FileScopedAndNormalNamespace" xml:space="preserve">
    <value>Source file can not contain both file-scoped and normal namespace declarations.</value>
  </data>
  <data name="ERR_FileScopedNamespaceNotBeforeAllMembers" xml:space="preserve">
    <value>File-scoped namespace must precede all other members in a file.</value>
  </data>
  <data name="WRN_UnreadRecordParameter" xml:space="preserve">
    <value>Parameter '{0}' is unread. Did you forget to use it to initialize the property with that name?</value>
  </data>
  <data name="WRN_UnreadRecordParameter_Title" xml:space="preserve">
    <value>Parameter is unread. Did you forget to use it to initialize the property with that name?</value>
  </data>
  <data name="IDS_FeatureInstanceMemberInNameof" xml:space="preserve">
    <value>instance member in 'nameof'</value>
  </data>
  <data name="ERR_RecordAmbigCtor" xml:space="preserve">
    <value>The primary constructor conflicts with the synthesized copy constructor.</value>
  </data>
  <data name="IDS_FeatureLambdaAttributes" xml:space="preserve">
    <value>lambda attributes</value>
  </data>
  <data name="IDS_FeatureLambdaReturnType" xml:space="preserve">
    <value>lambda return type</value>
  </data>
  <data name="IDS_FeatureInferredDelegateType" xml:space="preserve">
    <value>inferred delegate type</value>
  </data>
  <data name="IDS_FeatureAutoDefaultStructs" xml:space="preserve">
    <value>auto default struct fields</value>
  </data>
  <data name="ERR_LineSpanDirectiveInvalidValue" xml:space="preserve">
    <value>The #line directive value is missing or out of range</value>
  </data>
  <data name="ERR_LineSpanDirectiveEndLessThanStart" xml:space="preserve">
    <value>The #line directive end position must be greater than or equal to the start position</value>
  </data>
  <data name="ERR_LineSpanDirectiveRequiresSpace" xml:space="preserve">
    <value>The #line span directive requires space before the first parenthesis, before the character offset, and before the file name</value>
  </data>
  <data name="WRN_DoNotCompareFunctionPointers" xml:space="preserve">
    <value>Comparison of function pointers might yield an unexpected result, since pointers to the same function may be distinct.</value>
  </data>
  <data name="WRN_DoNotCompareFunctionPointers_Title" xml:space="preserve">
    <value>Do not compare function pointer values</value>
  </data>
  <data name="IDS_FeatureUsingTypeAlias" xml:space="preserve">
    <value>using type alias</value>
  </data>
  <data name="ERR_BadRefInUsingAlias" xml:space="preserve">
    <value>Using alias cannot be a 'ref' type.</value>
  </data>
  <data name="ERR_BadUnsafeInUsingDirective" xml:space="preserve">
    <value>Only a 'using static' or 'using alias' can be 'unsafe'.</value>
  </data>
  <data name="ERR_BadNullableReferenceTypeInUsingAlias" xml:space="preserve">
    <value>Using alias cannot be a nullable reference type.</value>
  </data>
  <data name="ERR_FunctionPointerTypesInAttributeNotSupported" xml:space="preserve">
    <value>Using a function pointer type in this context is not supported.</value>
  </data>
  <data name="ERR_BadCallerArgumentExpressionParamWithoutDefaultValue" xml:space="preserve">
    <value>The CallerArgumentExpressionAttribute may only be applied to parameters with default values</value>
  </data>
  <data name="ERR_NoConversionForCallerArgumentExpressionParam" xml:space="preserve">
    <value>CallerArgumentExpressionAttribute cannot be applied because there are no standard conversions from type '{0}' to type '{1}'</value>
  </data>
  <data name="WRN_CallerArgumentExpressionParamForUnconsumedLocation" xml:space="preserve">
    <value>The CallerArgumentExpressionAttribute applied to parameter '{0}' will have no effect because it applies to a member that is used in contexts that do not allow optional arguments</value>
  </data>
  <data name="WRN_CallerArgumentExpressionParamForUnconsumedLocation_Title" xml:space="preserve">
    <value>The CallerArgumentExpressionAttribute will have no effect because it applies to a member that is used in contexts that do not allow optional arguments</value>
  </data>
  <data name="WRN_CallerFilePathPreferredOverCallerArgumentExpression" xml:space="preserve">
    <value>The CallerArgumentExpressionAttribute applied to parameter '{0}' will have no effect. It is overridden by the CallerFilePathAttribute.</value>
  </data>
  <data name="WRN_CallerFilePathPreferredOverCallerArgumentExpression_Title" xml:space="preserve">
    <value>The CallerArgumentExpressionAttribute will have no effect; it is overridden by the CallerFilePathAttribute</value>
  </data>
  <data name="WRN_CallerLineNumberPreferredOverCallerArgumentExpression" xml:space="preserve">
    <value>The CallerArgumentExpressionAttribute applied to parameter '{0}' will have no effect. It is overridden by the CallerLineNumberAttribute.</value>
  </data>
  <data name="WRN_CallerLineNumberPreferredOverCallerArgumentExpression_Title" xml:space="preserve">
    <value>The CallerArgumentExpressionAttribute will have no effect; it is overridden by the CallerLineNumberAttribute</value>
  </data>
  <data name="WRN_CallerMemberNamePreferredOverCallerArgumentExpression" xml:space="preserve">
    <value>The CallerArgumentExpressionAttribute applied to parameter '{0}' will have no effect. It is overridden by the CallerMemberNameAttribute.</value>
  </data>
  <data name="WRN_CallerMemberNamePreferredOverCallerArgumentExpression_Title" xml:space="preserve">
    <value>The CallerArgumentExpressionAttribute will have no effect; it is overridden by the CallerMemberNameAttribute</value>
  </data>
  <data name="WRN_CallerArgumentExpressionAttributeHasInvalidParameterName" xml:space="preserve">
    <value>The CallerArgumentExpressionAttribute applied to parameter '{0}' will have no effect. It is applied with an invalid parameter name.</value>
  </data>
  <data name="WRN_CallerArgumentExpressionAttributeHasInvalidParameterName_Title" xml:space="preserve">
    <value>The CallerArgumentExpressionAttribute is applied with an invalid parameter name.</value>
  </data>
  <data name="WRN_CallerArgumentExpressionAttributeSelfReferential" xml:space="preserve">
    <value>The CallerArgumentExpressionAttribute applied to parameter '{0}' will have no effect because it's self-referential.</value>
  </data>
  <data name="WRN_CallerArgumentExpressionAttributeSelfReferential_Title" xml:space="preserve">
    <value>The CallerArgumentExpressionAttribute applied to parameter will have no effect because it's self-refential.</value>
  </data>
  <data name="IDS_FeatureSealedToStringInRecord" xml:space="preserve">
    <value>sealed ToString in record</value>
  </data>
  <data name="ERR_InheritingFromRecordWithSealedToString" xml:space="preserve">
    <value>Inheriting from a record with a sealed 'Object.ToString' is not supported in C# {0}. Please use language version '{1}' or greater.</value>
  </data>
  <data name="IDS_FeatureListPattern" xml:space="preserve">
    <value>list pattern</value>
  </data>
  <data name="ERR_UnsupportedTypeForListPattern" xml:space="preserve">
    <value>List patterns may not be used for a value of type '{0}'.</value>
  </data>
  <data name="ERR_ListPatternRequiresLength" xml:space="preserve">
    <value>List patterns may not be used for a value of type '{0}'. No suitable 'Length' or 'Count' property was found.</value>
  </data>
  <data name="ERR_ScopedRefAndRefStructOnly" xml:space="preserve">
    <value>The 'scoped' modifier can be used for refs and ref struct values only.</value>
  </data>
  <data name="ERR_ScopedMismatchInParameterOfOverrideOrImplementation" xml:space="preserve">
    <value>The 'scoped' modifier of parameter '{0}' doesn't match overridden or implemented member.</value>
  </data>
  <data name="WRN_ScopedMismatchInParameterOfOverrideOrImplementation" xml:space="preserve">
    <value>The 'scoped' modifier of parameter '{0}' doesn't match overridden or implemented member.</value>
  </data>
  <data name="WRN_ScopedMismatchInParameterOfOverrideOrImplementation_Title" xml:space="preserve">
    <value>The 'scoped' modifier of parameter doesn't match overridden or implemented member.</value>
  </data>
  <data name="ERR_ScopedMismatchInParameterOfTarget" xml:space="preserve">
    <value>The 'scoped' modifier of parameter '{0}' doesn't match target '{1}'.</value>
  </data>
  <data name="WRN_ScopedMismatchInParameterOfTarget" xml:space="preserve">
    <value>The 'scoped' modifier of parameter '{0}' doesn't match target '{1}'.</value>
  </data>
  <data name="WRN_ScopedMismatchInParameterOfTarget_Title" xml:space="preserve">
    <value>The 'scoped' modifier of parameter doesn't match target.</value>
  </data>
  <data name="ERR_ScopedMismatchInParameterOfPartial" xml:space="preserve">
    <value>The 'scoped' modifier of parameter '{0}' doesn't match partial method declaration.</value>
  </data>
  <data name="ERR_FixedFieldMustNotBeRef" xml:space="preserve">
    <value>A fixed field must not be a ref field.</value>
  </data>
  <data name="ERR_RefFieldCannotReferToRefStruct" xml:space="preserve">
    <value>A ref field cannot refer to a ref struct.</value>
  </data>
  <data name="ERR_RefFieldInNonRefStruct" xml:space="preserve">
    <value>A ref field can only be declared in a ref struct.</value>
  </data>
  <data name="WRN_UseDefViolationPropertySupportedVersion" xml:space="preserve">
    <value>Auto-implemented property '{0}' is read before being explicitly assigned, causing a preceding implicit assignment of 'default'.</value>
  </data>
  <data name="WRN_UseDefViolationPropertySupportedVersion_Title" xml:space="preserve">
    <value>Auto-implemented property is read before being explicitly assigned, causing a preceding implicit assignment of 'default'.</value>
  </data>
  <data name="WRN_UseDefViolationFieldSupportedVersion" xml:space="preserve">
    <value>Field '{0}' is read before being explicitly assigned, causing a preceding implicit assignment of 'default'.</value>
  </data>
  <data name="WRN_UseDefViolationFieldSupportedVersion_Title" xml:space="preserve">
    <value>Field is read before being explicitly assigned, causing a preceding implicit assignment of 'default'.</value>
  </data>
  <data name="WRN_UseDefViolationThisSupportedVersion" xml:space="preserve">
    <value>The 'this' object is read before all of its fields have been assigned, causing preceding implicit assignments of 'default' to non-explicitly assigned fields.</value>
  </data>
  <data name="WRN_UseDefViolationThisSupportedVersion_Title" xml:space="preserve">
    <value>The 'this' object is read before all of its fields have been assigned, causing preceding implicit assignments of 'default' to non-explicitly assigned fields.</value>
  </data>
  <data name="WRN_UnassignedThisAutoPropertySupportedVersion" xml:space="preserve">
    <value>Control is returned to caller before auto-implemented property '{0}' is explicitly assigned, causing a preceding implicit assignment of 'default'.</value>
  </data>
  <data name="WRN_UnassignedThisAutoPropertySupportedVersion_Title" xml:space="preserve">
    <value>Control is returned to caller before auto-implemented property is explicitly assigned, causing a preceding implicit assignment of 'default'.</value>
  </data>
  <data name="WRN_UnassignedThisSupportedVersion" xml:space="preserve">
    <value>Control is returned to caller before field '{0}' is explicitly assigned, causing a preceding implicit assignment of 'default'.</value>
  </data>
  <data name="WRN_UnassignedThisSupportedVersion_Title" xml:space="preserve">
    <value>Control is returned to caller before field is explicitly assigned, causing a preceding implicit assignment of 'default'.</value>
  </data>
  <data name="ERR_UseDefViolationFieldUnsupportedVersion" xml:space="preserve">
    <value>Use of possibly unassigned field '{0}'. Consider updating to language version '{1}' to auto-default the field.</value>
  </data>
  <data name="ERR_UseDefViolationPropertyUnsupportedVersion" xml:space="preserve">
    <value>Use of possibly unassigned auto-implemented property '{0}'. Consider updating to language version '{1}' to auto-default the property.</value>
  </data>
  <data name="WRN_UseDefViolationFieldUnsupportedVersion" xml:space="preserve">
    <value>Use of possibly unassigned field '{0}'. Consider updating to language version '{1}' to auto-default the field.</value>
  </data>
  <data name="WRN_UseDefViolationFieldUnsupportedVersion_Title" xml:space="preserve">
    <value>Use of possibly unassigned field. Consider updating the language version to auto-default the field.</value>
  </data>
  <data name="WRN_UseDefViolationPropertyUnsupportedVersion" xml:space="preserve">
    <value>Use of possibly unassigned auto-implemented property '{0}'. Consider updating to language version '{1}' to auto-default the property.</value>
  </data>
  <data name="WRN_UseDefViolationPropertyUnsupportedVersion_Title" xml:space="preserve">
    <value>Use of possibly unassigned auto-implemented property. Consider updating the language version to auto-default the property.</value>
  </data>
  <data name="ERR_UnsupportedTypeForSlicePattern" xml:space="preserve">
    <value>Slice patterns may not be used for a value of type '{0}'.</value>
  </data>
  <data name="ERR_MisplacedSlicePattern" xml:space="preserve">
    <value>Slice patterns may only be used once and directly inside a list pattern.</value>
  </data>
  <data name="ERR_HiddenPositionalMember" xml:space="preserve">
    <value>The positional member '{0}' found corresponding to this parameter is hidden.</value>
  </data>
  <data name="IDS_FeatureImprovedInterpolatedStrings" xml:space="preserve">
    <value>interpolated string handlers</value>
  </data>
  <data name="ERR_InterpolatedStringHandlerMethodReturnMalformed" xml:space="preserve">
    <value>Interpolated string handler method '{0}' is malformed. It does not return 'void' or 'bool'.</value>
    <comment>void and bool are keywords</comment>
  </data>
  <data name="ERR_InterpolatedStringHandlerMethodReturnInconsistent" xml:space="preserve">
    <value>Interpolated string handler method '{0}' has inconsistent return type. Expected to return '{1}'.</value>
  </data>
  <data name="ERR_InvalidNameInSubpattern" xml:space="preserve">
    <value>Identifier or a simple member access expected.</value>
  </data>
  <data name="IDS_FeatureExtendedPropertyPatterns" xml:space="preserve">
    <value>extended property patterns</value>
  </data>
  <data name="IDS_FeatureGlobalUsing" xml:space="preserve">
    <value>global using directive</value>
  </data>
  <data name="ERR_GlobalUsingInNamespace" xml:space="preserve">
    <value>A global using directive cannot be used in a namespace declaration.</value>
  </data>
  <data name="ERR_GlobalUsingOutOfOrder" xml:space="preserve">
    <value>A global using directive must precede all non-global using directives.</value>
  </data>
  <data name="ERR_NullInvalidInterpolatedStringHandlerArgumentName" xml:space="preserve">
    <value>null is not a valid parameter name. To get access to the receiver of an instance method, use the empty string as the parameter name.</value>
  </data>
  <data name="ERR_NotInstanceInvalidInterpolatedStringHandlerArgumentName" xml:space="preserve">
    <value>'{0}' is not an instance method, the receiver cannot be an interpolated string handler argument.</value>
  </data>
  <data name="ERR_InvalidInterpolatedStringHandlerArgumentName" xml:space="preserve">
    <value>'{0}' is not a valid parameter name from '{1}'.</value>
  </data>
  <data name="ERR_TypeIsNotAnInterpolatedStringHandlerType" xml:space="preserve">
    <value>'{0}' is not an interpolated string handler type.</value>
  </data>
  <data name="WRN_ParameterOccursAfterInterpolatedStringHandlerParameter" xml:space="preserve">
    <value>Parameter '{0}' occurs after '{1}' in the parameter list, but is used as an argument for interpolated string handler conversions. This will require the caller to reorder parameters with named arguments at the call site. Consider putting the interpolated string handler parameter after all arguments involved.</value>
  </data>
  <data name="WRN_ParameterOccursAfterInterpolatedStringHandlerParameter_Title" xml:space="preserve">
    <value>Parameter to interpolated string handler conversion occurs after handler parameter</value>
  </data>
  <data name="ERR_CannotUseSelfAsInterpolatedStringHandlerArgument" xml:space="preserve">
    <value>InterpolatedStringHandlerArgumentAttribute arguments cannot refer to the parameter the attribute is used on.</value>
    <comment>InterpolatedStringHandlerArgumentAttribute is a type name and should not be translated.</comment>
  </data>
  <data name="ERR_InterpolatedStringHandlerArgumentAttributeMalformed" xml:space="preserve">
    <value>The InterpolatedStringHandlerArgumentAttribute applied to parameter '{0}' is malformed and cannot be interpreted. Construct an instance of '{1}' manually.</value>
    <comment>InterpolatedStringHandlerArgumentAttribute is a type name and should not be translated.</comment>
  </data>
  <data name="ERR_InterpolatedStringHandlerArgumentLocatedAfterInterpolatedString" xml:space="preserve">
    <value>Parameter '{0}' is an argument to the interpolated string handler conversion on parameter '{1}', but the corresponding argument is specified after the interpolated string expression. Reorder the arguments to move '{0}' before '{1}'.</value>
  </data>
  <data name="ERR_InterpolatedStringHandlerArgumentOptionalNotSpecified" xml:space="preserve">
    <value>Parameter '{0}' is not explicitly provided, but is used as an argument to the interpolated string handler conversion on parameter '{1}'. Specify the value of '{0}' before '{1}'.</value>
  </data>
  <data name="ERR_ExpressionTreeContainsInterpolatedStringHandlerConversion" xml:space="preserve">
    <value>An expression tree may not contain an interpolated string handler conversion.</value>
  </data>
  <data name="ERR_InterpolatedStringHandlerCreationCannotUseDynamic" xml:space="preserve">
    <value>An interpolated string handler construction cannot use dynamic. Manually construct an instance of '{0}'.</value>
  </data>
  <data name="ERR_NonPublicParameterlessStructConstructor" xml:space="preserve">
    <value>The parameterless struct constructor must be 'public'.</value>
  </data>
  <data name="IDS_FeatureStaticAbstractMembersInInterfaces" xml:space="preserve">
    <value>static abstract members in interfaces</value>
  </data>
  <data name="ERR_RuntimeDoesNotSupportStaticAbstractMembersInInterfaces" xml:space="preserve">
    <value>Target runtime doesn't support static abstract members in interfaces.</value>
  </data>
  <data name="ERR_GenericConstraintNotSatisfiedInterfaceWithStaticAbstractMembers" xml:space="preserve">
    <value>The interface '{0}' cannot be used as type argument. Static member '{1}' does not have a most specific implementation in the interface.</value>
  </data>
  <data name="ERR_BadAbstractUnaryOperatorSignature" xml:space="preserve">
    <value>The parameter of a unary operator must be the containing type, or its type parameter constrained to it.</value>
  </data>
  <data name="ERR_BadAbstractIncDecSignature" xml:space="preserve">
    <value>The parameter type for ++ or -- operator must be the containing type, or its type parameter constrained to it.</value>
  </data>
  <data name="ERR_BadAbstractIncDecRetType" xml:space="preserve">
    <value>The return type for ++ or -- operator must either match the parameter type, or be derived from the parameter type, or be the containing type's type parameter constrained to it unless the parameter type is a different type parameter.</value>
  </data>
  <data name="ERR_BadAbstractBinaryOperatorSignature" xml:space="preserve">
    <value>One of the parameters of a binary operator must be the containing type, or its type parameter constrained to it.</value>
  </data>
  <data name="ERR_BadAbstractShiftOperatorSignature" xml:space="preserve">
    <value>The first operand of an overloaded shift operator must have the same type as the containing type or its type parameter constrained to it</value>
  </data>
  <data name="ERR_BadAbstractStaticMemberAccess" xml:space="preserve">
    <value>A static virtual or abstract interface member can be accessed only on a type parameter.</value>
  </data>
  <data name="ERR_ExpressionTreeContainsAbstractStaticMemberAccess" xml:space="preserve">
    <value>An expression tree may not contain an access of static virtual or abstract interface member</value>
  </data>
  <data name="ERR_CloseUnimplementedInterfaceMemberNotStatic" xml:space="preserve">
    <value>'{0}' does not implement static interface member '{1}'. '{2}' cannot implement the interface member because it is not static.</value>
  </data>
  <data name="ERR_RuntimeDoesNotSupportStaticAbstractMembersInInterfacesForMember" xml:space="preserve">
    <value>'{0}' cannot implement interface member '{1}' in type '{2}' because the target runtime doesn't support static abstract members in interfaces.</value>
  </data>
  <data name="ERR_ExplicitImplementationOfOperatorsMustBeStatic" xml:space="preserve">
    <value>Explicit implementation of a user-defined operator '{0}' must be declared static</value>
  </data>
  <data name="ERR_AbstractConversionNotInvolvingContainedType" xml:space="preserve">
    <value>User-defined conversion in an interface must convert to or from a type parameter on the enclosing type constrained to the enclosing type</value>
  </data>
  <data name="ERR_InterfaceImplementedByUnmanagedCallersOnlyMethod" xml:space="preserve">
    <value>'UnmanagedCallersOnly' method '{0}' cannot implement interface member '{1}' in type '{2}'</value>
    <comment>UnmanagedCallersOnly is not localizable.</comment>
  </data>
  <data name="HDN_DuplicateWithGlobalUsing" xml:space="preserve">
    <value>The using directive for '{0}' appeared previously as global using</value>
  </data>
  <data name="HDN_DuplicateWithGlobalUsing_Title" xml:space="preserve">
    <value>The using directive appeared previously as global using</value>
  </data>
  <data name="ERR_BuilderAttributeDisallowed" xml:space="preserve">
    <value>The AsyncMethodBuilder attribute is disallowed on anonymous methods without an explicit return type.</value>
  </data>
  <data name="ERR_SimpleProgramIsEmpty" xml:space="preserve">
    <value>At least one top-level statement must be non-empty.</value>
  </data>
  <data name="ERR_LineDoesNotStartWithSameWhitespace" xml:space="preserve">
    <value>Line does not start with the same whitespace as the closing line of the raw string literal.</value>
  </data>
  <data name="ERR_RawStringNotInDirectives" xml:space="preserve">
    <value>Raw string literals are not allowed in preprocessor directives.</value>
  </data>
  <data name="ERR_RawStringDelimiterOnOwnLine" xml:space="preserve">
    <value>Raw string literal delimiter must be on its own line.</value>
  </data>
  <data name="ERR_TooManyQuotesForRawString" xml:space="preserve">
    <value>The raw string literal does not start with enough quote characters to allow this many consecutive quote characters as content.</value>
  </data>
  <data name="ERR_TooManyOpenBracesForRawString" xml:space="preserve">
    <value>The interpolated raw string literal does not start with enough '$' characters to allow this many consecutive opening braces as content.</value>
  </data>
  <data name="ERR_TooManyCloseBracesForRawString" xml:space="preserve">
    <value>The interpolated raw string literal does not start with enough '$' characters to allow this many consecutive closing braces as content.</value>
  </data>
  <data name="ERR_NotEnoughQuotesForRawString" xml:space="preserve">
    <value>Not enough quotes for raw string literal.</value>
  </data>
  <data name="ERR_NotEnoughCloseBracesForRawString" xml:space="preserve">
    <value>The interpolation must end with the same number of closing braces as the number of '$' characters that the raw string literal started with.</value>
  </data>
  <data name="ERR_IllegalAtSequence" xml:space="preserve">
    <value>Sequence of '@' characters is not allowed. A verbatim string or identifier can only have one '@' character and a raw string cannot have any.</value>
  </data>
  <data name="ERR_StringMustStartWithQuoteCharacter" xml:space="preserve">
    <value>String must start with quote character: "</value>
  </data>
  <data name="ERR_UnterminatedRawString" xml:space="preserve">
    <value>Unterminated raw string literal.</value>
  </data>
  <data name="IDS_FeatureRawStringLiterals" xml:space="preserve">
    <value>raw string literals</value>
  </data>
  <data name="ERR_RawStringInVerbatimInterpolatedStrings" xml:space="preserve">
    <value>Multi-line raw string literals are only allowed in verbatim interpolated strings.</value>
  </data>
  <data name="ERR_RawStringMustContainContent" xml:space="preserve">
    <value>Multi-line raw string literals must contain at least one line of content.</value>
  </data>
  <data name="ERR_NewlinesAreNotAllowedInsideANonVerbatimInterpolatedString" xml:space="preserve">
    <value>Newlines inside a non-verbatim interpolated string are not supported in C# {0}. Please use language version {1} or greater.</value>
  </data>
  <data name="IDS_FeatureGenericAttributes" xml:space="preserve">
    <value>generic attributes</value>
  </data>
  <data name="WRN_InterpolatedStringHandlerArgumentAttributeIgnoredOnLambdaParameters" xml:space="preserve">
    <value>InterpolatedStringHandlerArgument has no effect when applied to lambda parameters and will be ignored at the call site.</value>
  </data>
  <data name="WRN_InterpolatedStringHandlerArgumentAttributeIgnoredOnLambdaParameters_Title" xml:space="preserve">
    <value>InterpolatedStringHandlerArgument has no effect when applied to lambda parameters and will be ignored at the call site.</value>
  </data>
  <data name="ERR_LambdaWithAttributesToExpressionTree" xml:space="preserve">
    <value>A lambda expression with attributes cannot be converted to an expression tree</value>
  </data>
  <data name="ERR_RecordStructConstructorCallsDefaultConstructor" xml:space="preserve">
    <value>A constructor declared in a 'struct' with parameter list must have a 'this' initializer that calls the primary constructor or an explicitly declared constructor.</value>
  </data>
  <data name="ERR_StructHasInitializersAndNoDeclaredConstructor" xml:space="preserve">
    <value>A 'struct' with field initializers must include an explicitly declared constructor.</value>
  </data>
  <data name="ERR_PatternSpanCharCannotBeStringNull" xml:space="preserve">
    <value>A string 'null' constant is not supported as a pattern for '{0}'. Use an empty string instead.</value>
  </data>
  <data name="ERR_EncUpdateFailedDelegateTypeChanged" xml:space="preserve">
    <value>Cannot update because an inferred delegate type has changed.</value>
  </data>
  <data name="WRN_CompileTimeCheckedOverflow" xml:space="preserve">
    <value>The operation may overflow '{0}' at runtime (use 'unchecked' syntax to override)</value>
  </data>
  <data name="WRN_CompileTimeCheckedOverflow_Title" xml:space="preserve">
    <value>The operation may overflow at runtime (use 'unchecked' syntax to override)</value>
  </data>
  <data name="ERR_CannotUseRefInUnmanagedCallersOnly" xml:space="preserve">
    <value>Cannot use 'ref', 'in', or 'out' in the signature of a method attributed with 'UnmanagedCallersOnly'.</value>
  </data>
  <data name="IDS_FeatureNewLinesInInterpolations" xml:space="preserve">
    <value>newlines in interpolations</value>
  </data>
  <data name="ERR_InterpolatedStringsReferencingInstanceCannotBeInObjectInitializers" xml:space="preserve">
    <value>Interpolated string handler conversions that reference the instance being indexed cannot be used in indexer member initializers.</value>
  </data>
  <data name="ERR_CannotBeMadeNullable" xml:space="preserve">
    <value>'{0}' cannot be made nullable.</value>
  </data>
  <data name="WRN_LowerCaseTypeName" xml:space="preserve">
    <value>The type name '{0}' only contains lower-cased ascii characters. Such names may become reserved for the language.</value>
  </data>
  <data name="WRN_LowerCaseTypeName_Title" xml:space="preserve">
    <value>The type name only contains lower-cased ascii characters. Such names may become reserved for the language.</value>
  </data>
  <data name="ERR_RequiredNameDisallowed" xml:space="preserve">
    <value>Types and aliases cannot be named 'required'.</value>
  </data>
  <data name="IDS_FeatureRequiredMembers" xml:space="preserve">
    <value>required members</value>
  </data>
  <data name="ERR_OverrideMustHaveRequired" xml:space="preserve">
    <value>'{0}' must be required because it overrides required member '{1}'</value>
  </data>
  <data name="ERR_RequiredMemberCannotBeHidden" xml:space="preserve">
    <value>Required member '{0}' cannot be hidden by '{1}'.</value>
  </data>
  <data name="ERR_RequiredMemberCannotBeLessVisibleThanContainingType" xml:space="preserve">
    <value>Required member '{0}' cannot be less visible or have a setter less visible than the containing type '{1}'.</value>
  </data>
  <data name="ERR_ExplicitRequiredMember" xml:space="preserve">
    <value>Do not use 'System.Runtime.CompilerServices.RequiredMemberAttribute'. Use the 'required' keyword on required fields and properties instead.</value>
  </data>
  <data name="ERR_RequiredMemberMustBeSettable" xml:space="preserve">
    <value>Required member '{0}' must be settable.</value>
  </data>
  <data name="ERR_RequiredMemberMustBeSet" xml:space="preserve">
    <value>Required member '{0}' must be set in the object initializer or attribute constructor.</value>
  </data>
  <data name="ERR_RequiredMembersMustBeAssignedValue" xml:space="preserve">
    <value>Required member '{0}' must be assigned a value, it cannot use a nested member or collection initializer.</value>
  </data>
  <data name="ERR_RequiredMembersInvalid" xml:space="preserve">
    <value>The required members list for '{0}' is malformed and cannot be interpreted.</value>
  </data>
  <data name="ERR_RequiredMembersBaseTypeInvalid" xml:space="preserve">
    <value>The required members list for the base type '{0}' is malformed and cannot be interpreted. To use this constructor, apply the 'SetsRequiredMembers' attribute.</value>
  </data>
  <data name="ERR_LineContainsDifferentWhitespace" xml:space="preserve">
    <value>Line contains different whitespace than the closing line of the raw string literal: '{0}' versus '{1}'</value>
  </data>
  <data name="ERR_NoEnumConstraint" xml:space="preserve">
    <value>Keyword 'enum' cannot be used as a constraint. Did you mean 'struct, System.Enum'?</value>
  </data>
  <data name="ERR_NoDelegateConstraint" xml:space="preserve">
    <value>Keyword 'delegate' cannot be used as a constraint. Did you mean 'System.Delegate'?</value>
  </data>
  <data name="ERR_MisplacedRecord" xml:space="preserve">
    <value>Unexpected keyword 'record'. Did you mean 'record struct' or 'record class'?</value>
  </data>
  <data name="IDS_FeatureCheckedUserDefinedOperators" xml:space="preserve">
    <value>checked user-defined operators</value>
  </data>
  <data name="ERR_OperatorCantBeChecked" xml:space="preserve">
    <value>User-defined operator '{0}' cannot be declared checked</value>
  </data>
  <data name="ERR_ImplicitConversionOperatorCantBeChecked" xml:space="preserve">
    <value>An 'implicit' user-defined conversion operator cannot be declared checked</value>
  </data>
  <data name="ERR_CheckedOperatorNeedsMatch" xml:space="preserve">
    <value>The operator '{0}' requires a matching non-checked version of the operator to also be defined</value>
  </data>
  <data name="ERR_CannotBeConvertedToUtf8" xml:space="preserve">
    <value>The input string cannot be converted into the equivalent UTF-8 byte representation. {0}</value>
  </data>
  <data name="IDS_FeatureUtf8StringLiterals" xml:space="preserve">
    <value>UTF-8 string literals</value>
  </data>
  <data name="ERR_ExpressionTreeContainsUtf8StringLiterals" xml:space="preserve">
    <value>An expression tree may not contain UTF-8 string conversion or literal.</value>
  </data>
  <data name="ERR_ChainingToSetsRequiredMembersRequiresSetsRequiredMembers" xml:space="preserve">
    <value>This constructor must add 'SetsRequiredMembers' because it chains to a constructor that has that attribute.</value>
  </data>
  <data name="ERR_NewConstraintCannotHaveRequiredMembers" xml:space="preserve">
    <value>'{2}' cannot satisfy the 'new()' constraint on parameter '{1}' in the generic type or or method '{0}' because '{2}' has required members.</value>
  </data>
  <data name="ERR_FileTypeDisallowedInSignature" xml:space="preserve">
    <value>File-local type '{0}' cannot be used in a member signature in non-file-local type '{1}'.</value>
  </data>
  <data name="ERR_FileTypeNoExplicitAccessibility" xml:space="preserve">
    <value>File-local type '{0}' cannot use accessibility modifiers.</value>
  </data>
  <data name="ERR_FileTypeBase" xml:space="preserve">
    <value>File-local type '{0}' cannot be used as a base type of non-file-local type '{1}'.</value>
  </data>
  <data name="ERR_FileTypeNested" xml:space="preserve">
    <value>File-local type '{0}' must be defined in a top level type; '{0}' is a nested type.</value>
  </data>
  <data name="ERR_FilePathCannotBeConvertedToUtf8" xml:space="preserve">
    <value>File-local type '{0}' cannot be used because the containing file path cannot be converted into the equivalent UTF-8 byte representation. {1}</value>
  </data>
  <data name="ERR_GlobalUsingStaticFileType" xml:space="preserve">
    <value>File-local type '{0}' cannot be used in a 'global using static' directive.</value>
  </data>
  <data name="ERR_FileTypeNameDisallowed" xml:space="preserve">
    <value>Types and aliases cannot be named 'file'.</value>
  </data>
  <data name="ERR_FileTypeNonUniquePath" xml:space="preserve">
    <value>File-local type '{0}' must be declared in a file with a unique path. Path '{1}' is used in multiple files.</value>
  </data>
  <data name="IDS_FeatureUnsignedRightShift" xml:space="preserve">
    <value>unsigned right shift</value>
  </data>
  <data name="IDS_FeatureRelaxedShiftOperator" xml:space="preserve">
    <value>relaxed shift operator</value>
  </data>
  <data name="ERR_UnsupportedCompilerFeature" xml:space="preserve">
    <value>'{0}' requires compiler feature '{1}', which is not supported by this version of the C# compiler.</value>
  </data>
  <data name="WRN_ObsoleteMembersShouldNotBeRequired" xml:space="preserve">
    <value>Required member '{0}' should not be attributed with 'ObsoleteAttribute' unless the containing type is obsolete or all constructors are obsolete.</value>
  </data>
  <data name="WRN_ObsoleteMembersShouldNotBeRequired_Title" xml:space="preserve">
    <value>Members attributed with 'ObsoleteAttribute' should not be required unless the containing type is obsolete or all constructors are obsolete.</value>
  </data>
  <data name="ERR_RefReturningPropertiesCannotBeRequired" xml:space="preserve">
    <value>Ref returning properties cannot be required.</value>
  </data>
  <data name="ERR_MisplacedUnchecked" xml:space="preserve">
    <value>Unexpected keyword 'unchecked'</value>
  </data>
  <data name="ERR_ImplicitImplementationOfInaccessibleInterfaceMember" xml:space="preserve">
    <value>'{0}' does not implement interface member '{1}'. '{2}' cannot implicitly implement an inaccessible member.</value>
  </data>
  <data name="ERR_ScriptsAndSubmissionsCannotHaveRequiredMembers" xml:space="preserve">
    <value>Required members are not allowed on the top level of a script or submission.</value>
  </data>
  <data name="ERR_BadAbstractEqualityOperatorSignature" xml:space="preserve">
    <value>One of the parameters of an equality, or inequality operator declared in interface '{0}' must be a type parameter on '{0}' constrained to '{0}'</value>
  </data>
  <data name="ERR_BadBinaryReadOnlySpanConcatenation" xml:space="preserve">
    <value>Operator '{0}' cannot be applied to operands of type '{1}' and '{2}' that are not UTF-8 byte representations</value>
  </data>
  <data name="ERR_ImplicitlyTypedDefaultParameter" xml:space="preserve">
    <value>Implicitly typed lambda parameter '{0}' cannot have a default value.</value>
  </data>
  <data name="WRN_OptionalParamValueMismatch" xml:space="preserve">
    <value>Parameter {0} has default value '{1:10}' in lambda but '{2:10}' in the target delegate type.</value>
  </data>
  <data name="WRN_OptionalParamValueMismatch_Title" xml:space="preserve">
    <value>The default parameter value does not match in the target delegate type.</value>
  </data>
  <data name="IDS_FeatureFileTypes" xml:space="preserve">
    <value>file types</value>
  </data>
  <data name="ERR_CannotMatchOnINumberBase" xml:space="preserve">
    <value>Cannot use a numeric constant or relational pattern on '{0}' because it inherits from or extends 'INumberBase&lt;T&gt;'. Consider using a type pattern to narrow to a specifc numeric type.</value>
  </data>
  <data name="IDS_ArrayAccess" xml:space="preserve">
    <value>array access</value>
  </data>
  <data name="IDS_PointerElementAccess" xml:space="preserve">
    <value>pointer element access</value>
  </data>
  <data name="ERR_ScopedTypeNameDisallowed" xml:space="preserve">
    <value>Types and aliases cannot be named 'scoped'.</value>
  </data>
  <data name="ERR_UnscopedRefAttributeUnsupportedTarget" xml:space="preserve">
    <value>UnscopedRefAttribute cannot be applied to this parameter because it is unscoped by default.</value>
  </data>
  <data name="ERR_UnscopedRefAttributeUnsupportedMemberTarget" xml:space="preserve">
    <value>UnscopedRefAttribute can only be applied to struct instance methods and properties, and cannot be applied to constructors or init-only members.</value>
  </data>
  <data name="ERR_UnscopedRefAttributeInterfaceImplementation" xml:space="preserve">
    <value>UnscopedRefAttribute cannot be applied to an interface implementation.</value>
  </data>
  <data name="ERR_UnrecognizedRefSafetyRulesAttributeVersion" xml:space="preserve">
    <value>'{0}' is defined in a module with an unrecognized RefSafetyRulesAttribute version, expecting '11'.</value>
  </data>
  <data name="ERR_RuntimeDoesNotSupportRefFields" xml:space="preserve">
    <value>Target runtime doesn't support ref fields.</value>
  </data>
  <data name="ERR_ExplicitScopedRef" xml:space="preserve">
    <value>Do not use 'System.Runtime.CompilerServices.ScopedRefAttribute'. Use the 'scoped' keyword instead.</value>
  </data>
  <data name="WRN_DuplicateAnalyzerReference" xml:space="preserve">
    <value>Analyzer reference '{0}' specified multiple times</value>
  </data>
  <data name="WRN_DuplicateAnalyzerReference_Title" xml:space="preserve">
    <value>Analyzer reference specified multiple times</value>
  </data>
  <data name="ERR_FileLocalDuplicateNameInNS" xml:space="preserve">
    <value>The namespace '{1}' already contains a definition for '{0}' in this file.</value>
  </data>
  <data name="ERR_UnscopedScoped" xml:space="preserve">
    <value>UnscopedRefAttribute cannot be applied to parameters that have a 'scoped' modifier.</value>
  </data>
  <data name="ERR_ReadOnlyNotSuppAsParamModDidYouMeanIn" xml:space="preserve">
    <value>'readonly' is not supported as a parameter modifier. Did you mean 'in'?</value>
  </data>
  <data name="ERR_ScopedDiscard" xml:space="preserve">
    <value>The 'scoped' modifier cannot be used with discard.</value>
  </data>
  <data name="ERR_DeconstructVariableCannotBeByRef" xml:space="preserve">
    <value>A deconstruction variable cannot be declared as a ref local</value>
  </data>
  <data name="IDS_FeatureLambdaOptionalParameters" xml:space="preserve">
    <value>lambda optional parameters</value>
  </data>
  <data name="IDS_FeatureLambdaParamsArray" xml:space="preserve">
    <value>lambda params array</value>
  </data>
  <data name="WRN_ParamsArrayInLambdaOnly" xml:space="preserve">
    <value>Parameter {0} has params modifier in lambda but not in target delegate type.</value>
  </data>
  <data name="WRN_ParamsArrayInLambdaOnly_Title" xml:space="preserve">
    <value>Parameter has params modifier in lambda but not in target delegate type.</value>
  </data>
  <data name="IDS_FeaturePrimaryConstructors" xml:space="preserve">
    <value>primary constructors</value>
  </data>
  <data name="ERR_InvalidPrimaryConstructorParameterReference" xml:space="preserve">
    <value>Cannot use primary constructor parameter '{0}' in this context.</value>
  </data>
  <data name="ERR_AmbiguousPrimaryConstructorParameterAsColorColorReceiver" xml:space="preserve">
    <value>Identifier '{0}' is ambiguous between type '{1}' and parameter '{2}' in this context.</value>
  </data>
  <data name="WRN_CapturedPrimaryConstructorParameterPassedToBase" xml:space="preserve">
    <value>Parameter '{0}' is captured into the state of the enclosing type and its value is also passed to the base constructor. The value might be captured by the base class as well.</value>
  </data>
  <data name="WRN_CapturedPrimaryConstructorParameterPassedToBase_Title" xml:space="preserve">
    <value>Parameter is captured into the state of the enclosing type and its value is also passed to the base constructor. The value might be captured by the base class as well.</value>
  </data>
  <data name="ERR_AnonDelegateCantUseRefLike" xml:space="preserve">
    <value>Cannot use parameter '{0}' that has ref-like type inside an anonymous method, lambda expression, query expression, or local function</value>
  </data>
  <data name="ERR_UnsupportedPrimaryConstructorParameterCapturingRef" xml:space="preserve">
    <value>Cannot use ref, out, or in primary constructor parameter '{0}' inside an instance member</value>
  </data>
  <data name="ERR_UnsupportedPrimaryConstructorParameterCapturingRefLike" xml:space="preserve">
    <value>Cannot use primary constructor parameter '{0}' that has ref-like type inside an instance member</value>
  </data>
  <data name="ERR_AnonDelegateCantUseStructPrimaryConstructorParameterInMember" xml:space="preserve">
    <value>Anonymous methods, lambda expressions, query expressions, and local functions inside an instance member of a struct cannot access primary constructor parameter</value>
  </data>
  <data name="ERR_AnonDelegateCantUseStructPrimaryConstructorParameterCaptured" xml:space="preserve">
    <value>Anonymous methods, lambda expressions, query expressions, and local functions inside a struct cannot access primary constructor parameter also used inside an instance member</value>
  </data>
  <data name="WRN_UnreadPrimaryConstructorParameter" xml:space="preserve">
    <value>Parameter '{0}' is unread.</value>
  </data>
  <data name="WRN_UnreadPrimaryConstructorParameter_Title" xml:space="preserve">
    <value>Parameter is unread.</value>
  </data>
  <data name="ERR_AssgReadonlyPrimaryConstructorParameter" xml:space="preserve">
    <value>A primary constructor parameter of a readonly type cannot be assigned to (except in init-only setter of the type or a variable initializer)</value>
  </data>
  <data name="ERR_RefReturnReadonlyPrimaryConstructorParameter" xml:space="preserve">
    <value>A primary constructor parameter of a readonly type cannot be returned by writable reference</value>
  </data>
  <data name="ERR_RefReadonlyPrimaryConstructorParameter" xml:space="preserve">
    <value>A primary constructor parameter of a readonly type cannot be used as a ref or out value (except in init-only setter of the type or a variable initializer)</value>
  </data>
  <data name="ERR_AssgReadonlyPrimaryConstructorParameter2" xml:space="preserve">
    <value>Members of primary constructor parameter '{0}' of a readonly type cannot be modified (except in init-only setter of the type or a variable initializer)</value>
  </data>
  <data name="ERR_RefReturnReadonlyPrimaryConstructorParameter2" xml:space="preserve">
    <value>Members of primary constructor parameter '{0}' of a readonly type cannot be returned by writable reference</value>
  </data>
  <data name="ERR_RefReadonlyPrimaryConstructorParameter2" xml:space="preserve">
    <value>Members of primary constructor parameter '{0}' of a readonly type cannot be used as a ref or out value (except in init-only setter of the type or a variable initializer)</value>
  </data>
  <data name="ERR_RefReturnPrimaryConstructorParameter" xml:space="preserve">
    <value>Cannot return primary constructor parameter '{0}' by reference.</value>
  </data>
  <data name="ERR_StructLayoutCyclePrimaryConstructorParameter" xml:space="preserve">
    <value>Struct primary constructor parameter '{0}' of type '{1}' causes a cycle in the struct layout</value>
  </data>
  <data name="ERR_UnexpectedParameterList" xml:space="preserve">
    <value>Unexpected parameter list.</value>
  </data>
  <data name="WRN_AddressOfInAsync" xml:space="preserve">
    <value>The '&amp;' operator should not be used on parameters or local variables in async methods.</value>
  </data>
  <data name="WRN_AddressOfInAsync_Title" xml:space="preserve">
    <value>The '&amp;' operator should not be used on parameters or local variables in async methods.</value>
  </data>
  <data name="ERR_BadStaticAfterUnsafe" xml:space="preserve">
    <value>'static' modifier must precede 'unsafe' modifier.</value>
  </data>
  <data name="ERR_BadCaseInSwitchArm" xml:space="preserve">
    <value>A switch expression arm does not begin with a 'case' keyword.</value>
  </data>
  <data name="ERR_InterceptorsFeatureNotEnabled" xml:space="preserve">
    <value>The 'interceptors' experimental feature is not enabled. Add '&lt;Features&gt;InterceptorsPreview&lt;/Features&gt;' to your project.</value>
  </data>
  <data name="ERR_InterceptorCannotBeGeneric" xml:space="preserve">
    <value>Method '{0}' cannot be used as an interceptor because it or its containing type has type parameters.</value>
  </data>
  <data name="ERR_InterceptorPathNotInCompilation" xml:space="preserve">
    <value>Cannot intercept: compilation does not contain a file with path '{0}'.</value>
  </data>
  <data name="ERR_InterceptorPathNotInCompilationWithCandidate" xml:space="preserve">
    <value>Cannot intercept: compilation does not contain a file with path '{0}'. Did you mean to use path '{1}'?</value>
  </data>
  <data name="ERR_InterceptorPathNotInCompilationWithUnmappedCandidate" xml:space="preserve">
    <value>Cannot intercept: Path '{0}' is unmapped. Expected mapped path '{1}'.</value>
  </data>
  <data name="ERR_InterceptorLineOutOfRange" xml:space="preserve">
    <value>The given file has '{0}' lines, which is fewer than the provided line number '{1}'.</value>
  </data>
  <data name="ERR_InterceptorCharacterOutOfRange" xml:space="preserve">
    <value>The given line is '{0}' characters long, which is fewer than the provided character number '{1}'.</value>
  </data>
  <data name="ERR_InterceptorLineCharacterMustBePositive" xml:space="preserve">
    <value>Line and character numbers provided to InterceptsLocationAttribute must be positive.</value>
  </data>
  <data name="ERR_InterceptorPositionBadToken" xml:space="preserve">
    <value>The provided line and character number does not refer to an interceptable method name, but rather to token '{0}'.</value>
  </data>
  <data name="ERR_InterceptorMustReferToStartOfTokenPosition" xml:space="preserve">
    <value>The provided line and character number does not refer to the start of token '{0}'. Did you mean to use line '{1}' and character '{2}'?</value>
  </data>
  <data name="ERR_InterceptorSignatureMismatch" xml:space="preserve">
    <value>Cannot intercept method '{0}' with interceptor '{1}' because the signatures do not match.</value>
  </data>
  <data name="WRN_InterceptorSignatureMismatch" xml:space="preserve">
    <value>Intercepting a call to '{0}' with interceptor '{1}', but the signatures do not match.</value>
  </data>
  <data name="WRN_InterceptorSignatureMismatch_Title" xml:space="preserve">
    <value>Signatures of interceptable and interceptor methods do not match.</value>
  </data>
  <data name="ERR_InterceptorMethodMustBeOrdinary" xml:space="preserve">
    <value>An interceptor method must be an ordinary member method.</value>
  </data>
  <data name="ERR_InterceptorMustHaveMatchingThisParameter" xml:space="preserve">
    <value>Interceptor must have a 'this' parameter matching parameter '{0}' on '{1}'.</value>
  </data>
  <data name="ERR_InterceptorMustNotHaveThisParameter" xml:space="preserve">
    <value>Interceptor must not have a 'this' parameter because '{0}' does not have a 'this' parameter.</value>
  </data>
  <data name="ERR_InterceptorFilePathCannotBeNull" xml:space="preserve">
    <value>Interceptor cannot have a 'null' file path.</value>
  </data>
  <data name="ERR_InterceptorNameNotInvoked" xml:space="preserve">
    <value>Possible method name '{0}' cannot be intercepted because it is not being invoked.</value>
  </data>
  <data name="ERR_InterceptorNonUniquePath" xml:space="preserve">
    <value>Cannot intercept a call in file with path '{0}' because multiple files in the compilation have this path.</value>
  </data>
  <data name="ERR_DuplicateInterceptor" xml:space="preserve">
    <value>The indicated call is intercepted multiple times.</value>
  </data>
  <data name="ERR_InterceptorNotAccessible" xml:space="preserve">
    <value>Cannot intercept call with '{0}' because it is not accessible within '{1}'.</value>
  </data>
  <data name="ERR_InterceptorScopedMismatch" xml:space="preserve">
    <value>Cannot intercept call to '{0}' with '{1}' because of a difference in 'scoped' modifiers or '[UnscopedRef]' attributes.</value>
  </data>
  <data name="ERR_ConstantValueOfTypeExpected" xml:space="preserve">
    <value>A constant value of type '{0}' is expected</value>
  </data>
  <data name="ERR_UnsupportedPrimaryConstructorParameterCapturingRefAny" xml:space="preserve">
    <value>Cannot use primary constructor parameter of type '{0}' inside an instance member</value>
  </data>
  <data name="WRN_NullabilityMismatchInParameterTypeOnInterceptor" xml:space="preserve">
    <value>Nullability of reference types in type of parameter '{0}' doesn't match interceptable method '{1}'.</value>
  </data>
  <data name="WRN_NullabilityMismatchInParameterTypeOnInterceptor_Title" xml:space="preserve">
    <value>Nullability of reference types in type of parameter doesn't match interceptable method.</value>
  </data>
  <data name="WRN_NullabilityMismatchInReturnTypeOnInterceptor" xml:space="preserve">
    <value>Nullability of reference types in return type doesn't match interceptable method '{0}'.</value>
  </data>
  <data name="WRN_NullabilityMismatchInReturnTypeOnInterceptor_Title" xml:space="preserve">
    <value>Nullability of reference types in return type doesn't match interceptable method.</value>
  </data>
  <data name="ERR_InterceptorCannotInterceptNameof" xml:space="preserve">
    <value>A nameof operator cannot be intercepted.</value>
  </data>
  <data name="ERR_InterceptorCannotUseUnmanagedCallersOnly" xml:space="preserve">
    <value>An interceptor cannot be marked with 'UnmanagedCallersOnlyAttribute'.</value>
  </data>
  <data name="ERR_BadUsingStaticType" xml:space="preserve">
    <value>'{0}' type is not valid for 'using static'. Only a class, struct, interface, enum, delegate, or namespace can be used.</value>
  </data>
<<<<<<< HEAD
  <data name="ERR_SymbolDefinedInAssembly" xml:space="preserve">
    <value>'{0}' is defined in assembly '{1}'.</value>
=======
  <data name="WRN_CapturedPrimaryConstructorParameterInFieldInitializer" xml:space="preserve">
    <value>Parameter '{0}' is captured into the state of the enclosing type and its value is also used to initialize a field, property, or event.</value>
  </data>
  <data name="WRN_CapturedPrimaryConstructorParameterInFieldInitializer_Title" xml:space="preserve">
    <value>Parameter is captured into the state of the enclosing type and its value is also used to initialize a field, property, or event.</value>
>>>>>>> 17dcec13
  </data>
</root><|MERGE_RESOLUTION|>--- conflicted
+++ resolved
@@ -1,5 +1,5 @@
 ﻿<?xml version="1.0" encoding="utf-8"?>
-<root>
+<>
   <!-- 
     Microsoft ResX Schema 
     
@@ -7613,15 +7613,13 @@
   <data name="ERR_BadUsingStaticType" xml:space="preserve">
     <value>'{0}' type is not valid for 'using static'. Only a class, struct, interface, enum, delegate, or namespace can be used.</value>
   </data>
-<<<<<<< HEAD
   <data name="ERR_SymbolDefinedInAssembly" xml:space="preserve">
     <value>'{0}' is defined in assembly '{1}'.</value>
-=======
+  </data>
   <data name="WRN_CapturedPrimaryConstructorParameterInFieldInitializer" xml:space="preserve">
     <value>Parameter '{0}' is captured into the state of the enclosing type and its value is also used to initialize a field, property, or event.</value>
   </data>
   <data name="WRN_CapturedPrimaryConstructorParameterInFieldInitializer_Title" xml:space="preserve">
     <value>Parameter is captured into the state of the enclosing type and its value is also used to initialize a field, property, or event.</value>
->>>>>>> 17dcec13
   </data>
 </root>