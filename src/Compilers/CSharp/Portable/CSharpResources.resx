﻿<?xml version="1.0" encoding="utf-8"?>
<root>
  <!-- 
    Microsoft ResX Schema 
    
    Version 2.0
    
    The primary goals of this format is to allow a simple XML format 
    that is mostly human readable. The generation and parsing of the 
    various data types are done through the TypeConverter classes 
    associated with the data types.
    
    Example:
    
    ... ado.net/XML headers & schema ...
    <resheader name="resmimetype">text/microsoft-resx</resheader>
    <resheader name="version">2.0</resheader>
    <resheader name="reader">System.Resources.ResXResourceReader, System.Windows.Forms, ...</resheader>
    <resheader name="writer">System.Resources.ResXResourceWriter, System.Windows.Forms, ...</resheader>
    <data name="Name1"><value>this is my long string</value><comment>this is a comment</comment></data>
    <data name="Color1" type="System.Drawing.Color, System.Drawing">Blue</data>
    <data name="Bitmap1" mimetype="application/x-microsoft.net.object.binary.base64">
        <value>[base64 mime encoded serialized .NET Framework object]</value>
    </data>
    <data name="Icon1" type="System.Drawing.Icon, System.Drawing" mimetype="application/x-microsoft.net.object.bytearray.base64">
        <value>[base64 mime encoded string representing a byte array form of the .NET Framework object]</value>
        <comment>This is a comment</comment>
    </data>
                
    There are any number of "resheader" rows that contain simple 
    name/value pairs.
    
    Each data row contains a name, and value. The row also contains a 
    type or mimetype. Type corresponds to a .NET class that support 
    text/value conversion through the TypeConverter architecture. 
    Classes that don't support this are serialized and stored with the 
    mimetype set.
    
    The mimetype is used for serialized objects, and tells the 
    ResXResourceReader how to depersist the object. This is currently not 
    extensible. For a given mimetype the value must be set accordingly:
    
    Note - application/x-microsoft.net.object.binary.base64 is the format 
    that the ResXResourceWriter will generate, however the reader can 
    read any of the formats listed below.
    
    mimetype: application/x-microsoft.net.object.binary.base64
    value   : The object must be serialized with 
            : System.Runtime.Serialization.Formatters.Binary.BinaryFormatter
            : and then encoded with base64 encoding.
    
    mimetype: application/x-microsoft.net.object.soap.base64
    value   : The object must be serialized with 
            : System.Runtime.Serialization.Formatters.Soap.SoapFormatter
            : and then encoded with base64 encoding.

    mimetype: application/x-microsoft.net.object.bytearray.base64
    value   : The object must be serialized into a byte array 
            : using a System.ComponentModel.TypeConverter
            : and then encoded with base64 encoding.
    -->
  <xsd:schema id="root" xmlns="" xmlns:xsd="http://www.w3.org/2001/XMLSchema" xmlns:msdata="urn:schemas-microsoft-com:xml-msdata">
    <xsd:import namespace="http://www.w3.org/XML/1998/namespace" />
    <xsd:element name="root" msdata:IsDataSet="true">
      <xsd:complexType>
        <xsd:choice maxOccurs="unbounded">
          <xsd:element name="metadata">
            <xsd:complexType>
              <xsd:sequence>
                <xsd:element name="value" type="xsd:string" minOccurs="0" />
              </xsd:sequence>
              <xsd:attribute name="name" use="required" type="xsd:string" />
              <xsd:attribute name="type" type="xsd:string" />
              <xsd:attribute name="mimetype" type="xsd:string" />
              <xsd:attribute ref="xml:space" />
            </xsd:complexType>
          </xsd:element>
          <xsd:element name="assembly">
            <xsd:complexType>
              <xsd:attribute name="alias" type="xsd:string" />
              <xsd:attribute name="name" type="xsd:string" />
            </xsd:complexType>
          </xsd:element>
          <xsd:element name="data">
            <xsd:complexType>
              <xsd:sequence>
                <xsd:element name="value" type="xsd:string" minOccurs="0" msdata:Ordinal="1" />
                <xsd:element name="comment" type="xsd:string" minOccurs="0" msdata:Ordinal="2" />
              </xsd:sequence>
              <xsd:attribute name="name" type="xsd:string" use="required" msdata:Ordinal="1" />
              <xsd:attribute name="type" type="xsd:string" msdata:Ordinal="3" />
              <xsd:attribute name="mimetype" type="xsd:string" msdata:Ordinal="4" />
              <xsd:attribute ref="xml:space" />
            </xsd:complexType>
          </xsd:element>
          <xsd:element name="resheader">
            <xsd:complexType>
              <xsd:sequence>
                <xsd:element name="value" type="xsd:string" minOccurs="0" msdata:Ordinal="1" />
              </xsd:sequence>
              <xsd:attribute name="name" type="xsd:string" use="required" />
            </xsd:complexType>
          </xsd:element>
        </xsd:choice>
      </xsd:complexType>
    </xsd:element>
  </xsd:schema>
  <resheader name="resmimetype">
    <value>text/microsoft-resx</value>
  </resheader>
  <resheader name="version">
    <value>2.0</value>
  </resheader>
  <resheader name="reader">
    <value>System.Resources.ResXResourceReader, System.Windows.Forms, Version=4.0.0.0, Culture=neutral, PublicKeyToken=b77a5c561934e089</value>
  </resheader>
  <resheader name="writer">
    <value>System.Resources.ResXResourceWriter, System.Windows.Forms, Version=4.0.0.0, Culture=neutral, PublicKeyToken=b77a5c561934e089</value>
  </resheader>
  <data name="IDS_NULL" xml:space="preserve">
    <value>&lt;null&gt;</value>
  </data>
  <data name="IDS_ThrowExpression" xml:space="preserve">
    <value>&lt;throw expression&gt;</value>
  </data>
  <data name="IDS_FeatureSwitchExpression" xml:space="preserve">
    <value>&lt;switch expression&gt;</value>
  </data>
  <data name="IDS_FeatureLocalFunctionAttributes" xml:space="preserve">
    <value>local function attributes</value>
  </data>
  <data name="IDS_FeatureExternLocalFunctions" xml:space="preserve">
    <value>extern local functions</value>
  </data>
  <data name="IDS_RELATEDERROR" xml:space="preserve">
    <value>(Location of symbol related to previous error)</value>
  </data>
  <data name="IDS_RELATEDWARNING" xml:space="preserve">
    <value>(Location of symbol related to previous warning)</value>
  </data>
  <data name="IDS_XMLIGNORED" xml:space="preserve">
    <value>&lt;!-- Badly formed XML comment ignored for member "{0}" --&gt;</value>
  </data>
  <data name="IDS_XMLIGNORED2" xml:space="preserve">
    <value> Badly formed XML file "{0}" cannot be included </value>
  </data>
  <data name="IDS_XMLFAILEDINCLUDE" xml:space="preserve">
    <value> Failed to insert some or all of included XML </value>
  </data>
  <data name="IDS_XMLBADINCLUDE" xml:space="preserve">
    <value> Include tag is invalid </value>
  </data>
  <data name="IDS_XMLNOINCLUDE" xml:space="preserve">
    <value> No matching elements were found for the following include tag </value>
  </data>
  <data name="IDS_XMLMISSINGINCLUDEFILE" xml:space="preserve">
    <value>Missing file attribute</value>
  </data>
  <data name="IDS_XMLMISSINGINCLUDEPATH" xml:space="preserve">
    <value>Missing path attribute</value>
  </data>
  <data name="IDS_Missing" xml:space="preserve">
    <value>&lt;missing&gt;</value>
  </data>
  <data name="IDS_GlobalNamespace" xml:space="preserve">
    <value>&lt;global namespace&gt;</value>
  </data>
  <data name="IDS_FeatureGenerics" xml:space="preserve">
    <value>generics</value>
  </data>
  <data name="IDS_FeatureAnonDelegates" xml:space="preserve">
    <value>anonymous methods</value>
  </data>
  <data name="IDS_FeatureModuleAttrLoc" xml:space="preserve">
    <value>module as an attribute target specifier</value>
  </data>
  <data name="IDS_FeatureGlobalNamespace" xml:space="preserve">
    <value>namespace alias qualifier</value>
  </data>
  <data name="IDS_FeatureFixedBuffer" xml:space="preserve">
    <value>fixed size buffers</value>
  </data>
  <data name="IDS_FeaturePragma" xml:space="preserve">
    <value>#pragma</value>
  </data>
  <data name="IDS_FeatureStaticClasses" xml:space="preserve">
    <value>static classes</value>
  </data>
  <data name="IDS_FeatureReadOnlyStructs" xml:space="preserve">
    <value>readonly structs</value>
  </data>
  <data name="IDS_FeaturePartialTypes" xml:space="preserve">
    <value>partial types</value>
  </data>
  <data name="IDS_FeatureAsync" xml:space="preserve">
    <value>async function</value>
  </data>
  <data name="IDS_FeatureSwitchOnBool" xml:space="preserve">
    <value>switch on boolean type</value>
  </data>
  <data name="IDS_MethodGroup" xml:space="preserve">
    <value>method group</value>
  </data>
  <data name="IDS_AnonMethod" xml:space="preserve">
    <value>anonymous method</value>
  </data>
  <data name="IDS_Lambda" xml:space="preserve">
    <value>lambda expression</value>
  </data>
  <data name="IDS_Collection" xml:space="preserve">
    <value>collection</value>
  </data>
  <data name="IDS_Disposable" xml:space="preserve">
    <value>disposable</value>
  </data>
  <data name="IDS_FeaturePropertyAccessorMods" xml:space="preserve">
    <value>access modifiers on properties</value>
  </data>
  <data name="IDS_FeatureExternAlias" xml:space="preserve">
    <value>extern alias</value>
  </data>
  <data name="IDS_FeatureIterators" xml:space="preserve">
    <value>iterators</value>
  </data>
  <data name="IDS_FeatureDefault" xml:space="preserve">
    <value>default operator</value>
  </data>
  <data name="IDS_FeatureAsyncStreams" xml:space="preserve">
    <value>async streams</value>
  </data>
  <data name="IDS_FeatureUnmanagedConstructedTypes" xml:space="preserve">
    <value>unmanaged constructed types</value>
  </data>
  <data name="IDS_FeatureReadOnlyMembers" xml:space="preserve">
    <value>readonly members</value>
  </data>
  <data name="IDS_FeatureDefaultLiteral" xml:space="preserve">
    <value>default literal</value>
  </data>
  <data name="IDS_FeaturePrivateProtected" xml:space="preserve">
    <value>private protected</value>
  </data>
  <data name="IDS_FeatureTupleEquality" xml:space="preserve">
    <value>tuple equality</value>
  </data>
  <data name="IDS_FeatureNullable" xml:space="preserve">
    <value>nullable types</value>
  </data>
  <data name="IDS_FeaturePatternMatching" xml:space="preserve">
    <value>pattern matching</value>
  </data>
  <data name="IDS_FeatureExpressionBodiedAccessor" xml:space="preserve">
    <value>expression body property accessor</value>
  </data>
  <data name="IDS_FeatureExpressionBodiedDeOrConstructor" xml:space="preserve">
    <value>expression body constructor and destructor</value>
  </data>
  <data name="IDS_FeatureThrowExpression" xml:space="preserve">
    <value>throw expression</value>
  </data>
  <data name="IDS_FeatureImplicitArray" xml:space="preserve">
    <value>implicitly typed array</value>
  </data>
  <data name="IDS_FeatureImplicitLocal" xml:space="preserve">
    <value>implicitly typed local variable</value>
  </data>
  <data name="IDS_FeatureAnonymousTypes" xml:space="preserve">
    <value>anonymous types</value>
  </data>
  <data name="IDS_FeatureAutoImplementedProperties" xml:space="preserve">
    <value>automatically implemented properties</value>
  </data>
  <data name="IDS_FeatureReadonlyAutoImplementedProperties" xml:space="preserve">
    <value>readonly automatically implemented properties</value>
  </data>
  <data name="IDS_FeatureObjectInitializer" xml:space="preserve">
    <value>object initializer</value>
  </data>
  <data name="IDS_FeatureCollectionInitializer" xml:space="preserve">
    <value>collection initializer</value>
  </data>
  <data name="IDS_FeatureQueryExpression" xml:space="preserve">
    <value>query expression</value>
  </data>
  <data name="IDS_FeatureExtensionMethod" xml:space="preserve">
    <value>extension method</value>
  </data>
  <data name="IDS_FeaturePartialMethod" xml:space="preserve">
    <value>partial method</value>
  </data>
  <data name="IDS_SK_METHOD" xml:space="preserve">
    <value>method</value>
  </data>
  <data name="IDS_SK_TYPE" xml:space="preserve">
    <value>type</value>
  </data>
  <data name="IDS_SK_NAMESPACE" xml:space="preserve">
    <value>namespace</value>
  </data>
  <data name="IDS_SK_FIELD" xml:space="preserve">
    <value>field</value>
  </data>
  <data name="IDS_SK_PROPERTY" xml:space="preserve">
    <value>property</value>
  </data>
  <data name="IDS_SK_UNKNOWN" xml:space="preserve">
    <value>element</value>
  </data>
  <data name="IDS_SK_VARIABLE" xml:space="preserve">
    <value>variable</value>
  </data>
  <data name="IDS_SK_LABEL" xml:space="preserve">
    <value>label</value>
  </data>
  <data name="IDS_SK_EVENT" xml:space="preserve">
    <value>event</value>
  </data>
  <data name="IDS_SK_TYVAR" xml:space="preserve">
    <value>type parameter</value>
  </data>
  <data name="IDS_SK_ALIAS" xml:space="preserve">
    <value>using alias</value>
  </data>
  <data name="IDS_SK_EXTERNALIAS" xml:space="preserve">
    <value>extern alias</value>
  </data>
  <data name="IDS_SK_CONSTRUCTOR" xml:space="preserve">
    <value>constructor</value>
  </data>
  <data name="IDS_FOREACHLOCAL" xml:space="preserve">
    <value>foreach iteration variable</value>
  </data>
  <data name="IDS_FIXEDLOCAL" xml:space="preserve">
    <value>fixed variable</value>
  </data>
  <data name="IDS_USINGLOCAL" xml:space="preserve">
    <value>using variable</value>
  </data>
  <data name="IDS_Contravariant" xml:space="preserve">
    <value>contravariant</value>
  </data>
  <data name="IDS_Contravariantly" xml:space="preserve">
    <value>contravariantly</value>
  </data>
  <data name="IDS_Covariant" xml:space="preserve">
    <value>covariant</value>
  </data>
  <data name="IDS_Covariantly" xml:space="preserve">
    <value>covariantly</value>
  </data>
  <data name="IDS_Invariantly" xml:space="preserve">
    <value>invariantly</value>
  </data>
  <data name="IDS_FeatureDynamic" xml:space="preserve">
    <value>dynamic</value>
  </data>
  <data name="IDS_FeatureNamedArgument" xml:space="preserve">
    <value>named argument</value>
  </data>
  <data name="IDS_FeatureOptionalParameter" xml:space="preserve">
    <value>optional parameter</value>
  </data>
  <data name="IDS_FeatureExceptionFilter" xml:space="preserve">
    <value>exception filter</value>
  </data>
  <data name="IDS_FeatureTypeVariance" xml:space="preserve">
    <value>type variance</value>
  </data>
  <data name="IDS_Parameter" xml:space="preserve">
    <value>parameter</value>
  </data>
  <data name="IDS_Return" xml:space="preserve">
    <value>return</value>
  </data>
  <data name="XML_InvalidToken" xml:space="preserve">
    <value>The character(s) '{0}' cannot be used at this location.</value>
  </data>
  <data name="XML_IncorrectComment" xml:space="preserve">
    <value>Incorrect syntax was used in a comment.</value>
  </data>
  <data name="XML_InvalidCharEntity" xml:space="preserve">
    <value>An invalid character was found inside an entity reference.</value>
  </data>
  <data name="XML_ExpectedEndOfTag" xml:space="preserve">
    <value>Expected '&gt;' or '/&gt;' to close tag '{0}'.</value>
  </data>
  <data name="XML_ExpectedIdentifier" xml:space="preserve">
    <value>An identifier was expected.</value>
  </data>
  <data name="XML_InvalidUnicodeChar" xml:space="preserve">
    <value>Invalid unicode character.</value>
  </data>
  <data name="XML_InvalidWhitespace" xml:space="preserve">
    <value>Whitespace is not allowed at this location.</value>
  </data>
  <data name="XML_LessThanInAttributeValue" xml:space="preserve">
    <value>The character '&lt;' cannot be used in an attribute value.</value>
  </data>
  <data name="XML_MissingEqualsAttribute" xml:space="preserve">
    <value>Missing equals sign between attribute and attribute value.</value>
  </data>
  <data name="XML_RefUndefinedEntity_1" xml:space="preserve">
    <value>Reference to undefined entity '{0}'.</value>
  </data>
  <data name="XML_StringLiteralNoStartQuote" xml:space="preserve">
    <value>A string literal was expected, but no opening quotation mark was found.</value>
  </data>
  <data name="XML_StringLiteralNoEndQuote" xml:space="preserve">
    <value>Missing closing quotation mark for string literal.</value>
  </data>
  <data name="XML_StringLiteralNonAsciiQuote" xml:space="preserve">
    <value>Non-ASCII quotations marks may not be used around string literals.</value>
  </data>
  <data name="XML_EndTagNotExpected" xml:space="preserve">
    <value>End tag was not expected at this location.</value>
  </data>
  <data name="XML_ElementTypeMatch" xml:space="preserve">
    <value>End tag '{0}' does not match the start tag '{1}'.</value>
  </data>
  <data name="XML_EndTagExpected" xml:space="preserve">
    <value>Expected an end tag for element '{0}'.</value>
  </data>
  <data name="XML_WhitespaceMissing" xml:space="preserve">
    <value>Required white space was missing.</value>
  </data>
  <data name="XML_ExpectedEndOfXml" xml:space="preserve">
    <value>Unexpected character at this location.</value>
  </data>
  <data name="XML_CDataEndTagNotAllowed" xml:space="preserve">
    <value>The literal string ']]&gt;' is not allowed in element content.</value>
  </data>
  <data name="XML_DuplicateAttribute" xml:space="preserve">
    <value>Duplicate '{0}' attribute</value>
  </data>
  <data name="ERR_NoMetadataFile" xml:space="preserve">
    <value>Metadata file '{0}' could not be found</value>
  </data>
  <data name="ERR_MetadataReferencesNotSupported" xml:space="preserve">
    <value>Metadata references are not supported.</value>
  </data>
  <data name="FTL_MetadataCantOpenFile" xml:space="preserve">
    <value>Metadata file '{0}' could not be opened -- {1}</value>
  </data>
  <data name="ERR_NoTypeDef" xml:space="preserve">
    <value>The type '{0}' is defined in an assembly that is not referenced. You must add a reference to assembly '{1}'.</value>
  </data>
  <data name="ERR_NoTypeDefFromModule" xml:space="preserve">
    <value>The type '{0}' is defined in a module that has not been added. You must add the module '{1}'.</value>
  </data>
  <data name="ERR_OutputWriteFailed" xml:space="preserve">
    <value>Could not write to output file '{0}' -- '{1}'</value>
  </data>
  <data name="ERR_MultipleEntryPoints" xml:space="preserve">
    <value>Program has more than one entry point defined. Compile with /main to specify the type that contains the entry point.</value>
  </data>
  <data name="ERR_BadBinaryOps" xml:space="preserve">
    <value>Operator '{0}' cannot be applied to operands of type '{1}' and '{2}'</value>
  </data>
  <data name="ERR_AmbigBinaryOpsOnUnconstrainedDefault" xml:space="preserve">
    <value>Operator '{0}' cannot be applied to 'default' and operand of type '{1}' because it is a type parameter that is not known to be a reference type</value>
  </data>
  <data name="ERR_IntDivByZero" xml:space="preserve">
    <value>Division by constant zero</value>
  </data>
  <data name="ERR_BadIndexLHS" xml:space="preserve">
    <value>Cannot apply indexing with [] to an expression of type '{0}'</value>
  </data>
  <data name="ERR_BadIndexCount" xml:space="preserve">
    <value>Wrong number of indices inside []; expected {0}</value>
  </data>
  <data name="ERR_BadUnaryOp" xml:space="preserve">
    <value>Operator '{0}' cannot be applied to operand of type '{1}'</value>
  </data>
  <data name="ERR_BadOpOnNullOrDefaultOrNew" xml:space="preserve">
    <value>Operator '{0}' cannot be applied to operand '{1}'</value>
  </data>
  <data name="ERR_ThisInStaticMeth" xml:space="preserve">
    <value>Keyword 'this' is not valid in a static property, static method, or static field initializer</value>
  </data>
  <data name="ERR_ThisInBadContext" xml:space="preserve">
    <value>Keyword 'this' is not available in the current context</value>
  </data>
  <data name="ERR_OmittedTypeArgument" xml:space="preserve">
    <value>Omitting the type argument is not allowed in the current context</value>
  </data>
  <data name="WRN_InvalidMainSig" xml:space="preserve">
    <value>'{0}' has the wrong signature to be an entry point</value>
  </data>
  <data name="WRN_InvalidMainSig_Title" xml:space="preserve">
    <value>Method has the wrong signature to be an entry point</value>
  </data>
  <data name="ERR_NoImplicitConv" xml:space="preserve">
    <value>Cannot implicitly convert type '{0}' to '{1}'</value>
  </data>
  <data name="ERR_NoExplicitConv" xml:space="preserve">
    <value>Cannot convert type '{0}' to '{1}'</value>
  </data>
  <data name="ERR_ConstOutOfRange" xml:space="preserve">
    <value>Constant value '{0}' cannot be converted to a '{1}'</value>
  </data>
  <data name="ERR_AmbigBinaryOps" xml:space="preserve">
    <value>Operator '{0}' is ambiguous on operands of type '{1}' and '{2}'</value>
  </data>
  <data name="ERR_AmbigBinaryOpsOnDefault" xml:space="preserve">
    <value>Operator '{0}' is ambiguous on operands '{1}' and '{2}'</value>
  </data>
  <data name="ERR_AmbigUnaryOp" xml:space="preserve">
    <value>Operator '{0}' is ambiguous on an operand of type '{1}'</value>
  </data>
  <data name="ERR_InAttrOnOutParam" xml:space="preserve">
    <value>An out parameter cannot have the In attribute</value>
  </data>
  <data name="ERR_ValueCantBeNull" xml:space="preserve">
    <value>Cannot convert null to '{0}' because it is a non-nullable value type</value>
  </data>
  <data name="ERR_NoExplicitBuiltinConv" xml:space="preserve">
    <value>Cannot convert type '{0}' to '{1}' via a reference conversion, boxing conversion, unboxing conversion, wrapping conversion, or null type conversion</value>
  </data>
  <data name="FTL_DebugEmitFailure" xml:space="preserve">
    <value>Unexpected error writing debug information -- '{0}'</value>
  </data>
  <data name="ERR_BadVisReturnType" xml:space="preserve">
    <value>Inconsistent accessibility: return type '{1}' is less accessible than method '{0}'</value>
  </data>
  <data name="ERR_BadVisParamType" xml:space="preserve">
    <value>Inconsistent accessibility: parameter type '{1}' is less accessible than method '{0}'</value>
  </data>
  <data name="ERR_BadVisFieldType" xml:space="preserve">
    <value>Inconsistent accessibility: field type '{1}' is less accessible than field '{0}'</value>
  </data>
  <data name="ERR_BadVisPropertyType" xml:space="preserve">
    <value>Inconsistent accessibility: property type '{1}' is less accessible than property '{0}'</value>
  </data>
  <data name="ERR_BadVisIndexerReturn" xml:space="preserve">
    <value>Inconsistent accessibility: indexer return type '{1}' is less accessible than indexer '{0}'</value>
  </data>
  <data name="ERR_BadVisIndexerParam" xml:space="preserve">
    <value>Inconsistent accessibility: parameter type '{1}' is less accessible than indexer '{0}'</value>
  </data>
  <data name="ERR_BadVisOpReturn" xml:space="preserve">
    <value>Inconsistent accessibility: return type '{1}' is less accessible than operator '{0}'</value>
  </data>
  <data name="ERR_BadVisOpParam" xml:space="preserve">
    <value>Inconsistent accessibility: parameter type '{1}' is less accessible than operator '{0}'</value>
  </data>
  <data name="ERR_BadVisDelegateReturn" xml:space="preserve">
    <value>Inconsistent accessibility: return type '{1}' is less accessible than delegate '{0}'</value>
  </data>
  <data name="ERR_BadVisDelegateParam" xml:space="preserve">
    <value>Inconsistent accessibility: parameter type '{1}' is less accessible than delegate '{0}'</value>
  </data>
  <data name="ERR_BadVisBaseClass" xml:space="preserve">
    <value>Inconsistent accessibility: base class '{1}' is less accessible than class '{0}'</value>
  </data>
  <data name="ERR_BadVisBaseInterface" xml:space="preserve">
    <value>Inconsistent accessibility: base interface '{1}' is less accessible than interface '{0}'</value>
  </data>
  <data name="ERR_BadVisUnderlyingType" xml:space="preserve">
    <value>Inconsistent accessibility: underlying type '{1}' is less accessible than extension '{0}'</value>
  </data>
  <data name="ERR_BadVisBaseExtension" xml:space="preserve">
    <value>Inconsistent accessibility: base extension '{1}' is less accessible than extension '{0}'</value>
  </data>
  <data name="ERR_EventNeedsBothAccessors" xml:space="preserve">
    <value>'{0}': event property must have both add and remove accessors</value>
  </data>
  <data name="ERR_AbstractEventHasAccessors" xml:space="preserve">
    <value>'{0}': abstract event cannot use event accessor syntax</value>
  </data>
  <data name="ERR_EventNotDelegate" xml:space="preserve">
    <value>'{0}': event must be of a delegate type</value>
  </data>
  <data name="WRN_UnreferencedEvent" xml:space="preserve">
    <value>The event '{0}' is never used</value>
  </data>
  <data name="WRN_UnreferencedEvent_Title" xml:space="preserve">
    <value>Event is never used</value>
  </data>
  <data name="ERR_InterfaceEventInitializer" xml:space="preserve">
    <value>'{0}': instance event in interface cannot have initializer</value>
  </data>
  <data name="ERR_BadEventUsage" xml:space="preserve">
    <value>The event '{0}' can only appear on the left hand side of += or -= (except when used from within the type '{1}')</value>
  </data>
  <data name="ERR_ExplicitEventFieldImpl" xml:space="preserve">
    <value>An explicit interface implementation of an event must use event accessor syntax</value>
  </data>
  <data name="ERR_CantOverrideNonEvent" xml:space="preserve">
    <value>'{0}': cannot override; '{1}' is not an event</value>
  </data>
  <data name="ERR_AddRemoveMustHaveBody" xml:space="preserve">
    <value>An add or remove accessor must have a body</value>
  </data>
  <data name="ERR_AbstractEventInitializer" xml:space="preserve">
    <value>'{0}': abstract event cannot have initializer</value>
  </data>
  <data name="ERR_ReservedAssemblyName" xml:space="preserve">
    <value>The assembly name '{0}' is reserved and cannot be used as a reference in an interactive session</value>
  </data>
  <data name="ERR_ReservedEnumerator" xml:space="preserve">
    <value>The enumerator name '{0}' is reserved and cannot be used</value>
  </data>
  <data name="ERR_AsMustHaveReferenceType" xml:space="preserve">
    <value>The as operator must be used with a reference type or nullable type ('{0}' is a non-nullable value type)</value>
  </data>
  <data name="WRN_LowercaseEllSuffix" xml:space="preserve">
    <value>The 'l' suffix is easily confused with the digit '1' -- use 'L' for clarity</value>
  </data>
  <data name="WRN_LowercaseEllSuffix_Title" xml:space="preserve">
    <value>The 'l' suffix is easily confused with the digit '1'</value>
  </data>
  <data name="ERR_BadEventUsageNoField" xml:space="preserve">
    <value>The event '{0}' can only appear on the left hand side of += or -=</value>
  </data>
  <data name="ERR_ConstraintOnlyAllowedOnGenericDecl" xml:space="preserve">
    <value>Constraints are not allowed on non-generic declarations</value>
  </data>
  <data name="ERR_TypeParamMustBeIdentifier" xml:space="preserve">
    <value>Type parameter declaration must be an identifier not a type</value>
  </data>
  <data name="ERR_MemberReserved" xml:space="preserve">
    <value>Type '{1}' already reserves a member called '{0}' with the same parameter types</value>
  </data>
  <data name="ERR_DuplicateParamName" xml:space="preserve">
    <value>The parameter name '{0}' is a duplicate</value>
  </data>
  <data name="ERR_DuplicateNameInNS" xml:space="preserve">
    <value>The namespace '{1}' already contains a definition for '{0}'</value>
  </data>
  <data name="ERR_DuplicateNameInClass" xml:space="preserve">
    <value>The type '{0}' already contains a definition for '{1}'</value>
  </data>
  <data name="ERR_NameNotInContext" xml:space="preserve">
    <value>The name '{0}' does not exist in the current context</value>
  </data>
  <data name="ERR_NameNotInContextPossibleMissingReference" xml:space="preserve">
    <value>The name '{0}' does not exist in the current context (are you missing a reference to assembly '{1}'?)</value>
  </data>
  <data name="ERR_AmbigContext" xml:space="preserve">
    <value>'{0}' is an ambiguous reference between '{1}' and '{2}'</value>
  </data>
  <data name="WRN_DuplicateUsing" xml:space="preserve">
    <value>The using directive for '{0}' appeared previously in this namespace</value>
  </data>
  <data name="WRN_DuplicateUsing_Title" xml:space="preserve">
    <value>Using directive appeared previously in this namespace</value>
  </data>
  <data name="ERR_BadMemberFlag" xml:space="preserve">
    <value>The modifier '{0}' is not valid for this item</value>
  </data>
  <data name="ERR_BadInitAccessor" xml:space="preserve">
    <value>The 'init' accessor is not valid on static members</value>
  </data>
  <data name="ERR_BadMemberProtection" xml:space="preserve">
    <value>More than one protection modifier</value>
  </data>
  <data name="WRN_NewRequired" xml:space="preserve">
    <value>'{0}' hides inherited member '{1}'. Use the new keyword if hiding was intended.</value>
  </data>
  <data name="WRN_NewRequired_Title" xml:space="preserve">
    <value>Member hides inherited member; missing new keyword</value>
  </data>
  <data name="WRN_NewRequired_Description" xml:space="preserve">
    <value>A variable was declared with the same name as a variable in a base type. However, the new keyword was not used. This warning informs you that you should use new; the variable is declared as if new had been used in the declaration.</value>
  </data>
  <data name="WRN_NewNotRequired" xml:space="preserve">
    <value>The member '{0}' does not hide an accessible member. The new keyword is not required.</value>
  </data>
  <data name="WRN_NewNotRequired_Title" xml:space="preserve">
    <value>Member does not hide an inherited member; new keyword is not required</value>
  </data>
  <data name="ERR_CircConstValue" xml:space="preserve">
    <value>The evaluation of the constant value for '{0}' involves a circular definition</value>
  </data>
  <data name="ERR_MemberAlreadyExists" xml:space="preserve">
    <value>Type '{1}' already defines a member called '{0}' with the same parameter types</value>
  </data>
  <data name="ERR_StaticNotVirtual" xml:space="preserve">
    <value>A static member cannot be marked as '{0}'</value>
  </data>
  <data name="ERR_OverrideNotNew" xml:space="preserve">
    <value>A member '{0}' marked as override cannot be marked as new or virtual</value>
  </data>
  <data name="WRN_NewOrOverrideExpected" xml:space="preserve">
    <value>'{0}' hides inherited member '{1}'. To make the current member override that implementation, add the override keyword. Otherwise add the new keyword.</value>
  </data>
  <data name="WRN_NewOrOverrideExpected_Title" xml:space="preserve">
    <value>Member hides inherited member; missing override keyword</value>
  </data>
  <data name="ERR_OverrideNotExpected" xml:space="preserve">
    <value>'{0}': no suitable method found to override</value>
  </data>
  <data name="ERR_NamespaceUnexpected" xml:space="preserve">
    <value>A namespace cannot directly contain members such as fields, methods or statements</value>
  </data>
  <data name="ERR_NoSuchMember" xml:space="preserve">
    <value>'{0}' does not contain a definition for '{1}'</value>
  </data>
  <data name="ERR_BadSKknown" xml:space="preserve">
    <value>'{0}' is a {1} but is used like a {2}</value>
  </data>
  <data name="ERR_BadSKunknown" xml:space="preserve">
    <value>'{0}' is a {1}, which is not valid in the given context</value>
  </data>
  <data name="ERR_ObjectRequired" xml:space="preserve">
    <value>An object reference is required for the non-static field, method, or property '{0}'</value>
  </data>
  <data name="ERR_AmbigCall" xml:space="preserve">
    <value>The call is ambiguous between the following methods or properties: '{0}' and '{1}'</value>
  </data>
  <data name="ERR_BadAccess" xml:space="preserve">
    <value>'{0}' is inaccessible due to its protection level</value>
  </data>
  <data name="ERR_MethDelegateMismatch" xml:space="preserve">
    <value>No overload for '{0}' matches delegate '{1}'</value>
  </data>
  <data name="ERR_RetObjectRequired" xml:space="preserve">
    <value>An object of a type convertible to '{0}' is required</value>
  </data>
  <data name="ERR_RetNoObjectRequired" xml:space="preserve">
    <value>Since '{0}' returns void, a return keyword must not be followed by an object expression</value>
  </data>
  <data name="ERR_LocalDuplicate" xml:space="preserve">
    <value>A local variable or function named '{0}' is already defined in this scope</value>
  </data>
  <data name="ERR_AssgLvalueExpected" xml:space="preserve">
    <value>The left-hand side of an assignment must be a variable, property or indexer</value>
  </data>
  <data name="ERR_StaticConstParam" xml:space="preserve">
    <value>'{0}': a static constructor must be parameterless</value>
  </data>
  <data name="ERR_NotConstantExpression" xml:space="preserve">
    <value>The expression being assigned to '{0}' must be constant</value>
  </data>
  <data name="ERR_NotNullConstRefField" xml:space="preserve">
    <value>'{0}' is of type '{1}'. A const field of a reference type other than string can only be initialized with null.</value>
  </data>
  <data name="ERR_LocalIllegallyOverrides" xml:space="preserve">
    <value>A local or parameter named '{0}' cannot be declared in this scope because that name is used in an enclosing local scope to define a local or parameter</value>
  </data>
  <data name="ERR_BadUsingNamespace" xml:space="preserve">
    <value>A 'using namespace' directive can only be applied to namespaces; '{0}' is a type not a namespace. Consider a 'using static' directive instead</value>
  </data>
  <data name="ERR_BadUsingType" xml:space="preserve">
    <value>A 'using static' directive can only be applied to types; '{0}' is a namespace not a type. Consider a 'using namespace' directive instead</value>
  </data>
  <data name="ERR_NoAliasHere" xml:space="preserve">
    <value>A 'using static' directive cannot be used to declare an alias</value>
  </data>
  <data name="ERR_NoBreakOrCont" xml:space="preserve">
    <value>No enclosing loop out of which to break or continue</value>
  </data>
  <data name="ERR_DuplicateLabel" xml:space="preserve">
    <value>The label '{0}' is a duplicate</value>
  </data>
  <data name="ERR_NoConstructors" xml:space="preserve">
    <value>The type '{0}' has no constructors defined</value>
  </data>
  <data name="ERR_NoNewAbstract" xml:space="preserve">
    <value>Cannot create an instance of the abstract type or interface '{0}'</value>
  </data>
  <data name="ERR_ConstValueRequired" xml:space="preserve">
    <value>A const field requires a value to be provided</value>
  </data>
  <data name="ERR_CircularBase" xml:space="preserve">
    <value>Circular base type dependency involving '{0}' and '{1}'</value>
  </data>
  <data name="ERR_BadDelegateConstructor" xml:space="preserve">
    <value>The delegate '{0}' does not have a valid constructor</value>
  </data>
  <data name="ERR_MethodNameExpected" xml:space="preserve">
    <value>Method name expected</value>
  </data>
  <data name="ERR_ConstantExpected" xml:space="preserve">
    <value>A constant value is expected</value>
  </data>
  <data name="ERR_V6SwitchGoverningTypeValueExpected" xml:space="preserve">
    <value>A switch expression or case label must be a bool, char, string, integral, enum, or corresponding nullable type in C# 6 and earlier.</value>
  </data>
  <data name="ERR_IntegralTypeValueExpected" xml:space="preserve">
    <value>A value of an integral type expected</value>
  </data>
  <data name="ERR_DuplicateCaseLabel" xml:space="preserve">
    <value>The switch statement contains multiple cases with the label value '{0}'</value>
  </data>
  <data name="ERR_InvalidGotoCase" xml:space="preserve">
    <value>A goto case is only valid inside a switch statement</value>
  </data>
  <data name="ERR_PropertyLacksGet" xml:space="preserve">
    <value>The property or indexer '{0}' cannot be used in this context because it lacks the get accessor</value>
  </data>
  <data name="ERR_BadExceptionType" xml:space="preserve">
    <value>The type caught or thrown must be derived from System.Exception</value>
  </data>
  <data name="ERR_BadEmptyThrow" xml:space="preserve">
    <value>A throw statement with no arguments is not allowed outside of a catch clause</value>
  </data>
  <data name="ERR_BadFinallyLeave" xml:space="preserve">
    <value>Control cannot leave the body of a finally clause</value>
  </data>
  <data name="ERR_LabelShadow" xml:space="preserve">
    <value>The label '{0}' shadows another label by the same name in a contained scope</value>
  </data>
  <data name="ERR_LabelNotFound" xml:space="preserve">
    <value>No such label '{0}' within the scope of the goto statement</value>
  </data>
  <data name="ERR_UnreachableCatch" xml:space="preserve">
    <value>A previous catch clause already catches all exceptions of this or of a super type ('{0}')</value>
  </data>
  <data name="WRN_FilterIsConstantTrue" xml:space="preserve">
    <value>Filter expression is a constant 'true', consider removing the filter</value>
  </data>
  <data name="WRN_FilterIsConstantTrue_Title" xml:space="preserve">
    <value>Filter expression is a constant 'true'</value>
  </data>
  <data name="ERR_ReturnExpected" xml:space="preserve">
    <value>'{0}': not all code paths return a value</value>
  </data>
  <data name="WRN_UnreachableCode" xml:space="preserve">
    <value>Unreachable code detected</value>
  </data>
  <data name="WRN_UnreachableCode_Title" xml:space="preserve">
    <value>Unreachable code detected</value>
  </data>
  <data name="ERR_SwitchFallThrough" xml:space="preserve">
    <value>Control cannot fall through from one case label ('{0}') to another</value>
  </data>
  <data name="WRN_UnreferencedLabel" xml:space="preserve">
    <value>This label has not been referenced</value>
  </data>
  <data name="WRN_UnreferencedLabel_Title" xml:space="preserve">
    <value>This label has not been referenced</value>
  </data>
  <data name="ERR_UseDefViolation" xml:space="preserve">
    <value>Use of unassigned local variable '{0}'</value>
  </data>
  <data name="WRN_UseDefViolation" xml:space="preserve">
    <value>Use of unassigned local variable '{0}'</value>
  </data>
  <data name="WRN_UseDefViolation_Title" xml:space="preserve">
    <value>Use of unassigned local variable</value>
  </data>
  <data name="WRN_UnreferencedVar" xml:space="preserve">
    <value>The variable '{0}' is declared but never used</value>
  </data>
  <data name="WRN_UnreferencedVar_Title" xml:space="preserve">
    <value>Variable is declared but never used</value>
  </data>
  <data name="WRN_UnreferencedField" xml:space="preserve">
    <value>The field '{0}' is never used</value>
  </data>
  <data name="WRN_UnreferencedField_Title" xml:space="preserve">
    <value>Field is never used</value>
  </data>
  <data name="ERR_UseDefViolationField" xml:space="preserve">
    <value>Use of possibly unassigned field '{0}'</value>
  </data>
  <data name="WRN_UseDefViolationField" xml:space="preserve">
    <value>Use of possibly unassigned field '{0}'</value>
  </data>
  <data name="WRN_UseDefViolationField_Title" xml:space="preserve">
    <value>Use of possibly unassigned field</value>
  </data>
  <data name="ERR_UseDefViolationProperty" xml:space="preserve">
    <value>Use of possibly unassigned auto-implemented property '{0}'</value>
  </data>
  <data name="WRN_UseDefViolationProperty" xml:space="preserve">
    <value>Use of possibly unassigned auto-implemented property '{0}'</value>
  </data>
  <data name="WRN_UseDefViolationProperty_Title" xml:space="preserve">
    <value>Use of possibly unassigned auto-implemented property</value>
  </data>
  <data name="ERR_UnassignedThisUnsupportedVersion" xml:space="preserve">
    <value>Field '{0}' must be fully assigned before control is returned to the caller. Consider updating to language version '{1}' to auto-default the field.</value>
  </data>
  <data name="WRN_UnassignedThisUnsupportedVersion" xml:space="preserve">
    <value>Field '{0}' must be fully assigned before control is returned to the caller. Consider updating to language version '{1}' to auto-default the field.</value>
  </data>
  <data name="WRN_UnassignedThisUnsupportedVersion_Title" xml:space="preserve">
    <value>Fields of a struct must be fully assigned in a constructor before control is returned to the caller. Consider updating the language version to auto-default the field.</value>
  </data>
  <data name="ERR_AmbigQM" xml:space="preserve">
    <value>Type of conditional expression cannot be determined because '{0}' and '{1}' implicitly convert to one another</value>
  </data>
  <data name="ERR_InvalidQM" xml:space="preserve">
    <value>Type of conditional expression cannot be determined because there is no implicit conversion between '{0}' and '{1}'</value>
  </data>
  <data name="ERR_NoBaseClass" xml:space="preserve">
    <value>A base class is required for a 'base' reference</value>
  </data>
  <data name="ERR_BaseIllegal" xml:space="preserve">
    <value>Use of keyword 'base' is not valid in this context</value>
  </data>
  <data name="ERR_ObjectProhibited" xml:space="preserve">
    <value>Member '{0}' cannot be accessed with an instance reference; qualify it with a type name instead</value>
  </data>
  <data name="ERR_ParamUnassigned" xml:space="preserve">
    <value>The out parameter '{0}' must be assigned to before control leaves the current method</value>
  </data>
  <data name="WRN_ParamUnassigned" xml:space="preserve">
    <value>The out parameter '{0}' must be assigned to before control leaves the current method</value>
  </data>
  <data name="WRN_ParamUnassigned_Title" xml:space="preserve">
    <value>An out parameter must be assigned to before control leaves the method</value>
  </data>
  <data name="ERR_InvalidArray" xml:space="preserve">
    <value>Invalid rank specifier: expected ',' or ']'</value>
  </data>
  <data name="ERR_ExternHasBody" xml:space="preserve">
    <value>'{0}' cannot be extern and declare a body</value>
  </data>
  <data name="ERR_ExternHasConstructorInitializer" xml:space="preserve">
    <value>'{0}' cannot be extern and have a constructor initializer</value>
  </data>
  <data name="ERR_AbstractAndExtern" xml:space="preserve">
    <value>'{0}' cannot be both extern and abstract</value>
  </data>
  <data name="ERR_BadAttributeParamType" xml:space="preserve">
    <value>Attribute constructor parameter '{0}' has type '{1}', which is not a valid attribute parameter type</value>
  </data>
  <data name="ERR_BadAttributeArgument" xml:space="preserve">
    <value>An attribute argument must be a constant expression, typeof expression or array creation expression of an attribute parameter type</value>
  </data>
  <data name="ERR_BadAttributeParamDefaultArgument" xml:space="preserve">
    <value>Attribute constructor parameter '{0}' is optional, but no default parameter value was specified.</value>
  </data>
  <data name="WRN_IsAlwaysTrue" xml:space="preserve">
    <value>The given expression is always of the provided ('{0}') type</value>
  </data>
  <data name="WRN_IsAlwaysTrue_Title" xml:space="preserve">
    <value>'is' expression's given expression is always of the provided type</value>
  </data>
  <data name="WRN_IsAlwaysFalse" xml:space="preserve">
    <value>The given expression is never of the provided ('{0}') type</value>
  </data>
  <data name="WRN_IsAlwaysFalse_Title" xml:space="preserve">
    <value>'is' expression's given expression is never of the provided type</value>
  </data>
  <data name="ERR_LockNeedsReference" xml:space="preserve">
    <value>'{0}' is not a reference type as required by the lock statement</value>
  </data>
  <data name="ERR_NullNotValid" xml:space="preserve">
    <value>Use of null is not valid in this context</value>
  </data>
  <data name="ERR_DefaultLiteralNotValid" xml:space="preserve">
    <value>Use of default literal is not valid in this context</value>
  </data>
  <data name="ERR_UseDefViolationThisUnsupportedVersion" xml:space="preserve">
    <value>The 'this' object cannot be used before all of its fields have been assigned. Consider updating to language version '{0}' to auto-default the unassigned fields.</value>
  </data>
  <data name="WRN_UseDefViolationThisUnsupportedVersion" xml:space="preserve">
    <value>The 'this' object cannot be used before all of its fields have been assigned. Consider updating to language version '{0}' to auto-default the unassigned fields.</value>
  </data>
  <data name="WRN_UseDefViolationThisUnsupportedVersion_Title" xml:space="preserve">
    <value>The 'this' object cannot be used in a constructor before all of its fields have been assigned. Consider updating the language version to auto-default the unassigned fields.</value>
  </data>
  <data name="ERR_ArgsInvalid" xml:space="preserve">
    <value>The __arglist construct is valid only within a variable argument method</value>
  </data>
  <data name="ERR_PtrExpected" xml:space="preserve">
    <value>The * or -&gt; operator must be applied to a pointer</value>
  </data>
  <data name="ERR_PtrIndexSingle" xml:space="preserve">
    <value>A pointer must be indexed by only one value</value>
  </data>
  <data name="WRN_ByRefNonAgileField" xml:space="preserve">
    <value>Using '{0}' as a ref or out value or taking its address may cause a runtime exception because it is a field of a marshal-by-reference class</value>
  </data>
  <data name="WRN_ByRefNonAgileField_Title" xml:space="preserve">
    <value>Using a field of a marshal-by-reference class as a ref or out value or taking its address may cause a runtime exception</value>
  </data>
  <data name="ERR_AssgReadonlyStatic" xml:space="preserve">
    <value>A static readonly field cannot be assigned to (except in a static constructor or a variable initializer)</value>
  </data>
  <data name="ERR_RefReadonlyStatic" xml:space="preserve">
    <value>A static readonly field cannot be used as a ref or out value (except in a static constructor)</value>
  </data>
  <data name="ERR_AssgReadonlyProp" xml:space="preserve">
    <value>Property or indexer '{0}' cannot be assigned to -- it is read only</value>
  </data>
  <data name="ERR_IllegalStatement" xml:space="preserve">
    <value>Only assignment, call, increment, decrement, await, and new object expressions can be used as a statement</value>
  </data>
  <data name="ERR_BadGetEnumerator" xml:space="preserve">
    <value>foreach requires that the return type '{0}' of '{1}' must have a suitable public 'MoveNext' method and public 'Current' property</value>
  </data>
  <data name="ERR_BadGetAsyncEnumerator" xml:space="preserve">
    <value>Asynchronous foreach requires that the return type '{0}' of '{1}' must have a suitable public 'MoveNextAsync' method and public 'Current' property</value>
  </data>
  <data name="ERR_TooManyLocals" xml:space="preserve">
    <value>Only 65534 locals, including those generated by the compiler, are allowed</value>
  </data>
  <data name="ERR_AbstractBaseCall" xml:space="preserve">
    <value>Cannot call an abstract base member: '{0}'</value>
  </data>
  <data name="ERR_RefProperty" xml:space="preserve">
    <value>A non ref-returning property or indexer may not be used as an out or ref value</value>
  </data>
  <data name="ERR_ManagedAddr" xml:space="preserve">
    <value>Cannot take the address of, get the size of, or declare a pointer to a managed type ('{0}')</value>
  </data>
  <data name="WRN_ManagedAddr" xml:space="preserve">
    <value>This takes the address of, gets the size of, or declares a pointer to a managed type ('{0}')</value>
  </data>
  <data name="WRN_ManagedAddr_Title" xml:space="preserve">
    <value>This takes the address of, gets the size of, or declares a pointer to a managed type</value>
  </data>
  <data name="ERR_BadFixedInitType" xml:space="preserve">
    <value>The type of a local declared in a fixed statement must be a pointer type</value>
  </data>
  <data name="ERR_FixedMustInit" xml:space="preserve">
    <value>You must provide an initializer in a fixed or using statement declaration</value>
  </data>
  <data name="ERR_InvalidAddrOp" xml:space="preserve">
    <value>Cannot take the address of the given expression</value>
  </data>
  <data name="ERR_FixedNeeded" xml:space="preserve">
    <value>You can only take the address of an unfixed expression inside of a fixed statement initializer</value>
  </data>
  <data name="ERR_FixedNotNeeded" xml:space="preserve">
    <value>You cannot use the fixed statement to take the address of an already fixed expression</value>
  </data>
  <data name="ERR_ExprCannotBeFixed" xml:space="preserve">
    <value>The given expression cannot be used in a fixed statement</value>
  </data>
  <data name="ERR_UnsafeNeeded" xml:space="preserve">
    <value>Pointers and fixed size buffers may only be used in an unsafe context</value>
  </data>
  <data name="ERR_OpTFRetType" xml:space="preserve">
    <value>The return type of operator True or False must be bool</value>
  </data>
  <data name="ERR_OperatorNeedsMatch" xml:space="preserve">
    <value>The operator '{0}' requires a matching operator '{1}' to also be defined</value>
  </data>
  <data name="ERR_BadBoolOp" xml:space="preserve">
    <value>In order to be applicable as a short circuit operator a user-defined logical operator ('{0}') must have the same return type and parameter types</value>
  </data>
  <data name="ERR_MustHaveOpTF" xml:space="preserve">
    <value>In order for '{0}' to be applicable as a short circuit operator, its declaring type '{1}' must define operator true and operator false</value>
  </data>
  <data name="WRN_UnreferencedVarAssg" xml:space="preserve">
    <value>The variable '{0}' is assigned but its value is never used</value>
  </data>
  <data name="WRN_UnreferencedVarAssg_Title" xml:space="preserve">
    <value>Variable is assigned but its value is never used</value>
  </data>
  <data name="ERR_CheckedOverflow" xml:space="preserve">
    <value>The operation overflows at compile time in checked mode</value>
  </data>
  <data name="ERR_ConstOutOfRangeChecked" xml:space="preserve">
    <value>Constant value '{0}' cannot be converted to a '{1}' (use 'unchecked' syntax to override)</value>
  </data>
  <data name="ERR_BadVarargs" xml:space="preserve">
    <value>A method with vararg cannot be generic, be in a generic type, or have a params parameter</value>
  </data>
  <data name="ERR_ParamsMustBeArray" xml:space="preserve">
    <value>The params parameter must be a single dimensional array</value>
  </data>
  <data name="ERR_IllegalArglist" xml:space="preserve">
    <value>An __arglist expression may only appear inside of a call or new expression</value>
  </data>
  <data name="ERR_IllegalUnsafe" xml:space="preserve">
    <value>Unsafe code may only appear if compiling with /unsafe</value>
  </data>
  <data name="ERR_AmbigMember" xml:space="preserve">
    <value>Ambiguity between '{0}' and '{1}'</value>
  </data>
  <data name="ERR_BadForeachDecl" xml:space="preserve">
    <value>Type and identifier are both required in a foreach statement</value>
  </data>
  <data name="ERR_ParamsLast" xml:space="preserve">
    <value>A params parameter must be the last parameter in a parameter list</value>
  </data>
  <data name="ERR_SizeofUnsafe" xml:space="preserve">
    <value>'{0}' does not have a predefined size, therefore sizeof can only be used in an unsafe context</value>
  </data>
  <data name="ERR_DottedTypeNameNotFoundInNS" xml:space="preserve">
    <value>The type or namespace name '{0}' does not exist in the namespace '{1}' (are you missing an assembly reference?)</value>
  </data>
  <data name="ERR_FieldInitRefNonstatic" xml:space="preserve">
    <value>A field initializer cannot reference the non-static field, method, or property '{0}'</value>
  </data>
  <data name="ERR_SealedNonOverride" xml:space="preserve">
    <value>'{0}' cannot be sealed because it is not an override</value>
  </data>
  <data name="ERR_CantOverrideSealed" xml:space="preserve">
    <value>'{0}': cannot override inherited member '{1}' because it is sealed</value>
  </data>
  <data name="ERR_VoidError" xml:space="preserve">
    <value>The operation in question is undefined on void pointers</value>
  </data>
  <data name="ERR_ConditionalOnOverride" xml:space="preserve">
    <value>The Conditional attribute is not valid on '{0}' because it is an override method</value>
  </data>
  <data name="ERR_ConditionalOnLocalFunction" xml:space="preserve">
    <value>Local function '{0}' must be 'static' in order to use the Conditional attribute</value>
  </data>
  <data name="ERR_PointerInAsOrIs" xml:space="preserve">
    <value>Neither 'is' nor 'as' is valid on pointer types</value>
  </data>
  <data name="ERR_CallingFinalizeDeprecated" xml:space="preserve">
    <value>Destructors and object.Finalize cannot be called directly. Consider calling IDisposable.Dispose if available.</value>
  </data>
  <data name="ERR_SingleTypeNameNotFound" xml:space="preserve">
    <value>The type or namespace name '{0}' could not be found (are you missing a using directive or an assembly reference?)</value>
  </data>
  <data name="ERR_NegativeStackAllocSize" xml:space="preserve">
    <value>Cannot use a negative size with stackalloc</value>
  </data>
  <data name="ERR_NegativeArraySize" xml:space="preserve">
    <value>Cannot create an array with a negative size</value>
  </data>
  <data name="ERR_OverrideFinalizeDeprecated" xml:space="preserve">
    <value>Do not override object.Finalize. Instead, provide a destructor.</value>
  </data>
  <data name="ERR_CallingBaseFinalizeDeprecated" xml:space="preserve">
    <value>Do not directly call your base type Finalize method. It is called automatically from your destructor.</value>
  </data>
  <data name="WRN_NegativeArrayIndex" xml:space="preserve">
    <value>Indexing an array with a negative index (array indices always start at zero)</value>
  </data>
  <data name="WRN_NegativeArrayIndex_Title" xml:space="preserve">
    <value>Indexing an array with a negative index</value>
  </data>
  <data name="WRN_BadRefCompareLeft" xml:space="preserve">
    <value>Possible unintended reference comparison; to get a value comparison, cast the left hand side to type '{0}'</value>
  </data>
  <data name="WRN_BadRefCompareLeft_Title" xml:space="preserve">
    <value>Possible unintended reference comparison; left hand side needs cast</value>
  </data>
  <data name="WRN_BadRefCompareRight" xml:space="preserve">
    <value>Possible unintended reference comparison; to get a value comparison, cast the right hand side to type '{0}'</value>
  </data>
  <data name="WRN_BadRefCompareRight_Title" xml:space="preserve">
    <value>Possible unintended reference comparison; right hand side needs cast</value>
  </data>
  <data name="ERR_BadCastInFixed" xml:space="preserve">
    <value>The right hand side of a fixed statement assignment may not be a cast expression</value>
  </data>
  <data name="ERR_StackallocInCatchFinally" xml:space="preserve">
    <value>stackalloc may not be used in a catch or finally block</value>
  </data>
  <data name="ERR_VarargsLast" xml:space="preserve">
    <value>An __arglist parameter must be the last parameter in a parameter list</value>
  </data>
  <data name="ERR_MissingPartial" xml:space="preserve">
    <value>Missing partial modifier on declaration of type '{0}'; another partial declaration of this type exists</value>
  </data>
  <data name="ERR_PartialTypeKindConflict" xml:space="preserve">
    <value>Partial declarations of '{0}' must all be the same kind of type.</value>
  </data>
  <data name="ERR_PartialModifierConflict" xml:space="preserve">
    <value>Partial declarations of '{0}' have conflicting accessibility modifiers</value>
  </data>
  <data name="ERR_PartialMultipleBases" xml:space="preserve">
    <value>Partial declarations of '{0}' must not specify different base classes</value>
  </data>
  <data name="ERR_PartialWrongTypeParams" xml:space="preserve">
    <value>Partial declarations of '{0}' must have the same type parameter names in the same order</value>
  </data>
  <data name="ERR_PartialWrongConstraints" xml:space="preserve">
    <value>Partial declarations of '{0}' have inconsistent constraints for type parameter '{1}'</value>
  </data>
  <data name="ERR_NoImplicitConvCast" xml:space="preserve">
    <value>Cannot implicitly convert type '{0}' to '{1}'. An explicit conversion exists (are you missing a cast?)</value>
  </data>
  <data name="ERR_PartialMisplaced" xml:space="preserve">
    <value>The 'partial' modifier can only appear immediately before 'class', 'record', 'struct', 'interface', 'implicit/explicit extension', or a method return type.</value>
  </data>
  <data name="ERR_ImportedCircularBase" xml:space="preserve">
    <value>Imported type '{0}' is invalid. It contains a circular base type dependency.</value>
  </data>
  <data name="ERR_UseDefViolationOut" xml:space="preserve">
    <value>Use of unassigned out parameter '{0}'</value>
  </data>
  <data name="WRN_UseDefViolationOut" xml:space="preserve">
    <value>Use of unassigned out parameter '{0}'</value>
  </data>
  <data name="WRN_UseDefViolationOut_Title" xml:space="preserve">
    <value>Use of unassigned out parameter</value>
  </data>
  <data name="ERR_ArraySizeInDeclaration" xml:space="preserve">
    <value>Array size cannot be specified in a variable declaration (try initializing with a 'new' expression)</value>
  </data>
  <data name="ERR_InaccessibleGetter" xml:space="preserve">
    <value>The property or indexer '{0}' cannot be used in this context because the get accessor is inaccessible</value>
  </data>
  <data name="ERR_InaccessibleSetter" xml:space="preserve">
    <value>The property or indexer '{0}' cannot be used in this context because the set accessor is inaccessible</value>
  </data>
  <data name="ERR_InvalidPropertyAccessMod" xml:space="preserve">
    <value>The accessibility modifier of the '{0}' accessor must be more restrictive than the property or indexer '{1}'</value>
  </data>
  <data name="ERR_DuplicatePropertyAccessMods" xml:space="preserve">
    <value>Cannot specify accessibility modifiers for both accessors of the property or indexer '{0}'</value>
  </data>
  <data name="ERR_AccessModMissingAccessor" xml:space="preserve">
    <value>'{0}': accessibility modifiers on accessors may only be used if the property or indexer has both a get and a set accessor</value>
  </data>
  <data name="ERR_UnimplementedInterfaceAccessor" xml:space="preserve">
    <value>'{0}' does not implement interface member '{1}'. '{2}' is not public.</value>
  </data>
  <data name="WRN_PatternIsAmbiguous" xml:space="preserve">
    <value>'{0}' does not implement the '{1}' pattern. '{2}' is ambiguous with '{3}'.</value>
  </data>
  <data name="WRN_PatternIsAmbiguous_Title" xml:space="preserve">
    <value>Type does not implement the collection pattern; members are ambiguous</value>
  </data>
  <data name="WRN_PatternNotPublicOrNotInstance" xml:space="preserve">
    <value>'{0}' does not implement the '{1}' pattern. '{2}' is not a public instance or extension method.</value>
  </data>
  <data name="WRN_PatternNotPublicOrNotInstance_Title" xml:space="preserve">
    <value>Type does not implement the collection pattern; member is is not a public instance or extension method.</value>
  </data>
  <data name="WRN_PatternBadSignature" xml:space="preserve">
    <value>'{0}' does not implement the '{1}' pattern. '{2}' has the wrong signature.</value>
  </data>
  <data name="WRN_PatternBadSignature_Title" xml:space="preserve">
    <value>Type does not implement the collection pattern; member has the wrong signature</value>
  </data>
  <data name="ERR_FriendRefNotEqualToThis" xml:space="preserve">
    <value>Friend access was granted by '{0}', but the public key of the output assembly ('{1}') does not match that specified by the InternalsVisibleTo attribute in the granting assembly.</value>
  </data>
  <data name="ERR_FriendRefSigningMismatch" xml:space="preserve">
    <value>Friend access was granted by '{0}', but the strong name signing state of the output assembly does not match that of the granting assembly.</value>
  </data>
  <data name="WRN_SequentialOnPartialClass" xml:space="preserve">
    <value>There is no defined ordering between fields in multiple declarations of partial struct '{0}'. To specify an ordering, all instance fields must be in the same declaration.</value>
  </data>
  <data name="WRN_SequentialOnPartialClass_Title" xml:space="preserve">
    <value>There is no defined ordering between fields in multiple declarations of partial struct</value>
  </data>
  <data name="ERR_BadConstType" xml:space="preserve">
    <value>The type '{0}' cannot be declared const</value>
  </data>
  <data name="ERR_NoNewTyvar" xml:space="preserve">
    <value>Cannot create an instance of the variable type '{0}' because it does not have the new() constraint</value>
  </data>
  <data name="ERR_BadArity" xml:space="preserve">
    <value>Using the generic {1} '{0}' requires {2} type arguments</value>
  </data>
  <data name="ERR_BadTypeArgument" xml:space="preserve">
    <value>The type '{0}' may not be used as a type argument</value>
  </data>
  <data name="ERR_TypeArgsNotAllowed" xml:space="preserve">
    <value>The {1} '{0}' cannot be used with type arguments</value>
  </data>
  <data name="ERR_HasNoTypeVars" xml:space="preserve">
    <value>The non-generic {1} '{0}' cannot be used with type arguments</value>
  </data>
  <data name="ERR_NewConstraintNotSatisfied" xml:space="preserve">
    <value>'{2}' must be a non-abstract type with a public parameterless constructor in order to use it as parameter '{1}' in the generic type or method '{0}'</value>
  </data>
  <data name="ERR_GenericConstraintNotSatisfiedRefType" xml:space="preserve">
    <value>The type '{3}' cannot be used as type parameter '{2}' in the generic type or method '{0}'. There is no implicit reference conversion from '{3}' to '{1}'.</value>
  </data>
  <data name="ERR_GenericConstraintNotSatisfiedNullableEnum" xml:space="preserve">
    <value>The type '{3}' cannot be used as type parameter '{2}' in the generic type or method '{0}'. The nullable type '{3}' does not satisfy the constraint of '{1}'.</value>
  </data>
  <data name="ERR_GenericConstraintNotSatisfiedNullableInterface" xml:space="preserve">
    <value>The type '{3}' cannot be used as type parameter '{2}' in the generic type or method '{0}'. The nullable type '{3}' does not satisfy the constraint of '{1}'. Nullable types can not satisfy any interface constraints.</value>
  </data>
  <data name="ERR_GenericConstraintNotSatisfiedTyVar" xml:space="preserve">
    <value>The type '{3}' cannot be used as type parameter '{2}' in the generic type or method '{0}'. There is no boxing conversion or type parameter conversion from '{3}' to '{1}'.</value>
  </data>
  <data name="ERR_GenericConstraintNotSatisfiedValType" xml:space="preserve">
    <value>The type '{3}' cannot be used as type parameter '{2}' in the generic type or method '{0}'. There is no boxing conversion from '{3}' to '{1}'.</value>
  </data>
  <data name="ERR_DuplicateGeneratedName" xml:space="preserve">
    <value>The parameter name '{0}' conflicts with an automatically-generated parameter name</value>
  </data>
  <data name="ERR_GlobalSingleTypeNameNotFound" xml:space="preserve">
    <value>The type or namespace name '{0}' could not be found in the global namespace (are you missing an assembly reference?)</value>
  </data>
  <data name="ERR_NewBoundMustBeLast" xml:space="preserve">
    <value>The new() constraint must be the last constraint specified</value>
  </data>
  <data name="WRN_MainCantBeGeneric" xml:space="preserve">
    <value>'{0}': an entry point cannot be generic or in a generic type</value>
  </data>
  <data name="WRN_MainCantBeGeneric_Title" xml:space="preserve">
    <value>An entry point cannot be generic or in a generic type</value>
  </data>
  <data name="ERR_TypeVarCantBeNull" xml:space="preserve">
    <value>Cannot convert null to type parameter '{0}' because it could be a non-nullable value type. Consider using 'default({0})' instead.</value>
  </data>
  <data name="ERR_DuplicateBound" xml:space="preserve">
    <value>Duplicate constraint '{0}' for type parameter '{1}'</value>
  </data>
  <data name="ERR_ClassBoundNotFirst" xml:space="preserve">
    <value>The class type constraint '{0}' must come before any other constraints</value>
  </data>
  <data name="ERR_BadRetType" xml:space="preserve">
    <value>'{1} {0}' has the wrong return type</value>
  </data>
  <data name="ERR_DelegateRefMismatch" xml:space="preserve">
    <value>Ref mismatch between '{0}' and delegate '{1}'</value>
  </data>
  <data name="ERR_DuplicateConstraintClause" xml:space="preserve">
    <value>A constraint clause has already been specified for type parameter '{0}'. All of the constraints for a type parameter must be specified in a single where clause.</value>
  </data>
  <data name="ERR_CantInferMethTypeArgs" xml:space="preserve">
    <value>The type arguments for method '{0}' cannot be inferred from the usage. Try specifying the type arguments explicitly.</value>
  </data>
  <data name="ERR_LocalSameNameAsTypeParam" xml:space="preserve">
    <value>'{0}': a parameter, local variable, or local function cannot have the same name as a method type parameter</value>
  </data>
  <data name="ERR_AsWithTypeVar" xml:space="preserve">
    <value>The type parameter '{0}' cannot be used with the 'as' operator because it does not have a class type constraint nor a 'class' constraint</value>
  </data>
  <data name="WRN_UnreferencedFieldAssg" xml:space="preserve">
    <value>The field '{0}' is assigned but its value is never used</value>
  </data>
  <data name="WRN_UnreferencedFieldAssg_Title" xml:space="preserve">
    <value>Field is assigned but its value is never used</value>
  </data>
  <data name="ERR_BadIndexerNameAttr" xml:space="preserve">
    <value>The '{0}' attribute is valid only on an indexer that is not an explicit interface member declaration</value>
  </data>
  <data name="ERR_AttrArgWithTypeVars" xml:space="preserve">
    <value>'{0}': an attribute argument cannot use type parameters</value>
  </data>
  <data name="ERR_AttrTypeArgCannotBeTypeVar" xml:space="preserve">
    <value>'{0}': an attribute type argument cannot use type parameters</value>
  </data>
  <data name="WRN_AttrDependentTypeNotAllowed" xml:space="preserve">
    <value>Type '{0}' cannot be used in this context because it cannot be represented in metadata.</value>
  </data>
  <data name="WRN_AttrDependentTypeNotAllowed_Title" xml:space="preserve">
    <value>Type cannot be used in this context because it cannot be represented in metadata.</value>
  </data>
  <data name="ERR_AttrDependentTypeNotAllowed" xml:space="preserve">
    <value>Type '{0}' cannot be used in this context because it cannot be represented in metadata.</value>
  </data>
  <data name="ERR_NewTyvarWithArgs" xml:space="preserve">
    <value>'{0}': cannot provide arguments when creating an instance of a variable type</value>
  </data>
  <data name="ERR_AbstractSealedStatic" xml:space="preserve">
    <value>'{0}': an abstract type cannot be sealed or static</value>
  </data>
  <data name="WRN_AmbiguousXMLReference" xml:space="preserve">
    <value>Ambiguous reference in cref attribute: '{0}'. Assuming '{1}', but could have also matched other overloads including '{2}'.</value>
  </data>
  <data name="WRN_AmbiguousXMLReference_Title" xml:space="preserve">
    <value>Ambiguous reference in cref attribute</value>
  </data>
  <data name="WRN_VolatileByRef" xml:space="preserve">
    <value>'{0}': a reference to a volatile field will not be treated as volatile</value>
  </data>
  <data name="WRN_VolatileByRef_Title" xml:space="preserve">
    <value>A reference to a volatile field will not be treated as volatile</value>
  </data>
  <data name="WRN_VolatileByRef_Description" xml:space="preserve">
    <value>A volatile field should not normally be used as a ref or out value, since it will not be treated as volatile. There are exceptions to this, such as when calling an interlocked API.</value>
  </data>
  <data name="ERR_ComImportWithImpl" xml:space="preserve">
    <value>Since '{1}' has the ComImport attribute, '{0}' must be extern or abstract</value>
  </data>
  <data name="ERR_ComImportWithBase" xml:space="preserve">
    <value>'{0}': a class with the ComImport attribute cannot specify a base class</value>
  </data>
  <data name="ERR_ImplBadConstraints" xml:space="preserve">
    <value>The constraints for type parameter '{0}' of method '{1}' must match the constraints for type parameter '{2}' of interface method '{3}'. Consider using an explicit interface implementation instead.</value>
  </data>
  <data name="ERR_ImplBadTupleNames" xml:space="preserve">
    <value>The tuple element names in the signature of method '{0}' must match the tuple element names of interface method '{1}' (including on the return type).</value>
  </data>
  <data name="ERR_DottedTypeNameNotFoundInAgg" xml:space="preserve">
    <value>The type name '{0}' does not exist in the type '{1}'</value>
  </data>
  <data name="ERR_MethGrpToNonDel" xml:space="preserve">
    <value>Cannot convert method group '{0}' to non-delegate type '{1}'. Did you intend to invoke the method?</value>
  </data>
  <data name="WRN_MethGrpToNonDel" xml:space="preserve">
    <value>Converting method group '{0}' to non-delegate type '{1}'. Did you intend to invoke the method?</value>
  </data>
  <data name="WRN_MethGrpToNonDel_Title" xml:space="preserve">
    <value>Converting method group to non-delegate type</value>
  </data>
  <data name="ERR_BadExternAlias" xml:space="preserve">
    <value>The extern alias '{0}' was not specified in a /reference option</value>
  </data>
  <data name="ERR_ColColWithTypeAlias" xml:space="preserve">
    <value>Cannot use alias '{0}' with '::' since the alias references a type. Use '.' instead.</value>
  </data>
  <data name="ERR_AliasNotFound" xml:space="preserve">
    <value>Alias '{0}' not found</value>
  </data>
  <data name="ERR_SameFullNameAggAgg" xml:space="preserve">
    <value>The type '{1}' exists in both '{0}' and '{2}'</value>
  </data>
  <data name="ERR_SameFullNameNsAgg" xml:space="preserve">
    <value>The namespace '{1}' in '{0}' conflicts with the type '{3}' in '{2}'</value>
  </data>
  <data name="WRN_SameFullNameThisNsAgg" xml:space="preserve">
    <value>The namespace '{1}' in '{0}' conflicts with the imported type '{3}' in '{2}'. Using the namespace defined in '{0}'.</value>
  </data>
  <data name="WRN_SameFullNameThisNsAgg_Title" xml:space="preserve">
    <value>Namespace conflicts with imported type</value>
  </data>
  <data name="WRN_SameFullNameThisAggAgg" xml:space="preserve">
    <value>The type '{1}' in '{0}' conflicts with the imported type '{3}' in '{2}'. Using the type defined in '{0}'.</value>
  </data>
  <data name="WRN_SameFullNameThisAggAgg_Title" xml:space="preserve">
    <value>Type conflicts with imported type</value>
  </data>
  <data name="WRN_SameFullNameThisAggNs" xml:space="preserve">
    <value>The type '{1}' in '{0}' conflicts with the imported namespace '{3}' in '{2}'. Using the type defined in '{0}'.</value>
  </data>
  <data name="WRN_SameFullNameThisAggNs_Title" xml:space="preserve">
    <value>Type conflicts with imported namespace</value>
  </data>
  <data name="ERR_SameFullNameThisAggThisNs" xml:space="preserve">
    <value>The type '{1}' in '{0}' conflicts with the namespace '{3}' in '{2}'</value>
  </data>
  <data name="ERR_ExternAfterElements" xml:space="preserve">
    <value>An extern alias declaration must precede all other elements defined in the namespace</value>
  </data>
  <data name="WRN_GlobalAliasDefn" xml:space="preserve">
    <value>Defining an alias named 'global' is ill-advised since 'global::' always references the global namespace and not an alias</value>
  </data>
  <data name="WRN_GlobalAliasDefn_Title" xml:space="preserve">
    <value>Defining an alias named 'global' is ill-advised</value>
  </data>
  <data name="ERR_SealedStaticClass" xml:space="preserve">
    <value>'{0}': a type cannot be both static and sealed</value>
  </data>
  <data name="ERR_PrivateAbstractAccessor" xml:space="preserve">
    <value>'{0}': abstract properties cannot have private accessors</value>
  </data>
  <data name="ERR_ValueExpected" xml:space="preserve">
    <value>Syntax error; value expected</value>
  </data>
  <data name="ERR_UnboxNotLValue" xml:space="preserve">
    <value>Cannot modify the result of an unboxing conversion</value>
  </data>
  <data name="ERR_AnonMethGrpInForEach" xml:space="preserve">
    <value>Foreach cannot operate on a '{0}'. Did you intend to invoke the '{0}'?</value>
  </data>
  <data name="ERR_BadIncDecRetType" xml:space="preserve">
    <value>The return type for ++ or -- operator must match the parameter type or be derived from the parameter type</value>
  </data>
  <data name="ERR_TypeConstraintsMustBeUniqueAndFirst" xml:space="preserve">
    <value>The 'class', 'struct', 'unmanaged', 'notnull', and 'default' constraints cannot be combined or duplicated, and must be specified first in the constraints list.</value>
  </data>
  <data name="ERR_RefValBoundWithClass" xml:space="preserve">
    <value>'{0}': cannot specify both a constraint class and the 'class' or 'struct' constraint</value>
  </data>
  <data name="ERR_UnmanagedBoundWithClass" xml:space="preserve">
    <value>'{0}': cannot specify both a constraint class and the 'unmanaged' constraint</value>
  </data>
  <data name="ERR_NewBoundWithVal" xml:space="preserve">
    <value>The 'new()' constraint cannot be used with the 'struct' constraint</value>
  </data>
  <data name="ERR_RefConstraintNotSatisfied" xml:space="preserve">
    <value>The type '{2}' must be a reference type in order to use it as parameter '{1}' in the generic type or method '{0}'</value>
  </data>
  <data name="ERR_ValConstraintNotSatisfied" xml:space="preserve">
    <value>The type '{2}' must be a non-nullable value type in order to use it as parameter '{1}' in the generic type or method '{0}'</value>
  </data>
  <data name="ERR_CircularConstraint" xml:space="preserve">
    <value>Circular constraint dependency involving '{0}' and '{1}'</value>
  </data>
  <data name="ERR_BaseConstraintConflict" xml:space="preserve">
    <value>Type parameter '{0}' inherits conflicting constraints '{1}' and '{2}'</value>
  </data>
  <data name="ERR_ConWithValCon" xml:space="preserve">
    <value>Type parameter '{1}' has the 'struct' constraint so '{1}' cannot be used as a constraint for '{0}'</value>
  </data>
  <data name="ERR_AmbigUDConv" xml:space="preserve">
    <value>Ambiguous user defined conversions '{0}' and '{1}' when converting from '{2}' to '{3}'</value>
  </data>
  <data name="WRN_AlwaysNull" xml:space="preserve">
    <value>The result of the expression is always 'null' of type '{0}'</value>
  </data>
  <data name="WRN_AlwaysNull_Title" xml:space="preserve">
    <value>The result of the expression is always 'null'</value>
  </data>
  <data name="ERR_RefReturnThis" xml:space="preserve">
    <value>Cannot return 'this' by reference.</value>
  </data>
  <data name="ERR_AttributeCtorInParameter" xml:space="preserve">
    <value>Cannot use attribute constructor '{0}' because it has 'in' parameters.</value>
  </data>
  <data name="ERR_OverrideWithConstraints" xml:space="preserve">
    <value>Constraints for override and explicit interface implementation methods are inherited from the base method, so they cannot be specified directly, except for either a 'class', or a 'struct' constraint.</value>
  </data>
  <data name="ERR_AmbigOverride" xml:space="preserve">
    <value>The inherited members '{0}' and '{1}' have the same signature in type '{2}', so they cannot be overridden</value>
  </data>
  <data name="ERR_DecConstError" xml:space="preserve">
    <value>Evaluation of the decimal constant expression failed</value>
  </data>
  <data name="WRN_CmpAlwaysFalse" xml:space="preserve">
    <value>Comparing with null of type '{0}' always produces 'false'</value>
  </data>
  <data name="WRN_CmpAlwaysFalse_Title" xml:space="preserve">
    <value>Comparing with null of struct type always produces 'false'</value>
  </data>
  <data name="WRN_FinalizeMethod" xml:space="preserve">
    <value>Introducing a 'Finalize' method can interfere with destructor invocation. Did you intend to declare a destructor?</value>
  </data>
  <data name="WRN_FinalizeMethod_Title" xml:space="preserve">
    <value>Introducing a 'Finalize' method can interfere with destructor invocation</value>
  </data>
  <data name="WRN_FinalizeMethod_Description" xml:space="preserve">
    <value>This warning occurs when you create a class with a method whose signature is public virtual void Finalize.

If such a class is used as a base class and if the deriving class defines a destructor, the destructor will override the base class Finalize method, not Finalize.</value>
  </data>
  <data name="ERR_ExplicitImplParams" xml:space="preserve">
    <value>'{0}' should not have a params parameter since '{1}' does not</value>
  </data>
  <data name="WRN_GotoCaseShouldConvert" xml:space="preserve">
    <value>The 'goto case' value is not implicitly convertible to type '{0}'</value>
  </data>
  <data name="WRN_GotoCaseShouldConvert_Title" xml:space="preserve">
    <value>The 'goto case' value is not implicitly convertible to the switch type</value>
  </data>
  <data name="ERR_MethodImplementingAccessor" xml:space="preserve">
    <value>Method '{0}' cannot implement interface accessor '{1}' for type '{2}'. Use an explicit interface implementation.</value>
  </data>
  <data name="WRN_NubExprIsConstBool" xml:space="preserve">
    <value>The result of the expression is always '{0}' since a value of type '{1}' is never equal to 'null' of type '{2}'</value>
  </data>
  <data name="WRN_NubExprIsConstBool_Title" xml:space="preserve">
    <value>The result of the expression is always the same since a value of this type is never equal to 'null'</value>
  </data>
  <data name="WRN_NubExprIsConstBool2" xml:space="preserve">
    <value>The result of the expression is always '{0}' since a value of type '{1}' is never equal to 'null' of type '{2}'</value>
  </data>
  <data name="WRN_NubExprIsConstBool2_Title" xml:space="preserve">
    <value>The result of the expression is always the same since a value of this type is never equal to 'null'</value>
  </data>
  <data name="WRN_ExplicitImplCollision" xml:space="preserve">
    <value>Explicit interface implementation '{0}' matches more than one interface member. Which interface member is actually chosen is implementation-dependent. Consider using a non-explicit implementation instead.</value>
  </data>
  <data name="WRN_ExplicitImplCollision_Title" xml:space="preserve">
    <value>Explicit interface implementation matches more than one interface member</value>
  </data>
  <data name="ERR_AbstractHasBody" xml:space="preserve">
    <value>'{0}' cannot declare a body because it is marked abstract</value>
  </data>
  <data name="ERR_ConcreteMissingBody" xml:space="preserve">
    <value>'{0}' must declare a body because it is not marked abstract, extern, or partial</value>
  </data>
  <data name="ERR_AbstractAndSealed" xml:space="preserve">
    <value>'{0}' cannot be both abstract and sealed</value>
  </data>
  <data name="ERR_AbstractNotVirtual" xml:space="preserve">
    <value>The abstract {0} '{1}' cannot be marked virtual</value>
  </data>
  <data name="ERR_StaticConstant" xml:space="preserve">
    <value>The constant '{0}' cannot be marked static</value>
  </data>
  <data name="ERR_CantOverrideNonFunction" xml:space="preserve">
    <value>'{0}': cannot override because '{1}' is not a function</value>
  </data>
  <data name="ERR_CantOverrideNonVirtual" xml:space="preserve">
    <value>'{0}': cannot override inherited member '{1}' because it is not marked virtual, abstract, or override</value>
  </data>
  <data name="ERR_CantChangeAccessOnOverride" xml:space="preserve">
    <value>'{0}': cannot change access modifiers when overriding '{1}' inherited member '{2}'</value>
  </data>
  <data name="ERR_CantChangeTupleNamesOnOverride" xml:space="preserve">
    <value>'{0}': cannot change tuple element names when overriding inherited member '{1}'</value>
  </data>
  <data name="ERR_CantChangeReturnTypeOnOverride" xml:space="preserve">
    <value>'{0}': return type must be '{2}' to match overridden member '{1}'</value>
  </data>
  <data name="ERR_CantDeriveFromSealedType" xml:space="preserve">
    <value>'{0}': cannot derive from sealed type '{1}'</value>
  </data>
  <data name="ERR_AbstractInConcreteClass" xml:space="preserve">
    <value>'{0}' is abstract but it is contained in non-abstract type '{1}'</value>
  </data>
  <data name="ERR_StaticConstructorWithExplicitConstructorCall" xml:space="preserve">
    <value>'{0}': static constructor cannot have an explicit 'this' or 'base' constructor call</value>
  </data>
  <data name="ERR_StaticConstructorWithAccessModifiers" xml:space="preserve">
    <value>'{0}': access modifiers are not allowed on static constructors</value>
  </data>
  <data name="ERR_RecursiveConstructorCall" xml:space="preserve">
    <value>Constructor '{0}' cannot call itself</value>
  </data>
  <data name="ERR_IndirectRecursiveConstructorCall" xml:space="preserve">
    <value>Constructor '{0}' cannot call itself through another constructor</value>
  </data>
  <data name="ERR_ObjectCallingBaseConstructor" xml:space="preserve">
    <value>'{0}' has no base class and cannot call a base constructor</value>
  </data>
  <data name="ERR_PredefinedTypeNotFound" xml:space="preserve">
    <value>Predefined type '{0}' is not defined or imported</value>
  </data>
  <data name="ERR_PredefinedValueTupleTypeNotFound" xml:space="preserve">
    <value>Predefined type '{0}' is not defined or imported</value>
  </data>
  <data name="ERR_PredefinedValueTupleTypeAmbiguous3" xml:space="preserve">
    <value>Predefined type '{0}' is declared in multiple referenced assemblies: '{1}' and '{2}'</value>
  </data>
  <data name="ERR_StructWithBaseConstructorCall" xml:space="preserve">
    <value>'{0}': structs cannot call base class constructors</value>
  </data>
  <data name="ERR_StructLayoutCycle" xml:space="preserve">
    <value>Struct member '{0}' of type '{1}' causes a cycle in the struct layout</value>
  </data>
  <data name="ERR_InterfacesCantContainFields" xml:space="preserve">
    <value>Interfaces cannot contain instance fields</value>
  </data>
  <data name="ERR_InterfacesCantContainConstructors" xml:space="preserve">
    <value>Interfaces cannot contain instance constructors</value>
  </data>
  <data name="ERR_NonInterfaceInInterfaceList" xml:space="preserve">
    <value>Type '{0}' in interface list is not an interface</value>
  </data>
  <data name="ERR_DuplicateInterfaceInBaseList" xml:space="preserve">
    <value>'{0}' is already listed in interface list</value>
  </data>
  <data name="ERR_DuplicateInterfaceWithTupleNamesInBaseList" xml:space="preserve">
    <value>'{0}' is already listed in the interface list on type '{2}' with different tuple element names, as '{1}'.</value>
  </data>
  <data name="ERR_DuplicateInterfaceWithDifferencesInBaseList" xml:space="preserve">
    <value>'{0}' is already listed in the interface list on type '{2}' as '{1}'.</value>
  </data>
  <data name="ERR_CycleInInterfaceInheritance" xml:space="preserve">
    <value>Inherited interface '{1}' causes a cycle in the interface hierarchy of '{0}'</value>
  </data>
  <data name="ERR_CycleInBaseExtensions" xml:space="preserve">
    <value>Base extension '{1}' causes a cycle in the extension hierarchy of '{0}'.</value>
  </data>
  <data name="ERR_HidingAbstractMethod" xml:space="preserve">
    <value>'{0}' hides inherited abstract member '{1}'</value>
  </data>
  <data name="ERR_UnimplementedAbstractMethod" xml:space="preserve">
    <value>'{0}' does not implement inherited abstract member '{1}'</value>
  </data>
  <data name="ERR_UnimplementedInterfaceMember" xml:space="preserve">
    <value>'{0}' does not implement interface member '{1}'</value>
  </data>
  <data name="ERR_ObjectCantHaveBases" xml:space="preserve">
    <value>The class System.Object cannot have a base class or implement an interface</value>
  </data>
  <data name="ERR_ExplicitInterfaceImplementationNotInterface" xml:space="preserve">
    <value>'{0}' in explicit interface declaration is not an interface</value>
  </data>
  <data name="ERR_InterfaceMemberNotFound" xml:space="preserve">
    <value>'{0}' in explicit interface declaration is not found among members of the interface that can be implemented</value>
  </data>
  <data name="ERR_ClassDoesntImplementInterface" xml:space="preserve">
    <value>'{0}': containing type does not implement interface '{1}'</value>
  </data>
  <data name="ERR_ExplicitInterfaceImplementationInNonClassOrStruct" xml:space="preserve">
    <value>'{0}': explicit interface declaration can only be declared in a class, record, struct or interface</value>
  </data>
  <data name="ERR_MemberNameSameAsType" xml:space="preserve">
    <value>'{0}': member names cannot be the same as their enclosing type</value>
  </data>
  <data name="ERR_EnumeratorOverflow" xml:space="preserve">
    <value>'{0}': the enumerator value is too large to fit in its type</value>
  </data>
  <data name="ERR_CantOverrideNonProperty" xml:space="preserve">
    <value>'{0}': cannot override because '{1}' is not a property</value>
  </data>
  <data name="ERR_NoGetToOverride" xml:space="preserve">
    <value>'{0}': cannot override because '{1}' does not have an overridable get accessor</value>
  </data>
  <data name="ERR_NoSetToOverride" xml:space="preserve">
    <value>'{0}': cannot override because '{1}' does not have an overridable set accessor</value>
  </data>
  <data name="ERR_PropertyCantHaveVoidType" xml:space="preserve">
    <value>'{0}': property or indexer cannot have void type</value>
  </data>
  <data name="ERR_PropertyWithNoAccessors" xml:space="preserve">
    <value>'{0}': property or indexer must have at least one accessor</value>
  </data>
  <data name="ERR_CantUseVoidInArglist" xml:space="preserve">
    <value>__arglist cannot have an argument of void type</value>
  </data>
  <data name="ERR_NewVirtualInSealed" xml:space="preserve">
    <value>'{0}' is a new virtual member in sealed type '{1}'</value>
  </data>
  <data name="ERR_ExplicitPropertyAddingAccessor" xml:space="preserve">
    <value>'{0}' adds an accessor not found in interface member '{1}'</value>
  </data>
  <data name="ERR_ExplicitPropertyMismatchInitOnly" xml:space="preserve">
    <value>Accessors '{0}' and '{1}' should both be init-only or neither</value>
  </data>
  <data name="ERR_ExplicitPropertyMissingAccessor" xml:space="preserve">
    <value>Explicit interface implementation '{0}' is missing accessor '{1}'</value>
  </data>
  <data name="ERR_ConversionWithInterface" xml:space="preserve">
    <value>'{0}': user-defined conversions to or from an interface are not allowed</value>
  </data>
  <data name="ERR_ConversionWithBase" xml:space="preserve">
    <value>'{0}': user-defined conversions to or from a base type are not allowed</value>
  </data>
  <data name="ERR_ConversionWithDerived" xml:space="preserve">
    <value>'{0}': user-defined conversions to or from a derived type are not allowed</value>
  </data>
  <data name="ERR_IdentityConversion" xml:space="preserve">
    <value>User-defined operator cannot convert a type to itself</value>
  </data>
  <data name="ERR_ConversionNotInvolvingContainedType" xml:space="preserve">
    <value>User-defined conversion must convert to or from the enclosing type</value>
  </data>
  <data name="ERR_DuplicateConversionInClass" xml:space="preserve">
    <value>Duplicate user-defined conversion in type '{0}'</value>
  </data>
  <data name="ERR_OperatorsMustBeStatic" xml:space="preserve">
    <value>User-defined operator '{0}' must be declared static and public</value>
  </data>
  <data name="ERR_BadIncDecSignature" xml:space="preserve">
    <value>The parameter type for ++ or -- operator must be the containing type</value>
  </data>
  <data name="ERR_BadUnaryOperatorSignature" xml:space="preserve">
    <value>The parameter of a unary operator must be the containing type</value>
  </data>
  <data name="ERR_BadBinaryOperatorSignature" xml:space="preserve">
    <value>One of the parameters of a binary operator must be the containing type</value>
  </data>
  <data name="ERR_BadShiftOperatorSignature" xml:space="preserve">
    <value>The first operand of an overloaded shift operator must have the same type as the containing type</value>
  </data>
  <data name="ERR_InterfacesCantContainConversionOrEqualityOperators" xml:space="preserve">
    <value>Conversion, equality, or inequality operators declared in interfaces must be abstract or virtual</value>
  </data>
  <data name="ERR_EnumsCantContainDefaultConstructor" xml:space="preserve">
    <value>Enums cannot contain explicit parameterless constructors</value>
  </data>
  <data name="ERR_CantOverrideBogusMethod" xml:space="preserve">
    <value>'{0}': cannot override '{1}' because it is not supported by the language</value>
  </data>
  <data name="ERR_BindToBogus" xml:space="preserve">
    <value>'{0}' is not supported by the language</value>
  </data>
  <data name="ERR_CantCallSpecialMethod" xml:space="preserve">
    <value>'{0}': cannot explicitly call operator or accessor</value>
  </data>
  <data name="ERR_BadTypeReference" xml:space="preserve">
    <value>'{0}': cannot reference a type through an expression; try '{1}' instead</value>
  </data>
  <data name="ERR_BadDestructorName" xml:space="preserve">
    <value>Name of destructor must match name of type</value>
  </data>
  <data name="ERR_OnlyClassesCanContainDestructors" xml:space="preserve">
    <value>Only class types can contain destructors</value>
  </data>
  <data name="ERR_ConflictAliasAndMember" xml:space="preserve">
    <value>Namespace '{1}' contains a definition conflicting with alias '{0}'</value>
  </data>
  <data name="ERR_ConflictingAliasAndDefinition" xml:space="preserve">
    <value>Alias '{0}' conflicts with {1} definition</value>
  </data>
  <data name="ERR_ConditionalOnSpecialMethod" xml:space="preserve">
    <value>The Conditional attribute is not valid on '{0}' because it is a constructor, destructor, operator, lambda expression, or explicit interface implementation</value>
  </data>
  <data name="ERR_ConditionalMustReturnVoid" xml:space="preserve">
    <value>The Conditional attribute is not valid on '{0}' because its return type is not void</value>
  </data>
  <data name="ERR_DuplicateAttribute" xml:space="preserve">
    <value>Duplicate '{0}' attribute</value>
  </data>
  <data name="ERR_DuplicateAttributeInNetModule" xml:space="preserve">
    <value>Duplicate '{0}' attribute in '{1}'</value>
  </data>
  <data name="ERR_ConditionalOnInterfaceMethod" xml:space="preserve">
    <value>The Conditional attribute is not valid on interface members</value>
  </data>
  <data name="ERR_OperatorCantReturnVoid" xml:space="preserve">
    <value>User-defined operators cannot return void</value>
  </data>
  <data name="ERR_BadDynamicConversion" xml:space="preserve">
    <value>'{0}': user-defined conversions to or from the dynamic type are not allowed</value>
  </data>
  <data name="ERR_InvalidAttributeArgument" xml:space="preserve">
    <value>Invalid value for argument to '{0}' attribute</value>
  </data>
  <data name="ERR_ParameterNotValidForType" xml:space="preserve">
    <value>Parameter not valid for the specified unmanaged type.</value>
  </data>
  <data name="ERR_AttributeParameterRequired1" xml:space="preserve">
    <value>Attribute parameter '{0}' must be specified.</value>
  </data>
  <data name="ERR_AttributeParameterRequired2" xml:space="preserve">
    <value>Attribute parameter '{0}' or '{1}' must be specified.</value>
  </data>
  <data name="ERR_MarshalUnmanagedTypeNotValidForFields" xml:space="preserve">
    <value>Unmanaged type '{0}' not valid for fields.</value>
  </data>
  <data name="ERR_MarshalUnmanagedTypeOnlyValidForFields" xml:space="preserve">
    <value>Unmanaged type '{0}' is only valid for fields.</value>
  </data>
  <data name="ERR_AttributeOnBadSymbolType" xml:space="preserve">
    <value>Attribute '{0}' is not valid on this declaration type. It is only valid on '{1}' declarations.</value>
  </data>
  <data name="ERR_FloatOverflow" xml:space="preserve">
    <value>Floating-point constant is outside the range of type '{0}'</value>
  </data>
  <data name="ERR_ComImportWithoutUuidAttribute" xml:space="preserve">
    <value>The Guid attribute must be specified with the ComImport attribute</value>
  </data>
  <data name="ERR_InvalidNamedArgument" xml:space="preserve">
    <value>Invalid value for named attribute argument '{0}'</value>
  </data>
  <data name="ERR_DllImportOnInvalidMethod" xml:space="preserve">
    <value>The DllImport attribute must be specified on a method marked 'static' and 'extern'</value>
  </data>
  <data name="ERR_EncUpdateFailedMissingAttribute" xml:space="preserve">
    <value>Cannot update '{0}'; attribute '{1}' is missing.</value>
  </data>
  <data name="ERR_DllImportOnGenericMethod" xml:space="preserve">
    <value>The DllImport attribute cannot be applied to a method that is generic or contained in a generic method or type.</value>
  </data>
  <data name="ERR_FieldCantBeRefAny" xml:space="preserve">
    <value>Field or property cannot be of type '{0}'</value>
  </data>
  <data name="ERR_FieldAutoPropCantBeByRefLike" xml:space="preserve">
    <value>Field or auto-implemented property cannot be of type '{0}' unless it is an instance member of a ref struct.</value>
  </data>
  <data name="ERR_ArrayElementCantBeRefAny" xml:space="preserve">
    <value>Array elements cannot be of type '{0}'</value>
  </data>
  <data name="WRN_DeprecatedSymbol" xml:space="preserve">
    <value>'{0}' is obsolete</value>
  </data>
  <data name="WRN_DeprecatedSymbol_Title" xml:space="preserve">
    <value>Type or member is obsolete</value>
  </data>
  <data name="ERR_NotAnAttributeClass" xml:space="preserve">
    <value>'{0}' is not an attribute class</value>
  </data>
  <data name="ERR_BadNamedAttributeArgument" xml:space="preserve">
    <value>'{0}' is not a valid named attribute argument. Named attribute arguments must be fields which are not readonly, static, or const, or read-write properties which are public and not static.</value>
  </data>
  <data name="WRN_DeprecatedSymbolStr" xml:space="preserve">
    <value>'{0}' is obsolete: '{1}'</value>
  </data>
  <data name="WRN_DeprecatedSymbolStr_Title" xml:space="preserve">
    <value>Type or member is obsolete</value>
  </data>
  <data name="ERR_DeprecatedSymbolStr" xml:space="preserve">
    <value>'{0}' is obsolete: '{1}'</value>
  </data>
  <data name="ERR_IndexerCantHaveVoidType" xml:space="preserve">
    <value>Indexers cannot have void type</value>
  </data>
  <data name="ERR_VirtualPrivate" xml:space="preserve">
    <value>'{0}': virtual or abstract members cannot be private</value>
  </data>
  <data name="ERR_ArrayInitToNonArrayType" xml:space="preserve">
    <value>Can only use array initializer expressions to assign to array types. Try using a new expression instead.</value>
  </data>
  <data name="ERR_ArrayInitInBadPlace" xml:space="preserve">
    <value>Array initializers can only be used in a variable or field initializer. Try using a new expression instead.</value>
  </data>
  <data name="ERR_MissingStructOffset" xml:space="preserve">
    <value>'{0}': instance field in types marked with StructLayout(LayoutKind.Explicit) must have a FieldOffset attribute</value>
  </data>
  <data name="WRN_ExternMethodNoImplementation" xml:space="preserve">
    <value>Method, operator, or accessor '{0}' is marked external and has no attributes on it. Consider adding a DllImport attribute to specify the external implementation.</value>
  </data>
  <data name="WRN_ExternMethodNoImplementation_Title" xml:space="preserve">
    <value>Method, operator, or accessor is marked external and has no attributes on it</value>
  </data>
  <data name="WRN_ProtectedInSealed" xml:space="preserve">
    <value>'{0}': new protected member declared in sealed type</value>
  </data>
  <data name="WRN_ProtectedInSealed_Title" xml:space="preserve">
    <value>New protected member declared in sealed type</value>
  </data>
  <data name="ERR_InterfaceImplementedByConditional" xml:space="preserve">
    <value>Conditional member '{0}' cannot implement interface member '{1}' in type '{2}'</value>
  </data>
  <data name="ERR_InterfaceImplementedImplicitlyByVariadic" xml:space="preserve">
    <value>'{0}' cannot implement interface member '{1}' in type '{2}' because it has an __arglist parameter</value>
  </data>
  <data name="ERR_IllegalRefParam" xml:space="preserve">
    <value>ref and out are not valid in this context</value>
  </data>
  <data name="ERR_BadArgumentToAttribute" xml:space="preserve">
    <value>The argument to the '{0}' attribute must be a valid identifier</value>
  </data>
  <data name="ERR_StructOffsetOnBadStruct" xml:space="preserve">
    <value>The FieldOffset attribute can only be placed on members of types marked with the StructLayout(LayoutKind.Explicit)</value>
  </data>
  <data name="ERR_StructOffsetOnBadField" xml:space="preserve">
    <value>The FieldOffset attribute is not allowed on static or const fields</value>
  </data>
  <data name="ERR_AttributeUsageOnNonAttributeClass" xml:space="preserve">
    <value>Attribute '{0}' is only valid on classes derived from System.Attribute</value>
  </data>
  <data name="WRN_PossibleMistakenNullStatement" xml:space="preserve">
    <value>Possible mistaken empty statement</value>
  </data>
  <data name="WRN_PossibleMistakenNullStatement_Title" xml:space="preserve">
    <value>Possible mistaken empty statement</value>
  </data>
  <data name="ERR_DuplicateNamedAttributeArgument" xml:space="preserve">
    <value>'{0}' duplicate named attribute argument</value>
  </data>
  <data name="ERR_DeriveFromEnumOrValueType" xml:space="preserve">
    <value>'{0}' cannot derive from special class '{1}'</value>
  </data>
  <data name="ERR_DefaultMemberOnIndexedType" xml:space="preserve">
    <value>Cannot specify the DefaultMember attribute on a type containing an indexer</value>
  </data>
  <data name="ERR_BogusType" xml:space="preserve">
    <value>'{0}' is a type not supported by the language</value>
  </data>
  <data name="WRN_UnassignedInternalField" xml:space="preserve">
    <value>Field '{0}' is never assigned to, and will always have its default value {1}</value>
  </data>
  <data name="WRN_UnassignedInternalField_Title" xml:space="preserve">
    <value>Field is never assigned to, and will always have its default value</value>
  </data>
  <data name="ERR_CStyleArray" xml:space="preserve">
    <value>Bad array declarator: To declare a managed array the rank specifier precedes the variable's identifier. To declare a fixed size buffer field, use the fixed keyword before the field type.</value>
  </data>
  <data name="WRN_VacuousIntegralComp" xml:space="preserve">
    <value>Comparison to integral constant is useless; the constant is outside the range of type '{0}'</value>
  </data>
  <data name="WRN_VacuousIntegralComp_Title" xml:space="preserve">
    <value>Comparison to integral constant is useless; the constant is outside the range of the type</value>
  </data>
  <data name="ERR_AbstractAttributeClass" xml:space="preserve">
    <value>Cannot apply attribute class '{0}' because it is abstract</value>
  </data>
  <data name="ERR_BadNamedAttributeArgumentType" xml:space="preserve">
    <value>'{0}' is not a valid named attribute argument because it is not a valid attribute parameter type</value>
  </data>
  <data name="ERR_MissingPredefinedMember" xml:space="preserve">
    <value>Missing compiler required member '{0}.{1}'</value>
  </data>
  <data name="WRN_AttributeLocationOnBadDeclaration" xml:space="preserve">
    <value>'{0}' is not a valid attribute location for this declaration. Valid attribute locations for this declaration are '{1}'. All attributes in this block will be ignored.</value>
  </data>
  <data name="WRN_AttributeLocationOnBadDeclaration_Title" xml:space="preserve">
    <value>Not a valid attribute location for this declaration</value>
  </data>
  <data name="WRN_InvalidAttributeLocation" xml:space="preserve">
    <value>'{0}' is not a recognized attribute location. Valid attribute locations for this declaration are '{1}'. All attributes in this block will be ignored.</value>
  </data>
  <data name="WRN_InvalidAttributeLocation_Title" xml:space="preserve">
    <value>Not a recognized attribute location</value>
  </data>
  <data name="WRN_EqualsWithoutGetHashCode" xml:space="preserve">
    <value>'{0}' overrides Object.Equals(object o) but does not override Object.GetHashCode()</value>
  </data>
  <data name="WRN_EqualsWithoutGetHashCode_Title" xml:space="preserve">
    <value>Type overrides Object.Equals(object o) but does not override Object.GetHashCode()</value>
  </data>
  <data name="WRN_EqualityOpWithoutEquals" xml:space="preserve">
    <value>'{0}' defines operator == or operator != but does not override Object.Equals(object o)</value>
  </data>
  <data name="WRN_EqualityOpWithoutEquals_Title" xml:space="preserve">
    <value>Type defines operator == or operator != but does not override Object.Equals(object o)</value>
  </data>
  <data name="WRN_EqualityOpWithoutGetHashCode" xml:space="preserve">
    <value>'{0}' defines operator == or operator != but does not override Object.GetHashCode()</value>
  </data>
  <data name="WRN_EqualityOpWithoutGetHashCode_Title" xml:space="preserve">
    <value>Type defines operator == or operator != but does not override Object.GetHashCode()</value>
  </data>
  <data name="ERR_OutAttrOnRefParam" xml:space="preserve">
    <value>Cannot specify the Out attribute on a ref parameter without also specifying the In attribute.</value>
  </data>
  <data name="ERR_OverloadRefKind" xml:space="preserve">
    <value>'{0}' cannot define an overloaded {1} that differs only on parameter modifiers '{2}' and '{3}'</value>
  </data>
  <data name="ERR_LiteralDoubleCast" xml:space="preserve">
    <value>Literal of type double cannot be implicitly converted to type '{1}'; use an '{0}' suffix to create a literal of this type</value>
  </data>
  <data name="WRN_IncorrectBooleanAssg" xml:space="preserve">
    <value>Assignment in conditional expression is always constant; did you mean to use == instead of = ?</value>
  </data>
  <data name="WRN_IncorrectBooleanAssg_Title" xml:space="preserve">
    <value>Assignment in conditional expression is always constant</value>
  </data>
  <data name="ERR_ProtectedInStruct" xml:space="preserve">
    <value>'{0}': new protected member declared in struct</value>
  </data>
  <data name="ERR_InconsistentIndexerNames" xml:space="preserve">
    <value>Two indexers have different names; the IndexerName attribute must be used with the same name on every indexer within a type</value>
  </data>
  <data name="ERR_ComImportWithUserCtor" xml:space="preserve">
    <value>A class with the ComImport attribute cannot have a user-defined constructor</value>
  </data>
  <data name="ERR_FieldCantHaveVoidType" xml:space="preserve">
    <value>Field cannot have void type</value>
  </data>
  <data name="WRN_NonObsoleteOverridingObsolete" xml:space="preserve">
    <value>Member '{0}' overrides obsolete member '{1}'. Add the Obsolete attribute to '{0}'.</value>
  </data>
  <data name="WRN_NonObsoleteOverridingObsolete_Title" xml:space="preserve">
    <value>Member overrides obsolete member</value>
  </data>
  <data name="ERR_SystemVoid" xml:space="preserve">
    <value>System.Void cannot be used from C# -- use typeof(void) to get the void type object</value>
  </data>
  <data name="ERR_ExplicitParamArray" xml:space="preserve">
    <value>Do not use 'System.ParamArrayAttribute'. Use the 'params' keyword instead.</value>
  </data>
  <data name="WRN_BitwiseOrSignExtend" xml:space="preserve">
    <value>Bitwise-or operator used on a sign-extended operand; consider casting to a smaller unsigned type first</value>
  </data>
  <data name="WRN_BitwiseOrSignExtend_Title" xml:space="preserve">
    <value>Bitwise-or operator used on a sign-extended operand</value>
  </data>
  <data name="WRN_BitwiseOrSignExtend_Description" xml:space="preserve">
    <value>The compiler implicitly widened and sign-extended a variable, and then used the resulting value in a bitwise OR operation. This can result in unexpected behavior.</value>
  </data>
  <data name="ERR_VolatileStruct" xml:space="preserve">
    <value>'{0}': a volatile field cannot be of the type '{1}'</value>
  </data>
  <data name="ERR_VolatileAndReadonly" xml:space="preserve">
    <value>'{0}': a field cannot be both volatile and readonly</value>
  </data>
  <data name="ERR_AbstractField" xml:space="preserve">
    <value>The modifier 'abstract' is not valid on fields. Try using a property instead.</value>
  </data>
  <data name="ERR_BogusExplicitImpl" xml:space="preserve">
    <value>'{0}' cannot implement '{1}' because it is not supported by the language</value>
  </data>
  <data name="ERR_ExplicitMethodImplAccessor" xml:space="preserve">
    <value>'{0}' explicit method implementation cannot implement '{1}' because it is an accessor</value>
  </data>
  <data name="WRN_CoClassWithoutComImport" xml:space="preserve">
    <value>'{0}' interface marked with 'CoClassAttribute' not marked with 'ComImportAttribute'</value>
  </data>
  <data name="WRN_CoClassWithoutComImport_Title" xml:space="preserve">
    <value>Interface marked with 'CoClassAttribute' not marked with 'ComImportAttribute'</value>
  </data>
  <data name="ERR_ConditionalWithOutParam" xml:space="preserve">
    <value>Conditional member '{0}' cannot have an out parameter</value>
  </data>
  <data name="ERR_AccessorImplementingMethod" xml:space="preserve">
    <value>Accessor '{0}' cannot implement interface member '{1}' for type '{2}'. Use an explicit interface implementation.</value>
  </data>
  <data name="ERR_AliasQualAsExpression" xml:space="preserve">
    <value>The namespace alias qualifier '::' always resolves to a type or namespace so is illegal here. Consider using '.' instead.</value>
  </data>
  <data name="ERR_DerivingFromATyVar" xml:space="preserve">
    <value>Cannot derive from '{0}' because it is a type parameter</value>
  </data>
  <data name="ERR_DuplicateTypeParameter" xml:space="preserve">
    <value>Duplicate type parameter '{0}'</value>
  </data>
  <data name="WRN_TypeParameterSameAsOuterTypeParameter" xml:space="preserve">
    <value>Type parameter '{0}' has the same name as the type parameter from outer type '{1}'</value>
  </data>
  <data name="WRN_TypeParameterSameAsOuterTypeParameter_Title" xml:space="preserve">
    <value>Type parameter has the same name as the type parameter from outer type</value>
  </data>
  <data name="WRN_TypeParameterSameAsOuterMethodTypeParameter" xml:space="preserve">
    <value>Type parameter '{0}' has the same name as the type parameter from outer method '{1}'</value>
  </data>
  <data name="WRN_TypeParameterSameAsOuterMethodTypeParameter_Title" xml:space="preserve">
    <value>Type parameter has the same type as the type parameter from outer method.</value>
  </data>
  <data name="ERR_TypeVariableSameAsParent" xml:space="preserve">
    <value>Type parameter '{0}' has the same name as the containing type, or method</value>
  </data>
  <data name="ERR_UnifyingInterfaceInstantiations" xml:space="preserve">
    <value>'{0}' cannot implement both '{1}' and '{2}' because they may unify for some type parameter substitutions</value>
  </data>
  <data name="ERR_TyVarNotFoundInConstraint" xml:space="preserve">
    <value>'{1}' does not define type parameter '{0}'</value>
  </data>
  <data name="ERR_BadBoundType" xml:space="preserve">
    <value>'{0}' is not a valid constraint. A type used as a constraint must be an interface, a non-sealed class or a type parameter.</value>
  </data>
  <data name="ERR_SpecialTypeAsBound" xml:space="preserve">
    <value>Constraint cannot be special class '{0}'</value>
  </data>
  <data name="ERR_BadVisBound" xml:space="preserve">
    <value>Inconsistent accessibility: constraint type '{1}' is less accessible than '{0}'</value>
  </data>
  <data name="ERR_LookupInTypeVariable" xml:space="preserve">
    <value>Cannot do non-virtual member lookup in '{0}' because it is a type parameter</value>
  </data>
  <data name="ERR_BadConstraintType" xml:space="preserve">
    <value>Invalid constraint type. A type used as a constraint must be an interface, a non-sealed class or a type parameter.</value>
  </data>
  <data name="ERR_InstanceMemberInStaticClass" xml:space="preserve">
    <value>'{0}': cannot declare instance members in a static type</value>
  </data>
  <data name="ERR_StaticBaseClass" xml:space="preserve">
    <value>'{1}': cannot derive from static class '{0}'</value>
  </data>
  <data name="ERR_ConstructorInStaticClass" xml:space="preserve">
    <value>Static classes cannot have instance constructors</value>
  </data>
  <data name="ERR_DestructorInStaticClass" xml:space="preserve">
    <value>Static classes cannot contain destructors</value>
  </data>
  <data name="ERR_InstantiatingStaticClass" xml:space="preserve">
    <value>Cannot create an instance of the static class '{0}'</value>
  </data>
  <data name="ERR_StaticDerivedFromNonObject" xml:space="preserve">
    <value>Static class '{0}' cannot derive from type '{1}'. Static classes must derive from object.</value>
  </data>
  <data name="ERR_StaticClassInterfaceImpl" xml:space="preserve">
    <value>'{0}': static classes cannot implement interfaces</value>
  </data>
  <data name="ERR_RefStructInterfaceImpl" xml:space="preserve">
    <value>'{0}': ref structs cannot implement interfaces</value>
  </data>
  <data name="ERR_OperatorInStaticClass" xml:space="preserve">
    <value>'{0}': static classes cannot contain user-defined operators</value>
  </data>
  <data name="ERR_ConvertToStaticClass" xml:space="preserve">
    <value>Cannot convert to static type '{0}'</value>
  </data>
  <data name="ERR_ConstraintIsStaticClass" xml:space="preserve">
    <value>'{0}': static classes cannot be used as constraints</value>
  </data>
  <data name="ERR_GenericArgIsStaticClass" xml:space="preserve">
    <value>'{0}': static types cannot be used as type arguments</value>
  </data>
  <data name="ERR_ArrayOfStaticClass" xml:space="preserve">
    <value>'{0}': array elements cannot be of static type</value>
  </data>
  <data name="ERR_IndexerInStaticClass" xml:space="preserve">
    <value>'{0}': cannot declare indexers in a static type</value>
  </data>
  <data name="ERR_ParameterIsStaticClass" xml:space="preserve">
    <value>'{0}': static types cannot be used as parameters</value>
  </data>
  <data name="WRN_ParameterIsStaticClass" xml:space="preserve">
    <value>'{0}': static types cannot be used as parameters</value>
  </data>
  <data name="WRN_ParameterIsStaticClass_Title" xml:space="preserve">
    <value>Static types cannot be used as parameters</value>
  </data>
  <data name="ERR_ReturnTypeIsStaticClass" xml:space="preserve">
    <value>'{0}': static types cannot be used as return types</value>
  </data>
  <data name="WRN_ReturnTypeIsStaticClass" xml:space="preserve">
    <value>'{0}': static types cannot be used as return types</value>
  </data>
  <data name="WRN_ReturnTypeIsStaticClass_Title" xml:space="preserve">
    <value>Static types cannot be used as return types</value>
  </data>
  <data name="ERR_VarDeclIsStaticClass" xml:space="preserve">
    <value>Cannot declare a variable of static type '{0}'</value>
  </data>
  <data name="ERR_BadEmptyThrowInFinally" xml:space="preserve">
    <value>A throw statement with no arguments is not allowed in a finally clause that is nested inside the nearest enclosing catch clause</value>
  </data>
  <data name="ERR_InvalidSpecifier" xml:space="preserve">
    <value>'{0}' is not a valid format specifier</value>
  </data>
  <data name="WRN_AssignmentToLockOrDispose" xml:space="preserve">
    <value>Possibly incorrect assignment to local '{0}' which is the argument to a using or lock statement. The Dispose call or unlocking will happen on the original value of the local.</value>
  </data>
  <data name="WRN_AssignmentToLockOrDispose_Title" xml:space="preserve">
    <value>Possibly incorrect assignment to local which is the argument to a using or lock statement</value>
  </data>
  <data name="ERR_ForwardedTypeInThisAssembly" xml:space="preserve">
    <value>Type '{0}' is defined in this assembly, but a type forwarder is specified for it</value>
  </data>
  <data name="ERR_ForwardedTypeIsNested" xml:space="preserve">
    <value>Cannot forward type '{0}' because it is a nested type of '{1}'</value>
  </data>
  <data name="ERR_CycleInTypeForwarder" xml:space="preserve">
    <value>The type forwarder for type '{0}' in assembly '{1}' causes a cycle</value>
  </data>
  <data name="ERR_AssemblyNameOnNonModule" xml:space="preserve">
    <value>The /moduleassemblyname option may only be specified when building a target type of 'module'</value>
  </data>
  <data name="ERR_InvalidAssemblyName" xml:space="preserve">
    <value>Assembly reference '{0}' is invalid and cannot be resolved</value>
  </data>
  <data name="ERR_InvalidFwdType" xml:space="preserve">
    <value>Invalid type specified as an argument for TypeForwardedTo attribute</value>
  </data>
  <data name="ERR_CloseUnimplementedInterfaceMemberStatic" xml:space="preserve">
    <value>'{0}' does not implement instance interface member '{1}'. '{2}' cannot implement the interface member because it is static.</value>
  </data>
  <data name="ERR_CloseUnimplementedInterfaceMemberNotPublic" xml:space="preserve">
    <value>'{0}' does not implement interface member '{1}'. '{2}' cannot implement an interface member because it is not public.</value>
  </data>
  <data name="ERR_CloseUnimplementedInterfaceMemberWrongReturnType" xml:space="preserve">
    <value>'{0}' does not implement interface member '{1}'. '{2}' cannot implement '{1}' because it does not have the matching return type of '{3}'.</value>
  </data>
  <data name="ERR_DuplicateTypeForwarder" xml:space="preserve">
    <value>'{0}' duplicate TypeForwardedToAttribute</value>
  </data>
  <data name="ERR_ExpectedSelectOrGroup" xml:space="preserve">
    <value>A query body must end with a select clause or a group clause</value>
  </data>
  <data name="ERR_ExpectedContextualKeywordOn" xml:space="preserve">
    <value>Expected contextual keyword 'on'</value>
  </data>
  <data name="ERR_ExpectedContextualKeywordEquals" xml:space="preserve">
    <value>Expected contextual keyword 'equals'</value>
  </data>
  <data name="ERR_ExpectedContextualKeywordBy" xml:space="preserve">
    <value>Expected contextual keyword 'by'</value>
  </data>
  <data name="ERR_InvalidAnonymousTypeMemberDeclarator" xml:space="preserve">
    <value>Invalid anonymous type member declarator. Anonymous type members must be declared with a member assignment, simple name or member access.</value>
  </data>
  <data name="ERR_InvalidInitializerElementInitializer" xml:space="preserve">
    <value>Invalid initializer member declarator</value>
  </data>
  <data name="ERR_InconsistentLambdaParameterUsage" xml:space="preserve">
    <value>Inconsistent lambda parameter usage; parameter types must be all explicit or all implicit</value>
  </data>
  <data name="ERR_PartialMethodInvalidModifier" xml:space="preserve">
    <value>A partial method cannot have the 'abstract' modifier</value>
  </data>
  <data name="ERR_PartialMethodOnlyInPartialClass" xml:space="preserve">
    <value>A partial method must be declared within a partial type</value>
  </data>
  <data name="ERR_PartialMethodNotExplicit" xml:space="preserve">
    <value>A partial method may not explicitly implement an interface method</value>
  </data>
  <data name="ERR_PartialMethodExtensionDifference" xml:space="preserve">
    <value>Both partial method declarations must be extension methods or neither may be an extension method</value>
  </data>
  <data name="ERR_PartialMethodOnlyOneLatent" xml:space="preserve">
    <value>A partial method may not have multiple defining declarations</value>
  </data>
  <data name="ERR_PartialMethodOnlyOneActual" xml:space="preserve">
    <value>A partial method may not have multiple implementing declarations</value>
  </data>
  <data name="ERR_PartialMethodParamsDifference" xml:space="preserve">
    <value>Both partial method declarations must use a params parameter or neither may use a params parameter</value>
  </data>
  <data name="ERR_PartialMethodMustHaveLatent" xml:space="preserve">
    <value>No defining declaration found for implementing declaration of partial method '{0}'</value>
  </data>
  <data name="ERR_PartialMethodInconsistentTupleNames" xml:space="preserve">
    <value>Both partial method declarations, '{0}' and '{1}', must use the same tuple element names.</value>
  </data>
  <data name="ERR_PartialMethodInconsistentConstraints" xml:space="preserve">
    <value>Partial method declarations of '{0}' have inconsistent constraints for type parameter '{1}'</value>
  </data>
  <data name="ERR_PartialMethodToDelegate" xml:space="preserve">
    <value>Cannot create delegate from method '{0}' because it is a partial method without an implementing declaration</value>
  </data>
  <data name="ERR_PartialMethodStaticDifference" xml:space="preserve">
    <value>Both partial method declarations must be static or neither may be static</value>
  </data>
  <data name="ERR_PartialMethodUnsafeDifference" xml:space="preserve">
    <value>Both partial method declarations must be unsafe or neither may be unsafe</value>
  </data>
  <data name="ERR_PartialMethodInExpressionTree" xml:space="preserve">
    <value>Partial methods with only a defining declaration or removed conditional methods cannot be used in expression trees</value>
  </data>
  <data name="WRN_ObsoleteOverridingNonObsolete" xml:space="preserve">
    <value>Obsolete member '{0}' overrides non-obsolete member '{1}'</value>
  </data>
  <data name="WRN_ObsoleteOverridingNonObsolete_Title" xml:space="preserve">
    <value>Obsolete member overrides non-obsolete member</value>
  </data>
  <data name="WRN_DebugFullNameTooLong" xml:space="preserve">
    <value>The fully qualified name for '{0}' is too long for debug information. Compile without '/debug' option.</value>
  </data>
  <data name="WRN_DebugFullNameTooLong_Title" xml:space="preserve">
    <value>Fully qualified name is too long for debug information</value>
  </data>
  <data name="ERR_ImplicitlyTypedVariableAssignedBadValue" xml:space="preserve">
    <value>Cannot assign {0} to an implicitly-typed variable</value>
  </data>
  <data name="ERR_ImplicitlyTypedVariableWithNoInitializer" xml:space="preserve">
    <value>Implicitly-typed variables must be initialized</value>
  </data>
  <data name="ERR_ImplicitlyTypedVariableMultipleDeclarator" xml:space="preserve">
    <value>Implicitly-typed variables cannot have multiple declarators</value>
  </data>
  <data name="ERR_ImplicitlyTypedVariableAssignedArrayInitializer" xml:space="preserve">
    <value>Cannot initialize an implicitly-typed variable with an array initializer</value>
  </data>
  <data name="ERR_ImplicitlyTypedLocalCannotBeFixed" xml:space="preserve">
    <value>Implicitly-typed local variables cannot be fixed</value>
  </data>
  <data name="ERR_ImplicitlyTypedVariableCannotBeConst" xml:space="preserve">
    <value>Implicitly-typed variables cannot be constant</value>
  </data>
  <data name="WRN_ExternCtorNoImplementation" xml:space="preserve">
    <value>Constructor '{0}' is marked external</value>
  </data>
  <data name="WRN_ExternCtorNoImplementation_Title" xml:space="preserve">
    <value>Constructor is marked external</value>
  </data>
  <data name="ERR_TypeVarNotFound" xml:space="preserve">
    <value>The contextual keyword 'var' may only appear within a local variable declaration or in script code</value>
  </data>
  <data name="ERR_ImplicitlyTypedArrayNoBestType" xml:space="preserve">
    <value>No best type found for implicitly-typed array</value>
  </data>
  <data name="ERR_AnonymousTypePropertyAssignedBadValue" xml:space="preserve">
    <value>Cannot assign '{0}' to anonymous type property</value>
  </data>
  <data name="ERR_ExpressionTreeContainsBaseAccess" xml:space="preserve">
    <value>An expression tree may not contain a base access</value>
  </data>
  <data name="ERR_ExpressionTreeContainsTupleBinOp" xml:space="preserve">
    <value>An expression tree may not contain a tuple == or != operator</value>
  </data>
  <data name="ERR_ExpressionTreeContainsAssignment" xml:space="preserve">
    <value>An expression tree may not contain an assignment operator</value>
  </data>
  <data name="ERR_AnonymousTypeDuplicatePropertyName" xml:space="preserve">
    <value>An anonymous type cannot have multiple properties with the same name</value>
  </data>
  <data name="ERR_StatementLambdaToExpressionTree" xml:space="preserve">
    <value>A lambda expression with a statement body cannot be converted to an expression tree</value>
  </data>
  <data name="ERR_ExpressionTreeMustHaveDelegate" xml:space="preserve">
    <value>Cannot convert lambda to an expression tree whose type argument '{0}' is not a delegate type</value>
  </data>
  <data name="ERR_AnonymousTypeNotAvailable" xml:space="preserve">
    <value>Cannot use anonymous type in a constant expression</value>
  </data>
  <data name="ERR_LambdaInIsAs" xml:space="preserve">
    <value>The first operand of an 'is' or 'as' operator may not be a lambda expression, anonymous method, or method group.</value>
  </data>
  <data name="ERR_TypelessTupleInAs" xml:space="preserve">
    <value>The first operand of an 'as' operator may not be a tuple literal without a natural type.</value>
  </data>
  <data name="ERR_ExpressionTreeContainsMultiDimensionalArrayInitializer" xml:space="preserve">
    <value>An expression tree may not contain a multidimensional array initializer</value>
  </data>
  <data name="ERR_MissingArgument" xml:space="preserve">
    <value>Argument missing</value>
  </data>
  <data name="ERR_VariableUsedBeforeDeclaration" xml:space="preserve">
    <value>Cannot use local variable '{0}' before it is declared</value>
  </data>
  <data name="ERR_RecursivelyTypedVariable" xml:space="preserve">
    <value>Type of '{0}' cannot be inferred since its initializer directly or indirectly refers to the definition.</value>
  </data>
  <data name="ERR_UnassignedThisAutoPropertyUnsupportedVersion" xml:space="preserve">
    <value>Auto-implemented property '{0}' must be fully assigned before control is returned to the caller. Consider updating to language version '{1}' to auto-default the property.</value>
  </data>
  <data name="WRN_UnassignedThisAutoPropertyUnsupportedVersion" xml:space="preserve">
    <value>Auto-implemented property '{0}' must be fully assigned before control is returned to the caller. Consider updating to language version '{1}' to auto-default the property.</value>
  </data>
  <data name="WRN_UnassignedThisAutoPropertyUnsupportedVersion_Title" xml:space="preserve">
    <value>An auto-implemented property must be fully assigned before control is returned to the caller. Consider updating the language version to auto-default the property.</value>
  </data>
  <data name="ERR_VariableUsedBeforeDeclarationAndHidesField" xml:space="preserve">
    <value>Cannot use local variable '{0}' before it is declared. The declaration of the local variable hides the field '{1}'.</value>
  </data>
  <data name="ERR_ExpressionTreeContainsBadCoalesce" xml:space="preserve">
    <value>An expression tree lambda may not contain a coalescing operator with a null or default literal left-hand side</value>
  </data>
  <data name="ERR_IdentifierExpected" xml:space="preserve">
    <value>Identifier expected</value>
  </data>
  <data name="ERR_SemicolonExpected" xml:space="preserve">
    <value>; expected</value>
  </data>
  <data name="ERR_SyntaxError" xml:space="preserve">
    <value>Syntax error, '{0}' expected</value>
  </data>
  <data name="ERR_DuplicateModifier" xml:space="preserve">
    <value>Duplicate '{0}' modifier</value>
  </data>
  <data name="ERR_DuplicateAccessor" xml:space="preserve">
    <value>Property accessor already defined</value>
  </data>
  <data name="ERR_IntegralTypeExpected" xml:space="preserve">
    <value>Type byte, sbyte, short, ushort, int, uint, long, or ulong expected</value>
  </data>
  <data name="ERR_IllegalEscape" xml:space="preserve">
    <value>Unrecognized escape sequence</value>
  </data>
  <data name="ERR_NewlineInConst" xml:space="preserve">
    <value>Newline in constant</value>
  </data>
  <data name="ERR_EmptyCharConst" xml:space="preserve">
    <value>Empty character literal</value>
  </data>
  <data name="ERR_TooManyCharsInConst" xml:space="preserve">
    <value>Too many characters in character literal</value>
  </data>
  <data name="ERR_InvalidNumber" xml:space="preserve">
    <value>Invalid number</value>
  </data>
  <data name="ERR_GetOrSetExpected" xml:space="preserve">
    <value>A get or set accessor expected</value>
  </data>
  <data name="ERR_ClassTypeExpected" xml:space="preserve">
    <value>An object, string, or class type expected</value>
  </data>
  <data name="ERR_NamedArgumentExpected" xml:space="preserve">
    <value>Named attribute argument expected</value>
  </data>
  <data name="ERR_TooManyCatches" xml:space="preserve">
    <value>Catch clauses cannot follow the general catch clause of a try statement</value>
  </data>
  <data name="ERR_ThisOrBaseExpected" xml:space="preserve">
    <value>Keyword 'this' or 'base' expected</value>
  </data>
  <data name="ERR_OvlUnaryOperatorExpected" xml:space="preserve">
    <value>Overloadable unary operator expected</value>
  </data>
  <data name="ERR_OvlBinaryOperatorExpected" xml:space="preserve">
    <value>Overloadable binary operator expected</value>
  </data>
  <data name="ERR_IntOverflow" xml:space="preserve">
    <value>Integral constant is too large</value>
  </data>
  <data name="ERR_EOFExpected" xml:space="preserve">
    <value>Type or namespace definition, or end-of-file expected</value>
  </data>
  <data name="ERR_GlobalDefinitionOrStatementExpected" xml:space="preserve">
    <value>Member definition, statement, or end-of-file expected</value>
  </data>
  <data name="ERR_BadEmbeddedStmt" xml:space="preserve">
    <value>Embedded statement cannot be a declaration or labeled statement</value>
  </data>
  <data name="ERR_PPDirectiveExpected" xml:space="preserve">
    <value>Preprocessor directive expected</value>
  </data>
  <data name="ERR_EndOfPPLineExpected" xml:space="preserve">
    <value>Single-line comment or end-of-line expected</value>
  </data>
  <data name="ERR_CloseParenExpected" xml:space="preserve">
    <value>) expected</value>
  </data>
  <data name="ERR_EndifDirectiveExpected" xml:space="preserve">
    <value>#endif directive expected</value>
  </data>
  <data name="ERR_UnexpectedDirective" xml:space="preserve">
    <value>Unexpected preprocessor directive</value>
  </data>
  <data name="ERR_ErrorDirective" xml:space="preserve">
    <value>#error: '{0}'</value>
  </data>
  <data name="WRN_WarningDirective" xml:space="preserve">
    <value>#warning: '{0}'</value>
  </data>
  <data name="WRN_WarningDirective_Title" xml:space="preserve">
    <value>#warning directive</value>
  </data>
  <data name="ERR_TypeExpected" xml:space="preserve">
    <value>Type expected</value>
  </data>
  <data name="ERR_PPDefFollowsToken" xml:space="preserve">
    <value>Cannot define/undefine preprocessor symbols after first token in file</value>
  </data>
  <data name="ERR_PPReferenceFollowsToken" xml:space="preserve">
    <value>Cannot use #r after first token in file</value>
  </data>
  <data name="ERR_OpenEndedComment" xml:space="preserve">
    <value>End-of-file found, '*/' expected</value>
  </data>
  <data name="ERR_Merge_conflict_marker_encountered" xml:space="preserve">
    <value>Merge conflict marker encountered</value>
  </data>
  <data name="ERR_NoRefOutWhenRefOnly" xml:space="preserve">
    <value>Do not use refout when using refonly.</value>
  </data>
  <data name="ERR_NoNetModuleOutputWhenRefOutOrRefOnly" xml:space="preserve">
    <value>Cannot compile net modules when using /refout or /refonly.</value>
  </data>
  <data name="ERR_OvlOperatorExpected" xml:space="preserve">
    <value>Overloadable operator expected</value>
  </data>
  <data name="ERR_EndRegionDirectiveExpected" xml:space="preserve">
    <value>#endregion directive expected</value>
  </data>
  <data name="ERR_UnterminatedStringLit" xml:space="preserve">
    <value>Unterminated string literal</value>
  </data>
  <data name="ERR_BadDirectivePlacement" xml:space="preserve">
    <value>Preprocessor directives must appear as the first non-whitespace character on a line</value>
  </data>
  <data name="ERR_IdentifierExpectedKW" xml:space="preserve">
    <value>Identifier expected; '{1}' is a keyword</value>
  </data>
  <data name="ERR_SemiOrLBraceExpected" xml:space="preserve">
    <value>{ or ; expected</value>
  </data>
  <data name="ERR_MultiTypeInDeclaration" xml:space="preserve">
    <value>Cannot use more than one type in a for, using, fixed, or declaration statement</value>
  </data>
  <data name="ERR_AddOrRemoveExpected" xml:space="preserve">
    <value>An add or remove accessor expected</value>
  </data>
  <data name="ERR_UnexpectedCharacter" xml:space="preserve">
    <value>Unexpected character '{0}'</value>
  </data>
  <data name="ERR_UnexpectedToken" xml:space="preserve">
    <value>Unexpected token '{0}'</value>
  </data>
  <data name="ERR_ProtectedInStatic" xml:space="preserve">
    <value>'{0}': static classes cannot contain protected members</value>
  </data>
  <data name="WRN_UnreachableGeneralCatch" xml:space="preserve">
    <value>A previous catch clause already catches all exceptions. All non-exceptions thrown will be wrapped in a System.Runtime.CompilerServices.RuntimeWrappedException.</value>
  </data>
  <data name="WRN_UnreachableGeneralCatch_Title" xml:space="preserve">
    <value>A previous catch clause already catches all exceptions</value>
  </data>
  <data name="WRN_UnreachableGeneralCatch_Description" xml:space="preserve">
    <value>This warning is caused when a catch() block has no specified exception type after a catch (System.Exception e) block. The warning advises that the catch() block will not catch any exceptions.

A catch() block after a catch (System.Exception e) block can catch non-CLS exceptions if the RuntimeCompatibilityAttribute is set to false in the AssemblyInfo.cs file: [assembly: RuntimeCompatibilityAttribute(WrapNonExceptionThrows = false)]. If this attribute is not set explicitly to false, all thrown non-CLS exceptions are wrapped as Exceptions and the catch (System.Exception e) block catches them.</value>
  </data>
  <data name="ERR_IncrementLvalueExpected" xml:space="preserve">
    <value>The operand of an increment or decrement operator must be a variable, property or indexer</value>
  </data>
  <data name="ERR_NoSuchMemberOrExtension" xml:space="preserve">
    <value>'{0}' does not contain a definition for '{1}' and no accessible extension method '{1}' accepting a first argument of type '{0}' could be found (are you missing a using directive or an assembly reference?)</value>
  </data>
  <data name="ERR_NoSuchMemberOrExtensionNeedUsing" xml:space="preserve">
    <value>'{0}' does not contain a definition for '{1}' and no extension method '{1}' accepting a first argument of type '{0}' could be found (are you missing a using directive for '{2}'?)</value>
  </data>
  <data name="ERR_BadThisParam" xml:space="preserve">
    <value>Method '{0}' has a parameter modifier 'this' which is not on the first parameter</value>
  </data>
  <data name="ERR_BadParameterModifiers" xml:space="preserve">
    <value> The parameter modifier '{0}' cannot be used with '{1}'</value>
  </data>
  <data name="ERR_BadTypeforThis" xml:space="preserve">
    <value>The first parameter of an extension method cannot be of type '{0}'</value>
  </data>
  <data name="ERR_BadParamModThis" xml:space="preserve">
    <value>A parameter array cannot be used with 'this' modifier on an extension method</value>
  </data>
  <data name="ERR_BadExtensionMeth" xml:space="preserve">
    <value>Extension method must be static</value>
  </data>
  <data name="ERR_BadExtensionAgg" xml:space="preserve">
    <value>Extension method must be defined in a non-generic static class</value>
  </data>
  <data name="ERR_DupParamMod" xml:space="preserve">
    <value>A parameter can only have one '{0}' modifier</value>
  </data>
  <data name="ERR_ExtensionMethodsDecl" xml:space="preserve">
    <value>Extension methods must be defined in a top level static class; {0} is a nested class</value>
  </data>
  <data name="ERR_ExtensionAttrNotFound" xml:space="preserve">
    <value>Cannot define a new extension method because the compiler required type '{0}' cannot be found. Are you missing a reference to System.Core.dll?</value>
  </data>
  <data name="ERR_ExplicitExtension" xml:space="preserve">
    <value>Do not use 'System.Runtime.CompilerServices.ExtensionAttribute'. Use the 'this' keyword instead.</value>
  </data>
  <data name="ERR_ExplicitDynamicAttr" xml:space="preserve">
    <value>Do not use 'System.Runtime.CompilerServices.DynamicAttribute'. Use the 'dynamic' keyword instead.</value>
  </data>
  <data name="ERR_NoDynamicPhantomOnBaseCtor" xml:space="preserve">
    <value>The constructor call needs to be dynamically dispatched, but cannot be because it is part of a constructor initializer. Consider casting the dynamic arguments.</value>
  </data>
  <data name="ERR_ValueTypeExtDelegate" xml:space="preserve">
    <value>Extension method '{0}' defined on value type '{1}' cannot be used to create delegates</value>
  </data>
  <data name="ERR_BadArgCount" xml:space="preserve">
    <value>No overload for method '{0}' takes {1} arguments</value>
  </data>
  <data name="ERR_BadArgType" xml:space="preserve">
    <value>Argument {0}: cannot convert from '{1}' to '{2}'</value>
  </data>
  <data name="ERR_NoSourceFile" xml:space="preserve">
    <value>Source file '{0}' could not be opened -- {1}</value>
  </data>
  <data name="ERR_CantRefResource" xml:space="preserve">
    <value>Cannot link resource files when building a module</value>
  </data>
  <data name="ERR_ResourceNotUnique" xml:space="preserve">
    <value>Resource identifier '{0}' has already been used in this assembly</value>
  </data>
  <data name="ERR_ResourceFileNameNotUnique" xml:space="preserve">
    <value>Each linked resource and module must have a unique filename. Filename '{0}' is specified more than once in this assembly</value>
  </data>
  <data name="ERR_ImportNonAssembly" xml:space="preserve">
    <value>The referenced file '{0}' is not an assembly</value>
  </data>
  <data name="ERR_RefLvalueExpected" xml:space="preserve">
    <value>A ref or out value must be an assignable variable</value>
  </data>
  <data name="ERR_BaseInStaticMeth" xml:space="preserve">
    <value>Keyword 'base' is not available in a static method</value>
  </data>
  <data name="ERR_BaseInBadContext" xml:space="preserve">
    <value>Keyword 'base' is not available in the current context</value>
  </data>
  <data name="ERR_RbraceExpected" xml:space="preserve">
    <value>} expected</value>
  </data>
  <data name="ERR_LbraceExpected" xml:space="preserve">
    <value>{ expected</value>
  </data>
  <data name="ERR_InExpected" xml:space="preserve">
    <value>'in' expected</value>
  </data>
  <data name="ERR_InvalidPreprocExpr" xml:space="preserve">
    <value>Invalid preprocessor expression</value>
  </data>
  <data name="ERR_InvalidMemberDecl" xml:space="preserve">
    <value>Invalid token '{0}' in class, record, struct, or interface member declaration</value>
  </data>
  <data name="ERR_MemberNeedsType" xml:space="preserve">
    <value>Method must have a return type</value>
  </data>
  <data name="ERR_BadBaseType" xml:space="preserve">
    <value>Invalid base type</value>
  </data>
  <data name="WRN_EmptySwitch" xml:space="preserve">
    <value>Empty switch block</value>
  </data>
  <data name="WRN_EmptySwitch_Title" xml:space="preserve">
    <value>Empty switch block</value>
  </data>
  <data name="ERR_ExpectedEndTry" xml:space="preserve">
    <value>Expected catch or finally</value>
  </data>
  <data name="ERR_InvalidExprTerm" xml:space="preserve">
    <value>Invalid expression term '{0}'</value>
  </data>
  <data name="ERR_BadNewExpr" xml:space="preserve">
    <value>A new expression requires an argument list or (), [], or {} after type</value>
  </data>
  <data name="ERR_NoNamespacePrivate" xml:space="preserve">
    <value>Elements defined in a namespace cannot be explicitly declared as private, protected, protected internal, or private protected</value>
  </data>
  <data name="ERR_BadVarDecl" xml:space="preserve">
    <value>Expected ; or = (cannot specify constructor arguments in declaration)</value>
  </data>
  <data name="ERR_UsingAfterElements" xml:space="preserve">
    <value>A using clause must precede all other elements defined in the namespace except extern alias declarations</value>
  </data>
  <data name="ERR_BadBinOpArgs" xml:space="preserve">
    <value>Overloaded binary operator '{0}' takes two parameters</value>
  </data>
  <data name="ERR_BadUnOpArgs" xml:space="preserve">
    <value>Overloaded unary operator '{0}' takes one parameter</value>
  </data>
  <data name="ERR_NoVoidParameter" xml:space="preserve">
    <value>Invalid parameter type 'void'</value>
  </data>
  <data name="ERR_DuplicateAlias" xml:space="preserve">
    <value>The using alias '{0}' appeared previously in this namespace</value>
  </data>
  <data name="ERR_BadProtectedAccess" xml:space="preserve">
    <value>Cannot access protected member '{0}' via a qualifier of type '{1}'; the qualifier must be of type '{2}' (or derived from it)</value>
  </data>
  <data name="ERR_AddModuleAssembly" xml:space="preserve">
    <value>'{0}' cannot be added to this assembly because it already is an assembly</value>
  </data>
  <data name="ERR_BindToBogusProp2" xml:space="preserve">
    <value>Property, indexer, or event '{0}' is not supported by the language; try directly calling accessor methods '{1}' or '{2}'</value>
  </data>
  <data name="ERR_BindToBogusProp1" xml:space="preserve">
    <value>Property, indexer, or event '{0}' is not supported by the language; try directly calling accessor method '{1}'</value>
  </data>
  <data name="ERR_NoVoidHere" xml:space="preserve">
    <value>Keyword 'void' cannot be used in this context</value>
  </data>
  <data name="ERR_IndexerNeedsParam" xml:space="preserve">
    <value>Indexers must have at least one parameter</value>
  </data>
  <data name="ERR_BadArraySyntax" xml:space="preserve">
    <value>Array type specifier, [], must appear before parameter name</value>
  </data>
  <data name="ERR_BadOperatorSyntax" xml:space="preserve">
    <value>Declaration is not valid; use '{0} operator &lt;dest-type&gt; (...' instead</value>
  </data>
  <data name="ERR_MainClassNotFound" xml:space="preserve">
    <value>Could not find '{0}' specified for Main method</value>
  </data>
  <data name="ERR_MainClassNotClass" xml:space="preserve">
    <value>'{0}' specified for Main method must be a non-generic class, record, struct, or interface</value>
  </data>
  <data name="ERR_NoMainInClass" xml:space="preserve">
    <value>'{0}' does not have a suitable static 'Main' method</value>
  </data>
  <data name="ERR_MainClassIsImport" xml:space="preserve">
    <value>Cannot use '{0}' for Main method because it is imported</value>
  </data>
  <data name="ERR_OutputNeedsName" xml:space="preserve">
    <value>Outputs without source must have the /out option specified</value>
  </data>
  <data name="ERR_NoOutputDirectory" xml:space="preserve">
    <value>Output directory could not be determined</value>
  </data>
  <data name="ERR_CantHaveWin32ResAndManifest" xml:space="preserve">
    <value>Conflicting options specified: Win32 resource file; Win32 manifest</value>
  </data>
  <data name="ERR_CantHaveWin32ResAndIcon" xml:space="preserve">
    <value>Conflicting options specified: Win32 resource file; Win32 icon</value>
  </data>
  <data name="ERR_CantReadResource" xml:space="preserve">
    <value>Error reading resource '{0}' -- '{1}'</value>
  </data>
  <data name="ERR_DocFileGen" xml:space="preserve">
    <value>Error writing to XML documentation file: {0}</value>
  </data>
  <data name="WRN_XMLParseError" xml:space="preserve">
    <value>XML comment has badly formed XML -- '{0}'</value>
  </data>
  <data name="WRN_XMLParseError_Title" xml:space="preserve">
    <value>XML comment has badly formed XML</value>
  </data>
  <data name="WRN_DuplicateParamTag" xml:space="preserve">
    <value>XML comment has a duplicate param tag for '{0}'</value>
  </data>
  <data name="WRN_DuplicateParamTag_Title" xml:space="preserve">
    <value>XML comment has a duplicate param tag</value>
  </data>
  <data name="WRN_UnmatchedParamTag" xml:space="preserve">
    <value>XML comment has a param tag for '{0}', but there is no parameter by that name</value>
  </data>
  <data name="WRN_UnmatchedParamTag_Title" xml:space="preserve">
    <value>XML comment has a param tag, but there is no parameter by that name</value>
  </data>
  <data name="WRN_UnmatchedParamRefTag" xml:space="preserve">
    <value>XML comment on '{1}' has a paramref tag for '{0}', but there is no parameter by that name</value>
  </data>
  <data name="WRN_UnmatchedParamRefTag_Title" xml:space="preserve">
    <value>XML comment has a paramref tag, but there is no parameter by that name</value>
  </data>
  <data name="WRN_MissingParamTag" xml:space="preserve">
    <value>Parameter '{0}' has no matching param tag in the XML comment for '{1}' (but other parameters do)</value>
  </data>
  <data name="WRN_MissingParamTag_Title" xml:space="preserve">
    <value>Parameter has no matching param tag in the XML comment (but other parameters do)</value>
  </data>
  <data name="WRN_BadXMLRef" xml:space="preserve">
    <value>XML comment has cref attribute '{0}' that could not be resolved</value>
  </data>
  <data name="WRN_BadXMLRef_Title" xml:space="preserve">
    <value>XML comment has cref attribute that could not be resolved</value>
  </data>
  <data name="ERR_BadStackAllocExpr" xml:space="preserve">
    <value>A stackalloc expression requires [] after type</value>
  </data>
  <data name="ERR_InvalidLineNumber" xml:space="preserve">
    <value>The line number specified for #line directive is missing or invalid</value>
  </data>
  <data name="ERR_MissingPPFile" xml:space="preserve">
    <value>Quoted file name, single-line comment or end-of-line expected</value>
  </data>
  <data name="ERR_ExpectedPPFile" xml:space="preserve">
    <value>Quoted file name expected</value>
  </data>
  <data name="ERR_ReferenceDirectiveOnlyAllowedInScripts" xml:space="preserve">
    <value>#r is only allowed in scripts</value>
  </data>
  <data name="ERR_ForEachMissingMember" xml:space="preserve">
    <value>foreach statement cannot operate on variables of type '{0}' because '{0}' does not contain a public instance or extension definition for '{1}'</value>
  </data>
  <data name="ERR_AwaitForEachMissingMember" xml:space="preserve">
    <value>Asynchronous foreach statement cannot operate on variables of type '{0}' because '{0}' does not contain a suitable public instance or extension definition for '{1}'</value>
  </data>
  <data name="ERR_ForEachMissingMemberWrongAsync" xml:space="preserve">
    <value>foreach statement cannot operate on variables of type '{0}' because '{0}' does not contain a public instance or extension definition for '{1}'. Did you mean 'await foreach' rather than 'foreach'?</value>
  </data>
  <data name="ERR_AwaitForEachMissingMemberWrongAsync" xml:space="preserve">
    <value>Asynchronous foreach statement cannot operate on variables of type '{0}' because '{0}' does not contain a public instance or extension definition for '{1}'. Did you mean 'foreach' rather than 'await foreach'?</value>
  </data>
  <data name="ERR_PossibleAsyncIteratorWithoutYield" xml:space="preserve">
    <value>The body of an async-iterator method must contain a 'yield' statement.</value>
  </data>
  <data name="ERR_PossibleAsyncIteratorWithoutYieldOrAwait" xml:space="preserve">
    <value>The body of an async-iterator method must contain a 'yield' statement. Consider removing 'async' from the method declaration or adding a 'yield' statement.</value>
  </data>
  <data name="ERR_StaticLocalFunctionCannotCaptureVariable" xml:space="preserve">
    <value>A static local function cannot contain a reference to '{0}'.</value>
  </data>
  <data name="ERR_StaticLocalFunctionCannotCaptureThis" xml:space="preserve">
    <value>A static local function cannot contain a reference to 'this' or 'base'.</value>
  </data>
  <data name="WRN_BadXMLRefParamType" xml:space="preserve">
    <value>Invalid type for parameter {0} in XML comment cref attribute: '{1}'</value>
  </data>
  <data name="WRN_BadXMLRefParamType_Title" xml:space="preserve">
    <value>Invalid type for parameter in XML comment cref attribute</value>
  </data>
  <data name="WRN_BadXMLRefReturnType" xml:space="preserve">
    <value>Invalid return type in XML comment cref attribute</value>
  </data>
  <data name="WRN_BadXMLRefReturnType_Title" xml:space="preserve">
    <value>Invalid return type in XML comment cref attribute</value>
  </data>
  <data name="ERR_BadWin32Res" xml:space="preserve">
    <value>Error reading Win32 resources -- {0}</value>
  </data>
  <data name="WRN_BadXMLRefSyntax" xml:space="preserve">
    <value>XML comment has syntactically incorrect cref attribute '{0}'</value>
  </data>
  <data name="WRN_BadXMLRefSyntax_Title" xml:space="preserve">
    <value>XML comment has syntactically incorrect cref attribute</value>
  </data>
  <data name="ERR_BadModifierLocation" xml:space="preserve">
    <value>Member modifier '{0}' must precede the member type and name</value>
  </data>
  <data name="ERR_MissingArraySize" xml:space="preserve">
    <value>Array creation must have array size or array initializer</value>
  </data>
  <data name="WRN_UnprocessedXMLComment" xml:space="preserve">
    <value>XML comment is not placed on a valid language element</value>
  </data>
  <data name="WRN_UnprocessedXMLComment_Title" xml:space="preserve">
    <value>XML comment is not placed on a valid language element</value>
  </data>
  <data name="WRN_FailedInclude" xml:space="preserve">
    <value>Unable to include XML fragment '{1}' of file '{0}' -- {2}</value>
  </data>
  <data name="WRN_FailedInclude_Title" xml:space="preserve">
    <value>Unable to include XML fragment</value>
  </data>
  <data name="WRN_InvalidInclude" xml:space="preserve">
    <value>Invalid XML include element -- {0}</value>
  </data>
  <data name="WRN_InvalidInclude_Title" xml:space="preserve">
    <value>Invalid XML include element</value>
  </data>
  <data name="WRN_MissingXMLComment" xml:space="preserve">
    <value>Missing XML comment for publicly visible type or member '{0}'</value>
  </data>
  <data name="WRN_MissingXMLComment_Title" xml:space="preserve">
    <value>Missing XML comment for publicly visible type or member</value>
  </data>
  <data name="WRN_MissingXMLComment_Description" xml:space="preserve">
    <value>The /doc compiler option was specified, but one or more constructs did not have comments.</value>
  </data>
  <data name="WRN_XMLParseIncludeError" xml:space="preserve">
    <value>Badly formed XML in included comments file -- '{0}'</value>
  </data>
  <data name="WRN_XMLParseIncludeError_Title" xml:space="preserve">
    <value>Badly formed XML in included comments file</value>
  </data>
  <data name="ERR_BadDelArgCount" xml:space="preserve">
    <value>Delegate '{0}' does not take {1} arguments</value>
  </data>
  <data name="ERR_UnexpectedSemicolon" xml:space="preserve">
    <value>Semicolon after method or accessor block is not valid</value>
  </data>
  <data name="ERR_MethodReturnCantBeRefAny" xml:space="preserve">
    <value>The return type of a method, delegate, or function pointer cannot be '{0}'</value>
  </data>
  <data name="ERR_CompileCancelled" xml:space="preserve">
    <value>Compilation cancelled by user</value>
  </data>
  <data name="ERR_MethodArgCantBeRefAny" xml:space="preserve">
    <value>Cannot make reference to variable of type '{0}'</value>
  </data>
  <data name="ERR_AssgReadonlyLocal" xml:space="preserve">
    <value>Cannot assign to '{0}' because it is read-only</value>
  </data>
  <data name="ERR_RefReadonlyLocal" xml:space="preserve">
    <value>Cannot use '{0}' as a ref or out value because it is read-only</value>
  </data>
  <data name="ERR_CantUseRequiredAttribute" xml:space="preserve">
    <value>The RequiredAttribute attribute is not permitted on C# types</value>
  </data>
  <data name="ERR_NoModifiersOnAccessor" xml:space="preserve">
    <value>Modifiers cannot be placed on event accessor declarations</value>
  </data>
  <data name="ERR_ParamsCantBeWithModifier" xml:space="preserve">
    <value>The params parameter cannot be declared as {0}</value>
  </data>
  <data name="ERR_ReturnNotLValue" xml:space="preserve">
    <value>Cannot modify the return value of '{0}' because it is not a variable</value>
  </data>
  <data name="ERR_MissingCoClass" xml:space="preserve">
    <value>The managed coclass wrapper class '{0}' for interface '{1}' cannot be found (are you missing an assembly reference?)</value>
  </data>
  <data name="ERR_AmbiguousAttribute" xml:space="preserve">
    <value>'{0}' is ambiguous between '{1}' and '{2}'. Either use '@{0}' or explicitly include the 'Attribute' suffix.</value>
  </data>
  <data name="ERR_BadArgExtraRef" xml:space="preserve">
    <value>Argument {0} may not be passed with the '{1}' keyword</value>
  </data>
  <data name="WRN_CmdOptionConflictsSource" xml:space="preserve">
    <value>Option '{0}' overrides attribute '{1}' given in a source file or added module</value>
  </data>
  <data name="WRN_CmdOptionConflictsSource_Title" xml:space="preserve">
    <value>Option overrides attribute given in a source file or added module</value>
  </data>
  <data name="WRN_CmdOptionConflictsSource_Description" xml:space="preserve">
    <value>This warning occurs if the assembly attributes AssemblyKeyFileAttribute or AssemblyKeyNameAttribute found in source conflict with the /keyfile or /keycontainer command line option or key file name or key container specified in the Project Properties.</value>
  </data>
  <data name="ERR_BadCompatMode" xml:space="preserve">
    <value>Invalid option '{0}' for /langversion. Use '/langversion:?' to list supported values.</value>
  </data>
  <data name="ERR_DelegateOnConditional" xml:space="preserve">
    <value>Cannot create delegate with '{0}' because it or a method it overrides has a Conditional attribute</value>
  </data>
  <data name="ERR_CantMakeTempFile" xml:space="preserve">
    <value>Cannot create temporary file -- {0}</value>
  </data>
  <data name="ERR_BadArgRef" xml:space="preserve">
    <value>Argument {0} must be passed with the '{1}' keyword</value>
  </data>
  <data name="ERR_YieldInAnonMeth" xml:space="preserve">
    <value>The yield statement cannot be used inside an anonymous method or lambda expression</value>
  </data>
  <data name="ERR_ReturnInIterator" xml:space="preserve">
    <value>Cannot return a value from an iterator. Use the yield return statement to return a value, or yield break to end the iteration.</value>
  </data>
  <data name="ERR_BadIteratorArgType" xml:space="preserve">
    <value>Iterators cannot have ref, in or out parameters</value>
  </data>
  <data name="ERR_BadIteratorReturn" xml:space="preserve">
    <value>The body of '{0}' cannot be an iterator block because '{1}' is not an iterator interface type</value>
  </data>
  <data name="ERR_BadYieldInFinally" xml:space="preserve">
    <value>Cannot yield in the body of a finally clause</value>
  </data>
  <data name="ERR_IteratorMustBeAsync" xml:space="preserve">
    <value>Method '{0}' with an iterator block must be 'async' to return '{1}'</value>
  </data>
  <data name="ERR_BadYieldInTryOfCatch" xml:space="preserve">
    <value>Cannot yield a value in the body of a try block with a catch clause</value>
  </data>
  <data name="ERR_EmptyYield" xml:space="preserve">
    <value>Expression expected after yield return</value>
  </data>
  <data name="ERR_AnonDelegateCantUse" xml:space="preserve">
    <value>Cannot use ref, out, or in parameter '{0}' inside an anonymous method, lambda expression, query expression, or local function</value>
  </data>
  <data name="ERR_IllegalInnerUnsafe" xml:space="preserve">
    <value>Unsafe code may not appear in iterators</value>
  </data>
  <data name="ERR_BadYieldInCatch" xml:space="preserve">
    <value>Cannot yield a value in the body of a catch clause</value>
  </data>
  <data name="ERR_BadDelegateLeave" xml:space="preserve">
    <value>Control cannot leave the body of an anonymous method or lambda expression</value>
  </data>
  <data name="ERR_IllegalSuppression" xml:space="preserve">
    <value>The suppression operator is not allowed in this context</value>
  </data>
  <data name="WRN_IllegalPragma" xml:space="preserve">
    <value>Unrecognized #pragma directive</value>
  </data>
  <data name="WRN_IllegalPragma_Title" xml:space="preserve">
    <value>Unrecognized #pragma directive</value>
  </data>
  <data name="WRN_IllegalPPWarning" xml:space="preserve">
    <value>Expected 'disable' or 'restore'</value>
  </data>
  <data name="WRN_IllegalPPWarning_Title" xml:space="preserve">
    <value>Expected 'disable' or 'restore' after #pragma warning</value>
  </data>
  <data name="WRN_BadRestoreNumber" xml:space="preserve">
    <value>Cannot restore warning 'CS{0}' because it was disabled globally</value>
  </data>
  <data name="WRN_BadRestoreNumber_Title" xml:space="preserve">
    <value>Cannot restore warning because it was disabled globally</value>
  </data>
  <data name="ERR_VarargsIterator" xml:space="preserve">
    <value>__arglist is not allowed in the parameter list of iterators</value>
  </data>
  <data name="ERR_UnsafeIteratorArgType" xml:space="preserve">
    <value>Iterators cannot have unsafe parameters or yield types</value>
  </data>
  <data name="ERR_BadCoClassSig" xml:space="preserve">
    <value>The managed coclass wrapper class signature '{0}' for interface '{1}' is not a valid class name signature</value>
  </data>
  <data name="ERR_MultipleIEnumOfT" xml:space="preserve">
    <value>foreach statement cannot operate on variables of type '{0}' because it implements multiple instantiations of '{1}'; try casting to a specific interface instantiation</value>
  </data>
  <data name="ERR_MultipleIAsyncEnumOfT" xml:space="preserve">
    <value>Asynchronous foreach statement cannot operate on variables of type '{0}' because it implements multiple instantiations of '{1}'; try casting to a specific interface instantiation</value>
  </data>
  <data name="ERR_FixedDimsRequired" xml:space="preserve">
    <value>A fixed size buffer field must have the array size specifier after the field name</value>
  </data>
  <data name="ERR_FixedNotInStruct" xml:space="preserve">
    <value>Fixed size buffer fields may only be members of structs</value>
  </data>
  <data name="ERR_AnonymousReturnExpected" xml:space="preserve">
    <value>Not all code paths return a value in {0} of type '{1}'</value>
  </data>
  <data name="WRN_NonECMAFeature" xml:space="preserve">
    <value>Feature '{0}' is not part of the standardized ISO C# language specification, and may not be accepted by other compilers</value>
  </data>
  <data name="WRN_NonECMAFeature_Title" xml:space="preserve">
    <value>Feature is not part of the standardized ISO C# language specification, and may not be accepted by other compilers</value>
  </data>
  <data name="ERR_ExpectedVerbatimLiteral" xml:space="preserve">
    <value>Keyword, identifier, or string expected after verbatim specifier: @</value>
  </data>
  <data name="ERR_RefReadonly" xml:space="preserve">
    <value>A readonly field cannot be used as a ref or out value (except in a constructor)</value>
  </data>
  <data name="ERR_RefReadonly2" xml:space="preserve">
    <value>Members of readonly field '{0}' cannot be used as a ref or out value (except in a constructor)</value>
  </data>
  <data name="ERR_AssgReadonly" xml:space="preserve">
    <value>A readonly field cannot be assigned to (except in a constructor or init-only setter of the type in which the field is defined or a variable initializer)</value>
  </data>
  <data name="ERR_AssgReadonly2" xml:space="preserve">
    <value>Members of readonly field '{0}' cannot be modified (except in a constructor or a variable initializer)</value>
  </data>
  <data name="ERR_RefReadonlyNotField" xml:space="preserve">
    <value>Cannot use {0} '{1}' as a ref or out value because it is a readonly variable</value>
  </data>
  <data name="ERR_RefReadonlyNotField2" xml:space="preserve">
    <value>Members of {0} '{1}' cannot be used as a ref or out value because it is a readonly variable</value>
  </data>
  <data name="ERR_AssignReadonlyNotField" xml:space="preserve">
    <value>Cannot assign to {0} '{1}' or use it as the right hand side of a ref assignment because it is a readonly variable</value>
  </data>
  <data name="ERR_AssignReadonlyNotField2" xml:space="preserve">
    <value>Cannot assign to a member of {0} '{1}' or use it as the right hand side of a ref assignment because it is a readonly variable</value>
  </data>
  <data name="ERR_RefReturnReadonlyNotField" xml:space="preserve">
    <value>Cannot return {0} '{1}' by writable reference because it is a readonly variable</value>
  </data>
  <data name="ERR_RefReturnReadonlyNotField2" xml:space="preserve">
    <value>Members of {0} '{1}' cannot be returned by writable reference because it is a readonly variable</value>
  </data>
  <data name="ERR_AssgReadonlyStatic2" xml:space="preserve">
    <value>Fields of static readonly field '{0}' cannot be assigned to (except in a static constructor or a variable initializer)</value>
  </data>
  <data name="ERR_RefReadonlyStatic2" xml:space="preserve">
    <value>Fields of static readonly field '{0}' cannot be used as a ref or out value (except in a static constructor)</value>
  </data>
  <data name="ERR_AssgReadonlyLocal2Cause" xml:space="preserve">
    <value>Cannot modify members of '{0}' because it is a '{1}'</value>
  </data>
  <data name="ERR_RefReadonlyLocal2Cause" xml:space="preserve">
    <value>Cannot use fields of '{0}' as a ref or out value because it is a '{1}'</value>
  </data>
  <data name="ERR_AssgReadonlyLocalCause" xml:space="preserve">
    <value>Cannot assign to '{0}' because it is a '{1}'</value>
  </data>
  <data name="ERR_RefReadonlyLocalCause" xml:space="preserve">
    <value>Cannot use '{0}' as a ref or out value because it is a '{1}'</value>
  </data>
  <data name="WRN_ErrorOverride" xml:space="preserve">
    <value>{0}. See also error CS{1}.</value>
  </data>
  <data name="WRN_ErrorOverride_Title" xml:space="preserve">
    <value>Warning is overriding an error</value>
  </data>
  <data name="WRN_ErrorOverride_Description" xml:space="preserve">
    <value>The compiler emits this warning when it overrides an error with a warning. For information about the problem, search for the error code mentioned.</value>
  </data>
  <data name="ERR_AnonMethToNonDel" xml:space="preserve">
    <value>Cannot convert {0} to type '{1}' because it is not a delegate type</value>
  </data>
  <data name="ERR_CantConvAnonMethParams" xml:space="preserve">
    <value>Cannot convert {0} to type '{1}' because the parameter types do not match the delegate parameter types</value>
  </data>
  <data name="ERR_CantConvAnonMethReturnType" xml:space="preserve">
    <value>Cannot convert {0} to type '{1}' because the return type does not match the delegate return type</value>
  </data>
  <data name="ERR_CantConvAnonMethReturns" xml:space="preserve">
    <value>Cannot convert {0} to intended delegate type because some of the return types in the block are not implicitly convertible to the delegate return type</value>
  </data>
  <data name="ERR_BadAsyncReturnExpression" xml:space="preserve">
    <value>Since this is an async method, the return expression must be of type '{0}' rather than '{1}'</value>
  </data>
  <data name="ERR_CantConvAsyncAnonFuncReturns" xml:space="preserve">
    <value>Cannot convert async {0} to delegate type '{1}'. An async {0} may return void, Task or Task&lt;T&gt;, none of which are convertible to '{1}'.</value>
  </data>
  <data name="ERR_IllegalFixedType" xml:space="preserve">
    <value>Fixed size buffer type must be one of the following: bool, byte, short, int, long, char, sbyte, ushort, uint, ulong, float or double</value>
  </data>
  <data name="ERR_FixedOverflow" xml:space="preserve">
    <value>Fixed size buffer of length {0} and type '{1}' is too big</value>
  </data>
  <data name="ERR_InvalidFixedArraySize" xml:space="preserve">
    <value>Fixed size buffers must have a length greater than zero</value>
  </data>
  <data name="ERR_FixedBufferNotFixed" xml:space="preserve">
    <value>You cannot use fixed size buffers contained in unfixed expressions. Try using the fixed statement.</value>
  </data>
  <data name="ERR_AttributeNotOnAccessor" xml:space="preserve">
    <value>Attribute '{0}' is not valid on property or event accessors. It is only valid on '{1}' declarations.</value>
  </data>
  <data name="WRN_InvalidSearchPathDir" xml:space="preserve">
    <value>Invalid search path '{0}' specified in '{1}' -- '{2}'</value>
  </data>
  <data name="WRN_InvalidSearchPathDir_Title" xml:space="preserve">
    <value>Invalid search path specified</value>
  </data>
  <data name="ERR_IllegalVarArgs" xml:space="preserve">
    <value>__arglist is not valid in this context</value>
  </data>
  <data name="ERR_IllegalParams" xml:space="preserve">
    <value>params is not valid in this context</value>
  </data>
  <data name="ERR_BadModifiersOnNamespace" xml:space="preserve">
    <value>A namespace declaration cannot have modifiers or attributes</value>
  </data>
  <data name="ERR_BadPlatformType" xml:space="preserve">
    <value>Invalid option '{0}' for /platform; must be anycpu, x86, Itanium, arm, arm64 or x64</value>
  </data>
  <data name="ERR_ThisStructNotInAnonMeth" xml:space="preserve">
    <value>Anonymous methods, lambda expressions, query expressions, and local functions inside structs cannot access instance members of 'this'. Consider copying 'this' to a local variable outside the anonymous method, lambda expression, query expression, or local function and using the local instead.</value>
  </data>
  <data name="ERR_NoConvToIDisp" xml:space="preserve">
    <value>'{0}': type used in a using statement must be implicitly convertible to 'System.IDisposable'.</value>
  </data>
  <data name="ERR_NoConvToIDispWrongAsync" xml:space="preserve">
    <value>'{0}': type used in a using statement must be implicitly convertible to 'System.IDisposable'. Did you mean 'await using' rather than 'using'?</value>
  </data>
  <data name="ERR_NoConvToIAsyncDisp" xml:space="preserve">
    <value>'{0}': type used in an asynchronous using statement must be implicitly convertible to 'System.IAsyncDisposable' or implement a suitable 'DisposeAsync' method.</value>
  </data>
  <data name="ERR_NoConvToIAsyncDispWrongAsync" xml:space="preserve">
    <value>'{0}': type used in an asynchronous using statement must be implicitly convertible to 'System.IAsyncDisposable' or implement a suitable 'DisposeAsync' method. Did you mean 'using' rather than 'await using'?</value>
  </data>
  <data name="ERR_BadParamRef" xml:space="preserve">
    <value>Parameter {0} must be declared with the '{1}' keyword</value>
  </data>
  <data name="ERR_BadParamExtraRef" xml:space="preserve">
    <value>Parameter {0} should not be declared with the '{1}' keyword</value>
  </data>
  <data name="ERR_BadParamType" xml:space="preserve">
    <value>Parameter {0} is declared as type '{1}{2}' but should be '{3}{4}'</value>
  </data>
  <data name="ERR_BadExternIdentifier" xml:space="preserve">
    <value>Invalid extern alias for '/reference'; '{0}' is not a valid identifier</value>
  </data>
  <data name="ERR_AliasMissingFile" xml:space="preserve">
    <value>Invalid reference alias option: '{0}=' -- missing filename</value>
  </data>
  <data name="ERR_GlobalExternAlias" xml:space="preserve">
    <value>You cannot redefine the global extern alias</value>
  </data>
  <data name="ERR_MissingTypeInSource" xml:space="preserve">
    <value>Reference to type '{0}' claims it is defined in this assembly, but it is not defined in source or any added modules</value>
  </data>
  <data name="ERR_MissingTypeInAssembly" xml:space="preserve">
    <value>Reference to type '{0}' claims it is defined in '{1}', but it could not be found</value>
  </data>
  <data name="WRN_MultiplePredefTypes" xml:space="preserve">
    <value>The predefined type '{0}' is defined in multiple assemblies in the global alias; using definition from '{1}'</value>
  </data>
  <data name="WRN_MultiplePredefTypes_Title" xml:space="preserve">
    <value>Predefined type is defined in multiple assemblies in the global alias</value>
  </data>
  <data name="WRN_MultiplePredefTypes_Description" xml:space="preserve">
    <value>This error occurs when a predefined system type such as System.Int32 is found in two assemblies. One way this can happen is if you are referencing mscorlib or System.Runtime.dll from two different places, such as trying to run two versions of the .NET Framework side-by-side.</value>
  </data>
  <data name="ERR_LocalCantBeFixedAndHoisted" xml:space="preserve">
    <value>Local '{0}' or its members cannot have their address taken and be used inside an anonymous method or lambda expression</value>
  </data>
  <data name="WRN_TooManyLinesForDebugger" xml:space="preserve">
    <value>Source file has exceeded the limit of 16,707,565 lines representable in the PDB; debug information will be incorrect</value>
  </data>
  <data name="WRN_TooManyLinesForDebugger_Title" xml:space="preserve">
    <value>Source file has exceeded the limit of 16,707,565 lines representable in the PDB; debug information will be incorrect</value>
  </data>
  <data name="ERR_CantConvAnonMethNoParams" xml:space="preserve">
    <value>Cannot convert anonymous method block without a parameter list to delegate type '{0}' because it has one or more out parameters</value>
  </data>
  <data name="ERR_ConditionalOnNonAttributeClass" xml:space="preserve">
    <value>Attribute '{0}' is only valid on methods or attribute classes</value>
  </data>
  <data name="WRN_CallOnNonAgileField" xml:space="preserve">
    <value>Accessing a member on '{0}' may cause a runtime exception because it is a field of a marshal-by-reference class</value>
  </data>
  <data name="WRN_CallOnNonAgileField_Title" xml:space="preserve">
    <value>Accessing a member on a field of a marshal-by-reference class may cause a runtime exception</value>
  </data>
  <data name="WRN_CallOnNonAgileField_Description" xml:space="preserve">
    <value>This warning occurs when you try to call a method, property, or indexer on a member of a class that derives from MarshalByRefObject, and the member is a value type. Objects that inherit from MarshalByRefObject are typically intended to be marshaled by reference across an application domain. If any code ever attempts to directly access the value-type member of such an object across an application domain, a runtime exception will occur. To resolve the warning, first copy the member into a local variable and call the method on that variable.</value>
  </data>
  <data name="WRN_BadWarningNumber" xml:space="preserve">
    <value>'{0}' is not a valid warning number</value>
  </data>
  <data name="WRN_BadWarningNumber_Title" xml:space="preserve">
    <value>Not a valid warning number</value>
  </data>
  <data name="WRN_BadWarningNumber_Description" xml:space="preserve">
    <value>A number that was passed to the #pragma warning preprocessor directive was not a valid warning number. Verify that the number represents a warning, not an error.</value>
  </data>
  <data name="WRN_InvalidNumber" xml:space="preserve">
    <value>Invalid number</value>
  </data>
  <data name="WRN_InvalidNumber_Title" xml:space="preserve">
    <value>Invalid number</value>
  </data>
  <data name="WRN_FileNameTooLong" xml:space="preserve">
    <value>Invalid filename specified for preprocessor directive. Filename is too long or not a valid filename.</value>
  </data>
  <data name="WRN_FileNameTooLong_Title" xml:space="preserve">
    <value>Invalid filename specified for preprocessor directive</value>
  </data>
  <data name="WRN_IllegalPPChecksum" xml:space="preserve">
    <value>Invalid #pragma checksum syntax; should be #pragma checksum "filename" "{XXXXXXXX-XXXX-XXXX-XXXX-XXXXXXXXXXXX}" "XXXX..."</value>
  </data>
  <data name="WRN_IllegalPPChecksum_Title" xml:space="preserve">
    <value>Invalid #pragma checksum syntax</value>
  </data>
  <data name="WRN_EndOfPPLineExpected" xml:space="preserve">
    <value>Single-line comment or end-of-line expected</value>
  </data>
  <data name="WRN_EndOfPPLineExpected_Title" xml:space="preserve">
    <value>Single-line comment or end-of-line expected after #pragma directive</value>
  </data>
  <data name="WRN_ConflictingChecksum" xml:space="preserve">
    <value>Different checksum values given for '{0}'</value>
  </data>
  <data name="WRN_ConflictingChecksum_Title" xml:space="preserve">
    <value>Different #pragma checksum values given</value>
  </data>
  <data name="WRN_InvalidAssemblyName" xml:space="preserve">
    <value>Assembly reference '{0}' is invalid and cannot be resolved</value>
  </data>
  <data name="WRN_InvalidAssemblyName_Title" xml:space="preserve">
    <value>Assembly reference is invalid and cannot be resolved</value>
  </data>
  <data name="WRN_InvalidAssemblyName_Description" xml:space="preserve">
    <value>This warning indicates that an attribute, such as InternalsVisibleToAttribute, was not specified correctly.</value>
  </data>
  <data name="WRN_UnifyReferenceMajMin" xml:space="preserve">
    <value>Assuming assembly reference '{0}' used by '{1}' matches identity '{2}' of '{3}', you may need to supply runtime policy</value>
  </data>
  <data name="WRN_UnifyReferenceMajMin_Title" xml:space="preserve">
    <value>Assuming assembly reference matches identity</value>
  </data>
  <data name="WRN_UnifyReferenceMajMin_Description" xml:space="preserve">
    <value>The two assemblies differ in release and/or version number. For unification to occur, you must specify directives in the application's .config file, and you must provide the correct strong name of an assembly.</value>
  </data>
  <data name="WRN_UnifyReferenceBldRev" xml:space="preserve">
    <value>Assuming assembly reference '{0}' used by '{1}' matches identity '{2}' of '{3}', you may need to supply runtime policy</value>
  </data>
  <data name="WRN_UnifyReferenceBldRev_Title" xml:space="preserve">
    <value>Assuming assembly reference matches identity</value>
  </data>
  <data name="WRN_UnifyReferenceBldRev_Description" xml:space="preserve">
    <value>The two assemblies differ in release and/or version number. For unification to occur, you must specify directives in the application's .config file, and you must provide the correct strong name of an assembly.</value>
  </data>
  <data name="ERR_DuplicateImport" xml:space="preserve">
    <value>Multiple assemblies with equivalent identity have been imported: '{0}' and '{1}'. Remove one of the duplicate references.</value>
  </data>
  <data name="ERR_DuplicateImportSimple" xml:space="preserve">
    <value>An assembly with the same simple name '{0}' has already been imported. Try removing one of the references (e.g. '{1}') or sign them to enable side-by-side.</value>
  </data>
  <data name="ERR_AssemblyMatchBadVersion" xml:space="preserve">
    <value>Assembly '{0}' with identity '{1}' uses '{2}' which has a higher version than referenced assembly '{3}' with identity '{4}'</value>
  </data>
  <data name="ERR_FixedNeedsLvalue" xml:space="preserve">
    <value>Fixed size buffers can only be accessed through locals or fields</value>
  </data>
  <data name="WRN_DuplicateTypeParamTag" xml:space="preserve">
    <value>XML comment has a duplicate typeparam tag for '{0}'</value>
  </data>
  <data name="WRN_DuplicateTypeParamTag_Title" xml:space="preserve">
    <value>XML comment has a duplicate typeparam tag</value>
  </data>
  <data name="WRN_UnmatchedTypeParamTag" xml:space="preserve">
    <value>XML comment has a typeparam tag for '{0}', but there is no type parameter by that name</value>
  </data>
  <data name="WRN_UnmatchedTypeParamTag_Title" xml:space="preserve">
    <value>XML comment has a typeparam tag, but there is no type parameter by that name</value>
  </data>
  <data name="WRN_UnmatchedTypeParamRefTag" xml:space="preserve">
    <value>XML comment on '{1}' has a typeparamref tag for '{0}', but there is no type parameter by that name</value>
  </data>
  <data name="WRN_UnmatchedTypeParamRefTag_Title" xml:space="preserve">
    <value>XML comment has a typeparamref tag, but there is no type parameter by that name</value>
  </data>
  <data name="WRN_MissingTypeParamTag" xml:space="preserve">
    <value>Type parameter '{0}' has no matching typeparam tag in the XML comment on '{1}' (but other type parameters do)</value>
  </data>
  <data name="WRN_MissingTypeParamTag_Title" xml:space="preserve">
    <value>Type parameter has no matching typeparam tag in the XML comment (but other type parameters do)</value>
  </data>
  <data name="ERR_CantChangeTypeOnOverride" xml:space="preserve">
    <value>'{0}': type must be '{2}' to match overridden member '{1}'</value>
  </data>
  <data name="ERR_DoNotUseFixedBufferAttr" xml:space="preserve">
    <value>Do not use 'System.Runtime.CompilerServices.FixedBuffer' attribute. Use the 'fixed' field modifier instead.</value>
  </data>
  <data name="ERR_DoNotUseFixedBufferAttrOnProperty" xml:space="preserve">
    <value>Do not use 'System.Runtime.CompilerServices.FixedBuffer' attribute on a property</value>
  </data>
  <data name="WRN_AssignmentToSelf" xml:space="preserve">
    <value>Assignment made to same variable; did you mean to assign something else?</value>
  </data>
  <data name="WRN_AssignmentToSelf_Title" xml:space="preserve">
    <value>Assignment made to same variable</value>
  </data>
  <data name="WRN_ComparisonToSelf" xml:space="preserve">
    <value>Comparison made to same variable; did you mean to compare something else?</value>
  </data>
  <data name="WRN_ComparisonToSelf_Title" xml:space="preserve">
    <value>Comparison made to same variable</value>
  </data>
  <data name="ERR_CantOpenWin32Res" xml:space="preserve">
    <value>Error opening Win32 resource file '{0}' -- '{1}'</value>
  </data>
  <data name="WRN_DotOnDefault" xml:space="preserve">
    <value>Expression will always cause a System.NullReferenceException because the default value of '{0}' is null</value>
  </data>
  <data name="WRN_DotOnDefault_Title" xml:space="preserve">
    <value>Expression will always cause a System.NullReferenceException because the type's default value is null</value>
  </data>
  <data name="ERR_NoMultipleInheritance" xml:space="preserve">
    <value>Class '{0}' cannot have multiple base classes: '{1}' and '{2}'</value>
  </data>
  <data name="ERR_BaseClassMustBeFirst" xml:space="preserve">
    <value>Base class '{0}' must come before any interfaces</value>
  </data>
  <data name="WRN_BadXMLRefTypeVar" xml:space="preserve">
    <value>XML comment has cref attribute '{0}' that refers to a type parameter</value>
  </data>
  <data name="WRN_BadXMLRefTypeVar_Title" xml:space="preserve">
    <value>XML comment has cref attribute that refers to a type parameter</value>
  </data>
  <data name="ERR_FriendAssemblyBadArgs" xml:space="preserve">
    <value>Friend assembly reference '{0}' is invalid. InternalsVisibleTo declarations cannot have a version, culture, public key token, or processor architecture specified.</value>
  </data>
  <data name="ERR_FriendAssemblySNReq" xml:space="preserve">
    <value>Friend assembly reference '{0}' is invalid. Strong-name signed assemblies must specify a public key in their InternalsVisibleTo declarations.</value>
  </data>
  <data name="ERR_DelegateOnNullable" xml:space="preserve">
    <value>Cannot bind delegate to '{0}' because it is a member of 'System.Nullable&lt;T&gt;'</value>
  </data>
  <data name="ERR_BadCtorArgCount" xml:space="preserve">
    <value>'{0}' does not contain a constructor that takes {1} arguments</value>
  </data>
  <data name="ERR_GlobalAttributesNotFirst" xml:space="preserve">
    <value>Assembly and module attributes must precede all other elements defined in a file except using clauses and extern alias declarations</value>
  </data>
  <data name="ERR_ExpressionExpected" xml:space="preserve">
    <value>Expected expression</value>
  </data>
  <data name="ERR_InvalidSubsystemVersion" xml:space="preserve">
    <value>Invalid version {0} for /subsystemversion. The version must be 6.02 or greater for ARM or AppContainerExe, and 4.00 or greater otherwise</value>
  </data>
  <data name="ERR_InteropMethodWithBody" xml:space="preserve">
    <value>Embedded interop method '{0}' contains a body.</value>
  </data>
  <data name="ERR_BadWarningLevel" xml:space="preserve">
    <value>Warning level must be zero or greater</value>
  </data>
  <data name="ERR_BadDebugType" xml:space="preserve">
    <value>Invalid option '{0}' for /debug; must be 'portable', 'embedded', 'full' or 'pdbonly'</value>
  </data>
  <data name="ERR_BadResourceVis" xml:space="preserve">
    <value>Invalid option '{0}'; Resource visibility must be either 'public' or 'private'</value>
  </data>
  <data name="ERR_DefaultValueTypeMustMatch" xml:space="preserve">
    <value>The type of the argument to the DefaultParameterValue attribute must match the parameter type</value>
  </data>
  <data name="ERR_DefaultValueBadValueType" xml:space="preserve">
    <value>Argument of type '{0}' is not applicable for the DefaultParameterValue attribute</value>
  </data>
  <data name="ERR_MemberAlreadyInitialized" xml:space="preserve">
    <value>Duplicate initialization of member '{0}'</value>
  </data>
  <data name="ERR_MemberCannotBeInitialized" xml:space="preserve">
    <value>Member '{0}' cannot be initialized. It is not a field or property.</value>
  </data>
  <data name="ERR_StaticMemberInObjectInitializer" xml:space="preserve">
    <value>Static field or property '{0}' cannot be assigned in an object initializer</value>
  </data>
  <data name="ERR_ReadonlyValueTypeInObjectInitializer" xml:space="preserve">
    <value>Members of readonly field '{0}' of type '{1}' cannot be assigned with an object initializer because it is of a value type</value>
  </data>
  <data name="ERR_ValueTypePropertyInObjectInitializer" xml:space="preserve">
    <value>Members of property '{0}' of type '{1}' cannot be assigned with an object initializer because it is of a value type</value>
  </data>
  <data name="ERR_UnsafeTypeInObjectCreation" xml:space="preserve">
    <value>Unsafe type '{0}' cannot be used in object creation</value>
  </data>
  <data name="ERR_EmptyElementInitializer" xml:space="preserve">
    <value>Element initializer cannot be empty</value>
  </data>
  <data name="ERR_InitializerAddHasWrongSignature" xml:space="preserve">
    <value>The best overloaded method match for '{0}' has wrong signature for the initializer element. The initializable Add must be an accessible instance method.</value>
  </data>
  <data name="ERR_CollectionInitRequiresIEnumerable" xml:space="preserve">
    <value>Cannot initialize type '{0}' with a collection initializer because it does not implement 'System.Collections.IEnumerable'</value>
  </data>
  <data name="ERR_CantSetWin32Manifest" xml:space="preserve">
    <value>Error reading Win32 manifest file '{0}' -- '{1}'</value>
  </data>
  <data name="WRN_CantHaveManifestForModule" xml:space="preserve">
    <value>Ignoring /win32manifest for module because it only applies to assemblies</value>
  </data>
  <data name="WRN_CantHaveManifestForModule_Title" xml:space="preserve">
    <value>Ignoring /win32manifest for module because it only applies to assemblies</value>
  </data>
  <data name="ERR_BadInstanceArgType" xml:space="preserve">
    <value>'{0}' does not contain a definition for '{1}' and the best extension method overload '{2}' requires a receiver of type '{3}'</value>
  </data>
  <data name="ERR_QueryDuplicateRangeVariable" xml:space="preserve">
    <value>The range variable '{0}' has already been declared</value>
  </data>
  <data name="ERR_QueryRangeVariableOverrides" xml:space="preserve">
    <value>The range variable '{0}' conflicts with a previous declaration of '{0}'</value>
  </data>
  <data name="ERR_QueryRangeVariableAssignedBadValue" xml:space="preserve">
    <value>Cannot assign {0} to a range variable</value>
  </data>
  <data name="ERR_QueryNoProviderCastable" xml:space="preserve">
    <value>Could not find an implementation of the query pattern for source type '{0}'.  '{1}' not found.  Consider explicitly specifying the type of the range variable '{2}'.</value>
  </data>
  <data name="ERR_QueryNoProviderStandard" xml:space="preserve">
    <value>Could not find an implementation of the query pattern for source type '{0}'.  '{1}' not found.  Are you missing required assembly references or a using directive for 'System.Linq'?</value>
  </data>
  <data name="ERR_QueryNoProvider" xml:space="preserve">
    <value>Could not find an implementation of the query pattern for source type '{0}'.  '{1}' not found.</value>
  </data>
  <data name="ERR_QueryOuterKey" xml:space="preserve">
    <value>The name '{0}' is not in scope on the left side of 'equals'.  Consider swapping the expressions on either side of 'equals'.</value>
  </data>
  <data name="ERR_QueryInnerKey" xml:space="preserve">
    <value>The name '{0}' is not in scope on the right side of 'equals'.  Consider swapping the expressions on either side of 'equals'.</value>
  </data>
  <data name="ERR_QueryOutRefRangeVariable" xml:space="preserve">
    <value>Cannot pass the range variable '{0}' as an out or ref parameter</value>
  </data>
  <data name="ERR_QueryMultipleProviders" xml:space="preserve">
    <value>Multiple implementations of the query pattern were found for source type '{0}'.  Ambiguous call to '{1}'.</value>
  </data>
  <data name="ERR_QueryTypeInferenceFailedMulti" xml:space="preserve">
    <value>The type of one of the expressions in the {0} clause is incorrect.  Type inference failed in the call to '{1}'.</value>
  </data>
  <data name="ERR_QueryTypeInferenceFailed" xml:space="preserve">
    <value>The type of the expression in the {0} clause is incorrect.  Type inference failed in the call to '{1}'.</value>
  </data>
  <data name="ERR_QueryTypeInferenceFailedSelectMany" xml:space="preserve">
    <value>An expression of type '{0}' is not allowed in a subsequent from clause in a query expression with source type '{1}'.  Type inference failed in the call to '{2}'.</value>
  </data>
  <data name="ERR_ExpressionTreeContainsPointerOp" xml:space="preserve">
    <value>An expression tree may not contain an unsafe pointer operation</value>
  </data>
  <data name="ERR_ExpressionTreeContainsAnonymousMethod" xml:space="preserve">
    <value>An expression tree may not contain an anonymous method expression</value>
  </data>
  <data name="ERR_AnonymousMethodToExpressionTree" xml:space="preserve">
    <value>An anonymous method expression cannot be converted to an expression tree</value>
  </data>
  <data name="ERR_QueryRangeVariableReadOnly" xml:space="preserve">
    <value>Range variable '{0}' cannot be assigned to -- it is read only</value>
  </data>
  <data name="ERR_QueryRangeVariableSameAsTypeParam" xml:space="preserve">
    <value>The range variable '{0}' cannot have the same name as a method type parameter</value>
  </data>
  <data name="ERR_TypeVarNotFoundRangeVariable" xml:space="preserve">
    <value>The contextual keyword 'var' cannot be used in a range variable declaration</value>
  </data>
  <data name="ERR_BadArgTypesForCollectionAdd" xml:space="preserve">
    <value>The best overloaded Add method '{0}' for the collection initializer has some invalid arguments</value>
  </data>
  <data name="ERR_ByRefParameterInExpressionTree" xml:space="preserve">
    <value>An expression tree lambda may not contain a ref, in or out parameter</value>
  </data>
  <data name="ERR_VarArgsInExpressionTree" xml:space="preserve">
    <value>An expression tree lambda may not contain a method with variable arguments</value>
  </data>
  <data name="ERR_MemGroupInExpressionTree" xml:space="preserve">
    <value>An expression tree lambda may not contain a method group</value>
  </data>
  <data name="ERR_InitializerAddHasParamModifiers" xml:space="preserve">
    <value>The best overloaded method match '{0}' for the collection initializer element cannot be used. Collection initializer 'Add' methods cannot have ref or out parameters.</value>
  </data>
  <data name="ERR_NonInvocableMemberCalled" xml:space="preserve">
    <value>Non-invocable member '{0}' cannot be used like a method.</value>
  </data>
  <data name="WRN_MultipleRuntimeImplementationMatches" xml:space="preserve">
    <value>Member '{0}' implements interface member '{1}' in type '{2}'. There are multiple matches for the interface member at run-time. It is implementation dependent which method will be called.</value>
  </data>
  <data name="WRN_MultipleRuntimeImplementationMatches_Title" xml:space="preserve">
    <value>Member implements interface member with multiple matches at run-time</value>
  </data>
  <data name="WRN_MultipleRuntimeImplementationMatches_Description" xml:space="preserve">
    <value>This warning can be generated when two interface methods are differentiated only by whether a particular parameter is marked with ref or with out. It is best to change your code to avoid this warning because it is not obvious or guaranteed which method is called at runtime.

Although C# distinguishes between out and ref, the CLR sees them as the same. When deciding which method implements the interface, the CLR just picks one.

Give the compiler some way to differentiate the methods. For example, you can give them different names or provide an additional parameter on one of them.</value>
  </data>
  <data name="WRN_MultipleRuntimeOverrideMatches" xml:space="preserve">
    <value>Member '{1}' overrides '{0}'. There are multiple override candidates at run-time. It is implementation dependent which method will be called. Please use a newer runtime.</value>
  </data>
  <data name="WRN_MultipleRuntimeOverrideMatches_Title" xml:space="preserve">
    <value>Member overrides base member with multiple override candidates at run-time</value>
  </data>
  <data name="ERR_ObjectOrCollectionInitializerWithDelegateCreation" xml:space="preserve">
    <value>Object and collection initializer expressions may not be applied to a delegate creation expression</value>
  </data>
  <data name="ERR_InvalidConstantDeclarationType" xml:space="preserve">
    <value>'{0}' is of type '{1}'. The type specified in a constant declaration must be sbyte, byte, short, ushort, int, uint, long, ulong, char, float, double, decimal, bool, string, an enum-type, or a reference-type.</value>
  </data>
  <data name="ERR_FileNotFound" xml:space="preserve">
    <value>Source file '{0}' could not be found.</value>
  </data>
  <data name="WRN_FileAlreadyIncluded" xml:space="preserve">
    <value>Source file '{0}' specified multiple times</value>
  </data>
  <data name="WRN_FileAlreadyIncluded_Title" xml:space="preserve">
    <value>Source file specified multiple times</value>
  </data>
  <data name="ERR_NoFileSpec" xml:space="preserve">
    <value>Missing file specification for '{0}' option</value>
  </data>
  <data name="ERR_SwitchNeedsString" xml:space="preserve">
    <value>Command-line syntax error: Missing '{0}' for '{1}' option</value>
  </data>
  <data name="ERR_BadSwitch" xml:space="preserve">
    <value>Unrecognized option: '{0}'</value>
  </data>
  <data name="WRN_NoSources" xml:space="preserve">
    <value>No source files specified.</value>
  </data>
  <data name="WRN_NoSources_Title" xml:space="preserve">
    <value>No source files specified</value>
  </data>
  <data name="ERR_ExpectedSingleScript" xml:space="preserve">
    <value>Expected a script (.csx file) but none specified</value>
  </data>
  <data name="ERR_OpenResponseFile" xml:space="preserve">
    <value>Error opening response file '{0}'</value>
  </data>
  <data name="ERR_CantOpenFileWrite" xml:space="preserve">
    <value>Cannot open '{0}' for writing -- '{1}'</value>
  </data>
  <data name="ERR_BadBaseNumber" xml:space="preserve">
    <value>Invalid image base number '{0}'</value>
  </data>
  <data name="ERR_BinaryFile" xml:space="preserve">
    <value>'{0}' is a binary file instead of a text file</value>
  </data>
  <data name="FTL_BadCodepage" xml:space="preserve">
    <value>Code page '{0}' is invalid or not installed</value>
  </data>
  <data name="FTL_BadChecksumAlgorithm" xml:space="preserve">
    <value>Algorithm '{0}' is not supported</value>
  </data>
  <data name="ERR_NoMainOnDLL" xml:space="preserve">
    <value>Cannot specify /main if building a module or library</value>
  </data>
  <data name="FTL_InvalidTarget" xml:space="preserve">
    <value>Invalid target type for /target: must specify 'exe', 'winexe', 'library', or 'module'</value>
  </data>
  <data name="FTL_InvalidInputFileName" xml:space="preserve">
    <value>File name '{0}' is empty, contains invalid characters, has a drive specification without an absolute path, or is too long</value>
  </data>
  <data name="WRN_NoConfigNotOnCommandLine" xml:space="preserve">
    <value>Ignoring /noconfig option because it was specified in a response file</value>
  </data>
  <data name="WRN_NoConfigNotOnCommandLine_Title" xml:space="preserve">
    <value>Ignoring /noconfig option because it was specified in a response file</value>
  </data>
  <data name="ERR_InvalidFileAlignment" xml:space="preserve">
    <value>Invalid file section alignment '{0}'</value>
  </data>
  <data name="ERR_InvalidOutputName" xml:space="preserve">
    <value>Invalid output name: {0}</value>
  </data>
  <data name="ERR_InvalidDebugInformationFormat" xml:space="preserve">
    <value>Invalid debug information format: {0}</value>
  </data>
  <data name="ERR_LegacyObjectIdSyntax" xml:space="preserve">
    <value>'id#' syntax is no longer supported. Use '$id' instead.</value>
  </data>
  <data name="WRN_DefineIdentifierRequired" xml:space="preserve">
    <value>Invalid name for a preprocessing symbol; '{0}' is not a valid identifier</value>
  </data>
  <data name="WRN_DefineIdentifierRequired_Title" xml:space="preserve">
    <value>Invalid name for a preprocessing symbol; not a valid identifier</value>
  </data>
  <data name="FTL_OutputFileExists" xml:space="preserve">
    <value>Cannot create short filename '{0}' when a long filename with the same short filename already exists</value>
  </data>
  <data name="ERR_OneAliasPerReference" xml:space="preserve">
    <value>A /reference option that declares an extern alias can only have one filename. To specify multiple aliases or filenames, use multiple /reference options.</value>
  </data>
  <data name="ERR_SwitchNeedsNumber" xml:space="preserve">
    <value>Command-line syntax error: Missing ':&lt;number&gt;' for '{0}' option</value>
  </data>
  <data name="ERR_MissingDebugSwitch" xml:space="preserve">
    <value>The /pdb option requires that the /debug option also be used</value>
  </data>
  <data name="ERR_ComRefCallInExpressionTree" xml:space="preserve">
    <value>An expression tree lambda may not contain a COM call with ref omitted on arguments</value>
  </data>
  <data name="ERR_InvalidFormatForGuidForOption" xml:space="preserve">
    <value>Command-line syntax error: Invalid Guid format '{0}' for option '{1}'</value>
  </data>
  <data name="ERR_MissingGuidForOption" xml:space="preserve">
    <value>Command-line syntax error: Missing Guid for option '{1}'</value>
  </data>
  <data name="WRN_CLS_NoVarArgs" xml:space="preserve">
    <value>Methods with variable arguments are not CLS-compliant</value>
  </data>
  <data name="WRN_CLS_NoVarArgs_Title" xml:space="preserve">
    <value>Methods with variable arguments are not CLS-compliant</value>
  </data>
  <data name="WRN_CLS_BadArgType" xml:space="preserve">
    <value>Argument type '{0}' is not CLS-compliant</value>
  </data>
  <data name="WRN_CLS_BadArgType_Title" xml:space="preserve">
    <value>Argument type is not CLS-compliant</value>
  </data>
  <data name="WRN_CLS_BadReturnType" xml:space="preserve">
    <value>Return type of '{0}' is not CLS-compliant</value>
  </data>
  <data name="WRN_CLS_BadReturnType_Title" xml:space="preserve">
    <value>Return type is not CLS-compliant</value>
  </data>
  <data name="WRN_CLS_BadFieldPropType" xml:space="preserve">
    <value>Type of '{0}' is not CLS-compliant</value>
  </data>
  <data name="WRN_CLS_BadFieldPropType_Title" xml:space="preserve">
    <value>Type is not CLS-compliant</value>
  </data>
  <data name="WRN_CLS_BadFieldPropType_Description" xml:space="preserve">
    <value>A public, protected, or protected internal variable must be of a type that is compliant with the Common Language Specification (CLS).</value>
  </data>
  <data name="WRN_CLS_BadIdentifierCase" xml:space="preserve">
    <value>Identifier '{0}' differing only in case is not CLS-compliant</value>
  </data>
  <data name="WRN_CLS_BadIdentifierCase_Title" xml:space="preserve">
    <value>Identifier differing only in case is not CLS-compliant</value>
  </data>
  <data name="WRN_CLS_OverloadRefOut" xml:space="preserve">
    <value>Overloaded method '{0}' differing only in ref or out, or in array rank, is not CLS-compliant</value>
  </data>
  <data name="WRN_CLS_OverloadRefOut_Title" xml:space="preserve">
    <value>Overloaded method differing only in ref or out, or in array rank, is not CLS-compliant</value>
  </data>
  <data name="WRN_CLS_OverloadUnnamed" xml:space="preserve">
    <value>Overloaded method '{0}' differing only by unnamed array types is not CLS-compliant</value>
  </data>
  <data name="WRN_CLS_OverloadUnnamed_Title" xml:space="preserve">
    <value>Overloaded method differing only by unnamed array types is not CLS-compliant</value>
  </data>
  <data name="WRN_CLS_OverloadUnnamed_Description" xml:space="preserve">
    <value>This error occurs if you have an overloaded method that takes a jagged array and the only difference between the method signatures is the element type of the array. To avoid this error, consider using a rectangular array rather than a jagged array; use an additional parameter to disambiguate the function call; rename one or more of the overloaded methods; or, if CLS Compliance is not needed, remove the CLSCompliantAttribute attribute.</value>
  </data>
  <data name="WRN_CLS_BadIdentifier" xml:space="preserve">
    <value>Identifier '{0}' is not CLS-compliant</value>
  </data>
  <data name="WRN_CLS_BadIdentifier_Title" xml:space="preserve">
    <value>Identifier is not CLS-compliant</value>
  </data>
  <data name="WRN_CLS_BadBase" xml:space="preserve">
    <value>'{0}': base type '{1}' is not CLS-compliant</value>
  </data>
  <data name="WRN_CLS_BadBase_Title" xml:space="preserve">
    <value>Base type is not CLS-compliant</value>
  </data>
  <data name="WRN_CLS_BadBase_Description" xml:space="preserve">
    <value>A base type was marked as not having to be compliant with the Common Language Specification (CLS) in an assembly that was marked as being CLS compliant. Either remove the attribute that specifies the assembly is CLS compliant or remove the attribute that indicates the type is not CLS compliant.</value>
  </data>
  <data name="WRN_CLS_BadInterfaceMember" xml:space="preserve">
    <value>'{0}': CLS-compliant interfaces must have only CLS-compliant members</value>
  </data>
  <data name="WRN_CLS_BadInterfaceMember_Title" xml:space="preserve">
    <value>CLS-compliant interfaces must have only CLS-compliant members</value>
  </data>
  <data name="WRN_CLS_NoAbstractMembers" xml:space="preserve">
    <value>'{0}': only CLS-compliant members can be abstract</value>
  </data>
  <data name="WRN_CLS_NoAbstractMembers_Title" xml:space="preserve">
    <value>Only CLS-compliant members can be abstract</value>
  </data>
  <data name="WRN_CLS_NotOnModules" xml:space="preserve">
    <value>You must specify the CLSCompliant attribute on the assembly, not the module, to enable CLS compliance checking</value>
  </data>
  <data name="WRN_CLS_NotOnModules_Title" xml:space="preserve">
    <value>You must specify the CLSCompliant attribute on the assembly, not the module, to enable CLS compliance checking</value>
  </data>
  <data name="WRN_CLS_ModuleMissingCLS" xml:space="preserve">
    <value>Added modules must be marked with the CLSCompliant attribute to match the assembly</value>
  </data>
  <data name="WRN_CLS_ModuleMissingCLS_Title" xml:space="preserve">
    <value>Added modules must be marked with the CLSCompliant attribute to match the assembly</value>
  </data>
  <data name="WRN_CLS_AssemblyNotCLS" xml:space="preserve">
    <value>'{0}' cannot be marked as CLS-compliant because the assembly does not have a CLSCompliant attribute</value>
  </data>
  <data name="WRN_CLS_AssemblyNotCLS_Title" xml:space="preserve">
    <value>Type or member cannot be marked as CLS-compliant because the assembly does not have a CLSCompliant attribute</value>
  </data>
  <data name="WRN_CLS_BadAttributeType" xml:space="preserve">
    <value>'{0}' has no accessible constructors which use only CLS-compliant types</value>
  </data>
  <data name="WRN_CLS_BadAttributeType_Title" xml:space="preserve">
    <value>Type has no accessible constructors which use only CLS-compliant types</value>
  </data>
  <data name="WRN_CLS_ArrayArgumentToAttribute" xml:space="preserve">
    <value>Arrays as attribute arguments is not CLS-compliant</value>
  </data>
  <data name="WRN_CLS_ArrayArgumentToAttribute_Title" xml:space="preserve">
    <value>Arrays as attribute arguments is not CLS-compliant</value>
  </data>
  <data name="WRN_CLS_NotOnModules2" xml:space="preserve">
    <value>You cannot specify the CLSCompliant attribute on a module that differs from the CLSCompliant attribute on the assembly</value>
  </data>
  <data name="WRN_CLS_NotOnModules2_Title" xml:space="preserve">
    <value>You cannot specify the CLSCompliant attribute on a module that differs from the CLSCompliant attribute on the assembly</value>
  </data>
  <data name="WRN_CLS_IllegalTrueInFalse" xml:space="preserve">
    <value>'{0}' cannot be marked as CLS-compliant because it is a member of non-CLS-compliant type '{1}'</value>
  </data>
  <data name="WRN_CLS_IllegalTrueInFalse_Title" xml:space="preserve">
    <value>Type cannot be marked as CLS-compliant because it is a member of non-CLS-compliant type</value>
  </data>
  <data name="WRN_CLS_MeaninglessOnPrivateType" xml:space="preserve">
    <value>CLS compliance checking will not be performed on '{0}' because it is not visible from outside this assembly</value>
  </data>
  <data name="WRN_CLS_MeaninglessOnPrivateType_Title" xml:space="preserve">
    <value>CLS compliance checking will not be performed because it is not visible from outside this assembly</value>
  </data>
  <data name="WRN_CLS_AssemblyNotCLS2" xml:space="preserve">
    <value>'{0}' does not need a CLSCompliant attribute because the assembly does not have a CLSCompliant attribute</value>
  </data>
  <data name="WRN_CLS_AssemblyNotCLS2_Title" xml:space="preserve">
    <value>Type or member does not need a CLSCompliant attribute because the assembly does not have a CLSCompliant attribute</value>
  </data>
  <data name="WRN_CLS_MeaninglessOnParam" xml:space="preserve">
    <value>CLSCompliant attribute has no meaning when applied to parameters. Try putting it on the method instead.</value>
  </data>
  <data name="WRN_CLS_MeaninglessOnParam_Title" xml:space="preserve">
    <value>CLSCompliant attribute has no meaning when applied to parameters</value>
  </data>
  <data name="WRN_CLS_MeaninglessOnReturn" xml:space="preserve">
    <value>CLSCompliant attribute has no meaning when applied to return types. Try putting it on the method instead.</value>
  </data>
  <data name="WRN_CLS_MeaninglessOnReturn_Title" xml:space="preserve">
    <value>CLSCompliant attribute has no meaning when applied to return types</value>
  </data>
  <data name="WRN_CLS_BadTypeVar" xml:space="preserve">
    <value>Constraint type '{0}' is not CLS-compliant</value>
  </data>
  <data name="WRN_CLS_BadTypeVar_Title" xml:space="preserve">
    <value>Constraint type is not CLS-compliant</value>
  </data>
  <data name="WRN_CLS_VolatileField" xml:space="preserve">
    <value>CLS-compliant field '{0}' cannot be volatile</value>
  </data>
  <data name="WRN_CLS_VolatileField_Title" xml:space="preserve">
    <value>CLS-compliant field cannot be volatile</value>
  </data>
  <data name="WRN_CLS_BadInterface" xml:space="preserve">
    <value>'{0}' is not CLS-compliant because base interface '{1}' is not CLS-compliant</value>
  </data>
  <data name="WRN_CLS_BadInterface_Title" xml:space="preserve">
    <value>Type is not CLS-compliant because base interface is not CLS-compliant</value>
  </data>
  <data name="ERR_BadAwaitArg" xml:space="preserve">
    <value>'await' requires that the type {0} have a suitable 'GetAwaiter' method</value>
  </data>
  <data name="ERR_BadAwaitArgIntrinsic" xml:space="preserve">
    <value>Cannot await '{0}'</value>
  </data>
  <data name="ERR_BadAwaiterPattern" xml:space="preserve">
    <value>'await' requires that the return type '{0}' of '{1}.GetAwaiter()' have suitable 'IsCompleted', 'OnCompleted', and 'GetResult' members, and implement 'INotifyCompletion' or 'ICriticalNotifyCompletion'</value>
  </data>
  <data name="ERR_BadAwaitArg_NeedSystem" xml:space="preserve">
    <value>'await' requires that the type '{0}' have a suitable 'GetAwaiter' method. Are you missing a using directive for 'System'?</value>
  </data>
  <data name="ERR_BadAwaitArgVoidCall" xml:space="preserve">
    <value>Cannot await 'void'</value>
  </data>
  <data name="ERR_BadAwaitAsIdentifier" xml:space="preserve">
    <value>'await' cannot be used as an identifier within an async method or lambda expression</value>
  </data>
  <data name="ERR_DoesntImplementAwaitInterface" xml:space="preserve">
    <value>'{0}' does not implement '{1}'</value>
  </data>
  <data name="ERR_TaskRetNoObjectRequired" xml:space="preserve">
    <value>Since '{0}' is an async method that returns '{1}', a return keyword must not be followed by an object expression</value>
  </data>
  <data name="ERR_BadAsyncReturn" xml:space="preserve">
    <value>The return type of an async method must be void, Task, Task&lt;T&gt;, a task-like type, IAsyncEnumerable&lt;T&gt;, or IAsyncEnumerator&lt;T&gt;</value>
  </data>
  <data name="ERR_WrongArityAsyncReturn" xml:space="preserve">
    <value>A generic task-like return type was expected, but the type '{0}' found in 'AsyncMethodBuilder' attribute was not suitable. It must be an unbound generic type of arity one, and its containing type (if any) must be non-generic.</value>
  </data>
  <data name="ERR_CantReturnVoid" xml:space="preserve">
    <value>Cannot return an expression of type 'void'</value>
  </data>
  <data name="ERR_VarargsAsync" xml:space="preserve">
    <value>__arglist is not allowed in the parameter list of async methods</value>
  </data>
  <data name="ERR_ByRefTypeAndAwait" xml:space="preserve">
    <value>'await' cannot be used in an expression containing the type '{0}'</value>
  </data>
  <data name="ERR_UnsafeAsyncArgType" xml:space="preserve">
    <value>Async methods cannot have unsafe parameters or return types</value>
  </data>
  <data name="ERR_BadAsyncArgType" xml:space="preserve">
    <value>Async methods cannot have ref, in or out parameters</value>
  </data>
  <data name="ERR_BadAwaitWithoutAsync" xml:space="preserve">
    <value>The 'await' operator can only be used when contained within a method or lambda expression marked with the 'async' modifier</value>
  </data>
  <data name="ERR_BadAwaitWithoutAsyncLambda" xml:space="preserve">
    <value>The 'await' operator can only be used within an async {0}. Consider marking this {0} with the 'async' modifier.</value>
  </data>
  <data name="ERR_BadAwaitWithoutAsyncMethod" xml:space="preserve">
    <value>The 'await' operator can only be used within an async method. Consider marking this method with the 'async' modifier and changing its return type to 'Task&lt;{0}&gt;'.</value>
  </data>
  <data name="ERR_BadAwaitWithoutVoidAsyncMethod" xml:space="preserve">
    <value>The 'await' operator can only be used within an async method. Consider marking this method with the 'async' modifier and changing its return type to 'Task'.</value>
  </data>
  <data name="ERR_BadAwaitInFinally" xml:space="preserve">
    <value>Cannot await in the body of a finally clause</value>
  </data>
  <data name="ERR_BadAwaitInCatch" xml:space="preserve">
    <value>Cannot await in a catch clause</value>
  </data>
  <data name="ERR_BadAwaitInCatchFilter" xml:space="preserve">
    <value>Cannot await in the filter expression of a catch clause</value>
  </data>
  <data name="ERR_BadAwaitInLock" xml:space="preserve">
    <value>Cannot await in the body of a lock statement</value>
  </data>
  <data name="ERR_BadAwaitInStaticVariableInitializer" xml:space="preserve">
    <value>The 'await' operator cannot be used in a static script variable initializer.</value>
  </data>
  <data name="ERR_AwaitInUnsafeContext" xml:space="preserve">
    <value>Cannot await in an unsafe context</value>
  </data>
  <data name="ERR_BadAsyncLacksBody" xml:space="preserve">
    <value>The 'async' modifier can only be used in methods that have a body.</value>
  </data>
  <data name="ERR_BadSpecialByRefLocal" xml:space="preserve">
    <value>Parameters or locals of type '{0}' cannot be declared in async methods or async lambda expressions.</value>
  </data>
  <data name="ERR_BadSpecialByRefUsing" xml:space="preserve">
    <value>A using statement resource of type '{0}' cannot be used in async methods or async lambda expressions.</value>
  </data>
  <data name="ERR_BadSpecialByRefIterator" xml:space="preserve">
    <value>foreach statement cannot operate on enumerators of type '{0}' in async or iterator methods because '{0}' is a ref struct.</value>
  </data>
  <data name="ERR_SecurityCriticalOrSecuritySafeCriticalOnAsync" xml:space="preserve">
    <value>Security attribute '{0}' cannot be applied to an Async method.</value>
  </data>
  <data name="ERR_SecurityCriticalOrSecuritySafeCriticalOnAsyncInClassOrStruct" xml:space="preserve">
    <value>Async methods are not allowed in an Interface, Class, or Structure which has the 'SecurityCritical' or 'SecuritySafeCritical' attribute.</value>
  </data>
  <data name="ERR_BadAwaitInQuery" xml:space="preserve">
    <value>The 'await' operator may only be used in a query expression within the first collection expression of the initial 'from' clause or within the collection expression of a 'join' clause</value>
  </data>
  <data name="WRN_AsyncLacksAwaits" xml:space="preserve">
    <value>This async method lacks 'await' operators and will run synchronously. Consider using the 'await' operator to await non-blocking API calls, or 'await Task.Run(...)' to do CPU-bound work on a background thread.</value>
  </data>
  <data name="WRN_AsyncLacksAwaits_Title" xml:space="preserve">
    <value>Async method lacks 'await' operators and will run synchronously</value>
  </data>
  <data name="WRN_UnobservedAwaitableExpression" xml:space="preserve">
    <value>Because this call is not awaited, execution of the current method continues before the call is completed. Consider applying the 'await' operator to the result of the call.</value>
  </data>
  <data name="WRN_UnobservedAwaitableExpression_Title" xml:space="preserve">
    <value>Because this call is not awaited, execution of the current method continues before the call is completed</value>
  </data>
  <data name="WRN_UnobservedAwaitableExpression_Description" xml:space="preserve">
    <value>The current method calls an async method that returns a Task or a Task&lt;TResult&gt; and doesn't apply the await operator to the result. The call to the async method starts an asynchronous task. However, because no await operator is applied, the program continues without waiting for the task to complete. In most cases, that behavior isn't what you expect. Usually other aspects of the calling method depend on the results of the call or, minimally, the called method is expected to complete before you return from the method that contains the call.

An equally important issue is what happens to exceptions that are raised in the called async method. An exception that's raised in a method that returns a Task or Task&lt;TResult&gt; is stored in the returned task. If you don't await the task or explicitly check for exceptions, the exception is lost. If you await the task, its exception is rethrown.

As a best practice, you should always await the call.

You should consider suppressing the warning only if you're sure that you don't want to wait for the asynchronous call to complete and that the called method won't raise any exceptions. In that case, you can suppress the warning by assigning the task result of the call to a variable.</value>
  </data>
  <data name="ERR_SynchronizedAsyncMethod" xml:space="preserve">
    <value>'MethodImplOptions.Synchronized' cannot be applied to an async method</value>
  </data>
  <data name="ERR_NoConversionForCallerLineNumberParam" xml:space="preserve">
    <value>CallerLineNumberAttribute cannot be applied because there are no standard conversions from type '{0}' to type '{1}'</value>
  </data>
  <data name="ERR_NoConversionForCallerFilePathParam" xml:space="preserve">
    <value>CallerFilePathAttribute cannot be applied because there are no standard conversions from type '{0}' to type '{1}'</value>
  </data>
  <data name="ERR_NoConversionForCallerMemberNameParam" xml:space="preserve">
    <value>CallerMemberNameAttribute cannot be applied because there are no standard conversions from type '{0}' to type '{1}'</value>
  </data>
  <data name="ERR_BadCallerLineNumberParamWithoutDefaultValue" xml:space="preserve">
    <value>The CallerLineNumberAttribute may only be applied to parameters with default values</value>
  </data>
  <data name="ERR_BadCallerFilePathParamWithoutDefaultValue" xml:space="preserve">
    <value>The CallerFilePathAttribute may only be applied to parameters with default values</value>
  </data>
  <data name="ERR_BadCallerMemberNameParamWithoutDefaultValue" xml:space="preserve">
    <value>The CallerMemberNameAttribute may only be applied to parameters with default values</value>
  </data>
  <data name="WRN_CallerLineNumberParamForUnconsumedLocation" xml:space="preserve">
    <value>The CallerLineNumberAttribute applied to parameter '{0}' will have no effect because it applies to a member that is used in contexts that do not allow optional arguments</value>
  </data>
  <data name="WRN_CallerLineNumberParamForUnconsumedLocation_Title" xml:space="preserve">
    <value>The CallerLineNumberAttribute will have no effect because it applies to a member that is used in contexts that do not allow optional arguments</value>
  </data>
  <data name="WRN_CallerFilePathParamForUnconsumedLocation" xml:space="preserve">
    <value>The CallerFilePathAttribute applied to parameter '{0}' will have no effect because it applies to a member that is used in contexts that do not allow optional arguments</value>
  </data>
  <data name="WRN_CallerFilePathParamForUnconsumedLocation_Title" xml:space="preserve">
    <value>The CallerFilePathAttribute will have no effect because it applies to a member that is used in contexts that do not allow optional arguments</value>
  </data>
  <data name="WRN_CallerMemberNameParamForUnconsumedLocation" xml:space="preserve">
    <value>The CallerMemberNameAttribute applied to parameter '{0}' will have no effect because it applies to a member that is used in contexts that do not allow optional arguments</value>
  </data>
  <data name="WRN_CallerMemberNameParamForUnconsumedLocation_Title" xml:space="preserve">
    <value>The CallerMemberNameAttribute will have no effect because it applies to a member that is used in contexts that do not allow optional arguments</value>
  </data>
  <data name="ERR_NoEntryPoint" xml:space="preserve">
    <value>Program does not contain a static 'Main' method suitable for an entry point</value>
  </data>
  <data name="ERR_ArrayInitializerIncorrectLength" xml:space="preserve">
    <value>An array initializer of length '{0}' is expected</value>
  </data>
  <data name="ERR_ArrayInitializerExpected" xml:space="preserve">
    <value>A nested array initializer is expected</value>
  </data>
  <data name="ERR_IllegalVarianceSyntax" xml:space="preserve">
    <value>Invalid variance modifier. Only interface and delegate type parameters can be specified as variant.</value>
  </data>
  <data name="ERR_UnexpectedAliasedName" xml:space="preserve">
    <value>Unexpected use of an aliased name</value>
  </data>
  <data name="ERR_UnexpectedGenericName" xml:space="preserve">
    <value>Unexpected use of a generic name</value>
  </data>
  <data name="ERR_UnexpectedUnboundGenericName" xml:space="preserve">
    <value>Unexpected use of an unbound generic name</value>
  </data>
  <data name="ERR_GlobalStatement" xml:space="preserve">
    <value>Expressions and statements can only occur in a method body</value>
  </data>
  <data name="ERR_NamedArgumentForArray" xml:space="preserve">
    <value>An array access may not have a named argument specifier</value>
  </data>
  <data name="ERR_NotYetImplementedInRoslyn" xml:space="preserve">
    <value>This language feature ('{0}') is not yet implemented.</value>
  </data>
  <data name="ERR_DefaultValueNotAllowed" xml:space="preserve">
    <value>Default values are not valid in this context.</value>
  </data>
  <data name="ERR_CantOpenIcon" xml:space="preserve">
    <value>Error opening icon file {0} -- {1}</value>
  </data>
  <data name="ERR_CantOpenWin32Manifest" xml:space="preserve">
    <value>Error opening Win32 manifest file {0} -- {1}</value>
  </data>
  <data name="ERR_ErrorBuildingWin32Resources" xml:space="preserve">
    <value>Error building Win32 resources -- {0}</value>
  </data>
  <data name="ERR_DefaultValueBeforeRequiredValue" xml:space="preserve">
    <value>Optional parameters must appear after all required parameters</value>
  </data>
  <data name="ERR_ExplicitImplCollisionOnRefOut" xml:space="preserve">
    <value>Cannot inherit interface '{0}' with the specified type parameters because it causes method '{1}' to contain overloads which differ only on ref and out</value>
  </data>
  <data name="ERR_PartialWrongTypeParamsVariance" xml:space="preserve">
    <value>Partial declarations of '{0}' must have the same type parameter names and variance modifiers in the same order</value>
  </data>
  <data name="ERR_UnexpectedVariance" xml:space="preserve">
    <value>Invalid variance: The type parameter '{1}' must be {3} valid on '{0}'. '{1}' is {2}.</value>
  </data>
  <data name="ERR_UnexpectedVarianceStaticMember" xml:space="preserve">
    <value>Invalid variance: The type parameter '{1}' must be {3} valid on '{0}' unless language version '{4}' or greater is used. '{1}' is {2}.</value>
  </data>
  <data name="ERR_DeriveFromDynamic" xml:space="preserve">
    <value>'{0}': cannot derive from the dynamic type</value>
  </data>
  <data name="ERR_DeriveFromConstructedDynamic" xml:space="preserve">
    <value>'{0}': cannot implement a dynamic interface '{1}'</value>
  </data>
  <data name="ERR_DynamicTypeAsBound" xml:space="preserve">
    <value>Constraint cannot be the dynamic type</value>
  </data>
  <data name="ERR_ConstructedDynamicTypeAsBound" xml:space="preserve">
    <value>Constraint cannot be a dynamic type '{0}'</value>
  </data>
  <data name="ERR_DynamicRequiredTypesMissing" xml:space="preserve">
    <value>One or more types required to compile a dynamic expression cannot be found. Are you missing a reference?</value>
  </data>
  <data name="ERR_MetadataNameTooLong" xml:space="preserve">
    <value>Name '{0}' exceeds the maximum length allowed in metadata.</value>
  </data>
  <data name="ERR_AttributesNotAllowed" xml:space="preserve">
    <value>Attributes are not valid in this context.</value>
  </data>
  <data name="ERR_AttributesRequireParenthesizedLambdaExpression" xml:space="preserve">
    <value>Attributes on lambda expressions require a parenthesized parameter list.</value>
  </data>
  <data name="ERR_ExternAliasNotAllowed" xml:space="preserve">
    <value>'extern alias' is not valid in this context</value>
  </data>
  <data name="WRN_IsDynamicIsConfusing" xml:space="preserve">
    <value>Using '{0}' to test compatibility with '{1}' is essentially identical to testing compatibility with '{2}' and will succeed for all non-null values</value>
  </data>
  <data name="WRN_IsDynamicIsConfusing_Title" xml:space="preserve">
    <value>Using 'is' to test compatibility with 'dynamic' is essentially identical to testing compatibility with 'Object'</value>
  </data>
  <data name="ERR_YieldNotAllowedInScript" xml:space="preserve">
    <value>Cannot use 'yield' in top-level script code</value>
  </data>
  <data name="ERR_NamespaceNotAllowedInScript" xml:space="preserve">
    <value>Cannot declare namespace in script code</value>
  </data>
  <data name="ERR_GlobalAttributesNotAllowed" xml:space="preserve">
    <value>Assembly and module attributes are not allowed in this context</value>
  </data>
  <data name="ERR_InvalidDelegateType" xml:space="preserve">
    <value>Delegate '{0}' has no invoke method or an invoke method with a return type or parameter types that are not supported.</value>
  </data>
  <data name="WRN_MainIgnored" xml:space="preserve">
    <value>The entry point of the program is global code; ignoring '{0}' entry point.</value>
  </data>
  <data name="WRN_MainIgnored_Title" xml:space="preserve">
    <value>The entry point of the program is global code; ignoring entry point</value>
  </data>
  <data name="WRN_StaticInAsOrIs" xml:space="preserve">
    <value>The second operand of an 'is' or 'as' operator may not be static type '{0}'</value>
  </data>
  <data name="WRN_StaticInAsOrIs_Title" xml:space="preserve">
    <value>The second operand of an 'is' or 'as' operator may not be a static type</value>
  </data>
  <data name="ERR_BadVisEventType" xml:space="preserve">
    <value>Inconsistent accessibility: event type '{1}' is less accessible than event '{0}'</value>
  </data>
  <data name="ERR_NamedArgumentSpecificationBeforeFixedArgument" xml:space="preserve">
    <value>Named argument specifications must appear after all fixed arguments have been specified. Please use language version {0} or greater to allow non-trailing named arguments.</value>
  </data>
  <data name="ERR_NamedArgumentSpecificationBeforeFixedArgumentInDynamicInvocation" xml:space="preserve">
    <value>Named argument specifications must appear after all fixed arguments have been specified in a dynamic invocation.</value>
  </data>
  <data name="ERR_BadNamedArgument" xml:space="preserve">
    <value>The best overload for '{0}' does not have a parameter named '{1}'</value>
  </data>
  <data name="ERR_BadNamedArgumentForDelegateInvoke" xml:space="preserve">
    <value>The delegate '{0}' does not have a parameter named '{1}'</value>
  </data>
  <data name="ERR_DuplicateNamedArgument" xml:space="preserve">
    <value>Named argument '{0}' cannot be specified multiple times</value>
  </data>
  <data name="ERR_NamedArgumentUsedInPositional" xml:space="preserve">
    <value>Named argument '{0}' specifies a parameter for which a positional argument has already been given</value>
  </data>
  <data name="ERR_BadNonTrailingNamedArgument" xml:space="preserve">
    <value>Named argument '{0}' is used out-of-position but is followed by an unnamed argument</value>
  </data>
  <data name="ERR_DefaultValueUsedWithAttributes" xml:space="preserve">
    <value>Cannot specify default parameter value in conjunction with DefaultParameterAttribute or OptionalAttribute</value>
  </data>
  <data name="ERR_DefaultValueMustBeConstant" xml:space="preserve">
    <value>Default parameter value for '{0}' must be a compile-time constant</value>
  </data>
  <data name="ERR_RefOutDefaultValue" xml:space="preserve">
    <value>A ref or out parameter cannot have a default value</value>
  </data>
  <data name="ERR_DefaultValueForExtensionParameter" xml:space="preserve">
    <value>Cannot specify a default value for the 'this' parameter</value>
  </data>
  <data name="ERR_DefaultValueForParamsParameter" xml:space="preserve">
    <value>Cannot specify a default value for a parameter array</value>
  </data>
  <data name="ERR_NoConversionForDefaultParam" xml:space="preserve">
    <value>A value of type '{0}' cannot be used as a default parameter because there are no standard conversions to type '{1}'</value>
  </data>
  <data name="ERR_NoConversionForNubDefaultParam" xml:space="preserve">
    <value>A value of type '{0}' cannot be used as default parameter for nullable parameter '{1}' because '{0}' is not a simple type</value>
  </data>
  <data name="ERR_NotNullRefDefaultParameter" xml:space="preserve">
    <value>'{0}' is of type '{1}'. A default parameter value of a reference type other than string can only be initialized with null</value>
  </data>
  <data name="WRN_DefaultValueForUnconsumedLocation" xml:space="preserve">
    <value>The default value specified for parameter '{0}' will have no effect because it applies to a member that is used in contexts that do not allow optional arguments</value>
  </data>
  <data name="WRN_DefaultValueForUnconsumedLocation_Title" xml:space="preserve">
    <value>The default value specified will have no effect because it applies to a member that is used in contexts that do not allow optional arguments</value>
  </data>
  <data name="ERR_PublicKeyFileFailure" xml:space="preserve">
    <value>Error signing output with public key from file '{0}' -- {1}</value>
  </data>
  <data name="ERR_PublicKeyContainerFailure" xml:space="preserve">
    <value>Error signing output with public key from container '{0}' -- {1}</value>
  </data>
  <data name="ERR_BadDynamicTypeof" xml:space="preserve">
    <value>The typeof operator cannot be used on the dynamic type</value>
  </data>
  <data name="ERR_BadNullableTypeof" xml:space="preserve">
    <value>The typeof operator cannot be used on a nullable reference type</value>
  </data>
  <data name="ERR_ExpressionTreeContainsDynamicOperation" xml:space="preserve">
    <value>An expression tree may not contain a dynamic operation</value>
  </data>
  <data name="ERR_BadAsyncExpressionTree" xml:space="preserve">
    <value>Async lambda expressions cannot be converted to expression trees</value>
  </data>
  <data name="ERR_DynamicAttributeMissing" xml:space="preserve">
    <value>Cannot define a class or member that utilizes 'dynamic' because the compiler required type '{0}' cannot be found. Are you missing a reference?</value>
  </data>
  <data name="ERR_CannotPassNullForFriendAssembly" xml:space="preserve">
    <value>Cannot pass null for friend assembly name</value>
  </data>
  <data name="ERR_SignButNoPrivateKey" xml:space="preserve">
    <value>Key file '{0}' is missing the private key needed for signing</value>
  </data>
  <data name="ERR_PublicSignButNoKey" xml:space="preserve">
    <value>Public signing was specified and requires a public key, but no public key was specified.</value>
  </data>
  <data name="ERR_PublicSignNetModule" xml:space="preserve">
    <value>Public signing is not supported for netmodules.</value>
  </data>
  <data name="WRN_DelaySignButNoKey" xml:space="preserve">
    <value>Delay signing was specified and requires a public key, but no public key was specified</value>
  </data>
  <data name="WRN_DelaySignButNoKey_Title" xml:space="preserve">
    <value>Delay signing was specified and requires a public key, but no public key was specified</value>
  </data>
  <data name="ERR_InvalidVersionFormat" xml:space="preserve">
    <value>The specified version string '{0}' does not conform to the required format - major[.minor[.build[.revision]]]</value>
  </data>
  <data name="ERR_InvalidVersionFormatDeterministic" xml:space="preserve">
    <value>The specified version string '{0}' contains wildcards, which are not compatible with determinism. Either remove wildcards from the version string, or disable determinism for this compilation</value>
  </data>
  <data name="ERR_InvalidVersionFormat2" xml:space="preserve">
    <value>The specified version string '{0}' does not conform to the required format - major.minor.build.revision (without wildcards)</value>
  </data>
  <data name="WRN_InvalidVersionFormat" xml:space="preserve">
    <value>The specified version string '{0}' does not conform to the recommended format - major.minor.build.revision</value>
  </data>
  <data name="WRN_InvalidVersionFormat_Title" xml:space="preserve">
    <value>The specified version string does not conform to the recommended format - major.minor.build.revision</value>
  </data>
  <data name="ERR_InvalidAssemblyCultureForExe" xml:space="preserve">
    <value>Executables cannot be satellite assemblies; culture should always be empty</value>
  </data>
  <data name="ERR_NoCorrespondingArgument" xml:space="preserve">
    <value>There is no argument given that corresponds to the required parameter '{0}' of '{1}'</value>
  </data>
  <data name="WRN_UnimplementedCommandLineSwitch" xml:space="preserve">
    <value>The command line switch '{0}' is not yet implemented and was ignored.</value>
  </data>
  <data name="WRN_UnimplementedCommandLineSwitch_Title" xml:space="preserve">
    <value>Command line switch is not yet implemented</value>
  </data>
  <data name="ERR_ModuleEmitFailure" xml:space="preserve">
    <value>Failed to emit module '{0}': {1}</value>
  </data>
  <data name="ERR_FixedLocalInLambda" xml:space="preserve">
    <value>Cannot use fixed local '{0}' inside an anonymous method, lambda expression, or query expression</value>
  </data>
  <data name="ERR_ExpressionTreeContainsNamedArgument" xml:space="preserve">
    <value>An expression tree may not contain a named argument specification</value>
  </data>
  <data name="ERR_ExpressionTreeContainsOptionalArgument" xml:space="preserve">
    <value>An expression tree may not contain a call or invocation that uses optional arguments</value>
  </data>
  <data name="ERR_ExpressionTreeContainsIndexedProperty" xml:space="preserve">
    <value>An expression tree may not contain an indexed property</value>
  </data>
  <data name="ERR_IndexedPropertyRequiresParams" xml:space="preserve">
    <value>Indexed property '{0}' has non-optional arguments which must be provided</value>
  </data>
  <data name="ERR_IndexedPropertyMustHaveAllOptionalParams" xml:space="preserve">
    <value>Indexed property '{0}' must have all arguments optional</value>
  </data>
  <data name="ERR_SpecialByRefInLambda" xml:space="preserve">
    <value>Instance of type '{0}' cannot be used inside a nested function, query expression, iterator block or async method</value>
  </data>
  <data name="ERR_SecurityAttributeMissingAction" xml:space="preserve">
    <value>First argument to a security attribute must be a valid SecurityAction</value>
  </data>
  <data name="ERR_SecurityAttributeInvalidAction" xml:space="preserve">
    <value>Security attribute '{0}' has an invalid SecurityAction value '{1}'</value>
  </data>
  <data name="ERR_SecurityAttributeInvalidActionAssembly" xml:space="preserve">
    <value>SecurityAction value '{0}' is invalid for security attributes applied to an assembly</value>
  </data>
  <data name="ERR_SecurityAttributeInvalidActionTypeOrMethod" xml:space="preserve">
    <value>SecurityAction value '{0}' is invalid for security attributes applied to a type or a method</value>
  </data>
  <data name="ERR_PrincipalPermissionInvalidAction" xml:space="preserve">
    <value>SecurityAction value '{0}' is invalid for PrincipalPermission attribute</value>
  </data>
  <data name="ERR_FeatureNotValidInExpressionTree" xml:space="preserve">
    <value>An expression tree may not contain '{0}'</value>
  </data>
  <data name="ERR_PermissionSetAttributeInvalidFile" xml:space="preserve">
    <value>Unable to resolve file path '{0}' specified for the named argument '{1}' for PermissionSet attribute</value>
  </data>
  <data name="ERR_PermissionSetAttributeFileReadError" xml:space="preserve">
    <value>Error reading file '{0}' specified for the named argument '{1}' for PermissionSet attribute: '{2}'</value>
  </data>
  <data name="ERR_GlobalSingleTypeNameNotFoundFwd" xml:space="preserve">
    <value>The type name '{0}' could not be found in the global namespace. This type has been forwarded to assembly '{1}' Consider adding a reference to that assembly.</value>
  </data>
  <data name="ERR_DottedTypeNameNotFoundInNSFwd" xml:space="preserve">
    <value>The type name '{0}' could not be found in the namespace '{1}'. This type has been forwarded to assembly '{2}' Consider adding a reference to that assembly.</value>
  </data>
  <data name="ERR_SingleTypeNameNotFoundFwd" xml:space="preserve">
    <value>The type name '{0}' could not be found. This type has been forwarded to assembly '{1}'. Consider adding a reference to that assembly.</value>
  </data>
  <data name="ERR_AssemblySpecifiedForLinkAndRef" xml:space="preserve">
    <value>Assemblies '{0}' and '{1}' refer to the same metadata but only one is a linked reference (specified using /link option); consider removing one of the references.</value>
  </data>
  <data name="WRN_DeprecatedCollectionInitAdd" xml:space="preserve">
    <value>The best overloaded Add method '{0}' for the collection initializer element is obsolete.</value>
  </data>
  <data name="WRN_DeprecatedCollectionInitAdd_Title" xml:space="preserve">
    <value>The best overloaded Add method for the collection initializer element is obsolete</value>
  </data>
  <data name="WRN_DeprecatedCollectionInitAddStr" xml:space="preserve">
    <value>The best overloaded Add method '{0}' for the collection initializer element is obsolete. {1}</value>
  </data>
  <data name="WRN_DeprecatedCollectionInitAddStr_Title" xml:space="preserve">
    <value>The best overloaded Add method for the collection initializer element is obsolete</value>
  </data>
  <data name="ERR_DeprecatedCollectionInitAddStr" xml:space="preserve">
    <value>The best overloaded Add method '{0}' for the collection initializer element is obsolete. {1}</value>
  </data>
  <data name="ERR_SecurityAttributeInvalidTarget" xml:space="preserve">
    <value>Security attribute '{0}' is not valid on this declaration type. Security attributes are only valid on assembly, type and method declarations.</value>
  </data>
  <data name="ERR_BadDynamicMethodArg" xml:space="preserve">
    <value>Cannot use an expression of type '{0}' as an argument to a dynamically dispatched operation.</value>
  </data>
  <data name="ERR_BadDynamicMethodArgLambda" xml:space="preserve">
    <value>Cannot use a lambda expression as an argument to a dynamically dispatched operation without first casting it to a delegate or expression tree type.</value>
  </data>
  <data name="ERR_BadDynamicMethodArgMemgrp" xml:space="preserve">
    <value>Cannot use a method group as an argument to a dynamically dispatched operation. Did you intend to invoke the method?</value>
  </data>
  <data name="ERR_NoDynamicPhantomOnBase" xml:space="preserve">
    <value>The call to method '{0}' needs to be dynamically dispatched, but cannot be because it is part of a base access expression. Consider casting the dynamic arguments or eliminating the base access.</value>
  </data>
  <data name="ERR_BadDynamicQuery" xml:space="preserve">
    <value>Query expressions over source type 'dynamic' or with a join sequence of type 'dynamic' are not allowed</value>
  </data>
  <data name="ERR_NoDynamicPhantomOnBaseIndexer" xml:space="preserve">
    <value>The indexer access needs to be dynamically dispatched, but cannot be because it is part of a base access expression. Consider casting the dynamic arguments or eliminating the base access.</value>
  </data>
  <data name="WRN_DynamicDispatchToConditionalMethod" xml:space="preserve">
    <value>The dynamically dispatched call to method '{0}' may fail at runtime because one or more applicable overloads are conditional methods.</value>
  </data>
  <data name="WRN_DynamicDispatchToConditionalMethod_Title" xml:space="preserve">
    <value>Dynamically dispatched call may fail at runtime because one or more applicable overloads are conditional methods</value>
  </data>
  <data name="ERR_BadArgTypeDynamicExtension" xml:space="preserve">
    <value>'{0}' has no applicable method named '{1}' but appears to have an extension method by that name. Extension methods cannot be dynamically dispatched. Consider casting the dynamic arguments or calling the extension method without the extension method syntax.</value>
  </data>
  <data name="WRN_CallerFilePathPreferredOverCallerMemberName" xml:space="preserve">
    <value>The CallerMemberNameAttribute applied to parameter '{0}' will have no effect. It is overridden by the CallerFilePathAttribute.</value>
  </data>
  <data name="WRN_CallerFilePathPreferredOverCallerMemberName_Title" xml:space="preserve">
    <value>The CallerMemberNameAttribute will have no effect; it is overridden by the CallerFilePathAttribute</value>
  </data>
  <data name="WRN_CallerLineNumberPreferredOverCallerMemberName" xml:space="preserve">
    <value>The CallerMemberNameAttribute applied to parameter '{0}' will have no effect. It is overridden by the CallerLineNumberAttribute.</value>
  </data>
  <data name="WRN_CallerLineNumberPreferredOverCallerMemberName_Title" xml:space="preserve">
    <value>The CallerMemberNameAttribute will have no effect; it is overridden by the CallerLineNumberAttribute</value>
  </data>
  <data name="WRN_CallerLineNumberPreferredOverCallerFilePath" xml:space="preserve">
    <value>The CallerFilePathAttribute applied to parameter '{0}' will have no effect. It is overridden by the CallerLineNumberAttribute.</value>
  </data>
  <data name="WRN_CallerLineNumberPreferredOverCallerFilePath_Title" xml:space="preserve">
    <value>The CallerFilePathAttribute will have no effect; it is overridden by the CallerLineNumberAttribute</value>
  </data>
  <data name="ERR_InvalidDynamicCondition" xml:space="preserve">
    <value>Expression must be implicitly convertible to Boolean or its type '{0}' must define operator '{1}'.</value>
  </data>
  <data name="ERR_MixingWinRTEventWithRegular" xml:space="preserve">
    <value>'{0}' cannot implement '{1}' because '{2}' is a Windows Runtime event and '{3}' is a regular .NET event.</value>
  </data>
  <data name="WRN_CA2000_DisposeObjectsBeforeLosingScope1" xml:space="preserve">
    <value>Call System.IDisposable.Dispose() on allocated instance of {0} before all references to it are out of scope.</value>
  </data>
  <data name="WRN_CA2000_DisposeObjectsBeforeLosingScope1_Title" xml:space="preserve">
    <value>Call System.IDisposable.Dispose() on allocated instance before all references to it are out of scope</value>
  </data>
  <data name="WRN_CA2000_DisposeObjectsBeforeLosingScope2" xml:space="preserve">
    <value>Allocated instance of {0} is not disposed along all exception paths.  Call System.IDisposable.Dispose() before all references to it are out of scope.</value>
  </data>
  <data name="WRN_CA2000_DisposeObjectsBeforeLosingScope2_Title" xml:space="preserve">
    <value>Allocated instance is not disposed along all exception paths</value>
  </data>
  <data name="WRN_CA2202_DoNotDisposeObjectsMultipleTimes" xml:space="preserve">
    <value>Object '{0}' can be disposed more than once.</value>
  </data>
  <data name="WRN_CA2202_DoNotDisposeObjectsMultipleTimes_Title" xml:space="preserve">
    <value>Object can be disposed more than once</value>
  </data>
  <data name="ERR_NewCoClassOnLink" xml:space="preserve">
    <value>Interop type '{0}' cannot be embedded. Use the applicable interface instead.</value>
  </data>
  <data name="ERR_NoPIANestedType" xml:space="preserve">
    <value>Type '{0}' cannot be embedded because it is a nested type. Consider setting the 'Embed Interop Types' property to false.</value>
  </data>
  <data name="ERR_GenericsUsedInNoPIAType" xml:space="preserve">
    <value>Type '{0}' cannot be embedded because it has a generic argument. Consider setting the 'Embed Interop Types' property to false.</value>
  </data>
  <data name="ERR_InteropStructContainsMethods" xml:space="preserve">
    <value>Embedded interop struct '{0}' can contain only public instance fields.</value>
  </data>
  <data name="ERR_WinRtEventPassedByRef" xml:space="preserve">
    <value>A Windows Runtime event may not be passed as an out or ref parameter.</value>
  </data>
  <data name="ERR_MissingMethodOnSourceInterface" xml:space="preserve">
    <value>Source interface '{0}' is missing method '{1}' which is required to embed event '{2}'.</value>
  </data>
  <data name="ERR_MissingSourceInterface" xml:space="preserve">
    <value>Interface '{0}' has an invalid source interface which is required to embed event '{1}'.</value>
  </data>
  <data name="ERR_InteropTypeMissingAttribute" xml:space="preserve">
    <value>Interop type '{0}' cannot be embedded because it is missing the required '{1}' attribute.</value>
  </data>
  <data name="ERR_NoPIAAssemblyMissingAttribute" xml:space="preserve">
    <value>Cannot embed interop types from assembly '{0}' because it is missing the '{1}' attribute.</value>
  </data>
  <data name="ERR_NoPIAAssemblyMissingAttributes" xml:space="preserve">
    <value>Cannot embed interop types from assembly '{0}' because it is missing either the '{1}' attribute or the '{2}' attribute.</value>
  </data>
  <data name="ERR_InteropTypesWithSameNameAndGuid" xml:space="preserve">
    <value>Cannot embed interop type '{0}' found in both assembly '{1}' and '{2}'. Consider setting the 'Embed Interop Types' property to false.</value>
  </data>
  <data name="ERR_LocalTypeNameClash" xml:space="preserve">
    <value>Embedding the interop type '{0}' from assembly '{1}' causes a name clash in the current assembly. Consider setting the 'Embed Interop Types' property to false.</value>
  </data>
  <data name="WRN_ReferencedAssemblyReferencesLinkedPIA" xml:space="preserve">
    <value>A reference was created to embedded interop assembly '{0}' because of an indirect reference to that assembly created by assembly '{1}'. Consider changing the 'Embed Interop Types' property on either assembly.</value>
  </data>
  <data name="WRN_ReferencedAssemblyReferencesLinkedPIA_Title" xml:space="preserve">
    <value>A reference was created to embedded interop assembly because of an indirect assembly reference</value>
  </data>
  <data name="WRN_ReferencedAssemblyReferencesLinkedPIA_Description" xml:space="preserve">
    <value>You have added a reference to an assembly using /link (Embed Interop Types property set to True). This instructs the compiler to embed interop type information from that assembly. However, the compiler cannot embed interop type information from that assembly because another assembly that you have referenced also references that assembly using /reference (Embed Interop Types property set to False).

To embed interop type information for both assemblies, use /link for references to each assembly (set the Embed Interop Types property to True).

To remove the warning, you can use /reference instead (set the Embed Interop Types property to False). In this case, a primary interop assembly (PIA) provides interop type information.</value>
  </data>
  <data name="ERR_GenericsUsedAcrossAssemblies" xml:space="preserve">
    <value>Type '{0}' from assembly '{1}' cannot be used across assembly boundaries because it has a generic type argument that is an embedded interop type.</value>
  </data>
  <data name="ERR_NoCanonicalView" xml:space="preserve">
    <value>Cannot find the interop type that matches the embedded interop type '{0}'. Are you missing an assembly reference?</value>
  </data>
  <data name="ERR_NetModuleNameMismatch" xml:space="preserve">
    <value>Module name '{0}' stored in '{1}' must match its filename.</value>
  </data>
  <data name="ERR_BadModuleName" xml:space="preserve">
    <value>Invalid module name: {0}</value>
  </data>
  <data name="ERR_BadCompilationOptionValue" xml:space="preserve">
    <value>Invalid '{0}' value: '{1}'.</value>
  </data>
  <data name="ERR_BadAppConfigPath" xml:space="preserve">
    <value>AppConfigPath must be absolute.</value>
  </data>
  <data name="WRN_AssemblyAttributeFromModuleIsOverridden" xml:space="preserve">
    <value>Attribute '{0}' from module '{1}' will be ignored in favor of the instance appearing in source</value>
  </data>
  <data name="WRN_AssemblyAttributeFromModuleIsOverridden_Title" xml:space="preserve">
    <value>Attribute will be ignored in favor of the instance appearing in source</value>
  </data>
  <data name="ERR_CmdOptionConflictsSource" xml:space="preserve">
    <value>Attribute '{0}' given in a source file conflicts with option '{1}'.</value>
  </data>
  <data name="ERR_FixedBufferTooManyDimensions" xml:space="preserve">
    <value>A fixed buffer may only have one dimension.</value>
  </data>
  <data name="WRN_ReferencedAssemblyDoesNotHaveStrongName" xml:space="preserve">
    <value>Referenced assembly '{0}' does not have a strong name.</value>
  </data>
  <data name="WRN_ReferencedAssemblyDoesNotHaveStrongName_Title" xml:space="preserve">
    <value>Referenced assembly does not have a strong name</value>
  </data>
  <data name="ERR_InvalidSignaturePublicKey" xml:space="preserve">
    <value>Invalid signature public key specified in AssemblySignatureKeyAttribute.</value>
  </data>
  <data name="ERR_ExportedTypeConflictsWithDeclaration" xml:space="preserve">
    <value>Type '{0}' exported from module '{1}' conflicts with type declared in primary module of this assembly.</value>
  </data>
  <data name="ERR_ExportedTypesConflict" xml:space="preserve">
    <value>Type '{0}' exported from module '{1}' conflicts with type '{2}' exported from module '{3}'.</value>
  </data>
  <data name="ERR_ForwardedTypeConflictsWithDeclaration" xml:space="preserve">
    <value>Forwarded type '{0}' conflicts with type declared in primary module of this assembly.</value>
  </data>
  <data name="ERR_ForwardedTypesConflict" xml:space="preserve">
    <value>Type '{0}' forwarded to assembly '{1}' conflicts with type '{2}' forwarded to assembly '{3}'.</value>
  </data>
  <data name="ERR_ForwardedTypeConflictsWithExportedType" xml:space="preserve">
    <value>Type '{0}' forwarded to assembly '{1}' conflicts with type '{2}' exported from module '{3}'.</value>
  </data>
  <data name="WRN_RefCultureMismatch" xml:space="preserve">
    <value>Referenced assembly '{0}' has different culture setting of '{1}'.</value>
  </data>
  <data name="WRN_RefCultureMismatch_Title" xml:space="preserve">
    <value>Referenced assembly has different culture setting</value>
  </data>
  <data name="ERR_AgnosticToMachineModule" xml:space="preserve">
    <value>Agnostic assembly cannot have a processor specific module '{0}'.</value>
  </data>
  <data name="ERR_ConflictingMachineModule" xml:space="preserve">
    <value>Assembly and module '{0}' cannot target different processors.</value>
  </data>
  <data name="WRN_ConflictingMachineAssembly" xml:space="preserve">
    <value>Referenced assembly '{0}' targets a different processor.</value>
  </data>
  <data name="WRN_ConflictingMachineAssembly_Title" xml:space="preserve">
    <value>Referenced assembly targets a different processor</value>
  </data>
  <data name="ERR_CryptoHashFailed" xml:space="preserve">
    <value>Cryptographic failure while creating hashes.</value>
  </data>
  <data name="ERR_MissingNetModuleReference" xml:space="preserve">
    <value>Reference to '{0}' netmodule missing.</value>
  </data>
  <data name="ERR_NetModuleNameMustBeUnique" xml:space="preserve">
    <value>Module '{0}' is already defined in this assembly. Each module must have a unique filename.</value>
  </data>
  <data name="ERR_CantReadConfigFile" xml:space="preserve">
    <value>Cannot read config file '{0}' -- '{1}'</value>
  </data>
  <data name="ERR_EncNoPIAReference" xml:space="preserve">
    <value>Cannot continue since the edit includes a reference to an embedded type: '{0}'.</value>
  </data>
  <data name="ERR_EncReferenceToAddedMember" xml:space="preserve">
    <value>Member '{0}' added during the current debug session can only be accessed from within its declaring assembly '{1}'.</value>
  </data>
  <data name="ERR_MutuallyExclusiveOptions" xml:space="preserve">
    <value>Compilation options '{0}' and '{1}' can't both be specified at the same time.</value>
  </data>
  <data name="ERR_LinkedNetmoduleMetadataMustProvideFullPEImage" xml:space="preserve">
    <value>Linked netmodule metadata must provide a full PE image: '{0}'.</value>
  </data>
  <data name="ERR_BadPrefer32OnLib" xml:space="preserve">
    <value>/platform:anycpu32bitpreferred can only be used with /t:exe, /t:winexe and /t:appcontainerexe</value>
  </data>
  <data name="IDS_PathList" xml:space="preserve">
    <value>&lt;path list&gt;</value>
  </data>
  <data name="IDS_Text" xml:space="preserve">
    <value>&lt;text&gt;</value>
  </data>
  <data name="IDS_FeatureNullPropagatingOperator" xml:space="preserve">
    <value>null propagating operator</value>
  </data>
  <data name="IDS_FeatureExpressionBodiedMethod" xml:space="preserve">
    <value>expression-bodied method</value>
  </data>
  <data name="IDS_FeatureExpressionBodiedProperty" xml:space="preserve">
    <value>expression-bodied property</value>
  </data>
  <data name="IDS_FeatureExpressionBodiedIndexer" xml:space="preserve">
    <value>expression-bodied indexer</value>
  </data>
  <data name="IDS_FeatureAutoPropertyInitializer" xml:space="preserve">
    <value>auto property initializer</value>
  </data>
  <data name="IDS_Namespace1" xml:space="preserve">
    <value>&lt;namespace&gt;</value>
  </data>
  <data name="IDS_FeatureRefLocalsReturns" xml:space="preserve">
    <value>byref locals and returns</value>
  </data>
  <data name="IDS_FeatureReadOnlyReferences" xml:space="preserve">
    <value>readonly references</value>
  </data>
  <data name="IDS_FeatureRefStructs" xml:space="preserve">
    <value>ref structs</value>
  </data>
  <data name="IDS_FeatureRefConditional" xml:space="preserve">
    <value>ref conditional expression</value>
  </data>
  <data name="IDS_FeatureRefReassignment" xml:space="preserve">
    <value>ref reassignment</value>
  </data>
  <data name="IDS_FeatureRefFor" xml:space="preserve">
    <value>ref for-loop variables</value>
  </data>
  <data name="IDS_FeatureRefForEach" xml:space="preserve">
    <value>ref foreach iteration variables</value>
  </data>
  <data name="IDS_FeatureExtensibleFixedStatement" xml:space="preserve">
    <value>extensible fixed statement</value>
  </data>
  <data name="CompilationC" xml:space="preserve">
    <value>Compilation (C#): </value>
  </data>
  <data name="SyntaxNodeIsNotWithinSynt" xml:space="preserve">
    <value>Syntax node is not within syntax tree</value>
  </data>
  <data name="LocationMustBeProvided" xml:space="preserve">
    <value>Location must be provided in order to provide minimal type qualification.</value>
  </data>
  <data name="SyntaxTreeSemanticModelMust" xml:space="preserve">
    <value>SyntaxTreeSemanticModel must be provided in order to provide minimal type qualification.</value>
  </data>
  <data name="CantReferenceCompilationOf" xml:space="preserve">
    <value>Can't reference compilation of type '{0}' from {1} compilation.</value>
  </data>
  <data name="SyntaxTreeAlreadyPresent" xml:space="preserve">
    <value>Syntax tree already present</value>
  </data>
  <data name="SubmissionCanOnlyInclude" xml:space="preserve">
    <value>Submission can only include script code.</value>
  </data>
  <data name="SubmissionCanHaveAtMostOne" xml:space="preserve">
    <value>Submission can have at most one syntax tree.</value>
  </data>
  <data name="SyntaxTreeNotFoundToRemove" xml:space="preserve">
    <value>SyntaxTree is not part of the compilation, so it cannot be removed</value>
  </data>
  <data name="TreeMustHaveARootNodeWith" xml:space="preserve">
    <value>tree must have a root node with SyntaxKind.CompilationUnit</value>
  </data>
  <data name="TypeArgumentCannotBeNull" xml:space="preserve">
    <value>Type argument cannot be null</value>
  </data>
  <data name="WrongNumberOfTypeArguments" xml:space="preserve">
    <value>Wrong number of type arguments</value>
  </data>
  <data name="NameConflictForName" xml:space="preserve">
    <value>Name conflict for name {0}</value>
  </data>
  <data name="LookupOptionsHasInvalidCombo" xml:space="preserve">
    <value>LookupOptions has an invalid combination of options</value>
  </data>
  <data name="ItemsMustBeNonEmpty" xml:space="preserve">
    <value>items: must be non-empty</value>
  </data>
  <data name="UseVerbatimIdentifier" xml:space="preserve">
    <value>Use Microsoft.CodeAnalysis.CSharp.SyntaxFactory.Identifier or Microsoft.CodeAnalysis.CSharp.SyntaxFactory.VerbatimIdentifier to create identifier tokens.</value>
  </data>
  <data name="UseLiteralForTokens" xml:space="preserve">
    <value>Use Microsoft.CodeAnalysis.CSharp.SyntaxFactory.Literal to create character literal tokens.</value>
  </data>
  <data name="UseLiteralForNumeric" xml:space="preserve">
    <value>Use Microsoft.CodeAnalysis.CSharp.SyntaxFactory.Literal to create numeric literal tokens.</value>
  </data>
  <data name="ThisMethodCanOnlyBeUsedToCreateTokens" xml:space="preserve">
    <value>This method can only be used to create tokens - {0} is not a token kind.</value>
  </data>
  <data name="GenericParameterDefinition" xml:space="preserve">
    <value>Generic parameter is definition when expected to be reference {0}</value>
  </data>
  <data name="InvalidGetDeclarationNameMultipleDeclarators" xml:space="preserve">
    <value>Called GetDeclarationName for a declaration node that can possibly contain multiple variable declarators.</value>
  </data>
  <data name="PositionIsNotWithinSyntax" xml:space="preserve">
    <value>Position is not within syntax tree with full span {0}</value>
  </data>
  <data name="WRN_BadUILang" xml:space="preserve">
    <value>The language name '{0}' is invalid.</value>
  </data>
  <data name="WRN_BadUILang_Title" xml:space="preserve">
    <value>The language name is invalid</value>
  </data>
  <data name="ERR_UnsupportedTransparentIdentifierAccess" xml:space="preserve">
    <value>Transparent identifier member access failed for field '{0}' of '{1}'.  Does the data being queried implement the query pattern?</value>
  </data>
  <data name="ERR_ParamDefaultValueDiffersFromAttribute" xml:space="preserve">
    <value>The parameter has multiple distinct default values.</value>
  </data>
  <data name="ERR_FieldHasMultipleDistinctConstantValues" xml:space="preserve">
    <value>The field has multiple distinct constant values.</value>
  </data>
  <data name="WRN_UnqualifiedNestedTypeInCref" xml:space="preserve">
    <value>Within cref attributes, nested types of generic types should be qualified.</value>
  </data>
  <data name="WRN_UnqualifiedNestedTypeInCref_Title" xml:space="preserve">
    <value>Within cref attributes, nested types of generic types should be qualified</value>
  </data>
  <data name="NotACSharpSymbol" xml:space="preserve">
    <value>Not a C# symbol.</value>
  </data>
  <data name="HDN_UnusedUsingDirective" xml:space="preserve">
    <value>Unnecessary using directive.</value>
  </data>
  <data name="HDN_UnusedExternAlias" xml:space="preserve">
    <value>Unused extern alias.</value>
  </data>
  <data name="ElementsCannotBeNull" xml:space="preserve">
    <value>Elements cannot be null.</value>
  </data>
  <data name="IDS_LIB_ENV" xml:space="preserve">
    <value>LIB environment variable</value>
  </data>
  <data name="IDS_LIB_OPTION" xml:space="preserve">
    <value>/LIB option</value>
  </data>
  <data name="IDS_REFERENCEPATH_OPTION" xml:space="preserve">
    <value>/REFERENCEPATH option</value>
  </data>
  <data name="IDS_DirectoryDoesNotExist" xml:space="preserve">
    <value>directory does not exist</value>
  </data>
  <data name="IDS_DirectoryHasInvalidPath" xml:space="preserve">
    <value>path is too long or invalid</value>
  </data>
  <data name="WRN_NoRuntimeMetadataVersion" xml:space="preserve">
    <value>No value for RuntimeMetadataVersion found. No assembly containing System.Object was found nor was a value for RuntimeMetadataVersion specified through options.</value>
  </data>
  <data name="WRN_NoRuntimeMetadataVersion_Title" xml:space="preserve">
    <value>No value for RuntimeMetadataVersion found</value>
  </data>
  <data name="WrongSemanticModelType" xml:space="preserve">
    <value>Expected a {0} SemanticModel.</value>
  </data>
  <data name="IDS_FeatureLambda" xml:space="preserve">
    <value>lambda expression</value>
  </data>
  <data name="ERR_FeatureNotAvailableInVersion1" xml:space="preserve">
    <value>Feature '{0}' is not available in C# 1. Please use language version {1} or greater.</value>
  </data>
  <data name="ERR_FeatureNotAvailableInVersion2" xml:space="preserve">
    <value>Feature '{0}' is not available in C# 2. Please use language version {1} or greater.</value>
  </data>
  <data name="ERR_FeatureNotAvailableInVersion3" xml:space="preserve">
    <value>Feature '{0}' is not available in C# 3. Please use language version {1} or greater.</value>
  </data>
  <data name="ERR_FeatureNotAvailableInVersion4" xml:space="preserve">
    <value>Feature '{0}' is not available in C# 4. Please use language version {1} or greater.</value>
  </data>
  <data name="ERR_FeatureNotAvailableInVersion5" xml:space="preserve">
    <value>Feature '{0}' is not available in C# 5. Please use language version {1} or greater.</value>
  </data>
  <data name="ERR_FeatureNotAvailableInVersion6" xml:space="preserve">
    <value>Feature '{0}' is not available in C# 6. Please use language version {1} or greater.</value>
  </data>
  <data name="ERR_FeatureNotAvailableInVersion7" xml:space="preserve">
    <value>Feature '{0}' is not available in C# 7.0. Please use language version {1} or greater.</value>
  </data>
  <data name="ERR_FeatureIsExperimental" xml:space="preserve">
    <value>Feature '{0}' is experimental and unsupported; use '/features:{1}' to enable.</value>
  </data>
  <data name="IDS_VersionExperimental" xml:space="preserve">
    <value>'experimental'</value>
  </data>
  <data name="PositionNotWithinTree" xml:space="preserve">
    <value>Position must be within span of the syntax tree.</value>
  </data>
  <data name="SpeculatedSyntaxNodeCannotBelongToCurrentCompilation" xml:space="preserve">
    <value>Syntax node to be speculated cannot belong to a syntax tree from the current compilation.</value>
  </data>
  <data name="ChainingSpeculativeModelIsNotSupported" xml:space="preserve">
    <value>Chaining speculative semantic model is not supported. You should create a speculative model from the non-speculative ParentModel.</value>
  </data>
  <data name="IDS_ToolName" xml:space="preserve">
    <value>Microsoft (R) Visual C# Compiler</value>
  </data>
  <data name="IDS_LogoLine1" xml:space="preserve">
    <value>{0} version {1}</value>
  </data>
  <data name="IDS_LogoLine2" xml:space="preserve">
    <value>Copyright (C) Microsoft Corporation. All rights reserved.</value>
  </data>
  <data name="IDS_LangVersions" xml:space="preserve">
    <value>Supported language versions:</value>
  </data>
  <data name="IDS_CSCHelp" xml:space="preserve">
    <value>
                             Visual C# Compiler Options

                       - OUTPUT FILES -
-out:&lt;file&gt;                   Specify output file name (default: base name of
                              file with main class or first file)
-target:exe                   Build a console executable (default) (Short
                              form: -t:exe)
-target:winexe                Build a Windows executable (Short form:
                              -t:winexe)
-target:library               Build a library (Short form: -t:library)
-target:module                Build a module that can be added to another
                              assembly (Short form: -t:module)
-target:appcontainerexe       Build an Appcontainer executable (Short form:
                              -t:appcontainerexe)
-target:winmdobj              Build a Windows Runtime intermediate file that
                              is consumed by WinMDExp (Short form: -t:winmdobj)
-doc:&lt;file&gt;                   XML Documentation file to generate
-refout:&lt;file&gt;                Reference assembly output to generate
-platform:&lt;string&gt;            Limit which platforms this code can run on: x86,
                              Itanium, x64, arm, arm64, anycpu32bitpreferred, or
                              anycpu. The default is anycpu.

                       - INPUT FILES -
-recurse:&lt;wildcard&gt;           Include all files in the current directory and
                              subdirectories according to the wildcard
                              specifications
-reference:&lt;alias&gt;=&lt;file&gt;     Reference metadata from the specified assembly
                              file using the given alias (Short form: -r)
-reference:&lt;file list&gt;        Reference metadata from the specified assembly
                              files (Short form: -r)
-addmodule:&lt;file list&gt;        Link the specified modules into this assembly
-link:&lt;file list&gt;             Embed metadata from the specified interop
                              assembly files (Short form: -l)
-analyzer:&lt;file list&gt;         Run the analyzers from this assembly
                              (Short form: -a)
-additionalfile:&lt;file list&gt;   Additional files that don't directly affect code
                              generation but may be used by analyzers for producing
                              errors or warnings.
-embed                        Embed all source files in the PDB.
-embed:&lt;file list&gt;            Embed specific files in the PDB.

                       - RESOURCES -
-win32res:&lt;file&gt;              Specify a Win32 resource file (.res)
-win32icon:&lt;file&gt;             Use this icon for the output
-win32manifest:&lt;file&gt;         Specify a Win32 manifest file (.xml)
-nowin32manifest              Do not include the default Win32 manifest
-resource:&lt;resinfo&gt;           Embed the specified resource (Short form: -res)
-linkresource:&lt;resinfo&gt;       Link the specified resource to this assembly
                              (Short form: -linkres) Where the resinfo format
                              is &lt;file&gt;[,&lt;string name&gt;[,public|private]]

                       - CODE GENERATION -
-debug[+|-]                   Emit debugging information
-debug:{full|pdbonly|portable|embedded}
                              Specify debugging type ('full' is default,
                              'portable' is a cross-platform format,
                              'embedded' is a cross-platform format embedded into
                              the target .dll or .exe)
-optimize[+|-]                Enable optimizations (Short form: -o)
-deterministic                Produce a deterministic assembly
                              (including module version GUID and timestamp)
-refonly                      Produce a reference assembly in place of the main output
-instrument:TestCoverage      Produce an assembly instrumented to collect
                              coverage information
-sourcelink:&lt;file&gt;            Source link info to embed into PDB.

                       - ERRORS AND WARNINGS -
-warnaserror[+|-]             Report all warnings as errors
-warnaserror[+|-]:&lt;warn list&gt; Report specific warnings as errors
                              (use "nullable" for all nullability warnings)
-warn:&lt;n&gt;                     Set warning level (0 or higher) (Short form: -w)
-nowarn:&lt;warn list&gt;           Disable specific warning messages
                              (use "nullable" for all nullability warnings)
-ruleset:&lt;file&gt;               Specify a ruleset file that disables specific
                              diagnostics.
-errorlog:&lt;file&gt;[,version=&lt;sarif_version&gt;]
                              Specify a file to log all compiler and analyzer
                              diagnostics.
                              sarif_version:{1|2|2.1} Default is 1. 2 and 2.1
                              both mean SARIF version 2.1.0.
-reportanalyzer               Report additional analyzer information, such as
                              execution time.
-skipanalyzers[+|-]           Skip execution of diagnostic analyzers.

                       - LANGUAGE -
-checked[+|-]                 Generate overflow checks
-unsafe[+|-]                  Allow 'unsafe' code
-define:&lt;symbol list&gt;         Define conditional compilation symbol(s) (Short
                              form: -d)
-langversion:?                Display the allowed values for language version
-langversion:&lt;string&gt;         Specify language version such as
                              `latest` (latest version, including minor versions),
                              `default` (same as `latest`),
                              `latestmajor` (latest version, excluding minor versions),
                              `preview` (latest version, including features in unsupported preview),
                              or specific versions like `6` or `7.1`
-nullable[+|-]                Specify nullable context option enable|disable.
-nullable:{enable|disable|warnings|annotations}
                              Specify nullable context option enable|disable|warnings|annotations.

                       - SECURITY -
-delaysign[+|-]               Delay-sign the assembly using only the public
                              portion of the strong name key
-publicsign[+|-]              Public-sign the assembly using only the public
                              portion of the strong name key
-keyfile:&lt;file&gt;               Specify a strong name key file
-keycontainer:&lt;string&gt;        Specify a strong name key container
-highentropyva[+|-]           Enable high-entropy ASLR

                       - MISCELLANEOUS -
@&lt;file&gt;                       Read response file for more options
-help                         Display this usage message (Short form: -?)
-nologo                       Suppress compiler copyright message
-noconfig                     Do not auto include CSC.RSP file
-parallel[+|-]                Concurrent build.
-version                      Display the compiler version number and exit.

                       - ADVANCED -
-baseaddress:&lt;address&gt;        Base address for the library to be built
-checksumalgorithm:&lt;alg&gt;      Specify algorithm for calculating source file
                              checksum stored in PDB. Supported values are:
                              SHA1 or SHA256 (default).
-codepage:&lt;n&gt;                 Specify the codepage to use when opening source
                              files
-utf8output                   Output compiler messages in UTF-8 encoding
-main:&lt;type&gt;                  Specify the type that contains the entry point
                              (ignore all other possible entry points) (Short
                              form: -m)
-fullpaths                    Compiler generates fully qualified paths
-filealign:&lt;n&gt;                Specify the alignment used for output file
                              sections
-pathmap:&lt;K1&gt;=&lt;V1&gt;,&lt;K2&gt;=&lt;V2&gt;,...
                              Specify a mapping for source path names output by
                              the compiler.
-pdb:&lt;file&gt;                   Specify debug information file name (default:
                              output file name with .pdb extension)
-errorendlocation             Output line and column of the end location of
                              each error
-preferreduilang              Specify the preferred output language name.
-nosdkpath                    Disable searching the default SDK path for standard library assemblies.
-nostdlib[+|-]                Do not reference standard library (mscorlib.dll)
-subsystemversion:&lt;string&gt;    Specify subsystem version of this assembly
-lib:&lt;file list&gt;              Specify additional directories to search in for
                              references
-errorreport:&lt;string&gt;         Specify how to handle internal compiler errors:
                              prompt, send, queue, or none. The default is
                              queue.
-appconfig:&lt;file&gt;             Specify an application configuration file
                              containing assembly binding settings
-moduleassemblyname:&lt;string&gt;  Name of the assembly which this module will be
                              a part of
-modulename:&lt;string&gt;          Specify the name of the source module
-generatedfilesout:&lt;dir&gt;      Place files generated during compilation in the
                              specified directory.
</value>
    <comment>Visual C# Compiler Options</comment>
  </data>
  <data name="ERR_ComImportWithInitializers" xml:space="preserve">
    <value>'{0}': a class with the ComImport attribute cannot specify field initializers.</value>
  </data>
  <data name="WRN_PdbLocalNameTooLong" xml:space="preserve">
    <value>Local name '{0}' is too long for PDB.  Consider shortening or compiling without /debug.</value>
  </data>
  <data name="WRN_PdbLocalNameTooLong_Title" xml:space="preserve">
    <value>Local name is too long for PDB</value>
  </data>
  <data name="ERR_RetNoObjectRequiredLambda" xml:space="preserve">
    <value>Anonymous function converted to a void returning delegate cannot return a value</value>
  </data>
  <data name="ERR_TaskRetNoObjectRequiredLambda" xml:space="preserve">
    <value>Async lambda expression converted to a '{0}' returning delegate cannot return a value</value>
  </data>
  <data name="WRN_AnalyzerCannotBeCreated" xml:space="preserve">
    <value>An instance of analyzer {0} cannot be created from {1} : {2}.</value>
  </data>
  <data name="WRN_AnalyzerCannotBeCreated_Title" xml:space="preserve">
    <value>An analyzer instance cannot be created</value>
  </data>
  <data name="WRN_NoAnalyzerInAssembly" xml:space="preserve">
    <value>The assembly {0} does not contain any analyzers.</value>
  </data>
  <data name="WRN_NoAnalyzerInAssembly_Title" xml:space="preserve">
    <value>Assembly does not contain any analyzers</value>
  </data>
  <data name="WRN_UnableToLoadAnalyzer" xml:space="preserve">
    <value>Unable to load Analyzer assembly {0} : {1}</value>
  </data>
  <data name="WRN_UnableToLoadAnalyzer_Title" xml:space="preserve">
    <value>Unable to load Analyzer assembly</value>
  </data>
  <data name="INF_UnableToLoadSomeTypesInAnalyzer" xml:space="preserve">
    <value>Skipping some types in analyzer assembly {0} due to a ReflectionTypeLoadException : {1}.</value>
  </data>
  <data name="ERR_CantReadRulesetFile" xml:space="preserve">
    <value>Error reading ruleset file {0} - {1}</value>
  </data>
  <data name="ERR_BadPdbData" xml:space="preserve">
    <value>Error reading debug information for '{0}'</value>
  </data>
  <data name="IDS_OperationCausedStackOverflow" xml:space="preserve">
    <value>Operation caused a stack overflow.</value>
  </data>
  <data name="WRN_IdentifierOrNumericLiteralExpected" xml:space="preserve">
    <value>Expected identifier or numeric literal.</value>
  </data>
  <data name="WRN_IdentifierOrNumericLiteralExpected_Title" xml:space="preserve">
    <value>Expected identifier or numeric literal</value>
  </data>
  <data name="ERR_InitializerOnNonAutoProperty" xml:space="preserve">
    <value>Only auto-implemented properties can have initializers.</value>
  </data>
  <data name="ERR_InstancePropertyInitializerInInterface" xml:space="preserve">
    <value>Instance properties in interfaces cannot have initializers.</value>
  </data>
  <data name="ERR_AutoPropertyMustHaveGetAccessor" xml:space="preserve">
    <value>Auto-implemented properties must have get accessors.</value>
  </data>
  <data name="ERR_AutoPropertyMustOverrideSet" xml:space="preserve">
    <value>Auto-implemented properties must override all accessors of the overridden property.</value>
  </data>
  <data name="ERR_InitializerInStructWithoutExplicitConstructor" xml:space="preserve">
    <value>Structs without explicit constructors cannot contain members with initializers.</value>
  </data>
  <data name="ERR_EncodinglessSyntaxTree" xml:space="preserve">
    <value>Cannot emit debug information for a source text without encoding.</value>
  </data>
  <data name="ERR_BlockBodyAndExpressionBody" xml:space="preserve">
    <value>Block bodies and expression bodies cannot both be provided.</value>
  </data>
  <data name="ERR_SwitchFallOut" xml:space="preserve">
    <value>Control cannot fall out of switch from final case label ('{0}')</value>
  </data>
  <data name="ERR_UnexpectedBoundGenericName" xml:space="preserve">
    <value>Type arguments are not allowed in the nameof operator.</value>
  </data>
  <data name="ERR_NullPropagatingOpInExpressionTree" xml:space="preserve">
    <value>An expression tree lambda may not contain a null propagating operator.</value>
  </data>
  <data name="ERR_DictionaryInitializerInExpressionTree" xml:space="preserve">
    <value>An expression tree lambda may not contain a dictionary initializer.</value>
  </data>
  <data name="ERR_ExtensionCollectionElementInitializerInExpressionTree" xml:space="preserve">
    <value>An extension Add method is not supported for a collection initializer in an expression lambda.</value>
  </data>
  <data name="IDS_FeatureNameof" xml:space="preserve">
    <value>nameof operator</value>
  </data>
  <data name="IDS_FeatureDictionaryInitializer" xml:space="preserve">
    <value>dictionary initializer</value>
  </data>
  <data name="ERR_UnclosedExpressionHole" xml:space="preserve">
    <value>Missing close delimiter '}' for interpolated expression started with '{'.</value>
  </data>
  <data name="ERR_SingleLineCommentInExpressionHole" xml:space="preserve">
    <value>A single-line comment may not be used in an interpolated string.</value>
  </data>
  <data name="ERR_InsufficientStack" xml:space="preserve">
    <value>An expression is too long or complex to compile</value>
  </data>
  <data name="ERR_ExpressionHasNoName" xml:space="preserve">
    <value>Expression does not have a name.</value>
  </data>
  <data name="ERR_SubexpressionNotInNameof" xml:space="preserve">
    <value>Sub-expression cannot be used in an argument to nameof.</value>
  </data>
  <data name="ERR_AliasQualifiedNameNotAnExpression" xml:space="preserve">
    <value>An alias-qualified name is not an expression.</value>
  </data>
  <data name="ERR_NameofMethodGroupWithTypeParameters" xml:space="preserve">
    <value>Type parameters are not allowed on a method group as an argument to 'nameof'.</value>
  </data>
  <data name="NoNoneSearchCriteria" xml:space="preserve">
    <value>SearchCriteria is expected.</value>
  </data>
  <data name="ERR_InvalidAssemblyCulture" xml:space="preserve">
    <value>Assembly culture strings may not contain embedded NUL characters.</value>
  </data>
  <data name="IDS_FeatureUsingStatic" xml:space="preserve">
    <value>using static</value>
  </data>
  <data name="IDS_FeatureInterpolatedStrings" xml:space="preserve">
    <value>interpolated strings</value>
  </data>
  <data name="IDS_FeatureAltInterpolatedVerbatimStrings" xml:space="preserve">
    <value>alternative interpolated verbatim strings</value>
  </data>
  <data name="IDS_AwaitInCatchAndFinally" xml:space="preserve">
    <value>await in catch blocks and finally blocks</value>
  </data>
  <data name="IDS_FeatureBinaryLiteral" xml:space="preserve">
    <value>binary literals</value>
  </data>
  <data name="IDS_FeatureDigitSeparator" xml:space="preserve">
    <value>digit separators</value>
  </data>
  <data name="IDS_FeatureLocalFunctions" xml:space="preserve">
    <value>local functions</value>
  </data>
  <data name="ERR_UnescapedCurly" xml:space="preserve">
    <value>A '{0}' character must be escaped (by doubling) in an interpolated string.</value>
  </data>
  <data name="ERR_EscapedCurly" xml:space="preserve">
    <value>A '{0}' character may only be escaped by doubling '{0}{0}' in an interpolated string.</value>
  </data>
  <data name="ERR_TrailingWhitespaceInFormatSpecifier" xml:space="preserve">
    <value>A format specifier may not contain trailing whitespace.</value>
  </data>
  <data name="ERR_EmptyFormatSpecifier" xml:space="preserve">
    <value>Empty format specifier.</value>
  </data>
  <data name="ERR_ErrorInReferencedAssembly" xml:space="preserve">
    <value>There is an error in a referenced assembly '{0}'.</value>
  </data>
  <data name="ERR_ExpressionOrDeclarationExpected" xml:space="preserve">
    <value>Expression or declaration statement expected.</value>
  </data>
  <data name="ERR_NameofExtensionMethod" xml:space="preserve">
    <value>Extension method groups are not allowed as an argument to 'nameof'.</value>
  </data>
  <data name="WRN_AlignmentMagnitude" xml:space="preserve">
    <value>Alignment value {0} has a magnitude greater than {1} and may result in a large formatted string.</value>
  </data>
  <data name="HDN_UnusedExternAlias_Title" xml:space="preserve">
    <value>Unused extern alias</value>
  </data>
  <data name="HDN_UnusedUsingDirective_Title" xml:space="preserve">
    <value>Unnecessary using directive</value>
  </data>
  <data name="INF_UnableToLoadSomeTypesInAnalyzer_Title" xml:space="preserve">
    <value>Skip loading types in analyzer assembly that fail due to a ReflectionTypeLoadException</value>
  </data>
  <data name="WRN_AlignmentMagnitude_Title" xml:space="preserve">
    <value>Alignment value has a magnitude that may result in a large formatted string</value>
  </data>
  <data name="ERR_ConstantStringTooLong" xml:space="preserve">
    <value>Length of String constant resulting from concatenation exceeds System.Int32.MaxValue.  Try splitting the string into multiple constants.</value>
  </data>
  <data name="ERR_TupleTooFewElements" xml:space="preserve">
    <value>Tuple must contain at least two elements.</value>
  </data>
  <data name="ERR_DebugEntryPointNotSourceMethodDefinition" xml:space="preserve">
    <value>Debug entry point must be a definition of a method declared in the current compilation.</value>
  </data>
  <data name="ERR_LoadDirectiveOnlyAllowedInScripts" xml:space="preserve">
    <value>#load is only allowed in scripts</value>
  </data>
  <data name="ERR_PPLoadFollowsToken" xml:space="preserve">
    <value>Cannot use #load after first token in file</value>
  </data>
  <data name="CouldNotFindFile" xml:space="preserve">
    <value>Could not find file.</value>
    <comment>File path referenced in source (#load) could not be resolved.</comment>
  </data>
  <data name="SyntaxTreeFromLoadNoRemoveReplace" xml:space="preserve">
    <value>SyntaxTree resulted from a #load directive and cannot be removed or replaced directly.</value>
  </data>
  <data name="ERR_SourceFileReferencesNotSupported" xml:space="preserve">
    <value>Source file references are not supported.</value>
  </data>
  <data name="ERR_InvalidPathMap" xml:space="preserve">
    <value>The pathmap option was incorrectly formatted.</value>
  </data>
  <data name="ERR_InvalidReal" xml:space="preserve">
    <value>Invalid real literal.</value>
  </data>
  <data name="ERR_AutoPropertyCannotBeRefReturning" xml:space="preserve">
    <value>Auto-implemented properties cannot return by reference</value>
  </data>
  <data name="ERR_RefPropertyMustHaveGetAccessor" xml:space="preserve">
    <value>Properties which return by reference must have a get accessor</value>
  </data>
  <data name="ERR_RefPropertyCannotHaveSetAccessor" xml:space="preserve">
    <value>Properties which return by reference cannot have set accessors</value>
  </data>
  <data name="ERR_CantChangeRefReturnOnOverride" xml:space="preserve">
    <value>'{0}' must match by reference return of overridden member '{1}'</value>
  </data>
  <data name="ERR_CantChangeInitOnlyOnOverride" xml:space="preserve">
    <value>'{0}' must match by init-only of overridden member '{1}'</value>
  </data>
  <data name="ERR_MustNotHaveRefReturn" xml:space="preserve">
    <value>By-reference returns may only be used in methods that return by reference</value>
  </data>
  <data name="ERR_MustHaveRefReturn" xml:space="preserve">
    <value>By-value returns may only be used in methods that return by value</value>
  </data>
  <data name="ERR_RefReturnMustHaveIdentityConversion" xml:space="preserve">
    <value>The return expression must be of type '{0}' because this method returns by reference</value>
  </data>
  <data name="ERR_CloseUnimplementedInterfaceMemberWrongRefReturn" xml:space="preserve">
    <value>'{0}' does not implement interface member '{1}'. '{2}' cannot implement '{1}' because it does not have matching return by reference.</value>
  </data>
  <data name="ERR_CloseUnimplementedInterfaceMemberWrongInitOnly" xml:space="preserve">
    <value>'{0}' does not implement interface member '{1}'. '{2}' cannot implement '{1}'.</value>
  </data>
  <data name="ERR_BadIteratorReturnRef" xml:space="preserve">
    <value>The body of '{0}' cannot be an iterator block because '{0}' returns by reference</value>
  </data>
  <data name="ERR_BadRefReturnExpressionTree" xml:space="preserve">
    <value>Lambda expressions that return by reference cannot be converted to expression trees</value>
  </data>
  <data name="ERR_RefReturningCallInExpressionTree" xml:space="preserve">
    <value>An expression tree lambda may not contain a call to a method, property, or indexer that returns by reference</value>
  </data>
  <data name="ERR_RefReturnLvalueExpected" xml:space="preserve">
    <value>An expression cannot be used in this context because it may not be passed or returned by reference</value>
  </data>
  <data name="ERR_RefReturnNonreturnableLocal" xml:space="preserve">
    <value>Cannot return '{0}' by reference because it was initialized to a value that cannot be returned by reference</value>
  </data>
  <data name="ERR_RefReturnNonreturnableLocal2" xml:space="preserve">
    <value>Cannot return by reference a member of '{0}' because it was initialized to a value that cannot be returned by reference</value>
  </data>
  <data name="WRN_RefReturnNonreturnableLocal" xml:space="preserve">
    <value>Local '{0}' is returned by reference but was initialized to a value that cannot be returned by reference</value>
  </data>
  <data name="WRN_RefReturnNonreturnableLocal_Title" xml:space="preserve">
    <value>Local is returned by reference but was initialized to a value that cannot be returned by reference</value>
  </data>
  <data name="WRN_RefReturnNonreturnableLocal2" xml:space="preserve">
    <value>A member of '{0}' is returned by reference but was initialized to a value that cannot be returned by reference</value>
  </data>
  <data name="WRN_RefReturnNonreturnableLocal2_Title" xml:space="preserve">
    <value>A member is returned by reference but was initialized to a value that cannot be returned by reference</value>
  </data>
  <data name="ERR_RefReturnReadonlyLocal" xml:space="preserve">
    <value>Cannot return '{0}' by reference because it is read-only</value>
  </data>
  <data name="ERR_RefReturnRangeVariable" xml:space="preserve">
    <value>Cannot return the range variable '{0}' by reference</value>
  </data>
  <data name="ERR_RefReturnReadonlyLocalCause" xml:space="preserve">
    <value>Cannot return '{0}' by reference because it is a '{1}'</value>
  </data>
  <data name="ERR_RefReturnReadonlyLocal2Cause" xml:space="preserve">
    <value>Cannot return fields of '{0}' by reference because it is a '{1}'</value>
  </data>
  <data name="ERR_RefReturnReadonly" xml:space="preserve">
    <value>A readonly field cannot be returned by writable reference</value>
  </data>
  <data name="ERR_RefReturnReadonlyStatic" xml:space="preserve">
    <value>A static readonly field cannot be returned by writable reference</value>
  </data>
  <data name="ERR_RefReturnReadonly2" xml:space="preserve">
    <value>Members of readonly field '{0}' cannot be returned by writable reference</value>
  </data>
  <data name="ERR_RefReturnReadonlyStatic2" xml:space="preserve">
    <value>Fields of static readonly field '{0}' cannot be returned by writable reference</value>
  </data>
  <data name="ERR_RefReturnParameter" xml:space="preserve">
    <value>Cannot return a parameter by reference '{0}' because it is not a ref parameter</value>
  </data>
  <data name="ERR_RefReturnParameter2" xml:space="preserve">
    <value>Cannot return by reference a member of parameter '{0}' because it is not a ref or out parameter</value>
  </data>
  <data name="ERR_RefReturnScopedParameter" xml:space="preserve">
    <value>Cannot return a parameter by reference '{0}' because it is scoped to the current method</value>
  </data>
  <data name="ERR_RefReturnScopedParameter2" xml:space="preserve">
    <value>Cannot return by reference a member of parameter '{0}' because it is scoped to the current method</value>
  </data>
  <data name="ERR_RefReturnOnlyParameter" xml:space="preserve">
    <value>Cannot return a parameter by reference '{0}' through a ref parameter; it can only be returned in a return statement</value>
  </data>
  <data name="ERR_RefReturnOnlyParameter2" xml:space="preserve">
    <value>Cannot return by reference a member of parameter '{0}' through a ref parameter; it can only be returned in a return statement</value>
  </data>
  <data name="WRN_RefReturnOnlyParameter" xml:space="preserve">
    <value>This returns a parameter by reference '{0}' through a ref parameter; but it can only safely be returned in a return statement</value>
  </data>
  <data name="WRN_RefReturnOnlyParameter_Title" xml:space="preserve">
    <value>This returns a parameter by reference through a ref parameter; but it can only safely be returned in a return statement</value>
  </data>
  <data name="WRN_RefReturnOnlyParameter2" xml:space="preserve">
    <value>This returns by reference a member of parameter '{0}' through a ref parameter; but it can only safely be returned in a return statement</value>
  </data>
  <data name="WRN_RefReturnOnlyParameter2_Title" xml:space="preserve">
    <value>This returns by reference a member of parameter through a ref parameter; but it can only safely be returned in a return statement</value>
  </data>
  <data name="WRN_RefReturnParameter" xml:space="preserve">
    <value>This returns a parameter by reference '{0}' but it is not a ref parameter</value>
  </data>
  <data name="WRN_RefReturnParameter_Title" xml:space="preserve">
    <value>This returns a parameter by reference but it is not a ref parameter</value>
  </data>
  <data name="WRN_RefReturnScopedParameter" xml:space="preserve">
    <value>This returns a parameter by reference '{0}' but it is scoped to the current method</value>
  </data>
  <data name="WRN_RefReturnScopedParameter_Title" xml:space="preserve">
    <value>This returns a parameter by reference but it is scoped to the current method</value>
  </data>
  <data name="WRN_RefReturnParameter2" xml:space="preserve">
    <value>This returns by reference a member of parameter '{0}' that is not a ref or out parameter</value>
  </data>
  <data name="WRN_RefReturnParameter2_Title" xml:space="preserve">
    <value>This returns by reference a member of parameter that is not a ref or out parameter</value>
  </data>
  <data name="WRN_RefReturnScopedParameter2" xml:space="preserve">
    <value>This returns by reference a member of parameter '{0}' that is scoped to the current method</value>
  </data>
  <data name="WRN_RefReturnScopedParameter2_Title" xml:space="preserve">
    <value>This returns by reference a member of parameter that is scoped to the current method</value>
  </data>
  <data name="ERR_RefReturnLocal" xml:space="preserve">
    <value>Cannot return local '{0}' by reference because it is not a ref local</value>
  </data>
  <data name="ERR_RefReturnLocal2" xml:space="preserve">
    <value>Cannot return a member of local '{0}' by reference because it is not a ref local</value>
  </data>
  <data name="WRN_RefReturnLocal" xml:space="preserve">
    <value>This returns local '{0}' by reference but it is not a ref local</value>
  </data>
  <data name="WRN_RefReturnLocal_Title" xml:space="preserve">
    <value>This returns local by reference but it is not a ref local</value>
  </data>
  <data name="WRN_RefReturnLocal2" xml:space="preserve">
    <value>This returns a member of local '{0}' by reference but it is not a ref local</value>
  </data>
  <data name="WRN_RefReturnLocal2_Title" xml:space="preserve">
    <value>This returns a member of local by reference but it is not a ref local</value>
  </data>
  <data name="ERR_RefReturnStructThis" xml:space="preserve">
    <value>Struct members cannot return 'this' or other instance members by reference</value>
  </data>
  <data name="WRN_RefReturnStructThis" xml:space="preserve">
    <value>Struct member returns 'this' or other instance members by reference</value>
  </data>
  <data name="WRN_RefReturnStructThis_Title" xml:space="preserve">
    <value>Struct member returns 'this' or other instance members by reference</value>
  </data>
  <data name="ERR_EscapeOther" xml:space="preserve">
    <value>Expression cannot be used in this context because it may indirectly expose variables outside of their declaration scope</value>
  </data>
  <data name="ERR_EscapeVariable" xml:space="preserve">
    <value>Cannot use variable '{0}' in this context because it may expose referenced variables outside of their declaration scope</value>
  </data>
  <data name="WRN_EscapeVariable" xml:space="preserve">
    <value>Use of variable '{0}' in this context may expose referenced variables outside of their declaration scope</value>
  </data>
  <data name="WRN_EscapeVariable_Title" xml:space="preserve">
    <value>Use of variable in this context may expose referenced variables outside of their declaration scope</value>
  </data>
  <data name="ERR_EscapeCall" xml:space="preserve">
    <value>Cannot use a result of '{0}' in this context because it may expose variables referenced by parameter '{1}' outside of their declaration scope</value>
  </data>
  <data name="ERR_EscapeCall2" xml:space="preserve">
    <value>Cannot use a member of result of '{0}' in this context because it may expose variables referenced by parameter '{1}' outside of their declaration scope</value>
  </data>
  <data name="WRN_EscapeCall" xml:space="preserve">
    <value>Use of result of '{0}' in this context may expose variables referenced by parameter '{1}' outside of their declaration scope</value>
  </data>
  <data name="WRN_EscapeCall_Title" xml:space="preserve">
    <value>Use of result in this context may expose variables referenced by parameter outside of their declaration scope</value>
  </data>
  <data name="WRN_EscapeCall2" xml:space="preserve">
    <value>Use of member of result of '{0}' in this context may expose variables referenced by parameter '{1}' outside of their declaration scope</value>
  </data>
  <data name="WRN_EscapeCall2_Title" xml:space="preserve">
    <value>Use of member of result in this context may expose variables referenced by parameter outside of their declaration scope</value>
  </data>
  <data name="ERR_CallArgMixing" xml:space="preserve">
    <value>This combination of arguments to '{0}' is disallowed because it may expose variables referenced by parameter '{1}' outside of their declaration scope</value>
  </data>
  <data name="WRN_CallArgMixing" xml:space="preserve">
    <value>This combination of arguments to '{0}' may expose variables referenced by parameter '{1}' outside of their declaration scope</value>
  </data>
  <data name="WRN_CallArgMixing_Title" xml:space="preserve">
    <value>This combination of arguments may expose variables referenced by parameter outside of their declaration scope</value>
  </data>
  <data name="ERR_MismatchedRefEscapeInTernary" xml:space="preserve">
    <value>Branches of a ref conditional operator cannot refer to variables with incompatible declaration scopes</value>
  </data>
  <data name="WRN_MismatchedRefEscapeInTernary" xml:space="preserve">
    <value>The branches of the ref conditional operator refer to variables with incompatible declaration scopes</value>
  </data>
  <data name="WRN_MismatchedRefEscapeInTernary_Title" xml:space="preserve">
    <value>The branches of the ref conditional operator refer to variables with incompatible declaration scopes</value>
  </data>
  <data name="ERR_EscapeStackAlloc" xml:space="preserve">
    <value>A result of a stackalloc expression of type '{0}' cannot be used in this context because it may be exposed outside of the containing method</value>
  </data>
  <data name="WRN_EscapeStackAlloc" xml:space="preserve">
    <value>A result of a stackalloc expression of type '{0}' in this context may be exposed outside of the containing method</value>
  </data>
  <data name="WRN_EscapeStackAlloc_Title" xml:space="preserve">
    <value>A result of a stackalloc expression of this type in this context may be exposed outside of the containing method</value>
  </data>
  <data name="ERR_InitializeByValueVariableWithReference" xml:space="preserve">
    <value>Cannot initialize a by-value variable with a reference</value>
  </data>
  <data name="ERR_InitializeByReferenceVariableWithValue" xml:space="preserve">
    <value>Cannot initialize a by-reference variable with a value</value>
  </data>
  <data name="ERR_RefAssignmentMustHaveIdentityConversion" xml:space="preserve">
    <value>The expression must be of type '{0}' because it is being assigned by reference</value>
  </data>
  <data name="ERR_ByReferenceVariableMustBeInitialized" xml:space="preserve">
    <value>A declaration of a by-reference variable must have an initializer</value>
  </data>
  <data name="ERR_AnonDelegateCantUseLocal" xml:space="preserve">
    <value>Cannot use ref local '{0}' inside an anonymous method, lambda expression, or query expression</value>
  </data>
  <data name="ERR_BadIteratorLocalType" xml:space="preserve">
    <value>Iterators cannot have by-reference locals</value>
  </data>
  <data name="ERR_BadAsyncLocalType" xml:space="preserve">
    <value>Async methods cannot have by-reference locals</value>
  </data>
  <data name="ERR_RefReturningCallAndAwait" xml:space="preserve">
    <value>'await' cannot be used in an expression containing a call to '{0}' because it returns by reference</value>
  </data>
  <data name="ERR_RefConditionalAndAwait" xml:space="preserve">
    <value>'await' cannot be used in an expression containing a ref conditional operator</value>
  </data>
  <data name="ERR_RefConditionalNeedsTwoRefs" xml:space="preserve">
    <value>Both conditional operator values must be ref values or neither may be a ref value</value>
  </data>
  <data name="ERR_RefConditionalDifferentTypes" xml:space="preserve">
    <value>The expression must be of type '{0}' to match the alternative ref value</value>
  </data>
  <data name="ERR_ExpressionTreeContainsLocalFunction" xml:space="preserve">
    <value>An expression tree may not contain a reference to a local function</value>
  </data>
  <data name="ERR_DynamicLocalFunctionParamsParameter" xml:space="preserve">
    <value>Cannot pass argument with dynamic type to params parameter '{0}' of local function '{1}'.</value>
  </data>
  <data name="SyntaxTreeIsNotASubmission" xml:space="preserve">
    <value>Syntax tree should be created from a submission.</value>
  </data>
  <data name="ERR_TooManyUserStrings" xml:space="preserve">
    <value>Combined length of user strings used by the program exceeds allowed limit. Try to decrease use of string literals.</value>
  </data>
  <data name="ERR_PatternNullableType" xml:space="preserve">
    <value>It is not legal to use nullable type '{0}?' in a pattern; use the underlying type '{0}' instead.</value>
  </data>
  <data name="ERR_IsNullableType" xml:space="preserve">
    <value>It is not legal to use nullable reference type '{0}?' in an is-type expression; use the underlying type '{0}' instead.</value>
  </data>
  <data name="ERR_AsNullableType" xml:space="preserve">
    <value>It is not legal to use nullable reference type '{0}?' in an as expression; use the underlying type '{0}' instead.</value>
  </data>
  <data name="ERR_BadPatternExpression" xml:space="preserve">
    <value>Invalid operand for pattern match; value required, but found '{0}'.</value>
  </data>
  <data name="ERR_PeWritingFailure" xml:space="preserve">
    <value>An error occurred while writing the output file: {0}.</value>
  </data>
  <data name="ERR_TupleDuplicateElementName" xml:space="preserve">
    <value>Tuple element names must be unique.</value>
  </data>
  <data name="ERR_TupleReservedElementName" xml:space="preserve">
    <value>Tuple element name '{0}' is only allowed at position {1}.</value>
  </data>
  <data name="ERR_TupleReservedElementNameAnyPosition" xml:space="preserve">
    <value>Tuple element name '{0}' is disallowed at any position.</value>
  </data>
  <data name="ERR_PredefinedTypeMemberNotFoundInAssembly" xml:space="preserve">
    <value>Member '{0}' was not found on type '{1}' from assembly '{2}'.</value>
  </data>
  <data name="IDS_FeatureTuples" xml:space="preserve">
    <value>tuples</value>
  </data>
  <data name="ERR_MissingDeconstruct" xml:space="preserve">
    <value>No suitable 'Deconstruct' instance or extension method was found for type '{0}', with {1} out parameters and a void return type.</value>
  </data>
  <data name="ERR_DeconstructRequiresExpression" xml:space="preserve">
    <value>Deconstruct assignment requires an expression with a type on the right-hand-side.</value>
  </data>
  <data name="ERR_SwitchExpressionValueExpected" xml:space="preserve">
    <value>The switch expression must be a value; found '{0}'.</value>
  </data>
  <data name="ERR_SwitchCaseSubsumed" xml:space="preserve">
    <value>The switch case is unreachable. It has already been handled by a previous case or it is impossible to match.</value>
  </data>
  <data name="ERR_StdInOptionProvidedButConsoleInputIsNotRedirected" xml:space="preserve">
    <value>stdin argument '-' is specified, but input has not been redirected from the standard input stream.</value>
  </data>
  <data name="ERR_SwitchArmSubsumed" xml:space="preserve">
    <value>The pattern is unreachable. It has already been handled by a previous arm of the switch expression or it is impossible to match.</value>
  </data>
  <data name="ERR_PatternWrongType" xml:space="preserve">
    <value>An expression of type '{0}' cannot be handled by a pattern of type '{1}'.</value>
  </data>
  <data name="ERR_ConstantPatternVsOpenType" xml:space="preserve">
    <value>An expression of type '{0}' cannot be handled by a pattern of type '{1}'. Please use language version '{2}' or greater to match an open type with a constant pattern.</value>
  </data>
  <data name="WRN_AttributeIgnoredWhenPublicSigning" xml:space="preserve">
    <value>Attribute '{0}' is ignored when public signing is specified.</value>
  </data>
  <data name="WRN_AttributeIgnoredWhenPublicSigning_Title" xml:space="preserve">
    <value>Attribute is ignored when public signing is specified.</value>
  </data>
  <data name="ERR_OptionMustBeAbsolutePath" xml:space="preserve">
    <value>Option '{0}' must be an absolute path.</value>
  </data>
  <data name="ERR_ConversionNotTupleCompatible" xml:space="preserve">
    <value>Tuple with {0} elements cannot be converted to type '{1}'.</value>
  </data>
  <data name="IDS_FeatureOutVar" xml:space="preserve">
    <value>out variable declaration</value>
  </data>
  <data name="ERR_ImplicitlyTypedOutVariableUsedInTheSameArgumentList" xml:space="preserve">
    <value>Reference to an implicitly-typed out variable '{0}' is not permitted in the same argument list.</value>
  </data>
  <data name="ERR_TypeInferenceFailedForImplicitlyTypedOutVariable" xml:space="preserve">
    <value>Cannot infer the type of implicitly-typed out variable '{0}'.</value>
  </data>
  <data name="ERR_TypeInferenceFailedForImplicitlyTypedDeconstructionVariable" xml:space="preserve">
    <value>Cannot infer the type of implicitly-typed deconstruction variable '{0}'.</value>
  </data>
  <data name="ERR_DiscardTypeInferenceFailed" xml:space="preserve">
    <value>Cannot infer the type of implicitly-typed discard.</value>
  </data>
  <data name="ERR_DeconstructWrongCardinality" xml:space="preserve">
    <value>Cannot deconstruct a tuple of '{0}' elements into '{1}' variables.</value>
  </data>
  <data name="ERR_CannotDeconstructDynamic" xml:space="preserve">
    <value>Cannot deconstruct dynamic objects.</value>
  </data>
  <data name="ERR_DeconstructTooFewElements" xml:space="preserve">
    <value>Deconstruction must contain at least two variables.</value>
  </data>
  <data name="WRN_TupleLiteralNameMismatch" xml:space="preserve">
    <value>The tuple element name '{0}' is ignored because a different name or no name is specified by the target type '{1}'.</value>
  </data>
  <data name="WRN_TupleLiteralNameMismatch_Title" xml:space="preserve">
    <value>The tuple element name is ignored because a different name or no name is specified by the assignment target.</value>
  </data>
  <data name="WRN_TupleBinopLiteralNameMismatch" xml:space="preserve">
    <value>The tuple element name '{0}' is ignored because a different name or no name is specified on the other side of the tuple == or != operator.</value>
  </data>
  <data name="WRN_TupleBinopLiteralNameMismatch_Title" xml:space="preserve">
    <value>The tuple element name is ignored because a different name or no name is specified on the other side of the tuple == or != operator.</value>
  </data>
  <data name="ERR_PredefinedValueTupleTypeMustBeStruct" xml:space="preserve">
    <value>Predefined type '{0}' must be a struct.</value>
  </data>
  <data name="ERR_NewWithTupleTypeSyntax" xml:space="preserve">
    <value>'new' cannot be used with tuple type. Use a tuple literal expression instead.</value>
  </data>
  <data name="ERR_DeconstructionVarFormDisallowsSpecificType" xml:space="preserve">
    <value>Deconstruction 'var (...)' form disallows a specific type for 'var'.</value>
  </data>
  <data name="ERR_TupleElementNamesAttributeMissing" xml:space="preserve">
    <value>Cannot define a class or member that utilizes tuples because the compiler required type '{0}' cannot be found. Are you missing a reference?</value>
  </data>
  <data name="ERR_ExplicitTupleElementNamesAttribute" xml:space="preserve">
    <value>Cannot reference 'System.Runtime.CompilerServices.TupleElementNamesAttribute' explicitly. Use the tuple syntax to define tuple names.</value>
  </data>
  <data name="ERR_ExpressionTreeContainsOutVariable" xml:space="preserve">
    <value>An expression tree may not contain an out argument variable declaration.</value>
  </data>
  <data name="ERR_ExpressionTreeContainsDiscard" xml:space="preserve">
    <value>An expression tree may not contain a discard.</value>
  </data>
  <data name="ERR_ExpressionTreeContainsIsMatch" xml:space="preserve">
    <value>An expression tree may not contain an 'is' pattern-matching operator.</value>
  </data>
  <data name="ERR_ExpressionTreeContainsTupleLiteral" xml:space="preserve">
    <value>An expression tree may not contain a tuple literal.</value>
  </data>
  <data name="ERR_ExpressionTreeContainsTupleConversion" xml:space="preserve">
    <value>An expression tree may not contain a tuple conversion.</value>
  </data>
  <data name="ERR_SourceLinkRequiresPdb" xml:space="preserve">
    <value>/sourcelink switch is only supported when emitting PDB.</value>
  </data>
  <data name="ERR_CannotEmbedWithoutPdb" xml:space="preserve">
    <value>/embed switch is only supported when emitting a PDB.</value>
  </data>
  <data name="ERR_InvalidInstrumentationKind" xml:space="preserve">
    <value>Invalid instrumentation kind: {0}</value>
  </data>
  <data name="ERR_InvalidHashAlgorithmName" xml:space="preserve">
    <value>Invalid hash algorithm name: '{0}'</value>
  </data>
  <data name="ERR_VarInvocationLvalueReserved" xml:space="preserve">
    <value>The syntax 'var (...)' as an lvalue is reserved.</value>
  </data>
  <data name="ERR_SemiOrLBraceOrArrowExpected" xml:space="preserve">
    <value>{ or ; or =&gt; expected</value>
  </data>
  <data name="ERR_ThrowMisplaced" xml:space="preserve">
    <value>A throw expression is not allowed in this context.</value>
  </data>
  <data name="ERR_DeclarationExpressionNotPermitted" xml:space="preserve">
    <value>A declaration is not allowed in this context.</value>
  </data>
  <data name="ERR_MustDeclareForeachIteration" xml:space="preserve">
    <value>A foreach loop must declare its iteration variables.</value>
  </data>
  <data name="ERR_TupleElementNamesInDeconstruction" xml:space="preserve">
    <value>Tuple element names are not permitted on the left of a deconstruction.</value>
  </data>
  <data name="ERR_PossibleBadNegCast" xml:space="preserve">
    <value>To cast a negative value, you must enclose the value in parentheses.</value>
  </data>
  <data name="ERR_ExpressionTreeContainsThrowExpression" xml:space="preserve">
    <value>An expression tree may not contain a throw-expression.</value>
  </data>
  <data name="ERR_ExpressionTreeContainsWithExpression" xml:space="preserve">
    <value>An expression tree may not contain a with-expression.</value>
  </data>
  <data name="ERR_BadAssemblyName" xml:space="preserve">
    <value>Invalid assembly name: {0}</value>
  </data>
  <data name="ERR_BadAsyncMethodBuilderTaskProperty" xml:space="preserve">
    <value>For type '{0}' to be used as an AsyncMethodBuilder for type '{1}', its Task property should return type '{1}' instead of type '{2}'.</value>
  </data>
  <data name="ERR_TypeForwardedToMultipleAssemblies" xml:space="preserve">
    <value>Module '{0}' in assembly '{1}' is forwarding the type '{2}' to multiple assemblies: '{3}' and '{4}'.</value>
  </data>
  <data name="ERR_PatternDynamicType" xml:space="preserve">
    <value>It is not legal to use the type 'dynamic' in a pattern.</value>
  </data>
  <data name="ERR_BadDocumentationMode" xml:space="preserve">
    <value>Provided documentation mode is unsupported or invalid: '{0}'.</value>
  </data>
  <data name="ERR_BadSourceCodeKind" xml:space="preserve">
    <value>Provided source code kind is unsupported or invalid: '{0}'</value>
  </data>
  <data name="ERR_BadLanguageVersion" xml:space="preserve">
    <value>Provided language version is unsupported or invalid: '{0}'.</value>
  </data>
  <data name="ERR_InvalidPreprocessingSymbol" xml:space="preserve">
    <value>Invalid name for a preprocessing symbol; '{0}' is not a valid identifier</value>
  </data>
  <data name="ERR_FeatureNotAvailableInVersion7_1" xml:space="preserve">
    <value>Feature '{0}' is not available in C# 7.1. Please use language version {1} or greater.</value>
  </data>
  <data name="ERR_FeatureNotAvailableInVersion7_2" xml:space="preserve">
    <value>Feature '{0}' is not available in C# 7.2. Please use language version {1} or greater.</value>
  </data>
  <data name="ERR_FeatureNotAvailableInVersion7_3" xml:space="preserve">
    <value>Feature '{0}' is not available in C# 7.3. Please use language version {1} or greater.</value>
  </data>
  <data name="ERR_FeatureNotAvailableInVersion8" xml:space="preserve">
    <value>Feature '{0}' is not available in C# 8.0. Please use language version {1} or greater.</value>
  </data>
  <data name="ERR_LanguageVersionCannotHaveLeadingZeroes" xml:space="preserve">
    <value>Specified language version '{0}' cannot have leading zeroes</value>
  </data>
  <data name="ERR_VoidAssignment" xml:space="preserve">
    <value>A value of type 'void' may not be assigned.</value>
  </data>
  <data name="WRN_Experimental" xml:space="preserve">
    <value>'{0}' is for evaluation purposes only and is subject to change or removal in future updates.</value>
  </data>
  <data name="WRN_Experimental_Title" xml:space="preserve">
    <value>Type is for evaluation purposes only and is subject to change or removal in future updates.</value>
  </data>
  <data name="ERR_CompilerAndLanguageVersion" xml:space="preserve">
    <value>Compiler version: '{0}'. Language version: {1}.</value>
  </data>
  <data name="IDS_FeatureAsyncMain" xml:space="preserve">
    <value>async main</value>
  </data>
  <data name="ERR_TupleInferredNamesNotAvailable" xml:space="preserve">
    <value>Tuple element name '{0}' is inferred. Please use language version {1} or greater to access an element by its inferred name.</value>
  </data>
  <data name="ERR_AltInterpolatedVerbatimStringsNotAvailable" xml:space="preserve">
    <value>To use '@$' instead of '$@' for an interpolated verbatim string, please use language version '{0}' or greater.</value>
  </data>
  <data name="WRN_AttributesOnBackingFieldsNotAvailable" xml:space="preserve">
    <value>Field-targeted attributes on auto-properties are not supported in language version {0}. Please use language version {1} or greater.</value>
  </data>
  <data name="WRN_AttributesOnBackingFieldsNotAvailable_Title" xml:space="preserve">
    <value>Field-targeted attributes on auto-properties are not supported in this version of the language.</value>
  </data>
  <data name="ERR_VoidInTuple" xml:space="preserve">
    <value>A tuple may not contain a value of type 'void'.</value>
  </data>
  <data name="IDS_FeatureNullableReferenceTypes" xml:space="preserve">
    <value>nullable reference types</value>
  </data>
  <data name="IDS_FeaturePragmaWarningEnable" xml:space="preserve">
    <value>warning action enable</value>
  </data>
  <data name="WRN_ConvertingNullableToNonNullable" xml:space="preserve">
    <value>Converting null literal or possible null value to non-nullable type.</value>
  </data>
  <data name="WRN_ConvertingNullableToNonNullable_Title" xml:space="preserve">
    <value>Converting null literal or possible null value to non-nullable type.</value>
  </data>
  <data name="WRN_NullReferenceAssignment" xml:space="preserve">
    <value>Possible null reference assignment.</value>
  </data>
  <data name="WRN_NullReferenceAssignment_Title" xml:space="preserve">
    <value>Possible null reference assignment.</value>
  </data>
  <data name="WRN_NullReferenceReceiver" xml:space="preserve">
    <value>Dereference of a possibly null reference.</value>
  </data>
  <data name="WRN_NullReferenceReceiver_Title" xml:space="preserve">
    <value>Dereference of a possibly null reference.</value>
  </data>
  <data name="WRN_NullReferenceReturn" xml:space="preserve">
    <value>Possible null reference return.</value>
  </data>
  <data name="WRN_NullReferenceReturn_Title" xml:space="preserve">
    <value>Possible null reference return.</value>
  </data>
  <data name="WRN_NullReferenceArgument" xml:space="preserve">
    <value>Possible null reference argument for parameter '{0}' in '{1}'.</value>
  </data>
  <data name="WRN_NullReferenceArgument_Title" xml:space="preserve">
    <value>Possible null reference argument.</value>
  </data>
  <data name="WRN_ThrowPossibleNull" xml:space="preserve">
    <value>Thrown value may be null.</value>
  </data>
  <data name="WRN_ThrowPossibleNull_Title" xml:space="preserve">
    <value>Thrown value may be null.</value>
  </data>
  <data name="WRN_UnboxPossibleNull" xml:space="preserve">
    <value>Unboxing a possibly null value.</value>
  </data>
  <data name="WRN_UnboxPossibleNull_Title" xml:space="preserve">
    <value>Unboxing a possibly null value.</value>
  </data>
  <data name="WRN_NullabilityMismatchInTypeOnOverride" xml:space="preserve">
    <value>Nullability of reference types in type doesn't match overridden member.</value>
  </data>
  <data name="WRN_NullabilityMismatchInTypeOnOverride_Title" xml:space="preserve">
    <value>Nullability of reference types in type doesn't match overridden member.</value>
  </data>
  <data name="WRN_NullabilityMismatchInReturnTypeOnOverride" xml:space="preserve">
    <value>Nullability of reference types in return type doesn't match overridden member.</value>
  </data>
  <data name="WRN_NullabilityMismatchInReturnTypeOnOverride_Title" xml:space="preserve">
    <value>Nullability of reference types in return type doesn't match overridden member.</value>
  </data>
  <data name="WRN_TopLevelNullabilityMismatchInReturnTypeOnOverride" xml:space="preserve">
    <value>Nullability of return type doesn't match overridden member (possibly because of nullability attributes).</value>
  </data>
  <data name="WRN_TopLevelNullabilityMismatchInReturnTypeOnOverride_Title" xml:space="preserve">
    <value>Nullability of return type doesn't match overridden member (possibly because of nullability attributes).</value>
  </data>
  <data name="WRN_NullabilityMismatchInParameterTypeOnOverride" xml:space="preserve">
    <value>Nullability of reference types in type of parameter '{0}' doesn't match overridden member.</value>
  </data>
  <data name="WRN_NullabilityMismatchInParameterTypeOnOverride_Title" xml:space="preserve">
    <value>Nullability of reference types in type of parameter doesn't match overridden member.</value>
  </data>
  <data name="WRN_TopLevelNullabilityMismatchInParameterTypeOnOverride" xml:space="preserve">
    <value>Nullability of type of parameter '{0}' doesn't match overridden member (possibly because of nullability attributes).</value>
  </data>
  <data name="WRN_TopLevelNullabilityMismatchInParameterTypeOnOverride_Title" xml:space="preserve">
    <value>Nullability of type of parameter doesn't match overridden member (possibly because of nullability attributes).</value>
  </data>
  <data name="WRN_NullabilityMismatchInParameterTypeOnPartial" xml:space="preserve">
    <value>Nullability of reference types in type of parameter '{0}' doesn't match partial method declaration.</value>
  </data>
  <data name="WRN_NullabilityMismatchInParameterTypeOnPartial_Title" xml:space="preserve">
    <value>Nullability of reference types in type of parameter doesn't match partial method declaration.</value>
  </data>
  <data name="WRN_NullabilityMismatchInReturnTypeOnPartial" xml:space="preserve">
    <value>Nullability of reference types in return type doesn't match partial method declaration.</value>
  </data>
  <data name="WRN_NullabilityMismatchInReturnTypeOnPartial_Title" xml:space="preserve">
    <value>Nullability of reference types in return type doesn't match partial method declaration.</value>
  </data>
  <data name="WRN_NullabilityMismatchInTypeOnImplicitImplementation" xml:space="preserve">
    <value>Nullability of reference types in type of '{0}' doesn't match implicitly implemented member '{1}'.</value>
  </data>
  <data name="WRN_NullabilityMismatchInTypeOnImplicitImplementation_Title" xml:space="preserve">
    <value>Nullability of reference types in type doesn't match implicitly implemented member.</value>
  </data>
  <data name="WRN_NullabilityMismatchInReturnTypeOnImplicitImplementation" xml:space="preserve">
    <value>Nullability of reference types in return type of '{0}' doesn't match implicitly implemented member '{1}'.</value>
  </data>
  <data name="WRN_NullabilityMismatchInReturnTypeOnImplicitImplementation_Title" xml:space="preserve">
    <value>Nullability of reference types in return type doesn't match implicitly implemented member.</value>
  </data>
  <data name="WRN_NullabilityMismatchInParameterTypeOnImplicitImplementation" xml:space="preserve">
    <value>Nullability of reference types in type of parameter '{0}' of '{1}' doesn't match implicitly implemented member '{2}'.</value>
  </data>
  <data name="WRN_NullabilityMismatchInParameterTypeOnImplicitImplementation_Title" xml:space="preserve">
    <value>Nullability of reference types in type of parameter doesn't match implicitly implemented member.</value>
  </data>
  <data name="WRN_TopLevelNullabilityMismatchInReturnTypeOnImplicitImplementation" xml:space="preserve">
    <value>Nullability of reference types in return type of '{0}' doesn't match implicitly implemented member '{1}' (possibly because of nullability attributes).</value>
  </data>
  <data name="WRN_TopLevelNullabilityMismatchInReturnTypeOnImplicitImplementation_Title" xml:space="preserve">
    <value>Nullability of reference types in return type doesn't match implicitly implemented member (possibly because of nullability attributes).</value>
  </data>
  <data name="WRN_TopLevelNullabilityMismatchInParameterTypeOnImplicitImplementation" xml:space="preserve">
    <value>Nullability of reference types in type of parameter '{0}' of '{1}' doesn't match implicitly implemented member '{2}' (possibly because of nullability attributes).</value>
  </data>
  <data name="WRN_TopLevelNullabilityMismatchInParameterTypeOnImplicitImplementation_Title" xml:space="preserve">
    <value>Nullability of reference types in type of parameter doesn't match implicitly implemented member (possibly because of nullability attributes).</value>
  </data>
  <data name="WRN_NullabilityMismatchInTypeOnExplicitImplementation" xml:space="preserve">
    <value>Nullability of reference types in type doesn't match implemented member '{0}'.</value>
  </data>
  <data name="WRN_NullabilityMismatchInTypeOnExplicitImplementation_Title" xml:space="preserve">
    <value>Nullability of reference types in type doesn't match implemented member.</value>
  </data>
  <data name="WRN_NullabilityMismatchInReturnTypeOnExplicitImplementation" xml:space="preserve">
    <value>Nullability of reference types in return type doesn't match implemented member '{0}'.</value>
  </data>
  <data name="WRN_NullabilityMismatchInReturnTypeOnExplicitImplementation_Title" xml:space="preserve">
    <value>Nullability of reference types in return type doesn't match implemented member.</value>
  </data>
  <data name="WRN_NullabilityMismatchInParameterTypeOnExplicitImplementation" xml:space="preserve">
    <value>Nullability of reference types in type of parameter '{0}' doesn't match implemented member '{1}'.</value>
  </data>
  <data name="WRN_NullabilityMismatchInParameterTypeOnExplicitImplementation_Title" xml:space="preserve">
    <value>Nullability of reference types in type of parameter doesn't match implemented member.</value>
  </data>
  <data name="WRN_TopLevelNullabilityMismatchInReturnTypeOnExplicitImplementation" xml:space="preserve">
    <value>Nullability of reference types in return type doesn't match implemented member '{0}' (possibly because of nullability attributes).</value>
  </data>
  <data name="WRN_TopLevelNullabilityMismatchInReturnTypeOnExplicitImplementation_Title" xml:space="preserve">
    <value>Nullability of reference types in return type doesn't match implemented member (possibly because of nullability attributes).</value>
  </data>
  <data name="WRN_TopLevelNullabilityMismatchInParameterTypeOnExplicitImplementation" xml:space="preserve">
    <value>Nullability of reference types in type of parameter '{0}' doesn't match implemented member '{1}' (possibly because of nullability attributes).</value>
  </data>
  <data name="WRN_TopLevelNullabilityMismatchInParameterTypeOnExplicitImplementation_Title" xml:space="preserve">
    <value>Nullability of reference types in type of parameter doesn't match implemented member (possibly because of nullability attributes).</value>
  </data>
  <data name="WRN_UninitializedNonNullableField" xml:space="preserve">
    <value>Non-nullable {0} '{1}' must contain a non-null value when exiting constructor. Consider declaring the {0} as nullable.</value>
  </data>
  <data name="WRN_UninitializedNonNullableField_Title" xml:space="preserve">
    <value>Non-nullable field must contain a non-null value when exiting constructor. Consider declaring as nullable.</value>
  </data>
  <data name="WRN_NullabilityMismatchInAssignment" xml:space="preserve">
    <value>Nullability of reference types in value of type '{0}' doesn't match target type '{1}'.</value>
  </data>
  <data name="WRN_NullabilityMismatchInAssignment_Title" xml:space="preserve">
    <value>Nullability of reference types in value doesn't match target type.</value>
  </data>
  <data name="WRN_ImplicitCopyInReadOnlyMember" xml:space="preserve">
    <value>Call to non-readonly member '{0}' from a 'readonly' member results in an implicit copy of '{1}'.</value>
  </data>
  <data name="WRN_ImplicitCopyInReadOnlyMember_Title" xml:space="preserve">
    <value>Call to non-readonly member from a 'readonly' member results in an implicit copy.</value>
  </data>
  <data name="ERR_StaticMemberCantBeReadOnly" xml:space="preserve">
    <value>Static member '{0}' cannot be marked 'readonly'.</value>
  </data>
  <data name="ERR_AutoSetterCantBeReadOnly" xml:space="preserve">
    <value>Auto-implemented 'set' accessor '{0}' cannot be marked 'readonly'.</value>
  </data>
  <data name="ERR_AutoPropertyWithSetterCantBeReadOnly" xml:space="preserve">
    <value>Auto-implemented property '{0}' cannot be marked 'readonly' because it has a 'set' accessor.</value>
  </data>
  <data name="ERR_InvalidPropertyReadOnlyMods" xml:space="preserve">
    <value>Cannot specify 'readonly' modifiers on both property or indexer '{0}' and its accessor. Remove one of them.</value>
  </data>
  <data name="ERR_DuplicatePropertyReadOnlyMods" xml:space="preserve">
    <value>Cannot specify 'readonly' modifiers on both accessors of property or indexer '{0}'. Instead, put a 'readonly' modifier on the property itself.</value>
  </data>
  <data name="ERR_FieldLikeEventCantBeReadOnly" xml:space="preserve">
    <value>Field-like event '{0}' cannot be 'readonly'.</value>
  </data>
  <data name="ERR_PartialMethodReadOnlyDifference" xml:space="preserve">
    <value>Both partial method declarations must be readonly or neither may be readonly</value>
  </data>
  <data name="ERR_ReadOnlyModMissingAccessor" xml:space="preserve">
    <value>'{0}': 'readonly' can only be used on accessors if the property or indexer has both a get and a set accessor</value>
  </data>
  <data name="WRN_NullabilityMismatchInArgument" xml:space="preserve">
    <value>Argument of type '{0}' cannot be used for parameter '{2}' of type '{1}' in '{3}' due to differences in the nullability of reference types.</value>
  </data>
  <data name="WRN_NullabilityMismatchInArgument_Title" xml:space="preserve">
    <value>Argument cannot be used for parameter due to differences in the nullability of reference types.</value>
  </data>
  <data name="WRN_NullabilityMismatchInArgumentForOutput" xml:space="preserve">
    <value>Argument of type '{0}' cannot be used as an output of type '{1}' for parameter '{2}' in '{3}' due to differences in the nullability of reference types.</value>
  </data>
  <data name="WRN_NullabilityMismatchInArgumentForOutput_Title" xml:space="preserve">
    <value>Argument cannot be used as an output for parameter due to differences in the nullability of reference types.</value>
  </data>
  <data name="WRN_DisallowNullAttributeForbidsMaybeNullAssignment" xml:space="preserve">
    <value>A possible null value may not be used for a type marked with [NotNull] or [DisallowNull]</value>
  </data>
  <data name="WRN_DisallowNullAttributeForbidsMaybeNullAssignment_Title" xml:space="preserve">
    <value>A possible null value may not be used for a type marked with [NotNull] or [DisallowNull]</value>
  </data>
  <data name="WRN_ParameterConditionallyDisallowsNull" xml:space="preserve">
    <value>Parameter '{0}' must have a non-null value when exiting with '{1}'.</value>
  </data>
  <data name="WRN_ParameterConditionallyDisallowsNull_Title" xml:space="preserve">
    <value>Parameter must have a non-null value when exiting in some condition.</value>
  </data>
  <data name="WRN_ParameterDisallowsNull" xml:space="preserve">
    <value>Parameter '{0}' must have a non-null value when exiting.</value>
  </data>
  <data name="WRN_ParameterDisallowsNull_Title" xml:space="preserve">
    <value>Parameter must have a non-null value when exiting.</value>
  </data>
  <data name="WRN_ParameterNotNullIfNotNull" xml:space="preserve">
    <value>Parameter '{0}' must have a non-null value when exiting because parameter '{1}' is non-null.</value>
  </data>
  <data name="WRN_ParameterNotNullIfNotNull_Title" xml:space="preserve">
    <value>Parameter must have a non-null value when exiting because parameter referenced by NotNullIfNotNull is non-null.</value>
  </data>
  <data name="WRN_ReturnNotNullIfNotNull" xml:space="preserve">
    <value>Return value must be non-null because parameter '{0}' is non-null.</value>
  </data>
  <data name="WRN_ReturnNotNullIfNotNull_Title" xml:space="preserve">
    <value>Return value must be non-null because parameter is non-null.</value>
  </data>
  <data name="WRN_MemberNotNull" xml:space="preserve">
    <value>Member '{0}' must have a non-null value when exiting.</value>
  </data>
  <data name="WRN_MemberNotNull_Title" xml:space="preserve">
    <value>Member must have a non-null value when exiting.</value>
  </data>
  <data name="WRN_MemberNotNullBadMember" xml:space="preserve">
    <value>Member '{0}' cannot be used in this attribute.</value>
  </data>
  <data name="WRN_MemberNotNullBadMember_Title" xml:space="preserve">
    <value>Member cannot be used in this attribute.</value>
  </data>
  <data name="WRN_MemberNotNullWhen" xml:space="preserve">
    <value>Member '{0}' must have a non-null value when exiting with '{1}'.</value>
  </data>
  <data name="WRN_MemberNotNullWhen_Title" xml:space="preserve">
    <value>Member must have a non-null value when exiting in some condition.</value>
  </data>
  <data name="WRN_ShouldNotReturn" xml:space="preserve">
    <value>A method marked [DoesNotReturn] should not return.</value>
  </data>
  <data name="WRN_ShouldNotReturn_Title" xml:space="preserve">
    <value>A method marked [DoesNotReturn] should not return.</value>
  </data>
  <data name="WRN_DoesNotReturnMismatch" xml:space="preserve">
    <value>Method '{0}' lacks `[DoesNotReturn]` annotation to match implemented or overridden member.</value>
  </data>
  <data name="WRN_DoesNotReturnMismatch_Title" xml:space="preserve">
    <value>Method lacks `[DoesNotReturn]` annotation to match implemented or overridden member.</value>
  </data>
  <data name="WRN_NullabilityMismatchInReturnTypeOfTargetDelegate" xml:space="preserve">
    <value>Nullability of reference types in return type of '{0}' doesn't match the target delegate '{1}' (possibly because of nullability attributes).</value>
  </data>
  <data name="WRN_NullabilityMismatchInReturnTypeOfTargetDelegate_Title" xml:space="preserve">
    <value>Nullability of reference types in return type doesn't match the target delegate (possibly because of nullability attributes).</value>
  </data>
  <data name="WRN_NullabilityMismatchInParameterTypeOfTargetDelegate" xml:space="preserve">
    <value>Nullability of reference types in type of parameter '{0}' of '{1}' doesn't match the target delegate '{2}' (possibly because of nullability attributes).</value>
  </data>
  <data name="WRN_NullabilityMismatchInParameterTypeOfTargetDelegate_Title" xml:space="preserve">
    <value>Nullability of reference types in type of parameter doesn't match the target delegate (possibly because of nullability attributes).</value>
  </data>
  <data name="WRN_NullAsNonNullable" xml:space="preserve">
    <value>Cannot convert null literal to non-nullable reference type.</value>
  </data>
  <data name="WRN_NullAsNonNullable_Title" xml:space="preserve">
    <value>Cannot convert null literal to non-nullable reference type.</value>
  </data>
  <data name="ERR_AnnotationDisallowedInObjectCreation" xml:space="preserve">
    <value>Cannot use a nullable reference type in object creation.</value>
  </data>
  <data name="WRN_NullableValueTypeMayBeNull" xml:space="preserve">
    <value>Nullable value type may be null.</value>
  </data>
  <data name="WRN_NullableValueTypeMayBeNull_Title" xml:space="preserve">
    <value>Nullable value type may be null.</value>
  </data>
  <data name="WRN_NullabilityMismatchInTypeParameterConstraint" xml:space="preserve">
    <value>The type '{3}' cannot be used as type parameter '{2}' in the generic type or method '{0}'. Nullability of type argument '{3}' doesn't match constraint type '{1}'.</value>
  </data>
  <data name="WRN_NullabilityMismatchInTypeParameterConstraint_Title" xml:space="preserve">
    <value>The type cannot be used as type parameter in the generic type or method. Nullability of type argument doesn't match constraint type.</value>
  </data>
  <data name="WRN_MissingNonNullTypesContextForAnnotation" xml:space="preserve">
    <value>The annotation for nullable reference types should only be used in code within a '#nullable' annotations context.</value>
  </data>
  <data name="WRN_MissingNonNullTypesContextForAnnotation_Title" xml:space="preserve">
    <value>The annotation for nullable reference types should only be used in code within a '#nullable' annotations context.</value>
  </data>
  <data name="ERR_ExplicitNullableAttribute" xml:space="preserve">
    <value>Explicit application of 'System.Runtime.CompilerServices.NullableAttribute' is not allowed.</value>
  </data>
  <data name="ERR_NullableUnconstrainedTypeParameter" xml:space="preserve">
    <value>A nullable type parameter must be known to be a value type or non-nullable reference type unless language version '{0}' or greater is used. Consider changing the language version or adding a 'class', 'struct', or type constraint.</value>
  </data>
  <data name="ERR_NullableOptionNotAvailable" xml:space="preserve">
    <value>Invalid '{0}' value: '{1}' for C# {2}. Please use language version '{3}' or greater.</value>
  </data>
  <data name="ERR_NonTaskMainCantBeAsync" xml:space="preserve">
    <value>A void or int returning entry point cannot be async</value>
  </data>
  <data name="ERR_PatternWrongGenericTypeInVersion" xml:space="preserve">
    <value>An expression of type '{0}' cannot be handled by a pattern of type '{1}' in C# {2}. Please use language version {3} or greater.</value>
  </data>
  <data name="WRN_UnreferencedLocalFunction" xml:space="preserve">
    <value>The local function '{0}' is declared but never used</value>
  </data>
  <data name="WRN_UnreferencedLocalFunction_Title" xml:space="preserve">
    <value>Local function is declared but never used</value>
  </data>
  <data name="ERR_LocalFunctionMissingBody" xml:space="preserve">
    <value>Local function '{0}' must declare a body because it is not marked 'static extern'.</value>
  </data>
  <data name="ERR_InvalidDebugInfo" xml:space="preserve">
    <value>Unable to read debug information of method '{0}' (token 0x{1:X8}) from assembly '{2}'</value>
  </data>
  <data name="IConversionExpressionIsNotCSharpConversion" xml:space="preserve">
    <value>{0} is not a valid C# conversion expression</value>
  </data>
  <data name="ERR_DynamicLocalFunctionTypeParameter" xml:space="preserve">
    <value>Cannot pass argument with dynamic type to generic local function '{0}' with inferred type arguments.</value>
  </data>
  <data name="IDS_FeatureLeadingDigitSeparator" xml:space="preserve">
    <value>leading digit separator</value>
  </data>
  <data name="ERR_ExplicitReservedAttr" xml:space="preserve">
    <value>Do not use '{0}'. This is reserved for compiler usage.</value>
  </data>
  <data name="ERR_TypeReserved" xml:space="preserve">
    <value>The type name '{0}' is reserved to be used by the compiler.</value>
  </data>
  <data name="ERR_InExtensionMustBeValueType" xml:space="preserve">
    <value>The first parameter of the 'in' extension method '{0}' must be a concrete (non-generic) value type.</value>
  </data>
  <data name="ERR_FieldsInRoStruct" xml:space="preserve">
    <value>Instance fields of readonly structs must be readonly.</value>
  </data>
  <data name="ERR_AutoPropsInRoStruct" xml:space="preserve">
    <value>Auto-implemented instance properties in readonly structs must be readonly.</value>
  </data>
  <data name="ERR_FieldlikeEventsInRoStruct" xml:space="preserve">
    <value>Field-like events are not allowed in readonly structs.</value>
  </data>
  <data name="IDS_FeatureRefExtensionMethods" xml:space="preserve">
    <value>ref extension methods</value>
  </data>
  <data name="ERR_StackAllocConversionNotPossible" xml:space="preserve">
    <value>Conversion of a stackalloc expression of type '{0}' to type '{1}' is not possible.</value>
  </data>
  <data name="ERR_RefExtensionMustBeValueTypeOrConstrainedToOne" xml:space="preserve">
    <value>The first parameter of a 'ref' extension method '{0}' must be a value type or a generic type constrained to struct.</value>
  </data>
  <data name="ERR_OutAttrOnInParam" xml:space="preserve">
    <value>An in parameter cannot have the Out attribute.</value>
  </data>
  <data name="ICompoundAssignmentOperationIsNotCSharpCompoundAssignment" xml:space="preserve">
    <value>{0} is not a valid C# compound assignment operation</value>
  </data>
  <data name="WRN_FilterIsConstantFalse" xml:space="preserve">
    <value>Filter expression is a constant 'false', consider removing the catch clause</value>
  </data>
  <data name="WRN_FilterIsConstantFalse_Title" xml:space="preserve">
    <value>Filter expression is a constant 'false'</value>
  </data>
  <data name="WRN_FilterIsConstantFalseRedundantTryCatch" xml:space="preserve">
    <value>Filter expression is a constant 'false', consider removing the try-catch block</value>
  </data>
  <data name="WRN_FilterIsConstantFalseRedundantTryCatch_Title" xml:space="preserve">
    <value>Filter expression is a constant 'false'. </value>
  </data>
  <data name="ERR_ConditionalInInterpolation" xml:space="preserve">
    <value>A conditional expression cannot be used directly in a string interpolation because the ':' ends the interpolation. Parenthesize the conditional expression.</value>
  </data>
  <data name="ERR_InDynamicMethodArg" xml:space="preserve">
    <value>Arguments with 'in' modifier cannot be used in dynamically dispatched expressions.</value>
  </data>
  <data name="ERR_TupleSizesMismatchForBinOps" xml:space="preserve">
    <value>Tuple types used as operands of an == or != operator must have matching cardinalities. But this operator has tuple types of cardinality {0} on the left and {1} on the right.</value>
  </data>
  <data name="ERR_RefLocalOrParamExpected" xml:space="preserve">
    <value>The left-hand side of a ref assignment must be a ref variable.</value>
  </data>
  <data name="ERR_RefAssignNarrower" xml:space="preserve">
    <value>Cannot ref-assign '{1}' to '{0}' because '{1}' has a narrower escape scope than '{0}'.</value>
  </data>
  <data name="ERR_RefAssignReturnOnly" xml:space="preserve">
    <value>Cannot ref-assign '{1}' to '{0}' because '{1}' can only escape the current method through a return statement.</value>
  </data>
  <data name="WRN_RefAssignReturnOnly" xml:space="preserve">
    <value>This ref-assigns '{1}' to '{0}' but '{1}' can only escape the current method through a return statement.</value>
  </data>
  <data name="WRN_RefAssignReturnOnly_Title" xml:space="preserve">
    <value>This ref-assigns a value that can only escape the current method through a return statement.</value>
  </data>
  <data name="WRN_RefAssignNarrower" xml:space="preserve">
    <value>This ref-assigns '{1}' to '{0}' but '{1}' has a narrower escape scope than '{0}'.</value>
  </data>
  <data name="WRN_RefAssignNarrower_Title" xml:space="preserve">
    <value>This ref-assigns a value that has a narrower escape scope than the target.</value>
  </data>
  <data name="ERR_RefAssignValEscapeWider" xml:space="preserve">
    <value>Cannot ref-assign '{1}' to '{0}' because '{1}' has a wider value escape scope than '{0}' allowing assignment through '{0}' of values with narrower escapes scopes than '{1}'.</value>
  </data>
  <data name="WRN_RefAssignValEscapeWider" xml:space="preserve">
    <value>This ref-assigns '{1}' to '{0}' but '{1}' has a wider value escape scope than '{0}' allowing assignment through '{0}' of values with narrower escapes scopes than '{1}'.</value>
  </data>
  <data name="WRN_RefAssignValEscapeWider_Title" xml:space="preserve">
    <value>This ref-assigns a value that has a wider value escape scope than the target allowing assignment through the target of values with narrower escapes scopes.</value>
  </data>
  <data name="IDS_FeatureEnumGenericTypeConstraint" xml:space="preserve">
    <value>enum generic type constraints</value>
  </data>
  <data name="IDS_FeatureDelegateGenericTypeConstraint" xml:space="preserve">
    <value>delegate generic type constraints</value>
  </data>
  <data name="IDS_FeatureUnmanagedGenericTypeConstraint" xml:space="preserve">
    <value>unmanaged generic type constraints</value>
  </data>
  <data name="ERR_NewBoundWithUnmanaged" xml:space="preserve">
    <value>The 'new()' constraint cannot be used with the 'unmanaged' constraint</value>
  </data>
  <data name="ERR_UnmanagedConstraintNotSatisfied" xml:space="preserve">
    <value>The type '{2}' must be a non-nullable value type, along with all fields at any level of nesting, in order to use it as parameter '{1}' in the generic type or method '{0}'</value>
  </data>
  <data name="ERR_ConWithUnmanagedCon" xml:space="preserve">
    <value>Type parameter '{1}' has the 'unmanaged' constraint so '{1}' cannot be used as a constraint for '{0}'</value>
  </data>
  <data name="IDS_FeatureStackAllocInitializer" xml:space="preserve">
    <value>stackalloc initializer</value>
  </data>
  <data name="ERR_InvalidStackAllocArray" xml:space="preserve">
    <value>"Invalid rank specifier: expected ']'</value>
  </data>
  <data name="IDS_FeatureExpressionVariablesInQueriesAndInitializers" xml:space="preserve">
    <value>declaration of expression variables in member initializers and queries</value>
  </data>
  <data name="ERR_MissingPattern" xml:space="preserve">
    <value>Pattern missing</value>
  </data>
  <data name="IDS_FeatureRecursivePatterns" xml:space="preserve">
    <value>recursive patterns</value>
  </data>
  <data name="IDS_FeatureNullPointerConstantPattern" xml:space="preserve">
    <value>null pointer constant pattern</value>
  </data>
  <data name="IDS_FeatureDefaultTypeParameterConstraint" xml:space="preserve">
    <value>default type parameter constraints</value>
  </data>
  <data name="ERR_WrongNumberOfSubpatterns" xml:space="preserve">
    <value>Matching the tuple type '{0}' requires '{1}' subpatterns, but '{2}' subpatterns are present.</value>
  </data>
  <data name="ERR_PropertyPatternNameMissing" xml:space="preserve">
    <value>A property subpattern requires a reference to the property or field to be matched, e.g. '{{ Name: {0} }}'</value>
  </data>
  <data name="ERR_DefaultPattern" xml:space="preserve">
    <value>A default literal 'default' is not valid as a pattern. Use another literal (e.g. '0' or 'null') as appropriate. To match everything, use a discard pattern '_'.</value>
  </data>
  <data name="ERR_SwitchExpressionNoBestType" xml:space="preserve">
    <value>No best type was found for the switch expression.</value>
  </data>
  <data name="ERR_DefaultLiteralNoTargetType" xml:space="preserve">
    <value>There is no target type for the default literal.</value>
  </data>
  <data name="ERR_CannotInferDelegateType" xml:space="preserve">
    <value>The delegate type could not be inferred.</value>
  </data>
  <data name="ERR_LambdaExplicitReturnTypeVar" xml:space="preserve">
    <value>The contextual keyword 'var' cannot be used as an explicit lambda return type</value>
  </data>
  <data name="ERR_SingleElementPositionalPatternRequiresDisambiguation" xml:space="preserve">
    <value>A single-element deconstruct pattern requires some other syntax for disambiguation. It is recommended to add a discard designator '_' after the close paren ')'.</value>
  </data>
  <data name="ERR_VarMayNotBindToType" xml:space="preserve">
    <value>The syntax 'var' for a pattern is not permitted to refer to a type, but '{0}' is in scope here.</value>
  </data>
  <data name="WRN_SwitchExpressionNotExhaustive" xml:space="preserve">
    <value>The switch expression does not handle all possible values of its input type (it is not exhaustive). For example, the pattern '{0}' is not covered.</value>
  </data>
  <data name="WRN_SwitchExpressionNotExhaustive_Title" xml:space="preserve">
    <value>The switch expression does not handle all possible values of its input type (it is not exhaustive).</value>
  </data>
  <data name="WRN_SwitchExpressionNotExhaustiveWithWhen" xml:space="preserve">
    <value>The switch expression does not handle all possible values of its input type (it is not exhaustive). For example, the pattern '{0}' is not covered. However, a pattern with a 'when' clause might successfully match this value.</value>
  </data>
  <data name="WRN_SwitchExpressionNotExhaustiveWithWhen_Title" xml:space="preserve">
    <value>The switch expression does not handle all possible values of its input type (it is not exhaustive).</value>
  </data>
  <data name="WRN_SwitchExpressionNotExhaustiveWithUnnamedEnumValue" xml:space="preserve">
    <value>The switch expression does not handle some values of its input type (it is not exhaustive) involving an unnamed enum value. For example, the pattern '{0}' is not covered.</value>
  </data>
  <data name="WRN_SwitchExpressionNotExhaustiveWithUnnamedEnumValue_Title" xml:space="preserve">
    <value>The switch expression does not handle some values of its input type (it is not exhaustive) involving an unnamed enum value.</value>
  </data>
  <data name="WRN_CaseConstantNamedUnderscore" xml:space="preserve">
    <value>The name '_' refers to the constant, not the discard pattern. Use 'var _' to discard the value, or '@_' to refer to a constant by that name.</value>
  </data>
  <data name="WRN_CaseConstantNamedUnderscore_Title" xml:space="preserve">
    <value>Do not use '_' for a case constant.</value>
  </data>
  <data name="WRN_IsTypeNamedUnderscore" xml:space="preserve">
    <value>The name '_' refers to the type '{0}', not the discard pattern. Use '@_' for the type, or 'var _' to discard.</value>
  </data>
  <data name="WRN_IsTypeNamedUnderscore_Title" xml:space="preserve">
    <value>Do not use '_' to refer to the type in an is-type expression.</value>
  </data>
  <data name="ERR_ExpressionTreeContainsSwitchExpression" xml:space="preserve">
    <value>An expression tree may not contain a switch expression.</value>
  </data>
  <data name="ERR_InvalidObjectCreation" xml:space="preserve">
    <value>Invalid object creation</value>
  </data>
  <data name="IDS_FeatureIndexingMovableFixedBuffers" xml:space="preserve">
    <value>indexing movable fixed buffers</value>
  </data>
  <data name="ERR_CantUseInOrOutInArglist" xml:space="preserve">
    <value>__arglist cannot have an argument passed by 'in' or 'out'</value>
  </data>
  <data name="SyntaxTreeNotFound" xml:space="preserve">
    <value>SyntaxTree is not part of the compilation</value>
  </data>
  <data name="ERR_OutVariableCannotBeByRef" xml:space="preserve">
    <value>An out variable cannot be declared as a ref local</value>
  </data>
  <data name="ERR_MultipleAnalyzerConfigsInSameDir" xml:space="preserve">
    <value>Multiple analyzer config files cannot be in the same directory ('{0}').</value>
  </data>
  <data name="IDS_FeatureCoalesceAssignmentExpression" xml:space="preserve">
    <value>coalescing assignment</value>
  </data>
  <data name="CannotCreateConstructedFromConstructed" xml:space="preserve">
    <value>Cannot create constructed generic type from another constructed generic type.</value>
  </data>
  <data name="CannotCreateConstructedFromNongeneric" xml:space="preserve">
    <value>Cannot create constructed generic type from non-generic type.</value>
  </data>
  <data name="IDS_FeatureUnconstrainedTypeParameterInNullCoalescingOperator" xml:space="preserve">
    <value>unconstrained type parameters in null coalescing operator</value>
  </data>
  <data name="WRN_NullabilityMismatchInConstraintsOnImplicitImplementation" xml:space="preserve">
    <value>Nullability in constraints for type parameter '{0}' of method '{1}' doesn't match the constraints for type parameter '{2}' of interface method '{3}'. Consider using an explicit interface implementation instead.</value>
  </data>
  <data name="WRN_NullabilityMismatchInConstraintsOnImplicitImplementation_Title" xml:space="preserve">
    <value>Nullability in constraints for type parameter doesn't match the constraints for type parameter in implicitly implemented interface method'.</value>
  </data>
  <data name="WRN_NullabilityMismatchInTypeParameterReferenceTypeConstraint" xml:space="preserve">
    <value>The type '{2}' cannot be used as type parameter '{1}' in the generic type or method '{0}'. Nullability of type argument '{2}' doesn't match 'class' constraint.</value>
  </data>
  <data name="WRN_NullabilityMismatchInTypeParameterReferenceTypeConstraint_Title" xml:space="preserve">
    <value>The type cannot be used as type parameter in the generic type or method. Nullability of type argument doesn't match 'class' constraint.</value>
  </data>
  <data name="ERR_TripleDotNotAllowed" xml:space="preserve">
    <value>Unexpected character sequence '...'</value>
  </data>
  <data name="IDS_FeatureIndexOperator" xml:space="preserve">
    <value>index operator</value>
  </data>
  <data name="IDS_FeatureRangeOperator" xml:space="preserve">
    <value>range operator</value>
  </data>
  <data name="IDS_FeatureStaticLocalFunctions" xml:space="preserve">
    <value>static local functions</value>
  </data>
  <data name="IDS_FeatureNameShadowingInNestedFunctions" xml:space="preserve">
    <value>name shadowing in nested functions</value>
  </data>
  <data name="IDS_FeatureLambdaDiscardParameters" xml:space="preserve">
    <value>lambda discard parameters</value>
  </data>
  <data name="IDS_FeatureMemberNotNull" xml:space="preserve">
    <value>MemberNotNull attribute</value>
  </data>
  <data name="IDS_FeatureNativeInt" xml:space="preserve">
    <value>native-sized integers</value>
  </data>
  <data name="ERR_BadDynamicAwaitForEach" xml:space="preserve">
    <value>Cannot use a collection of dynamic type in an asynchronous foreach</value>
  </data>
  <data name="ERR_NullableDirectiveQualifierExpected" xml:space="preserve">
    <value>Expected 'enable', 'disable', or 'restore'</value>
  </data>
  <data name="ERR_NullableDirectiveTargetExpected" xml:space="preserve">
    <value>Expected 'warnings', 'annotations', or end of directive</value>
  </data>
  <data name="WRN_MissingNonNullTypesContextForAnnotationInGeneratedCode" xml:space="preserve">
    <value>The annotation for nullable reference types should only be used in code within a '#nullable' annotations context. Auto-generated code requires an explicit '#nullable' directive in source.</value>
  </data>
  <data name="WRN_MissingNonNullTypesContextForAnnotationInGeneratedCode_Title" xml:space="preserve">
    <value>The annotation for nullable reference types should only be used in code within a '#nullable' annotations context. Auto-generated code requires an explicit '#nullable' directive in source.</value>
  </data>
  <data name="WRN_NullReferenceInitializer" xml:space="preserve">
    <value>Object or collection initializer implicitly dereferences possibly null member '{0}'.</value>
  </data>
  <data name="WRN_NullReferenceInitializer_Title" xml:space="preserve">
    <value>Object or collection initializer implicitly dereferences possibly null member.</value>
  </data>
  <data name="ERR_ExpressionTreeCantContainRefStruct" xml:space="preserve">
    <value>Expression tree cannot contain value of ref struct or restricted type '{0}'.</value>
  </data>
  <data name="ERR_ElseCannotStartStatement" xml:space="preserve">
    <value>'else' cannot start a statement.</value>
  </data>
  <data name="ERR_ExpressionTreeCantContainNullCoalescingAssignment" xml:space="preserve">
    <value>An expression tree may not contain a null coalescing assignment</value>
  </data>
  <data name="ERR_BadNullableContextOption" xml:space="preserve">
    <value>Invalid option '{0}' for /nullable; must be 'disable', 'enable', 'warnings' or 'annotations'</value>
  </data>
  <data name="ERR_SwitchGoverningExpressionRequiresParens" xml:space="preserve">
    <value>Parentheses are required around the switch governing expression.</value>
  </data>
  <data name="ERR_TupleElementNameMismatch" xml:space="preserve">
    <value>The name '{0}' does not identify tuple element '{1}'.</value>
  </data>
  <data name="ERR_DeconstructParameterNameMismatch" xml:space="preserve">
    <value>The name '{0}' does not match the corresponding 'Deconstruct' parameter '{1}'.</value>
  </data>
  <data name="ERR_IsPatternImpossible" xml:space="preserve">
    <value>An expression of type '{0}' can never match the provided pattern.</value>
  </data>
  <data name="WRN_IsPatternAlways" xml:space="preserve">
    <value>An expression of type '{0}' always matches the provided pattern.</value>
  </data>
  <data name="WRN_IsPatternAlways_Title" xml:space="preserve">
    <value>The input always matches the provided pattern.</value>
  </data>
  <data name="WRN_GivenExpressionNeverMatchesPattern" xml:space="preserve">
    <value>The given expression never matches the provided pattern.</value>
  </data>
  <data name="WRN_GivenExpressionNeverMatchesPattern_Title" xml:space="preserve">
    <value>The given expression never matches the provided pattern.</value>
  </data>
  <data name="WRN_GivenExpressionAlwaysMatchesConstant" xml:space="preserve">
    <value>The given expression always matches the provided constant.</value>
  </data>
  <data name="WRN_GivenExpressionAlwaysMatchesConstant_Title" xml:space="preserve">
    <value>The given expression always matches the provided constant.</value>
  </data>
  <data name="WRN_GivenExpressionAlwaysMatchesPattern" xml:space="preserve">
    <value>The given expression always matches the provided pattern.</value>
  </data>
  <data name="WRN_GivenExpressionAlwaysMatchesPattern_Title" xml:space="preserve">
    <value>The given expression always matches the provided pattern.</value>
  </data>
  <data name="ERR_FeatureNotAvailableInVersion8_0" xml:space="preserve">
    <value>Feature '{0}' is not available in C# 8.0. Please use language version {1} or greater.</value>
  </data>
  <data name="ERR_PointerTypeInPatternMatching" xml:space="preserve">
    <value>Pattern-matching is not permitted for pointer types.</value>
  </data>
  <data name="ERR_ArgumentNameInITuplePattern" xml:space="preserve">
    <value>Element names are not permitted when pattern-matching via 'System.Runtime.CompilerServices.ITuple'.</value>
  </data>
  <data name="ERR_DiscardPatternInSwitchStatement" xml:space="preserve">
    <value>The discard pattern is not permitted as a case label in a switch statement. Use 'case var _:' for a discard pattern, or 'case @_:' for a constant named '_'.</value>
  </data>
  <data name="WRN_NullabilityMismatchInExplicitlyImplementedInterface" xml:space="preserve">
    <value>Nullability of reference types in explicit interface specifier doesn't match interface implemented by the type.</value>
  </data>
  <data name="WRN_NullabilityMismatchInExplicitlyImplementedInterface_Title" xml:space="preserve">
    <value>Nullability of reference types in explicit interface specifier doesn't match interface implemented by the type.</value>
  </data>
  <data name="WRN_NullabilityMismatchInInterfaceImplementedByBase" xml:space="preserve">
    <value>'{0}' does not implement interface member '{1}'. Nullability of reference types in interface implemented by the base type doesn't match.</value>
  </data>
  <data name="WRN_NullabilityMismatchInInterfaceImplementedByBase_Title" xml:space="preserve">
    <value>Type does not implement interface member. Nullability of reference types in interface implemented by the base type doesn't match.</value>
  </data>
  <data name="WRN_DuplicateInterfaceWithNullabilityMismatchInBaseList" xml:space="preserve">
    <value>'{0}' is already listed in the interface list on type '{1}' with different nullability of reference types.</value>
  </data>
  <data name="WRN_DuplicateInterfaceWithNullabilityMismatchInBaseList_Title" xml:space="preserve">
    <value>Interface is already listed in the interface list with different nullability of reference types.</value>
  </data>
  <data name="ERR_DuplicateExplicitImpl" xml:space="preserve">
    <value>'{0}' is explicitly implemented more than once.</value>
  </data>
  <data name="ERR_UsingVarInSwitchCase" xml:space="preserve">
    <value>A using variable cannot be used directly within a switch section (consider using braces). </value>
  </data>
  <data name="ERR_GoToForwardJumpOverUsingVar" xml:space="preserve">
    <value>A goto cannot jump to a location after a using declaration.</value>
  </data>
  <data name="ERR_GoToBackwardJumpOverUsingVar" xml:space="preserve">
    <value>A goto cannot jump to a location before a using declaration within the same block.</value>
  </data>
  <data name="IDS_FeatureUsingDeclarations" xml:space="preserve">
    <value>using declarations</value>
  </data>
  <data name="IDS_FeatureDisposalPattern" xml:space="preserve">
    <value>pattern-based disposal</value>
  </data>
  <data name="ERR_FeatureInPreview" xml:space="preserve">
    <value>The feature '{0}' is currently in Preview and *unsupported*. To use Preview features, use the 'preview' language version.</value>
  </data>
  <data name="IDS_DefaultInterfaceImplementation" xml:space="preserve">
    <value>default interface implementation</value>
  </data>
  <data name="ERR_RuntimeDoesNotSupportDefaultInterfaceImplementation" xml:space="preserve">
    <value>Target runtime doesn't support default interface implementation.</value>
  </data>
  <data name="ERR_RuntimeDoesNotSupportDefaultInterfaceImplementationForMember" xml:space="preserve">
    <value>'{0}' cannot implement interface member '{1}' in type '{2}' because the target runtime doesn't support default interface implementation.</value>
  </data>
  <data name="ERR_InvalidModifierForLanguageVersion" xml:space="preserve">
    <value>The modifier '{0}' is not valid for this item in C# {1}. Please use language version '{2}' or greater.</value>
  </data>
  <data name="ERR_ImplicitImplementationOfNonPublicInterfaceMember" xml:space="preserve">
    <value>'{0}' does not implement interface member '{1}'. '{2}' cannot implicitly implement a non-public member in C# {3}. Please use language version '{4}' or greater.</value>
  </data>
  <data name="ERR_MostSpecificImplementationIsNotFound" xml:space="preserve">
    <value>Interface member '{0}' does not have a most specific implementation. Neither '{1}', nor '{2}' are most specific.</value>
  </data>
  <data name="ERR_LanguageVersionDoesNotSupportInterfaceImplementationForMember" xml:space="preserve">
    <value>'{0}' cannot implement interface member '{1}' in type '{2}' because feature '{3}' is not available in C# {4}. Please use language version '{5}' or greater.</value>
  </data>
  <data name="ERR_RuntimeDoesNotSupportProtectedAccessForInterfaceMember" xml:space="preserve">
    <value>Target runtime doesn't support 'protected', 'protected internal', or 'private protected' accessibility for a member of an interface.</value>
  </data>
  <data name="ERR_DefaultInterfaceImplementationInNoPIAType" xml:space="preserve">
    <value>Type '{0}' cannot be embedded because it has a non-abstract member. Consider setting the 'Embed Interop Types' property to false.</value>
  </data>
  <data name="WRN_SwitchExpressionNotExhaustiveForNull" xml:space="preserve">
    <value>The switch expression does not handle some null inputs (it is not exhaustive). For example, the pattern '{0}' is not covered.</value>
  </data>
  <data name="WRN_SwitchExpressionNotExhaustiveForNull_Title" xml:space="preserve">
    <value>The switch expression does not handle some null inputs.</value>
  </data>
  <data name="WRN_SwitchExpressionNotExhaustiveForNullWithWhen" xml:space="preserve">
    <value>The switch expression does not handle some null inputs (it is not exhaustive). For example, the pattern '{0}' is not covered. However, a pattern with a 'when' clause might successfully match this value.</value>
  </data>
  <data name="WRN_SwitchExpressionNotExhaustiveForNullWithWhen_Title" xml:space="preserve">
    <value>The switch expression does not handle some null inputs.</value>
  </data>
  <data name="ERR_AttributeNotOnEventAccessor" xml:space="preserve">
    <value>Attribute '{0}' is not valid on event accessors. It is only valid on '{1}' declarations.</value>
  </data>
  <data name="IDS_FeatureObsoleteOnPropertyAccessor" xml:space="preserve">
    <value>obsolete on property accessor</value>
  </data>
  <data name="WRN_UnconsumedEnumeratorCancellationAttributeUsage" xml:space="preserve">
    <value>The EnumeratorCancellationAttribute applied to parameter '{0}' will have no effect. The attribute is only effective on a parameter of type CancellationToken in an async-iterator method returning IAsyncEnumerable</value>
  </data>
  <data name="WRN_UnconsumedEnumeratorCancellationAttributeUsage_Title" xml:space="preserve">
    <value>The EnumeratorCancellationAttribute will have no effect. The attribute is only effective on a parameter of type CancellationToken in an async-iterator method returning IAsyncEnumerable</value>
  </data>
  <data name="WRN_UndecoratedCancellationTokenParameter" xml:space="preserve">
    <value>Async-iterator '{0}' has one or more parameters of type 'CancellationToken' but none of them is decorated with the 'EnumeratorCancellation' attribute, so the cancellation token parameter from the generated 'IAsyncEnumerable&lt;&gt;.GetAsyncEnumerator' will be unconsumed</value>
  </data>
  <data name="WRN_UndecoratedCancellationTokenParameter_Title" xml:space="preserve">
    <value>Async-iterator member has one or more parameters of type 'CancellationToken' but none of them is decorated with the 'EnumeratorCancellation' attribute, so the cancellation token parameter from the generated 'IAsyncEnumerable&lt;&gt;.GetAsyncEnumerator' will be unconsumed</value>
  </data>
  <data name="ERR_MultipleEnumeratorCancellationAttributes" xml:space="preserve">
    <value>The attribute [EnumeratorCancellation] cannot be used on multiple parameters</value>
  </data>
  <data name="ERR_OverrideRefConstraintNotSatisfied" xml:space="preserve">
    <value>Method '{0}' specifies a 'class' constraint for type parameter '{1}', but corresponding type parameter '{2}' of overridden or explicitly implemented method '{3}' is not a reference type.</value>
  </data>
  <data name="ERR_OverrideValConstraintNotSatisfied" xml:space="preserve">
    <value>Method '{0}' specifies a 'struct' constraint for type parameter '{1}', but corresponding type parameter '{2}' of overridden or explicitly implemented method '{3}' is not a non-nullable value type.</value>
  </data>
  <data name="ERR_OverrideDefaultConstraintNotSatisfied" xml:space="preserve">
    <value>Method '{0}' specifies a 'default' constraint for type parameter '{1}', but corresponding type parameter '{2}' of overridden or explicitly implemented method '{3}' is constrained to a reference type or a value type.</value>
  </data>
  <data name="ERR_DefaultConstraintOverrideOnly" xml:space="preserve">
    <value>The 'default' constraint is valid on override and explicit interface implementation methods only.</value>
  </data>
  <data name="IDS_OverrideWithConstraints" xml:space="preserve">
    <value>constraints for override and explicit interface implementation methods</value>
  </data>
  <data name="WRN_NullabilityMismatchInConstraintsOnPartialImplementation" xml:space="preserve">
    <value>Partial method declarations of '{0}' have inconsistent nullability in constraints for type parameter '{1}'</value>
  </data>
  <data name="WRN_NullabilityMismatchInConstraintsOnPartialImplementation_Title" xml:space="preserve">
    <value>Partial method declarations have inconsistent nullability in constraints for type parameter</value>
  </data>
  <data name="IDS_FeatureNestedStackalloc" xml:space="preserve">
    <value>stackalloc in nested expressions</value>
  </data>
  <data name="WRN_NullabilityMismatchInTypeParameterNotNullConstraint" xml:space="preserve">
    <value>The type '{2}' cannot be used as type parameter '{1}' in the generic type or method '{0}'. Nullability of type argument '{2}' doesn't match 'notnull' constraint.</value>
  </data>
  <data name="WRN_NullabilityMismatchInTypeParameterNotNullConstraint_Title" xml:space="preserve">
    <value>The type cannot be used as type parameter in the generic type or method. Nullability of type argument doesn't match 'notnull' constraint.</value>
  </data>
  <data name="IDS_FeatureNotNullGenericTypeConstraint" xml:space="preserve">
    <value>notnull generic type constraint</value>
  </data>
  <data name="ERR_DuplicateNullSuppression" xml:space="preserve">
    <value>Duplicate null suppression operator ('!')</value>
  </data>
  <data name="ERR_ParameterNullCheckingNotSupported" xml:space="preserve">
    <value>The 'parameter null-checking' feature is not supported.</value>
  </data>
  <data name="ERR_ReAbstractionInNoPIAType" xml:space="preserve">
    <value>Type '{0}' cannot be embedded because it has a re-abstraction of a member from base interface. Consider setting the 'Embed Interop Types' property to false.</value>
  </data>
  <data name="ERR_BadSwitchValue" xml:space="preserve">
    <value>Command-line syntax error: '{0}' is not a valid value for the '{1}' option. The value must be of the form '{2}'.</value>
  </data>
  <data name="IDS_FeatureFunctionPointers" xml:space="preserve">
    <value>function pointers</value>
  </data>
  <data name="IDS_AddressOfMethodGroup" xml:space="preserve">
    <value>&amp;method group</value>
  </data>
  <data name="ERR_InvalidFunctionPointerCallingConvention" xml:space="preserve">
    <value>'{0}' is not a valid calling convention specifier for a function pointer.</value>
  </data>
  <data name="ERR_TypeNotFound" xml:space="preserve">
    <value>Type '{0}' is not defined.</value>
  </data>
  <data name="ERR_TypeMustBePublic" xml:space="preserve">
    <value>Type '{0}' must be public to be used as a calling convention.</value>
  </data>
  <data name="WRN_SyncAndAsyncEntryPoints" xml:space="preserve">
    <value>Method '{0}' will not be used as an entry point because a synchronous entry point '{1}' was found.</value>
  </data>
  <data name="ERR_InternalError" xml:space="preserve">
    <value>Internal error in the C# compiler.</value>
  </data>
  <data name="IDS_FeatureStaticAnonymousFunction" xml:space="preserve">
    <value>static anonymous function</value>
  </data>
  <data name="ERR_StaticAnonymousFunctionCannotCaptureThis" xml:space="preserve">
    <value>A static anonymous function cannot contain a reference to 'this' or 'base'.</value>
  </data>
  <data name="ERR_StaticAnonymousFunctionCannotCaptureVariable" xml:space="preserve">
    <value>A static anonymous function cannot contain a reference to '{0}'.</value>
  </data>
  <data name="IDS_FeatureAsyncUsing" xml:space="preserve">
    <value>asynchronous using</value>
  </data>
  <data name="IDS_FeatureParenthesizedPattern" xml:space="preserve">
    <value>parenthesized pattern</value>
  </data>
  <data name="IDS_FeatureOrPattern" xml:space="preserve">
    <value>or pattern</value>
  </data>
  <data name="IDS_FeatureAndPattern" xml:space="preserve">
    <value>and pattern</value>
  </data>
  <data name="IDS_FeatureNotPattern" xml:space="preserve">
    <value>not pattern</value>
  </data>
  <data name="IDS_FeatureTypePattern" xml:space="preserve">
    <value>type pattern</value>
  </data>
  <data name="IDS_FeatureRelationalPattern" xml:space="preserve">
    <value>relational pattern</value>
  </data>
  <data name="ERR_VarianceInterfaceNesting" xml:space="preserve">
    <value>Enums, classes, structures, and extensions cannot be declared in an interface that has an 'in' or 'out' type parameter.</value>
  </data>
  <data name="ERR_ExternEventInitializer" xml:space="preserve">
    <value>'{0}': extern event cannot have initializer</value>
  </data>
  <data name="ERR_ImplicitIndexIndexerWithName" xml:space="preserve">
    <value>Invocation of implicit Index Indexer cannot name the argument.</value>
  </data>
  <data name="ERR_ImplicitRangeIndexerWithName" xml:space="preserve">
    <value>Invocation of implicit Range Indexer cannot name the argument.</value>
  </data>
  <data name="ERR_ImplicitObjectCreationIllegalTargetType" xml:space="preserve">
    <value>The type '{0}' may not be used as the target type of new()</value>
  </data>
  <data name="ERR_ImplicitObjectCreationNotValid" xml:space="preserve">
    <value>Use of new() is not valid in this context</value>
  </data>
  <data name="ERR_ImplicitObjectCreationNoTargetType" xml:space="preserve">
    <value>There is no target type for '{0}'</value>
  </data>
  <data name="IDS_FeatureImplicitObjectCreation" xml:space="preserve">
    <value>target-typed object creation</value>
  </data>
  <data name="ERR_ExpressionTreeContainsPatternImplicitIndexer" xml:space="preserve">
    <value>An expression tree may not contain a pattern System.Index or System.Range indexer access</value>
  </data>
  <data name="ERR_ExpressionTreeContainsFromEndIndexExpression" xml:space="preserve">
    <value>An expression tree may not contain a from-end index ('^') expression.</value>
  </data>
  <data name="ERR_ExpressionTreeContainsRangeExpression" xml:space="preserve">
    <value>An expression tree may not contain a range ('..') expression.</value>
  </data>
  <data name="WRN_GeneratorFailedDuringGeneration" xml:space="preserve">
    <value>Generator '{0}' failed to generate source. It will not contribute to the output and compilation errors may occur as a result. Exception was of type '{1}' with message '{2}'</value>
    <comment>{0} is the name of the generator that failed. {1} is the type of exception that was thrown {2} is the message in the exception</comment>
  </data>
  <data name="WRN_GeneratorFailedDuringInitialization" xml:space="preserve">
    <value>Generator '{0}' failed to initialize. It will not contribute to the output and compilation errors may occur as a result. Exception was of type '{1}' with message '{2}'</value>
    <comment>{0} is the name of the generator that failed. {1} is the type of exception that was thrown {2} is the message in the exception</comment>
  </data>
  <data name="WRN_GeneratorFailedDuringGeneration_Title" xml:space="preserve">
    <value>Generator failed to generate source.</value>
  </data>
  <data name="WRN_GeneratorFailedDuringInitialization_Title" xml:space="preserve">
    <value>Generator failed to initialize.</value>
  </data>
  <data name="WRN_GeneratorFailedDuringGeneration_Description" xml:space="preserve">
    <value>Generator threw the following exception:
'{0}'.</value>
    <comment>{0} is the string representation of the exception that was thrown.</comment>
  </data>
  <data name="WRN_GeneratorFailedDuringInitialization_Description" xml:space="preserve">
    <value>Generator threw the following exception:
'{0}'.</value>
    <comment>{0} is the string representation of the exception that was thrown.</comment>
  </data>
  <data name="IDS_FeatureRecords" xml:space="preserve">
    <value>records</value>
  </data>
  <data name="IDS_FeatureInitOnlySetters" xml:space="preserve">
    <value>init-only setters</value>
  </data>
  <data name="ERR_InvalidWithReceiverType" xml:space="preserve">
    <value>The receiver of a `with` expression must have a non-void type.</value>
  </data>
  <data name="ERR_CannotClone" xml:space="preserve">
    <value>The receiver type '{0}' is not a valid record type and is not a struct type.</value>
  </data>
  <data name="ERR_AssignmentInitOnly" xml:space="preserve">
    <value>Init-only property or indexer '{0}' can only be assigned in an object initializer, or on 'this' or 'base' in an instance constructor or an 'init' accessor.</value>
  </data>
  <data name="ERR_DesignatorBeneathPatternCombinator" xml:space="preserve">
    <value>A variable may not be declared within a 'not' or 'or' pattern.</value>
  </data>
  <data name="ERR_UnsupportedTypeForRelationalPattern" xml:space="preserve">
    <value>Relational patterns may not be used for a value of type '{0}'.</value>
  </data>
  <data name="ERR_RelationalPatternWithNaN" xml:space="preserve">
    <value>Relational patterns may not be used for a floating-point NaN.</value>
  </data>
  <data name="IDS_FeatureSpanCharConstantPattern" xml:space="preserve">
    <value>pattern matching ReadOnly/Span&lt;char&gt; on constant string</value>
  </data>
  <data name="IDS_FeatureExtendedPartialMethods" xml:space="preserve">
    <value>extended partial methods</value>
  </data>
  <data name="IDS_FeatureConstantInterpolatedStrings" xml:space="preserve">
    <value>constant interpolated strings</value>
  </data>
  <data name="ERR_PartialMethodWithNonVoidReturnMustHaveAccessMods" xml:space="preserve">
    <value>Partial method '{0}' must have accessibility modifiers because it has a non-void return type.</value>
  </data>
  <data name="ERR_PartialMethodWithOutParamMustHaveAccessMods" xml:space="preserve">
    <value>Partial method '{0}' must have accessibility modifiers because it has 'out' parameters.</value>
  </data>
  <data name="ERR_PartialMethodWithAccessibilityModsMustHaveImplementation" xml:space="preserve">
    <value>Partial method '{0}' must have an implementation part because it has accessibility modifiers.</value>
  </data>
  <data name="ERR_PartialMethodWithExtendedModMustHaveAccessMods" xml:space="preserve">
    <value>Partial method '{0}' must have accessibility modifiers because it has a 'virtual', 'override', 'sealed', 'new', or 'extern' modifier.</value>
  </data>
  <data name="ERR_PartialMethodAccessibilityDifference" xml:space="preserve">
    <value>Both partial method declarations must have identical accessibility modifiers.</value>
  </data>
  <data name="ERR_PartialMethodExtendedModDifference" xml:space="preserve">
    <value>Both partial method declarations must have identical combinations of 'virtual', 'override', 'sealed', and 'new' modifiers.</value>
  </data>
  <data name="ERR_PartialMethodReturnTypeDifference" xml:space="preserve">
    <value>Both partial method declarations must have the same return type.</value>
  </data>
  <data name="ERR_PartialMethodRefReturnDifference" xml:space="preserve">
    <value>Partial method declarations must have matching ref return values.</value>
  </data>
  <data name="WRN_PartialMethodTypeDifference" xml:space="preserve">
    <value>Partial method declarations '{0}' and '{1}' have signature differences.</value>
  </data>
  <data name="WRN_PartialMethodTypeDifference_Title" xml:space="preserve">
    <value>Partial method declarations have signature differences.</value>
  </data>
  <data name="IDS_TopLevelStatements" xml:space="preserve">
    <value>top-level statements</value>
  </data>
  <data name="ERR_SimpleProgramLocalIsReferencedOutsideOfTopLevelStatement" xml:space="preserve">
    <value>Cannot use local variable or local function '{0}' declared in a top-level statement in this context.</value>
  </data>
  <data name="ERR_SimpleProgramMultipleUnitsWithTopLevelStatements" xml:space="preserve">
    <value>Only one compilation unit can have top-level statements.</value>
  </data>
  <data name="ERR_TopLevelStatementAfterNamespaceOrType" xml:space="preserve">
    <value>Top-level statements must precede namespace and type declarations.</value>
  </data>
  <data name="ERR_SimpleProgramDisallowsMainType" xml:space="preserve">
    <value>Cannot specify /main if there is a compilation unit with top-level statements.</value>
  </data>
  <data name="ERR_SimpleProgramNotAnExecutable" xml:space="preserve">
    <value>Program using top-level statements must be an executable.</value>
  </data>
  <data name="ERR_InvalidFuncPointerReturnTypeModifier" xml:space="preserve">
    <value>'{0}' is not a valid function pointer return type modifier. Valid modifiers are 'ref' and 'ref readonly'.</value>
  </data>
  <data name="ERR_DupReturnTypeMod" xml:space="preserve">
    <value>A return type can only have one '{0}' modifier.</value>
  </data>
  <data name="ERR_BadFuncPointerParamModifier" xml:space="preserve">
    <value>'{0}' cannot be used as a modifier on a function pointer parameter.</value>
  </data>
  <data name="ERR_BadFuncPointerArgCount" xml:space="preserve">
    <value>Function pointer '{0}' does not take {1} arguments</value>
  </data>
  <data name="ERR_MethFuncPtrMismatch" xml:space="preserve">
    <value>No overload for '{0}' matches function pointer '{1}'</value>
  </data>
  <data name="ERR_FuncPtrRefMismatch" xml:space="preserve">
    <value>Ref mismatch between '{0}' and function pointer '{1}'</value>
  </data>
  <data name="ERR_FuncPtrMethMustBeStatic" xml:space="preserve">
    <value>Cannot create a function pointer for '{0}' because it is not a static method</value>
  </data>
  <data name="ERR_AddressOfMethodGroupInExpressionTree" xml:space="preserve">
    <value>'&amp;' on method groups cannot be used in expression trees</value>
  </data>
  <data name="ERR_WrongFuncPtrCallingConvention" xml:space="preserve">
    <value>Calling convention of '{0}' is not compatible with '{1}'.</value>
  </data>
  <data name="ERR_MissingAddressOf" xml:space="preserve">
    <value>Cannot convert method group to function pointer (Are you missing a '&amp;'?)</value>
  </data>
  <data name="ERR_CannotUseReducedExtensionMethodInAddressOf" xml:space="preserve">
    <value>Cannot use an extension method with a receiver as the target of a '&amp;' operator.</value>
  </data>
  <data name="ERR_CannotUseFunctionPointerAsFixedLocal" xml:space="preserve">
    <value>The type of a local declared in a fixed statement cannot be a function pointer type.</value>
  </data>
  <data name="ERR_UnsupportedCallingConvention" xml:space="preserve">
    <value>The calling convention of '{0}' is not supported by the language.</value>
  </data>
  <data name="ERR_RuntimeDoesNotSupportUnmanagedDefaultCallConv" xml:space="preserve">
    <value>The target runtime doesn't support extensible or runtime-environment default calling conventions.</value>
  </data>
  <data name="NotSameNumberParameterTypesAndRefKinds" xml:space="preserve">
    <value>Given {0} parameter types and {1} parameter ref kinds. These arrays must have the same length.</value>
  </data>
  <data name="OutIsNotValidForReturn" xml:space="preserve">
    <value>'RefKind.Out' is not a valid ref kind for a return type.</value>
  </data>
  <data name="CallingConventionTypesRequireUnmanaged" xml:space="preserve">
    <value>Passing '{0}' is not valid unless '{1}' is 'SignatureCallingConvention.Unmanaged'.</value>
  </data>
  <data name="CallingConventionTypeIsInvalid" xml:space="preserve">
    <value>Cannot use '{0}' as a calling convention modifier.</value>
  </data>
  <data name="ERR_CannotConvertAddressOfToDelegate" xml:space="preserve">
    <value>Cannot convert &amp;method group '{0}' to delegate type '{1}'.</value>
  </data>
  <data name="ERR_AddressOfToNonFunctionPointer" xml:space="preserve">
    <value>Cannot convert &amp;method group '{0}' to non-function pointer type '{1}'.</value>
  </data>
  <data name="ERR_CannotSpecifyManagedWithUnmanagedSpecifiers" xml:space="preserve">
    <value>'managed' calling convention cannot be combined with unmanaged calling convention specifiers.</value>
  </data>
  <data name="ERR_FeatureNotAvailableInVersion9" xml:space="preserve">
    <value>Feature '{0}' is not available in C# 9.0. Please use language version {1} or greater.</value>
  </data>
  <data name="ERR_FeatureNotAvailableInVersion10" xml:space="preserve">
    <value>Feature '{0}' is not available in C# 10.0. Please use language version {1} or greater.</value>
  </data>
  <data name="ERR_FeatureNotAvailableInVersion11" xml:space="preserve">
    <value>Feature '{0}' is not available in C# 11.0. Please use language version {1} or greater.</value>
  </data>
  <data name="ERR_UnexpectedArgumentList" xml:space="preserve">
    <value>Unexpected argument list.</value>
  </data>
  <data name="ERR_UnexpectedOrMissingConstructorInitializerInRecord" xml:space="preserve">
    <value>A constructor declared in a type with parameter list must have 'this' constructor initializer.</value>
  </data>
  <data name="ERR_MultipleRecordParameterLists" xml:space="preserve">
    <value>Only a single partial type declaration may have a parameter list</value>
  </data>
  <data name="ERR_BadRecordBase" xml:space="preserve">
    <value>Records may only inherit from object or another record</value>
  </data>
  <data name="ERR_BadInheritanceFromRecord" xml:space="preserve">
    <value>Only records may inherit from records.</value>
  </data>
  <data name="ERR_BadRecordMemberForPositionalParameter" xml:space="preserve">
    <value>Record member '{0}' must be a readable instance property or field of type '{1}' to match positional parameter '{2}'.</value>
  </data>
  <data name="ERR_NoCopyConstructorInBaseType" xml:space="preserve">
    <value>No accessible copy constructor found in base type '{0}'.</value>
  </data>
  <data name="ERR_CopyConstructorMustInvokeBaseCopyConstructor" xml:space="preserve">
    <value>A copy constructor in a record must call a copy constructor of the base, or a parameterless object constructor if the record inherits from object.</value>
  </data>
  <data name="IDS_FeatureTargetTypedConditional" xml:space="preserve">
    <value>target-typed conditional expression</value>
  </data>
  <data name="ERR_NoImplicitConvTargetTypedConditional" xml:space="preserve">
    <value>Conditional expression is not valid in language version {0} because a common type was not found between '{1}' and '{2}'. To use a target-typed conversion, upgrade to language version {3} or greater.</value>
  </data>
  <data name="ERR_DoesNotOverrideMethodFromObject" xml:space="preserve">
    <value>'{0}' does not override expected method from 'object'.</value>
  </data>
  <data name="IDS_FeatureCovariantReturnsForOverrides" xml:space="preserve">
    <value>covariant returns</value>
  </data>
  <data name="ERR_RuntimeDoesNotSupportCovariantReturnsOfClasses" xml:space="preserve">
    <value>'{0}': Target runtime doesn't support covariant return types in overrides. Return type must be '{2}' to match overridden member '{1}'</value>
  </data>
  <data name="ERR_RuntimeDoesNotSupportCovariantPropertiesOfClasses" xml:space="preserve">
    <value>'{0}': Target runtime doesn't support covariant types in overrides. Type must be '{2}' to match overridden member '{1}'</value>
  </data>
  <data name="ERR_SealedAPIInRecord" xml:space="preserve">
    <value>'{0}' cannot be sealed because containing record is not sealed.</value>
  </data>
  <data name="ERR_DoesNotOverrideBaseMethod" xml:space="preserve">
    <value>'{0}' does not override expected method from '{1}'.</value>
  </data>
  <data name="WRN_ConstOutOfRangeChecked" xml:space="preserve">
    <value>Constant value '{0}' may overflow '{1}' at runtime (use 'unchecked' syntax to override)</value>
  </data>
  <data name="WRN_ConstOutOfRangeChecked_Title" xml:space="preserve">
    <value>Constant value may overflow at runtime (use 'unchecked' syntax to override)</value>
  </data>
  <data name="ERR_CloneDisallowedInRecord" xml:space="preserve">
    <value>Members named 'Clone' are disallowed in records.</value>
  </data>
  <data name="WRN_RecordNamedDisallowed" xml:space="preserve">
    <value>Types and aliases should not be named 'record'.</value>
  </data>
  <data name="WRN_RecordNamedDisallowed_Title" xml:space="preserve">
    <value>Types and aliases should not be named 'record'.</value>
  </data>
  <data name="ERR_NotOverridableAPIInRecord" xml:space="preserve">
    <value>'{0}' must allow overriding because the containing record is not sealed.</value>
  </data>
  <data name="ERR_NonPublicAPIInRecord" xml:space="preserve">
    <value>Record member '{0}' must be public.</value>
  </data>
  <data name="ERR_SignatureMismatchInRecord" xml:space="preserve">
    <value>Record member '{0}' must return '{1}'.</value>
  </data>
  <data name="ERR_NonProtectedAPIInRecord" xml:space="preserve">
    <value>Record member '{0}' must be protected.</value>
  </data>
  <data name="ERR_DoesNotOverrideBaseEqualityContract" xml:space="preserve">
    <value>'{0}' does not override expected property from '{1}'.</value>
  </data>
  <data name="ERR_StaticAPIInRecord" xml:space="preserve">
    <value>Record member '{0}' may not be static.</value>
  </data>
  <data name="ERR_CopyConstructorWrongAccessibility" xml:space="preserve">
    <value>A copy constructor '{0}' must be public or protected because the record is not sealed.</value>
  </data>
  <data name="ERR_NonPrivateAPIInRecord" xml:space="preserve">
    <value>Record member '{0}' must be private.</value>
  </data>
  <data name="WRN_PrecedenceInversion" xml:space="preserve">
    <value>Operator '{0}' cannot be used here due to precedence. Use parentheses to disambiguate.</value>
  </data>
  <data name="WRN_PrecedenceInversion_Title" xml:space="preserve">
    <value>Operator cannot be used here due to precedence.</value>
  </data>
  <data name="IDS_FeatureModuleInitializers" xml:space="preserve">
    <value>module initializers</value>
  </data>
  <data name="ERR_ModuleInitializerMethodMustBeAccessibleOutsideTopLevelType" xml:space="preserve">
    <value>Module initializer method '{0}' must be accessible at the module level</value>
  </data>
  <data name="ERR_ModuleInitializerMethodMustBeStaticParameterlessVoid" xml:space="preserve">
    <value>Module initializer method '{0}' must be static, and non-virtual, must have no parameters, and must return 'void'</value>
  </data>
  <data name="ERR_ModuleInitializerMethodAndContainingTypesMustNotBeGeneric" xml:space="preserve">
    <value>Module initializer method '{0}' must not be generic and must not be contained in a generic type</value>
  </data>
  <data name="ERR_ModuleInitializerMethodMustBeOrdinary" xml:space="preserve">
    <value>A module initializer must be an ordinary member method</value>
  </data>
  <data name="IDS_FeatureExtensionGetAsyncEnumerator" xml:space="preserve">
    <value>extension GetAsyncEnumerator</value>
  </data>
  <data name="IDS_FeatureExtensionGetEnumerator" xml:space="preserve">
    <value>extension GetEnumerator</value>
  </data>
  <data name="ERR_UnmanagedCallersOnlyRequiresStatic" xml:space="preserve">
    <value>'UnmanagedCallersOnly' can only be applied to ordinary static non-abstract, non-virtual methods or static local functions.</value>
    <comment>UnmanagedCallersOnly is not localizable.</comment>
  </data>
  <data name="ERR_InvalidUnmanagedCallersOnlyCallConv" xml:space="preserve">
    <value>'{0}' is not a valid calling convention type for 'UnmanagedCallersOnly'.</value>
    <comment>UnmanagedCallersOnly is not localizable.</comment>
  </data>
  <data name="ERR_CannotUseManagedTypeInUnmanagedCallersOnly" xml:space="preserve">
    <value>Cannot use '{0}' as a {1} type on a method attributed with 'UnmanagedCallersOnly'.</value>
    <comment>1 is the localized word for 'parameter' or 'return'. UnmanagedCallersOnly is not localizable.</comment>
  </data>
  <data name="ERR_UnmanagedCallersOnlyMethodOrTypeCannotBeGeneric" xml:space="preserve">
    <value>Methods attributed with 'UnmanagedCallersOnly' cannot have generic type parameters and cannot be declared in a generic type.</value>
    <comment>UnmanagedCallersOnly is not localizable.</comment>
  </data>
  <data name="ERR_UnmanagedCallersOnlyMethodsCannotBeCalledDirectly" xml:space="preserve">
    <value>'{0}' is attributed with 'UnmanagedCallersOnly' and cannot be called directly. Obtain a function pointer to this method.</value>
    <comment>UnmanagedCallersOnly is not localizable.</comment>
  </data>
  <data name="ERR_UnmanagedCallersOnlyMethodsCannotBeConvertedToDelegate" xml:space="preserve">
    <value>'{0}' is attributed with 'UnmanagedCallersOnly' and cannot be converted to a delegate type. Obtain a function pointer to this method.</value>
    <comment>UnmanagedCallersOnly is not localizable.</comment>
  </data>
  <data name="ERR_EntryPointCannotBeUnmanagedCallersOnly" xml:space="preserve">
    <value>Application entry points cannot be attributed with 'UnmanagedCallersOnly'.</value>
    <comment>UnmanagedCallersOnly is not localizable.</comment>
  </data>
  <data name="ERR_ModuleInitializerCannotBeUnmanagedCallersOnly" xml:space="preserve">
    <value>Module initializer cannot be attributed with 'UnmanagedCallersOnly'.</value>
    <comment>UnmanagedCallersOnly is not localizable.</comment>
  </data>
  <data name="WRN_RecordEqualsWithoutGetHashCode" xml:space="preserve">
    <value>'{0}' defines 'Equals' but not 'GetHashCode'</value>
    <comment>'GetHashCode' and 'Equals' are not localizable.</comment>
  </data>
  <data name="WRN_RecordEqualsWithoutGetHashCode_Title" xml:space="preserve">
    <value>Record defines 'Equals' but not 'GetHashCode'.</value>
    <comment>'GetHashCode' and 'Equals' are not localizable.</comment>
  </data>
  <data name="ERR_InitCannotBeReadonly" xml:space="preserve">
    <value>'init' accessors cannot be marked 'readonly'. Mark '{0}' readonly instead.</value>
  </data>
  <data name="IDS_FeatureDiscards" xml:space="preserve">
    <value>discards</value>
  </data>
  <data name="IDS_FeatureMixedDeclarationsAndExpressionsInDeconstruction" xml:space="preserve">
    <value>Mixed declarations and expressions in deconstruction</value>
  </data>
  <data name="IDS_FeatureRecordStructs" xml:space="preserve">
    <value>record structs</value>
    <comment>'record structs' is not localizable.</comment>
  </data>
  <data name="IDS_FeatureWithOnStructs" xml:space="preserve">
    <value>with on structs</value>
  </data>
  <data name="IDS_FeatureWithOnAnonymousTypes" xml:space="preserve">
    <value>with on anonymous types</value>
  </data>
  <data name="IDS_AsyncMethodBuilderOverride" xml:space="preserve">
    <value>async method builder override</value>
  </data>
  <data name="IDS_FeaturePositionalFieldsInRecords" xml:space="preserve">
    <value>positional fields in records</value>
  </data>
  <data name="IDS_FeatureParameterlessStructConstructors" xml:space="preserve">
    <value>parameterless struct constructors</value>
  </data>
  <data name="IDS_FeatureStructFieldInitializers" xml:space="preserve">
    <value>struct field initializers</value>
  </data>
  <data name="IDS_FeatureRefFields" xml:space="preserve">
    <value>ref fields</value>
  </data>
  <data name="IDS_FeatureVarianceSafetyForStaticInterfaceMembers" xml:space="preserve">
    <value>variance safety for static interface members</value>
  </data>
  <data name="ERR_EqualityContractRequiresGetter" xml:space="preserve">
    <value>Record equality contract property '{0}' must have a get accessor.</value>
  </data>
  <data name="WRN_AnalyzerReferencesFramework" xml:space="preserve">
    <value>The assembly '{0}' containing type '{1}' references .NET Framework, which is not supported.</value>
    <comment>{1} is the type that was loaded, {0} is the containing assembly.</comment>
  </data>
  <data name="WRN_AnalyzerReferencesFramework_Title" xml:space="preserve">
    <value>The loaded assembly references .NET Framework, which is not supported.</value>
  </data>
  <data name="WRN_AnalyzerReferencesNewerCompiler" xml:space="preserve">
    <value>The analyzer assembly '{0}' references version '{1}' of the compiler, which is newer than the currently running version '{2}'.</value>
  </data>
  <data name="WRN_AnalyzerReferencesNewerCompiler_Title" xml:space="preserve">
    <value>The analyzer assembly references a newer version of the compiler than the currently running version.</value>
  </data>
  <data name="ERR_BadFieldTypeInRecord" xml:space="preserve">
    <value>The type '{0}' may not be used for a field of a record.</value>
  </data>
  <data name="ERR_FunctionPointersCannotBeCalledWithNamedArguments" xml:space="preserve">
    <value>A function pointer cannot be called with named arguments.</value>
  </data>
  <data name="IDS_FeatureFileScopedNamespace" xml:space="preserve">
    <value>file-scoped namespace</value>
  </data>
  <data name="ERR_MultipleFileScopedNamespace" xml:space="preserve">
    <value>Source file can only contain one file-scoped namespace declaration.</value>
  </data>
  <data name="ERR_FileScopedAndNormalNamespace" xml:space="preserve">
    <value>Source file can not contain both file-scoped and normal namespace declarations.</value>
  </data>
  <data name="ERR_FileScopedNamespaceNotBeforeAllMembers" xml:space="preserve">
    <value>File-scoped namespace must precede all other members in a file.</value>
  </data>
  <data name="WRN_UnreadRecordParameter" xml:space="preserve">
    <value>Parameter '{0}' is unread. Did you forget to use it to initialize the property with that name?</value>
  </data>
  <data name="WRN_UnreadRecordParameter_Title" xml:space="preserve">
    <value>Parameter is unread. Did you forget to use it to initialize the property with that name?</value>
  </data>
  <data name="ERR_RecordAmbigCtor" xml:space="preserve">
    <value>The primary constructor conflicts with the synthesized copy constructor.</value>
  </data>
  <data name="IDS_FeatureLambdaAttributes" xml:space="preserve">
    <value>lambda attributes</value>
  </data>
  <data name="IDS_FeatureLambdaReturnType" xml:space="preserve">
    <value>lambda return type</value>
  </data>
  <data name="IDS_FeatureInferredDelegateType" xml:space="preserve">
    <value>inferred delegate type</value>
  </data>
  <data name="IDS_FeatureAutoDefaultStructs" xml:space="preserve">
    <value>auto default struct fields</value>
  </data>
  <data name="ERR_LineSpanDirectiveInvalidValue" xml:space="preserve">
    <value>The #line directive value is missing or out of range</value>
  </data>
  <data name="ERR_LineSpanDirectiveEndLessThanStart" xml:space="preserve">
    <value>The #line directive end position must be greater than or equal to the start position</value>
  </data>
  <data name="ERR_LineSpanDirectiveRequiresSpace" xml:space="preserve">
    <value>The #line span directive requires space before the first parenthesis, before the character offset, and before the file name</value>
  </data>
  <data name="WRN_DoNotCompareFunctionPointers" xml:space="preserve">
    <value>Comparison of function pointers might yield an unexpected result, since pointers to the same function may be distinct.</value>
  </data>
  <data name="WRN_DoNotCompareFunctionPointers_Title" xml:space="preserve">
    <value>Do not compare function pointer values</value>
  </data>
  <data name="IDS_FeatureUsingTypeAlias" xml:space="preserve">
    <value>using type alias</value>
  </data>
  <data name="ERR_BadRefInUsingAlias" xml:space="preserve">
    <value>Using alias cannot be a 'ref' type.</value>
  </data>
  <data name="ERR_BadUnsafeInUsingDirective" xml:space="preserve">
    <value>Only a using alias can be 'unsafe'.</value>
  </data>
  <data name="ERR_BadNullableReferenceTypeInUsingAlias" xml:space="preserve">
    <value>Using alias cannot be a nullable reference type.</value>
  </data>
  <data name="ERR_FunctionPointerTypesInAttributeNotSupported" xml:space="preserve">
    <value>Using a function pointer type in this context is not supported.</value>
  </data>
  <data name="ERR_BadCallerArgumentExpressionParamWithoutDefaultValue" xml:space="preserve">
    <value>The CallerArgumentExpressionAttribute may only be applied to parameters with default values</value>
  </data>
  <data name="ERR_NoConversionForCallerArgumentExpressionParam" xml:space="preserve">
    <value>CallerArgumentExpressionAttribute cannot be applied because there are no standard conversions from type '{0}' to type '{1}'</value>
  </data>
  <data name="WRN_CallerArgumentExpressionParamForUnconsumedLocation" xml:space="preserve">
    <value>The CallerArgumentExpressionAttribute applied to parameter '{0}' will have no effect because it applies to a member that is used in contexts that do not allow optional arguments</value>
  </data>
  <data name="WRN_CallerArgumentExpressionParamForUnconsumedLocation_Title" xml:space="preserve">
    <value>The CallerArgumentExpressionAttribute will have no effect because it applies to a member that is used in contexts that do not allow optional arguments</value>
  </data>
  <data name="WRN_CallerFilePathPreferredOverCallerArgumentExpression" xml:space="preserve">
    <value>The CallerArgumentExpressionAttribute applied to parameter '{0}' will have no effect. It is overridden by the CallerFilePathAttribute.</value>
  </data>
  <data name="WRN_CallerFilePathPreferredOverCallerArgumentExpression_Title" xml:space="preserve">
    <value>The CallerArgumentExpressionAttribute will have no effect; it is overridden by the CallerFilePathAttribute</value>
  </data>
  <data name="WRN_CallerLineNumberPreferredOverCallerArgumentExpression" xml:space="preserve">
    <value>The CallerArgumentExpressionAttribute applied to parameter '{0}' will have no effect. It is overridden by the CallerLineNumberAttribute.</value>
  </data>
  <data name="WRN_CallerLineNumberPreferredOverCallerArgumentExpression_Title" xml:space="preserve">
    <value>The CallerArgumentExpressionAttribute will have no effect; it is overridden by the CallerLineNumberAttribute</value>
  </data>
  <data name="WRN_CallerMemberNamePreferredOverCallerArgumentExpression" xml:space="preserve">
    <value>The CallerArgumentExpressionAttribute applied to parameter '{0}' will have no effect. It is overridden by the CallerMemberNameAttribute.</value>
  </data>
  <data name="WRN_CallerMemberNamePreferredOverCallerArgumentExpression_Title" xml:space="preserve">
    <value>The CallerArgumentExpressionAttribute will have no effect; it is overridden by the CallerMemberNameAttribute</value>
  </data>
  <data name="WRN_CallerArgumentExpressionAttributeHasInvalidParameterName" xml:space="preserve">
    <value>The CallerArgumentExpressionAttribute applied to parameter '{0}' will have no effect. It is applied with an invalid parameter name.</value>
  </data>
  <data name="WRN_CallerArgumentExpressionAttributeHasInvalidParameterName_Title" xml:space="preserve">
    <value>The CallerArgumentExpressionAttribute is applied with an invalid parameter name.</value>
  </data>
  <data name="WRN_CallerArgumentExpressionAttributeSelfReferential" xml:space="preserve">
    <value>The CallerArgumentExpressionAttribute applied to parameter '{0}' will have no effect because it's self-referential.</value>
  </data>
  <data name="WRN_CallerArgumentExpressionAttributeSelfReferential_Title" xml:space="preserve">
    <value>The CallerArgumentExpressionAttribute applied to parameter will have no effect because it's self-refential.</value>
  </data>
  <data name="IDS_FeatureSealedToStringInRecord" xml:space="preserve">
    <value>sealed ToString in record</value>
  </data>
  <data name="ERR_InheritingFromRecordWithSealedToString" xml:space="preserve">
    <value>Inheriting from a record with a sealed 'Object.ToString' is not supported in C# {0}. Please use language version '{1}' or greater.</value>
  </data>
  <data name="IDS_FeatureListPattern" xml:space="preserve">
    <value>list pattern</value>
  </data>
  <data name="ERR_UnsupportedTypeForListPattern" xml:space="preserve">
    <value>List patterns may not be used for a value of type '{0}'.</value>
  </data>
  <data name="ERR_ListPatternRequiresLength" xml:space="preserve">
    <value>List patterns may not be used for a value of type '{0}'. No suitable 'Length' or 'Count' property was found.</value>
  </data>
  <data name="ERR_ScopedRefAndRefStructOnly" xml:space="preserve">
    <value>The 'scoped' modifier can be used for refs and ref struct values only.</value>
  </data>
  <data name="ERR_ScopedMismatchInParameterOfOverrideOrImplementation" xml:space="preserve">
    <value>The 'scoped' modifier of parameter '{0}' doesn't match overridden or implemented member.</value>
  </data>
  <data name="WRN_ScopedMismatchInParameterOfOverrideOrImplementation" xml:space="preserve">
    <value>The 'scoped' modifier of parameter '{0}' doesn't match overridden or implemented member.</value>
  </data>
  <data name="WRN_ScopedMismatchInParameterOfOverrideOrImplementation_Title" xml:space="preserve">
    <value>The 'scoped' modifier of parameter doesn't match overridden or implemented member.</value>
  </data>
  <data name="ERR_ScopedMismatchInParameterOfTarget" xml:space="preserve">
    <value>The 'scoped' modifier of parameter '{0}' doesn't match target '{1}'.</value>
  </data>
  <data name="WRN_ScopedMismatchInParameterOfTarget" xml:space="preserve">
    <value>The 'scoped' modifier of parameter '{0}' doesn't match target '{1}'.</value>
  </data>
  <data name="WRN_ScopedMismatchInParameterOfTarget_Title" xml:space="preserve">
    <value>The 'scoped' modifier of parameter doesn't match target.</value>
  </data>
  <data name="ERR_ScopedMismatchInParameterOfPartial" xml:space="preserve">
    <value>The 'scoped' modifier of parameter '{0}' doesn't match partial method declaration.</value>
  </data>
  <data name="ERR_FixedFieldMustNotBeRef" xml:space="preserve">
    <value>A fixed field must not be a ref field.</value>
  </data>
  <data name="ERR_RefFieldCannotReferToRefStruct" xml:space="preserve">
    <value>A ref field cannot refer to a ref struct.</value>
  </data>
  <data name="ERR_RefFieldInNonRefStruct" xml:space="preserve">
    <value>A ref field can only be declared in a ref struct.</value>
  </data>
  <data name="WRN_UseDefViolationPropertySupportedVersion" xml:space="preserve">
    <value>Auto-implemented property '{0}' is read before being explicitly assigned, causing a preceding implicit assignment of 'default'.</value>
  </data>
  <data name="WRN_UseDefViolationPropertySupportedVersion_Title" xml:space="preserve">
    <value>Auto-implemented property is read before being explicitly assigned, causing a preceding implicit assignment of 'default'.</value>
  </data>
  <data name="WRN_UseDefViolationFieldSupportedVersion" xml:space="preserve">
    <value>Field '{0}' is read before being explicitly assigned, causing a preceding implicit assignment of 'default'.</value>
  </data>
  <data name="WRN_UseDefViolationFieldSupportedVersion_Title" xml:space="preserve">
    <value>Field is read before being explicitly assigned, causing a preceding implicit assignment of 'default'.</value>
  </data>
  <data name="WRN_UseDefViolationThisSupportedVersion" xml:space="preserve">
    <value>The 'this' object is read before all of its fields have been assigned, causing preceding implicit assignments of 'default' to non-explicitly assigned fields.</value>
  </data>
  <data name="WRN_UseDefViolationThisSupportedVersion_Title" xml:space="preserve">
    <value>The 'this' object is read before all of its fields have been assigned, causing preceding implicit assignments of 'default' to non-explicitly assigned fields.</value>
  </data>
  <data name="WRN_UnassignedThisAutoPropertySupportedVersion" xml:space="preserve">
    <value>Control is returned to caller before auto-implemented property '{0}' is explicitly assigned, causing a preceding implicit assignment of 'default'.</value>
  </data>
  <data name="WRN_UnassignedThisAutoPropertySupportedVersion_Title" xml:space="preserve">
    <value>Control is returned to caller before auto-implemented property is explicitly assigned, causing a preceding implicit assignment of 'default'.</value>
  </data>
  <data name="WRN_UnassignedThisSupportedVersion" xml:space="preserve">
    <value>Control is returned to caller before field '{0}' is explicitly assigned, causing a preceding implicit assignment of 'default'.</value>
  </data>
  <data name="WRN_UnassignedThisSupportedVersion_Title" xml:space="preserve">
    <value>Control is returned to caller before field is explicitly assigned, causing a preceding implicit assignment of 'default'.</value>
  </data>
  <data name="ERR_UseDefViolationFieldUnsupportedVersion" xml:space="preserve">
    <value>Use of possibly unassigned field '{0}'. Consider updating to language version '{1}' to auto-default the field.</value>
  </data>
  <data name="ERR_UseDefViolationPropertyUnsupportedVersion" xml:space="preserve">
    <value>Use of possibly unassigned auto-implemented property '{0}'. Consider updating to language version '{1}' to auto-default the property.</value>
  </data>
  <data name="WRN_UseDefViolationFieldUnsupportedVersion" xml:space="preserve">
    <value>Use of possibly unassigned field '{0}'. Consider updating to language version '{1}' to auto-default the field.</value>
  </data>
  <data name="WRN_UseDefViolationFieldUnsupportedVersion_Title" xml:space="preserve">
    <value>Use of possibly unassigned field. Consider updating the language version to auto-default the field.</value>
  </data>
  <data name="WRN_UseDefViolationPropertyUnsupportedVersion" xml:space="preserve">
    <value>Use of possibly unassigned auto-implemented property '{0}'. Consider updating to language version '{1}' to auto-default the property.</value>
  </data>
  <data name="WRN_UseDefViolationPropertyUnsupportedVersion_Title" xml:space="preserve">
    <value>Use of possibly unassigned auto-implemented property. Consider updating the language version to auto-default the property.</value>
  </data>
  <data name="ERR_UnsupportedTypeForSlicePattern" xml:space="preserve">
    <value>Slice patterns may not be used for a value of type '{0}'.</value>
  </data>
  <data name="ERR_MisplacedSlicePattern" xml:space="preserve">
    <value>Slice patterns may only be used once and directly inside a list pattern.</value>
  </data>
  <data name="ERR_HiddenPositionalMember" xml:space="preserve">
    <value>The positional member '{0}' found corresponding to this parameter is hidden.</value>
  </data>
  <data name="IDS_FeatureImprovedInterpolatedStrings" xml:space="preserve">
    <value>interpolated string handlers</value>
  </data>
  <data name="ERR_InterpolatedStringHandlerMethodReturnMalformed" xml:space="preserve">
    <value>Interpolated string handler method '{0}' is malformed. It does not return 'void' or 'bool'.</value>
    <comment>void and bool are keywords</comment>
  </data>
  <data name="ERR_InterpolatedStringHandlerMethodReturnInconsistent" xml:space="preserve">
    <value>Interpolated string handler method '{0}' has inconsistent return type. Expected to return '{1}'.</value>
  </data>
  <data name="ERR_InvalidNameInSubpattern" xml:space="preserve">
    <value>Identifier or a simple member access expected.</value>
  </data>
  <data name="IDS_FeatureExtendedPropertyPatterns" xml:space="preserve">
    <value>extended property patterns</value>
  </data>
  <data name="IDS_FeatureGlobalUsing" xml:space="preserve">
    <value>global using directive</value>
  </data>
  <data name="ERR_GlobalUsingInNamespace" xml:space="preserve">
    <value>A global using directive cannot be used in a namespace declaration.</value>
  </data>
  <data name="ERR_GlobalUsingOutOfOrder" xml:space="preserve">
    <value>A global using directive must precede all non-global using directives.</value>
  </data>
  <data name="ERR_NullInvalidInterpolatedStringHandlerArgumentName" xml:space="preserve">
    <value>null is not a valid parameter name. To get access to the receiver of an instance method, use the empty string as the parameter name.</value>
  </data>
  <data name="ERR_NotInstanceInvalidInterpolatedStringHandlerArgumentName" xml:space="preserve">
    <value>'{0}' is not an instance method, the receiver cannot be an interpolated string handler argument.</value>
  </data>
  <data name="ERR_InvalidInterpolatedStringHandlerArgumentName" xml:space="preserve">
    <value>'{0}' is not a valid parameter name from '{1}'.</value>
  </data>
  <data name="ERR_TypeIsNotAnInterpolatedStringHandlerType" xml:space="preserve">
    <value>'{0}' is not an interpolated string handler type.</value>
  </data>
  <data name="WRN_ParameterOccursAfterInterpolatedStringHandlerParameter" xml:space="preserve">
    <value>Parameter '{0}' occurs after '{1}' in the parameter list, but is used as an argument for interpolated string handler conversions. This will require the caller to reorder parameters with named arguments at the call site. Consider putting the interpolated string handler parameter after all arguments involved.</value>
  </data>
  <data name="WRN_ParameterOccursAfterInterpolatedStringHandlerParameter_Title" xml:space="preserve">
    <value>Parameter to interpolated string handler conversion occurs after handler parameter</value>
  </data>
  <data name="ERR_CannotUseSelfAsInterpolatedStringHandlerArgument" xml:space="preserve">
    <value>InterpolatedStringHandlerArgumentAttribute arguments cannot refer to the parameter the attribute is used on.</value>
    <comment>InterpolatedStringHandlerArgumentAttribute is a type name and should not be translated.</comment>
  </data>
  <data name="ERR_InterpolatedStringHandlerArgumentAttributeMalformed" xml:space="preserve">
    <value>The InterpolatedStringHandlerArgumentAttribute applied to parameter '{0}' is malformed and cannot be interpreted. Construct an instance of '{1}' manually.</value>
    <comment>InterpolatedStringHandlerArgumentAttribute is a type name and should not be translated.</comment>
  </data>
  <data name="ERR_InterpolatedStringHandlerArgumentLocatedAfterInterpolatedString" xml:space="preserve">
    <value>Parameter '{0}' is an argument to the interpolated string handler conversion on parameter '{1}', but the corresponding argument is specified after the interpolated string expression. Reorder the arguments to move '{0}' before '{1}'.</value>
  </data>
  <data name="ERR_InterpolatedStringHandlerArgumentOptionalNotSpecified" xml:space="preserve">
    <value>Parameter '{0}' is not explicitly provided, but is used as an argument to the interpolated string handler conversion on parameter '{1}'. Specify the value of '{0}' before '{1}'.</value>
  </data>
  <data name="ERR_ExpressionTreeContainsInterpolatedStringHandlerConversion" xml:space="preserve">
    <value>An expression tree may not contain an interpolated string handler conversion.</value>
  </data>
  <data name="ERR_InterpolatedStringHandlerCreationCannotUseDynamic" xml:space="preserve">
    <value>An interpolated string handler construction cannot use dynamic. Manually construct an instance of '{0}'.</value>
  </data>
  <data name="ERR_NonPublicParameterlessStructConstructor" xml:space="preserve">
    <value>The parameterless struct constructor must be 'public'.</value>
  </data>
  <data name="IDS_FeatureStaticAbstractMembersInInterfaces" xml:space="preserve">
    <value>static abstract members in interfaces</value>
  </data>
  <data name="ERR_RuntimeDoesNotSupportStaticAbstractMembersInInterfaces" xml:space="preserve">
    <value>Target runtime doesn't support static abstract members in interfaces.</value>
  </data>
  <data name="ERR_GenericConstraintNotSatisfiedInterfaceWithStaticAbstractMembers" xml:space="preserve">
    <value>The interface '{0}' cannot be used as type argument. Static member '{1}' does not have a most specific implementation in the interface.</value>
  </data>
  <data name="ERR_BadAbstractUnaryOperatorSignature" xml:space="preserve">
    <value>The parameter of a unary operator must be the containing type, or its type parameter constrained to it.</value>
  </data>
  <data name="ERR_BadAbstractIncDecSignature" xml:space="preserve">
    <value>The parameter type for ++ or -- operator must be the containing type, or its type parameter constrained to it.</value>
  </data>
  <data name="ERR_BadAbstractIncDecRetType" xml:space="preserve">
    <value>The return type for ++ or -- operator must either match the parameter type, or be derived from the parameter type, or be the containing type's type parameter constrained to it unless the parameter type is a different type parameter.</value>
  </data>
  <data name="ERR_BadAbstractBinaryOperatorSignature" xml:space="preserve">
    <value>One of the parameters of a binary operator must be the containing type, or its type parameter constrained to it.</value>
  </data>
  <data name="ERR_BadAbstractShiftOperatorSignature" xml:space="preserve">
    <value>The first operand of an overloaded shift operator must have the same type as the containing type or its type parameter constrained to it</value>
  </data>
  <data name="ERR_BadAbstractStaticMemberAccess" xml:space="preserve">
    <value>A static virtual or abstract interface member can be accessed only on a type parameter.</value>
  </data>
  <data name="ERR_ExpressionTreeContainsAbstractStaticMemberAccess" xml:space="preserve">
    <value>An expression tree may not contain an access of static virtual or abstract interface member</value>
  </data>
  <data name="ERR_CloseUnimplementedInterfaceMemberNotStatic" xml:space="preserve">
    <value>'{0}' does not implement static interface member '{1}'. '{2}' cannot implement the interface member because it is not static.</value>
  </data>
  <data name="ERR_RuntimeDoesNotSupportStaticAbstractMembersInInterfacesForMember" xml:space="preserve">
    <value>'{0}' cannot implement interface member '{1}' in type '{2}' because the target runtime doesn't support static abstract members in interfaces.</value>
  </data>
  <data name="ERR_ExplicitImplementationOfOperatorsMustBeStatic" xml:space="preserve">
    <value>Explicit implementation of a user-defined operator '{0}' must be declared static</value>
  </data>
  <data name="ERR_AbstractConversionNotInvolvingContainedType" xml:space="preserve">
    <value>User-defined conversion in an interface must convert to or from a type parameter on the enclosing type constrained to the enclosing type</value>
  </data>
  <data name="ERR_InterfaceImplementedByUnmanagedCallersOnlyMethod" xml:space="preserve">
    <value>'UnmanagedCallersOnly' method '{0}' cannot implement interface member '{1}' in type '{2}'</value>
    <comment>UnmanagedCallersOnly is not localizable.</comment>
  </data>
  <data name="HDN_DuplicateWithGlobalUsing" xml:space="preserve">
    <value>The using directive for '{0}' appeared previously as global using</value>
  </data>
  <data name="HDN_DuplicateWithGlobalUsing_Title" xml:space="preserve">
    <value>The using directive appeared previously as global using</value>
  </data>
  <data name="ERR_BuilderAttributeDisallowed" xml:space="preserve">
    <value>The AsyncMethodBuilder attribute is disallowed on anonymous methods without an explicit return type.</value>
  </data>
  <data name="ERR_SimpleProgramIsEmpty" xml:space="preserve">
    <value>At least one top-level statement must be non-empty.</value>
  </data>
  <data name="ERR_LineDoesNotStartWithSameWhitespace" xml:space="preserve">
    <value>Line does not start with the same whitespace as the closing line of the raw string literal.</value>
  </data>
  <data name="ERR_RawStringNotInDirectives" xml:space="preserve">
    <value>Raw string literals are not allowed in preprocessor directives.</value>
  </data>
  <data name="ERR_RawStringDelimiterOnOwnLine" xml:space="preserve">
    <value>Raw string literal delimiter must be on its own line.</value>
  </data>
  <data name="ERR_TooManyQuotesForRawString" xml:space="preserve">
    <value>The raw string literal does not start with enough quote characters to allow this many consecutive quote characters as content.</value>
  </data>
  <data name="ERR_TooManyOpenBracesForRawString" xml:space="preserve">
    <value>The interpolated raw string literal does not start with enough '$' characters to allow this many consecutive opening braces as content.</value>
  </data>
  <data name="ERR_TooManyCloseBracesForRawString" xml:space="preserve">
    <value>The interpolated raw string literal does not start with enough '$' characters to allow this many consecutive closing braces as content.</value>
  </data>
  <data name="ERR_NotEnoughQuotesForRawString" xml:space="preserve">
    <value>Not enough quotes for raw string literal.</value>
  </data>
  <data name="ERR_NotEnoughCloseBracesForRawString" xml:space="preserve">
    <value>The interpolation must end with the same number of closing braces as the number of '$' characters that the raw string literal started with.</value>
  </data>
  <data name="ERR_IllegalAtSequence" xml:space="preserve">
    <value>Sequence of '@' characters is not allowed. A verbatim string or identifier can only have one '@' character and a raw string cannot have any.</value>
  </data>
  <data name="ERR_StringMustStartWithQuoteCharacter" xml:space="preserve">
    <value>String must start with quote character: "</value>
  </data>
  <data name="ERR_UnterminatedRawString" xml:space="preserve">
    <value>Unterminated raw string literal.</value>
  </data>
  <data name="IDS_FeatureRawStringLiterals" xml:space="preserve">
    <value>raw string literals</value>
  </data>
  <data name="ERR_RawStringInVerbatimInterpolatedStrings" xml:space="preserve">
    <value>Multi-line raw string literals are only allowed in verbatim interpolated strings.</value>
  </data>
  <data name="ERR_RawStringMustContainContent" xml:space="preserve">
    <value>Multi-line raw string literals must contain at least one line of content.</value>
  </data>
  <data name="ERR_NewlinesAreNotAllowedInsideANonVerbatimInterpolatedString" xml:space="preserve">
    <value>Newlines inside a non-verbatim interpolated string are not supported in C# {0}. Please use language version {1} or greater.</value>
  </data>
  <data name="IDS_FeatureGenericAttributes" xml:space="preserve">
    <value>generic attributes</value>
  </data>
  <data name="WRN_InterpolatedStringHandlerArgumentAttributeIgnoredOnLambdaParameters" xml:space="preserve">
    <value>InterpolatedStringHandlerArgument has no effect when applied to lambda parameters and will be ignored at the call site.</value>
  </data>
  <data name="WRN_InterpolatedStringHandlerArgumentAttributeIgnoredOnLambdaParameters_Title" xml:space="preserve">
    <value>InterpolatedStringHandlerArgument has no effect when applied to lambda parameters and will be ignored at the call site.</value>
  </data>
  <data name="ERR_LambdaWithAttributesToExpressionTree" xml:space="preserve">
    <value>A lambda expression with attributes cannot be converted to an expression tree</value>
  </data>
  <data name="ERR_RecordStructConstructorCallsDefaultConstructor" xml:space="preserve">
    <value>A constructor declared in a 'struct' with parameter list must have a 'this' initializer that calls the primary constructor or an explicitly declared constructor.</value>
  </data>
  <data name="ERR_StructHasInitializersAndNoDeclaredConstructor" xml:space="preserve">
    <value>A 'struct' with field initializers must include an explicitly declared constructor.</value>
  </data>
  <data name="ERR_PatternSpanCharCannotBeStringNull" xml:space="preserve">
    <value>A string 'null' constant is not supported as a pattern for '{0}'. Use an empty string instead.</value>
  </data>
  <data name="ERR_EncUpdateFailedDelegateTypeChanged" xml:space="preserve">
    <value>Cannot update because an inferred delegate type has changed.</value>
  </data>
  <data name="WRN_CompileTimeCheckedOverflow" xml:space="preserve">
    <value>The operation may overflow '{0}' at runtime (use 'unchecked' syntax to override)</value>
  </data>
  <data name="WRN_CompileTimeCheckedOverflow_Title" xml:space="preserve">
    <value>The operation may overflow at runtime (use 'unchecked' syntax to override)</value>
  </data>
  <data name="ERR_CannotUseRefInUnmanagedCallersOnly" xml:space="preserve">
    <value>Cannot use 'ref', 'in', or 'out' in the signature of a method attributed with 'UnmanagedCallersOnly'.</value>
  </data>
  <data name="IDS_FeatureNewLinesInInterpolations" xml:space="preserve">
    <value>newlines in interpolations</value>
  </data>
  <data name="ERR_InterpolatedStringsReferencingInstanceCannotBeInObjectInitializers" xml:space="preserve">
    <value>Interpolated string handler conversions that reference the instance being indexed cannot be used in indexer member initializers.</value>
  </data>
  <data name="ERR_CannotBeMadeNullable" xml:space="preserve">
    <value>'{0}' cannot be made nullable.</value>
  </data>
  <data name="WRN_LowerCaseTypeName" xml:space="preserve">
    <value>The type name '{0}' only contains lower-cased ascii characters. Such names may become reserved for the language.</value>
  </data>
  <data name="WRN_LowerCaseTypeName_Title" xml:space="preserve">
    <value>The type name only contains lower-cased ascii characters. Such names may become reserved for the language.</value>
  </data>
  <data name="ERR_RequiredNameDisallowed" xml:space="preserve">
    <value>Types and aliases cannot be named 'required'.</value>
  </data>
  <data name="IDS_FeatureRequiredMembers" xml:space="preserve">
    <value>required members</value>
  </data>
  <data name="ERR_OverrideMustHaveRequired" xml:space="preserve">
    <value>'{0}' must be required because it overrides required member '{1}'</value>
  </data>
  <data name="ERR_RequiredMemberCannotBeHidden" xml:space="preserve">
    <value>Required member '{0}' cannot be hidden by '{1}'.</value>
  </data>
  <data name="ERR_RequiredMemberCannotBeLessVisibleThanContainingType" xml:space="preserve">
    <value>Required member '{0}' cannot be less visible or have a setter less visible than the containing type '{1}'.</value>
  </data>
  <data name="ERR_ExplicitRequiredMember" xml:space="preserve">
    <value>Do not use 'System.Runtime.CompilerServices.RequiredMemberAttribute'. Use the 'required' keyword on required fields and properties instead.</value>
  </data>
  <data name="ERR_RequiredMemberMustBeSettable" xml:space="preserve">
    <value>Required member '{0}' must be settable.</value>
  </data>
  <data name="ERR_RequiredMemberMustBeSet" xml:space="preserve">
    <value>Required member '{0}' must be set in the object initializer or attribute constructor.</value>
  </data>
  <data name="ERR_RequiredMembersMustBeAssignedValue" xml:space="preserve">
    <value>Required member '{0}' must be assigned a value, it cannot use a nested member or collection initializer.</value>
  </data>
  <data name="ERR_RequiredMembersInvalid" xml:space="preserve">
    <value>The required members list for '{0}' is malformed and cannot be interpreted.</value>
  </data>
  <data name="ERR_RequiredMembersBaseTypeInvalid" xml:space="preserve">
    <value>The required members list for the base type '{0}' is malformed and cannot be interpreted. To use this constructor, apply the 'SetsRequiredMembers' attribute.</value>
  </data>
  <data name="ERR_LineContainsDifferentWhitespace" xml:space="preserve">
    <value>Line contains different whitespace than the closing line of the raw string literal: '{0}' versus '{1}'</value>
  </data>
  <data name="ERR_NoEnumConstraint" xml:space="preserve">
    <value>Keyword 'enum' cannot be used as a constraint. Did you mean 'struct, System.Enum'?</value>
  </data>
  <data name="ERR_NoDelegateConstraint" xml:space="preserve">
    <value>Keyword 'delegate' cannot be used as a constraint. Did you mean 'System.Delegate'?</value>
  </data>
  <data name="ERR_MisplacedRecord" xml:space="preserve">
    <value>Unexpected keyword 'record'. Did you mean 'record struct' or 'record class'?</value>
  </data>
  <data name="IDS_FeatureCheckedUserDefinedOperators" xml:space="preserve">
    <value>checked user-defined operators</value>
  </data>
  <data name="ERR_OperatorCantBeChecked" xml:space="preserve">
    <value>User-defined operator '{0}' cannot be declared checked</value>
  </data>
  <data name="ERR_ImplicitConversionOperatorCantBeChecked" xml:space="preserve">
    <value>An 'implicit' user-defined conversion operator cannot be declared checked</value>
  </data>
  <data name="ERR_CheckedOperatorNeedsMatch" xml:space="preserve">
    <value>The operator '{0}' requires a matching non-checked version of the operator to also be defined</value>
  </data>
  <data name="ERR_CannotBeConvertedToUtf8" xml:space="preserve">
    <value>The input string cannot be converted into the equivalent UTF-8 byte representation. {0}</value>
  </data>
  <data name="IDS_FeatureUtf8StringLiterals" xml:space="preserve">
    <value>UTF-8 string literals</value>
  </data>
  <data name="ERR_ExpressionTreeContainsUtf8StringLiterals" xml:space="preserve">
    <value>An expression tree may not contain UTF-8 string conversion or literal.</value>
  </data>
  <data name="ERR_ChainingToSetsRequiredMembersRequiresSetsRequiredMembers" xml:space="preserve">
    <value>This constructor must add 'SetsRequiredMembers' because it chains to a constructor that has that attribute.</value>
  </data>
  <data name="ERR_NewConstraintCannotHaveRequiredMembers" xml:space="preserve">
    <value>'{2}' cannot satisfy the 'new()' constraint on parameter '{1}' in the generic type or or method '{0}' because '{2}' has required members.</value>
  </data>
  <data name="ERR_FileTypeDisallowedInSignature" xml:space="preserve">
    <value>File-local type '{0}' cannot be used in a member signature in non-file-local type '{1}'.</value>
  </data>
  <data name="ERR_FileTypeNoExplicitAccessibility" xml:space="preserve">
    <value>File-local type '{0}' cannot use accessibility modifiers.</value>
  </data>
  <data name="ERR_FileTypeBase" xml:space="preserve">
    <value>File-local type '{0}' cannot be used as a base type of non-file-local type '{1}'.</value>
  </data>
  <data name="ERR_FileTypeUnderlying" xml:space="preserve">
    <value>File-local type '{0}' cannot be used as a underlying type of non-file-local extension '{1}'.</value>
  </data>
  <data name="ERR_FileTypeNested" xml:space="preserve">
    <value>File-local type '{0}' must be defined in a top level type; '{0}' is a nested type.</value>
  </data>
  <data name="ERR_FilePathCannotBeConvertedToUtf8" xml:space="preserve">
    <value>File-local type '{0}' cannot be used because the containing file path cannot be converted into the equivalent UTF-8 byte representation. {1}</value>
  </data>
  <data name="ERR_GlobalUsingStaticFileType" xml:space="preserve">
    <value>File-local type '{0}' cannot be used in a 'global using static' directive.</value>
  </data>
  <data name="ERR_FileTypeNameDisallowed" xml:space="preserve">
    <value>Types and aliases cannot be named 'file'.</value>
  </data>
  <data name="ERR_FileTypeNonUniquePath" xml:space="preserve">
    <value>File-local type '{0}' must be declared in a file with a unique path. Path '{1}' is used in multiple files.</value>
  </data>
  <data name="IDS_FeatureUnsignedRightShift" xml:space="preserve">
    <value>unsigned right shift</value>
  </data>
  <data name="IDS_FeatureRelaxedShiftOperator" xml:space="preserve">
    <value>relaxed shift operator</value>
  </data>
  <data name="ERR_UnsupportedCompilerFeature" xml:space="preserve">
    <value>'{0}' requires compiler feature '{1}', which is not supported by this version of the C# compiler.</value>
  </data>
  <data name="WRN_ObsoleteMembersShouldNotBeRequired" xml:space="preserve">
    <value>Required member '{0}' should not be attributed with 'ObsoleteAttribute' unless the containing type is obsolete or all constructors are obsolete.</value>
  </data>
  <data name="WRN_ObsoleteMembersShouldNotBeRequired_Title" xml:space="preserve">
    <value>Members attributed with 'ObsoleteAttribute' should not be required unless the containing type is obsolete or all constructors are obsolete.</value>
  </data>
  <data name="ERR_RefReturningPropertiesCannotBeRequired" xml:space="preserve">
    <value>Ref returning properties cannot be required.</value>
  </data>
  <data name="ERR_MisplacedUnchecked" xml:space="preserve">
    <value>Unexpected keyword 'unchecked'</value>
  </data>
  <data name="ERR_ImplicitImplementationOfInaccessibleInterfaceMember" xml:space="preserve">
    <value>'{0}' does not implement interface member '{1}'. '{2}' cannot implicitly implement an inaccessible member.</value>
  </data>
  <data name="ERR_ScriptsAndSubmissionsCannotHaveRequiredMembers" xml:space="preserve">
    <value>Required members are not allowed on the top level of a script or submission.</value>
  </data>
  <data name="ERR_BadAbstractEqualityOperatorSignature" xml:space="preserve">
    <value>One of the parameters of an equality, or inequality operator declared in interface '{0}' must be a type parameter on '{0}' constrained to '{0}'</value>
  </data>
  <data name="ERR_BadBinaryReadOnlySpanConcatenation" xml:space="preserve">
    <value>Operator '{0}' cannot be applied to operands of type '{1}' and '{2}' that are not UTF-8 byte representations</value>
  </data>
  <data name="ERR_ImplicitlyTypedDefaultParameter" xml:space="preserve">
    <value>Implicitly typed lambda parameter '{0}' cannot have a default value.</value>
  </data>
  <data name="WRN_OptionalParamValueMismatch" xml:space="preserve">
    <value>Parameter {0} has default value '{1:10}' in lambda but '{2:10}' in the target delegate type.</value>
  </data>
  <data name="WRN_OptionalParamValueMismatch_Title" xml:space="preserve">
    <value>The default parameter value does not match in the target delegate type.</value>
  </data>
  <data name="IDS_FeatureFileTypes" xml:space="preserve">
    <value>file types</value>
  </data>
  <data name="ERR_CannotMatchOnINumberBase" xml:space="preserve">
    <value>Cannot use a numeric constant or relational pattern on '{0}' because it inherits from or extends 'INumberBase&lt;T&gt;'. Consider using a type pattern to narrow to a specifc numeric type.</value>
  </data>
  <data name="IDS_ArrayAccess" xml:space="preserve">
    <value>array access</value>
  </data>
  <data name="IDS_PointerElementAccess" xml:space="preserve">
    <value>pointer element access</value>
  </data>
  <data name="ERR_ScopedTypeNameDisallowed" xml:space="preserve">
    <value>Types and aliases cannot be named 'scoped'.</value>
  </data>
  <data name="ERR_UnscopedRefAttributeUnsupportedTarget" xml:space="preserve">
    <value>UnscopedRefAttribute cannot be applied to this parameter because it is unscoped by default.</value>
  </data>
  <data name="ERR_UnscopedRefAttributeUnsupportedMemberTarget" xml:space="preserve">
    <value>UnscopedRefAttribute can only be applied to struct instance methods and properties, and cannot be applied to constructors or init-only members.</value>
  </data>
  <data name="ERR_UnscopedRefAttributeInterfaceImplementation" xml:space="preserve">
    <value>UnscopedRefAttribute cannot be applied to an interface implementation.</value>
  </data>
  <data name="ERR_UnrecognizedRefSafetyRulesAttributeVersion" xml:space="preserve">
    <value>'{0}' is defined in a module with an unrecognized RefSafetyRulesAttribute version, expecting '11'.</value>
  </data>
  <data name="ERR_RuntimeDoesNotSupportRefFields" xml:space="preserve">
    <value>Target runtime doesn't support ref fields.</value>
  </data>
  <data name="ERR_ExplicitScopedRef" xml:space="preserve">
    <value>Do not use 'System.Runtime.CompilerServices.ScopedRefAttribute'. Use the 'scoped' keyword instead.</value>
  </data>
  <data name="WRN_DuplicateAnalyzerReference" xml:space="preserve">
    <value>Analyzer reference '{0}' specified multiple times</value>
  </data>
  <data name="WRN_DuplicateAnalyzerReference_Title" xml:space="preserve">
    <value>Analyzer reference specified multiple times</value>
  </data>
  <data name="ERR_FileLocalDuplicateNameInNS" xml:space="preserve">
    <value>The namespace '{1}' already contains a definition for '{0}' in this file.</value>
  </data>
  <data name="ERR_UnscopedScoped" xml:space="preserve">
    <value>UnscopedRefAttribute cannot be applied to parameters that have a 'scoped' modifier.</value>
  </data>
  <data name="ERR_ReadOnlyNotSuppAsParamModDidYouMeanIn" xml:space="preserve">
    <value>'readonly' is not supported as a parameter modifier. Did you mean 'in'?</value>
  </data>
  <data name="ERR_ScopedDiscard" xml:space="preserve">
    <value>The 'scoped' modifier cannot be used with discard.</value>
  </data>
  <data name="ERR_DeconstructVariableCannotBeByRef" xml:space="preserve">
    <value>A deconstruction variable cannot be declared as a ref local</value>
  </data>
  <data name="IDS_FeatureLambdaOptionalParameters" xml:space="preserve">
    <value>lambda optional parameters</value>
  </data>
  <data name="IDS_FeatureLambdaParamsArray" xml:space="preserve">
    <value>lambda params array</value>
  </data>
  <data name="WRN_ParamsArrayInLambdaOnly" xml:space="preserve">
    <value>Parameter {0} has params modifier in lambda but not in target delegate type.</value>
  </data>
  <data name="WRN_ParamsArrayInLambdaOnly_Title" xml:space="preserve">
    <value>Parameter has params modifier in lambda but not in target delegate type.</value>
  </data>
<<<<<<< HEAD
  <data name="ERR_BadExtensionUnderlyingType" xml:space="preserve">
    <value>The extended type may not be dynamic, a pointer, a ref struct, or an extension.</value>
  </data>
  <data name="ERR_StaticBaseTypeOnInstanceExtension" xml:space="preserve">
    <value>Instance extension '{0}' cannot extend type '{1}' because it is static.</value>
  </data>
  <data name="ERR_OnlyBaseExtensionAllowed" xml:space="preserve">
    <value>A base extension must be an extension type.</value>
  </data>
  <data name="ERR_PartialMultipleUnderlyingTypes" xml:space="preserve">
    <value>Partial declarations of '{0}' must not extend different types.</value>
  </data>
  <data name="ERR_StateInExtension" xml:space="preserve">
    <value>'{0}': cannot declare instance members with state in extension types.</value>
  </data>
  <data name="ERR_ExtensionMissingUnderlyingType" xml:space="preserve">
    <value>No part of a partial extension '{0}' includes an underlying type specification.</value>
  </data>
  <data name="ERR_PartialDifferentExtensionModifiers" xml:space="preserve">
    <value>Partial declarations of '{0}' must specify the same extension modifier ('implicit' or 'explicit').</value>
  </data>
  <data name="ERR_UnderlyingTypesMismatch" xml:space="preserve">
    <value>Extension '{0}' has underlying type '{1}' but a base extension has underlying type '{2}'.</value>
  </data>
  <data name="WRN_DuplicateExtensionWithNullabilityMismatchInBaseList" xml:space="preserve">
    <value>'{0}' is already listed in the base extension list on type '{1}' with different nullability of reference types.</value>
  </data>
  <data name="WRN_DuplicateExtensionWithNullabilityMismatchInBaseList_Title" xml:space="preserve">
    <value>Extension is already listed in the base extension list with different nullability of reference types.</value>
  </data>
  <data name="ERR_DuplicateExtensionInBaseList" xml:space="preserve">
    <value>'{0}' is already listed in the base extension list</value>
  </data>
  <data name="ERR_DuplicateExtensionWithTupleNamesInBaseList" xml:space="preserve">
    <value>'{0}' is already listed in the base extension list on type '{2}' with different tuple element names, as '{1}'.</value>
  </data>
  <data name="ERR_DuplicateExtensionWithDifferencesInBaseList" xml:space="preserve">
    <value>'{0}' is already listed in the base extension list on type '{2}' as '{1}'.</value>
  </data>
  <data name="ERR_ExtensionMethodInExtension" xml:space="preserve">
    <value>Extension methods are not allowed in extension types.</value>
=======
  <data name="IDS_FeaturePrimaryConstructors" xml:space="preserve">
    <value>primary constructors</value>
  </data>
  <data name="ERR_InvalidPrimaryConstructorParameterReference" xml:space="preserve">
    <value>Cannot use primary constructor parameter '{0}' in this context.</value>
  </data>
  <data name="ERR_AmbiguousPrimaryConstructorParameterAsColorColorReceiver" xml:space="preserve">
    <value>Identifier '{0}' is ambiguous between type '{1}' and parameter '{2}' in this context.</value>
  </data>
  <data name="WRN_CapturedPrimaryConstructorParameterPassedToBase" xml:space="preserve">
    <value>Parameter '{0}' is captured into the state of the enclosing type and its value is also passed to the base constructor. The value might be captured by the base class as well.</value>
  </data>
  <data name="WRN_CapturedPrimaryConstructorParameterPassedToBase_Title" xml:space="preserve">
    <value>Parameter is captured into the state of the enclosing type and its value is also passed to the base constructor. The value might be captured by the base class as well.</value>
  </data>
  <data name="ERR_AnonDelegateCantUseRefLike" xml:space="preserve">
    <value>Cannot use parameter '{0}' that has ref-like type inside an anonymous method, lambda expression, query expression, or local function</value>
  </data>
  <data name="ERR_UnsupportedPrimaryConstructorParameterCapturingRef" xml:space="preserve">
    <value>Cannot use ref, out, or in primary constructor parameter '{0}' inside an instance member</value>
  </data>
  <data name="ERR_UnsupportedPrimaryConstructorParameterCapturingRefLike" xml:space="preserve">
    <value>Cannot use primary constructor parameter '{0}' that has ref-like type inside an instance member</value>
  </data>
  <data name="ERR_AnonDelegateCantUseStructPrimaryConstructorParameterInMember" xml:space="preserve">
    <value>Anonymous methods, lambda expressions, query expressions, and local functions inside an instance member of a struct cannot access primary constructor parameter</value>
  </data>
  <data name="ERR_AnonDelegateCantUseStructPrimaryConstructorParameterCaptured" xml:space="preserve">
    <value>Anonymous methods, lambda expressions, query expressions, and local functions inside a struct cannot access primary constructor parameter also used inside an instance member</value>
  </data>
  <data name="WRN_UnreadPrimaryConstructorParameter" xml:space="preserve">
    <value>Parameter '{0}' is unread.</value>
  </data>
  <data name="WRN_UnreadPrimaryConstructorParameter_Title" xml:space="preserve">
    <value>Parameter is unread.</value>
  </data>
  <data name="ERR_AssgReadonlyPrimaryConstructorParameter" xml:space="preserve">
    <value>A primary constructor parameter of a readonly type cannot be assigned to (except in init-only setter of the type or a variable initializer)</value>
  </data>
  <data name="ERR_RefReturnReadonlyPrimaryConstructorParameter" xml:space="preserve">
    <value>A primary constructor parameter of a readonly type cannot be returned by writable reference</value>
  </data>
  <data name="ERR_RefReadonlyPrimaryConstructorParameter" xml:space="preserve">
    <value>A primary constructor parameter of a readonly type cannot be used as a ref or out value (except in init-only setter of the type or a variable initializer)</value>
  </data>
  <data name="ERR_AssgReadonlyPrimaryConstructorParameter2" xml:space="preserve">
    <value>Members of primary constructor parameter '{0}' of a readonly type cannot be modified (except in init-only setter of the type or a variable initializer)</value>
  </data>
  <data name="ERR_RefReturnReadonlyPrimaryConstructorParameter2" xml:space="preserve">
    <value>Members of primary constructor parameter '{0}' of a readonly type cannot be returned by writable reference</value>
  </data>
  <data name="ERR_RefReadonlyPrimaryConstructorParameter2" xml:space="preserve">
    <value>Members of primary constructor parameter '{0}' of a readonly type cannot be used as a ref or out value (except in init-only setter of the type or a variable initializer)</value>
  </data>
  <data name="ERR_RefReturnPrimaryConstructorParameter" xml:space="preserve">
    <value>Cannot return primary constructor parameter '{0}' by reference.</value>
  </data>
  <data name="ERR_StructLayoutCyclePrimaryConstructorParameter" xml:space="preserve">
    <value>Struct primary constructor parameter '{0}' of type '{1}' causes a cycle in the struct layout</value>
  </data>
  <data name="ERR_UnexpectedParameterList" xml:space="preserve">
    <value>Unexpected parameter list.</value>
  </data>
  <data name="WRN_AddressOfInAsync" xml:space="preserve">
    <value>The '&amp;' operator should not be used on parameters or local variables in async methods.</value>
  </data>
  <data name="WRN_AddressOfInAsync_Title" xml:space="preserve">
    <value>The '&amp;' operator should not be used on parameters or local variables in async methods.</value>
>>>>>>> d287ec71
  </data>
</root><|MERGE_RESOLUTION|>--- conflicted
+++ resolved
@@ -7442,7 +7442,75 @@
   <data name="WRN_ParamsArrayInLambdaOnly_Title" xml:space="preserve">
     <value>Parameter has params modifier in lambda but not in target delegate type.</value>
   </data>
-<<<<<<< HEAD
+  <data name="IDS_FeaturePrimaryConstructors" xml:space="preserve">
+    <value>primary constructors</value>
+  </data>
+  <data name="ERR_InvalidPrimaryConstructorParameterReference" xml:space="preserve">
+    <value>Cannot use primary constructor parameter '{0}' in this context.</value>
+  </data>
+  <data name="ERR_AmbiguousPrimaryConstructorParameterAsColorColorReceiver" xml:space="preserve">
+    <value>Identifier '{0}' is ambiguous between type '{1}' and parameter '{2}' in this context.</value>
+  </data>
+  <data name="WRN_CapturedPrimaryConstructorParameterPassedToBase" xml:space="preserve">
+    <value>Parameter '{0}' is captured into the state of the enclosing type and its value is also passed to the base constructor. The value might be captured by the base class as well.</value>
+  </data>
+  <data name="WRN_CapturedPrimaryConstructorParameterPassedToBase_Title" xml:space="preserve">
+    <value>Parameter is captured into the state of the enclosing type and its value is also passed to the base constructor. The value might be captured by the base class as well.</value>
+  </data>
+  <data name="ERR_AnonDelegateCantUseRefLike" xml:space="preserve">
+    <value>Cannot use parameter '{0}' that has ref-like type inside an anonymous method, lambda expression, query expression, or local function</value>
+  </data>
+  <data name="ERR_UnsupportedPrimaryConstructorParameterCapturingRef" xml:space="preserve">
+    <value>Cannot use ref, out, or in primary constructor parameter '{0}' inside an instance member</value>
+  </data>
+  <data name="ERR_UnsupportedPrimaryConstructorParameterCapturingRefLike" xml:space="preserve">
+    <value>Cannot use primary constructor parameter '{0}' that has ref-like type inside an instance member</value>
+  </data>
+  <data name="ERR_AnonDelegateCantUseStructPrimaryConstructorParameterInMember" xml:space="preserve">
+    <value>Anonymous methods, lambda expressions, query expressions, and local functions inside an instance member of a struct cannot access primary constructor parameter</value>
+  </data>
+  <data name="ERR_AnonDelegateCantUseStructPrimaryConstructorParameterCaptured" xml:space="preserve">
+    <value>Anonymous methods, lambda expressions, query expressions, and local functions inside a struct cannot access primary constructor parameter also used inside an instance member</value>
+  </data>
+  <data name="WRN_UnreadPrimaryConstructorParameter" xml:space="preserve">
+    <value>Parameter '{0}' is unread.</value>
+  </data>
+  <data name="WRN_UnreadPrimaryConstructorParameter_Title" xml:space="preserve">
+    <value>Parameter is unread.</value>
+  </data>
+  <data name="ERR_AssgReadonlyPrimaryConstructorParameter" xml:space="preserve">
+    <value>A primary constructor parameter of a readonly type cannot be assigned to (except in init-only setter of the type or a variable initializer)</value>
+  </data>
+  <data name="ERR_RefReturnReadonlyPrimaryConstructorParameter" xml:space="preserve">
+    <value>A primary constructor parameter of a readonly type cannot be returned by writable reference</value>
+  </data>
+  <data name="ERR_RefReadonlyPrimaryConstructorParameter" xml:space="preserve">
+    <value>A primary constructor parameter of a readonly type cannot be used as a ref or out value (except in init-only setter of the type or a variable initializer)</value>
+  </data>
+  <data name="ERR_AssgReadonlyPrimaryConstructorParameter2" xml:space="preserve">
+    <value>Members of primary constructor parameter '{0}' of a readonly type cannot be modified (except in init-only setter of the type or a variable initializer)</value>
+  </data>
+  <data name="ERR_RefReturnReadonlyPrimaryConstructorParameter2" xml:space="preserve">
+    <value>Members of primary constructor parameter '{0}' of a readonly type cannot be returned by writable reference</value>
+  </data>
+  <data name="ERR_RefReadonlyPrimaryConstructorParameter2" xml:space="preserve">
+    <value>Members of primary constructor parameter '{0}' of a readonly type cannot be used as a ref or out value (except in init-only setter of the type or a variable initializer)</value>
+  </data>
+  <data name="ERR_RefReturnPrimaryConstructorParameter" xml:space="preserve">
+    <value>Cannot return primary constructor parameter '{0}' by reference.</value>
+  </data>
+  <data name="ERR_StructLayoutCyclePrimaryConstructorParameter" xml:space="preserve">
+    <value>Struct primary constructor parameter '{0}' of type '{1}' causes a cycle in the struct layout</value>
+  </data>
+  <data name="ERR_UnexpectedParameterList" xml:space="preserve">
+    <value>Unexpected parameter list.</value>
+  </data>
+  <data name="WRN_AddressOfInAsync" xml:space="preserve">
+    <value>The '&amp;' operator should not be used on parameters or local variables in async methods.</value>
+  </data>
+  <data name="WRN_AddressOfInAsync_Title" xml:space="preserve">
+    <value>The '&amp;' operator should not be used on parameters or local variables in async methods.</value>
+  </data>
   <data name="ERR_BadExtensionUnderlyingType" xml:space="preserve">
     <value>The extended type may not be dynamic, a pointer, a ref struct, or an extension.</value>
   </data>
@@ -7484,75 +7552,5 @@
   </data>
   <data name="ERR_ExtensionMethodInExtension" xml:space="preserve">
     <value>Extension methods are not allowed in extension types.</value>
-=======
-  <data name="IDS_FeaturePrimaryConstructors" xml:space="preserve">
-    <value>primary constructors</value>
-  </data>
-  <data name="ERR_InvalidPrimaryConstructorParameterReference" xml:space="preserve">
-    <value>Cannot use primary constructor parameter '{0}' in this context.</value>
-  </data>
-  <data name="ERR_AmbiguousPrimaryConstructorParameterAsColorColorReceiver" xml:space="preserve">
-    <value>Identifier '{0}' is ambiguous between type '{1}' and parameter '{2}' in this context.</value>
-  </data>
-  <data name="WRN_CapturedPrimaryConstructorParameterPassedToBase" xml:space="preserve">
-    <value>Parameter '{0}' is captured into the state of the enclosing type and its value is also passed to the base constructor. The value might be captured by the base class as well.</value>
-  </data>
-  <data name="WRN_CapturedPrimaryConstructorParameterPassedToBase_Title" xml:space="preserve">
-    <value>Parameter is captured into the state of the enclosing type and its value is also passed to the base constructor. The value might be captured by the base class as well.</value>
-  </data>
-  <data name="ERR_AnonDelegateCantUseRefLike" xml:space="preserve">
-    <value>Cannot use parameter '{0}' that has ref-like type inside an anonymous method, lambda expression, query expression, or local function</value>
-  </data>
-  <data name="ERR_UnsupportedPrimaryConstructorParameterCapturingRef" xml:space="preserve">
-    <value>Cannot use ref, out, or in primary constructor parameter '{0}' inside an instance member</value>
-  </data>
-  <data name="ERR_UnsupportedPrimaryConstructorParameterCapturingRefLike" xml:space="preserve">
-    <value>Cannot use primary constructor parameter '{0}' that has ref-like type inside an instance member</value>
-  </data>
-  <data name="ERR_AnonDelegateCantUseStructPrimaryConstructorParameterInMember" xml:space="preserve">
-    <value>Anonymous methods, lambda expressions, query expressions, and local functions inside an instance member of a struct cannot access primary constructor parameter</value>
-  </data>
-  <data name="ERR_AnonDelegateCantUseStructPrimaryConstructorParameterCaptured" xml:space="preserve">
-    <value>Anonymous methods, lambda expressions, query expressions, and local functions inside a struct cannot access primary constructor parameter also used inside an instance member</value>
-  </data>
-  <data name="WRN_UnreadPrimaryConstructorParameter" xml:space="preserve">
-    <value>Parameter '{0}' is unread.</value>
-  </data>
-  <data name="WRN_UnreadPrimaryConstructorParameter_Title" xml:space="preserve">
-    <value>Parameter is unread.</value>
-  </data>
-  <data name="ERR_AssgReadonlyPrimaryConstructorParameter" xml:space="preserve">
-    <value>A primary constructor parameter of a readonly type cannot be assigned to (except in init-only setter of the type or a variable initializer)</value>
-  </data>
-  <data name="ERR_RefReturnReadonlyPrimaryConstructorParameter" xml:space="preserve">
-    <value>A primary constructor parameter of a readonly type cannot be returned by writable reference</value>
-  </data>
-  <data name="ERR_RefReadonlyPrimaryConstructorParameter" xml:space="preserve">
-    <value>A primary constructor parameter of a readonly type cannot be used as a ref or out value (except in init-only setter of the type or a variable initializer)</value>
-  </data>
-  <data name="ERR_AssgReadonlyPrimaryConstructorParameter2" xml:space="preserve">
-    <value>Members of primary constructor parameter '{0}' of a readonly type cannot be modified (except in init-only setter of the type or a variable initializer)</value>
-  </data>
-  <data name="ERR_RefReturnReadonlyPrimaryConstructorParameter2" xml:space="preserve">
-    <value>Members of primary constructor parameter '{0}' of a readonly type cannot be returned by writable reference</value>
-  </data>
-  <data name="ERR_RefReadonlyPrimaryConstructorParameter2" xml:space="preserve">
-    <value>Members of primary constructor parameter '{0}' of a readonly type cannot be used as a ref or out value (except in init-only setter of the type or a variable initializer)</value>
-  </data>
-  <data name="ERR_RefReturnPrimaryConstructorParameter" xml:space="preserve">
-    <value>Cannot return primary constructor parameter '{0}' by reference.</value>
-  </data>
-  <data name="ERR_StructLayoutCyclePrimaryConstructorParameter" xml:space="preserve">
-    <value>Struct primary constructor parameter '{0}' of type '{1}' causes a cycle in the struct layout</value>
-  </data>
-  <data name="ERR_UnexpectedParameterList" xml:space="preserve">
-    <value>Unexpected parameter list.</value>
-  </data>
-  <data name="WRN_AddressOfInAsync" xml:space="preserve">
-    <value>The '&amp;' operator should not be used on parameters or local variables in async methods.</value>
-  </data>
-  <data name="WRN_AddressOfInAsync_Title" xml:space="preserve">
-    <value>The '&amp;' operator should not be used on parameters or local variables in async methods.</value>
->>>>>>> d287ec71
   </data>
 </root>