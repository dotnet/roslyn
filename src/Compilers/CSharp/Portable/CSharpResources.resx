--- conflicted
+++ resolved
@@ -6667,13 +6667,12 @@
   <data name="WRN_DoNotCompareFunctionPointers_Title" xml:space="preserve">
     <value>Do not compare function pointer values</value>
   </data>
-<<<<<<< HEAD
   <data name="IDS_FeatureUsingTypeAlias" xml:space="preserve">
     <value>using type alias</value>
   </data>
   <data name="ERR_BadRefInUsingAlias" xml:space="preserve">
     <value>Using alias cannot be a 'ref' type.</value>
-=======
+  </data>
   <data name="ERR_FunctionPointerTypesInAttributeNotSupported" xml:space="preserve">
     <value>Using a function pointer type in a 'typeof' in an attribute is not supported.</value>
   </data>
@@ -6872,6 +6871,5 @@
   </data>
   <data name="WRN_CompileTimeCheckedOverflow_Title" xml:space="preserve">
     <value>The operation may overflow at runtime (use 'unchecked' syntax to override)</value>
->>>>>>> d5835e28
   </data>
 </root>