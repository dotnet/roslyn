﻿// Copyright (c) Microsoft.  All Rights Reserved.  Licensed under the Apache License, Version 2.0.  See License.txt in the project root for license information.

using Microsoft.CodeAnalysis.CSharp.Syntax;
using System;
using System.ComponentModel;

namespace Microsoft.CodeAnalysis.CSharp.Syntax
{
    public partial class PropertyDeclarationSyntax
    {
        [EditorBrowsable(EditorBrowsableState.Never)]
        [Obsolete("This member is obsolete.", true)]
        public SyntaxToken Semicolon
        {
            get
            {
                return this.SemicolonToken;
            }
        }

        [EditorBrowsable(EditorBrowsableState.Never)]
        [Obsolete("This member is obsolete.", true)]
        public PropertyDeclarationSyntax WithSemicolon(SyntaxToken semicolon)
        {
            return this.WithSemicolonToken(semicolon);
        }

        public PropertyDeclarationSyntax Update(SyntaxList<AttributeListSyntax> attributeLists, SyntaxTokenList modifiers, TypeSyntax type, ExplicitInterfaceSpecifierSyntax explicitInterfaceSpecifier, SyntaxToken identifier, AccessorListSyntax accessorList, ArrowExpressionClauseSyntax expressionBody, EqualsValueClauseSyntax initializer, SyntaxToken semicolonToken)
        {
            return Update(attributeLists, modifiers, this.RefKeyword, type, explicitInterfaceSpecifier, identifier, accessorList, expressionBody, initializer, semicolonToken);
        }
    }
}

namespace Microsoft.CodeAnalysis.CSharp
{
    public partial class SyntaxFactory
    {
        public static PropertyDeclarationSyntax PropertyDeclaration(SyntaxList<AttributeListSyntax> attributeLists, SyntaxTokenList modifiers, TypeSyntax type, ExplicitInterfaceSpecifierSyntax explicitInterfaceSpecifier, SyntaxToken identifier, AccessorListSyntax accessorList, ArrowExpressionClauseSyntax expressionBody, EqualsValueClauseSyntax initializer, SyntaxToken semicolonToken)
        {
            return PropertyDeclaration(
                attributeLists,
                modifiers,
                refKeyword: default(SyntaxToken),
                type: type,
                explicitInterfaceSpecifier: explicitInterfaceSpecifier, 
                identifier: identifier, 
                accessorList: accessorList, 
                expressionBody: expressionBody, 
                initializer: initializer, 
                semicolonToken: semicolonToken);
        }
    }
<<<<<<< HEAD

    // backwards compatibility for API extension
    public sealed partial class AccessorDeclarationSyntax : CSharpSyntaxNode
    {
        public AccessorDeclarationSyntax Update(SyntaxList<AttributeListSyntax> attributeLists, SyntaxTokenList modifiers, SyntaxToken keyword, BlockSyntax body, SyntaxToken semicolonToken)
            => Update(attributeLists, modifiers, keyword, body, default(ArrowExpressionClauseSyntax), semicolonToken);
    }
}
=======
}
>>>>>>> 85865433
<|MERGE_RESOLUTION|>--- conflicted
+++ resolved
@@ -30,6 +30,13 @@
             return Update(attributeLists, modifiers, this.RefKeyword, type, explicitInterfaceSpecifier, identifier, accessorList, expressionBody, initializer, semicolonToken);
         }
     }
+
+    // backwards compatibility for API extension
+    public sealed partial class AccessorDeclarationSyntax : CSharpSyntaxNode
+    {
+        public AccessorDeclarationSyntax Update(SyntaxList<AttributeListSyntax> attributeLists, SyntaxTokenList modifiers, SyntaxToken keyword, BlockSyntax body, SyntaxToken semicolonToken)
+            => Update(attributeLists, modifiers, keyword, body, default(ArrowExpressionClauseSyntax), semicolonToken);
+    }
 }
 
 namespace Microsoft.CodeAnalysis.CSharp
@@ -51,15 +58,4 @@
                 semicolonToken: semicolonToken);
         }
     }
-<<<<<<< HEAD
-
-    // backwards compatibility for API extension
-    public sealed partial class AccessorDeclarationSyntax : CSharpSyntaxNode
-    {
-        public AccessorDeclarationSyntax Update(SyntaxList<AttributeListSyntax> attributeLists, SyntaxTokenList modifiers, SyntaxToken keyword, BlockSyntax body, SyntaxToken semicolonToken)
-            => Update(attributeLists, modifiers, keyword, body, default(ArrowExpressionClauseSyntax), semicolonToken);
-    }
 }
-=======
-}
->>>>>>> 85865433
