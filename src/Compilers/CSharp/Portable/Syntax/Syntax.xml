--- conflicted
+++ resolved
@@ -882,16 +882,11 @@
       <Kind Name="ArgListKeyword"/>
       <Kind Name="NumericLiteralToken"/>
       <Kind Name="StringLiteralToken"/>
-<<<<<<< HEAD
-      <Kind Name="MultiLineRawStringLiteralToken"/>
-      <Kind Name="SingleLineRawStringLiteralToken"/>
-=======
       <Kind Name="Utf8StringLiteralToken"/>
       <Kind Name="MultiLineRawStringLiteralToken"/>
       <Kind Name="Utf8MultiLineRawStringLiteralToken"/>
       <Kind Name="SingleLineRawStringLiteralToken"/>
       <Kind Name="Utf8SingleLineRawStringLiteralToken"/>
->>>>>>> 80a8ce8d
       <Kind Name="CharacterLiteralToken"/>
       <Kind Name="TrueKeyword"/>
       <Kind Name="FalseKeyword"/>
