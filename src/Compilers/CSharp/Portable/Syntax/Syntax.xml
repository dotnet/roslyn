--- conflicted
+++ resolved
@@ -4256,13 +4256,8 @@
     </Field>
     <Field Name="Type" Type="TypeSyntax" Optional="false" Override="true"/>
   </Node>
-<<<<<<< HEAD
   <Node Name="IncompleteMemberSyntax" Base="MemberDeclarationSyntax" ObsoleteReason="Parser no longer produces IncompleteMemberSyntax. It produces FieldDeclarationSyntax instead.">
-    <Kind Name="IncompleteMember"/>n
-=======
-  <Node Name="IncompleteMemberSyntax" Base="MemberDeclarationSyntax">
     <Kind Name="IncompleteMember"/>
->>>>>>> 26ac7608
     <Field Name="AttributeLists" Type="SyntaxList&lt;AttributeListSyntax&gt;" Override="true"/>
     <Field Name="Modifiers" Type="SyntaxList&lt;SyntaxToken&gt;" Override="true"/>
     <Field Name="Type" Type="TypeSyntax" Optional="true"/>
