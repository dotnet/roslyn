﻿// Copyright (c) Microsoft.  All Rights Reserved.  Licensed under the Apache License, Version 2.0.  See License.txt in the project root for license information.

using System.Collections.Generic;
using System.Diagnostics;
using System.Linq;
using System.Runtime.CompilerServices;
using Microsoft.CodeAnalysis.Syntax.InternalSyntax;
using Roslyn.Utilities;

namespace Microsoft.CodeAnalysis.CSharp.Syntax.InternalSyntax
{
    [DebuggerDisplay("{GetDebuggerDisplay(), nq}")]
    internal abstract class CSharpSyntaxNode : GreenNode
    {
        internal CSharpSyntaxNode(SyntaxKind kind)
            : base((ushort)kind)
        {
            GreenStats.NoteGreen(this);
        }

        internal CSharpSyntaxNode(SyntaxKind kind, int fullWidth)
            : base((ushort)kind, fullWidth)
        {
            GreenStats.NoteGreen(this);
        }

        internal CSharpSyntaxNode(SyntaxKind kind, DiagnosticInfo[] diagnostics)
            : base((ushort)kind, diagnostics)
        {
            GreenStats.NoteGreen(this);
        }

        internal CSharpSyntaxNode(SyntaxKind kind, DiagnosticInfo[] diagnostics, int fullWidth)
            : base((ushort)kind, diagnostics, fullWidth)
        {
            GreenStats.NoteGreen(this);
        }

        internal CSharpSyntaxNode(SyntaxKind kind, DiagnosticInfo[] diagnostics, SyntaxAnnotation[] annotations)
            : base((ushort)kind, diagnostics, annotations)
        {
            GreenStats.NoteGreen(this);
        }

        internal CSharpSyntaxNode(SyntaxKind kind, DiagnosticInfo[] diagnostics, SyntaxAnnotation[] annotations, int fullWidth)
            : base((ushort)kind, diagnostics, annotations, fullWidth)
        {
            GreenStats.NoteGreen(this);
        }

        internal CSharpSyntaxNode(ObjectReader reader)
            : base(reader)
        {
        }

        public override string Language
        {
            get { return LanguageNames.CSharp; }
        }

        public SyntaxKind Kind
        {
            get { return (SyntaxKind)this.RawKind; }
        }

        public override string KindText => this.Kind.ToString();

        public override int RawContextualKind
        {
            get
            {
                return this.RawKind;
            }
        }

        public override bool IsStructuredTrivia
        {
            get
            {
                return this is StructuredTriviaSyntax;
            }
        }

        public override bool IsDirective
        {
            get
            {
                return this is DirectiveTriviaSyntax;
            }
        }

<<<<<<< HEAD
=======
        public override bool IsSkippedTokensTrivia => this.Kind == SyntaxKind.SkippedTokensTrivia;
        public override bool IsDocumentationCommentTrivia => SyntaxFacts.IsDocumentationCommentTrivia(this.Kind);

        public override int GetSlotOffset(int index)
        {
            // This implementation should not support arbitrary
            // length lists since the implementation is O(n).
            System.Diagnostics.Debug.Assert(index < 11); // Max. slots 11 (TypeDeclarationSyntax)

            int offset = 0;
            for (int i = 0; i < index; i++)
            {
                var child = this.GetSlot(i);
                if (child != null)
                {
                    offset += child.FullWidth;
                }
            }

            return offset;
        }

        internal ChildSyntaxList ChildNodesAndTokens()
        {
            return new ChildSyntaxList(this);
        }

        /// <summary>
        /// Enumerates all nodes of the tree rooted by this node (including this node).
        /// </summary>
        internal IEnumerable<GreenNode> EnumerateNodes()
        {
            yield return this;

            var stack = new Stack<ChildSyntaxList.Enumerator>(24);
            stack.Push(this.ChildNodesAndTokens().GetEnumerator());

            while (stack.Count > 0)
            {
                var en = stack.Pop();
                if (!en.MoveNext())
                {
                    // no more down this branch
                    continue;
                }

                var current = en.Current;
                stack.Push(en); // put it back on stack (struct enumerator)

                yield return current;

                if (!(current is SyntaxToken))
                {
                    // not token, so consider children
                    stack.Push(((CSharpSyntaxNode)current).ChildNodesAndTokens().GetEnumerator());
                    continue;
                }
            }
        }

>>>>>>> ecd62cfd
        public SyntaxToken GetFirstToken()
        {
            return (SyntaxToken)this.GetFirstTerminal();
        }

        public SyntaxToken GetLastToken()
        {
            return (SyntaxToken)this.GetLastTerminal();
        }

        public SyntaxToken GetLastNonmissingToken()
        {
            return (SyntaxToken)this.GetLastNonmissingTerminal();
        }

        public virtual CSharpSyntaxNode GetLeadingTrivia()
        {
            return null;
        }

        public override GreenNode GetLeadingTriviaCore()
        {
            return this.GetLeadingTrivia();
        }

        public virtual CSharpSyntaxNode GetTrailingTrivia()
        {
            return null;
        }

        public override GreenNode GetTrailingTriviaCore()
        {
            return this.GetTrailingTrivia();
        }

        public abstract TResult Accept<TResult>(CSharpSyntaxVisitor<TResult> visitor);

        public abstract void Accept(CSharpSyntaxVisitor visitor);

        internal virtual DirectiveStack ApplyDirectives(DirectiveStack stack)
        {
            if (this.ContainsDirectives)
            {
                for (int i = 0, n = this.SlotCount; i < n; i++)
                {
                    var child = this.GetSlot(i);
                    if (child != null)
                    {
                        stack = ((CSharpSyntaxNode)child).ApplyDirectives(stack);
                    }
                }
            }

            return stack;
        }

        internal virtual IList<DirectiveTriviaSyntax> GetDirectives()
        {
            if ((this.flags & NodeFlags.ContainsDirectives) != 0)
            {
                var list = new List<DirectiveTriviaSyntax>(32);
                GetDirectives(this, list);
                return list;
            }

            return SpecializedCollections.EmptyList<DirectiveTriviaSyntax>();
        }

        private static void GetDirectives(GreenNode node, List<DirectiveTriviaSyntax> directives)
        {
            if (node != null && node.ContainsDirectives)
            {
                var d = node as DirectiveTriviaSyntax;
                if (d != null)
                {
                    directives.Add(d);
                }
                else
                {
                    var t = node as SyntaxToken;
                    if (t != null)
                    {
                        GetDirectives(t.GetLeadingTrivia(), directives);
                        GetDirectives(t.GetTrailingTrivia(), directives);
                    }
                    else
                    {
                        for (int i = 0, n = node.SlotCount; i < n; i++)
                        {
                            GetDirectives(node.GetSlot(i), directives);
                        }
                    }
                }
            }
        }

        /// <summary>
        /// Should only be called during construction.
        /// </summary>
        /// <remarks>
        /// This should probably be an extra constructor parameter, but we don't need more constructor overloads.
        /// </remarks>
        protected void SetFactoryContext(SyntaxFactoryContext context)
        {
            if (context.IsInAsync)
            {
                this.flags |= NodeFlags.FactoryContextIsInAsync;
            }

            if (context.IsInQuery)
            {
                this.flags |= NodeFlags.FactoryContextIsInQuery;
            }
        }

<<<<<<< HEAD
        public override AbstractSyntaxNavigator Navigator
        {
            get
            {
                return SyntaxNavigator.Instance;
            }
=======
        internal static NodeFlags SetFactoryContext(NodeFlags flags, SyntaxFactoryContext context)
        {
            if (context.IsInAsync)
            {
                flags |= NodeFlags.FactoryContextIsInAsync;
            }

            if (context.IsInQuery)
            {
                flags |= NodeFlags.FactoryContextIsInQuery;
            }

            return flags;
>>>>>>> ecd62cfd
        }

        public override GreenNode CreateList(IEnumerable<GreenNode> nodes, bool alwaysCreateListNode)
        {
            if (nodes == null)
            {
                return null;
            }

            var list = nodes.Select(n => (CSharpSyntaxNode)n).ToArray();

            switch (list.Length)
            {
                case 0:
                    return null;
                case 1:
                    if (alwaysCreateListNode)
                    {
                        goto default;
                    }
                    else
                    {
                        return list[0];
                    }
                case 2:
                    return SyntaxList.List(list[0], list[1]);
                case 3:
                    return SyntaxList.List(list[0], list[1], list[2]);
                default:
                    return SyntaxList.List(list);
            }
        }

        public override Microsoft.CodeAnalysis.SyntaxToken CreateSeparator<TNode>(SyntaxNode element)
        {
            return Microsoft.CodeAnalysis.CSharp.SyntaxFactory.Token(SyntaxKind.CommaToken);
        }

        public override bool IsTriviaWithEndOfLine()
        {
            return this.Kind == SyntaxKind.EndOfLineTrivia
                || this.Kind == SyntaxKind.SingleLineCommentTrivia;
        }

        // Use conditional weak table so we always return same identity for structured trivia
        private static readonly ConditionalWeakTable<SyntaxNode, Dictionary<Microsoft.CodeAnalysis.SyntaxTrivia, SyntaxNode>> s_structuresTable
            = new ConditionalWeakTable<SyntaxNode, Dictionary<Microsoft.CodeAnalysis.SyntaxTrivia, SyntaxNode>>();

        /// <summary>
        /// Gets the syntax node represented the structure of this trivia, if any. The HasStructure property can be used to 
        /// determine if this trivia has structure.
        /// </summary>
        /// <returns>
        /// A CSharpSyntaxNode derived from StructuredTriviaSyntax, with the structured view of this trivia node. 
        /// If this trivia node does not have structure, returns null.
        /// </returns>
        /// <remarks>
        /// Some types of trivia have structure that can be accessed as additional syntax nodes.
        /// These forms of trivia include: 
        ///   directives, where the structure describes the structure of the directive.
        ///   documentation comments, where the structure describes the XML structure of the comment.
        ///   skipped tokens, where the structure describes the tokens that were skipped by the parser.
        /// </remarks>

        public override SyntaxNode GetStructure(Microsoft.CodeAnalysis.SyntaxTrivia trivia)
        {
            if (trivia.HasStructure)
            {
                var parent = trivia.Token.Parent;
                if (parent != null)
                {
                    SyntaxNode structure;
                    var structsInParent = s_structuresTable.GetOrCreateValue(parent);
                    lock (structsInParent)
                    {
                        if (!structsInParent.TryGetValue(trivia, out structure))
                        {
                            structure = CSharp.Syntax.StructuredTriviaSyntax.Create(trivia);
                            structsInParent.Add(trivia, structure);
                        }
                    }

                    return structure;
                }
                else
                {
                    return CSharp.Syntax.StructuredTriviaSyntax.Create(trivia);
                }
            }

            return null;
        }
    }
}<|MERGE_RESOLUTION|>--- conflicted
+++ resolved
@@ -89,8 +89,6 @@
             }
         }
 
-<<<<<<< HEAD
-=======
         public override bool IsSkippedTokensTrivia => this.Kind == SyntaxKind.SkippedTokensTrivia;
         public override bool IsDocumentationCommentTrivia => SyntaxFacts.IsDocumentationCommentTrivia(this.Kind);
 
@@ -151,7 +149,6 @@
             }
         }
 
->>>>>>> ecd62cfd
         public SyntaxToken GetFirstToken()
         {
             return (SyntaxToken)this.GetFirstTerminal();
@@ -267,14 +264,6 @@
             }
         }
 
-<<<<<<< HEAD
-        public override AbstractSyntaxNavigator Navigator
-        {
-            get
-            {
-                return SyntaxNavigator.Instance;
-            }
-=======
         internal static NodeFlags SetFactoryContext(NodeFlags flags, SyntaxFactoryContext context)
         {
             if (context.IsInAsync)
@@ -288,7 +277,6 @@
             }
 
             return flags;
->>>>>>> ecd62cfd
         }
 
         public override GreenNode CreateList(IEnumerable<GreenNode> nodes, bool alwaysCreateListNode)
