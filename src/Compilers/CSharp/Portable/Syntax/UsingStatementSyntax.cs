--- conflicted
+++ resolved
@@ -8,19 +8,11 @@
 {
     public partial class UsingStatementSyntax
     {
-<<<<<<< HEAD
         public UsingStatementSyntax Update(SyntaxToken usingKeyword, SyntaxToken openParenToken, VariableDeclarationSyntax? declaration, ExpressionSyntax? expression, SyntaxToken closeParenToken, StatementSyntax statement)
-            => Update(awaitKeyword: default, usingKeyword, openParenToken, declaration, expression, closeParenToken, statement);
+            => Update(AwaitKeyword, usingKeyword, openParenToken, declaration, expression, closeParenToken, statement);
 
         public UsingStatementSyntax Update(SyntaxToken awaitKeyword, SyntaxToken usingKeyword, SyntaxToken openParenToken, VariableDeclarationSyntax? declaration, ExpressionSyntax? expression, SyntaxToken closeParenToken, StatementSyntax statement)
-            => Update(attributeLists: default, awaitKeyword, usingKeyword, openParenToken, declaration, expression, closeParenToken, statement);
-=======
-        public UsingStatementSyntax Update(SyntaxToken usingKeyword, SyntaxToken openParenToken, VariableDeclarationSyntax declaration, ExpressionSyntax expression, SyntaxToken closeParenToken, StatementSyntax statement)
-            => Update(AwaitKeyword, usingKeyword, openParenToken, declaration, expression, closeParenToken, statement);
-
-        public UsingStatementSyntax Update(SyntaxToken awaitKeyword, SyntaxToken usingKeyword, SyntaxToken openParenToken, VariableDeclarationSyntax declaration, ExpressionSyntax expression, SyntaxToken closeParenToken, StatementSyntax statement)
             => Update(AttributeLists, awaitKeyword, usingKeyword, openParenToken, declaration, expression, closeParenToken, statement);
->>>>>>> 672e5655
     }
 }
 
