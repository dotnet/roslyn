--- conflicted
+++ resolved
@@ -862,11 +862,7 @@
         ExpressionColon = 9069,
         LineDirectivePosition = 9070,
         LineSpanDirectiveTrivia = 9071,
-<<<<<<< HEAD
-        RawStringLiteralToken = 9072,
-=======
         SingleLineRawStringLiteralToken = 9072,
         MultiLineRawStringLiteralToken = 9073,
->>>>>>> 57cd0117
     }
 }