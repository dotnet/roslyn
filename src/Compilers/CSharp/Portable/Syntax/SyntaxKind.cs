﻿// Licensed to the .NET Foundation under one or more agreements.
// The .NET Foundation licenses this file to you under the MIT license.
// See the LICENSE file in the project root for more information.

namespace Microsoft.CodeAnalysis.CSharp
{
#pragma warning disable CA1200 // Avoid using cref tags with a prefix - The prefix is required since this file is referenced in projects that can't access syntax nodes
    // DO NOT CHANGE NUMBERS ASSIGNED TO EXISTING KINDS OR YOU WILL BREAK BINARY COMPATIBILITY
    public enum SyntaxKind : ushort
    {
        None = 0,
        List = GreenNode.ListKind,

        // punctuation
        /// <summary>Represents <c>~</c> token.</summary>
        TildeToken = 8193,
        /// <summary>Represents <c>!</c> token.</summary>
        ExclamationToken = 8194,
        /// <summary>Represents <c>$</c> token.</summary>
        /// <remarks>This is a debugger special punctuation and not related to string interpolation.</remarks>
        DollarToken = 8195,
        /// <summary>Represents <c>%</c> token.</summary>
        PercentToken = 8196,
        /// <summary>Represents <c>^</c> token.</summary>
        CaretToken = 8197,
        /// <summary>Represents <c>&amp;</c> token.</summary>
        AmpersandToken = 8198,
        /// <summary>Represents <c>*</c> token.</summary>
        AsteriskToken = 8199,
        /// <summary>Represents <c>(</c> token.</summary>
        OpenParenToken = 8200,
        /// <summary>Represents <c>)</c> token.</summary>
        CloseParenToken = 8201,
        /// <summary>Represents <c>-</c> token.</summary>
        MinusToken = 8202,
        /// <summary>Represents <c>+</c> token.</summary>
        PlusToken = 8203,
        /// <summary>Represents <c>=</c> token.</summary>
        EqualsToken = 8204,
        /// <summary>Represents <c>{</c> token.</summary>
        OpenBraceToken = 8205,
        /// <summary>Represents <c>}</c> token.</summary>
        CloseBraceToken = 8206,
        /// <summary>Represents <c>[</c> token.</summary>
        OpenBracketToken = 8207,
        /// <summary>Represents <c>]</c> token.</summary>
        CloseBracketToken = 8208,
        /// <summary>Represents <c>|</c> token.</summary>
        BarToken = 8209,
        /// <summary>Represents <c>\</c> token.</summary>
        BackslashToken = 8210,
        /// <summary>Represents <c>:</c> token.</summary>
        ColonToken = 8211,
        /// <summary>Represents <c>;</c> token.</summary>
        SemicolonToken = 8212,
        /// <summary>Represents <c>"</c> token.</summary>
        DoubleQuoteToken = 8213,
        /// <summary>Represents <c>'</c> token.</summary>
        SingleQuoteToken = 8214,
        /// <summary>Represents <c>&lt;</c> token.</summary>
        LessThanToken = 8215,
        /// <summary>Represents <c>,</c> token.</summary>
        CommaToken = 8216,
        /// <summary>Represents <c>&gt;</c> token.</summary>
        GreaterThanToken = 8217,
        /// <summary>Represents <c>.</c> token.</summary>
        DotToken = 8218,
        /// <summary>Represents <c>?</c> token.</summary>
        QuestionToken = 8219,
        /// <summary>Represents <c>#</c> token.</summary>
        HashToken = 8220,
        /// <summary>Represents <c>/</c> token.</summary>
        SlashToken = 8221,
        /// <summary>Represents <c>..</c> token.</summary>
        DotDotToken = 8222,

        // additional xml tokens
        /// <summary>Represents <c>/&gt;</c> token.</summary>
        SlashGreaterThanToken = 8232, // xml empty element end
        /// <summary>Represents <c>&lt;/</c> token.</summary>
        LessThanSlashToken = 8233, // element end tag start token
        /// <summary>Represents <c>&lt;!--</c> token.</summary>
        XmlCommentStartToken = 8234, // <!--
        /// <summary>Represents <c>--&gt;</c> token.</summary>
        XmlCommentEndToken = 8235, // -->
        /// <summary>Represents <c>&lt;![CDATA[</c> token.</summary>
        XmlCDataStartToken = 8236, // <![CDATA[
        /// <summary>Represents <c>]]&gt;</c> token.</summary>
        XmlCDataEndToken = 8237, // ]]>
        /// <summary>Represents <c>&lt;?</c> token.</summary>
        XmlProcessingInstructionStartToken = 8238, // <?
        /// <summary>Represents <c>?&gt;</c> token.</summary>
        XmlProcessingInstructionEndToken = 8239, // ?>

        // compound punctuation
        /// <summary>Represents <c>||</c> token.</summary>
        BarBarToken = 8260,
        /// <summary>Represents <c>&amp;&amp;</c> token.</summary>
        AmpersandAmpersandToken = 8261,
        /// <summary>Represents <c>--</c> token.</summary>
        MinusMinusToken = 8262,
        /// <summary>Represents <c>++</c> token.</summary>
        PlusPlusToken = 8263,
        /// <summary>Represents <c>::</c> token.</summary>
        ColonColonToken = 8264,
        /// <summary>Represents <c>??</c> token.</summary>
        QuestionQuestionToken = 8265,
        /// <summary>Represents <c>-&gt;</c> token.</summary>
        MinusGreaterThanToken = 8266,
        /// <summary>Represents <c>!=</c> token.</summary>
        ExclamationEqualsToken = 8267,
        /// <summary>Represents <c>==</c> token.</summary>
        EqualsEqualsToken = 8268,
        /// <summary>Represents <c>=&gt;</c> token.</summary>
        EqualsGreaterThanToken = 8269,
        /// <summary>Represents <c>&lt;=</c> token.</summary>
        LessThanEqualsToken = 8270,
        /// <summary>Represents <c>&lt;&lt;</c> token.</summary>
        LessThanLessThanToken = 8271,
        /// <summary>Represents <c>&lt;&lt;=</c> token.</summary>
        LessThanLessThanEqualsToken = 8272,
        /// <summary>Represents <c>&gt;=</c> token.</summary>
        GreaterThanEqualsToken = 8273,
        /// <summary>Represents <c>&gt;&gt;</c> token.</summary>
        GreaterThanGreaterThanToken = 8274,
        /// <summary>Represents <c>&gt;&gt;=</c> token.</summary>
        GreaterThanGreaterThanEqualsToken = 8275,
        /// <summary>Represents <c>/=</c> token.</summary>
        SlashEqualsToken = 8276,
        /// <summary>Represents <c>*=</c> token.</summary>
        AsteriskEqualsToken = 8277,
        /// <summary>Represents <c>|=</c> token.</summary>
        BarEqualsToken = 8278,
        /// <summary>Represents <c>&amp;=</c> token.</summary>
        AmpersandEqualsToken = 8279,
        /// <summary>Represents <c>+=</c> token.</summary>
        PlusEqualsToken = 8280,
        /// <summary>Represents <c>-=</c> token.</summary>
        MinusEqualsToken = 8281,
        /// <summary>Represents <c>^=</c> token.</summary>
        CaretEqualsToken = 8282,
        /// <summary>Represents <c>%=</c> token.</summary>
        PercentEqualsToken = 8283,
        /// <summary>Represents <c>??=</c> token.</summary>
        QuestionQuestionEqualsToken = 8284,
        // Don't use 8285. It corresponds to the deleted kind ExclamationExclamationToken which was previously shipped.

        /// <summary>Represents <c>&gt;&gt;&gt;</c> token.</summary>
        GreaterThanGreaterThanGreaterThanToken = 8286,
        /// <summary>Represents <c>&gt;&gt;&gt;=</c> token.</summary>
        GreaterThanGreaterThanGreaterThanEqualsToken = 8287,

        // When adding punctuation, the following functions must be adapted:
        // <see cref="SyntaxFacts.IsPunctuation"/>
        // <see cref="SyntaxFacts.GetPunctuationKinds"/>

        // Keywords
        /// <summary>Represents <see langword="bool"/>.</summary>
        BoolKeyword = 8304,
        /// <summary>Represents <see langword="byte"/>.</summary>
        ByteKeyword = 8305,
        /// <summary>Represents <see langword="sbyte"/>.</summary>
        SByteKeyword = 8306,
        /// <summary>Represents <see langword="short"/>.</summary>
        ShortKeyword = 8307,
        /// <summary>Represents <see langword="ushort"/>.</summary>
        UShortKeyword = 8308,
        /// <summary>Represents <see langword="int"/>.</summary>
        IntKeyword = 8309,
        /// <summary>Represents <see langword="uint"/>.</summary>
        UIntKeyword = 8310,
        /// <summary>Represents <see langword="long"/>.</summary>
        LongKeyword = 8311,
        /// <summary>Represents <see langword="ulong"/>.</summary>
        ULongKeyword = 8312,
        /// <summary>Represents <see langword="double"/>.</summary>
        DoubleKeyword = 8313,
        /// <summary>Represents <see langword="float"/>.</summary>
        FloatKeyword = 8314,
        /// <summary>Represents <see langword="decimal"/>.</summary>
        DecimalKeyword = 8315,
        /// <summary>Represents <see langword="string"/>.</summary>
        StringKeyword = 8316,
        /// <summary>Represents <see langword="char"/>.</summary>
        CharKeyword = 8317,
        /// <summary>Represents <see langword="void"/>.</summary>
        VoidKeyword = 8318,
        /// <summary>Represents <see langword="object"/>.</summary>
        ObjectKeyword = 8319,
        /// <summary>Represents <see langword="typeof"/>.</summary>
        TypeOfKeyword = 8320,
        /// <summary>Represents <see langword="sizeof"/>.</summary>
        SizeOfKeyword = 8321,
        /// <summary>Represents <see langword="null"/>.</summary>
        NullKeyword = 8322,
        /// <summary>Represents <see langword="true"/>.</summary>
        TrueKeyword = 8323,
        /// <summary>Represents <see langword="false"/>.</summary>
        FalseKeyword = 8324,
        /// <summary>Represents <see langword="if"/>.</summary>
        IfKeyword = 8325,
        /// <summary>Represents <see langword="else"/>.</summary>
        ElseKeyword = 8326,
        /// <summary>Represents <see langword="while"/>.</summary>
        WhileKeyword = 8327,
        /// <summary>Represents <see langword="for"/>.</summary>
        ForKeyword = 8328,
        /// <summary>Represents <see langword="foreach"/>.</summary>
        ForEachKeyword = 8329,
        /// <summary>Represents <see langword="do"/>.</summary>
        DoKeyword = 8330,
        /// <summary>Represents <see langword="switch"/>.</summary>
        SwitchKeyword = 8331,
        /// <summary>Represents <see langword="case"/>.</summary>
        CaseKeyword = 8332,
        /// <summary>Represents <see langword="default"/>.</summary>
        DefaultKeyword = 8333,
        /// <summary>Represents <see langword="try"/>.</summary>
        TryKeyword = 8334,
        /// <summary>Represents <see langword="catch"/>.</summary>
        CatchKeyword = 8335,
        /// <summary>Represents <see langword="finally"/>.</summary>
        FinallyKeyword = 8336,
        /// <summary>Represents <see langword="lock"/>.</summary>
        LockKeyword = 8337,
        /// <summary>Represents <see langword="goto"/>.</summary>
        GotoKeyword = 8338,
        /// <summary>Represents <see langword="break"/>.</summary>
        BreakKeyword = 8339,
        /// <summary>Represents <see langword="continue"/>.</summary>
        ContinueKeyword = 8340,
        /// <summary>Represents <see langword="return"/>.</summary>
        ReturnKeyword = 8341,
        /// <summary>Represents <see langword="throw"/>.</summary>
        ThrowKeyword = 8342,
        /// <summary>Represents <see langword="public"/>.</summary>
        PublicKeyword = 8343,
        /// <summary>Represents <see langword="private"/>.</summary>
        PrivateKeyword = 8344,
        /// <summary>Represents <see langword="internal"/>.</summary>
        InternalKeyword = 8345,
        /// <summary>Represents <see langword="protected"/>.</summary>
        ProtectedKeyword = 8346,
        /// <summary>Represents <see langword="static"/>.</summary>
        StaticKeyword = 8347,
        /// <summary>Represents <see langword="readonly"/>.</summary>
        ReadOnlyKeyword = 8348,
        /// <summary>Represents <see langword="sealed"/>.</summary>
        SealedKeyword = 8349,
        /// <summary>Represents <see langword="const"/>.</summary>
        ConstKeyword = 8350,
        /// <summary>Represents <see langword="fixed"/>.</summary>
        FixedKeyword = 8351,
        /// <summary>Represents <see langword="stackalloc"/>.</summary>
        StackAllocKeyword = 8352,
        /// <summary>Represents <see langword="volatile"/>.</summary>
        VolatileKeyword = 8353,
        /// <summary>Represents <see langword="new"/>.</summary>
        NewKeyword = 8354,
        /// <summary>Represents <see langword="override"/>.</summary>
        OverrideKeyword = 8355,
        /// <summary>Represents <see langword="abstract"/>.</summary>
        AbstractKeyword = 8356,
        /// <summary>Represents <see langword="virtual"/>.</summary>
        VirtualKeyword = 8357,
        /// <summary>Represents <see langword="event"/>.</summary>
        EventKeyword = 8358,
        /// <summary>Represents <see langword="extern"/>.</summary>
        ExternKeyword = 8359,
        /// <summary>Represents <see langword="ref"/>.</summary>
        RefKeyword = 8360,
        /// <summary>Represents <see langword="out"/>.</summary>
        OutKeyword = 8361,
        /// <summary>Represents <see langword="in"/>.</summary>
        InKeyword = 8362,
        /// <summary>Represents <see langword="is"/>.</summary>
        IsKeyword = 8363,
        /// <summary>Represents <see langword="as"/>.</summary>
        AsKeyword = 8364,
        /// <summary>Represents <see langword="params"/>.</summary>
        ParamsKeyword = 8365,
        /// <summary>Represents <see langword="__arglist"/>.</summary>
        ArgListKeyword = 8366,
        /// <summary>Represents <see langword="__makeref"/>.</summary>
        MakeRefKeyword = 8367,
        /// <summary>Represents <see langword="__reftype"/>.</summary>
        RefTypeKeyword = 8368,
        /// <summary>Represents <see langword="__refvalue"/>.</summary>
        RefValueKeyword = 8369,
        /// <summary>Represents <see langword="this"/>.</summary>
        ThisKeyword = 8370,
        /// <summary>Represents <see langword="base"/>.</summary>
        BaseKeyword = 8371,
        /// <summary>Represents <see langword="namespace"/>.</summary>
        NamespaceKeyword = 8372,
        /// <summary>Represents <see langword="using"/>.</summary>
        UsingKeyword = 8373,
        /// <summary>Represents <see langword="class"/>.</summary>
        ClassKeyword = 8374,
        /// <summary>Represents <see langword="struct"/>.</summary>
        StructKeyword = 8375,
        /// <summary>Represents <see langword="interface"/>.</summary>
        InterfaceKeyword = 8376,
        /// <summary>Represents <see langword="enum"/>.</summary>
        EnumKeyword = 8377,
        /// <summary>Represents <see langword="delegate"/>.</summary>
        DelegateKeyword = 8378,
        /// <summary>Represents <see langword="checked"/>.</summary>
        CheckedKeyword = 8379,
        /// <summary>Represents <see langword="unchecked"/>.</summary>
        UncheckedKeyword = 8380,
        /// <summary>Represents <see langword="unsafe"/>.</summary>
        UnsafeKeyword = 8381,
        /// <summary>Represents <see langword="operator"/>.</summary>
        OperatorKeyword = 8382,
        /// <summary>Represents <see langword="explicit"/>.</summary>
        ExplicitKeyword = 8383,
        /// <summary>Represents <see langword="implicit"/>.</summary>
        ImplicitKeyword = 8384,

        // contextual keywords
        /// <summary>Represents <see langword="yield"/>.</summary>
        YieldKeyword = 8405,
        /// <summary>Represents <see langword="partial"/>.</summary>
        PartialKeyword = 8406,
        /// <summary>Represents <see langword="alias"/>.</summary>
        AliasKeyword = 8407,
        /// <summary>Represents <see langword="global"/>.</summary>
        GlobalKeyword = 8408,
        /// <summary>Represents <see langword="assembly"/>.</summary>
        AssemblyKeyword = 8409,
        /// <summary>Represents <see langword="module"/>.</summary>
        ModuleKeyword = 8410,
        /// <summary>Represents <see langword="type"/>.</summary>
        TypeKeyword = 8411,
        /// <summary>Represents <see langword="field"/>.</summary>
        FieldKeyword = 8412,
        /// <summary>Represents <see langword="method"/>.</summary>
        MethodKeyword = 8413,
        /// <summary>Represents <see langword="param"/>.</summary>
        ParamKeyword = 8414,
        /// <summary>Represents <see langword="property"/>.</summary>
        PropertyKeyword = 8415,
        /// <summary>Represents <see langword="typevar"/>.</summary>
        TypeVarKeyword = 8416,
        /// <summary>Represents <see langword="get"/>.</summary>
        GetKeyword = 8417,
        /// <summary>Represents <see langword="set"/>.</summary>
        SetKeyword = 8418,
        /// <summary>Represents <see langword="add"/>.</summary>
        AddKeyword = 8419,
        /// <summary>Represents <see langword="remove"/>.</summary>
        RemoveKeyword = 8420,
        /// <summary>Represents <see langword="where"/>.</summary>
        WhereKeyword = 8421,
        /// <summary>Represents <see langword="from"/>.</summary>
        FromKeyword = 8422,
        /// <summary>Represents <see langword="group"/>.</summary>
        GroupKeyword = 8423,
        /// <summary>Represents <see langword="join"/>.</summary>
        JoinKeyword = 8424,
        /// <summary>Represents <see langword="into"/>.</summary>
        IntoKeyword = 8425,
        /// <summary>Represents <see langword="let"/>.</summary>
        LetKeyword = 8426,
        /// <summary>Represents <see langword="by"/>.</summary>
        ByKeyword = 8427,
        /// <summary>Represents <see langword="select"/>.</summary>
        SelectKeyword = 8428,
        /// <summary>Represents <see langword="orderby"/>.</summary>
        OrderByKeyword = 8429,
        /// <summary>Represents <see langword="on"/>.</summary>
        OnKeyword = 8430,
        /// <summary>Represents <see langword="equals"/>.</summary>
        EqualsKeyword = 8431,
        /// <summary>Represents <see langword="ascending"/>.</summary>
        AscendingKeyword = 8432,
        /// <summary>Represents <see langword="descending"/>.</summary>
        DescendingKeyword = 8433,
        /// <summary>Represents <see langword="nameof"/>.</summary>
        NameOfKeyword = 8434,
        /// <summary>Represents <see langword="async"/>.</summary>
        AsyncKeyword = 8435,
        /// <summary>Represents <see langword="await"/>.</summary>
        AwaitKeyword = 8436,
        /// <summary>Represents <see langword="when"/>.</summary>
        WhenKeyword = 8437,
        /// <summary>Represents <see langword="or"/>.</summary>
        OrKeyword = 8438,
        /// <summary>Represents <see langword="and"/>.</summary>
        AndKeyword = 8439,
        /// <summary>Represents <see langword="not"/>.</summary>
        NotKeyword = 8440,

        // Don't use 8441. It corresponds to a deleted kind (DataKeyword) that was previously shipped.

        /// <summary>Represents <see langword="with"/>.</summary>
        WithKeyword = 8442,
        /// <summary>Represents <see langword="init"/>.</summary>
        InitKeyword = 8443,
        /// <summary>Represents <see langword="record"/>.</summary>
        RecordKeyword = 8444,
        /// <summary>Represents <see langword="managed"/>.</summary>
        ManagedKeyword = 8445,
        /// <summary>Represents <see langword="unmanaged"/>.</summary>
        UnmanagedKeyword = 8446,
        /// <summary>Represents <see langword="required"/>.</summary>
        RequiredKeyword = 8447,
        /// <summary>Represents <see langword="scoped"/>.</summary>
        ScopedKeyword = 8448,

        // when adding a contextual keyword following functions must be adapted:
        // <see cref="SyntaxFacts.GetContextualKeywordKinds()"/>
        // <see cref="SyntaxFacts.IsContextualKeyword(SyntaxKind)"/>
        // <see cref="SyntaxFacts.GetContextualKeywordKind(string)"/>
        // <see cref="SyntaxFacts.GetText(SyntaxKind)"/>

        // keywords with an enum value less than ElifKeyword are considered i.a. contextual keywords
        // additional preprocessor keywords
        /// <summary>Represents <see langword="elif"/>.</summary>
        ElifKeyword = 8467,
        /// <summary>Represents <see langword="endif"/>.</summary>
        EndIfKeyword = 8468,
        /// <summary>Represents <see langword="region"/>.</summary>
        RegionKeyword = 8469,
        /// <summary>Represents <see langword="endregion"/>.</summary>
        EndRegionKeyword = 8470,
        /// <summary>Represents <see langword="define"/>.</summary>
        DefineKeyword = 8471,
        /// <summary>Represents <see langword="undef"/>.</summary>
        UndefKeyword = 8472,
        /// <summary>Represents <see langword="warning"/>.</summary>
        WarningKeyword = 8473,
        /// <summary>Represents <see langword="error"/>.</summary>
        ErrorKeyword = 8474,
        /// <summary>Represents <see langword="line"/>.</summary>
        LineKeyword = 8475,
        /// <summary>Represents <see langword="pragma"/>.</summary>
        PragmaKeyword = 8476,
        /// <summary>Represents <see langword="hidden"/>.</summary>
        HiddenKeyword = 8477,
        /// <summary>Represents <see langword="checksum"/>.</summary>
        ChecksumKeyword = 8478,
        /// <summary>Represents <see langword="disable"/>.</summary>
        DisableKeyword = 8479,
        /// <summary>Represents <see langword="restore"/>.</summary>
        RestoreKeyword = 8480,
        /// <summary>Represents <see langword="r"/>.</summary>
        ReferenceKeyword = 8481,

        /// <summary>Represents <c>$"</c> token.</summary>
        InterpolatedStringStartToken = 8482,            // $"
        /// <summary>Represents <c>"</c> token that is closing <c>$"</c>.</summary>
        InterpolatedStringEndToken = 8483,              // "
        /// <summary>Represents <c>$@</c> or <c>@$</c> token.</summary>
        InterpolatedVerbatimStringStartToken = 8484,    // $@" or @$"

        // additional preprocessor keywords (continued)
        /// <summary>Represents <see langword="load"/>.</summary>
        LoadKeyword = 8485,
        /// <summary>Represents <see langword="nullable"/>.</summary>
        NullableKeyword = 8486,
        /// <summary>Represents <see langword="enable"/>.</summary>
        EnableKeyword = 8487,

        // targets for #nullable directive
        /// <summary>Represents <see langword="warnings"/>.</summary>
        WarningsKeyword = 8488,
        /// <summary>Represents <see langword="annotations"/>.</summary>
        AnnotationsKeyword = 8489,

        // Other
        /// <summary>Represents <see langword="var"/>.</summary>
        VarKeyword = 8490,
        /// <summary>Represents <c>_</c> token.</summary>
        UnderscoreToken = 8491,
        /// <summary>Represents that nothing was specified as a type argument.</summary>
        /// <remarks>For example <c>Dictionary&lt;,&gt;</c> which has <see cref="OmittedTypeArgumentToken"/> as a child of <see cref="T:Microsoft.CodeAnalysis.CSharp.Syntax.OmittedTypeArgumentSyntax"/> before and after the <see cref="CommaToken"/>.</remarks>
        OmittedTypeArgumentToken = 8492,
        /// <summary>Represents that nothing was specified as an array size.</summary>
        /// <remarks>For example <c>int[,]</c> which has <see cref="OmittedArraySizeExpressionToken"/> as a child of <see cref="T:Microsoft.CodeAnalysis.CSharp.Syntax.OmittedArraySizeExpressionSyntax"/> before and after the <see cref="CommaToken"/>.</remarks>
        OmittedArraySizeExpressionToken = 8493,
        /// <summary>Represents a token that comes after the end of a directive such as <c>#endif</c>.</summary>
        EndOfDirectiveToken = 8494,
        /// <summary>Represents the end of a triple-slash documentation comment.</summary>
        EndOfDocumentationCommentToken = 8495,
        /// <summary>Represents the end of a file.</summary>
        EndOfFileToken = 8496, //NB: this is assumed to be the last textless token

        // tokens with text
        BadToken = 8507,
        IdentifierToken = 8508,
        NumericLiteralToken = 8509,
        CharacterLiteralToken = 8510,
        StringLiteralToken = 8511,
        XmlEntityLiteralToken = 8512,  // &lt; &gt; &quot; &amp; &apos; or &name; or &#nnnn; or &#xhhhh;
        XmlTextLiteralToken = 8513,    // xml text node text
        XmlTextLiteralNewLineToken = 8514,

        /// <summary>
        /// Token for a whole interpolated string <c>$""" ... { expr } ..."""</c>. This only exists in transient form during parsing.
        /// </summary>
        InterpolatedStringToken = 8515,
        InterpolatedStringTextToken = 8517,             // literal text that is part of an interpolated string

        SingleLineRawStringLiteralToken = 8518,
        MultiLineRawStringLiteralToken = 8519,

<<<<<<< HEAD
=======
        Utf8StringLiteralToken = 8520,
        Utf8SingleLineRawStringLiteralToken = 8521,
        Utf8MultiLineRawStringLiteralToken = 8522,

>>>>>>> 80a8ce8d
        // trivia
        EndOfLineTrivia = 8539,
        WhitespaceTrivia = 8540,
        SingleLineCommentTrivia = 8541,
        MultiLineCommentTrivia = 8542,
        DocumentationCommentExteriorTrivia = 8543,
        SingleLineDocumentationCommentTrivia = 8544,
        MultiLineDocumentationCommentTrivia = 8545,
        DisabledTextTrivia = 8546,
        PreprocessingMessageTrivia = 8547,
        IfDirectiveTrivia = 8548,
        ElifDirectiveTrivia = 8549,
        ElseDirectiveTrivia = 8550,
        EndIfDirectiveTrivia = 8551,
        RegionDirectiveTrivia = 8552,
        EndRegionDirectiveTrivia = 8553,
        DefineDirectiveTrivia = 8554,
        UndefDirectiveTrivia = 8555,
        ErrorDirectiveTrivia = 8556,
        WarningDirectiveTrivia = 8557,
        LineDirectiveTrivia = 8558,
        PragmaWarningDirectiveTrivia = 8559,
        PragmaChecksumDirectiveTrivia = 8560,
        ReferenceDirectiveTrivia = 8561,
        BadDirectiveTrivia = 8562,
        SkippedTokensTrivia = 8563,
        ConflictMarkerTrivia = 8564,

        // xml nodes (for xml doc comment structure)
        XmlElement = 8574,
        XmlElementStartTag = 8575,
        XmlElementEndTag = 8576,
        XmlEmptyElement = 8577,
        XmlTextAttribute = 8578,
        XmlCrefAttribute = 8579,
        XmlNameAttribute = 8580,
        XmlName = 8581,
        XmlPrefix = 8582,
        XmlText = 8583,
        XmlCDataSection = 8584,
        XmlComment = 8585,
        XmlProcessingInstruction = 8586,

        // documentation comment nodes (structure inside DocumentationCommentTrivia)
        TypeCref = 8597,
        QualifiedCref = 8598,
        NameMemberCref = 8599,
        IndexerMemberCref = 8600,
        OperatorMemberCref = 8601,
        ConversionOperatorMemberCref = 8602,
        CrefParameterList = 8603,
        CrefBracketedParameterList = 8604,
        CrefParameter = 8605,

        // names & type-names
        IdentifierName = 8616,
        QualifiedName = 8617,
        GenericName = 8618,
        TypeArgumentList = 8619,
        AliasQualifiedName = 8620,
        PredefinedType = 8621,
        ArrayType = 8622,
        ArrayRankSpecifier = 8623,
        PointerType = 8624,
        NullableType = 8625,
        OmittedTypeArgument = 8626,

        // expressions
        ParenthesizedExpression = 8632,
        ConditionalExpression = 8633,
        InvocationExpression = 8634,
        ElementAccessExpression = 8635,
        ArgumentList = 8636,
        BracketedArgumentList = 8637,
        Argument = 8638,
        NameColon = 8639,
        CastExpression = 8640,
        AnonymousMethodExpression = 8641,
        SimpleLambdaExpression = 8642,
        ParenthesizedLambdaExpression = 8643,
        ObjectInitializerExpression = 8644,
        CollectionInitializerExpression = 8645,
        ArrayInitializerExpression = 8646,
        AnonymousObjectMemberDeclarator = 8647,
        ComplexElementInitializerExpression = 8648,
        ObjectCreationExpression = 8649,
        AnonymousObjectCreationExpression = 8650,
        ArrayCreationExpression = 8651,
        ImplicitArrayCreationExpression = 8652,
        StackAllocArrayCreationExpression = 8653,
        OmittedArraySizeExpression = 8654,
        InterpolatedStringExpression = 8655,
        ImplicitElementAccess = 8656,
        IsPatternExpression = 8657,
        RangeExpression = 8658,
        ImplicitObjectCreationExpression = 8659,

        // binary expressions
        AddExpression = 8668,
        SubtractExpression = 8669,
        MultiplyExpression = 8670,
        DivideExpression = 8671,
        ModuloExpression = 8672,
        LeftShiftExpression = 8673,
        RightShiftExpression = 8674,
        LogicalOrExpression = 8675,
        LogicalAndExpression = 8676,
        BitwiseOrExpression = 8677,
        BitwiseAndExpression = 8678,
        ExclusiveOrExpression = 8679,
        EqualsExpression = 8680,
        NotEqualsExpression = 8681,
        LessThanExpression = 8682,
        LessThanOrEqualExpression = 8683,
        GreaterThanExpression = 8684,
        GreaterThanOrEqualExpression = 8685,
        IsExpression = 8686,
        AsExpression = 8687,
        CoalesceExpression = 8688,
        SimpleMemberAccessExpression = 8689,  // dot access:   a.b
        PointerMemberAccessExpression = 8690,  // arrow access:   a->b
        ConditionalAccessExpression = 8691,    // question mark access:   a?.b , a?[1]
        UnsignedRightShiftExpression = 8692,

        // binding expressions
        MemberBindingExpression = 8707,
        ElementBindingExpression = 8708,

        // binary assignment expressions
        SimpleAssignmentExpression = 8714,
        AddAssignmentExpression = 8715,
        SubtractAssignmentExpression = 8716,
        MultiplyAssignmentExpression = 8717,
        DivideAssignmentExpression = 8718,
        ModuloAssignmentExpression = 8719,
        AndAssignmentExpression = 8720,
        ExclusiveOrAssignmentExpression = 8721,
        OrAssignmentExpression = 8722,
        LeftShiftAssignmentExpression = 8723,
        RightShiftAssignmentExpression = 8724,
        CoalesceAssignmentExpression = 8725,
        UnsignedRightShiftAssignmentExpression = 8726,

        // unary expressions
        UnaryPlusExpression = 8730,
        UnaryMinusExpression = 8731,
        BitwiseNotExpression = 8732,
        LogicalNotExpression = 8733,
        PreIncrementExpression = 8734,
        PreDecrementExpression = 8735,
        PointerIndirectionExpression = 8736,
        AddressOfExpression = 8737,
        PostIncrementExpression = 8738,
        PostDecrementExpression = 8739,
        AwaitExpression = 8740,
        IndexExpression = 8741,

        // primary expression
        ThisExpression = 8746,
        BaseExpression = 8747,
        ArgListExpression = 8748,
        NumericLiteralExpression = 8749,
        StringLiteralExpression = 8750,
        CharacterLiteralExpression = 8751,
        TrueLiteralExpression = 8752,
        FalseLiteralExpression = 8753,
        NullLiteralExpression = 8754,
        DefaultLiteralExpression = 8755,
        Utf8StringLiteralExpression = 8756,

        // primary function expressions
        TypeOfExpression = 8760,
        SizeOfExpression = 8761,
        CheckedExpression = 8762,
        UncheckedExpression = 8763,
        DefaultExpression = 8764,
        MakeRefExpression = 8765,
        RefValueExpression = 8766,
        RefTypeExpression = 8767,
        // NameOfExpression = 8768, // we represent nameof(x) as an invocation expression

        // query expressions
        QueryExpression = 8774,
        QueryBody = 8775,
        FromClause = 8776,
        LetClause = 8777,
        JoinClause = 8778,
        JoinIntoClause = 8779,
        WhereClause = 8780,
        OrderByClause = 8781,
        AscendingOrdering = 8782,
        DescendingOrdering = 8783,
        SelectClause = 8784,
        GroupClause = 8785,
        QueryContinuation = 8786,

        // statements
        Block = 8792,
        LocalDeclarationStatement = 8793,
        VariableDeclaration = 8794,
        VariableDeclarator = 8795,
        EqualsValueClause = 8796,
        ExpressionStatement = 8797,
        EmptyStatement = 8798,
        LabeledStatement = 8799,

        // jump statements
        GotoStatement = 8800,
        GotoCaseStatement = 8801,
        GotoDefaultStatement = 8802,
        BreakStatement = 8803,
        ContinueStatement = 8804,
        ReturnStatement = 8805,
        YieldReturnStatement = 8806,
        YieldBreakStatement = 8807,
        ThrowStatement = 8808,

        WhileStatement = 8809,
        DoStatement = 8810,
        ForStatement = 8811,
        ForEachStatement = 8812,
        UsingStatement = 8813,
        FixedStatement = 8814,

        // checked statements
        CheckedStatement = 8815,
        UncheckedStatement = 8816,

        UnsafeStatement = 8817,
        LockStatement = 8818,
        IfStatement = 8819,
        ElseClause = 8820,
        SwitchStatement = 8821,
        SwitchSection = 8822,
        CaseSwitchLabel = 8823,
        DefaultSwitchLabel = 8824,
        TryStatement = 8825,
        CatchClause = 8826,
        CatchDeclaration = 8827,
        CatchFilterClause = 8828,
        FinallyClause = 8829,

        // statements that didn't fit above
        LocalFunctionStatement = 8830,

        // declarations
        CompilationUnit = 8840,
        GlobalStatement = 8841,
        NamespaceDeclaration = 8842,
        UsingDirective = 8843,
        ExternAliasDirective = 8844,
        FileScopedNamespaceDeclaration = 8845,

        // attributes
        AttributeList = 8847,
        AttributeTargetSpecifier = 8848,
        Attribute = 8849,
        AttributeArgumentList = 8850,
        AttributeArgument = 8851,
        NameEquals = 8852,

        // type declarations
        ClassDeclaration = 8855,
        StructDeclaration = 8856,
        InterfaceDeclaration = 8857,
        EnumDeclaration = 8858,
        DelegateDeclaration = 8859,

        BaseList = 8864,
        SimpleBaseType = 8865,
        TypeParameterConstraintClause = 8866,
        ConstructorConstraint = 8867,
        ClassConstraint = 8868,
        StructConstraint = 8869,
        TypeConstraint = 8870,
        ExplicitInterfaceSpecifier = 8871,
        EnumMemberDeclaration = 8872,
        FieldDeclaration = 8873,
        EventFieldDeclaration = 8874,
        MethodDeclaration = 8875,
        OperatorDeclaration = 8876,
        ConversionOperatorDeclaration = 8877,
        ConstructorDeclaration = 8878,

        BaseConstructorInitializer = 8889,
        ThisConstructorInitializer = 8890,
        DestructorDeclaration = 8891,
        PropertyDeclaration = 8892,
        EventDeclaration = 8893,
        IndexerDeclaration = 8894,
        AccessorList = 8895,
        GetAccessorDeclaration = 8896,
        SetAccessorDeclaration = 8897,
        AddAccessorDeclaration = 8898,
        RemoveAccessorDeclaration = 8899,
        UnknownAccessorDeclaration = 8900,
        ParameterList = 8906,
        BracketedParameterList = 8907,
        Parameter = 8908,
        TypeParameterList = 8909,
        TypeParameter = 8910,
        IncompleteMember = 8916,
        ArrowExpressionClause = 8917,
        Interpolation = 8918, // part of an interpolated string
        InterpolatedStringText = 8919,
        InterpolationAlignmentClause = 8920,
        InterpolationFormatClause = 8921,

        ShebangDirectiveTrivia = 8922,
        LoadDirectiveTrivia = 8923,
        // Changes after C# 6

        // tuples
        TupleType = 8924,
        TupleElement = 8925,
        TupleExpression = 8926,
        SingleVariableDesignation = 8927,
        ParenthesizedVariableDesignation = 8928,
        ForEachVariableStatement = 8929,

        // patterns (for pattern-matching)
        DeclarationPattern = 9000,
        ConstantPattern = 9002,
        CasePatternSwitchLabel = 9009,
        WhenClause = 9013,
        DiscardDesignation = 9014,

        // added along with recursive patterns
        RecursivePattern = 9020,
        PropertyPatternClause = 9021,
        Subpattern = 9022,
        PositionalPatternClause = 9023,
        DiscardPattern = 9024,
        SwitchExpression = 9025,
        SwitchExpressionArm = 9026,
        VarPattern = 9027,

        // new patterns added in C# 9.0
        ParenthesizedPattern = 9028,
        RelationalPattern = 9029,
        TypePattern = 9030,
        OrPattern = 9031,
        AndPattern = 9032,
        NotPattern = 9033,

        // new patterns added in C# 11.0
        SlicePattern = 9034,
        ListPattern = 9035,

        // Kinds between 9000 and 9039 are "reserved" for pattern matching.

        DeclarationExpression = 9040,
        RefExpression = 9050,
        RefType = 9051,
        ThrowExpression = 9052,
        ImplicitStackAllocArrayCreationExpression = 9053,
        SuppressNullableWarningExpression = 9054,
        NullableDirectiveTrivia = 9055,

        FunctionPointerType = 9056,
        FunctionPointerParameter = 9057,
        FunctionPointerParameterList = 9058,
        FunctionPointerCallingConvention = 9059,

        InitAccessorDeclaration = 9060,

        WithExpression = 9061,
        WithInitializerExpression = 9062,
        RecordDeclaration = 9063,

        DefaultConstraint = 9064,

        PrimaryConstructorBaseType = 9065,

        FunctionPointerUnmanagedCallingConventionList = 9066,
        FunctionPointerUnmanagedCallingConvention = 9067,

        RecordStructDeclaration = 9068,

        ExpressionColon = 9069,
        LineDirectivePosition = 9070,
        LineSpanDirectiveTrivia = 9071,

        InterpolatedSingleLineRawStringStartToken = 9072,   // $"""
        InterpolatedMultiLineRawStringStartToken = 9073,    // $""" (whitespace and newline are included in the Text for this token)
        InterpolatedRawStringEndToken = 9074,               // """ (preceding whitespace and newline are included in the Text for this token)
    }
}<|MERGE_RESOLUTION|>--- conflicted
+++ resolved
@@ -506,13 +506,10 @@
         SingleLineRawStringLiteralToken = 8518,
         MultiLineRawStringLiteralToken = 8519,
 
-<<<<<<< HEAD
-=======
         Utf8StringLiteralToken = 8520,
         Utf8SingleLineRawStringLiteralToken = 8521,
         Utf8MultiLineRawStringLiteralToken = 8522,
 
->>>>>>> 80a8ce8d
         // trivia
         EndOfLineTrivia = 8539,
         WhitespaceTrivia = 8540,
