--- conflicted
+++ resolved
@@ -928,16 +928,11 @@
         CollectionExpression = 9076,
         ExpressionElement = 9077,
         SpreadElement = 9078,
-<<<<<<< HEAD
-        KeyValuePairElement = 9079,
-        WithElement = 9080,
-=======
 
         ExtensionBlockDeclaration = 9079,
 
         IgnoredDirectiveTrivia = 9080,
 
         WithElement = 9081,
->>>>>>> fa04dc60
     }
 }