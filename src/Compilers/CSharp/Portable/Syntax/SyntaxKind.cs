﻿// Licensed to the .NET Foundation under one or more agreements.
// The .NET Foundation licenses this file to you under the MIT license.
// See the LICENSE file in the project root for more information.

namespace Microsoft.CodeAnalysis.CSharp
{
#pragma warning disable CA1200 // Avoid using cref tags with a prefix - The prefix is required since this file is referenced in projects that can't access syntax nodes
    // DO NOT CHANGE NUMBERS ASSIGNED TO EXISTING KINDS OR YOU WILL BREAK BINARY COMPATIBILITY
    public enum SyntaxKind : ushort
    {
        None = 0,
        List = GreenNode.ListKind,

        // punctuation
        /// <summary>Represents <c>~</c> token.</summary>
        TildeToken = 8193,
        /// <summary>Represents <c>!</c> token.</summary>
        ExclamationToken = 8194,
        /// <summary>Represents <c>$</c> token.
        /// <para>
        /// This is a debugger special punctuation and not related to string interpolation.
        /// </para>
        /// </summary>
        DollarToken = 8195,
        /// <summary>Represents <c>%</c> token.</summary>
        PercentToken = 8196,
        /// <summary>Represents <c>^</c> token.</summary>
        CaretToken = 8197,
        /// <summary>Represents <c>&amp;</c> token.</summary>
        AmpersandToken = 8198,
        /// <summary>Represents <c>*</c> token.</summary>
        AsteriskToken = 8199,
        /// <summary>Represents <c>(</c> token.</summary>
        OpenParenToken = 8200,
        /// <summary>Represents <c>)</c> token.</summary>
        CloseParenToken = 8201,
        /// <summary>Represents <c>-</c> token.</summary>
        MinusToken = 8202,
        /// <summary>Represents <c>+</c> token.</summary>
        PlusToken = 8203,
        /// <summary>Represents <c>=</c> token.</summary>
        EqualsToken = 8204,
        /// <summary>Represents <c>{</c> token.</summary>
        OpenBraceToken = 8205,
        /// <summary>Represents <c>}</c> token.</summary>
        CloseBraceToken = 8206,
        /// <summary>Represents <c>[</c> token.</summary>
        OpenBracketToken = 8207,
        /// <summary>Represents <c>]</c> token.</summary>
        CloseBracketToken = 8208,
        /// <summary>Represents <c>|</c> token.</summary>
        BarToken = 8209,
        /// <summary>Represents <c>\</c> token.</summary>
        BackslashToken = 8210,
        /// <summary>Represents <c>:</c> token.</summary>
        ColonToken = 8211,
        /// <summary>Represents <c>;</c> token.</summary>
        SemicolonToken = 8212,
        /// <summary>Represents <c>"</c> token.</summary>
        DoubleQuoteToken = 8213,
        /// <summary>Represents <c>'</c> token.</summary>
        SingleQuoteToken = 8214,
        /// <summary>Represents <c>&lt;</c> token.</summary>
        LessThanToken = 8215,
        /// <summary>Represents <c>,</c> token.</summary>
        CommaToken = 8216,
        /// <summary>Represents <c>&gt;</c> token.</summary>
        GreaterThanToken = 8217,
        /// <summary>Represents <c>.</c> token.</summary>
        DotToken = 8218,
        /// <summary>Represents <c>?</c> token.</summary>
        QuestionToken = 8219,
        /// <summary>Represents <c>#</c> token.</summary>
        HashToken = 8220,
        /// <summary>Represents <c>/</c> token.</summary>
        SlashToken = 8221,
        /// <summary>Represents <c>..</c> token.</summary>
        DotDotToken = 8222,

        // Values ranging from 8193 (TildeToken) to 8287 (GreaterThanGreaterThanGreaterThanEqualsToken) are reserved for punctuation kinds.
        // This gap is included within that range. So if you add a value here make sure `SyntaxFacts.GetPunctuationKinds` includes it in the returned enumeration

        // additional xml tokens
        /// <summary>Represents <c>/&gt;</c> token.</summary>
        SlashGreaterThanToken = 8232, // xml empty element end
        /// <summary>Represents <c>&lt;/</c> token.</summary>
        LessThanSlashToken = 8233, // element end tag start token
        /// <summary>Represents <c>&lt;!--</c> token.</summary>
        XmlCommentStartToken = 8234, // <!--
        /// <summary>Represents <c>--&gt;</c> token.</summary>
        XmlCommentEndToken = 8235, // -->
        /// <summary>Represents <c>&lt;![CDATA[</c> token.</summary>
        XmlCDataStartToken = 8236, // <![CDATA[
        /// <summary>Represents <c>]]&gt;</c> token.</summary>
        XmlCDataEndToken = 8237, // ]]>
        /// <summary>Represents <c>&lt;?</c> token.</summary>
        XmlProcessingInstructionStartToken = 8238, // <?
        /// <summary>Represents <c>?&gt;</c> token.</summary>
        XmlProcessingInstructionEndToken = 8239, // ?>

        // Values ranging from 8193 (TildeToken) to 8287 (GreaterThanGreaterThanGreaterThanEqualsToken) are reserved for punctuation kinds.
        // This gap is included within that range. So if you add a value here make sure `SyntaxFacts.GetPunctuationKinds` includes it in the returned enumeration

        // compound punctuation
        /// <summary>Represents <c>||</c> token.</summary>
        BarBarToken = 8260,
        /// <summary>Represents <c>&amp;&amp;</c> token.</summary>
        AmpersandAmpersandToken = 8261,
        /// <summary>Represents <c>--</c> token.</summary>
        MinusMinusToken = 8262,
        /// <summary>Represents <c>++</c> token.</summary>
        PlusPlusToken = 8263,
        /// <summary>Represents <c>::</c> token.</summary>
        ColonColonToken = 8264,
        /// <summary>Represents <c>??</c> token.</summary>
        QuestionQuestionToken = 8265,
        /// <summary>Represents <c>-&gt;</c> token.</summary>
        MinusGreaterThanToken = 8266,
        /// <summary>Represents <c>!=</c> token.</summary>
        ExclamationEqualsToken = 8267,
        /// <summary>Represents <c>==</c> token.</summary>
        EqualsEqualsToken = 8268,
        /// <summary>Represents <c>=&gt;</c> token.</summary>
        EqualsGreaterThanToken = 8269,
        /// <summary>Represents <c>&lt;=</c> token.</summary>
        LessThanEqualsToken = 8270,
        /// <summary>Represents <c>&lt;&lt;</c> token.</summary>
        LessThanLessThanToken = 8271,
        /// <summary>Represents <c>&lt;&lt;=</c> token.</summary>
        LessThanLessThanEqualsToken = 8272,
        /// <summary>Represents <c>&gt;=</c> token.</summary>
        GreaterThanEqualsToken = 8273,
        /// <summary>Represents <c>&gt;&gt;</c> token.</summary>
        GreaterThanGreaterThanToken = 8274,
        /// <summary>Represents <c>&gt;&gt;=</c> token.</summary>
        GreaterThanGreaterThanEqualsToken = 8275,
        /// <summary>Represents <c>/=</c> token.</summary>
        SlashEqualsToken = 8276,
        /// <summary>Represents <c>*=</c> token.</summary>
        AsteriskEqualsToken = 8277,
        /// <summary>Represents <c>|=</c> token.</summary>
        BarEqualsToken = 8278,
        /// <summary>Represents <c>&amp;=</c> token.</summary>
        AmpersandEqualsToken = 8279,
        /// <summary>Represents <c>+=</c> token.</summary>
        PlusEqualsToken = 8280,
        /// <summary>Represents <c>-=</c> token.</summary>
        MinusEqualsToken = 8281,
        /// <summary>Represents <c>^=</c> token.</summary>
        CaretEqualsToken = 8282,
        /// <summary>Represents <c>%=</c> token.</summary>
        PercentEqualsToken = 8283,
        /// <summary>Represents <c>??=</c> token.</summary>
        QuestionQuestionEqualsToken = 8284,
        // Don't use 8285. It corresponds to the deleted kind ExclamationExclamationToken which was previously shipped.

        /// <summary>Represents <c>&gt;&gt;&gt;</c> token.</summary>
        GreaterThanGreaterThanGreaterThanToken = 8286,
        /// <summary>Represents <c>&gt;&gt;&gt;=</c> token.</summary>
        GreaterThanGreaterThanGreaterThanEqualsToken = 8287,

        // When adding punctuation, the following functions must be adapted:
        // <see cref="SyntaxFacts.IsPunctuation"/>
        // <see cref="SyntaxFacts.GetPunctuationKinds"/>

        // Keywords
        /// <summary>Represents <see langword="bool"/>.</summary>
        BoolKeyword = 8304,
        /// <summary>Represents <see langword="byte"/>.</summary>
        ByteKeyword = 8305,
        /// <summary>Represents <see langword="sbyte"/>.</summary>
        SByteKeyword = 8306,
        /// <summary>Represents <see langword="short"/>.</summary>
        ShortKeyword = 8307,
        /// <summary>Represents <see langword="ushort"/>.</summary>
        UShortKeyword = 8308,
        /// <summary>Represents <see langword="int"/>.</summary>
        IntKeyword = 8309,
        /// <summary>Represents <see langword="uint"/>.</summary>
        UIntKeyword = 8310,
        /// <summary>Represents <see langword="long"/>.</summary>
        LongKeyword = 8311,
        /// <summary>Represents <see langword="ulong"/>.</summary>
        ULongKeyword = 8312,
        /// <summary>Represents <see langword="double"/>.</summary>
        DoubleKeyword = 8313,
        /// <summary>Represents <see langword="float"/>.</summary>
        FloatKeyword = 8314,
        /// <summary>Represents <see langword="decimal"/>.</summary>
        DecimalKeyword = 8315,
        /// <summary>Represents <see langword="string"/>.</summary>
        StringKeyword = 8316,
        /// <summary>Represents <see langword="char"/>.</summary>
        CharKeyword = 8317,
        /// <summary>Represents <see langword="void"/>.</summary>
        VoidKeyword = 8318,
        /// <summary>Represents <see langword="object"/>.</summary>
        ObjectKeyword = 8319,
        /// <summary>Represents <see langword="typeof"/>.</summary>
        TypeOfKeyword = 8320,
        /// <summary>Represents <see langword="sizeof"/>.</summary>
        SizeOfKeyword = 8321,
        /// <summary>Represents <see langword="null"/>.</summary>
        NullKeyword = 8322,
        /// <summary>Represents <see langword="true"/>.</summary>
        TrueKeyword = 8323,
        /// <summary>Represents <see langword="false"/>.</summary>
        FalseKeyword = 8324,
        /// <summary>Represents <see langword="if"/>.</summary>
        IfKeyword = 8325,
        /// <summary>Represents <see langword="else"/>.</summary>
        ElseKeyword = 8326,
        /// <summary>Represents <see langword="while"/>.</summary>
        WhileKeyword = 8327,
        /// <summary>Represents <see langword="for"/>.</summary>
        ForKeyword = 8328,
        /// <summary>Represents <see langword="foreach"/>.</summary>
        ForEachKeyword = 8329,
        /// <summary>Represents <see langword="do"/>.</summary>
        DoKeyword = 8330,
        /// <summary>Represents <see langword="switch"/>.</summary>
        SwitchKeyword = 8331,
        /// <summary>Represents <see langword="case"/>.</summary>
        CaseKeyword = 8332,
        /// <summary>Represents <see langword="default"/>.</summary>
        DefaultKeyword = 8333,
        /// <summary>Represents <see langword="try"/>.</summary>
        TryKeyword = 8334,
        /// <summary>Represents <see langword="catch"/>.</summary>
        CatchKeyword = 8335,
        /// <summary>Represents <see langword="finally"/>.</summary>
        FinallyKeyword = 8336,
        /// <summary>Represents <see langword="lock"/>.</summary>
        LockKeyword = 8337,
        /// <summary>Represents <see langword="goto"/>.</summary>
        GotoKeyword = 8338,
        /// <summary>Represents <see langword="break"/>.</summary>
        BreakKeyword = 8339,
        /// <summary>Represents <see langword="continue"/>.</summary>
        ContinueKeyword = 8340,
        /// <summary>Represents <see langword="return"/>.</summary>
        ReturnKeyword = 8341,
        /// <summary>Represents <see langword="throw"/>.</summary>
        ThrowKeyword = 8342,
        /// <summary>Represents <see langword="public"/>.</summary>
        PublicKeyword = 8343,
        /// <summary>Represents <see langword="private"/>.</summary>
        PrivateKeyword = 8344,
        /// <summary>Represents <see langword="internal"/>.</summary>
        InternalKeyword = 8345,
        /// <summary>Represents <see langword="protected"/>.</summary>
        ProtectedKeyword = 8346,
        /// <summary>Represents <see langword="static"/>.</summary>
        StaticKeyword = 8347,
        /// <summary>Represents <see langword="readonly"/>.</summary>
        ReadOnlyKeyword = 8348,
        /// <summary>Represents <see langword="sealed"/>.</summary>
        SealedKeyword = 8349,
        /// <summary>Represents <see langword="const"/>.</summary>
        ConstKeyword = 8350,
        /// <summary>Represents <see langword="fixed"/>.</summary>
        FixedKeyword = 8351,
        /// <summary>Represents <see langword="stackalloc"/>.</summary>
        StackAllocKeyword = 8352,
        /// <summary>Represents <see langword="volatile"/>.</summary>
        VolatileKeyword = 8353,
        /// <summary>Represents <see langword="new"/>.</summary>
        NewKeyword = 8354,
        /// <summary>Represents <see langword="override"/>.</summary>
        OverrideKeyword = 8355,
        /// <summary>Represents <see langword="abstract"/>.</summary>
        AbstractKeyword = 8356,
        /// <summary>Represents <see langword="virtual"/>.</summary>
        VirtualKeyword = 8357,
        /// <summary>Represents <see langword="event"/>.</summary>
        EventKeyword = 8358,
        /// <summary>Represents <see langword="extern"/>.</summary>
        ExternKeyword = 8359,
        /// <summary>Represents <see langword="ref"/>.</summary>
        RefKeyword = 8360,
        /// <summary>Represents <see langword="out"/>.</summary>
        OutKeyword = 8361,
        /// <summary>Represents <see langword="in"/>.</summary>
        InKeyword = 8362,
        /// <summary>Represents <see langword="is"/>.</summary>
        IsKeyword = 8363,
        /// <summary>Represents <see langword="as"/>.</summary>
        AsKeyword = 8364,
        /// <summary>Represents <see langword="params"/>.</summary>
        ParamsKeyword = 8365,
        /// <summary>Represents <see langword="__arglist"/>.</summary>
        ArgListKeyword = 8366,
        /// <summary>Represents <see langword="__makeref"/>.</summary>
        MakeRefKeyword = 8367,
        /// <summary>Represents <see langword="__reftype"/>.</summary>
        RefTypeKeyword = 8368,
        /// <summary>Represents <see langword="__refvalue"/>.</summary>
        RefValueKeyword = 8369,
        /// <summary>Represents <see langword="this"/>.</summary>
        ThisKeyword = 8370,
        /// <summary>Represents <see langword="base"/>.</summary>
        BaseKeyword = 8371,
        /// <summary>Represents <see langword="namespace"/>.</summary>
        NamespaceKeyword = 8372,
        /// <summary>Represents <see langword="using"/>.</summary>
        UsingKeyword = 8373,
        /// <summary>Represents <see langword="class"/>.</summary>
        ClassKeyword = 8374,
        /// <summary>Represents <see langword="struct"/>.</summary>
        StructKeyword = 8375,
        /// <summary>Represents <see langword="interface"/>.</summary>
        InterfaceKeyword = 8376,
        /// <summary>Represents <see langword="enum"/>.</summary>
        EnumKeyword = 8377,
        /// <summary>Represents <see langword="delegate"/>.</summary>
        DelegateKeyword = 8378,
        /// <summary>Represents <see langword="checked"/>.</summary>
        CheckedKeyword = 8379,
        /// <summary>Represents <see langword="unchecked"/>.</summary>
        UncheckedKeyword = 8380,
        /// <summary>Represents <see langword="unsafe"/>.</summary>
        UnsafeKeyword = 8381,
        /// <summary>Represents <see langword="operator"/>.</summary>
        OperatorKeyword = 8382,
        /// <summary>Represents <see langword="explicit"/>.</summary>
        ExplicitKeyword = 8383,
        /// <summary>Represents <see langword="implicit"/>.</summary>
        ImplicitKeyword = 8384,

        // contextual keywords
        /// <summary>Represents <see langword="yield"/>.</summary>
        YieldKeyword = 8405,
        /// <summary>Represents <see langword="partial"/>.</summary>
        PartialKeyword = 8406,
        /// <summary>Represents <see langword="alias"/>.</summary>
        AliasKeyword = 8407,
        /// <summary>Represents <see langword="global"/>.</summary>
        GlobalKeyword = 8408,
        /// <summary>Represents <see langword="assembly"/>.</summary>
        AssemblyKeyword = 8409,
        /// <summary>Represents <see langword="module"/>.</summary>
        ModuleKeyword = 8410,
        /// <summary>Represents <see langword="type"/>.</summary>
        TypeKeyword = 8411,
        /// <summary>Represents <see langword="field"/>.</summary>
        FieldKeyword = 8412,
        /// <summary>Represents <see langword="method"/>.</summary>
        MethodKeyword = 8413,
        /// <summary>Represents <see langword="param"/>.</summary>
        ParamKeyword = 8414,
        /// <summary>Represents <see langword="property"/>.</summary>
        PropertyKeyword = 8415,
        /// <summary>Represents <see langword="typevar"/>.</summary>
        TypeVarKeyword = 8416,
        /// <summary>Represents <see langword="get"/>.</summary>
        GetKeyword = 8417,
        /// <summary>Represents <see langword="set"/>.</summary>
        SetKeyword = 8418,
        /// <summary>Represents <see langword="add"/>.</summary>
        AddKeyword = 8419,
        /// <summary>Represents <see langword="remove"/>.</summary>
        RemoveKeyword = 8420,
        /// <summary>Represents <see langword="where"/>.</summary>
        WhereKeyword = 8421,
        /// <summary>Represents <see langword="from"/>.</summary>
        FromKeyword = 8422,
        /// <summary>Represents <see langword="group"/>.</summary>
        GroupKeyword = 8423,
        /// <summary>Represents <see langword="join"/>.</summary>
        JoinKeyword = 8424,
        /// <summary>Represents <see langword="into"/>.</summary>
        IntoKeyword = 8425,
        /// <summary>Represents <see langword="let"/>.</summary>
        LetKeyword = 8426,
        /// <summary>Represents <see langword="by"/>.</summary>
        ByKeyword = 8427,
        /// <summary>Represents <see langword="select"/>.</summary>
        SelectKeyword = 8428,
        /// <summary>Represents <see langword="orderby"/>.</summary>
        OrderByKeyword = 8429,
        /// <summary>Represents <see langword="on"/>.</summary>
        OnKeyword = 8430,
        /// <summary>Represents <see langword="equals"/>.</summary>
        EqualsKeyword = 8431,
        /// <summary>Represents <see langword="ascending"/>.</summary>
        AscendingKeyword = 8432,
        /// <summary>Represents <see langword="descending"/>.</summary>
        DescendingKeyword = 8433,
        /// <summary>Represents <see langword="nameof"/>.</summary>
        NameOfKeyword = 8434,
        /// <summary>Represents <see langword="async"/>.</summary>
        AsyncKeyword = 8435,
        /// <summary>Represents <see langword="await"/>.</summary>
        AwaitKeyword = 8436,
        /// <summary>Represents <see langword="when"/>.</summary>
        WhenKeyword = 8437,
        /// <summary>Represents <see langword="or"/>.</summary>
        OrKeyword = 8438,
        /// <summary>Represents <see langword="and"/>.</summary>
        AndKeyword = 8439,
        /// <summary>Represents <see langword="not"/>.</summary>
        NotKeyword = 8440,

        // Don't use 8441. It corresponds to a deleted kind (DataKeyword) that was previously shipped.

        /// <summary>Represents <see langword="with"/>.</summary>
        WithKeyword = 8442,
        /// <summary>Represents <see langword="init"/>.</summary>
        InitKeyword = 8443,
        /// <summary>Represents <see langword="record"/>.</summary>
        RecordKeyword = 8444,
        /// <summary>Represents <see langword="managed"/>.</summary>
        ManagedKeyword = 8445,
        /// <summary>Represents <see langword="unmanaged"/>.</summary>
        UnmanagedKeyword = 8446,
        /// <summary>Represents <see langword="required"/>.</summary>
        RequiredKeyword = 8447,
        /// <summary>Represents <see langword="scoped"/>.</summary>
        ScopedKeyword = 8448,
        /// <summary>Represents <see langword="file"/>.</summary>
        FileKeyword = 8449,
<<<<<<< HEAD
        /// <summary>Represents <see langword="extension"/>.</summary>
        ExtensionKeyword = 8450,
=======
        /// <summary>Represents <see langword="allows"/>.</summary>
        AllowsKeyword = 8450,
>>>>>>> 7fa3cde1

        // when adding a contextual keyword following functions must be adapted:
        // <see cref="SyntaxFacts.GetContextualKeywordKinds()"/>
        // <see cref="SyntaxFacts.IsContextualKeyword(SyntaxKind)"/>
        // <see cref="SyntaxFacts.GetContextualKeywordKind(string)"/>
        // <see cref="SyntaxFacts.GetText(SyntaxKind)"/>

        // keywords with an enum value less than ElifKeyword are considered i.a. contextual keywords
        // additional preprocessor keywords
        /// <summary>Represents <see langword="elif"/>.</summary>
        ElifKeyword = 8467,
        /// <summary>Represents <see langword="endif"/>.</summary>
        EndIfKeyword = 8468,
        /// <summary>Represents <see langword="region"/>.</summary>
        RegionKeyword = 8469,
        /// <summary>Represents <see langword="endregion"/>.</summary>
        EndRegionKeyword = 8470,
        /// <summary>Represents <see langword="define"/>.</summary>
        DefineKeyword = 8471,
        /// <summary>Represents <see langword="undef"/>.</summary>
        UndefKeyword = 8472,
        /// <summary>Represents <see langword="warning"/>.</summary>
        WarningKeyword = 8473,
        /// <summary>Represents <see langword="error"/>.</summary>
        ErrorKeyword = 8474,
        /// <summary>Represents <see langword="line"/>.</summary>
        LineKeyword = 8475,
        /// <summary>Represents <see langword="pragma"/>.</summary>
        PragmaKeyword = 8476,
        /// <summary>Represents <see langword="hidden"/>.</summary>
        HiddenKeyword = 8477,
        /// <summary>Represents <see langword="checksum"/>.</summary>
        ChecksumKeyword = 8478,
        /// <summary>Represents <see langword="disable"/>.</summary>
        DisableKeyword = 8479,
        /// <summary>Represents <see langword="restore"/>.</summary>
        RestoreKeyword = 8480,
        /// <summary>Represents <see langword="r"/>.</summary>
        ReferenceKeyword = 8481,

        /// <summary>Represents <c>$"</c> token.</summary>
        InterpolatedStringStartToken = 8482,            // $"
        /// <summary>Represents <c>"</c> token that is closing <c>$"</c>.</summary>
        InterpolatedStringEndToken = 8483,              // "
        /// <summary>Represents <c>$@</c> or <c>@$</c> token.</summary>
        InterpolatedVerbatimStringStartToken = 8484,    // $@" or @$"

        // additional preprocessor keywords (continued)
        /// <summary>Represents <see langword="load"/>.</summary>
        LoadKeyword = 8485,
        /// <summary>Represents <see langword="nullable"/>.</summary>
        NullableKeyword = 8486,
        /// <summary>Represents <see langword="enable"/>.</summary>
        EnableKeyword = 8487,

        // targets for #nullable directive
        /// <summary>Represents <see langword="warnings"/>.</summary>
        WarningsKeyword = 8488,
        /// <summary>Represents <see langword="annotations"/>.</summary>
        AnnotationsKeyword = 8489,

        // Other
        /// <summary>Represents <see langword="var"/>.</summary>
        VarKeyword = 8490,
        /// <summary>Represents <c>_</c> token.</summary>
        UnderscoreToken = 8491,
        /// <summary>Represents that nothing was specified as a type argument.
        /// <para>For example <c>Dictionary&lt;,&gt;</c> which has <see cref="OmittedTypeArgumentToken"/> as a child of
        /// <see cref="T:Microsoft.CodeAnalysis.CSharp.Syntax.OmittedTypeArgumentSyntax"/> before and after the <see cref="CommaToken"/>.
        /// </para>
        /// </summary>
        OmittedTypeArgumentToken = 8492,
        /// <summary>Represents that nothing was specified as an array size.
        /// <para>For example <c>int[,]</c> which has <see cref="OmittedArraySizeExpressionToken"/> as a child of
        /// <see cref="T:Microsoft.CodeAnalysis.CSharp.Syntax.OmittedArraySizeExpressionSyntax"/> before and after the <see cref="CommaToken"/>.
        /// </para>
        /// </summary>
        OmittedArraySizeExpressionToken = 8493,
        /// <summary>Represents a token that comes after the end of a directive such as <c>#endif</c>.</summary>
        EndOfDirectiveToken = 8494,
        /// <summary>Represents the end of a triple-slash documentation comment.</summary>
        EndOfDocumentationCommentToken = 8495,
        /// <summary>Represents the end of a file.</summary>
        EndOfFileToken = 8496, //NB: this is assumed to be the last textless token

        // tokens with text
        BadToken = 8507,
        IdentifierToken = 8508,
        NumericLiteralToken = 8509,
        CharacterLiteralToken = 8510,
        StringLiteralToken = 8511,
        XmlEntityLiteralToken = 8512,  // &lt; &gt; &quot; &amp; &apos; or &name; or &#nnnn; or &#xhhhh;
        XmlTextLiteralToken = 8513,    // xml text node text
        XmlTextLiteralNewLineToken = 8514,

        /// <summary>
        /// Token for a whole interpolated string <c>$""" ... { expr } ..."""</c>. This only exists in transient form during parsing.
        /// </summary>
        InterpolatedStringToken = 8515,
        InterpolatedStringTextToken = 8517,             // literal text that is part of an interpolated string

        SingleLineRawStringLiteralToken = 8518,
        MultiLineRawStringLiteralToken = 8519,

        Utf8StringLiteralToken = 8520,
        Utf8SingleLineRawStringLiteralToken = 8521,
        Utf8MultiLineRawStringLiteralToken = 8522,
        RazorContentToken = 8523,

        // trivia
        EndOfLineTrivia = 8539,
        WhitespaceTrivia = 8540,
        SingleLineCommentTrivia = 8541,
        MultiLineCommentTrivia = 8542,
        DocumentationCommentExteriorTrivia = 8543,
        SingleLineDocumentationCommentTrivia = 8544,
        MultiLineDocumentationCommentTrivia = 8545,
        DisabledTextTrivia = 8546,
        PreprocessingMessageTrivia = 8547,
        IfDirectiveTrivia = 8548,
        ElifDirectiveTrivia = 8549,
        ElseDirectiveTrivia = 8550,
        EndIfDirectiveTrivia = 8551,
        RegionDirectiveTrivia = 8552,
        EndRegionDirectiveTrivia = 8553,
        DefineDirectiveTrivia = 8554,
        UndefDirectiveTrivia = 8555,
        ErrorDirectiveTrivia = 8556,
        WarningDirectiveTrivia = 8557,
        LineDirectiveTrivia = 8558,
        PragmaWarningDirectiveTrivia = 8559,
        PragmaChecksumDirectiveTrivia = 8560,
        ReferenceDirectiveTrivia = 8561,
        BadDirectiveTrivia = 8562,
        SkippedTokensTrivia = 8563,
        ConflictMarkerTrivia = 8564,

        // xml nodes (for xml doc comment structure)
        XmlElement = 8574,
        XmlElementStartTag = 8575,
        XmlElementEndTag = 8576,
        XmlEmptyElement = 8577,
        XmlTextAttribute = 8578,
        XmlCrefAttribute = 8579,
        XmlNameAttribute = 8580,
        XmlName = 8581,
        XmlPrefix = 8582,
        XmlText = 8583,
        XmlCDataSection = 8584,
        XmlComment = 8585,
        XmlProcessingInstruction = 8586,

        // documentation comment nodes (structure inside DocumentationCommentTrivia)
        TypeCref = 8597,
        QualifiedCref = 8598,
        NameMemberCref = 8599,
        IndexerMemberCref = 8600,
        OperatorMemberCref = 8601,
        ConversionOperatorMemberCref = 8602,
        CrefParameterList = 8603,
        CrefBracketedParameterList = 8604,
        CrefParameter = 8605,

        // names & type-names
        IdentifierName = 8616,
        QualifiedName = 8617,
        GenericName = 8618,
        TypeArgumentList = 8619,
        AliasQualifiedName = 8620,
        PredefinedType = 8621,
        ArrayType = 8622,
        ArrayRankSpecifier = 8623,
        PointerType = 8624,
        NullableType = 8625,
        OmittedTypeArgument = 8626,

        // expressions
        ParenthesizedExpression = 8632,
        ConditionalExpression = 8633,
        InvocationExpression = 8634,
        ElementAccessExpression = 8635,
        ArgumentList = 8636,
        BracketedArgumentList = 8637,
        Argument = 8638,
        NameColon = 8639,
        CastExpression = 8640,
        AnonymousMethodExpression = 8641,
        SimpleLambdaExpression = 8642,
        ParenthesizedLambdaExpression = 8643,
        ObjectInitializerExpression = 8644,
        CollectionInitializerExpression = 8645,
        ArrayInitializerExpression = 8646,
        AnonymousObjectMemberDeclarator = 8647,
        ComplexElementInitializerExpression = 8648,
        ObjectCreationExpression = 8649,
        AnonymousObjectCreationExpression = 8650,
        ArrayCreationExpression = 8651,
        ImplicitArrayCreationExpression = 8652,
        StackAllocArrayCreationExpression = 8653,
        OmittedArraySizeExpression = 8654,
        InterpolatedStringExpression = 8655,
        ImplicitElementAccess = 8656,
        IsPatternExpression = 8657,
        RangeExpression = 8658,
        ImplicitObjectCreationExpression = 8659,

        // binary expressions
        AddExpression = 8668,
        SubtractExpression = 8669,
        MultiplyExpression = 8670,
        DivideExpression = 8671,
        ModuloExpression = 8672,
        LeftShiftExpression = 8673,
        RightShiftExpression = 8674,
        LogicalOrExpression = 8675,
        LogicalAndExpression = 8676,
        BitwiseOrExpression = 8677,
        BitwiseAndExpression = 8678,
        ExclusiveOrExpression = 8679,
        EqualsExpression = 8680,
        NotEqualsExpression = 8681,
        LessThanExpression = 8682,
        LessThanOrEqualExpression = 8683,
        GreaterThanExpression = 8684,
        GreaterThanOrEqualExpression = 8685,
        IsExpression = 8686,
        AsExpression = 8687,
        CoalesceExpression = 8688,
        SimpleMemberAccessExpression = 8689,  // dot access:   a.b
        PointerMemberAccessExpression = 8690,  // arrow access:   a->b
        ConditionalAccessExpression = 8691,    // question mark access:   a?.b , a?[1]
        UnsignedRightShiftExpression = 8692,

        // binding expressions
        MemberBindingExpression = 8707,
        ElementBindingExpression = 8708,

        // binary assignment expressions
        SimpleAssignmentExpression = 8714,
        AddAssignmentExpression = 8715,
        SubtractAssignmentExpression = 8716,
        MultiplyAssignmentExpression = 8717,
        DivideAssignmentExpression = 8718,
        ModuloAssignmentExpression = 8719,
        AndAssignmentExpression = 8720,
        ExclusiveOrAssignmentExpression = 8721,
        OrAssignmentExpression = 8722,
        LeftShiftAssignmentExpression = 8723,
        RightShiftAssignmentExpression = 8724,
        CoalesceAssignmentExpression = 8725,
        UnsignedRightShiftAssignmentExpression = 8726,

        // unary expressions
        UnaryPlusExpression = 8730,
        UnaryMinusExpression = 8731,
        BitwiseNotExpression = 8732,
        LogicalNotExpression = 8733,
        PreIncrementExpression = 8734,
        PreDecrementExpression = 8735,
        PointerIndirectionExpression = 8736,
        AddressOfExpression = 8737,
        PostIncrementExpression = 8738,
        PostDecrementExpression = 8739,
        AwaitExpression = 8740,
        IndexExpression = 8741,

        // primary expression
        ThisExpression = 8746,
        BaseExpression = 8747,
        ArgListExpression = 8748,
        NumericLiteralExpression = 8749,
        StringLiteralExpression = 8750,
        CharacterLiteralExpression = 8751,
        TrueLiteralExpression = 8752,
        FalseLiteralExpression = 8753,
        NullLiteralExpression = 8754,
        DefaultLiteralExpression = 8755,
        Utf8StringLiteralExpression = 8756,

        // primary function expressions
        TypeOfExpression = 8760,
        SizeOfExpression = 8761,
        CheckedExpression = 8762,
        UncheckedExpression = 8763,
        DefaultExpression = 8764,
        MakeRefExpression = 8765,
        RefValueExpression = 8766,
        RefTypeExpression = 8767,
        // NameOfExpression = 8768, // we represent nameof(x) as an invocation expression

        // query expressions
        QueryExpression = 8774,
        QueryBody = 8775,
        FromClause = 8776,
        LetClause = 8777,
        JoinClause = 8778,
        JoinIntoClause = 8779,
        WhereClause = 8780,
        OrderByClause = 8781,
        AscendingOrdering = 8782,
        DescendingOrdering = 8783,
        SelectClause = 8784,
        GroupClause = 8785,
        QueryContinuation = 8786,

        // statements
        Block = 8792,
        LocalDeclarationStatement = 8793,
        VariableDeclaration = 8794,
        VariableDeclarator = 8795,
        EqualsValueClause = 8796,
        ExpressionStatement = 8797,
        EmptyStatement = 8798,
        LabeledStatement = 8799,

        // jump statements
        GotoStatement = 8800,
        GotoCaseStatement = 8801,
        GotoDefaultStatement = 8802,
        BreakStatement = 8803,
        ContinueStatement = 8804,
        ReturnStatement = 8805,
        YieldReturnStatement = 8806,
        YieldBreakStatement = 8807,
        ThrowStatement = 8808,

        WhileStatement = 8809,
        DoStatement = 8810,
        ForStatement = 8811,
        ForEachStatement = 8812,
        UsingStatement = 8813,
        FixedStatement = 8814,

        // checked statements
        CheckedStatement = 8815,
        UncheckedStatement = 8816,

        UnsafeStatement = 8817,
        LockStatement = 8818,
        IfStatement = 8819,
        ElseClause = 8820,
        SwitchStatement = 8821,
        SwitchSection = 8822,
        CaseSwitchLabel = 8823,
        DefaultSwitchLabel = 8824,
        TryStatement = 8825,
        CatchClause = 8826,
        CatchDeclaration = 8827,
        CatchFilterClause = 8828,
        FinallyClause = 8829,

        // statements that didn't fit above
        LocalFunctionStatement = 8830,

        // declarations
        CompilationUnit = 8840,
        GlobalStatement = 8841,
        NamespaceDeclaration = 8842,
        UsingDirective = 8843,
        ExternAliasDirective = 8844,
        FileScopedNamespaceDeclaration = 8845,

        // attributes
        AttributeList = 8847,
        AttributeTargetSpecifier = 8848,
        Attribute = 8849,
        AttributeArgumentList = 8850,
        AttributeArgument = 8851,
        NameEquals = 8852,

        // type declarations
        ClassDeclaration = 8855,
        StructDeclaration = 8856,
        InterfaceDeclaration = 8857,
        EnumDeclaration = 8858,
        DelegateDeclaration = 8859,

        BaseList = 8864,
        SimpleBaseType = 8865,
        TypeParameterConstraintClause = 8866,
        ConstructorConstraint = 8867,
        ClassConstraint = 8868,
        StructConstraint = 8869,
        TypeConstraint = 8870,
        ExplicitInterfaceSpecifier = 8871,
        EnumMemberDeclaration = 8872,
        FieldDeclaration = 8873,
        EventFieldDeclaration = 8874,
        MethodDeclaration = 8875,
        OperatorDeclaration = 8876,
        ConversionOperatorDeclaration = 8877,
        ConstructorDeclaration = 8878,
        AllowsConstraintClause = 8879,
        RefStructConstraint = 8880,

        BaseConstructorInitializer = 8889,
        ThisConstructorInitializer = 8890,
        DestructorDeclaration = 8891,
        PropertyDeclaration = 8892,
        EventDeclaration = 8893,
        IndexerDeclaration = 8894,
        AccessorList = 8895,
        GetAccessorDeclaration = 8896,
        SetAccessorDeclaration = 8897,
        AddAccessorDeclaration = 8898,
        RemoveAccessorDeclaration = 8899,
        UnknownAccessorDeclaration = 8900,
        ParameterList = 8906,
        BracketedParameterList = 8907,
        Parameter = 8908,
        TypeParameterList = 8909,
        TypeParameter = 8910,
        IncompleteMember = 8916,
        ArrowExpressionClause = 8917,
        Interpolation = 8918, // part of an interpolated string
        InterpolatedStringText = 8919,
        InterpolationAlignmentClause = 8920,
        InterpolationFormatClause = 8921,

        ShebangDirectiveTrivia = 8922,
        LoadDirectiveTrivia = 8923,
        // Changes after C# 6

        // tuples
        TupleType = 8924,
        TupleElement = 8925,
        TupleExpression = 8926,
        SingleVariableDesignation = 8927,
        ParenthesizedVariableDesignation = 8928,
        ForEachVariableStatement = 8929,

        // patterns (for pattern-matching)
        DeclarationPattern = 9000,
        ConstantPattern = 9002,
        CasePatternSwitchLabel = 9009,
        WhenClause = 9013,
        DiscardDesignation = 9014,

        // added along with recursive patterns
        RecursivePattern = 9020,
        PropertyPatternClause = 9021,
        Subpattern = 9022,
        PositionalPatternClause = 9023,
        DiscardPattern = 9024,
        SwitchExpression = 9025,
        SwitchExpressionArm = 9026,
        VarPattern = 9027,

        // new patterns added in C# 9.0
        ParenthesizedPattern = 9028,
        RelationalPattern = 9029,
        TypePattern = 9030,
        OrPattern = 9031,
        AndPattern = 9032,
        NotPattern = 9033,

        // new patterns added in C# 11.0
        SlicePattern = 9034,
        ListPattern = 9035,

        // Kinds between 9000 and 9039 are "reserved" for pattern matching.

        DeclarationExpression = 9040,
        RefExpression = 9050,
        RefType = 9051,
        ThrowExpression = 9052,
        ImplicitStackAllocArrayCreationExpression = 9053,
        SuppressNullableWarningExpression = 9054,
        NullableDirectiveTrivia = 9055,

        FunctionPointerType = 9056,
        FunctionPointerParameter = 9057,
        FunctionPointerParameterList = 9058,
        FunctionPointerCallingConvention = 9059,

        InitAccessorDeclaration = 9060,

        WithExpression = 9061,
        WithInitializerExpression = 9062,
        RecordDeclaration = 9063,

        DefaultConstraint = 9064,

        PrimaryConstructorBaseType = 9065,

        FunctionPointerUnmanagedCallingConventionList = 9066,
        FunctionPointerUnmanagedCallingConvention = 9067,

        RecordStructDeclaration = 9068,

        ExpressionColon = 9069,
        LineDirectivePosition = 9070,
        LineSpanDirectiveTrivia = 9071,

        InterpolatedSingleLineRawStringStartToken = 9072,   // $"""
        InterpolatedMultiLineRawStringStartToken = 9073,    // $""" (whitespace and newline are included in the Text for this token)
        InterpolatedRawStringEndToken = 9074,               // """ (preceding whitespace and newline are included in the Text for this token)

        ScopedType = 9075,

        CollectionExpression = 9076,
        ExpressionElement = 9077,
        SpreadElement = 9078,

        ExtensionDeclaration = 9079,
        ForType = 9080,
    }
}<|MERGE_RESOLUTION|>--- conflicted
+++ resolved
@@ -419,13 +419,10 @@
         ScopedKeyword = 8448,
         /// <summary>Represents <see langword="file"/>.</summary>
         FileKeyword = 8449,
-<<<<<<< HEAD
-        /// <summary>Represents <see langword="extension"/>.</summary>
-        ExtensionKeyword = 8450,
-=======
         /// <summary>Represents <see langword="allows"/>.</summary>
         AllowsKeyword = 8450,
->>>>>>> 7fa3cde1
+        /// <summary>Represents <see langword="extension"/>.</summary>
+        ExtensionKeyword = 8451,
 
         // when adding a contextual keyword following functions must be adapted:
         // <see cref="SyntaxFacts.GetContextualKeywordKinds()"/>
