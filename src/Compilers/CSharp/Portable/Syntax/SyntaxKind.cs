--- conflicted
+++ resolved
@@ -928,10 +928,8 @@
         ExpressionElement = 9077,
         SpreadElement = 9078,
 
-<<<<<<< HEAD
-        IgnoredDirectiveTrivia = 9079,
-=======
         ExtensionDeclaration = 9079,
->>>>>>> b11b9408
+
+        IgnoredDirectiveTrivia = 9080,
     }
 }