﻿// Licensed to the .NET Foundation under one or more agreements.
// The .NET Foundation licenses this file to you under the MIT license.
// See the LICENSE file in the project root for more information.

namespace Microsoft.CodeAnalysis.CSharp.Syntax
{
    public partial class ParameterSyntax
    {
        internal bool IsArgList
        {
            get
            {
                return this.Type == null && this.Identifier.ContextualKind() == SyntaxKind.ArgListKeyword;
            }
        }
<<<<<<< HEAD

        public ParameterSyntax Update(SyntaxList<AttributeListSyntax> attributeLists, SyntaxTokenList modifiers, TypeSyntax type, SyntaxToken identifier, EqualsValueClauseSyntax @default)
        {
            return Update(attributeLists, modifiers, type, identifier, exclamationExclamationToken: ExclamationExclamationToken, @default);
        }
=======
>>>>>>> 80a8ce8d
    }
}<|MERGE_RESOLUTION|>--- conflicted
+++ resolved
@@ -13,13 +13,5 @@
                 return this.Type == null && this.Identifier.ContextualKind() == SyntaxKind.ArgListKeyword;
             }
         }
-<<<<<<< HEAD
-
-        public ParameterSyntax Update(SyntaxList<AttributeListSyntax> attributeLists, SyntaxTokenList modifiers, TypeSyntax type, SyntaxToken identifier, EqualsValueClauseSyntax @default)
-        {
-            return Update(attributeLists, modifiers, type, identifier, exclamationExclamationToken: ExclamationExclamationToken, @default);
-        }
-=======
->>>>>>> 80a8ce8d
     }
 }