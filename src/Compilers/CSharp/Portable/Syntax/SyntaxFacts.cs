--- conflicted
+++ resolved
@@ -224,13 +224,11 @@
                     case IncompleteMember:
                         return ((IncompleteMemberSyntax)parent).Type == node;
 
-<<<<<<< HEAD
+                    case TypePattern:
+                        return ((TypePatternSyntax)parent).Type == node;
+
                     case ForType:
                         return ((ForTypeSyntax)parent).UnderlyingType == node;
-=======
-                    case TypePattern:
-                        return ((TypePatternSyntax)parent).Type == node;
->>>>>>> d287ec71
                 }
             }
 
