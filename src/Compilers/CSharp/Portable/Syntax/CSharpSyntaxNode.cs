--- conflicted
+++ resolved
@@ -155,10 +155,7 @@
         /// The language name that this node is syntax of.
         /// </summary>
         public override string Language => LanguageNames.CSharp;
-<<<<<<< HEAD
-=======
-
->>>>>>> 2ed8fe13
+
         protected override int ConditionalDirectiveKind => (int)SyntaxKind.IfDirectiveTrivia;
 
         /// <summary>
