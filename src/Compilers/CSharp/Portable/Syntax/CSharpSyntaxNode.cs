--- conflicted
+++ resolved
@@ -185,54 +185,6 @@
         {
             var lastToken = this.GetLastToken(includeZeroWidth: true);
             return lastToken.TrailingTrivia;
-        }
-
-<<<<<<< HEAD
-        internal Location Location
-        {
-            get
-            {
-                // CSharpSyntaxNode always has a non-null SyntaxTree, however the tree might be rooted at a node which is not a CompilationUnit.
-                // These kind of nodes may be seen during binding in couple of scenarios:
-                //   (a) Compiler synthesized syntax nodes (e.g. missing nodes, qualified names for command line using directives, etc.)
-                //   (b) Speculatively binding syntax nodes through the semantic model.
-                //
-                // For scenario (a), we need to ensure that we return NoLocation for generating location agnostic compiler diagnostics.
-                // For scenario (b), at present, we do not expose the diagnostics for speculative binding, hence we can return NoLocation.
-                // In future, if we decide to support this, we will need some mechanism to distinguish between scenarios (a) and (b) here.
-
-                var tree = (CSharpSyntaxTree)SyntaxTree;
-                Debug.Assert(tree != null);
-                return !tree.SupportsLocations ? NoLocation.Singleton : new SourceLocation(this);
-            }
-=======
-        /// <summary>
-        /// Returns the string representation of this node, not including its leading and trailing trivia.
-        /// </summary>
-        /// <returns>The string representation of this node, not including its leading and trailing trivia.</returns>
-        /// <remarks>The length of the returned string is always the same as Span.Length</remarks>
-        public sealed override string ToString()
-        {
-            return this.Green.ToString();
-        }
-
-        /// <summary>
-        /// Returns full string representation of this node including its leading and trailing trivia.
-        /// </summary>
-        /// <returns>The full string representation of this node including its leading and trailing trivia.</returns>
-        /// <remarks>The length of the returned string is always the same as FullSpan.Length</remarks>
-        public sealed override string ToFullString()
-        {
-            return this.Green.ToFullString();
-        }
-
-        /// <summary>
-        /// Writes the full text of this node to the specified TextWriter.
-        /// </summary>
-        public override void WriteTo(System.IO.TextWriter writer)
-        {
-            this.Green.WriteTo(writer, true, true);
->>>>>>> ee7f2fa4
         }
 
 #region serialization
