﻿// Licensed to the .NET Foundation under one or more agreements.
// The .NET Foundation licenses this file to you under the MIT license.
// See the LICENSE file in the project root for more information.

#nullable disable

using System;
using System.Collections.Generic;
using System.Collections.Immutable;
using System.Diagnostics;
using System.Globalization;
using System.Reflection;
using Roslyn.Utilities;

namespace Microsoft.CodeAnalysis.CSharp
{
    internal static partial class ErrorFacts
    {
        private const string s_titleSuffix = "_Title";
        private const string s_descriptionSuffix = "_Description";
        private static readonly Lazy<ImmutableDictionary<ErrorCode, string>> s_categoriesMap = new Lazy<ImmutableDictionary<ErrorCode, string>>(CreateCategoriesMap);
        public static readonly ImmutableHashSet<string> NullableWarnings;

        static ErrorFacts()
        {
            ImmutableHashSet<string>.Builder nullableWarnings = ImmutableHashSet.CreateBuilder<string>();

            nullableWarnings.Add(GetId(ErrorCode.WRN_NullReferenceAssignment));
            nullableWarnings.Add(GetId(ErrorCode.WRN_NullReferenceReceiver));
            nullableWarnings.Add(GetId(ErrorCode.WRN_NullReferenceReturn));
            nullableWarnings.Add(GetId(ErrorCode.WRN_NullReferenceArgument));
            nullableWarnings.Add(GetId(ErrorCode.WRN_UninitializedNonNullableField));
            nullableWarnings.Add(GetId(ErrorCode.WRN_NullabilityMismatchInAssignment));
            nullableWarnings.Add(GetId(ErrorCode.WRN_NullabilityMismatchInArgument));
            nullableWarnings.Add(GetId(ErrorCode.WRN_NullabilityMismatchInArgumentForOutput));
            nullableWarnings.Add(GetId(ErrorCode.WRN_NullabilityMismatchInReturnTypeOfTargetDelegate));
            nullableWarnings.Add(GetId(ErrorCode.WRN_NullabilityMismatchInParameterTypeOfTargetDelegate));
            nullableWarnings.Add(GetId(ErrorCode.WRN_NullAsNonNullable));
            nullableWarnings.Add(GetId(ErrorCode.WRN_NullableValueTypeMayBeNull));
            nullableWarnings.Add(GetId(ErrorCode.WRN_NullabilityMismatchInTypeParameterConstraint));
            nullableWarnings.Add(GetId(ErrorCode.WRN_NullabilityMismatchInTypeParameterReferenceTypeConstraint));
            nullableWarnings.Add(GetId(ErrorCode.WRN_NullabilityMismatchInTypeParameterNotNullConstraint));
            nullableWarnings.Add(GetId(ErrorCode.WRN_ThrowPossibleNull));
            nullableWarnings.Add(GetId(ErrorCode.WRN_UnboxPossibleNull));
            nullableWarnings.Add(GetId(ErrorCode.WRN_SwitchExpressionNotExhaustiveForNull));
            nullableWarnings.Add(GetId(ErrorCode.WRN_SwitchExpressionNotExhaustiveForNullWithWhen));

            nullableWarnings.Add(GetId(ErrorCode.WRN_ConvertingNullableToNonNullable));
            nullableWarnings.Add(GetId(ErrorCode.WRN_DisallowNullAttributeForbidsMaybeNullAssignment));
            nullableWarnings.Add(GetId(ErrorCode.WRN_ParameterConditionallyDisallowsNull));

            nullableWarnings.Add(GetId(ErrorCode.WRN_NullabilityMismatchInTypeOnOverride));
            nullableWarnings.Add(GetId(ErrorCode.WRN_NullabilityMismatchInReturnTypeOnOverride));
            nullableWarnings.Add(GetId(ErrorCode.WRN_NullabilityMismatchInReturnTypeOnPartial));
            nullableWarnings.Add(GetId(ErrorCode.WRN_NullabilityMismatchInParameterTypeOnOverride));
            nullableWarnings.Add(GetId(ErrorCode.WRN_NullabilityMismatchInParameterTypeOnPartial));
            nullableWarnings.Add(GetId(ErrorCode.WRN_NullabilityMismatchInTypeOnImplicitImplementation));
            nullableWarnings.Add(GetId(ErrorCode.WRN_NullabilityMismatchInReturnTypeOnImplicitImplementation));
            nullableWarnings.Add(GetId(ErrorCode.WRN_NullabilityMismatchInParameterTypeOnImplicitImplementation));
            nullableWarnings.Add(GetId(ErrorCode.WRN_NullabilityMismatchInTypeOnExplicitImplementation));
            nullableWarnings.Add(GetId(ErrorCode.WRN_NullabilityMismatchInReturnTypeOnExplicitImplementation));
            nullableWarnings.Add(GetId(ErrorCode.WRN_NullabilityMismatchInParameterTypeOnExplicitImplementation));
            nullableWarnings.Add(GetId(ErrorCode.WRN_NullabilityMismatchInConstraintsOnImplicitImplementation));
            nullableWarnings.Add(GetId(ErrorCode.WRN_NullabilityMismatchInExplicitlyImplementedInterface));
            nullableWarnings.Add(GetId(ErrorCode.WRN_NullabilityMismatchInInterfaceImplementedByBase));
            nullableWarnings.Add(GetId(ErrorCode.WRN_DuplicateInterfaceWithNullabilityMismatchInBaseList));
            nullableWarnings.Add(GetId(ErrorCode.WRN_NullabilityMismatchInConstraintsOnPartialImplementation));
            nullableWarnings.Add(GetId(ErrorCode.WRN_NullReferenceInitializer));
            nullableWarnings.Add(GetId(ErrorCode.WRN_ShouldNotReturn));
            nullableWarnings.Add(GetId(ErrorCode.WRN_DoesNotReturnMismatch));
            nullableWarnings.Add(GetId(ErrorCode.WRN_TopLevelNullabilityMismatchInParameterTypeOnExplicitImplementation));
            nullableWarnings.Add(GetId(ErrorCode.WRN_TopLevelNullabilityMismatchInParameterTypeOnImplicitImplementation));
            nullableWarnings.Add(GetId(ErrorCode.WRN_TopLevelNullabilityMismatchInParameterTypeOnOverride));
            nullableWarnings.Add(GetId(ErrorCode.WRN_TopLevelNullabilityMismatchInReturnTypeOnExplicitImplementation));
            nullableWarnings.Add(GetId(ErrorCode.WRN_TopLevelNullabilityMismatchInReturnTypeOnImplicitImplementation));
            nullableWarnings.Add(GetId(ErrorCode.WRN_TopLevelNullabilityMismatchInReturnTypeOnOverride));
            nullableWarnings.Add(GetId(ErrorCode.WRN_MemberNotNull));
            nullableWarnings.Add(GetId(ErrorCode.WRN_MemberNotNullBadMember));
            nullableWarnings.Add(GetId(ErrorCode.WRN_MemberNotNullWhen));
            nullableWarnings.Add(GetId(ErrorCode.WRN_ParameterDisallowsNull));
            nullableWarnings.Add(GetId(ErrorCode.WRN_ParameterNotNullIfNotNull));
            nullableWarnings.Add(GetId(ErrorCode.WRN_ReturnNotNullIfNotNull));
            nullableWarnings.Add(GetId(ErrorCode.WRN_NullabilityMismatchInReturnTypeOnInterceptor));
            nullableWarnings.Add(GetId(ErrorCode.WRN_NullabilityMismatchInParameterTypeOnInterceptor));

            nullableWarnings.Add(GetId(ErrorCode.WRN_UninitializedNonNullableBackingField));

            NullableWarnings = nullableWarnings.ToImmutable();
        }

        private static string GetId(ErrorCode errorCode)
        {
            return MessageProvider.Instance.GetIdForErrorCode((int)errorCode);
        }

        private static ImmutableDictionary<ErrorCode, string> CreateCategoriesMap()
        {
            var map = new Dictionary<ErrorCode, string>()
            {
                // { ERROR_CODE,    CATEGORY }
            };

            return map.ToImmutableDictionary();
        }

        internal static DiagnosticSeverity GetSeverity(ErrorCode code)
        {
            if (code == ErrorCode.Void)
            {
                return InternalDiagnosticSeverity.Void;
            }
            else if (code == ErrorCode.Unknown)
            {
                return InternalDiagnosticSeverity.Unknown;
            }
            else if (IsWarning(code))
            {
                return DiagnosticSeverity.Warning;
            }
            else if (IsInfo(code))
            {
                return DiagnosticSeverity.Info;
            }
            else if (IsHidden(code))
            {
                return DiagnosticSeverity.Hidden;
            }
            else
            {
                return DiagnosticSeverity.Error;
            }
        }

        /// <remarks>Don't call this during a parse--it loads resources</remarks>
        public static string GetMessage(MessageID code, CultureInfo culture)
        {
            string message = ResourceManager.GetString(code.ToString(), culture);
            RoslynDebug.Assert(!string.IsNullOrEmpty(message), $"{code}");
            return message;
        }

        /// <remarks>Don't call this during a parse--it loads resources</remarks>
        public static string GetMessage(ErrorCode code, CultureInfo culture)
        {
            string message = ResourceManager.GetString(code.ToString(), culture);
            RoslynDebug.Assert(!string.IsNullOrEmpty(message), $"{code}");
            return message;
        }

        public static LocalizableResourceString GetMessageFormat(ErrorCode code)
        {
            return new LocalizableResourceString(code.ToString(), ResourceManager, typeof(ErrorFacts));
        }

        public static LocalizableResourceString GetTitle(ErrorCode code)
        {
            return new LocalizableResourceString(code.ToString() + s_titleSuffix, ResourceManager, typeof(ErrorFacts));
        }

        public static LocalizableResourceString GetDescription(ErrorCode code)
        {
            return new LocalizableResourceString(code.ToString() + s_descriptionSuffix, ResourceManager, typeof(ErrorFacts));
        }

        public static string GetHelpLink(ErrorCode code)
        {
            return $"https://msdn.microsoft.com/query/roslyn.query?appId=roslyn&k=k({GetId(code)})";
        }

        public static string GetCategory(ErrorCode code)
        {
            string category;
            if (s_categoriesMap.Value.TryGetValue(code, out category))
            {
                return category;
            }

            return Diagnostic.CompilerDiagnosticCategory;
        }

        /// <remarks>Don't call this during a parse--it loads resources</remarks>
        public static string GetMessage(XmlParseErrorCode id, CultureInfo culture)
        {
            return ResourceManager.GetString(id.ToString(), culture);
        }

        private static System.Resources.ResourceManager s_resourceManager;
        private static System.Resources.ResourceManager ResourceManager
        {
            get
            {
                if (s_resourceManager == null)
                {
                    s_resourceManager = new System.Resources.ResourceManager(typeof(CSharpResources).FullName, typeof(ErrorCode).GetTypeInfo().Assembly);
                }

                return s_resourceManager;
            }
        }

        internal static int GetWarningLevel(ErrorCode code)
        {
            if (IsInfo(code) || IsHidden(code))
            {
                // Info and hidden diagnostics should always be produced because some analyzers depend on them.
                return Diagnostic.InfoAndHiddenWarningLevel;
            }

            // Warning wave warnings (warning level > 4) should be documented in
            // docs/compilers/CSharp/Warnversion Warning Waves.md
            switch (code)
            {
                case ErrorCode.WRN_UnassignedInternalRefField:
                    // Warning level 10 is exclusively for warnings introduced in the compiler
                    // shipped with dotnet 10 (C# 14) and that can be reported for pre-existing code.
                    return 10;
                case ErrorCode.WRN_AddressOfInAsync:
                case ErrorCode.WRN_ByValArraySizeConstRequired:
                    // Warning level 8 is exclusively for warnings introduced in the compiler
                    // shipped with dotnet 8 (C# 12) and that can be reported for pre-existing code.
                    return 8;
                case ErrorCode.WRN_LowerCaseTypeName:
                    // Warning level 7 is exclusively for warnings introduced in the compiler
                    // shipped with dotnet 7 (C# 11) and that can be reported for pre-existing code.
                    return 7;
                case ErrorCode.WRN_PartialMethodTypeDifference:
                    // Warning level 6 is exclusively for warnings introduced in the compiler
                    // shipped with dotnet 6 (C# 10) and that can be reported for pre-existing code.
                    return 6;
                case ErrorCode.WRN_NubExprIsConstBool2:
                case ErrorCode.WRN_StaticInAsOrIs:
                case ErrorCode.WRN_PrecedenceInversion:
                case ErrorCode.WRN_UseDefViolationPropertyUnsupportedVersion:
                case ErrorCode.WRN_UseDefViolationFieldUnsupportedVersion:
                case ErrorCode.WRN_UnassignedThisAutoPropertyUnsupportedVersion:
                case ErrorCode.WRN_UnassignedThisUnsupportedVersion:
                case ErrorCode.WRN_ParamUnassigned:
                case ErrorCode.WRN_UseDefViolationProperty:
                case ErrorCode.WRN_UseDefViolationField:
                case ErrorCode.WRN_UseDefViolationThisUnsupportedVersion:
                case ErrorCode.WRN_UseDefViolationOut:
                case ErrorCode.WRN_UseDefViolation:
                case ErrorCode.WRN_SyncAndAsyncEntryPoints:
                case ErrorCode.WRN_ParameterIsStaticClass:
                case ErrorCode.WRN_ReturnTypeIsStaticClass:
                    // Warning level 5 is exclusively for warnings introduced in the compiler
                    // shipped with dotnet 5 (C# 9) and that can be reported for pre-existing code.
                    return 5;
                case ErrorCode.WRN_InvalidMainSig:
                case ErrorCode.WRN_LowercaseEllSuffix:
                case ErrorCode.WRN_NewNotRequired:
                case ErrorCode.WRN_MainCantBeGeneric:
                case ErrorCode.WRN_ProtectedInSealed:
                case ErrorCode.WRN_UnassignedInternalField:
                case ErrorCode.WRN_MissingParamTag:
                case ErrorCode.WRN_MissingXMLComment:
                case ErrorCode.WRN_MissingTypeParamTag:
                case ErrorCode.WRN_InvalidVersionFormat:
                    return 4;
                case ErrorCode.WRN_UnreferencedEvent:
                case ErrorCode.WRN_DuplicateUsing:
                case ErrorCode.WRN_UnreferencedVar:
                case ErrorCode.WRN_UnreferencedField:
                case ErrorCode.WRN_UnreferencedVarAssg:
                case ErrorCode.WRN_UnreferencedLocalFunction:
                case ErrorCode.WRN_SequentialOnPartialClass:
                case ErrorCode.WRN_UnreferencedFieldAssg:
                case ErrorCode.WRN_AmbiguousXMLReference:
                case ErrorCode.WRN_PossibleMistakenNullStatement:
                case ErrorCode.WRN_EqualsWithoutGetHashCode:
                case ErrorCode.WRN_EqualityOpWithoutEquals:
                case ErrorCode.WRN_EqualityOpWithoutGetHashCode:
                case ErrorCode.WRN_IncorrectBooleanAssg:
                case ErrorCode.WRN_BitwiseOrSignExtend:
                case ErrorCode.WRN_TypeParameterSameAsOuterTypeParameter:
                case ErrorCode.WRN_InvalidAssemblyName:
                case ErrorCode.WRN_UnifyReferenceBldRev:
                case ErrorCode.WRN_AssignmentToSelf:
                case ErrorCode.WRN_ComparisonToSelf:
                case ErrorCode.WRN_IsDynamicIsConfusing:
                case ErrorCode.WRN_DebugFullNameTooLong:
                case ErrorCode.WRN_PdbLocalNameTooLong:
                case ErrorCode.WRN_RecordEqualsWithoutGetHashCode:
                    return 3;
                case ErrorCode.WRN_NewRequired:
                case ErrorCode.WRN_NewOrOverrideExpected:
                case ErrorCode.WRN_UnreachableCode:
                case ErrorCode.WRN_UnreferencedLabel:
                case ErrorCode.WRN_NegativeArrayIndex:
                case ErrorCode.WRN_BadRefCompareLeft:
                case ErrorCode.WRN_BadRefCompareRight:
                case ErrorCode.WRN_PatternIsAmbiguous:
                case ErrorCode.WRN_PatternNotPublicOrNotInstance:
                case ErrorCode.WRN_PatternBadSignature:
                case ErrorCode.WRN_SameFullNameThisNsAgg:
                case ErrorCode.WRN_SameFullNameThisAggAgg:
                case ErrorCode.WRN_SameFullNameThisAggNs:
                case ErrorCode.WRN_GlobalAliasDefn:
                case ErrorCode.WRN_AlwaysNull:
                case ErrorCode.WRN_CmpAlwaysFalse:
                case ErrorCode.WRN_GotoCaseShouldConvert:
                case ErrorCode.WRN_NubExprIsConstBool:
                case ErrorCode.WRN_ExplicitImplCollision:
                case ErrorCode.WRN_DeprecatedSymbolStr:
                case ErrorCode.WRN_VacuousIntegralComp:
                case ErrorCode.WRN_AssignmentToLockOrDispose:
                case ErrorCode.WRN_DeprecatedCollectionInitAddStr:
                case ErrorCode.WRN_DeprecatedCollectionInitAdd:
                case ErrorCode.WRN_DuplicateParamTag:
                case ErrorCode.WRN_UnmatchedParamTag:
                case ErrorCode.WRN_UnprocessedXMLComment:
                case ErrorCode.WRN_InvalidSearchPathDir:
                case ErrorCode.WRN_UnifyReferenceMajMin:
                case ErrorCode.WRN_DuplicateTypeParamTag:
                case ErrorCode.WRN_UnmatchedTypeParamTag:
                case ErrorCode.WRN_UnmatchedParamRefTag:
                case ErrorCode.WRN_UnmatchedTypeParamRefTag:
                case ErrorCode.WRN_CantHaveManifestForModule:
                case ErrorCode.WRN_DynamicDispatchToConditionalMethod:
                case ErrorCode.WRN_NoSources:
                case ErrorCode.WRN_CLS_MeaninglessOnPrivateType:
                case ErrorCode.WRN_CLS_AssemblyNotCLS2:
                case ErrorCode.WRN_MainIgnored:
                case ErrorCode.WRN_UnqualifiedNestedTypeInCref:
                case ErrorCode.WRN_NoRuntimeMetadataVersion:
                    return 2;
                case ErrorCode.WRN_IsAlwaysTrue:
                case ErrorCode.WRN_IsAlwaysFalse:
                case ErrorCode.WRN_ByRefNonAgileField:
                case ErrorCode.WRN_VolatileByRef:
                case ErrorCode.WRN_FinalizeMethod:
                case ErrorCode.WRN_DeprecatedSymbol:
                case ErrorCode.WRN_ExternMethodNoImplementation:
                case ErrorCode.WRN_AttributeLocationOnBadDeclaration:
                case ErrorCode.WRN_InvalidAttributeLocation:
                case ErrorCode.WRN_NonObsoleteOverridingObsolete:
                case ErrorCode.WRN_CoClassWithoutComImport:
                case ErrorCode.WRN_ObsoleteOverridingNonObsolete:
                case ErrorCode.WRN_ExternCtorNoImplementation:
                case ErrorCode.WRN_WarningDirective:
                case ErrorCode.WRN_UnreachableGeneralCatch:
                case ErrorCode.WRN_DefaultValueForUnconsumedLocation:
                case ErrorCode.WRN_EmptySwitch:
                case ErrorCode.WRN_XMLParseError:
                case ErrorCode.WRN_BadXMLRef:
                case ErrorCode.WRN_BadXMLRefParamType:
                case ErrorCode.WRN_BadXMLRefReturnType:
                case ErrorCode.WRN_BadXMLRefSyntax:
                case ErrorCode.WRN_FailedInclude:
                case ErrorCode.WRN_InvalidInclude:
                case ErrorCode.WRN_XMLParseIncludeError:
                case ErrorCode.WRN_ALinkWarn:
                case ErrorCode.WRN_AssemblyAttributeFromModuleIsOverridden:
                case ErrorCode.WRN_CmdOptionConflictsSource:
                case ErrorCode.WRN_IllegalPragma:
                case ErrorCode.WRN_IllegalPPWarning:
                case ErrorCode.WRN_BadRestoreNumber:
                case ErrorCode.WRN_NonECMAFeature:
                case ErrorCode.WRN_ErrorOverride:
                case ErrorCode.WRN_MultiplePredefTypes:
                case ErrorCode.WRN_TooManyLinesForDebugger:
                case ErrorCode.WRN_CallOnNonAgileField:
                case ErrorCode.WRN_InvalidNumber:
                case ErrorCode.WRN_IllegalPPChecksum:
                case ErrorCode.WRN_EndOfPPLineExpected:
                case ErrorCode.WRN_ConflictingChecksum:
                case ErrorCode.WRN_DotOnDefault:
                case ErrorCode.WRN_BadXMLRefTypeVar:
                case ErrorCode.WRN_ReferencedAssemblyReferencesLinkedPIA:
                case ErrorCode.WRN_MultipleRuntimeImplementationMatches:
                case ErrorCode.WRN_MultipleRuntimeOverrideMatches:
                case ErrorCode.WRN_FileAlreadyIncluded:
                case ErrorCode.WRN_NoConfigNotOnCommandLine:
                case ErrorCode.WRN_AnalyzerCannotBeCreated:
                case ErrorCode.WRN_NoAnalyzerInAssembly:
                case ErrorCode.WRN_UnableToLoadAnalyzer:
                case ErrorCode.WRN_DefineIdentifierRequired:
                case ErrorCode.WRN_CLS_NoVarArgs:
                case ErrorCode.WRN_CLS_BadArgType:
                case ErrorCode.WRN_CLS_BadReturnType:
                case ErrorCode.WRN_CLS_BadFieldPropType:
                case ErrorCode.WRN_CLS_BadIdentifierCase:
                case ErrorCode.WRN_CLS_OverloadRefOut:
                case ErrorCode.WRN_CLS_OverloadUnnamed:
                case ErrorCode.WRN_CLS_BadIdentifier:
                case ErrorCode.WRN_CLS_BadBase:
                case ErrorCode.WRN_CLS_BadInterfaceMember:
                case ErrorCode.WRN_CLS_NoAbstractMembers:
                case ErrorCode.WRN_CLS_NotOnModules:
                case ErrorCode.WRN_CLS_ModuleMissingCLS:
                case ErrorCode.WRN_CLS_AssemblyNotCLS:
                case ErrorCode.WRN_CLS_BadAttributeType:
                case ErrorCode.WRN_CLS_ArrayArgumentToAttribute:
                case ErrorCode.WRN_CLS_NotOnModules2:
                case ErrorCode.WRN_CLS_IllegalTrueInFalse:
                case ErrorCode.WRN_CLS_MeaninglessOnParam:
                case ErrorCode.WRN_CLS_MeaninglessOnReturn:
                case ErrorCode.WRN_CLS_BadTypeVar:
                case ErrorCode.WRN_CLS_VolatileField:
                case ErrorCode.WRN_CLS_BadInterface:
                case ErrorCode.WRN_UnobservedAwaitableExpression:
                case ErrorCode.WRN_CallerLineNumberParamForUnconsumedLocation:
                case ErrorCode.WRN_CallerFilePathParamForUnconsumedLocation:
                case ErrorCode.WRN_CallerMemberNameParamForUnconsumedLocation:
                case ErrorCode.WRN_CallerFilePathPreferredOverCallerMemberName:
                case ErrorCode.WRN_CallerLineNumberPreferredOverCallerMemberName:
                case ErrorCode.WRN_CallerLineNumberPreferredOverCallerFilePath:
                case ErrorCode.WRN_DelaySignButNoKey:
                case ErrorCode.WRN_UnimplementedCommandLineSwitch:
                case ErrorCode.WRN_AsyncLacksAwaits:
                case ErrorCode.WRN_BadUILang:
                case ErrorCode.WRN_RefCultureMismatch:
                case ErrorCode.WRN_ConflictingMachineAssembly:
                case ErrorCode.WRN_FilterIsConstantTrue:
                case ErrorCode.WRN_FilterIsConstantFalse:
                case ErrorCode.WRN_FilterIsConstantFalseRedundantTryCatch:
                case ErrorCode.WRN_IdentifierOrNumericLiteralExpected:
                case ErrorCode.WRN_ReferencedAssemblyDoesNotHaveStrongName:
                case ErrorCode.WRN_AlignmentMagnitude:
                case ErrorCode.WRN_AttributeIgnoredWhenPublicSigning:
                case ErrorCode.WRN_TupleLiteralNameMismatch:
                case ErrorCode.WRN_WindowsExperimental:
                case ErrorCode.WRN_AttributesOnBackingFieldsNotAvailable:
                case ErrorCode.WRN_TupleBinopLiteralNameMismatch:
                case ErrorCode.WRN_TypeParameterSameAsOuterMethodTypeParameter:
                case ErrorCode.WRN_ConvertingNullableToNonNullable:
                case ErrorCode.WRN_NullReferenceAssignment:
                case ErrorCode.WRN_NullReferenceReceiver:
                case ErrorCode.WRN_NullReferenceReturn:
                case ErrorCode.WRN_NullReferenceArgument:
                case ErrorCode.WRN_NullabilityMismatchInTypeOnOverride:
                case ErrorCode.WRN_NullabilityMismatchInReturnTypeOnOverride:
                case ErrorCode.WRN_NullabilityMismatchInReturnTypeOnPartial:
                case ErrorCode.WRN_NullabilityMismatchInParameterTypeOnOverride:
                case ErrorCode.WRN_NullabilityMismatchInParameterTypeOnPartial:
                case ErrorCode.WRN_NullabilityMismatchInConstraintsOnPartialImplementation:
                case ErrorCode.WRN_NullabilityMismatchInTypeOnImplicitImplementation:
                case ErrorCode.WRN_NullabilityMismatchInReturnTypeOnImplicitImplementation:
                case ErrorCode.WRN_NullabilityMismatchInParameterTypeOnImplicitImplementation:
                case ErrorCode.WRN_DuplicateInterfaceWithNullabilityMismatchInBaseList:
                case ErrorCode.WRN_NullabilityMismatchInInterfaceImplementedByBase:
                case ErrorCode.WRN_NullabilityMismatchInExplicitlyImplementedInterface:
                case ErrorCode.WRN_NullabilityMismatchInTypeOnExplicitImplementation:
                case ErrorCode.WRN_NullabilityMismatchInReturnTypeOnExplicitImplementation:
                case ErrorCode.WRN_NullabilityMismatchInParameterTypeOnExplicitImplementation:
                case ErrorCode.WRN_UninitializedNonNullableField:
                case ErrorCode.WRN_NullabilityMismatchInAssignment:
                case ErrorCode.WRN_NullabilityMismatchInArgument:
                case ErrorCode.WRN_NullabilityMismatchInArgumentForOutput:
                case ErrorCode.WRN_NullabilityMismatchInReturnTypeOfTargetDelegate:
                case ErrorCode.WRN_NullabilityMismatchInParameterTypeOfTargetDelegate:
                case ErrorCode.WRN_NullAsNonNullable:
                case ErrorCode.WRN_NullableValueTypeMayBeNull:
                case ErrorCode.WRN_NullabilityMismatchInTypeParameterConstraint:
                case ErrorCode.WRN_MissingNonNullTypesContextForAnnotation:
                case ErrorCode.WRN_MissingNonNullTypesContextForAnnotationInGeneratedCode:
                case ErrorCode.WRN_NullabilityMismatchInConstraintsOnImplicitImplementation:
                case ErrorCode.WRN_NullabilityMismatchInTypeParameterReferenceTypeConstraint:
                case ErrorCode.WRN_SwitchExpressionNotExhaustive:
                case ErrorCode.WRN_IsTypeNamedUnderscore:
                case ErrorCode.WRN_GivenExpressionNeverMatchesPattern:
                case ErrorCode.WRN_GivenExpressionAlwaysMatchesConstant:
                case ErrorCode.WRN_SwitchExpressionNotExhaustiveWithUnnamedEnumValue:
                case ErrorCode.WRN_CaseConstantNamedUnderscore:
                case ErrorCode.WRN_ThrowPossibleNull:
                case ErrorCode.WRN_UnboxPossibleNull:
                case ErrorCode.WRN_SwitchExpressionNotExhaustiveForNull:
                case ErrorCode.WRN_ImplicitCopyInReadOnlyMember:
                case ErrorCode.WRN_UnconsumedEnumeratorCancellationAttributeUsage:
                case ErrorCode.WRN_UndecoratedCancellationTokenParameter:
                case ErrorCode.WRN_NullabilityMismatchInTypeParameterNotNullConstraint:
                case ErrorCode.WRN_DisallowNullAttributeForbidsMaybeNullAssignment:
                case ErrorCode.WRN_ParameterConditionallyDisallowsNull:
                case ErrorCode.WRN_NullReferenceInitializer:
                case ErrorCode.WRN_ShouldNotReturn:
                case ErrorCode.WRN_DoesNotReturnMismatch:
                case ErrorCode.WRN_TopLevelNullabilityMismatchInReturnTypeOnOverride:
                case ErrorCode.WRN_TopLevelNullabilityMismatchInParameterTypeOnOverride:
                case ErrorCode.WRN_TopLevelNullabilityMismatchInReturnTypeOnImplicitImplementation:
                case ErrorCode.WRN_TopLevelNullabilityMismatchInParameterTypeOnImplicitImplementation:
                case ErrorCode.WRN_TopLevelNullabilityMismatchInReturnTypeOnExplicitImplementation:
                case ErrorCode.WRN_TopLevelNullabilityMismatchInParameterTypeOnExplicitImplementation:
                case ErrorCode.WRN_ConstOutOfRangeChecked:
                case ErrorCode.WRN_MemberNotNull:
                case ErrorCode.WRN_MemberNotNullBadMember:
                case ErrorCode.WRN_MemberNotNullWhen:
                case ErrorCode.WRN_GeneratorFailedDuringInitialization:
                case ErrorCode.WRN_GeneratorFailedDuringGeneration:
                case ErrorCode.WRN_ParameterDisallowsNull:
                case ErrorCode.WRN_GivenExpressionAlwaysMatchesPattern:
                case ErrorCode.WRN_IsPatternAlways:
                case ErrorCode.WRN_SwitchExpressionNotExhaustiveWithWhen:
                case ErrorCode.WRN_SwitchExpressionNotExhaustiveForNullWithWhen:
                case ErrorCode.WRN_RecordNamedDisallowed:
                case ErrorCode.WRN_ParameterNotNullIfNotNull:
                case ErrorCode.WRN_ReturnNotNullIfNotNull:
                case ErrorCode.WRN_AnalyzerReferencesFramework:
                case ErrorCode.WRN_UnreadRecordParameter:
                case ErrorCode.WRN_DoNotCompareFunctionPointers:
                case ErrorCode.WRN_CallerArgumentExpressionParamForUnconsumedLocation:
                case ErrorCode.WRN_CallerLineNumberPreferredOverCallerArgumentExpression:
                case ErrorCode.WRN_CallerFilePathPreferredOverCallerArgumentExpression:
                case ErrorCode.WRN_CallerMemberNamePreferredOverCallerArgumentExpression:
                case ErrorCode.WRN_CallerArgumentExpressionAttributeHasInvalidParameterName:
                case ErrorCode.WRN_CallerArgumentExpressionAttributeSelfReferential:
                case ErrorCode.WRN_ParameterOccursAfterInterpolatedStringHandlerParameter:
                case ErrorCode.WRN_InterpolatedStringHandlerArgumentAttributeIgnoredOnLambdaParameters:
                case ErrorCode.WRN_CompileTimeCheckedOverflow:
                case ErrorCode.WRN_MethGrpToNonDel:
                case ErrorCode.WRN_UseDefViolationPropertySupportedVersion:
                case ErrorCode.WRN_UseDefViolationFieldSupportedVersion:
                case ErrorCode.WRN_UseDefViolationThisSupportedVersion:
                case ErrorCode.WRN_UnassignedThisAutoPropertySupportedVersion:
                case ErrorCode.WRN_UnassignedThisSupportedVersion:
                case ErrorCode.WRN_ObsoleteMembersShouldNotBeRequired:
                case ErrorCode.WRN_AnalyzerReferencesNewerCompiler:
                case ErrorCode.WRN_DuplicateAnalyzerReference:
                case ErrorCode.WRN_ScopedMismatchInParameterOfTarget:
                case ErrorCode.WRN_ScopedMismatchInParameterOfOverrideOrImplementation:
                case ErrorCode.WRN_ManagedAddr:
                case ErrorCode.WRN_EscapeVariable:
                case ErrorCode.WRN_EscapeStackAlloc:
                case ErrorCode.WRN_RefReturnNonreturnableLocal:
                case ErrorCode.WRN_RefReturnNonreturnableLocal2:
                case ErrorCode.WRN_RefReturnStructThis:
                case ErrorCode.WRN_RefAssignNarrower:
                case ErrorCode.WRN_MismatchedRefEscapeInTernary:
                case ErrorCode.WRN_RefReturnParameter:
                case ErrorCode.WRN_RefReturnScopedParameter:
                case ErrorCode.WRN_RefReturnParameter2:
                case ErrorCode.WRN_RefReturnScopedParameter2:
                case ErrorCode.WRN_RefReturnLocal:
                case ErrorCode.WRN_RefReturnLocal2:
                case ErrorCode.WRN_RefAssignReturnOnly:
                case ErrorCode.WRN_RefReturnOnlyParameter:
                case ErrorCode.WRN_RefReturnOnlyParameter2:
                case ErrorCode.WRN_RefAssignValEscapeWider:
                case ErrorCode.WRN_OptionalParamValueMismatch:
                case ErrorCode.WRN_ParamsArrayInLambdaOnly:
                case ErrorCode.WRN_CapturedPrimaryConstructorParameterPassedToBase:
                case ErrorCode.WRN_UnreadPrimaryConstructorParameter:
                case ErrorCode.WRN_InterceptorSignatureMismatch:
                case ErrorCode.WRN_NullabilityMismatchInReturnTypeOnInterceptor:
                case ErrorCode.WRN_NullabilityMismatchInParameterTypeOnInterceptor:
                case ErrorCode.WRN_CapturedPrimaryConstructorParameterInFieldInitializer:
                case ErrorCode.WRN_PrimaryConstructorParameterIsShadowedAndNotPassedToBase:
                case ErrorCode.WRN_InlineArrayIndexerNotUsed:
                case ErrorCode.WRN_InlineArraySliceNotUsed:
                case ErrorCode.WRN_InlineArrayConversionOperatorNotUsed:
                case ErrorCode.WRN_InlineArrayNotSupportedByLanguage:
                case ErrorCode.WRN_BadArgRef:
                case ErrorCode.WRN_ArgExpectedRefOrIn:
                case ErrorCode.WRN_RefReadonlyNotVariable:
                case ErrorCode.WRN_ArgExpectedIn:
                case ErrorCode.WRN_OverridingDifferentRefness:
                case ErrorCode.WRN_HidingDifferentRefness:
                case ErrorCode.WRN_TargetDifferentRefness:
                case ErrorCode.WRN_RefReadonlyParameterDefaultValue:
                case ErrorCode.WRN_UseDefViolationRefField:
                case ErrorCode.WRN_Experimental:
                case ErrorCode.WRN_ExperimentalWithMessage:
                case ErrorCode.WRN_CollectionExpressionRefStructMayAllocate:
                case ErrorCode.WRN_CollectionExpressionRefStructSpreadMayAllocate:
                case ErrorCode.WRN_ConvertingLock:
                case ErrorCode.WRN_PartialPropertySignatureDifference:
                case ErrorCode.WRN_FieldIsAmbiguous:
                case ErrorCode.WRN_UninitializedNonNullableBackingField:
                case ErrorCode.WRN_AccessorDoesNotUseBackingField:
<<<<<<< HEAD
                case ErrorCode.WRN_RedundantPattern:
=======
                case ErrorCode.WRN_UnscopedRefAttributeOldRules:
                case ErrorCode.WRN_InterceptsLocationAttributeUnsupportedSignature:
>>>>>>> 633f34af
                    return 1;
                default:
                    return 0;
            }
            // Note: when adding a warning here, consider whether it should be registered as a nullability warning too
        }

        /// <summary>
        /// Returns true if this is a build-only diagnostic that is never reported from
        /// <see cref="SemanticModel.GetDiagnostics(Text.TextSpan?, System.Threading.CancellationToken)"/> API.
        /// Diagnostics generated during compilation phases such as lowering, emit, etc.
        /// are example of build-only diagnostics.
        /// </summary>
        internal static bool IsBuildOnlyDiagnostic(ErrorCode code)
        {
#pragma warning disable CS8524 // The switch expression does not handle some values of its input type (it is not exhaustive) involving an unnamed enum value.
            return code switch
            {
                ErrorCode.WRN_ALinkWarn
                or ErrorCode.WRN_UnreferencedField
                or ErrorCode.WRN_UnreferencedFieldAssg
                or ErrorCode.WRN_UnreferencedEvent
                or ErrorCode.WRN_UnassignedInternalField
                or ErrorCode.ERR_MissingPredefinedMember
                or ErrorCode.ERR_PredefinedTypeNotFound
                or ErrorCode.ERR_NoEntryPoint
                or ErrorCode.WRN_InvalidMainSig
                or ErrorCode.ERR_MultipleEntryPoints
                or ErrorCode.WRN_MainIgnored
                or ErrorCode.ERR_MainClassNotClass
                or ErrorCode.WRN_MainCantBeGeneric
                or ErrorCode.ERR_NoMainInClass
                or ErrorCode.ERR_MainClassNotFound
                or ErrorCode.WRN_SyncAndAsyncEntryPoints
                or ErrorCode.ERR_BadDelegateConstructor
                or ErrorCode.ERR_InsufficientStack
                or ErrorCode.ERR_ModuleEmitFailure
                or ErrorCode.ERR_TooManyLocals
                or ErrorCode.ERR_BindToBogus
                or ErrorCode.ERR_ExportedTypeConflictsWithDeclaration
                or ErrorCode.ERR_ForwardedTypeConflictsWithDeclaration
                or ErrorCode.ERR_ExportedTypesConflict
                or ErrorCode.ERR_ForwardedTypeConflictsWithExportedType
                or ErrorCode.ERR_ByRefTypeAndAwait
                or ErrorCode.ERR_RefReturningCallAndAwait
                or ErrorCode.ERR_SpecialByRefInLambda
                or ErrorCode.ERR_DynamicRequiredTypesMissing
                or ErrorCode.ERR_CannotBeConvertedToUtf8
                or ErrorCode.ERR_FileTypeNonUniquePath
                or ErrorCode.ERR_InterceptorSignatureMismatch
                or ErrorCode.ERR_InterceptorMustHaveMatchingThisParameter
                or ErrorCode.ERR_InterceptorMustNotHaveThisParameter
                or ErrorCode.ERR_DuplicateInterceptor
                or ErrorCode.WRN_InterceptorSignatureMismatch
                or ErrorCode.ERR_InterceptorNotAccessible
                or ErrorCode.ERR_InterceptorScopedMismatch
                or ErrorCode.WRN_NullabilityMismatchInReturnTypeOnInterceptor
                or ErrorCode.WRN_NullabilityMismatchInParameterTypeOnInterceptor
                or ErrorCode.ERR_InterceptorCannotInterceptNameof
                or ErrorCode.ERR_SymbolDefinedInAssembly
                or ErrorCode.ERR_InterceptorArityNotCompatible
                or ErrorCode.ERR_InterceptorCannotBeGeneric
                or ErrorCode.ERR_InterceptableMethodMustBeOrdinary
                or ErrorCode.ERR_PossibleAsyncIteratorWithoutYield
                or ErrorCode.ERR_PossibleAsyncIteratorWithoutYieldOrAwait
                or ErrorCode.ERR_RefLocalAcrossAwait
                    // Update src\EditorFeatures\CSharp\LanguageServer\CSharpLspBuildOnlyDiagnostics.cs
                    // whenever new values are added here.
                    => true,

                ErrorCode.Void
                or ErrorCode.Unknown
                or ErrorCode.ERR_NoMetadataFile
                or ErrorCode.FTL_MetadataCantOpenFile
                or ErrorCode.ERR_NoTypeDef
                or ErrorCode.ERR_OutputWriteFailed
                or ErrorCode.ERR_BadBinaryOps
                or ErrorCode.ERR_IntDivByZero
                or ErrorCode.ERR_BadIndexLHS
                or ErrorCode.ERR_BadIndexCount
                or ErrorCode.ERR_BadUnaryOp
                or ErrorCode.ERR_ThisInStaticMeth
                or ErrorCode.ERR_ThisInBadContext
                or ErrorCode.ERR_NoImplicitConv
                or ErrorCode.ERR_NoExplicitConv
                or ErrorCode.ERR_ConstOutOfRange
                or ErrorCode.ERR_AmbigBinaryOps
                or ErrorCode.ERR_AmbigUnaryOp
                or ErrorCode.ERR_InAttrOnOutParam
                or ErrorCode.ERR_ValueCantBeNull
                or ErrorCode.ERR_NoExplicitBuiltinConv
                or ErrorCode.FTL_DebugEmitFailure
                or ErrorCode.ERR_BadVisReturnType
                or ErrorCode.ERR_BadVisParamType
                or ErrorCode.ERR_BadVisFieldType
                or ErrorCode.ERR_BadVisPropertyType
                or ErrorCode.ERR_BadVisIndexerReturn
                or ErrorCode.ERR_BadVisIndexerParam
                or ErrorCode.ERR_BadVisOpReturn
                or ErrorCode.ERR_BadVisOpParam
                or ErrorCode.ERR_BadVisDelegateReturn
                or ErrorCode.ERR_BadVisDelegateParam
                or ErrorCode.ERR_BadVisBaseClass
                or ErrorCode.ERR_BadVisBaseInterface
                or ErrorCode.ERR_EventNeedsBothAccessors
                or ErrorCode.ERR_EventNotDelegate
                or ErrorCode.ERR_InterfaceEventInitializer
                or ErrorCode.ERR_BadEventUsage
                or ErrorCode.ERR_ExplicitEventFieldImpl
                or ErrorCode.ERR_CantOverrideNonEvent
                or ErrorCode.ERR_AddRemoveMustHaveBody
                or ErrorCode.ERR_AbstractEventInitializer
                or ErrorCode.ERR_PossibleBadNegCast
                or ErrorCode.ERR_ReservedEnumerator
                or ErrorCode.ERR_AsMustHaveReferenceType
                or ErrorCode.WRN_LowercaseEllSuffix
                or ErrorCode.ERR_BadEventUsageNoField
                or ErrorCode.ERR_ConstraintOnlyAllowedOnGenericDecl
                or ErrorCode.ERR_TypeParamMustBeIdentifier
                or ErrorCode.ERR_MemberReserved
                or ErrorCode.ERR_DuplicateParamName
                or ErrorCode.ERR_DuplicateNameInNS
                or ErrorCode.ERR_DuplicateNameInClass
                or ErrorCode.ERR_NameNotInContext
                or ErrorCode.ERR_AmbigContext
                or ErrorCode.WRN_DuplicateUsing
                or ErrorCode.ERR_BadMemberFlag
                or ErrorCode.ERR_BadMemberProtection
                or ErrorCode.WRN_NewRequired
                or ErrorCode.WRN_NewNotRequired
                or ErrorCode.ERR_CircConstValue
                or ErrorCode.ERR_MemberAlreadyExists
                or ErrorCode.ERR_StaticNotVirtual
                or ErrorCode.ERR_OverrideNotNew
                or ErrorCode.WRN_NewOrOverrideExpected
                or ErrorCode.ERR_OverrideNotExpected
                or ErrorCode.ERR_NamespaceUnexpected
                or ErrorCode.ERR_NoSuchMember
                or ErrorCode.ERR_BadSKknown
                or ErrorCode.ERR_BadSKunknown
                or ErrorCode.ERR_ObjectRequired
                or ErrorCode.ERR_AmbigCall
                or ErrorCode.ERR_BadAccess
                or ErrorCode.ERR_MethDelegateMismatch
                or ErrorCode.ERR_RetObjectRequired
                or ErrorCode.ERR_RetNoObjectRequired
                or ErrorCode.ERR_LocalDuplicate
                or ErrorCode.ERR_AssgLvalueExpected
                or ErrorCode.ERR_StaticConstParam
                or ErrorCode.ERR_NotConstantExpression
                or ErrorCode.ERR_NotNullConstRefField
                or ErrorCode.ERR_LocalIllegallyOverrides
                or ErrorCode.ERR_BadUsingNamespace
                or ErrorCode.ERR_NoBreakOrCont
                or ErrorCode.ERR_DuplicateLabel
                or ErrorCode.ERR_NoConstructors
                or ErrorCode.ERR_NoNewAbstract
                or ErrorCode.ERR_ConstValueRequired
                or ErrorCode.ERR_CircularBase
                or ErrorCode.ERR_MethodNameExpected
                or ErrorCode.ERR_ConstantExpected
                or ErrorCode.ERR_V6SwitchGoverningTypeValueExpected
                or ErrorCode.ERR_DuplicateCaseLabel
                or ErrorCode.ERR_InvalidGotoCase
                or ErrorCode.ERR_PropertyLacksGet
                or ErrorCode.ERR_BadExceptionType
                or ErrorCode.ERR_BadEmptyThrow
                or ErrorCode.ERR_BadFinallyLeave
                or ErrorCode.ERR_LabelShadow
                or ErrorCode.ERR_LabelNotFound
                or ErrorCode.ERR_UnreachableCatch
                or ErrorCode.ERR_ReturnExpected
                or ErrorCode.WRN_UnreachableCode
                or ErrorCode.ERR_SwitchFallThrough
                or ErrorCode.WRN_UnreferencedLabel
                or ErrorCode.ERR_UseDefViolation
                or ErrorCode.WRN_UnreferencedVar
                or ErrorCode.ERR_UseDefViolationField
                or ErrorCode.ERR_UnassignedThisUnsupportedVersion
                or ErrorCode.ERR_AmbigQM
                or ErrorCode.ERR_InvalidQM
                or ErrorCode.ERR_NoBaseClass
                or ErrorCode.ERR_BaseIllegal
                or ErrorCode.ERR_ObjectProhibited
                or ErrorCode.ERR_ParamUnassigned
                or ErrorCode.ERR_InvalidArray
                or ErrorCode.ERR_ExternHasBody
                or ErrorCode.ERR_AbstractAndExtern
                or ErrorCode.ERR_BadAttributeParamType
                or ErrorCode.ERR_BadAttributeArgument
                or ErrorCode.WRN_IsAlwaysTrue
                or ErrorCode.WRN_IsAlwaysFalse
                or ErrorCode.ERR_LockNeedsReference
                or ErrorCode.ERR_NullNotValid
                or ErrorCode.ERR_UseDefViolationThisUnsupportedVersion
                or ErrorCode.ERR_ArgsInvalid
                or ErrorCode.ERR_AssgReadonly
                or ErrorCode.ERR_RefReadonly
                or ErrorCode.ERR_PtrExpected
                or ErrorCode.ERR_PtrIndexSingle
                or ErrorCode.WRN_ByRefNonAgileField
                or ErrorCode.ERR_AssgReadonlyStatic
                or ErrorCode.ERR_RefReadonlyStatic
                or ErrorCode.ERR_AssgReadonlyProp
                or ErrorCode.ERR_IllegalStatement
                or ErrorCode.ERR_BadGetEnumerator
                or ErrorCode.ERR_AbstractBaseCall
                or ErrorCode.ERR_RefProperty
                or ErrorCode.ERR_ManagedAddr
                or ErrorCode.ERR_BadFixedInitType
                or ErrorCode.ERR_FixedMustInit
                or ErrorCode.ERR_InvalidAddrOp
                or ErrorCode.ERR_FixedNeeded
                or ErrorCode.ERR_FixedNotNeeded
                or ErrorCode.ERR_UnsafeNeeded
                or ErrorCode.ERR_OpTFRetType
                or ErrorCode.ERR_OperatorNeedsMatch
                or ErrorCode.ERR_BadBoolOp
                or ErrorCode.ERR_MustHaveOpTF
                or ErrorCode.WRN_UnreferencedVarAssg
                or ErrorCode.ERR_CheckedOverflow
                or ErrorCode.ERR_ConstOutOfRangeChecked
                or ErrorCode.ERR_BadVarargs
                or ErrorCode.ERR_ParamsMustBeCollection
                or ErrorCode.ERR_IllegalArglist
                or ErrorCode.ERR_IllegalUnsafe
                or ErrorCode.ERR_AmbigMember
                or ErrorCode.ERR_BadForeachDecl
                or ErrorCode.ERR_ParamsLast
                or ErrorCode.ERR_SizeofUnsafe
                or ErrorCode.ERR_DottedTypeNameNotFoundInNS
                or ErrorCode.ERR_FieldInitRefNonstatic
                or ErrorCode.ERR_SealedNonOverride
                or ErrorCode.ERR_CantOverrideSealed
                or ErrorCode.ERR_VoidError
                or ErrorCode.ERR_ConditionalOnOverride
                or ErrorCode.ERR_PointerInAsOrIs
                or ErrorCode.ERR_CallingFinalizeDeprecated
                or ErrorCode.ERR_SingleTypeNameNotFound
                or ErrorCode.ERR_NegativeStackAllocSize
                or ErrorCode.ERR_NegativeArraySize
                or ErrorCode.ERR_OverrideFinalizeDeprecated
                or ErrorCode.ERR_CallingBaseFinalizeDeprecated
                or ErrorCode.WRN_NegativeArrayIndex
                or ErrorCode.WRN_BadRefCompareLeft
                or ErrorCode.WRN_BadRefCompareRight
                or ErrorCode.ERR_BadCastInFixed
                or ErrorCode.ERR_StackallocInCatchFinally
                or ErrorCode.ERR_VarargsLast
                or ErrorCode.ERR_MissingPartial
                or ErrorCode.ERR_PartialTypeKindConflict
                or ErrorCode.ERR_PartialModifierConflict
                or ErrorCode.ERR_PartialMultipleBases
                or ErrorCode.ERR_PartialWrongTypeParams
                or ErrorCode.ERR_PartialWrongConstraints
                or ErrorCode.ERR_NoImplicitConvCast
                or ErrorCode.ERR_PartialMisplaced
                or ErrorCode.ERR_ImportedCircularBase
                or ErrorCode.ERR_UseDefViolationOut
                or ErrorCode.ERR_ArraySizeInDeclaration
                or ErrorCode.ERR_InaccessibleGetter
                or ErrorCode.ERR_InaccessibleSetter
                or ErrorCode.ERR_InvalidPropertyAccessMod
                or ErrorCode.ERR_DuplicatePropertyAccessMods
                or ErrorCode.ERR_AccessModMissingAccessor
                or ErrorCode.ERR_UnimplementedInterfaceAccessor
                or ErrorCode.WRN_PatternIsAmbiguous
                or ErrorCode.WRN_PatternNotPublicOrNotInstance
                or ErrorCode.WRN_PatternBadSignature
                or ErrorCode.ERR_FriendRefNotEqualToThis
                or ErrorCode.WRN_SequentialOnPartialClass
                or ErrorCode.ERR_BadConstType
                or ErrorCode.ERR_NoNewTyvar
                or ErrorCode.ERR_BadArity
                or ErrorCode.ERR_BadTypeArgument
                or ErrorCode.ERR_TypeArgsNotAllowed
                or ErrorCode.ERR_HasNoTypeVars
                or ErrorCode.ERR_NewConstraintNotSatisfied
                or ErrorCode.ERR_GenericConstraintNotSatisfiedRefType
                or ErrorCode.ERR_GenericConstraintNotSatisfiedNullableEnum
                or ErrorCode.ERR_GenericConstraintNotSatisfiedNullableInterface
                or ErrorCode.ERR_GenericConstraintNotSatisfiedTyVar
                or ErrorCode.ERR_GenericConstraintNotSatisfiedValType
                or ErrorCode.ERR_DuplicateGeneratedName
                or ErrorCode.ERR_GlobalSingleTypeNameNotFound
                or ErrorCode.ERR_NewBoundMustBeLast
                or ErrorCode.ERR_TypeVarCantBeNull
                or ErrorCode.ERR_DuplicateBound
                or ErrorCode.ERR_ClassBoundNotFirst
                or ErrorCode.ERR_BadRetType
                or ErrorCode.ERR_DuplicateConstraintClause
                or ErrorCode.ERR_CantInferMethTypeArgs
                or ErrorCode.ERR_LocalSameNameAsTypeParam
                or ErrorCode.ERR_AsWithTypeVar
                or ErrorCode.ERR_BadIndexerNameAttr
                or ErrorCode.ERR_AttrArgWithTypeVars
                or ErrorCode.ERR_NewTyvarWithArgs
                or ErrorCode.ERR_AbstractSealedStatic
                or ErrorCode.WRN_AmbiguousXMLReference
                or ErrorCode.WRN_VolatileByRef
                or ErrorCode.ERR_ComImportWithImpl
                or ErrorCode.ERR_ComImportWithBase
                or ErrorCode.ERR_ImplBadConstraints
                or ErrorCode.ERR_DottedTypeNameNotFoundInAgg
                or ErrorCode.ERR_MethGrpToNonDel
                or ErrorCode.ERR_BadExternAlias
                or ErrorCode.ERR_ColColWithTypeAlias
                or ErrorCode.ERR_AliasNotFound
                or ErrorCode.ERR_SameFullNameAggAgg
                or ErrorCode.ERR_SameFullNameNsAgg
                or ErrorCode.WRN_SameFullNameThisNsAgg
                or ErrorCode.WRN_SameFullNameThisAggAgg
                or ErrorCode.WRN_SameFullNameThisAggNs
                or ErrorCode.ERR_SameFullNameThisAggThisNs
                or ErrorCode.ERR_ExternAfterElements
                or ErrorCode.WRN_GlobalAliasDefn
                or ErrorCode.ERR_SealedStaticClass
                or ErrorCode.ERR_PrivateAbstractAccessor
                or ErrorCode.ERR_ValueExpected
                or ErrorCode.ERR_UnboxNotLValue
                or ErrorCode.ERR_AnonMethGrpInForEach
                or ErrorCode.ERR_BadIncDecRetType
                or ErrorCode.ERR_TypeConstraintsMustBeUniqueAndFirst
                or ErrorCode.ERR_RefValBoundWithClass
                or ErrorCode.ERR_NewBoundWithVal
                or ErrorCode.ERR_RefConstraintNotSatisfied
                or ErrorCode.ERR_ValConstraintNotSatisfied
                or ErrorCode.ERR_CircularConstraint
                or ErrorCode.ERR_BaseConstraintConflict
                or ErrorCode.ERR_ConWithValCon
                or ErrorCode.ERR_AmbigUDConv
                or ErrorCode.WRN_AlwaysNull
                or ErrorCode.ERR_OverrideWithConstraints
                or ErrorCode.ERR_AmbigOverride
                or ErrorCode.ERR_DecConstError
                or ErrorCode.WRN_CmpAlwaysFalse
                or ErrorCode.WRN_FinalizeMethod
                or ErrorCode.ERR_ExplicitImplParams
                or ErrorCode.WRN_GotoCaseShouldConvert
                or ErrorCode.ERR_MethodImplementingAccessor
                or ErrorCode.WRN_NubExprIsConstBool
                or ErrorCode.WRN_ExplicitImplCollision
                or ErrorCode.ERR_AbstractHasBody
                or ErrorCode.ERR_ConcreteMissingBody
                or ErrorCode.ERR_AbstractAndSealed
                or ErrorCode.ERR_AbstractNotVirtual
                or ErrorCode.ERR_StaticConstant
                or ErrorCode.ERR_CantOverrideNonFunction
                or ErrorCode.ERR_CantOverrideNonVirtual
                or ErrorCode.ERR_CantChangeAccessOnOverride
                or ErrorCode.ERR_CantChangeReturnTypeOnOverride
                or ErrorCode.ERR_CantDeriveFromSealedType
                or ErrorCode.ERR_AbstractInConcreteClass
                or ErrorCode.ERR_StaticConstructorWithExplicitConstructorCall
                or ErrorCode.ERR_StaticConstructorWithAccessModifiers
                or ErrorCode.ERR_RecursiveConstructorCall
                or ErrorCode.ERR_ObjectCallingBaseConstructor
                or ErrorCode.ERR_StructWithBaseConstructorCall
                or ErrorCode.ERR_StructLayoutCycle
                or ErrorCode.ERR_InterfacesCantContainFields
                or ErrorCode.ERR_InterfacesCantContainConstructors
                or ErrorCode.ERR_NonInterfaceInInterfaceList
                or ErrorCode.ERR_DuplicateInterfaceInBaseList
                or ErrorCode.ERR_CycleInInterfaceInheritance
                or ErrorCode.ERR_HidingAbstractMethod
                or ErrorCode.ERR_UnimplementedAbstractMethod
                or ErrorCode.ERR_UnimplementedInterfaceMember
                or ErrorCode.ERR_ObjectCantHaveBases
                or ErrorCode.ERR_ExplicitInterfaceImplementationNotInterface
                or ErrorCode.ERR_InterfaceMemberNotFound
                or ErrorCode.ERR_ClassDoesntImplementInterface
                or ErrorCode.ERR_ExplicitInterfaceImplementationInNonClassOrStruct
                or ErrorCode.ERR_MemberNameSameAsType
                or ErrorCode.ERR_EnumeratorOverflow
                or ErrorCode.ERR_CantOverrideNonProperty
                or ErrorCode.ERR_NoGetToOverride
                or ErrorCode.ERR_NoSetToOverride
                or ErrorCode.ERR_PropertyCantHaveVoidType
                or ErrorCode.ERR_PropertyWithNoAccessors
                or ErrorCode.ERR_NewVirtualInSealed
                or ErrorCode.ERR_ExplicitPropertyAddingAccessor
                or ErrorCode.ERR_ExplicitPropertyMissingAccessor
                or ErrorCode.ERR_ConversionWithInterface
                or ErrorCode.ERR_ConversionWithBase
                or ErrorCode.ERR_ConversionWithDerived
                or ErrorCode.ERR_IdentityConversion
                or ErrorCode.ERR_ConversionNotInvolvingContainedType
                or ErrorCode.ERR_DuplicateConversionInClass
                or ErrorCode.ERR_OperatorsMustBeStatic
                or ErrorCode.ERR_BadIncDecSignature
                or ErrorCode.ERR_BadUnaryOperatorSignature
                or ErrorCode.ERR_BadBinaryOperatorSignature
                or ErrorCode.ERR_BadShiftOperatorSignature
                or ErrorCode.ERR_InterfacesCantContainConversionOrEqualityOperators
                or ErrorCode.ERR_CantOverrideBogusMethod
                or ErrorCode.ERR_CantCallSpecialMethod
                or ErrorCode.ERR_BadTypeReference
                or ErrorCode.ERR_BadDestructorName
                or ErrorCode.ERR_OnlyClassesCanContainDestructors
                or ErrorCode.ERR_ConflictAliasAndMember
                or ErrorCode.ERR_ConditionalOnSpecialMethod
                or ErrorCode.ERR_ConditionalMustReturnVoid
                or ErrorCode.ERR_DuplicateAttribute
                or ErrorCode.ERR_ConditionalOnInterfaceMethod
                or ErrorCode.ERR_OperatorCantReturnVoid
                or ErrorCode.ERR_InvalidAttributeArgument
                or ErrorCode.ERR_AttributeOnBadSymbolType
                or ErrorCode.ERR_FloatOverflow
                or ErrorCode.ERR_InvalidReal
                or ErrorCode.ERR_ComImportWithoutUuidAttribute
                or ErrorCode.ERR_InvalidNamedArgument
                or ErrorCode.ERR_DllImportOnInvalidMethod
                or ErrorCode.ERR_FieldCantBeRefAny
                or ErrorCode.ERR_ArrayElementCantBeRefAny
                or ErrorCode.WRN_DeprecatedSymbol
                or ErrorCode.ERR_NotAnAttributeClass
                or ErrorCode.ERR_BadNamedAttributeArgument
                or ErrorCode.WRN_DeprecatedSymbolStr
                or ErrorCode.ERR_DeprecatedSymbolStr
                or ErrorCode.ERR_IndexerCantHaveVoidType
                or ErrorCode.ERR_VirtualPrivate
                or ErrorCode.ERR_ArrayInitToNonArrayType
                or ErrorCode.ERR_ArrayInitInBadPlace
                or ErrorCode.ERR_MissingStructOffset
                or ErrorCode.WRN_ExternMethodNoImplementation
                or ErrorCode.WRN_ProtectedInSealed
                or ErrorCode.ERR_InterfaceImplementedByConditional
                or ErrorCode.ERR_InterfaceImplementedImplicitlyByVariadic
                or ErrorCode.ERR_IllegalRefParam
                or ErrorCode.ERR_BadArgumentToAttribute
                or ErrorCode.ERR_StructOffsetOnBadStruct
                or ErrorCode.ERR_StructOffsetOnBadField
                or ErrorCode.ERR_AttributeUsageOnNonAttributeClass
                or ErrorCode.WRN_PossibleMistakenNullStatement
                or ErrorCode.ERR_DuplicateNamedAttributeArgument
                or ErrorCode.ERR_DeriveFromEnumOrValueType
                or ErrorCode.ERR_DefaultMemberOnIndexedType
                or ErrorCode.ERR_BogusType
                or ErrorCode.ERR_CStyleArray
                or ErrorCode.WRN_VacuousIntegralComp
                or ErrorCode.ERR_AbstractAttributeClass
                or ErrorCode.ERR_BadNamedAttributeArgumentType
                or ErrorCode.WRN_AttributeLocationOnBadDeclaration
                or ErrorCode.WRN_InvalidAttributeLocation
                or ErrorCode.WRN_EqualsWithoutGetHashCode
                or ErrorCode.WRN_EqualityOpWithoutEquals
                or ErrorCode.WRN_EqualityOpWithoutGetHashCode
                or ErrorCode.ERR_OutAttrOnRefParam
                or ErrorCode.ERR_OverloadRefKind
                or ErrorCode.ERR_LiteralDoubleCast
                or ErrorCode.WRN_IncorrectBooleanAssg
                or ErrorCode.ERR_ProtectedInStruct
                or ErrorCode.ERR_InconsistentIndexerNames
                or ErrorCode.ERR_ComImportWithUserCtor
                or ErrorCode.ERR_FieldCantHaveVoidType
                or ErrorCode.WRN_NonObsoleteOverridingObsolete
                or ErrorCode.ERR_SystemVoid
                or ErrorCode.ERR_ExplicitParamArrayOrCollection
                or ErrorCode.WRN_BitwiseOrSignExtend
                or ErrorCode.ERR_VolatileStruct
                or ErrorCode.ERR_VolatileAndReadonly
                or ErrorCode.ERR_AbstractField
                or ErrorCode.ERR_BogusExplicitImpl
                or ErrorCode.ERR_ExplicitMethodImplAccessor
                or ErrorCode.WRN_CoClassWithoutComImport
                or ErrorCode.ERR_ConditionalWithOutParam
                or ErrorCode.ERR_AccessorImplementingMethod
                or ErrorCode.ERR_AliasQualAsExpression
                or ErrorCode.ERR_DerivingFromATyVar
                or ErrorCode.ERR_DuplicateTypeParameter
                or ErrorCode.WRN_TypeParameterSameAsOuterTypeParameter
                or ErrorCode.ERR_TypeVariableSameAsParent
                or ErrorCode.ERR_UnifyingInterfaceInstantiations
                or ErrorCode.ERR_TyVarNotFoundInConstraint
                or ErrorCode.ERR_BadBoundType
                or ErrorCode.ERR_SpecialTypeAsBound
                or ErrorCode.ERR_BadVisBound
                or ErrorCode.ERR_LookupInTypeVariable
                or ErrorCode.ERR_BadConstraintType
                or ErrorCode.ERR_InstanceMemberInStaticClass
                or ErrorCode.ERR_StaticBaseClass
                or ErrorCode.ERR_ConstructorInStaticClass
                or ErrorCode.ERR_DestructorInStaticClass
                or ErrorCode.ERR_InstantiatingStaticClass
                or ErrorCode.ERR_StaticDerivedFromNonObject
                or ErrorCode.ERR_StaticClassInterfaceImpl
                or ErrorCode.ERR_OperatorInStaticClass
                or ErrorCode.ERR_ConvertToStaticClass
                or ErrorCode.ERR_ConstraintIsStaticClass
                or ErrorCode.ERR_GenericArgIsStaticClass
                or ErrorCode.ERR_ArrayOfStaticClass
                or ErrorCode.ERR_IndexerInStaticClass
                or ErrorCode.ERR_ParameterIsStaticClass
                or ErrorCode.ERR_ReturnTypeIsStaticClass
                or ErrorCode.ERR_VarDeclIsStaticClass
                or ErrorCode.ERR_BadEmptyThrowInFinally
                or ErrorCode.ERR_InvalidSpecifier
                or ErrorCode.WRN_AssignmentToLockOrDispose
                or ErrorCode.ERR_ForwardedTypeInThisAssembly
                or ErrorCode.ERR_ForwardedTypeIsNested
                or ErrorCode.ERR_CycleInTypeForwarder
                or ErrorCode.ERR_AssemblyNameOnNonModule
                or ErrorCode.ERR_InvalidFwdType
                or ErrorCode.ERR_CloseUnimplementedInterfaceMemberStatic
                or ErrorCode.ERR_CloseUnimplementedInterfaceMemberNotPublic
                or ErrorCode.ERR_CloseUnimplementedInterfaceMemberWrongReturnType
                or ErrorCode.ERR_DuplicateTypeForwarder
                or ErrorCode.ERR_ExpectedSelectOrGroup
                or ErrorCode.ERR_ExpectedContextualKeywordOn
                or ErrorCode.ERR_ExpectedContextualKeywordEquals
                or ErrorCode.ERR_ExpectedContextualKeywordBy
                or ErrorCode.ERR_InvalidAnonymousTypeMemberDeclarator
                or ErrorCode.ERR_InvalidInitializerElementInitializer
                or ErrorCode.ERR_InconsistentLambdaParameterUsage
                or ErrorCode.ERR_PartialMemberCannotBeAbstract
                or ErrorCode.ERR_PartialMemberOnlyInPartialClass
                or ErrorCode.ERR_PartialMemberNotExplicit
                or ErrorCode.ERR_PartialMethodExtensionDifference
                or ErrorCode.ERR_PartialMethodOnlyOneLatent
                or ErrorCode.ERR_PartialMethodOnlyOneActual
                or ErrorCode.ERR_PartialMemberParamsDifference
                or ErrorCode.ERR_PartialMethodMustHaveLatent
                or ErrorCode.ERR_PartialMethodInconsistentConstraints
                or ErrorCode.ERR_PartialMethodToDelegate
                or ErrorCode.ERR_PartialMemberStaticDifference
                or ErrorCode.ERR_PartialMemberUnsafeDifference
                or ErrorCode.ERR_PartialMethodInExpressionTree
                or ErrorCode.ERR_ExplicitImplCollisionOnRefOut
                or ErrorCode.ERR_IndirectRecursiveConstructorCall
                or ErrorCode.WRN_ObsoleteOverridingNonObsolete
                or ErrorCode.WRN_DebugFullNameTooLong
                or ErrorCode.ERR_ImplicitlyTypedVariableAssignedBadValue
                or ErrorCode.ERR_ImplicitlyTypedVariableWithNoInitializer
                or ErrorCode.ERR_ImplicitlyTypedVariableMultipleDeclarator
                or ErrorCode.ERR_ImplicitlyTypedVariableAssignedArrayInitializer
                or ErrorCode.ERR_ImplicitlyTypedLocalCannotBeFixed
                or ErrorCode.ERR_ImplicitlyTypedVariableCannotBeConst
                or ErrorCode.WRN_ExternCtorNoImplementation
                or ErrorCode.ERR_TypeVarNotFound
                or ErrorCode.ERR_ImplicitlyTypedArrayNoBestType
                or ErrorCode.ERR_AnonymousTypePropertyAssignedBadValue
                or ErrorCode.ERR_ExpressionTreeContainsBaseAccess
                or ErrorCode.ERR_ExpressionTreeContainsAssignment
                or ErrorCode.ERR_AnonymousTypeDuplicatePropertyName
                or ErrorCode.ERR_StatementLambdaToExpressionTree
                or ErrorCode.ERR_ExpressionTreeMustHaveDelegate
                or ErrorCode.ERR_AnonymousTypeNotAvailable
                or ErrorCode.ERR_LambdaInIsAs
                or ErrorCode.ERR_ExpressionTreeContainsMultiDimensionalArrayInitializer
                or ErrorCode.ERR_MissingArgument
                or ErrorCode.ERR_VariableUsedBeforeDeclaration
                or ErrorCode.ERR_UnassignedThisAutoPropertyUnsupportedVersion
                or ErrorCode.ERR_VariableUsedBeforeDeclarationAndHidesField
                or ErrorCode.ERR_ExpressionTreeContainsBadCoalesce
                or ErrorCode.ERR_ArrayInitializerExpected
                or ErrorCode.ERR_ArrayInitializerIncorrectLength
                or ErrorCode.ERR_ExpressionTreeContainsNamedArgument
                or ErrorCode.ERR_ExpressionTreeContainsOptionalArgument
                or ErrorCode.ERR_ExpressionTreeContainsIndexedProperty
                or ErrorCode.ERR_IndexedPropertyRequiresParams
                or ErrorCode.ERR_IndexedPropertyMustHaveAllOptionalParams
                or ErrorCode.ERR_IdentifierExpected
                or ErrorCode.ERR_SemicolonExpected
                or ErrorCode.ERR_SyntaxError
                or ErrorCode.ERR_DuplicateModifier
                or ErrorCode.ERR_DuplicateAccessor
                or ErrorCode.ERR_IntegralTypeExpected
                or ErrorCode.ERR_IllegalEscape
                or ErrorCode.ERR_NewlineInConst
                or ErrorCode.ERR_EmptyCharConst
                or ErrorCode.ERR_TooManyCharsInConst
                or ErrorCode.ERR_InvalidNumber
                or ErrorCode.ERR_GetOrSetExpected
                or ErrorCode.ERR_ClassTypeExpected
                or ErrorCode.ERR_NamedArgumentExpected
                or ErrorCode.ERR_TooManyCatches
                or ErrorCode.ERR_ThisOrBaseExpected
                or ErrorCode.ERR_OvlUnaryOperatorExpected
                or ErrorCode.ERR_OvlBinaryOperatorExpected
                or ErrorCode.ERR_IntOverflow
                or ErrorCode.ERR_EOFExpected
                or ErrorCode.ERR_BadEmbeddedStmt
                or ErrorCode.ERR_PPDirectiveExpected
                or ErrorCode.ERR_EndOfPPLineExpected
                or ErrorCode.ERR_CloseParenExpected
                or ErrorCode.ERR_EndifDirectiveExpected
                or ErrorCode.ERR_UnexpectedDirective
                or ErrorCode.ERR_ErrorDirective
                or ErrorCode.WRN_WarningDirective
                or ErrorCode.ERR_TypeExpected
                or ErrorCode.ERR_PPDefFollowsToken
                or ErrorCode.ERR_OpenEndedComment
                or ErrorCode.ERR_OvlOperatorExpected
                or ErrorCode.ERR_EndRegionDirectiveExpected
                or ErrorCode.ERR_UnterminatedStringLit
                or ErrorCode.ERR_BadDirectivePlacement
                or ErrorCode.ERR_IdentifierExpectedKW
                or ErrorCode.ERR_SemiOrLBraceExpected
                or ErrorCode.ERR_MultiTypeInDeclaration
                or ErrorCode.ERR_AddOrRemoveExpected
                or ErrorCode.ERR_UnexpectedCharacter
                or ErrorCode.ERR_ProtectedInStatic
                or ErrorCode.WRN_UnreachableGeneralCatch
                or ErrorCode.ERR_IncrementLvalueExpected
                or ErrorCode.ERR_NoSuchMemberOrExtension
                or ErrorCode.WRN_DeprecatedCollectionInitAddStr
                or ErrorCode.ERR_DeprecatedCollectionInitAddStr
                or ErrorCode.WRN_DeprecatedCollectionInitAdd
                or ErrorCode.ERR_DefaultValueNotAllowed
                or ErrorCode.WRN_DefaultValueForUnconsumedLocation
                or ErrorCode.ERR_PartialWrongTypeParamsVariance
                or ErrorCode.ERR_GlobalSingleTypeNameNotFoundFwd
                or ErrorCode.ERR_DottedTypeNameNotFoundInNSFwd
                or ErrorCode.ERR_SingleTypeNameNotFoundFwd
                or ErrorCode.WRN_IdentifierOrNumericLiteralExpected
                or ErrorCode.ERR_UnexpectedToken
                or ErrorCode.ERR_BadThisParam
                or ErrorCode.ERR_BadTypeforThis
                or ErrorCode.ERR_BadParamModThis
                or ErrorCode.ERR_BadExtensionMeth
                or ErrorCode.ERR_BadExtensionAgg
                or ErrorCode.ERR_DupParamMod
                or ErrorCode.ERR_ExtensionMethodsDecl
                or ErrorCode.ERR_ExtensionAttrNotFound
                or ErrorCode.ERR_ExplicitExtension
                or ErrorCode.ERR_ValueTypeExtDelegate
                or ErrorCode.ERR_BadArgCount
                or ErrorCode.ERR_BadArgType
                or ErrorCode.ERR_NoSourceFile
                or ErrorCode.ERR_CantRefResource
                or ErrorCode.ERR_ResourceNotUnique
                or ErrorCode.ERR_ImportNonAssembly
                or ErrorCode.ERR_RefLvalueExpected
                or ErrorCode.ERR_BaseInStaticMeth
                or ErrorCode.ERR_BaseInBadContext
                or ErrorCode.ERR_RbraceExpected
                or ErrorCode.ERR_LbraceExpected
                or ErrorCode.ERR_InExpected
                or ErrorCode.ERR_InvalidPreprocExpr
                or ErrorCode.ERR_InvalidMemberDecl
                or ErrorCode.ERR_MemberNeedsType
                or ErrorCode.ERR_BadBaseType
                or ErrorCode.WRN_EmptySwitch
                or ErrorCode.ERR_ExpectedEndTry
                or ErrorCode.ERR_InvalidExprTerm
                or ErrorCode.ERR_BadNewExpr
                or ErrorCode.ERR_NoNamespacePrivate
                or ErrorCode.ERR_BadVarDecl
                or ErrorCode.ERR_UsingAfterElements
                or ErrorCode.ERR_BadBinOpArgs
                or ErrorCode.ERR_BadUnOpArgs
                or ErrorCode.ERR_NoVoidParameter
                or ErrorCode.ERR_DuplicateAlias
                or ErrorCode.ERR_BadProtectedAccess
                or ErrorCode.ERR_AddModuleAssembly
                or ErrorCode.ERR_BindToBogusProp2
                or ErrorCode.ERR_BindToBogusProp1
                or ErrorCode.ERR_NoVoidHere
                or ErrorCode.ERR_IndexerNeedsParam
                or ErrorCode.ERR_BadArraySyntax
                or ErrorCode.ERR_BadOperatorSyntax
                or ErrorCode.ERR_OutputNeedsName
                or ErrorCode.ERR_CantHaveWin32ResAndManifest
                or ErrorCode.ERR_CantHaveWin32ResAndIcon
                or ErrorCode.ERR_CantReadResource
                or ErrorCode.ERR_DocFileGen
                or ErrorCode.WRN_XMLParseError
                or ErrorCode.WRN_DuplicateParamTag
                or ErrorCode.WRN_UnmatchedParamTag
                or ErrorCode.WRN_MissingParamTag
                or ErrorCode.WRN_BadXMLRef
                or ErrorCode.ERR_BadStackAllocExpr
                or ErrorCode.ERR_InvalidLineNumber
                or ErrorCode.ERR_MissingPPFile
                or ErrorCode.ERR_ForEachMissingMember
                or ErrorCode.WRN_BadXMLRefParamType
                or ErrorCode.WRN_BadXMLRefReturnType
                or ErrorCode.ERR_BadWin32Res
                or ErrorCode.WRN_BadXMLRefSyntax
                or ErrorCode.ERR_BadModifierLocation
                or ErrorCode.ERR_MissingArraySize
                or ErrorCode.WRN_UnprocessedXMLComment
                or ErrorCode.WRN_FailedInclude
                or ErrorCode.WRN_InvalidInclude
                or ErrorCode.WRN_MissingXMLComment
                or ErrorCode.WRN_XMLParseIncludeError
                or ErrorCode.ERR_BadDelArgCount
                or ErrorCode.ERR_UnexpectedSemicolon
                or ErrorCode.ERR_MethodReturnCantBeRefAny
                or ErrorCode.ERR_CompileCancelled
                or ErrorCode.ERR_MethodArgCantBeRefAny
                or ErrorCode.ERR_AssgReadonlyLocal
                or ErrorCode.ERR_RefReadonlyLocal
                or ErrorCode.ERR_CantUseRequiredAttribute
                or ErrorCode.ERR_NoModifiersOnAccessor
                or ErrorCode.ERR_ParamsCantBeWithModifier
                or ErrorCode.ERR_ReturnNotLValue
                or ErrorCode.ERR_MissingCoClass
                or ErrorCode.ERR_AmbiguousAttribute
                or ErrorCode.ERR_BadArgExtraRef
                or ErrorCode.WRN_CmdOptionConflictsSource
                or ErrorCode.ERR_BadCompatMode
                or ErrorCode.ERR_DelegateOnConditional
                or ErrorCode.ERR_CantMakeTempFile
                or ErrorCode.ERR_BadArgRef
                or ErrorCode.ERR_YieldInAnonMeth
                or ErrorCode.ERR_ReturnInIterator
                or ErrorCode.ERR_BadIteratorArgType
                or ErrorCode.ERR_BadIteratorReturn
                or ErrorCode.ERR_BadYieldInFinally
                or ErrorCode.ERR_BadYieldInTryOfCatch
                or ErrorCode.ERR_EmptyYield
                or ErrorCode.ERR_AnonDelegateCantUse
                or ErrorCode.ERR_AnonDelegateCantUseRefLike
                or ErrorCode.ERR_UnsupportedPrimaryConstructorParameterCapturingRef
                or ErrorCode.ERR_UnsupportedPrimaryConstructorParameterCapturingRefLike
                or ErrorCode.ERR_AnonDelegateCantUseStructPrimaryConstructorParameterInMember
                or ErrorCode.ERR_AnonDelegateCantUseStructPrimaryConstructorParameterCaptured
                or ErrorCode.ERR_BadYieldInCatch
                or ErrorCode.ERR_BadDelegateLeave
                or ErrorCode.WRN_IllegalPragma
                or ErrorCode.WRN_IllegalPPWarning
                or ErrorCode.WRN_BadRestoreNumber
                or ErrorCode.ERR_VarargsIterator
                or ErrorCode.ERR_UnsafeIteratorArgType
                or ErrorCode.ERR_BadCoClassSig
                or ErrorCode.ERR_MultipleIEnumOfT
                or ErrorCode.ERR_FixedDimsRequired
                or ErrorCode.ERR_FixedNotInStruct
                or ErrorCode.ERR_AnonymousReturnExpected
                or ErrorCode.WRN_NonECMAFeature
                or ErrorCode.ERR_ExpectedVerbatimLiteral
                or ErrorCode.ERR_AssgReadonly2
                or ErrorCode.ERR_RefReadonly2
                or ErrorCode.ERR_AssgReadonlyStatic2
                or ErrorCode.ERR_RefReadonlyStatic2
                or ErrorCode.ERR_AssgReadonlyLocal2Cause
                or ErrorCode.ERR_RefReadonlyLocal2Cause
                or ErrorCode.ERR_AssgReadonlyLocalCause
                or ErrorCode.ERR_RefReadonlyLocalCause
                or ErrorCode.WRN_ErrorOverride
                or ErrorCode.ERR_AnonMethToNonDel
                or ErrorCode.ERR_CantConvAnonMethParams
                or ErrorCode.ERR_CantConvAnonMethReturns
                or ErrorCode.ERR_IllegalFixedType
                or ErrorCode.ERR_FixedOverflow
                or ErrorCode.ERR_InvalidFixedArraySize
                or ErrorCode.ERR_FixedBufferNotFixed
                or ErrorCode.ERR_AttributeNotOnAccessor
                or ErrorCode.WRN_InvalidSearchPathDir
                or ErrorCode.ERR_IllegalVarArgs
                or ErrorCode.ERR_IllegalParams
                or ErrorCode.ERR_BadModifiersOnNamespace
                or ErrorCode.ERR_BadPlatformType
                or ErrorCode.ERR_ThisStructNotInAnonMeth
                or ErrorCode.ERR_NoConvToIDisp
                or ErrorCode.ERR_BadParamRef
                or ErrorCode.ERR_BadParamExtraRef
                or ErrorCode.ERR_BadParamType
                or ErrorCode.ERR_BadExternIdentifier
                or ErrorCode.ERR_AliasMissingFile
                or ErrorCode.ERR_GlobalExternAlias
                or ErrorCode.WRN_MultiplePredefTypes
                or ErrorCode.ERR_LocalCantBeFixedAndHoisted
                or ErrorCode.WRN_TooManyLinesForDebugger
                or ErrorCode.ERR_CantConvAnonMethNoParams
                or ErrorCode.ERR_ConditionalOnNonAttributeClass
                or ErrorCode.WRN_CallOnNonAgileField
                or ErrorCode.WRN_InvalidNumber
                or ErrorCode.WRN_IllegalPPChecksum
                or ErrorCode.WRN_EndOfPPLineExpected
                or ErrorCode.WRN_ConflictingChecksum
                or ErrorCode.WRN_InvalidAssemblyName
                or ErrorCode.WRN_UnifyReferenceMajMin
                or ErrorCode.WRN_UnifyReferenceBldRev
                or ErrorCode.ERR_DuplicateImport
                or ErrorCode.ERR_DuplicateImportSimple
                or ErrorCode.ERR_AssemblyMatchBadVersion
                or ErrorCode.ERR_FixedNeedsLvalue
                or ErrorCode.WRN_DuplicateTypeParamTag
                or ErrorCode.WRN_UnmatchedTypeParamTag
                or ErrorCode.WRN_MissingTypeParamTag
                or ErrorCode.ERR_CantChangeTypeOnOverride
                or ErrorCode.ERR_DoNotUseFixedBufferAttr
                or ErrorCode.WRN_AssignmentToSelf
                or ErrorCode.WRN_ComparisonToSelf
                or ErrorCode.ERR_CantOpenWin32Res
                or ErrorCode.WRN_DotOnDefault
                or ErrorCode.ERR_NoMultipleInheritance
                or ErrorCode.ERR_BaseClassMustBeFirst
                or ErrorCode.WRN_BadXMLRefTypeVar
                or ErrorCode.ERR_FriendAssemblyBadArgs
                or ErrorCode.ERR_FriendAssemblySNReq
                or ErrorCode.ERR_DelegateOnNullable
                or ErrorCode.ERR_BadCtorArgCount
                or ErrorCode.ERR_GlobalAttributesNotFirst
                or ErrorCode.ERR_ExpressionExpected
                or ErrorCode.WRN_UnmatchedParamRefTag
                or ErrorCode.WRN_UnmatchedTypeParamRefTag
                or ErrorCode.ERR_DefaultValueMustBeConstant
                or ErrorCode.ERR_DefaultValueBeforeRequiredValue
                or ErrorCode.ERR_NamedArgumentSpecificationBeforeFixedArgument
                or ErrorCode.ERR_BadNamedArgument
                or ErrorCode.ERR_DuplicateNamedArgument
                or ErrorCode.ERR_RefOutDefaultValue
                or ErrorCode.ERR_NamedArgumentForArray
                or ErrorCode.ERR_DefaultValueForExtensionParameter
                or ErrorCode.ERR_NamedArgumentUsedInPositional
                or ErrorCode.ERR_DefaultValueUsedWithAttributes
                or ErrorCode.ERR_BadNamedArgumentForDelegateInvoke
                or ErrorCode.ERR_NoPIAAssemblyMissingAttribute
                or ErrorCode.ERR_NoCanonicalView
                or ErrorCode.ERR_NoConversionForDefaultParam
                or ErrorCode.ERR_DefaultValueForParamsParameter
                or ErrorCode.ERR_NewCoClassOnLink
                or ErrorCode.ERR_NoPIANestedType
                or ErrorCode.ERR_InteropTypeMissingAttribute
                or ErrorCode.ERR_InteropStructContainsMethods
                or ErrorCode.ERR_InteropTypesWithSameNameAndGuid
                or ErrorCode.ERR_NoPIAAssemblyMissingAttributes
                or ErrorCode.ERR_AssemblySpecifiedForLinkAndRef
                or ErrorCode.ERR_LocalTypeNameClash
                or ErrorCode.WRN_ReferencedAssemblyReferencesLinkedPIA
                or ErrorCode.ERR_NotNullRefDefaultParameter
                or ErrorCode.ERR_FixedLocalInLambda
                or ErrorCode.ERR_MissingMethodOnSourceInterface
                or ErrorCode.ERR_MissingSourceInterface
                or ErrorCode.ERR_GenericsUsedInNoPIAType
                or ErrorCode.ERR_GenericsUsedAcrossAssemblies
                or ErrorCode.ERR_NoConversionForNubDefaultParam
                or ErrorCode.ERR_InvalidSubsystemVersion
                or ErrorCode.ERR_InteropMethodWithBody
                or ErrorCode.ERR_BadWarningLevel
                or ErrorCode.ERR_BadDebugType
                or ErrorCode.ERR_BadResourceVis
                or ErrorCode.ERR_DefaultValueTypeMustMatch
                or ErrorCode.ERR_DefaultValueBadValueType
                or ErrorCode.ERR_MemberAlreadyInitialized
                or ErrorCode.ERR_MemberCannotBeInitialized
                or ErrorCode.ERR_StaticMemberInObjectInitializer
                or ErrorCode.ERR_ReadonlyValueTypeInObjectInitializer
                or ErrorCode.ERR_ValueTypePropertyInObjectInitializer
                or ErrorCode.ERR_UnsafeTypeInObjectCreation
                or ErrorCode.ERR_EmptyElementInitializer
                or ErrorCode.ERR_InitializerAddHasWrongSignature
                or ErrorCode.ERR_CollectionInitRequiresIEnumerable
                or ErrorCode.ERR_CantOpenWin32Manifest
                or ErrorCode.WRN_CantHaveManifestForModule
                or ErrorCode.ERR_BadInstanceArgType
                or ErrorCode.ERR_QueryDuplicateRangeVariable
                or ErrorCode.ERR_QueryRangeVariableOverrides
                or ErrorCode.ERR_QueryRangeVariableAssignedBadValue
                or ErrorCode.ERR_QueryNoProviderCastable
                or ErrorCode.ERR_QueryNoProviderStandard
                or ErrorCode.ERR_QueryNoProvider
                or ErrorCode.ERR_QueryOuterKey
                or ErrorCode.ERR_QueryInnerKey
                or ErrorCode.ERR_QueryOutRefRangeVariable
                or ErrorCode.ERR_QueryMultipleProviders
                or ErrorCode.ERR_QueryTypeInferenceFailedMulti
                or ErrorCode.ERR_QueryTypeInferenceFailed
                or ErrorCode.ERR_QueryTypeInferenceFailedSelectMany
                or ErrorCode.ERR_ExpressionTreeContainsPointerOp
                or ErrorCode.ERR_ExpressionTreeContainsAnonymousMethod
                or ErrorCode.ERR_AnonymousMethodToExpressionTree
                or ErrorCode.ERR_QueryRangeVariableReadOnly
                or ErrorCode.ERR_QueryRangeVariableSameAsTypeParam
                or ErrorCode.ERR_TypeVarNotFoundRangeVariable
                or ErrorCode.ERR_BadArgTypesForCollectionAdd
                or ErrorCode.ERR_ByRefParameterInExpressionTree
                or ErrorCode.ERR_VarArgsInExpressionTree
                or ErrorCode.ERR_InitializerAddHasParamModifiers
                or ErrorCode.ERR_NonInvocableMemberCalled
                or ErrorCode.WRN_MultipleRuntimeImplementationMatches
                or ErrorCode.WRN_MultipleRuntimeOverrideMatches
                or ErrorCode.ERR_ObjectOrCollectionInitializerWithDelegateCreation
                or ErrorCode.ERR_InvalidConstantDeclarationType
                or ErrorCode.ERR_IllegalVarianceSyntax
                or ErrorCode.ERR_UnexpectedVariance
                or ErrorCode.ERR_BadDynamicTypeof
                or ErrorCode.ERR_ExpressionTreeContainsDynamicOperation
                or ErrorCode.ERR_BadDynamicConversion
                or ErrorCode.ERR_DeriveFromDynamic
                or ErrorCode.ERR_DeriveFromConstructedDynamic
                or ErrorCode.ERR_DynamicTypeAsBound
                or ErrorCode.ERR_ConstructedDynamicTypeAsBound
                or ErrorCode.ERR_ExplicitDynamicAttr
                or ErrorCode.ERR_NoDynamicPhantomOnBase
                or ErrorCode.ERR_NoDynamicPhantomOnBaseIndexer
                or ErrorCode.ERR_BadArgTypeDynamicExtension
                or ErrorCode.WRN_DynamicDispatchToConditionalMethod
                or ErrorCode.ERR_NoDynamicPhantomOnBaseCtor
                or ErrorCode.ERR_BadDynamicMethodArgMemgrp
                or ErrorCode.ERR_BadDynamicMethodArgLambda
                or ErrorCode.ERR_BadDynamicMethodArg
                or ErrorCode.ERR_BadDynamicQuery
                or ErrorCode.ERR_DynamicAttributeMissing
                or ErrorCode.WRN_IsDynamicIsConfusing
                or ErrorCode.ERR_BadAsyncReturn
                or ErrorCode.ERR_BadAwaitInFinally
                or ErrorCode.ERR_BadAwaitInCatch
                or ErrorCode.ERR_BadAwaitArg
                or ErrorCode.ERR_BadAsyncArgType
                or ErrorCode.ERR_BadAsyncExpressionTree
                or ErrorCode.ERR_MixingWinRTEventWithRegular
                or ErrorCode.ERR_BadAwaitWithoutAsync
                or ErrorCode.ERR_BadAsyncLacksBody
                or ErrorCode.ERR_BadAwaitInQuery
                or ErrorCode.ERR_BadAwaitInLock
                or ErrorCode.ERR_TaskRetNoObjectRequired
                or ErrorCode.WRN_AsyncLacksAwaits
                or ErrorCode.ERR_FileNotFound
                or ErrorCode.WRN_FileAlreadyIncluded
                or ErrorCode.ERR_NoFileSpec
                or ErrorCode.ERR_SwitchNeedsString
                or ErrorCode.ERR_BadSwitch
                or ErrorCode.WRN_NoSources
                or ErrorCode.ERR_OpenResponseFile
                or ErrorCode.ERR_CantOpenFileWrite
                or ErrorCode.ERR_BadBaseNumber
                or ErrorCode.ERR_BinaryFile
                or ErrorCode.FTL_BadCodepage
                or ErrorCode.ERR_NoMainOnDLL
                or ErrorCode.FTL_InvalidTarget
                or ErrorCode.FTL_InvalidInputFileName
                or ErrorCode.WRN_NoConfigNotOnCommandLine
                or ErrorCode.ERR_InvalidFileAlignment
                or ErrorCode.WRN_DefineIdentifierRequired
                or ErrorCode.FTL_OutputFileExists
                or ErrorCode.ERR_OneAliasPerReference
                or ErrorCode.ERR_SwitchNeedsNumber
                or ErrorCode.ERR_MissingDebugSwitch
                or ErrorCode.ERR_ComRefCallInExpressionTree
                or ErrorCode.WRN_BadUILang
                or ErrorCode.ERR_InvalidFormatForGuidForOption
                or ErrorCode.ERR_MissingGuidForOption
                or ErrorCode.ERR_InvalidOutputName
                or ErrorCode.ERR_InvalidDebugInformationFormat
                or ErrorCode.ERR_LegacyObjectIdSyntax
                or ErrorCode.ERR_SourceLinkRequiresPdb
                or ErrorCode.ERR_CannotEmbedWithoutPdb
                or ErrorCode.ERR_BadSwitchValue
                or ErrorCode.WRN_CLS_NoVarArgs
                or ErrorCode.WRN_CLS_BadArgType
                or ErrorCode.WRN_CLS_BadReturnType
                or ErrorCode.WRN_CLS_BadFieldPropType
                or ErrorCode.WRN_CLS_BadIdentifierCase
                or ErrorCode.WRN_CLS_OverloadRefOut
                or ErrorCode.WRN_CLS_OverloadUnnamed
                or ErrorCode.WRN_CLS_BadIdentifier
                or ErrorCode.WRN_CLS_BadBase
                or ErrorCode.WRN_CLS_BadInterfaceMember
                or ErrorCode.WRN_CLS_NoAbstractMembers
                or ErrorCode.WRN_CLS_NotOnModules
                or ErrorCode.WRN_CLS_ModuleMissingCLS
                or ErrorCode.WRN_CLS_AssemblyNotCLS
                or ErrorCode.WRN_CLS_BadAttributeType
                or ErrorCode.WRN_CLS_ArrayArgumentToAttribute
                or ErrorCode.WRN_CLS_NotOnModules2
                or ErrorCode.WRN_CLS_IllegalTrueInFalse
                or ErrorCode.WRN_CLS_MeaninglessOnPrivateType
                or ErrorCode.WRN_CLS_AssemblyNotCLS2
                or ErrorCode.WRN_CLS_MeaninglessOnParam
                or ErrorCode.WRN_CLS_MeaninglessOnReturn
                or ErrorCode.WRN_CLS_BadTypeVar
                or ErrorCode.WRN_CLS_VolatileField
                or ErrorCode.WRN_CLS_BadInterface
                or ErrorCode.FTL_BadChecksumAlgorithm
                or ErrorCode.ERR_BadAwaitArgIntrinsic
                or ErrorCode.ERR_BadAwaitAsIdentifier
                or ErrorCode.ERR_AwaitInUnsafeContext
                or ErrorCode.ERR_UnsafeAsyncArgType
                or ErrorCode.ERR_VarargsAsync
                or ErrorCode.ERR_BadAwaitArgVoidCall
                or ErrorCode.ERR_NonTaskMainCantBeAsync
                or ErrorCode.ERR_CantConvAsyncAnonFuncReturns
                or ErrorCode.ERR_BadAwaiterPattern
                or ErrorCode.ERR_BadSpecialByRefParameter
                or ErrorCode.WRN_UnobservedAwaitableExpression
                or ErrorCode.ERR_SynchronizedAsyncMethod
                or ErrorCode.ERR_BadAsyncReturnExpression
                or ErrorCode.ERR_NoConversionForCallerLineNumberParam
                or ErrorCode.ERR_NoConversionForCallerFilePathParam
                or ErrorCode.ERR_NoConversionForCallerMemberNameParam
                or ErrorCode.ERR_BadCallerLineNumberParamWithoutDefaultValue
                or ErrorCode.ERR_BadCallerFilePathParamWithoutDefaultValue
                or ErrorCode.ERR_BadCallerMemberNameParamWithoutDefaultValue
                or ErrorCode.ERR_BadPrefer32OnLib
                or ErrorCode.WRN_CallerLineNumberParamForUnconsumedLocation
                or ErrorCode.WRN_CallerFilePathParamForUnconsumedLocation
                or ErrorCode.WRN_CallerMemberNameParamForUnconsumedLocation
                or ErrorCode.ERR_DoesntImplementAwaitInterface
                or ErrorCode.ERR_BadAwaitArg_NeedSystem
                or ErrorCode.ERR_CantReturnVoid
                or ErrorCode.ERR_SecurityCriticalOrSecuritySafeCriticalOnAsync
                or ErrorCode.ERR_SecurityCriticalOrSecuritySafeCriticalOnAsyncInClassOrStruct
                or ErrorCode.ERR_BadAwaitWithoutAsyncMethod
                or ErrorCode.ERR_BadAwaitWithoutVoidAsyncMethod
                or ErrorCode.ERR_BadAwaitWithoutAsyncLambda
                or ErrorCode.ERR_NoSuchMemberOrExtensionNeedUsing
                or ErrorCode.ERR_UnexpectedAliasedName
                or ErrorCode.ERR_UnexpectedGenericName
                or ErrorCode.ERR_UnexpectedUnboundGenericName
                or ErrorCode.ERR_GlobalStatement
                or ErrorCode.ERR_BadUsingType
                or ErrorCode.ERR_ReservedAssemblyName
                or ErrorCode.ERR_PPReferenceFollowsToken
                or ErrorCode.ERR_ExpectedPPFile
                or ErrorCode.ERR_ReferenceDirectiveOnlyAllowedInScripts
                or ErrorCode.ERR_NameNotInContextPossibleMissingReference
                or ErrorCode.ERR_MetadataNameTooLong
                or ErrorCode.ERR_AttributesNotAllowed
                or ErrorCode.ERR_ExternAliasNotAllowed
                or ErrorCode.ERR_ConflictingAliasAndDefinition
                or ErrorCode.ERR_GlobalDefinitionOrStatementExpected
                or ErrorCode.ERR_ExpectedSingleScript
                or ErrorCode.ERR_RecursivelyTypedVariable
                or ErrorCode.ERR_YieldNotAllowedInScript
                or ErrorCode.ERR_NamespaceNotAllowedInScript
                or ErrorCode.WRN_StaticInAsOrIs
                or ErrorCode.ERR_InvalidDelegateType
                or ErrorCode.ERR_BadVisEventType
                or ErrorCode.ERR_GlobalAttributesNotAllowed
                or ErrorCode.ERR_PublicKeyFileFailure
                or ErrorCode.ERR_PublicKeyContainerFailure
                or ErrorCode.ERR_FriendRefSigningMismatch
                or ErrorCode.ERR_CannotPassNullForFriendAssembly
                or ErrorCode.ERR_SignButNoPrivateKey
                or ErrorCode.WRN_DelaySignButNoKey
                or ErrorCode.ERR_InvalidVersionFormat
                or ErrorCode.WRN_InvalidVersionFormat
                or ErrorCode.ERR_NoCorrespondingArgument
                or ErrorCode.ERR_ResourceFileNameNotUnique
                or ErrorCode.ERR_DllImportOnGenericMethod
                or ErrorCode.ERR_EncUpdateFailedMissingSymbol
                or ErrorCode.ERR_ParameterNotValidForType
                or ErrorCode.ERR_AttributeParameterRequired1
                or ErrorCode.ERR_AttributeParameterRequired2
                or ErrorCode.ERR_SecurityAttributeMissingAction
                or ErrorCode.ERR_SecurityAttributeInvalidAction
                or ErrorCode.ERR_SecurityAttributeInvalidActionAssembly
                or ErrorCode.ERR_SecurityAttributeInvalidActionTypeOrMethod
                or ErrorCode.ERR_PrincipalPermissionInvalidAction
                or ErrorCode.ERR_FeatureNotValidInExpressionTree
                or ErrorCode.ERR_MarshalUnmanagedTypeNotValidForFields
                or ErrorCode.ERR_MarshalUnmanagedTypeOnlyValidForFields
                or ErrorCode.ERR_PermissionSetAttributeInvalidFile
                or ErrorCode.ERR_PermissionSetAttributeFileReadError
                or ErrorCode.ERR_InvalidVersionFormat2
                or ErrorCode.ERR_InvalidAssemblyCultureForExe
                or ErrorCode.ERR_DuplicateAttributeInNetModule
                or ErrorCode.ERR_CantOpenIcon
                or ErrorCode.ERR_ErrorBuildingWin32Resources
                or ErrorCode.ERR_BadAttributeParamDefaultArgument
                or ErrorCode.ERR_MissingTypeInSource
                or ErrorCode.ERR_MissingTypeInAssembly
                or ErrorCode.ERR_SecurityAttributeInvalidTarget
                or ErrorCode.ERR_InvalidAssemblyName
                or ErrorCode.ERR_NoTypeDefFromModule
                or ErrorCode.WRN_CallerFilePathPreferredOverCallerMemberName
                or ErrorCode.WRN_CallerLineNumberPreferredOverCallerMemberName
                or ErrorCode.WRN_CallerLineNumberPreferredOverCallerFilePath
                or ErrorCode.ERR_InvalidDynamicCondition
                or ErrorCode.ERR_WinRtEventPassedByRef
                or ErrorCode.ERR_NetModuleNameMismatch
                or ErrorCode.ERR_BadModuleName
                or ErrorCode.ERR_BadCompilationOptionValue
                or ErrorCode.ERR_BadAppConfigPath
                or ErrorCode.WRN_AssemblyAttributeFromModuleIsOverridden
                or ErrorCode.ERR_CmdOptionConflictsSource
                or ErrorCode.ERR_FixedBufferTooManyDimensions
                or ErrorCode.ERR_CantReadConfigFile
                or ErrorCode.ERR_BadAwaitInCatchFilter
                or ErrorCode.WRN_FilterIsConstantTrue
                or ErrorCode.ERR_EncNoPIAReference
                or ErrorCode.ERR_LinkedNetmoduleMetadataMustProvideFullPEImage
                or ErrorCode.ERR_MetadataReferencesNotSupported
                or ErrorCode.ERR_InvalidAssemblyCulture
                or ErrorCode.ERR_EncReferenceToAddedMember
                or ErrorCode.ERR_MutuallyExclusiveOptions
                or ErrorCode.ERR_InvalidDebugInfo
                or ErrorCode.WRN_UnimplementedCommandLineSwitch
                or ErrorCode.WRN_ReferencedAssemblyDoesNotHaveStrongName
                or ErrorCode.ERR_InvalidSignaturePublicKey
                or ErrorCode.ERR_ForwardedTypesConflict
                or ErrorCode.WRN_RefCultureMismatch
                or ErrorCode.ERR_AgnosticToMachineModule
                or ErrorCode.ERR_ConflictingMachineModule
                or ErrorCode.WRN_ConflictingMachineAssembly
                or ErrorCode.ERR_CryptoHashFailed
                or ErrorCode.ERR_MissingNetModuleReference
                or ErrorCode.ERR_NetModuleNameMustBeUnique
                or ErrorCode.ERR_UnsupportedTransparentIdentifierAccess
                or ErrorCode.ERR_ParamDefaultValueDiffersFromAttribute
                or ErrorCode.WRN_UnqualifiedNestedTypeInCref
                or ErrorCode.HDN_UnusedUsingDirective
                or ErrorCode.HDN_UnusedExternAlias
                or ErrorCode.WRN_NoRuntimeMetadataVersion
                or ErrorCode.ERR_FeatureNotAvailableInVersion1
                or ErrorCode.ERR_FeatureNotAvailableInVersion2
                or ErrorCode.ERR_FeatureNotAvailableInVersion3
                or ErrorCode.ERR_FeatureNotAvailableInVersion4
                or ErrorCode.ERR_FeatureNotAvailableInVersion5
                or ErrorCode.ERR_FieldHasMultipleDistinctConstantValues
                or ErrorCode.ERR_ComImportWithInitializers
                or ErrorCode.WRN_PdbLocalNameTooLong
                or ErrorCode.ERR_RetNoObjectRequiredLambda
                or ErrorCode.ERR_TaskRetNoObjectRequiredLambda
                or ErrorCode.WRN_AnalyzerCannotBeCreated
                or ErrorCode.WRN_NoAnalyzerInAssembly
                or ErrorCode.WRN_UnableToLoadAnalyzer
                or ErrorCode.ERR_CantReadRulesetFile
                or ErrorCode.ERR_BadPdbData
                or ErrorCode.INF_UnableToLoadSomeTypesInAnalyzer
                or ErrorCode.ERR_InitializerOnNonAutoProperty
                or ErrorCode.ERR_AutoPropertyMustHaveGetAccessor
                or ErrorCode.ERR_InstancePropertyInitializerInInterface
                or ErrorCode.ERR_EnumsCantContainDefaultConstructor
                or ErrorCode.ERR_EncodinglessSyntaxTree
                or ErrorCode.ERR_BlockBodyAndExpressionBody
                or ErrorCode.ERR_FeatureIsExperimental
                or ErrorCode.ERR_FeatureNotAvailableInVersion6
                or ErrorCode.ERR_SwitchFallOut
                or ErrorCode.ERR_NullPropagatingOpInExpressionTree
                or ErrorCode.WRN_NubExprIsConstBool2
                or ErrorCode.ERR_DictionaryInitializerInExpressionTree
                or ErrorCode.ERR_ExtensionCollectionElementInitializerInExpressionTree
                or ErrorCode.ERR_UnclosedExpressionHole
                or ErrorCode.ERR_UseDefViolationProperty
                or ErrorCode.ERR_AutoPropertyMustOverrideSet
                or ErrorCode.ERR_ExpressionHasNoName
                or ErrorCode.ERR_SubexpressionNotInNameof
                or ErrorCode.ERR_AliasQualifiedNameNotAnExpression
                or ErrorCode.ERR_NameofMethodGroupWithTypeParameters
                or ErrorCode.ERR_NoAliasHere
                or ErrorCode.ERR_UnescapedCurly
                or ErrorCode.ERR_EscapedCurly
                or ErrorCode.ERR_TrailingWhitespaceInFormatSpecifier
                or ErrorCode.ERR_EmptyFormatSpecifier
                or ErrorCode.ERR_ErrorInReferencedAssembly
                or ErrorCode.ERR_ExternHasConstructorInitializer
                or ErrorCode.ERR_ExpressionOrDeclarationExpected
                or ErrorCode.ERR_NameofExtensionMethod
                or ErrorCode.WRN_AlignmentMagnitude
                or ErrorCode.ERR_ConstantStringTooLong
                or ErrorCode.ERR_DebugEntryPointNotSourceMethodDefinition
                or ErrorCode.ERR_LoadDirectiveOnlyAllowedInScripts
                or ErrorCode.ERR_PPLoadFollowsToken
                or ErrorCode.ERR_SourceFileReferencesNotSupported
                or ErrorCode.ERR_BadAwaitInStaticVariableInitializer
                or ErrorCode.ERR_InvalidPathMap
                or ErrorCode.ERR_PublicSignButNoKey
                or ErrorCode.ERR_TooManyUserStrings
                or ErrorCode.ERR_PeWritingFailure
                or ErrorCode.WRN_AttributeIgnoredWhenPublicSigning
                or ErrorCode.ERR_OptionMustBeAbsolutePath
                or ErrorCode.ERR_FeatureNotAvailableInVersion7
                or ErrorCode.ERR_DynamicLocalFunctionParamsParameter
                or ErrorCode.ERR_ExpressionTreeContainsLocalFunction
                or ErrorCode.ERR_InvalidInstrumentationKind
                or ErrorCode.ERR_LocalFunctionMissingBody
                or ErrorCode.ERR_InvalidHashAlgorithmName
                or ErrorCode.ERR_ThrowMisplaced
                or ErrorCode.ERR_PatternNullableType
                or ErrorCode.ERR_BadPatternExpression
                or ErrorCode.ERR_SwitchExpressionValueExpected
                or ErrorCode.ERR_SwitchCaseSubsumed
                or ErrorCode.ERR_PatternWrongType
                or ErrorCode.ERR_ExpressionTreeContainsIsMatch
                or ErrorCode.WRN_TupleLiteralNameMismatch
                or ErrorCode.ERR_TupleTooFewElements
                or ErrorCode.ERR_TupleReservedElementName
                or ErrorCode.ERR_TupleReservedElementNameAnyPosition
                or ErrorCode.ERR_TupleDuplicateElementName
                or ErrorCode.ERR_PredefinedTypeMemberNotFoundInAssembly
                or ErrorCode.ERR_MissingDeconstruct
                or ErrorCode.ERR_TypeInferenceFailedForImplicitlyTypedDeconstructionVariable
                or ErrorCode.ERR_DeconstructRequiresExpression
                or ErrorCode.ERR_DeconstructWrongCardinality
                or ErrorCode.ERR_CannotDeconstructDynamic
                or ErrorCode.ERR_DeconstructTooFewElements
                or ErrorCode.ERR_ConversionNotTupleCompatible
                or ErrorCode.ERR_DeconstructionVarFormDisallowsSpecificType
                or ErrorCode.ERR_TupleElementNamesAttributeMissing
                or ErrorCode.ERR_ExplicitTupleElementNamesAttribute
                or ErrorCode.ERR_CantChangeTupleNamesOnOverride
                or ErrorCode.ERR_DuplicateInterfaceWithTupleNamesInBaseList
                or ErrorCode.ERR_ImplBadTupleNames
                or ErrorCode.ERR_PartialMemberInconsistentTupleNames
                or ErrorCode.ERR_ExpressionTreeContainsTupleLiteral
                or ErrorCode.ERR_ExpressionTreeContainsTupleConversion
                or ErrorCode.ERR_AutoPropertyCannotBeRefReturning
                or ErrorCode.ERR_RefPropertyMustHaveGetAccessor
                or ErrorCode.ERR_RefPropertyCannotHaveSetAccessor
                or ErrorCode.ERR_CantChangeRefReturnOnOverride
                or ErrorCode.ERR_MustNotHaveRefReturn
                or ErrorCode.ERR_MustHaveRefReturn
                or ErrorCode.ERR_RefReturnMustHaveIdentityConversion
                or ErrorCode.ERR_CloseUnimplementedInterfaceMemberWrongRefReturn
                or ErrorCode.ERR_RefReturningCallInExpressionTree
                or ErrorCode.ERR_BadIteratorReturnRef
                or ErrorCode.ERR_BadRefReturnExpressionTree
                or ErrorCode.ERR_RefReturnLvalueExpected
                or ErrorCode.ERR_RefReturnNonreturnableLocal
                or ErrorCode.ERR_RefReturnNonreturnableLocal2
                or ErrorCode.ERR_RefReturnRangeVariable
                or ErrorCode.ERR_RefReturnReadonly
                or ErrorCode.ERR_RefReturnReadonlyStatic
                or ErrorCode.ERR_RefReturnReadonly2
                or ErrorCode.ERR_RefReturnReadonlyStatic2
                or ErrorCode.ERR_RefReturnParameter
                or ErrorCode.ERR_RefReturnParameter2
                or ErrorCode.ERR_RefReturnLocal
                or ErrorCode.ERR_RefReturnLocal2
                or ErrorCode.ERR_RefReturnStructThis
                or ErrorCode.ERR_InitializeByValueVariableWithReference
                or ErrorCode.ERR_InitializeByReferenceVariableWithValue
                or ErrorCode.ERR_RefAssignmentMustHaveIdentityConversion
                or ErrorCode.ERR_ByReferenceVariableMustBeInitialized
                or ErrorCode.ERR_AnonDelegateCantUseLocal
                or ErrorCode.ERR_PredefinedValueTupleTypeNotFound
                or ErrorCode.ERR_SemiOrLBraceOrArrowExpected
                or ErrorCode.ERR_NewWithTupleTypeSyntax
                or ErrorCode.ERR_PredefinedValueTupleTypeMustBeStruct
                or ErrorCode.ERR_DiscardTypeInferenceFailed
                or ErrorCode.ERR_DeclarationExpressionNotPermitted
                or ErrorCode.ERR_MustDeclareForeachIteration
                or ErrorCode.ERR_TupleElementNamesInDeconstruction
                or ErrorCode.ERR_ExpressionTreeContainsThrowExpression
                or ErrorCode.ERR_DelegateRefMismatch
                or ErrorCode.ERR_BadSourceCodeKind
                or ErrorCode.ERR_BadDocumentationMode
                or ErrorCode.ERR_BadLanguageVersion
                or ErrorCode.ERR_ImplicitlyTypedOutVariableUsedInTheSameArgumentList
                or ErrorCode.ERR_TypeInferenceFailedForImplicitlyTypedOutVariable
                or ErrorCode.ERR_ExpressionTreeContainsOutVariable
                or ErrorCode.ERR_VarInvocationLvalueReserved
                or ErrorCode.ERR_PublicSignNetModule
                or ErrorCode.ERR_BadAssemblyName
                or ErrorCode.ERR_BadAsyncMethodBuilderTaskProperty
                or ErrorCode.ERR_TypeForwardedToMultipleAssemblies
                or ErrorCode.ERR_ExpressionTreeContainsDiscard
                or ErrorCode.ERR_PatternDynamicType
                or ErrorCode.ERR_VoidAssignment
                or ErrorCode.ERR_VoidInTuple
                or ErrorCode.ERR_Merge_conflict_marker_encountered
                or ErrorCode.ERR_InvalidPreprocessingSymbol
                or ErrorCode.ERR_FeatureNotAvailableInVersion7_1
                or ErrorCode.ERR_LanguageVersionCannotHaveLeadingZeroes
                or ErrorCode.ERR_CompilerAndLanguageVersion
                or ErrorCode.WRN_WindowsExperimental
                or ErrorCode.ERR_TupleInferredNamesNotAvailable
                or ErrorCode.ERR_TypelessTupleInAs
                or ErrorCode.ERR_NoRefOutWhenRefOnly
                or ErrorCode.ERR_NoNetModuleOutputWhenRefOutOrRefOnly
                or ErrorCode.ERR_BadOpOnNullOrDefaultOrNew
                or ErrorCode.ERR_DefaultLiteralNotValid
                or ErrorCode.ERR_PatternWrongGenericTypeInVersion
                or ErrorCode.ERR_AmbigBinaryOpsOnDefault
                or ErrorCode.ERR_FeatureNotAvailableInVersion7_2
                or ErrorCode.WRN_UnreferencedLocalFunction
                or ErrorCode.ERR_DynamicLocalFunctionTypeParameter
                or ErrorCode.ERR_BadNonTrailingNamedArgument
                or ErrorCode.ERR_NamedArgumentSpecificationBeforeFixedArgumentInDynamicInvocation
                or ErrorCode.ERR_RefConditionalAndAwait
                or ErrorCode.ERR_RefConditionalNeedsTwoRefs
                or ErrorCode.ERR_RefConditionalDifferentTypes
                or ErrorCode.ERR_BadParameterModifiers
                or ErrorCode.ERR_RefReadonlyNotField
                or ErrorCode.ERR_RefReadonlyNotField2
                or ErrorCode.ERR_AssignReadonlyNotField
                or ErrorCode.ERR_AssignReadonlyNotField2
                or ErrorCode.ERR_RefReturnReadonlyNotField
                or ErrorCode.ERR_RefReturnReadonlyNotField2
                or ErrorCode.ERR_ExplicitReservedAttr
                or ErrorCode.ERR_TypeReserved
                or ErrorCode.ERR_RefExtensionMustBeValueTypeOrConstrainedToOne
                or ErrorCode.ERR_InExtensionMustBeValueType
                or ErrorCode.ERR_FieldsInRoStruct
                or ErrorCode.ERR_AutoPropsInRoStruct
                or ErrorCode.ERR_FieldlikeEventsInRoStruct
                or ErrorCode.ERR_FieldAutoPropCantBeByRefLike
                or ErrorCode.ERR_StackAllocConversionNotPossible
                or ErrorCode.ERR_EscapeCall
                or ErrorCode.ERR_EscapeCall2
                or ErrorCode.ERR_EscapeOther
                or ErrorCode.ERR_CallArgMixing
                or ErrorCode.ERR_MismatchedRefEscapeInTernary
                or ErrorCode.ERR_EscapeVariable
                or ErrorCode.ERR_EscapeStackAlloc
                or ErrorCode.ERR_RefReturnThis
                or ErrorCode.ERR_OutAttrOnInParam
                or ErrorCode.ERR_PredefinedValueTupleTypeAmbiguous3
                or ErrorCode.ERR_InvalidVersionFormatDeterministic
                or ErrorCode.ERR_AttributeCtorInParameter
                or ErrorCode.WRN_FilterIsConstantFalse
                or ErrorCode.WRN_FilterIsConstantFalseRedundantTryCatch
                or ErrorCode.ERR_ConditionalInInterpolation
                or ErrorCode.ERR_CantUseVoidInArglist
                or ErrorCode.ERR_InDynamicMethodArg
                or ErrorCode.ERR_FeatureNotAvailableInVersion7_3
                or ErrorCode.WRN_AttributesOnBackingFieldsNotAvailable
                or ErrorCode.ERR_DoNotUseFixedBufferAttrOnProperty
                or ErrorCode.ERR_RefLocalOrParamExpected
                or ErrorCode.ERR_RefAssignNarrower
                or ErrorCode.ERR_NewBoundWithUnmanaged
                or ErrorCode.ERR_UnmanagedConstraintNotSatisfied
                or ErrorCode.ERR_CantUseInOrOutInArglist
                or ErrorCode.ERR_ConWithUnmanagedCon
                or ErrorCode.ERR_UnmanagedBoundWithClass
                or ErrorCode.ERR_InvalidStackAllocArray
                or ErrorCode.ERR_ExpressionTreeContainsTupleBinOp
                or ErrorCode.WRN_TupleBinopLiteralNameMismatch
                or ErrorCode.ERR_TupleSizesMismatchForBinOps
                or ErrorCode.ERR_ExprCannotBeFixed
                or ErrorCode.ERR_InvalidObjectCreation
                or ErrorCode.WRN_TypeParameterSameAsOuterMethodTypeParameter
                or ErrorCode.ERR_OutVariableCannotBeByRef
                or ErrorCode.ERR_DeconstructVariableCannotBeByRef
                or ErrorCode.ERR_OmittedTypeArgument
                or ErrorCode.ERR_FeatureNotAvailableInVersion8
                or ErrorCode.ERR_AltInterpolatedVerbatimStringsNotAvailable
                or ErrorCode.ERR_IteratorMustBeAsync
                or ErrorCode.ERR_NoConvToIAsyncDisp
                or ErrorCode.ERR_AwaitForEachMissingMember
                or ErrorCode.ERR_BadGetAsyncEnumerator
                or ErrorCode.ERR_MultipleIAsyncEnumOfT
                or ErrorCode.ERR_ForEachMissingMemberWrongAsync
                or ErrorCode.ERR_AwaitForEachMissingMemberWrongAsync
                or ErrorCode.ERR_BadDynamicAwaitForEach
                or ErrorCode.ERR_NoConvToIAsyncDispWrongAsync
                or ErrorCode.ERR_NoConvToIDispWrongAsync
                or ErrorCode.ERR_StaticLocalFunctionCannotCaptureVariable
                or ErrorCode.ERR_StaticLocalFunctionCannotCaptureThis
                or ErrorCode.ERR_AttributeNotOnEventAccessor
                or ErrorCode.WRN_UnconsumedEnumeratorCancellationAttributeUsage
                or ErrorCode.WRN_UndecoratedCancellationTokenParameter
                or ErrorCode.ERR_MultipleEnumeratorCancellationAttributes
                or ErrorCode.ERR_VarianceInterfaceNesting
                or ErrorCode.ERR_ImplicitIndexIndexerWithName
                or ErrorCode.ERR_ImplicitRangeIndexerWithName
                or ErrorCode.ERR_WrongNumberOfSubpatterns
                or ErrorCode.ERR_PropertyPatternNameMissing
                or ErrorCode.ERR_MissingPattern
                or ErrorCode.ERR_DefaultPattern
                or ErrorCode.ERR_SwitchExpressionNoBestType
                or ErrorCode.ERR_VarMayNotBindToType
                or ErrorCode.WRN_SwitchExpressionNotExhaustive
                or ErrorCode.ERR_SwitchArmSubsumed
                or ErrorCode.ERR_ConstantPatternVsOpenType
                or ErrorCode.WRN_CaseConstantNamedUnderscore
                or ErrorCode.WRN_IsTypeNamedUnderscore
                or ErrorCode.ERR_ExpressionTreeContainsSwitchExpression
                or ErrorCode.ERR_SwitchGoverningExpressionRequiresParens
                or ErrorCode.ERR_TupleElementNameMismatch
                or ErrorCode.ERR_DeconstructParameterNameMismatch
                or ErrorCode.ERR_IsPatternImpossible
                or ErrorCode.WRN_GivenExpressionNeverMatchesPattern
                or ErrorCode.WRN_GivenExpressionAlwaysMatchesConstant
                or ErrorCode.ERR_PointerTypeInPatternMatching
                or ErrorCode.ERR_ArgumentNameInITuplePattern
                or ErrorCode.ERR_DiscardPatternInSwitchStatement
                or ErrorCode.WRN_SwitchExpressionNotExhaustiveWithUnnamedEnumValue
                or ErrorCode.WRN_ThrowPossibleNull
                or ErrorCode.ERR_IllegalSuppression
                or ErrorCode.WRN_ConvertingNullableToNonNullable
                or ErrorCode.WRN_NullReferenceAssignment
                or ErrorCode.WRN_NullReferenceReceiver
                or ErrorCode.WRN_NullReferenceReturn
                or ErrorCode.WRN_NullReferenceArgument
                or ErrorCode.WRN_UnboxPossibleNull
                or ErrorCode.WRN_DisallowNullAttributeForbidsMaybeNullAssignment
                or ErrorCode.WRN_NullabilityMismatchInTypeOnOverride
                or ErrorCode.WRN_NullabilityMismatchInReturnTypeOnOverride
                or ErrorCode.WRN_NullabilityMismatchInParameterTypeOnOverride
                or ErrorCode.WRN_NullabilityMismatchInParameterTypeOnPartial
                or ErrorCode.WRN_NullabilityMismatchInTypeOnImplicitImplementation
                or ErrorCode.WRN_NullabilityMismatchInReturnTypeOnImplicitImplementation
                or ErrorCode.WRN_NullabilityMismatchInParameterTypeOnImplicitImplementation
                or ErrorCode.WRN_NullabilityMismatchInTypeOnExplicitImplementation
                or ErrorCode.WRN_NullabilityMismatchInReturnTypeOnExplicitImplementation
                or ErrorCode.WRN_NullabilityMismatchInParameterTypeOnExplicitImplementation
                or ErrorCode.WRN_UninitializedNonNullableField
                or ErrorCode.WRN_NullabilityMismatchInAssignment
                or ErrorCode.WRN_NullabilityMismatchInArgument
                or ErrorCode.WRN_NullabilityMismatchInReturnTypeOfTargetDelegate
                or ErrorCode.WRN_NullabilityMismatchInParameterTypeOfTargetDelegate
                or ErrorCode.ERR_ExplicitNullableAttribute
                or ErrorCode.WRN_NullabilityMismatchInArgumentForOutput
                or ErrorCode.WRN_NullAsNonNullable
                or ErrorCode.ERR_NullableUnconstrainedTypeParameter
                or ErrorCode.ERR_AnnotationDisallowedInObjectCreation
                or ErrorCode.WRN_NullableValueTypeMayBeNull
                or ErrorCode.ERR_NullableOptionNotAvailable
                or ErrorCode.WRN_NullabilityMismatchInTypeParameterConstraint
                or ErrorCode.WRN_MissingNonNullTypesContextForAnnotation
                or ErrorCode.WRN_NullabilityMismatchInConstraintsOnImplicitImplementation
                or ErrorCode.WRN_NullabilityMismatchInTypeParameterReferenceTypeConstraint
                or ErrorCode.ERR_TripleDotNotAllowed
                or ErrorCode.ERR_BadNullableContextOption
                or ErrorCode.ERR_NullableDirectiveQualifierExpected
                or ErrorCode.ERR_BadNullableTypeof
                or ErrorCode.ERR_ExpressionTreeCantContainRefStruct
                or ErrorCode.ERR_ElseCannotStartStatement
                or ErrorCode.ERR_ExpressionTreeCantContainNullCoalescingAssignment
                or ErrorCode.WRN_NullabilityMismatchInExplicitlyImplementedInterface
                or ErrorCode.WRN_NullabilityMismatchInInterfaceImplementedByBase
                or ErrorCode.WRN_DuplicateInterfaceWithNullabilityMismatchInBaseList
                or ErrorCode.ERR_DuplicateExplicitImpl
                or ErrorCode.ERR_UsingVarInSwitchCase
                or ErrorCode.ERR_GoToForwardJumpOverUsingVar
                or ErrorCode.ERR_GoToBackwardJumpOverUsingVar
                or ErrorCode.ERR_IsNullableType
                or ErrorCode.ERR_AsNullableType
                or ErrorCode.ERR_FeatureInPreview
                or ErrorCode.WRN_SwitchExpressionNotExhaustiveForNull
                or ErrorCode.WRN_ImplicitCopyInReadOnlyMember
                or ErrorCode.ERR_StaticMemberCantBeReadOnly
                or ErrorCode.ERR_AutoSetterCantBeReadOnly
                or ErrorCode.ERR_AutoPropertyWithSetterCantBeReadOnly
                or ErrorCode.ERR_InvalidPropertyReadOnlyMods
                or ErrorCode.ERR_DuplicatePropertyReadOnlyMods
                or ErrorCode.ERR_FieldLikeEventCantBeReadOnly
                or ErrorCode.ERR_PartialMemberReadOnlyDifference
                or ErrorCode.ERR_ReadOnlyModMissingAccessor
                or ErrorCode.ERR_OverrideRefConstraintNotSatisfied
                or ErrorCode.ERR_OverrideValConstraintNotSatisfied
                or ErrorCode.WRN_NullabilityMismatchInConstraintsOnPartialImplementation
                or ErrorCode.ERR_NullableDirectiveTargetExpected
                or ErrorCode.WRN_MissingNonNullTypesContextForAnnotationInGeneratedCode
                or ErrorCode.WRN_NullReferenceInitializer
                or ErrorCode.ERR_MultipleAnalyzerConfigsInSameDir
                or ErrorCode.ERR_RuntimeDoesNotSupportDefaultInterfaceImplementation
                or ErrorCode.ERR_RuntimeDoesNotSupportDefaultInterfaceImplementationForMember
                or ErrorCode.ERR_InvalidModifierForLanguageVersion
                or ErrorCode.ERR_ImplicitImplementationOfNonPublicInterfaceMember
                or ErrorCode.ERR_MostSpecificImplementationIsNotFound
                or ErrorCode.ERR_LanguageVersionDoesNotSupportInterfaceImplementationForMember
                or ErrorCode.ERR_RuntimeDoesNotSupportProtectedAccessForInterfaceMember
                or ErrorCode.ERR_DefaultInterfaceImplementationInNoPIAType
                or ErrorCode.ERR_AbstractEventHasAccessors
                or ErrorCode.WRN_NullabilityMismatchInTypeParameterNotNullConstraint
                or ErrorCode.ERR_DuplicateNullSuppression
                or ErrorCode.ERR_DefaultLiteralNoTargetType
                or ErrorCode.ERR_ReAbstractionInNoPIAType
                or ErrorCode.ERR_InternalError
                or ErrorCode.ERR_ImplicitObjectCreationIllegalTargetType
                or ErrorCode.ERR_ImplicitObjectCreationNotValid
                or ErrorCode.ERR_ImplicitObjectCreationNoTargetType
                or ErrorCode.ERR_BadFuncPointerParamModifier
                or ErrorCode.ERR_BadFuncPointerArgCount
                or ErrorCode.ERR_MethFuncPtrMismatch
                or ErrorCode.ERR_FuncPtrRefMismatch
                or ErrorCode.ERR_FuncPtrMethMustBeStatic
                or ErrorCode.ERR_ExternEventInitializer
                or ErrorCode.ERR_AmbigBinaryOpsOnUnconstrainedDefault
                or ErrorCode.WRN_ParameterConditionallyDisallowsNull
                or ErrorCode.WRN_ShouldNotReturn
                or ErrorCode.WRN_TopLevelNullabilityMismatchInReturnTypeOnOverride
                or ErrorCode.WRN_TopLevelNullabilityMismatchInParameterTypeOnOverride
                or ErrorCode.WRN_TopLevelNullabilityMismatchInReturnTypeOnImplicitImplementation
                or ErrorCode.WRN_TopLevelNullabilityMismatchInParameterTypeOnImplicitImplementation
                or ErrorCode.WRN_TopLevelNullabilityMismatchInReturnTypeOnExplicitImplementation
                or ErrorCode.WRN_TopLevelNullabilityMismatchInParameterTypeOnExplicitImplementation
                or ErrorCode.WRN_DoesNotReturnMismatch
                or ErrorCode.ERR_NoOutputDirectory
                or ErrorCode.ERR_StdInOptionProvidedButConsoleInputIsNotRedirected
                or ErrorCode.ERR_FeatureNotAvailableInVersion9
                or ErrorCode.WRN_MemberNotNull
                or ErrorCode.WRN_MemberNotNullWhen
                or ErrorCode.WRN_MemberNotNullBadMember
                or ErrorCode.WRN_ParameterDisallowsNull
                or ErrorCode.WRN_ConstOutOfRangeChecked
                or ErrorCode.ERR_DuplicateInterfaceWithDifferencesInBaseList
                or ErrorCode.ERR_DesignatorBeneathPatternCombinator
                or ErrorCode.ERR_UnsupportedTypeForRelationalPattern
                or ErrorCode.ERR_RelationalPatternWithNaN
                or ErrorCode.ERR_ConditionalOnLocalFunction
                or ErrorCode.WRN_GeneratorFailedDuringInitialization
                or ErrorCode.WRN_GeneratorFailedDuringGeneration
                or ErrorCode.ERR_WrongFuncPtrCallingConvention
                or ErrorCode.ERR_MissingAddressOf
                or ErrorCode.ERR_CannotUseReducedExtensionMethodInAddressOf
                or ErrorCode.ERR_CannotUseFunctionPointerAsFixedLocal
                or ErrorCode.ERR_ExpressionTreeContainsPatternImplicitIndexer
                or ErrorCode.ERR_ExpressionTreeContainsFromEndIndexExpression
                or ErrorCode.ERR_ExpressionTreeContainsRangeExpression
                or ErrorCode.WRN_GivenExpressionAlwaysMatchesPattern
                or ErrorCode.WRN_IsPatternAlways
                or ErrorCode.ERR_PartialMethodWithAccessibilityModsMustHaveImplementation
                or ErrorCode.ERR_PartialMethodWithNonVoidReturnMustHaveAccessMods
                or ErrorCode.ERR_PartialMethodWithOutParamMustHaveAccessMods
                or ErrorCode.ERR_PartialMethodWithExtendedModMustHaveAccessMods
                or ErrorCode.ERR_PartialMemberAccessibilityDifference
                or ErrorCode.ERR_PartialMemberExtendedModDifference
                or ErrorCode.ERR_SimpleProgramLocalIsReferencedOutsideOfTopLevelStatement
                or ErrorCode.ERR_SimpleProgramMultipleUnitsWithTopLevelStatements
                or ErrorCode.ERR_TopLevelStatementAfterNamespaceOrType
                or ErrorCode.ERR_SimpleProgramDisallowsMainType
                or ErrorCode.ERR_SimpleProgramNotAnExecutable
                or ErrorCode.ERR_UnsupportedCallingConvention
                or ErrorCode.ERR_InvalidFunctionPointerCallingConvention
                or ErrorCode.ERR_InvalidFuncPointerReturnTypeModifier
                or ErrorCode.ERR_DupReturnTypeMod
                or ErrorCode.ERR_AddressOfMethodGroupInExpressionTree
                or ErrorCode.ERR_CannotConvertAddressOfToDelegate
                or ErrorCode.ERR_AddressOfToNonFunctionPointer
                or ErrorCode.ERR_ModuleInitializerMethodMustBeOrdinary
                or ErrorCode.ERR_ModuleInitializerMethodMustBeAccessibleOutsideTopLevelType
                or ErrorCode.ERR_ModuleInitializerMethodMustBeStaticParameterlessVoid
                or ErrorCode.ERR_ModuleInitializerMethodAndContainingTypesMustNotBeGeneric
                or ErrorCode.ERR_PartialMethodReturnTypeDifference
                or ErrorCode.ERR_PartialMemberRefReturnDifference
                or ErrorCode.WRN_NullabilityMismatchInReturnTypeOnPartial
                or ErrorCode.ERR_StaticAnonymousFunctionCannotCaptureVariable
                or ErrorCode.ERR_StaticAnonymousFunctionCannotCaptureThis
                or ErrorCode.ERR_OverrideDefaultConstraintNotSatisfied
                or ErrorCode.ERR_DefaultConstraintOverrideOnly
                or ErrorCode.WRN_ParameterNotNullIfNotNull
                or ErrorCode.WRN_ReturnNotNullIfNotNull
                or ErrorCode.WRN_PartialMethodTypeDifference
                or ErrorCode.ERR_RuntimeDoesNotSupportCovariantReturnsOfClasses
                or ErrorCode.ERR_RuntimeDoesNotSupportCovariantPropertiesOfClasses
                or ErrorCode.WRN_SwitchExpressionNotExhaustiveWithWhen
                or ErrorCode.WRN_SwitchExpressionNotExhaustiveForNullWithWhen
                or ErrorCode.WRN_PrecedenceInversion
                or ErrorCode.ERR_ExpressionTreeContainsWithExpression
                or ErrorCode.WRN_AnalyzerReferencesFramework
                or ErrorCode.WRN_RecordEqualsWithoutGetHashCode
                or ErrorCode.ERR_AssignmentInitOnly
                or ErrorCode.ERR_CantChangeInitOnlyOnOverride
                or ErrorCode.ERR_CloseUnimplementedInterfaceMemberWrongInitOnly
                or ErrorCode.ERR_ExplicitPropertyMismatchInitOnly
                or ErrorCode.ERR_BadInitAccessor
                or ErrorCode.ERR_InvalidWithReceiverType
                or ErrorCode.ERR_CannotClone
                or ErrorCode.ERR_CloneDisallowedInRecord
                or ErrorCode.WRN_RecordNamedDisallowed
                or ErrorCode.ERR_UnexpectedArgumentList
                or ErrorCode.ERR_UnexpectedOrMissingConstructorInitializerInRecord
                or ErrorCode.ERR_MultipleRecordParameterLists
                or ErrorCode.ERR_BadRecordBase
                or ErrorCode.ERR_BadInheritanceFromRecord
                or ErrorCode.ERR_BadRecordMemberForPositionalParameter
                or ErrorCode.ERR_NoCopyConstructorInBaseType
                or ErrorCode.ERR_CopyConstructorMustInvokeBaseCopyConstructor
                or ErrorCode.ERR_DoesNotOverrideMethodFromObject
                or ErrorCode.ERR_SealedAPIInRecord
                or ErrorCode.ERR_DoesNotOverrideBaseMethod
                or ErrorCode.ERR_NotOverridableAPIInRecord
                or ErrorCode.ERR_NonPublicAPIInRecord
                or ErrorCode.ERR_SignatureMismatchInRecord
                or ErrorCode.ERR_NonProtectedAPIInRecord
                or ErrorCode.ERR_DoesNotOverrideBaseEqualityContract
                or ErrorCode.ERR_StaticAPIInRecord
                or ErrorCode.ERR_CopyConstructorWrongAccessibility
                or ErrorCode.ERR_NonPrivateAPIInRecord
                or ErrorCode.WRN_UnassignedThisAutoPropertyUnsupportedVersion
                or ErrorCode.WRN_UnassignedThisUnsupportedVersion
                or ErrorCode.WRN_ParamUnassigned
                or ErrorCode.WRN_UseDefViolationProperty
                or ErrorCode.WRN_UseDefViolationField
                or ErrorCode.WRN_UseDefViolationThisUnsupportedVersion
                or ErrorCode.WRN_UseDefViolationOut
                or ErrorCode.WRN_UseDefViolation
                or ErrorCode.ERR_CannotSpecifyManagedWithUnmanagedSpecifiers
                or ErrorCode.ERR_RuntimeDoesNotSupportUnmanagedDefaultCallConv
                or ErrorCode.ERR_TypeNotFound
                or ErrorCode.ERR_TypeMustBePublic
                or ErrorCode.ERR_InvalidUnmanagedCallersOnlyCallConv
                or ErrorCode.ERR_CannotUseManagedTypeInUnmanagedCallersOnly
                or ErrorCode.ERR_UnmanagedCallersOnlyMethodOrTypeCannotBeGeneric
                or ErrorCode.ERR_UnmanagedCallersOnlyRequiresStatic
                or ErrorCode.WRN_ParameterIsStaticClass
                or ErrorCode.WRN_ReturnTypeIsStaticClass
                or ErrorCode.ERR_EntryPointCannotBeUnmanagedCallersOnly
                or ErrorCode.ERR_ModuleInitializerCannotBeUnmanagedCallersOnly
                or ErrorCode.ERR_UnmanagedCallersOnlyMethodsCannotBeCalledDirectly
                or ErrorCode.ERR_UnmanagedCallersOnlyMethodsCannotBeConvertedToDelegate
                or ErrorCode.ERR_InitCannotBeReadonly
                or ErrorCode.ERR_UnexpectedVarianceStaticMember
                or ErrorCode.ERR_FunctionPointersCannotBeCalledWithNamedArguments
                or ErrorCode.ERR_EqualityContractRequiresGetter
                or ErrorCode.WRN_UnreadRecordParameter
                or ErrorCode.ERR_BadFieldTypeInRecord
                or ErrorCode.WRN_DoNotCompareFunctionPointers
                or ErrorCode.ERR_RecordAmbigCtor
                or ErrorCode.ERR_FunctionPointerTypesInAttributeNotSupported
                or ErrorCode.ERR_InheritingFromRecordWithSealedToString
                or ErrorCode.ERR_HiddenPositionalMember
                or ErrorCode.ERR_GlobalUsingInNamespace
                or ErrorCode.ERR_GlobalUsingOutOfOrder
                or ErrorCode.ERR_AttributesRequireParenthesizedLambdaExpression
                or ErrorCode.ERR_CannotInferDelegateType
                or ErrorCode.ERR_InvalidNameInSubpattern
                or ErrorCode.ERR_RuntimeDoesNotSupportStaticAbstractMembersInInterfaces
                or ErrorCode.ERR_GenericConstraintNotSatisfiedInterfaceWithStaticAbstractMembers
                or ErrorCode.ERR_BadAbstractUnaryOperatorSignature
                or ErrorCode.ERR_BadAbstractIncDecSignature
                or ErrorCode.ERR_BadAbstractIncDecRetType
                or ErrorCode.ERR_BadAbstractBinaryOperatorSignature
                or ErrorCode.ERR_BadAbstractShiftOperatorSignature
                or ErrorCode.ERR_BadAbstractStaticMemberAccess
                or ErrorCode.ERR_ExpressionTreeContainsAbstractStaticMemberAccess
                or ErrorCode.ERR_CloseUnimplementedInterfaceMemberNotStatic
                or ErrorCode.ERR_RuntimeDoesNotSupportStaticAbstractMembersInInterfacesForMember
                or ErrorCode.ERR_ExplicitImplementationOfOperatorsMustBeStatic
                or ErrorCode.ERR_AbstractConversionNotInvolvingContainedType
                or ErrorCode.ERR_InterfaceImplementedByUnmanagedCallersOnlyMethod
                or ErrorCode.HDN_DuplicateWithGlobalUsing
                or ErrorCode.ERR_CantConvAnonMethReturnType
                or ErrorCode.ERR_BuilderAttributeDisallowed
                or ErrorCode.ERR_FeatureNotAvailableInVersion10
                or ErrorCode.ERR_SimpleProgramIsEmpty
                or ErrorCode.ERR_LineSpanDirectiveInvalidValue
                or ErrorCode.ERR_LineSpanDirectiveEndLessThanStart
                or ErrorCode.ERR_WrongArityAsyncReturn
                or ErrorCode.ERR_InterpolatedStringHandlerMethodReturnMalformed
                or ErrorCode.ERR_InterpolatedStringHandlerMethodReturnInconsistent
                or ErrorCode.ERR_NullInvalidInterpolatedStringHandlerArgumentName
                or ErrorCode.ERR_NotInstanceInvalidInterpolatedStringHandlerArgumentName
                or ErrorCode.ERR_InvalidInterpolatedStringHandlerArgumentName
                or ErrorCode.ERR_TypeIsNotAnInterpolatedStringHandlerType
                or ErrorCode.WRN_ParameterOccursAfterInterpolatedStringHandlerParameter
                or ErrorCode.ERR_CannotUseSelfAsInterpolatedStringHandlerArgument
                or ErrorCode.ERR_InterpolatedStringHandlerArgumentAttributeMalformed
                or ErrorCode.ERR_InterpolatedStringHandlerArgumentLocatedAfterInterpolatedString
                or ErrorCode.ERR_InterpolatedStringHandlerArgumentOptionalNotSpecified
                or ErrorCode.ERR_ExpressionTreeContainsInterpolatedStringHandlerConversion
                or ErrorCode.ERR_InterpolatedStringHandlerCreationCannotUseDynamic
                or ErrorCode.ERR_MultipleFileScopedNamespace
                or ErrorCode.ERR_FileScopedAndNormalNamespace
                or ErrorCode.ERR_FileScopedNamespaceNotBeforeAllMembers
                or ErrorCode.ERR_NoImplicitConvTargetTypedConditional
                or ErrorCode.ERR_NonPublicParameterlessStructConstructor
                or ErrorCode.ERR_NoConversionForCallerArgumentExpressionParam
                or ErrorCode.WRN_CallerLineNumberPreferredOverCallerArgumentExpression
                or ErrorCode.WRN_CallerFilePathPreferredOverCallerArgumentExpression
                or ErrorCode.WRN_CallerMemberNamePreferredOverCallerArgumentExpression
                or ErrorCode.WRN_CallerArgumentExpressionAttributeHasInvalidParameterName
                or ErrorCode.ERR_BadCallerArgumentExpressionParamWithoutDefaultValue
                or ErrorCode.WRN_CallerArgumentExpressionAttributeSelfReferential
                or ErrorCode.WRN_CallerArgumentExpressionParamForUnconsumedLocation
                or ErrorCode.ERR_NewlinesAreNotAllowedInsideANonVerbatimInterpolatedString
                or ErrorCode.ERR_AttrTypeArgCannotBeTypeVar
                or ErrorCode.ERR_AttrDependentTypeNotAllowed
                or ErrorCode.WRN_InterpolatedStringHandlerArgumentAttributeIgnoredOnLambdaParameters
                or ErrorCode.ERR_LambdaWithAttributesToExpressionTree
                or ErrorCode.WRN_CompileTimeCheckedOverflow
                or ErrorCode.WRN_MethGrpToNonDel
                or ErrorCode.ERR_LambdaExplicitReturnTypeVar
                or ErrorCode.ERR_InterpolatedStringsReferencingInstanceCannotBeInObjectInitializers
                or ErrorCode.ERR_CannotUseRefInUnmanagedCallersOnly
                or ErrorCode.ERR_CannotBeMadeNullable
                or ErrorCode.ERR_UnsupportedTypeForListPattern
                or ErrorCode.ERR_MisplacedSlicePattern
                or ErrorCode.WRN_LowerCaseTypeName
                or ErrorCode.ERR_RecordStructConstructorCallsDefaultConstructor
                or ErrorCode.ERR_StructHasInitializersAndNoDeclaredConstructor
                or ErrorCode.ERR_ListPatternRequiresLength
                or ErrorCode.ERR_ScopedMismatchInParameterOfTarget
                or ErrorCode.ERR_ScopedMismatchInParameterOfOverrideOrImplementation
                or ErrorCode.ERR_ScopedMismatchInParameterOfPartial
                or ErrorCode.ERR_RawStringNotInDirectives
                or ErrorCode.ERR_UnterminatedRawString
                or ErrorCode.ERR_TooManyQuotesForRawString
                or ErrorCode.ERR_LineDoesNotStartWithSameWhitespace
                or ErrorCode.ERR_RawStringDelimiterOnOwnLine
                or ErrorCode.ERR_RawStringInVerbatimInterpolatedStrings
                or ErrorCode.ERR_RawStringMustContainContent
                or ErrorCode.ERR_LineContainsDifferentWhitespace
                or ErrorCode.ERR_NotEnoughQuotesForRawString
                or ErrorCode.ERR_NotEnoughCloseBracesForRawString
                or ErrorCode.ERR_TooManyOpenBracesForRawString
                or ErrorCode.ERR_TooManyCloseBracesForRawString
                or ErrorCode.ERR_IllegalAtSequence
                or ErrorCode.ERR_StringMustStartWithQuoteCharacter
                or ErrorCode.ERR_NoEnumConstraint
                or ErrorCode.ERR_NoDelegateConstraint
                or ErrorCode.ERR_MisplacedRecord
                or ErrorCode.ERR_PatternSpanCharCannotBeStringNull
                or ErrorCode.ERR_UseDefViolationPropertyUnsupportedVersion
                or ErrorCode.ERR_UseDefViolationFieldUnsupportedVersion
                or ErrorCode.WRN_UseDefViolationPropertyUnsupportedVersion
                or ErrorCode.WRN_UseDefViolationFieldUnsupportedVersion
                or ErrorCode.WRN_UseDefViolationPropertySupportedVersion
                or ErrorCode.WRN_UseDefViolationFieldSupportedVersion
                or ErrorCode.WRN_UseDefViolationThisSupportedVersion
                or ErrorCode.WRN_UnassignedThisAutoPropertySupportedVersion
                or ErrorCode.WRN_UnassignedThisSupportedVersion
                or ErrorCode.ERR_OperatorCantBeChecked
                or ErrorCode.ERR_ImplicitConversionOperatorCantBeChecked
                or ErrorCode.ERR_CheckedOperatorNeedsMatch
                or ErrorCode.ERR_MisplacedUnchecked
                or ErrorCode.ERR_LineSpanDirectiveRequiresSpace
                or ErrorCode.ERR_RequiredNameDisallowed
                or ErrorCode.ERR_OverrideMustHaveRequired
                or ErrorCode.ERR_RequiredMemberCannotBeHidden
                or ErrorCode.ERR_RequiredMemberCannotBeLessVisibleThanContainingType
                or ErrorCode.ERR_ExplicitRequiredMember
                or ErrorCode.ERR_RequiredMemberMustBeSettable
                or ErrorCode.ERR_RequiredMemberMustBeSet
                or ErrorCode.ERR_RequiredMembersMustBeAssignedValue
                or ErrorCode.ERR_RequiredMembersInvalid
                or ErrorCode.ERR_RequiredMembersBaseTypeInvalid
                or ErrorCode.ERR_ChainingToSetsRequiredMembersRequiresSetsRequiredMembers
                or ErrorCode.ERR_NewConstraintCannotHaveRequiredMembers
                or ErrorCode.ERR_UnsupportedCompilerFeature
                or ErrorCode.WRN_ObsoleteMembersShouldNotBeRequired
                or ErrorCode.ERR_RefReturningPropertiesCannotBeRequired
                or ErrorCode.ERR_ImplicitImplementationOfInaccessibleInterfaceMember
                or ErrorCode.ERR_ScriptsAndSubmissionsCannotHaveRequiredMembers
                or ErrorCode.ERR_BadAbstractEqualityOperatorSignature
                or ErrorCode.ERR_BadBinaryReadOnlySpanConcatenation
                or ErrorCode.ERR_ScopedRefAndRefStructOnly
                or ErrorCode.ERR_ScopedDiscard
                or ErrorCode.ERR_FixedFieldMustNotBeRef
                or ErrorCode.ERR_RefFieldCannotReferToRefStruct
                or ErrorCode.ERR_FileTypeDisallowedInSignature
                or ErrorCode.ERR_FileTypeNoExplicitAccessibility
                or ErrorCode.ERR_FileTypeBase
                or ErrorCode.ERR_FileTypeNested
                or ErrorCode.ERR_GlobalUsingStaticFileType
                or ErrorCode.ERR_FileTypeNameDisallowed
                or ErrorCode.ERR_FeatureNotAvailableInVersion11
                or ErrorCode.ERR_RefFieldInNonRefStruct
                or ErrorCode.WRN_AnalyzerReferencesNewerCompiler
                or ErrorCode.ERR_CannotMatchOnINumberBase
                or ErrorCode.ERR_ScopedTypeNameDisallowed
                or ErrorCode.ERR_ImplicitlyTypedDefaultParameter
                or ErrorCode.ERR_UnscopedRefAttributeUnsupportedTarget
                or ErrorCode.ERR_RuntimeDoesNotSupportRefFields
                or ErrorCode.ERR_ExplicitScopedRef
                or ErrorCode.ERR_UnscopedScoped
                or ErrorCode.WRN_DuplicateAnalyzerReference
                or ErrorCode.ERR_FilePathCannotBeConvertedToUtf8
                or ErrorCode.ERR_FileLocalDuplicateNameInNS
                or ErrorCode.WRN_ScopedMismatchInParameterOfTarget
                or ErrorCode.WRN_ScopedMismatchInParameterOfOverrideOrImplementation
                or ErrorCode.ERR_RefReturnScopedParameter
                or ErrorCode.ERR_RefReturnScopedParameter2
                or ErrorCode.ERR_RefReturnOnlyParameter
                or ErrorCode.ERR_RefReturnOnlyParameter2
                or ErrorCode.ERR_RefAssignReturnOnly
                or ErrorCode.WRN_ManagedAddr
                or ErrorCode.WRN_EscapeVariable
                or ErrorCode.WRN_EscapeStackAlloc
                or ErrorCode.WRN_RefReturnNonreturnableLocal
                or ErrorCode.WRN_RefReturnNonreturnableLocal2
                or ErrorCode.WRN_RefReturnStructThis
                or ErrorCode.WRN_RefAssignNarrower
                or ErrorCode.WRN_MismatchedRefEscapeInTernary
                or ErrorCode.WRN_RefReturnParameter
                or ErrorCode.WRN_RefReturnScopedParameter
                or ErrorCode.WRN_RefReturnParameter2
                or ErrorCode.WRN_RefReturnScopedParameter2
                or ErrorCode.WRN_RefReturnLocal
                or ErrorCode.WRN_RefReturnLocal2
                or ErrorCode.WRN_RefAssignReturnOnly
                or ErrorCode.WRN_RefReturnOnlyParameter
                or ErrorCode.WRN_RefReturnOnlyParameter2
                or ErrorCode.ERR_RefAssignValEscapeWider
                or ErrorCode.WRN_RefAssignValEscapeWider
                or ErrorCode.WRN_OptionalParamValueMismatch
                or ErrorCode.WRN_ParamsArrayInLambdaOnly
                or ErrorCode.ERR_UnscopedRefAttributeUnsupportedMemberTarget
                or ErrorCode.ERR_UnscopedRefAttributeInterfaceImplementation
                or ErrorCode.ERR_UnrecognizedRefSafetyRulesAttributeVersion
                or ErrorCode.ERR_InvalidPrimaryConstructorParameterReference
                or ErrorCode.ERR_AmbiguousPrimaryConstructorParameterAsColorColorReceiver
                or ErrorCode.WRN_CapturedPrimaryConstructorParameterPassedToBase
                or ErrorCode.WRN_UnreadPrimaryConstructorParameter
                or ErrorCode.ERR_AssgReadonlyPrimaryConstructorParameter
                or ErrorCode.ERR_RefReturnReadonlyPrimaryConstructorParameter
                or ErrorCode.ERR_RefReadonlyPrimaryConstructorParameter
                or ErrorCode.ERR_AssgReadonlyPrimaryConstructorParameter2
                or ErrorCode.ERR_RefReturnReadonlyPrimaryConstructorParameter2
                or ErrorCode.ERR_RefReadonlyPrimaryConstructorParameter2
                or ErrorCode.ERR_RefReturnPrimaryConstructorParameter
                or ErrorCode.ERR_StructLayoutCyclePrimaryConstructorParameter
                or ErrorCode.ERR_UnexpectedParameterList
                or ErrorCode.WRN_AddressOfInAsync
                or ErrorCode.ERR_BadRefInUsingAlias
                or ErrorCode.ERR_BadUnsafeInUsingDirective
                or ErrorCode.ERR_BadNullableReferenceTypeInUsingAlias
                or ErrorCode.ERR_BadStaticAfterUnsafe
                or ErrorCode.ERR_BadCaseInSwitchArm
                or ErrorCode.ERR_InterceptorsFeatureNotEnabled
                or ErrorCode.ERR_InterceptorContainingTypeCannotBeGeneric
                or ErrorCode.ERR_InterceptorPathNotInCompilation
                or ErrorCode.ERR_InterceptorPathNotInCompilationWithCandidate
                or ErrorCode.ERR_InterceptorPositionBadToken
                or ErrorCode.ERR_InterceptorLineOutOfRange
                or ErrorCode.ERR_InterceptorCharacterOutOfRange
                or ErrorCode.ERR_InterceptorMethodMustBeOrdinary
                or ErrorCode.ERR_InterceptorMustReferToStartOfTokenPosition
                or ErrorCode.ERR_InterceptorFilePathCannotBeNull
                or ErrorCode.ERR_InterceptorNameNotInvoked
                or ErrorCode.ERR_InterceptorNonUniquePath
                or ErrorCode.ERR_InterceptorLineCharacterMustBePositive
                or ErrorCode.ERR_ConstantValueOfTypeExpected
                or ErrorCode.ERR_UnsupportedPrimaryConstructorParameterCapturingRefAny
                or ErrorCode.ERR_InterceptorCannotUseUnmanagedCallersOnly
                or ErrorCode.ERR_BadUsingStaticType
                or ErrorCode.WRN_CapturedPrimaryConstructorParameterInFieldInitializer
                or ErrorCode.ERR_InlineArrayConversionToSpanNotSupported
                or ErrorCode.ERR_InlineArrayConversionToReadOnlySpanNotSupported
                or ErrorCode.ERR_InlineArrayIndexOutOfRange
                or ErrorCode.ERR_InvalidInlineArrayLength
                or ErrorCode.ERR_InvalidInlineArrayLayout
                or ErrorCode.ERR_InvalidInlineArrayFields
                or ErrorCode.ERR_ExpressionTreeContainsInlineArrayOperation
                or ErrorCode.ERR_RuntimeDoesNotSupportInlineArrayTypes
                or ErrorCode.ERR_InlineArrayBadIndex
                or ErrorCode.ERR_NamedArgumentForInlineArray
                or ErrorCode.ERR_CollectionExpressionTargetTypeNotConstructible
                or ErrorCode.ERR_ExpressionTreeContainsCollectionExpression
                or ErrorCode.ERR_CollectionExpressionNoTargetType
                or ErrorCode.WRN_PrimaryConstructorParameterIsShadowedAndNotPassedToBase
                or ErrorCode.ERR_InlineArrayUnsupportedElementFieldModifier
                or ErrorCode.WRN_InlineArrayIndexerNotUsed
                or ErrorCode.WRN_InlineArraySliceNotUsed
                or ErrorCode.WRN_InlineArrayConversionOperatorNotUsed
                or ErrorCode.WRN_InlineArrayNotSupportedByLanguage
                or ErrorCode.ERR_CollectionBuilderAttributeMethodNotFound
                or ErrorCode.ERR_CollectionBuilderAttributeInvalidType
                or ErrorCode.ERR_CollectionBuilderAttributeInvalidMethodName
                or ErrorCode.ERR_CollectionBuilderNoElementType
                or ErrorCode.ERR_InlineArrayForEachNotSupported
                or ErrorCode.ERR_RefReadOnlyWrongOrdering
                or ErrorCode.WRN_BadArgRef
                or ErrorCode.WRN_ArgExpectedRefOrIn
                or ErrorCode.WRN_RefReadonlyNotVariable
                or ErrorCode.ERR_BadArgExtraRefLangVersion
                or ErrorCode.WRN_ArgExpectedIn
                or ErrorCode.WRN_OverridingDifferentRefness
                or ErrorCode.WRN_HidingDifferentRefness
                or ErrorCode.WRN_TargetDifferentRefness
                or ErrorCode.ERR_OutAttrOnRefReadonlyParam
                or ErrorCode.WRN_RefReadonlyParameterDefaultValue
                or ErrorCode.WRN_ByValArraySizeConstRequired
                or ErrorCode.WRN_UseDefViolationRefField
                or ErrorCode.ERR_FeatureNotAvailableInVersion12
                or ErrorCode.ERR_CollectionExpressionEscape
                or ErrorCode.WRN_Experimental
                or ErrorCode.WRN_ExperimentalWithMessage
                or ErrorCode.ERR_ExpectedInterpolatedString
                or ErrorCode.ERR_InterceptorGlobalNamespace
                or ErrorCode.WRN_CollectionExpressionRefStructMayAllocate
                or ErrorCode.WRN_CollectionExpressionRefStructSpreadMayAllocate
                or ErrorCode.ERR_CollectionExpressionImmutableArray
                or ErrorCode.ERR_InvalidExperimentalDiagID
                or ErrorCode.ERR_SpreadMissingMember
                or ErrorCode.ERR_CollectionExpressionTargetNoElementType
                or ErrorCode.ERR_CollectionExpressionMissingConstructor
                or ErrorCode.ERR_CollectionExpressionMissingAdd
                or ErrorCode.WRN_ConvertingLock
                or ErrorCode.ERR_DynamicDispatchToParamsCollection
                or ErrorCode.ERR_CollectionInitializerInfiniteChainOfAddCalls
                or ErrorCode.ERR_ParamsCollectionInfiniteChainOfConstructorCalls
                or ErrorCode.ERR_ParamsMemberCannotBeLessVisibleThanDeclaringMember
                or ErrorCode.ERR_ParamsCollectionConstructorDoesntInitializeRequiredMember
                or ErrorCode.ERR_ParamsCollectionExpressionTree
                or ErrorCode.ERR_ParamsCollectionExtensionAddMethod
                or ErrorCode.ERR_ParamsCollectionMissingConstructor
                or ErrorCode.ERR_NoModifiersOnUsing
                or ErrorCode.ERR_CannotDynamicInvokeOnExpression
                or ErrorCode.ERR_InterceptsLocationDataInvalidFormat
                or ErrorCode.ERR_InterceptsLocationUnsupportedVersion
                or ErrorCode.ERR_InterceptsLocationDuplicateFile
                or ErrorCode.ERR_InterceptsLocationFileNotFound
                or ErrorCode.ERR_InterceptsLocationDataInvalidPosition
                or ErrorCode.INF_TooManyBoundLambdas
                or ErrorCode.ERR_BadYieldInUnsafe
                or ErrorCode.ERR_AddressOfInIterator
                or ErrorCode.ERR_RuntimeDoesNotSupportByRefLikeGenerics
                or ErrorCode.ERR_RefStructConstraintAlreadySpecified
                or ErrorCode.ERR_AllowsClauseMustBeLast
                or ErrorCode.ERR_ClassIsCombinedWithRefStruct
                or ErrorCode.ERR_NotRefStructConstraintNotSatisfied
                or ErrorCode.ERR_RefStructDoesNotSupportDefaultInterfaceImplementationForMember
                or ErrorCode.ERR_BadNonVirtualInterfaceMemberAccessOnAllowsRefLike
                or ErrorCode.ERR_BadAllowByRefLikeEnumerator
                or ErrorCode.ERR_PartialPropertyMissingImplementation
                or ErrorCode.ERR_PartialPropertyMissingDefinition
                or ErrorCode.ERR_PartialPropertyDuplicateDefinition
                or ErrorCode.ERR_PartialPropertyDuplicateImplementation
                or ErrorCode.ERR_PartialPropertyMissingAccessor
                or ErrorCode.ERR_PartialPropertyUnexpectedAccessor
                or ErrorCode.ERR_PartialPropertyInitMismatch
                or ErrorCode.ERR_PartialPropertyTypeDifference
                or ErrorCode.WRN_PartialPropertySignatureDifference
                or ErrorCode.ERR_PartialPropertyRequiredDifference
                or ErrorCode.WRN_FieldIsAmbiguous
                or ErrorCode.ERR_InlineArrayAttributeOnRecord
                or ErrorCode.ERR_FeatureNotAvailableInVersion13
                or ErrorCode.ERR_CannotApplyOverloadResolutionPriorityToOverride
                or ErrorCode.ERR_CannotApplyOverloadResolutionPriorityToMember
                or ErrorCode.ERR_PartialPropertyDuplicateInitializer
                or ErrorCode.WRN_UninitializedNonNullableBackingField
                or ErrorCode.WRN_UnassignedInternalRefField
                or ErrorCode.WRN_AccessorDoesNotUseBackingField
                or ErrorCode.ERR_IteratorRefLikeElementType
<<<<<<< HEAD
                or ErrorCode.WRN_RedundantPattern
=======
                or ErrorCode.WRN_UnscopedRefAttributeOldRules
                or ErrorCode.WRN_InterceptsLocationAttributeUnsupportedSignature
>>>>>>> 633f34af
                    => false,
            };
#pragma warning restore CS8524 // The switch expression does not handle some values of its input type (it is not exhaustive) involving an unnamed enum value.
        }

        /// <summary>
        /// When converting an anonymous function to a delegate type, there are some diagnostics
        /// that will occur regardless of the delegate type - particularly those that do not
        /// depend on the substituted types (e.g. name uniqueness).  Even though we need to
        /// produce a diagnostic in such cases, we do not need to abandon overload resolution -
        /// we can choose the overload that is best without regard to such diagnostics.
        /// </summary>
        /// <returns>True if seeing the ErrorCode should prevent a delegate conversion
        /// from completing successfully.</returns>
        internal static bool PreventsSuccessfulDelegateConversion(ErrorCode code)
        {
            if (code == ErrorCode.Void || code == ErrorCode.Unknown)
            {
                return false;
            }

            if (IsWarning(code) || IsInfo(code) || IsHidden(code))
            {
                return false;
            }

            switch (code)
            {
                case ErrorCode.ERR_DuplicateParamName:
                case ErrorCode.ERR_LocalDuplicate:
                case ErrorCode.ERR_LocalIllegallyOverrides:
                case ErrorCode.ERR_LocalSameNameAsTypeParam:
                case ErrorCode.ERR_QueryRangeVariableOverrides:
                case ErrorCode.ERR_QueryRangeVariableSameAsTypeParam:
                case ErrorCode.ERR_DeprecatedCollectionInitAddStr:
                case ErrorCode.ERR_DeprecatedSymbolStr:
                case ErrorCode.ERR_MissingPredefinedMember:
                case ErrorCode.ERR_DefaultValueUsedWithAttributes:
                case ErrorCode.ERR_ExplicitParamArrayOrCollection:
                    return false;
                default:
                    return true;
            }
        }

        /// <remarks>
        /// WARNING: will resolve lazy diagnostics - do not call this before the member lists are completed
        /// or you could trigger infinite recursion.
        /// </remarks>
        internal static bool PreventsSuccessfulDelegateConversion(DiagnosticBag diagnostics)
        {
            foreach (Diagnostic diag in diagnostics.AsEnumerable()) // Checking the code would have resolved them anyway.
            {
                if (ErrorFacts.PreventsSuccessfulDelegateConversion((ErrorCode)diag.Code))
                {
                    return true;
                }
            }

            return false;
        }

        internal static bool PreventsSuccessfulDelegateConversion(ImmutableArray<Diagnostic> diagnostics)
        {
            foreach (var diag in diagnostics)
            {
                if (ErrorFacts.PreventsSuccessfulDelegateConversion((ErrorCode)diag.Code))
                {
                    return true;
                }
            }

            return false;
        }

        internal static ErrorCode GetStaticClassParameterCode(bool useWarning)
            => useWarning ? ErrorCode.WRN_ParameterIsStaticClass : ErrorCode.ERR_ParameterIsStaticClass;

        internal static ErrorCode GetStaticClassReturnCode(bool useWarning)
            => useWarning ? ErrorCode.WRN_ReturnTypeIsStaticClass : ErrorCode.ERR_ReturnTypeIsStaticClass;
    }
}<|MERGE_RESOLUTION|>--- conflicted
+++ resolved
@@ -566,12 +566,9 @@
                 case ErrorCode.WRN_FieldIsAmbiguous:
                 case ErrorCode.WRN_UninitializedNonNullableBackingField:
                 case ErrorCode.WRN_AccessorDoesNotUseBackingField:
-<<<<<<< HEAD
-                case ErrorCode.WRN_RedundantPattern:
-=======
                 case ErrorCode.WRN_UnscopedRefAttributeOldRules:
                 case ErrorCode.WRN_InterceptsLocationAttributeUnsupportedSignature:
->>>>>>> 633f34af
+                case ErrorCode.WRN_RedundantPattern:
                     return 1;
                 default:
                     return 0;
@@ -2475,12 +2472,9 @@
                 or ErrorCode.WRN_UnassignedInternalRefField
                 or ErrorCode.WRN_AccessorDoesNotUseBackingField
                 or ErrorCode.ERR_IteratorRefLikeElementType
-<<<<<<< HEAD
-                or ErrorCode.WRN_RedundantPattern
-=======
                 or ErrorCode.WRN_UnscopedRefAttributeOldRules
                 or ErrorCode.WRN_InterceptsLocationAttributeUnsupportedSignature
->>>>>>> 633f34af
+                or ErrorCode.WRN_RedundantPattern
                     => false,
             };
 #pragma warning restore CS8524 // The switch expression does not handle some values of its input type (it is not exhaustive) involving an unnamed enum value.
