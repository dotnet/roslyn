--- conflicted
+++ resolved
@@ -2535,12 +2535,9 @@
                 or ErrorCode.ERR_ExtensionBlockCollision
                 or ErrorCode.ERR_MethodImplAttributeAsyncCannotBeUsed
                 or ErrorCode.ERR_AttributeCannotBeAppliedManually
-<<<<<<< HEAD
+                or ErrorCode.ERR_BadSpreadInCatchFilter
                 or ErrorCode.ERR_ExplicitInterfaceMemberTypeMismatch
                 or ErrorCode.ERR_ExplicitInterfaceMemberReturnTypeMismatch
-=======
-                or ErrorCode.ERR_BadSpreadInCatchFilter
->>>>>>> 8511481a
                     => false,
             };
 #pragma warning restore CS8524 // The switch expression does not handle some values of its input type (it is not exhaustive) involving an unnamed enum value.
