﻿// Licensed to the .NET Foundation under one or more agreements.
// The .NET Foundation licenses this file to you under the MIT license.
// See the LICENSE file in the project root for more information.

#nullable disable

using System;
using System.Collections.Generic;
using System.Collections.Immutable;
using System.Diagnostics;
using System.Globalization;
using System.Reflection;
using Roslyn.Utilities;

namespace Microsoft.CodeAnalysis.CSharp
{
    internal static partial class ErrorFacts
    {
        private const string s_titleSuffix = "_Title";
        private const string s_descriptionSuffix = "_Description";
        private static readonly Lazy<ImmutableDictionary<ErrorCode, string>> s_categoriesMap = new Lazy<ImmutableDictionary<ErrorCode, string>>(CreateCategoriesMap);
        public static readonly ImmutableHashSet<string> NullableWarnings;

        static ErrorFacts()
        {
            ImmutableHashSet<string>.Builder nullableWarnings = ImmutableHashSet.CreateBuilder<string>();

            nullableWarnings.Add(GetId(ErrorCode.WRN_NullReferenceAssignment));
            nullableWarnings.Add(GetId(ErrorCode.WRN_NullReferenceReceiver));
            nullableWarnings.Add(GetId(ErrorCode.WRN_NullReferenceReturn));
            nullableWarnings.Add(GetId(ErrorCode.WRN_NullReferenceArgument));
            nullableWarnings.Add(GetId(ErrorCode.WRN_UninitializedNonNullableField));
            nullableWarnings.Add(GetId(ErrorCode.WRN_NullabilityMismatchInAssignment));
            nullableWarnings.Add(GetId(ErrorCode.WRN_NullabilityMismatchInArgument));
            nullableWarnings.Add(GetId(ErrorCode.WRN_NullabilityMismatchInArgumentForOutput));
            nullableWarnings.Add(GetId(ErrorCode.WRN_NullabilityMismatchInReturnTypeOfTargetDelegate));
            nullableWarnings.Add(GetId(ErrorCode.WRN_NullabilityMismatchInParameterTypeOfTargetDelegate));
            nullableWarnings.Add(GetId(ErrorCode.WRN_NullAsNonNullable));
            nullableWarnings.Add(GetId(ErrorCode.WRN_NullableValueTypeMayBeNull));
            nullableWarnings.Add(GetId(ErrorCode.WRN_NullabilityMismatchInTypeParameterConstraint));
            nullableWarnings.Add(GetId(ErrorCode.WRN_NullabilityMismatchInTypeParameterReferenceTypeConstraint));
            nullableWarnings.Add(GetId(ErrorCode.WRN_NullabilityMismatchInTypeParameterNotNullConstraint));
            nullableWarnings.Add(GetId(ErrorCode.WRN_ThrowPossibleNull));
            nullableWarnings.Add(GetId(ErrorCode.WRN_UnboxPossibleNull));
            nullableWarnings.Add(GetId(ErrorCode.WRN_SwitchExpressionNotExhaustiveForNull));
            nullableWarnings.Add(GetId(ErrorCode.WRN_SwitchExpressionNotExhaustiveForNullWithWhen));

            nullableWarnings.Add(GetId(ErrorCode.WRN_ConvertingNullableToNonNullable));
            nullableWarnings.Add(GetId(ErrorCode.WRN_DisallowNullAttributeForbidsMaybeNullAssignment));
            nullableWarnings.Add(GetId(ErrorCode.WRN_ParameterConditionallyDisallowsNull));

            nullableWarnings.Add(GetId(ErrorCode.WRN_NullabilityMismatchInTypeOnOverride));
            nullableWarnings.Add(GetId(ErrorCode.WRN_NullabilityMismatchInReturnTypeOnOverride));
            nullableWarnings.Add(GetId(ErrorCode.WRN_NullabilityMismatchInReturnTypeOnPartial));
            nullableWarnings.Add(GetId(ErrorCode.WRN_NullabilityMismatchInParameterTypeOnOverride));
            nullableWarnings.Add(GetId(ErrorCode.WRN_NullabilityMismatchInParameterTypeOnPartial));
            nullableWarnings.Add(GetId(ErrorCode.WRN_NullabilityMismatchInTypeOnImplicitImplementation));
            nullableWarnings.Add(GetId(ErrorCode.WRN_NullabilityMismatchInReturnTypeOnImplicitImplementation));
            nullableWarnings.Add(GetId(ErrorCode.WRN_NullabilityMismatchInParameterTypeOnImplicitImplementation));
            nullableWarnings.Add(GetId(ErrorCode.WRN_NullabilityMismatchInTypeOnExplicitImplementation));
            nullableWarnings.Add(GetId(ErrorCode.WRN_NullabilityMismatchInReturnTypeOnExplicitImplementation));
            nullableWarnings.Add(GetId(ErrorCode.WRN_NullabilityMismatchInParameterTypeOnExplicitImplementation));
            nullableWarnings.Add(GetId(ErrorCode.WRN_NullabilityMismatchInConstraintsOnImplicitImplementation));
            nullableWarnings.Add(GetId(ErrorCode.WRN_NullabilityMismatchInExplicitlyImplementedInterface));
            nullableWarnings.Add(GetId(ErrorCode.WRN_NullabilityMismatchInInterfaceImplementedByBase));
            nullableWarnings.Add(GetId(ErrorCode.WRN_DuplicateInterfaceWithNullabilityMismatchInBaseList));
            nullableWarnings.Add(GetId(ErrorCode.WRN_NullabilityMismatchInConstraintsOnPartialImplementation));
            nullableWarnings.Add(GetId(ErrorCode.WRN_NullReferenceInitializer));
            nullableWarnings.Add(GetId(ErrorCode.WRN_ShouldNotReturn));
            nullableWarnings.Add(GetId(ErrorCode.WRN_DoesNotReturnMismatch));
            nullableWarnings.Add(GetId(ErrorCode.WRN_TopLevelNullabilityMismatchInParameterTypeOnExplicitImplementation));
            nullableWarnings.Add(GetId(ErrorCode.WRN_TopLevelNullabilityMismatchInParameterTypeOnImplicitImplementation));
            nullableWarnings.Add(GetId(ErrorCode.WRN_TopLevelNullabilityMismatchInParameterTypeOnOverride));
            nullableWarnings.Add(GetId(ErrorCode.WRN_TopLevelNullabilityMismatchInReturnTypeOnExplicitImplementation));
            nullableWarnings.Add(GetId(ErrorCode.WRN_TopLevelNullabilityMismatchInReturnTypeOnImplicitImplementation));
            nullableWarnings.Add(GetId(ErrorCode.WRN_TopLevelNullabilityMismatchInReturnTypeOnOverride));
            nullableWarnings.Add(GetId(ErrorCode.WRN_MemberNotNull));
            nullableWarnings.Add(GetId(ErrorCode.WRN_MemberNotNullBadMember));
            nullableWarnings.Add(GetId(ErrorCode.WRN_MemberNotNullWhen));
            nullableWarnings.Add(GetId(ErrorCode.WRN_ParameterDisallowsNull));
            nullableWarnings.Add(GetId(ErrorCode.WRN_ParameterNotNullIfNotNull));
            nullableWarnings.Add(GetId(ErrorCode.WRN_ReturnNotNullIfNotNull));
            nullableWarnings.Add(GetId(ErrorCode.WRN_NullabilityMismatchInReturnTypeOnInterceptor));
            nullableWarnings.Add(GetId(ErrorCode.WRN_NullabilityMismatchInParameterTypeOnInterceptor));

            nullableWarnings.Add(GetId(ErrorCode.WRN_UninitializedNonNullableBackingField));

            NullableWarnings = nullableWarnings.ToImmutable();
        }

        private static string GetId(ErrorCode errorCode)
        {
            return MessageProvider.Instance.GetIdForErrorCode((int)errorCode);
        }

        private static ImmutableDictionary<ErrorCode, string> CreateCategoriesMap()
        {
            var map = new Dictionary<ErrorCode, string>()
            {
                // { ERROR_CODE,    CATEGORY }
            };

            return map.ToImmutableDictionary();
        }

        internal static DiagnosticSeverity GetSeverity(ErrorCode code)
        {
            if (code == ErrorCode.Void)
            {
                return InternalDiagnosticSeverity.Void;
            }
            else if (code == ErrorCode.Unknown)
            {
                return InternalDiagnosticSeverity.Unknown;
            }
            else if (IsWarning(code))
            {
                return DiagnosticSeverity.Warning;
            }
            else if (IsInfo(code))
            {
                return DiagnosticSeverity.Info;
            }
            else if (IsHidden(code))
            {
                return DiagnosticSeverity.Hidden;
            }
            else
            {
                return DiagnosticSeverity.Error;
            }
        }

        /// <remarks>Don't call this during a parse--it loads resources</remarks>
        public static string GetMessage(MessageID code, CultureInfo culture)
        {
            string message = ResourceManager.GetString(code.ToString(), culture);
            RoslynDebug.Assert(!string.IsNullOrEmpty(message), $"{code}");
            return message;
        }

        /// <remarks>Don't call this during a parse--it loads resources</remarks>
        public static string GetMessage(ErrorCode code, CultureInfo culture)
        {
            string message = ResourceManager.GetString(code.ToString(), culture);
            RoslynDebug.Assert(!string.IsNullOrEmpty(message), $"{code}");
            return message;
        }

        public static LocalizableResourceString GetMessageFormat(ErrorCode code)
        {
            return new LocalizableResourceString(code.ToString(), ResourceManager, typeof(ErrorFacts));
        }

        public static LocalizableResourceString GetTitle(ErrorCode code)
        {
            return new LocalizableResourceString(code.ToString() + s_titleSuffix, ResourceManager, typeof(ErrorFacts));
        }

        public static LocalizableResourceString GetDescription(ErrorCode code)
        {
            return new LocalizableResourceString(code.ToString() + s_descriptionSuffix, ResourceManager, typeof(ErrorFacts));
        }

        public static string GetHelpLink(ErrorCode code)
        {
            return $"https://msdn.microsoft.com/query/roslyn.query?appId=roslyn&k=k({GetId(code)})";
        }

        public static string GetCategory(ErrorCode code)
        {
            string category;
            if (s_categoriesMap.Value.TryGetValue(code, out category))
            {
                return category;
            }

            return Diagnostic.CompilerDiagnosticCategory;
        }

        /// <remarks>Don't call this during a parse--it loads resources</remarks>
        public static string GetMessage(XmlParseErrorCode id, CultureInfo culture)
        {
            return ResourceManager.GetString(id.ToString(), culture);
        }

        private static System.Resources.ResourceManager s_resourceManager;
        private static System.Resources.ResourceManager ResourceManager
        {
            get
            {
                if (s_resourceManager == null)
                {
                    s_resourceManager = new System.Resources.ResourceManager(typeof(CSharpResources).FullName, typeof(ErrorCode).GetTypeInfo().Assembly);
                }

                return s_resourceManager;
            }
        }

        internal static int GetWarningLevel(ErrorCode code)
        {
            if (IsInfo(code) || IsHidden(code))
            {
                // Info and hidden diagnostics should always be produced because some analyzers depend on them.
                return Diagnostic.InfoAndHiddenWarningLevel;
            }

            // Warning wave warnings (warning level > 4) should be documented in
            // docs/compilers/CSharp/Warnversion Warning Waves.md
            switch (code)
            {
                case ErrorCode.WRN_UnassignedInternalRefField:
                    // Warning level 10 is exclusively for warnings introduced in the compiler
                    // shipped with dotnet 10 (C# 14) and that can be reported for pre-existing code.
                    return 10;
                case ErrorCode.WRN_InterceptsLocationAttributeUnsupportedSignature:
                    // Warning level 9 is exclusively for warnings introduced in the compiler
                    // shipped with dotnet 9 (C# 13) and that can be reported for pre-existing code.
                    return 9;
                case ErrorCode.WRN_AddressOfInAsync:
                case ErrorCode.WRN_ByValArraySizeConstRequired:
                    // Warning level 8 is exclusively for warnings introduced in the compiler
                    // shipped with dotnet 8 (C# 12) and that can be reported for pre-existing code.
                    return 8;
                case ErrorCode.WRN_LowerCaseTypeName:
                    // Warning level 7 is exclusively for warnings introduced in the compiler
                    // shipped with dotnet 7 (C# 11) and that can be reported for pre-existing code.
                    return 7;
                case ErrorCode.WRN_PartialMethodTypeDifference:
                    // Warning level 6 is exclusively for warnings introduced in the compiler
                    // shipped with dotnet 6 (C# 10) and that can be reported for pre-existing code.
                    return 6;
                case ErrorCode.WRN_NubExprIsConstBool2:
                case ErrorCode.WRN_StaticInAsOrIs:
                case ErrorCode.WRN_PrecedenceInversion:
                case ErrorCode.WRN_UseDefViolationPropertyUnsupportedVersion:
                case ErrorCode.WRN_UseDefViolationFieldUnsupportedVersion:
                case ErrorCode.WRN_UnassignedThisAutoPropertyUnsupportedVersion:
                case ErrorCode.WRN_UnassignedThisUnsupportedVersion:
                case ErrorCode.WRN_ParamUnassigned:
                case ErrorCode.WRN_UseDefViolationProperty:
                case ErrorCode.WRN_UseDefViolationField:
                case ErrorCode.WRN_UseDefViolationThisUnsupportedVersion:
                case ErrorCode.WRN_UseDefViolationOut:
                case ErrorCode.WRN_UseDefViolation:
                case ErrorCode.WRN_SyncAndAsyncEntryPoints:
                case ErrorCode.WRN_ParameterIsStaticClass:
                case ErrorCode.WRN_ReturnTypeIsStaticClass:
                    // Warning level 5 is exclusively for warnings introduced in the compiler
                    // shipped with dotnet 5 (C# 9) and that can be reported for pre-existing code.
                    return 5;
                case ErrorCode.WRN_InvalidMainSig:
                case ErrorCode.WRN_LowercaseEllSuffix:
                case ErrorCode.WRN_NewNotRequired:
                case ErrorCode.WRN_MainCantBeGeneric:
                case ErrorCode.WRN_ProtectedInSealed:
                case ErrorCode.WRN_UnassignedInternalField:
                case ErrorCode.WRN_MissingParamTag:
                case ErrorCode.WRN_MissingXMLComment:
                case ErrorCode.WRN_MissingTypeParamTag:
                case ErrorCode.WRN_InvalidVersionFormat:
                    return 4;
                case ErrorCode.WRN_UnreferencedEvent:
                case ErrorCode.WRN_DuplicateUsing:
                case ErrorCode.WRN_UnreferencedVar:
                case ErrorCode.WRN_UnreferencedField:
                case ErrorCode.WRN_UnreferencedVarAssg:
                case ErrorCode.WRN_UnreferencedLocalFunction:
                case ErrorCode.WRN_SequentialOnPartialClass:
                case ErrorCode.WRN_UnreferencedFieldAssg:
                case ErrorCode.WRN_AmbiguousXMLReference:
                case ErrorCode.WRN_PossibleMistakenNullStatement:
                case ErrorCode.WRN_EqualsWithoutGetHashCode:
                case ErrorCode.WRN_EqualityOpWithoutEquals:
                case ErrorCode.WRN_EqualityOpWithoutGetHashCode:
                case ErrorCode.WRN_IncorrectBooleanAssg:
                case ErrorCode.WRN_BitwiseOrSignExtend:
                case ErrorCode.WRN_TypeParameterSameAsOuterTypeParameter:
                case ErrorCode.WRN_InvalidAssemblyName:
                case ErrorCode.WRN_UnifyReferenceBldRev:
                case ErrorCode.WRN_AssignmentToSelf:
                case ErrorCode.WRN_ComparisonToSelf:
                case ErrorCode.WRN_IsDynamicIsConfusing:
                case ErrorCode.WRN_DebugFullNameTooLong:
                case ErrorCode.WRN_PdbLocalNameTooLong:
                case ErrorCode.WRN_RecordEqualsWithoutGetHashCode:
                    return 3;
                case ErrorCode.WRN_NewRequired:
                case ErrorCode.WRN_NewOrOverrideExpected:
                case ErrorCode.WRN_UnreachableCode:
                case ErrorCode.WRN_UnreferencedLabel:
                case ErrorCode.WRN_NegativeArrayIndex:
                case ErrorCode.WRN_BadRefCompareLeft:
                case ErrorCode.WRN_BadRefCompareRight:
                case ErrorCode.WRN_PatternIsAmbiguous:
                case ErrorCode.WRN_PatternNotPublicOrNotInstance:
                case ErrorCode.WRN_PatternBadSignature:
                case ErrorCode.WRN_SameFullNameThisNsAgg:
                case ErrorCode.WRN_SameFullNameThisAggAgg:
                case ErrorCode.WRN_SameFullNameThisAggNs:
                case ErrorCode.WRN_GlobalAliasDefn:
                case ErrorCode.WRN_AlwaysNull:
                case ErrorCode.WRN_CmpAlwaysFalse:
                case ErrorCode.WRN_GotoCaseShouldConvert:
                case ErrorCode.WRN_NubExprIsConstBool:
                case ErrorCode.WRN_ExplicitImplCollision:
                case ErrorCode.WRN_DeprecatedSymbolStr:
                case ErrorCode.WRN_VacuousIntegralComp:
                case ErrorCode.WRN_AssignmentToLockOrDispose:
                case ErrorCode.WRN_DeprecatedCollectionInitAddStr:
                case ErrorCode.WRN_DeprecatedCollectionInitAdd:
                case ErrorCode.WRN_DuplicateParamTag:
                case ErrorCode.WRN_UnmatchedParamTag:
                case ErrorCode.WRN_UnprocessedXMLComment:
                case ErrorCode.WRN_InvalidSearchPathDir:
                case ErrorCode.WRN_UnifyReferenceMajMin:
                case ErrorCode.WRN_DuplicateTypeParamTag:
                case ErrorCode.WRN_UnmatchedTypeParamTag:
                case ErrorCode.WRN_UnmatchedParamRefTag:
                case ErrorCode.WRN_UnmatchedTypeParamRefTag:
                case ErrorCode.WRN_CantHaveManifestForModule:
                case ErrorCode.WRN_DynamicDispatchToConditionalMethod:
                case ErrorCode.WRN_NoSources:
                case ErrorCode.WRN_CLS_MeaninglessOnPrivateType:
                case ErrorCode.WRN_CLS_AssemblyNotCLS2:
                case ErrorCode.WRN_MainIgnored:
                case ErrorCode.WRN_UnqualifiedNestedTypeInCref:
                case ErrorCode.WRN_NoRuntimeMetadataVersion:
                    return 2;
                case ErrorCode.WRN_IsAlwaysTrue:
                case ErrorCode.WRN_IsAlwaysFalse:
                case ErrorCode.WRN_ByRefNonAgileField:
                case ErrorCode.WRN_VolatileByRef:
                case ErrorCode.WRN_FinalizeMethod:
                case ErrorCode.WRN_DeprecatedSymbol:
                case ErrorCode.WRN_ExternMethodNoImplementation:
                case ErrorCode.WRN_AttributeLocationOnBadDeclaration:
                case ErrorCode.WRN_InvalidAttributeLocation:
                case ErrorCode.WRN_NonObsoleteOverridingObsolete:
                case ErrorCode.WRN_CoClassWithoutComImport:
                case ErrorCode.WRN_ObsoleteOverridingNonObsolete:
                case ErrorCode.WRN_ExternCtorNoImplementation:
                case ErrorCode.WRN_WarningDirective:
                case ErrorCode.WRN_UnreachableGeneralCatch:
                case ErrorCode.WRN_DefaultValueForUnconsumedLocation:
                case ErrorCode.WRN_EmptySwitch:
                case ErrorCode.WRN_XMLParseError:
                case ErrorCode.WRN_BadXMLRef:
                case ErrorCode.WRN_BadXMLRefParamType:
                case ErrorCode.WRN_BadXMLRefReturnType:
                case ErrorCode.WRN_BadXMLRefSyntax:
                case ErrorCode.WRN_FailedInclude:
                case ErrorCode.WRN_InvalidInclude:
                case ErrorCode.WRN_XMLParseIncludeError:
                case ErrorCode.WRN_ALinkWarn:
                case ErrorCode.WRN_AssemblyAttributeFromModuleIsOverridden:
                case ErrorCode.WRN_CmdOptionConflictsSource:
                case ErrorCode.WRN_IllegalPragma:
                case ErrorCode.WRN_IllegalPPWarning:
                case ErrorCode.WRN_BadRestoreNumber:
                case ErrorCode.WRN_NonECMAFeature:
                case ErrorCode.WRN_ErrorOverride:
                case ErrorCode.WRN_MultiplePredefTypes:
                case ErrorCode.WRN_TooManyLinesForDebugger:
                case ErrorCode.WRN_CallOnNonAgileField:
                case ErrorCode.WRN_InvalidNumber:
                case ErrorCode.WRN_IllegalPPChecksum:
                case ErrorCode.WRN_EndOfPPLineExpected:
                case ErrorCode.WRN_ConflictingChecksum:
                case ErrorCode.WRN_DotOnDefault:
                case ErrorCode.WRN_BadXMLRefTypeVar:
                case ErrorCode.WRN_ReferencedAssemblyReferencesLinkedPIA:
                case ErrorCode.WRN_MultipleRuntimeImplementationMatches:
                case ErrorCode.WRN_MultipleRuntimeOverrideMatches:
                case ErrorCode.WRN_FileAlreadyIncluded:
                case ErrorCode.WRN_NoConfigNotOnCommandLine:
                case ErrorCode.WRN_AnalyzerCannotBeCreated:
                case ErrorCode.WRN_NoAnalyzerInAssembly:
                case ErrorCode.WRN_UnableToLoadAnalyzer:
                case ErrorCode.WRN_DefineIdentifierRequired:
                case ErrorCode.WRN_CLS_NoVarArgs:
                case ErrorCode.WRN_CLS_BadArgType:
                case ErrorCode.WRN_CLS_BadReturnType:
                case ErrorCode.WRN_CLS_BadFieldPropType:
                case ErrorCode.WRN_CLS_BadIdentifierCase:
                case ErrorCode.WRN_CLS_OverloadRefOut:
                case ErrorCode.WRN_CLS_OverloadUnnamed:
                case ErrorCode.WRN_CLS_BadIdentifier:
                case ErrorCode.WRN_CLS_BadBase:
                case ErrorCode.WRN_CLS_BadInterfaceMember:
                case ErrorCode.WRN_CLS_NoAbstractMembers:
                case ErrorCode.WRN_CLS_NotOnModules:
                case ErrorCode.WRN_CLS_ModuleMissingCLS:
                case ErrorCode.WRN_CLS_AssemblyNotCLS:
                case ErrorCode.WRN_CLS_BadAttributeType:
                case ErrorCode.WRN_CLS_ArrayArgumentToAttribute:
                case ErrorCode.WRN_CLS_NotOnModules2:
                case ErrorCode.WRN_CLS_IllegalTrueInFalse:
                case ErrorCode.WRN_CLS_MeaninglessOnParam:
                case ErrorCode.WRN_CLS_MeaninglessOnReturn:
                case ErrorCode.WRN_CLS_BadTypeVar:
                case ErrorCode.WRN_CLS_VolatileField:
                case ErrorCode.WRN_CLS_BadInterface:
                case ErrorCode.WRN_UnobservedAwaitableExpression:
                case ErrorCode.WRN_CallerLineNumberParamForUnconsumedLocation:
                case ErrorCode.WRN_CallerFilePathParamForUnconsumedLocation:
                case ErrorCode.WRN_CallerMemberNameParamForUnconsumedLocation:
                case ErrorCode.WRN_CallerFilePathPreferredOverCallerMemberName:
                case ErrorCode.WRN_CallerLineNumberPreferredOverCallerMemberName:
                case ErrorCode.WRN_CallerLineNumberPreferredOverCallerFilePath:
                case ErrorCode.WRN_DelaySignButNoKey:
                case ErrorCode.WRN_UnimplementedCommandLineSwitch:
                case ErrorCode.WRN_BadUILang:
                case ErrorCode.WRN_RefCultureMismatch:
                case ErrorCode.WRN_ConflictingMachineAssembly:
                case ErrorCode.WRN_FilterIsConstantTrue:
                case ErrorCode.WRN_FilterIsConstantFalse:
                case ErrorCode.WRN_FilterIsConstantFalseRedundantTryCatch:
                case ErrorCode.WRN_IdentifierOrNumericLiteralExpected:
                case ErrorCode.WRN_ReferencedAssemblyDoesNotHaveStrongName:
                case ErrorCode.WRN_AlignmentMagnitude:
                case ErrorCode.WRN_AttributeIgnoredWhenPublicSigning:
                case ErrorCode.WRN_TupleLiteralNameMismatch:
                case ErrorCode.WRN_WindowsExperimental:
                case ErrorCode.WRN_AttributesOnBackingFieldsNotAvailable:
                case ErrorCode.WRN_TupleBinopLiteralNameMismatch:
                case ErrorCode.WRN_TypeParameterSameAsOuterMethodTypeParameter:
                case ErrorCode.WRN_ConvertingNullableToNonNullable:
                case ErrorCode.WRN_NullReferenceAssignment:
                case ErrorCode.WRN_NullReferenceReceiver:
                case ErrorCode.WRN_NullReferenceReturn:
                case ErrorCode.WRN_NullReferenceArgument:
                case ErrorCode.WRN_NullabilityMismatchInTypeOnOverride:
                case ErrorCode.WRN_NullabilityMismatchInReturnTypeOnOverride:
                case ErrorCode.WRN_NullabilityMismatchInReturnTypeOnPartial:
                case ErrorCode.WRN_NullabilityMismatchInParameterTypeOnOverride:
                case ErrorCode.WRN_NullabilityMismatchInParameterTypeOnPartial:
                case ErrorCode.WRN_NullabilityMismatchInConstraintsOnPartialImplementation:
                case ErrorCode.WRN_NullabilityMismatchInTypeOnImplicitImplementation:
                case ErrorCode.WRN_NullabilityMismatchInReturnTypeOnImplicitImplementation:
                case ErrorCode.WRN_NullabilityMismatchInParameterTypeOnImplicitImplementation:
                case ErrorCode.WRN_DuplicateInterfaceWithNullabilityMismatchInBaseList:
                case ErrorCode.WRN_NullabilityMismatchInInterfaceImplementedByBase:
                case ErrorCode.WRN_NullabilityMismatchInExplicitlyImplementedInterface:
                case ErrorCode.WRN_NullabilityMismatchInTypeOnExplicitImplementation:
                case ErrorCode.WRN_NullabilityMismatchInReturnTypeOnExplicitImplementation:
                case ErrorCode.WRN_NullabilityMismatchInParameterTypeOnExplicitImplementation:
                case ErrorCode.WRN_UninitializedNonNullableField:
                case ErrorCode.WRN_NullabilityMismatchInAssignment:
                case ErrorCode.WRN_NullabilityMismatchInArgument:
                case ErrorCode.WRN_NullabilityMismatchInArgumentForOutput:
                case ErrorCode.WRN_NullabilityMismatchInReturnTypeOfTargetDelegate:
                case ErrorCode.WRN_NullabilityMismatchInParameterTypeOfTargetDelegate:
                case ErrorCode.WRN_NullAsNonNullable:
                case ErrorCode.WRN_NullableValueTypeMayBeNull:
                case ErrorCode.WRN_NullabilityMismatchInTypeParameterConstraint:
                case ErrorCode.WRN_MissingNonNullTypesContextForAnnotation:
                case ErrorCode.WRN_MissingNonNullTypesContextForAnnotationInGeneratedCode:
                case ErrorCode.WRN_NullabilityMismatchInConstraintsOnImplicitImplementation:
                case ErrorCode.WRN_NullabilityMismatchInTypeParameterReferenceTypeConstraint:
                case ErrorCode.WRN_SwitchExpressionNotExhaustive:
                case ErrorCode.WRN_IsTypeNamedUnderscore:
                case ErrorCode.WRN_GivenExpressionNeverMatchesPattern:
                case ErrorCode.WRN_GivenExpressionAlwaysMatchesConstant:
                case ErrorCode.WRN_SwitchExpressionNotExhaustiveWithUnnamedEnumValue:
                case ErrorCode.WRN_CaseConstantNamedUnderscore:
                case ErrorCode.WRN_ThrowPossibleNull:
                case ErrorCode.WRN_UnboxPossibleNull:
                case ErrorCode.WRN_SwitchExpressionNotExhaustiveForNull:
                case ErrorCode.WRN_ImplicitCopyInReadOnlyMember:
                case ErrorCode.WRN_UnconsumedEnumeratorCancellationAttributeUsage:
                case ErrorCode.WRN_UndecoratedCancellationTokenParameter:
                case ErrorCode.WRN_NullabilityMismatchInTypeParameterNotNullConstraint:
                case ErrorCode.WRN_DisallowNullAttributeForbidsMaybeNullAssignment:
                case ErrorCode.WRN_ParameterConditionallyDisallowsNull:
                case ErrorCode.WRN_NullReferenceInitializer:
                case ErrorCode.WRN_ShouldNotReturn:
                case ErrorCode.WRN_DoesNotReturnMismatch:
                case ErrorCode.WRN_TopLevelNullabilityMismatchInReturnTypeOnOverride:
                case ErrorCode.WRN_TopLevelNullabilityMismatchInParameterTypeOnOverride:
                case ErrorCode.WRN_TopLevelNullabilityMismatchInReturnTypeOnImplicitImplementation:
                case ErrorCode.WRN_TopLevelNullabilityMismatchInParameterTypeOnImplicitImplementation:
                case ErrorCode.WRN_TopLevelNullabilityMismatchInReturnTypeOnExplicitImplementation:
                case ErrorCode.WRN_TopLevelNullabilityMismatchInParameterTypeOnExplicitImplementation:
                case ErrorCode.WRN_ConstOutOfRangeChecked:
                case ErrorCode.WRN_MemberNotNull:
                case ErrorCode.WRN_MemberNotNullBadMember:
                case ErrorCode.WRN_MemberNotNullWhen:
                case ErrorCode.WRN_GeneratorFailedDuringInitialization:
                case ErrorCode.WRN_GeneratorFailedDuringGeneration:
                case ErrorCode.WRN_ParameterDisallowsNull:
                case ErrorCode.WRN_GivenExpressionAlwaysMatchesPattern:
                case ErrorCode.WRN_IsPatternAlways:
                case ErrorCode.WRN_SwitchExpressionNotExhaustiveWithWhen:
                case ErrorCode.WRN_SwitchExpressionNotExhaustiveForNullWithWhen:
                case ErrorCode.WRN_RecordNamedDisallowed:
                case ErrorCode.WRN_ParameterNotNullIfNotNull:
                case ErrorCode.WRN_ReturnNotNullIfNotNull:
                case ErrorCode.WRN_AnalyzerReferencesFramework:
                case ErrorCode.WRN_UnreadRecordParameter:
                case ErrorCode.WRN_DoNotCompareFunctionPointers:
                case ErrorCode.WRN_CallerArgumentExpressionParamForUnconsumedLocation:
                case ErrorCode.WRN_CallerLineNumberPreferredOverCallerArgumentExpression:
                case ErrorCode.WRN_CallerFilePathPreferredOverCallerArgumentExpression:
                case ErrorCode.WRN_CallerMemberNamePreferredOverCallerArgumentExpression:
                case ErrorCode.WRN_CallerArgumentExpressionAttributeHasInvalidParameterName:
                case ErrorCode.WRN_CallerArgumentExpressionAttributeSelfReferential:
                case ErrorCode.WRN_ParameterOccursAfterInterpolatedStringHandlerParameter:
                case ErrorCode.WRN_InterpolatedStringHandlerArgumentAttributeIgnoredOnLambdaParameters:
                case ErrorCode.WRN_CompileTimeCheckedOverflow:
                case ErrorCode.WRN_MethGrpToNonDel:
                case ErrorCode.WRN_UseDefViolationPropertySupportedVersion:
                case ErrorCode.WRN_UseDefViolationFieldSupportedVersion:
                case ErrorCode.WRN_UseDefViolationThisSupportedVersion:
                case ErrorCode.WRN_UnassignedThisAutoPropertySupportedVersion:
                case ErrorCode.WRN_UnassignedThisSupportedVersion:
                case ErrorCode.WRN_ObsoleteMembersShouldNotBeRequired:
                case ErrorCode.WRN_AnalyzerReferencesNewerCompiler:
                case ErrorCode.WRN_DuplicateAnalyzerReference:
                case ErrorCode.WRN_ScopedMismatchInParameterOfTarget:
                case ErrorCode.WRN_ScopedMismatchInParameterOfOverrideOrImplementation:
                case ErrorCode.WRN_ManagedAddr:
                case ErrorCode.WRN_EscapeVariable:
                case ErrorCode.WRN_EscapeStackAlloc:
                case ErrorCode.WRN_RefReturnNonreturnableLocal:
                case ErrorCode.WRN_RefReturnNonreturnableLocal2:
                case ErrorCode.WRN_RefReturnStructThis:
                case ErrorCode.WRN_RefAssignNarrower:
                case ErrorCode.WRN_MismatchedRefEscapeInTernary:
                case ErrorCode.WRN_RefReturnParameter:
                case ErrorCode.WRN_RefReturnScopedParameter:
                case ErrorCode.WRN_RefReturnParameter2:
                case ErrorCode.WRN_RefReturnScopedParameter2:
                case ErrorCode.WRN_RefReturnLocal:
                case ErrorCode.WRN_RefReturnLocal2:
                case ErrorCode.WRN_RefAssignReturnOnly:
                case ErrorCode.WRN_RefReturnOnlyParameter:
                case ErrorCode.WRN_RefReturnOnlyParameter2:
                case ErrorCode.WRN_RefAssignValEscapeWider:
                case ErrorCode.WRN_OptionalParamValueMismatch:
                case ErrorCode.WRN_ParamsArrayInLambdaOnly:
                case ErrorCode.WRN_CapturedPrimaryConstructorParameterPassedToBase:
                case ErrorCode.WRN_UnreadPrimaryConstructorParameter:
                case ErrorCode.WRN_InterceptorSignatureMismatch:
                case ErrorCode.WRN_NullabilityMismatchInReturnTypeOnInterceptor:
                case ErrorCode.WRN_NullabilityMismatchInParameterTypeOnInterceptor:
                case ErrorCode.WRN_CapturedPrimaryConstructorParameterInFieldInitializer:
                case ErrorCode.WRN_PrimaryConstructorParameterIsShadowedAndNotPassedToBase:
                case ErrorCode.WRN_InlineArrayIndexerNotUsed:
                case ErrorCode.WRN_InlineArraySliceNotUsed:
                case ErrorCode.WRN_InlineArrayConversionOperatorNotUsed:
                case ErrorCode.WRN_InlineArrayNotSupportedByLanguage:
                case ErrorCode.WRN_BadArgRef:
                case ErrorCode.WRN_ArgExpectedRefOrIn:
                case ErrorCode.WRN_RefReadonlyNotVariable:
                case ErrorCode.WRN_ArgExpectedIn:
                case ErrorCode.WRN_OverridingDifferentRefness:
                case ErrorCode.WRN_HidingDifferentRefness:
                case ErrorCode.WRN_TargetDifferentRefness:
                case ErrorCode.WRN_RefReadonlyParameterDefaultValue:
                case ErrorCode.WRN_UseDefViolationRefField:
                case ErrorCode.WRN_Experimental:
                case ErrorCode.WRN_ExperimentalWithMessage:
                case ErrorCode.WRN_CollectionExpressionRefStructMayAllocate:
                case ErrorCode.WRN_CollectionExpressionRefStructSpreadMayAllocate:
                case ErrorCode.WRN_ConvertingLock:
                case ErrorCode.WRN_PartialMemberSignatureDifference:
                case ErrorCode.WRN_FieldIsAmbiguous:
                case ErrorCode.WRN_UninitializedNonNullableBackingField:
                case ErrorCode.WRN_AccessorDoesNotUseBackingField:
                case ErrorCode.WRN_UnscopedRefAttributeOldRules:
                case ErrorCode.WRN_RedundantPattern:
                    return 1;
                default:
                    return 0;
            }
            // Note: when adding a warning here, consider whether it should be registered as a nullability warning too
        }

        /// <summary>
        /// Returns true if this is a build-only diagnostic that is never reported from
        /// <see cref="SemanticModel.GetDiagnostics(Text.TextSpan?, System.Threading.CancellationToken)"/> API.
        /// Diagnostics generated during compilation phases such as lowering, emit, etc.
        /// are example of build-only diagnostics.
        /// </summary>
        internal static bool IsBuildOnlyDiagnostic(ErrorCode code)
        {
#pragma warning disable CS8524 // The switch expression does not handle some values of its input type (it is not exhaustive) involving an unnamed enum value.
            return code switch
            {
                ErrorCode.WRN_ALinkWarn
                or ErrorCode.WRN_UnreferencedField
                or ErrorCode.WRN_UnreferencedFieldAssg
                or ErrorCode.WRN_UnreferencedEvent
                or ErrorCode.WRN_UnassignedInternalField
                or ErrorCode.ERR_MissingPredefinedMember
                or ErrorCode.ERR_PredefinedTypeNotFound
                or ErrorCode.ERR_NoEntryPoint
                or ErrorCode.WRN_InvalidMainSig
                or ErrorCode.ERR_MultipleEntryPoints
                or ErrorCode.WRN_MainIgnored
                or ErrorCode.ERR_MainClassNotClass
                or ErrorCode.WRN_MainCantBeGeneric
                or ErrorCode.ERR_NoMainInClass
                or ErrorCode.ERR_MainClassNotFound
                or ErrorCode.WRN_SyncAndAsyncEntryPoints
                or ErrorCode.ERR_BadDelegateConstructor
                or ErrorCode.ERR_InsufficientStack
                or ErrorCode.ERR_ModuleEmitFailure
                or ErrorCode.ERR_TooManyLocals
                or ErrorCode.ERR_BindToBogus
                or ErrorCode.ERR_ExportedTypeConflictsWithDeclaration
                or ErrorCode.ERR_ForwardedTypeConflictsWithDeclaration
                or ErrorCode.ERR_ExportedTypesConflict
                or ErrorCode.ERR_ForwardedTypeConflictsWithExportedType
                or ErrorCode.ERR_ByRefTypeAndAwait
                or ErrorCode.ERR_RefReturningCallAndAwait
                or ErrorCode.ERR_SpecialByRefInLambda
                or ErrorCode.ERR_DynamicRequiredTypesMissing
                or ErrorCode.ERR_CannotBeConvertedToUtf8
                or ErrorCode.ERR_FileTypeNonUniquePath
                or ErrorCode.ERR_InterceptorSignatureMismatch
                or ErrorCode.ERR_InterceptorMustHaveMatchingThisParameter
                or ErrorCode.ERR_InterceptorMustNotHaveThisParameter
                or ErrorCode.ERR_DuplicateInterceptor
                or ErrorCode.WRN_InterceptorSignatureMismatch
                or ErrorCode.ERR_InterceptorNotAccessible
                or ErrorCode.ERR_InterceptorScopedMismatch
                or ErrorCode.WRN_NullabilityMismatchInReturnTypeOnInterceptor
                or ErrorCode.WRN_NullabilityMismatchInParameterTypeOnInterceptor
                or ErrorCode.ERR_InterceptorCannotInterceptNameof
                or ErrorCode.ERR_SymbolDefinedInAssembly
                or ErrorCode.ERR_InterceptorArityNotCompatible
                or ErrorCode.ERR_InterceptorCannotBeGeneric
                or ErrorCode.ERR_InterceptableMethodMustBeOrdinary
                or ErrorCode.ERR_PossibleAsyncIteratorWithoutYield
                or ErrorCode.ERR_PossibleAsyncIteratorWithoutYieldOrAwait
                or ErrorCode.ERR_RefLocalAcrossAwait
                or ErrorCode.ERR_DataSectionStringLiteralHashCollision
                or ErrorCode.ERR_UnsupportedFeatureInRuntimeAsync
                    // Update src\Features\CSharp\Portable\Diagnostics\LanguageServer\CSharpLspBuildOnlyDiagnostics.cs
                    // and TestIsBuildOnlyDiagnostic in src\Compilers\CSharp\Test\Syntax\Diagnostics\DiagnosticTest.cs
                    // whenever new values are added here.
                    => true,

                ErrorCode.Void
                or ErrorCode.Unknown
                or ErrorCode.ERR_NoMetadataFile
                or ErrorCode.FTL_MetadataCantOpenFile
                or ErrorCode.ERR_NoTypeDef
                or ErrorCode.ERR_OutputWriteFailed
                or ErrorCode.ERR_BadBinaryOps
                or ErrorCode.ERR_IntDivByZero
                or ErrorCode.ERR_BadIndexLHS
                or ErrorCode.ERR_BadIndexCount
                or ErrorCode.ERR_BadUnaryOp
                or ErrorCode.ERR_ThisInStaticMeth
                or ErrorCode.ERR_ThisInBadContext
                or ErrorCode.ERR_NoImplicitConv
                or ErrorCode.ERR_NoExplicitConv
                or ErrorCode.ERR_ConstOutOfRange
                or ErrorCode.ERR_AmbigBinaryOps
                or ErrorCode.ERR_AmbigUnaryOp
                or ErrorCode.ERR_InAttrOnOutParam
                or ErrorCode.ERR_ValueCantBeNull
                or ErrorCode.ERR_NoExplicitBuiltinConv
                or ErrorCode.FTL_DebugEmitFailure
                or ErrorCode.ERR_BadVisReturnType
                or ErrorCode.ERR_BadVisParamType
                or ErrorCode.ERR_BadVisFieldType
                or ErrorCode.ERR_BadVisPropertyType
                or ErrorCode.ERR_BadVisIndexerReturn
                or ErrorCode.ERR_BadVisIndexerParam
                or ErrorCode.ERR_BadVisOpReturn
                or ErrorCode.ERR_BadVisOpParam
                or ErrorCode.ERR_BadVisDelegateReturn
                or ErrorCode.ERR_BadVisDelegateParam
                or ErrorCode.ERR_BadVisBaseClass
                or ErrorCode.ERR_BadVisBaseInterface
                or ErrorCode.ERR_EventNeedsBothAccessors
                or ErrorCode.ERR_EventNotDelegate
                or ErrorCode.ERR_InterfaceEventInitializer
                or ErrorCode.ERR_BadEventUsage
                or ErrorCode.ERR_ExplicitEventFieldImpl
                or ErrorCode.ERR_CantOverrideNonEvent
                or ErrorCode.ERR_AddRemoveMustHaveBody
                or ErrorCode.ERR_AbstractEventInitializer
                or ErrorCode.ERR_PossibleBadNegCast
                or ErrorCode.ERR_ReservedEnumerator
                or ErrorCode.ERR_AsMustHaveReferenceType
                or ErrorCode.WRN_LowercaseEllSuffix
                or ErrorCode.ERR_BadEventUsageNoField
                or ErrorCode.ERR_ConstraintOnlyAllowedOnGenericDecl
                or ErrorCode.ERR_TypeParamMustBeIdentifier
                or ErrorCode.ERR_MemberReserved
                or ErrorCode.ERR_DuplicateParamName
                or ErrorCode.ERR_DuplicateNameInNS
                or ErrorCode.ERR_DuplicateNameInClass
                or ErrorCode.ERR_NameNotInContext
                or ErrorCode.ERR_AmbigContext
                or ErrorCode.WRN_DuplicateUsing
                or ErrorCode.ERR_BadMemberFlag
                or ErrorCode.ERR_BadMemberProtection
                or ErrorCode.WRN_NewRequired
                or ErrorCode.WRN_NewNotRequired
                or ErrorCode.ERR_CircConstValue
                or ErrorCode.ERR_MemberAlreadyExists
                or ErrorCode.ERR_StaticNotVirtual
                or ErrorCode.ERR_OverrideNotNew
                or ErrorCode.WRN_NewOrOverrideExpected
                or ErrorCode.ERR_OverrideNotExpected
                or ErrorCode.ERR_NamespaceUnexpected
                or ErrorCode.ERR_NoSuchMember
                or ErrorCode.ERR_BadSKknown
                or ErrorCode.ERR_BadSKunknown
                or ErrorCode.ERR_ObjectRequired
                or ErrorCode.ERR_AmbigCall
                or ErrorCode.ERR_BadAccess
                or ErrorCode.ERR_MethDelegateMismatch
                or ErrorCode.ERR_RetObjectRequired
                or ErrorCode.ERR_RetNoObjectRequired
                or ErrorCode.ERR_LocalDuplicate
                or ErrorCode.ERR_AssgLvalueExpected
                or ErrorCode.ERR_StaticConstParam
                or ErrorCode.ERR_NotConstantExpression
                or ErrorCode.ERR_NotNullConstRefField
                or ErrorCode.ERR_LocalIllegallyOverrides
                or ErrorCode.ERR_BadUsingNamespace
                or ErrorCode.ERR_NoBreakOrCont
                or ErrorCode.ERR_DuplicateLabel
                or ErrorCode.ERR_NoConstructors
                or ErrorCode.ERR_NoNewAbstract
                or ErrorCode.ERR_ConstValueRequired
                or ErrorCode.ERR_CircularBase
                or ErrorCode.ERR_MethodNameExpected
                or ErrorCode.ERR_ConstantExpected
                or ErrorCode.ERR_V6SwitchGoverningTypeValueExpected
                or ErrorCode.ERR_DuplicateCaseLabel
                or ErrorCode.ERR_InvalidGotoCase
                or ErrorCode.ERR_PropertyLacksGet
                or ErrorCode.ERR_BadExceptionType
                or ErrorCode.ERR_BadEmptyThrow
                or ErrorCode.ERR_BadFinallyLeave
                or ErrorCode.ERR_LabelShadow
                or ErrorCode.ERR_LabelNotFound
                or ErrorCode.ERR_UnreachableCatch
                or ErrorCode.ERR_ReturnExpected
                or ErrorCode.WRN_UnreachableCode
                or ErrorCode.ERR_SwitchFallThrough
                or ErrorCode.WRN_UnreferencedLabel
                or ErrorCode.ERR_UseDefViolation
                or ErrorCode.WRN_UnreferencedVar
                or ErrorCode.ERR_UseDefViolationField
                or ErrorCode.ERR_UnassignedThisUnsupportedVersion
                or ErrorCode.ERR_AmbigQM
                or ErrorCode.ERR_InvalidQM
                or ErrorCode.ERR_NoBaseClass
                or ErrorCode.ERR_BaseIllegal
                or ErrorCode.ERR_ObjectProhibited
                or ErrorCode.ERR_ParamUnassigned
                or ErrorCode.ERR_InvalidArray
                or ErrorCode.ERR_ExternHasBody
                or ErrorCode.ERR_AbstractAndExtern
                or ErrorCode.ERR_BadAttributeParamType
                or ErrorCode.ERR_BadAttributeArgument
                or ErrorCode.WRN_IsAlwaysTrue
                or ErrorCode.WRN_IsAlwaysFalse
                or ErrorCode.ERR_LockNeedsReference
                or ErrorCode.ERR_NullNotValid
                or ErrorCode.ERR_UseDefViolationThisUnsupportedVersion
                or ErrorCode.ERR_ArgsInvalid
                or ErrorCode.ERR_AssgReadonly
                or ErrorCode.ERR_RefReadonly
                or ErrorCode.ERR_PtrExpected
                or ErrorCode.ERR_PtrIndexSingle
                or ErrorCode.WRN_ByRefNonAgileField
                or ErrorCode.ERR_AssgReadonlyStatic
                or ErrorCode.ERR_RefReadonlyStatic
                or ErrorCode.ERR_AssgReadonlyProp
                or ErrorCode.ERR_IllegalStatement
                or ErrorCode.ERR_BadGetEnumerator
                or ErrorCode.ERR_AbstractBaseCall
                or ErrorCode.ERR_RefProperty
                or ErrorCode.ERR_ManagedAddr
                or ErrorCode.ERR_BadFixedInitType
                or ErrorCode.ERR_FixedMustInit
                or ErrorCode.ERR_InvalidAddrOp
                or ErrorCode.ERR_FixedNeeded
                or ErrorCode.ERR_FixedNotNeeded
                or ErrorCode.ERR_UnsafeNeeded
                or ErrorCode.ERR_OpTFRetType
                or ErrorCode.ERR_OperatorNeedsMatch
                or ErrorCode.ERR_BadBoolOp
                or ErrorCode.ERR_MustHaveOpTF
                or ErrorCode.WRN_UnreferencedVarAssg
                or ErrorCode.ERR_CheckedOverflow
                or ErrorCode.ERR_ConstOutOfRangeChecked
                or ErrorCode.ERR_BadVarargs
                or ErrorCode.ERR_ParamsMustBeCollection
                or ErrorCode.ERR_IllegalArglist
                or ErrorCode.ERR_IllegalUnsafe
                or ErrorCode.ERR_AmbigMember
                or ErrorCode.ERR_BadForeachDecl
                or ErrorCode.ERR_ParamsLast
                or ErrorCode.ERR_SizeofUnsafe
                or ErrorCode.ERR_DottedTypeNameNotFoundInNS
                or ErrorCode.ERR_FieldInitRefNonstatic
                or ErrorCode.ERR_SealedNonOverride
                or ErrorCode.ERR_CantOverrideSealed
                or ErrorCode.ERR_VoidError
                or ErrorCode.ERR_ConditionalOnOverride
                or ErrorCode.ERR_PointerInAsOrIs
                or ErrorCode.ERR_CallingFinalizeDeprecated
                or ErrorCode.ERR_SingleTypeNameNotFound
                or ErrorCode.ERR_NegativeStackAllocSize
                or ErrorCode.ERR_NegativeArraySize
                or ErrorCode.ERR_OverrideFinalizeDeprecated
                or ErrorCode.ERR_CallingBaseFinalizeDeprecated
                or ErrorCode.WRN_NegativeArrayIndex
                or ErrorCode.WRN_BadRefCompareLeft
                or ErrorCode.WRN_BadRefCompareRight
                or ErrorCode.ERR_BadCastInFixed
                or ErrorCode.ERR_StackallocInCatchFinally
                or ErrorCode.ERR_VarargsLast
                or ErrorCode.ERR_MissingPartial
                or ErrorCode.ERR_PartialTypeKindConflict
                or ErrorCode.ERR_PartialModifierConflict
                or ErrorCode.ERR_PartialMultipleBases
                or ErrorCode.ERR_PartialWrongTypeParams
                or ErrorCode.ERR_PartialWrongConstraints
                or ErrorCode.ERR_NoImplicitConvCast
                or ErrorCode.ERR_PartialMisplaced
                or ErrorCode.ERR_MisplacedExtension
                or ErrorCode.ERR_ImportedCircularBase
                or ErrorCode.ERR_UseDefViolationOut
                or ErrorCode.ERR_ArraySizeInDeclaration
                or ErrorCode.ERR_InaccessibleGetter
                or ErrorCode.ERR_InaccessibleSetter
                or ErrorCode.ERR_InvalidPropertyAccessMod
                or ErrorCode.ERR_DuplicatePropertyAccessMods
                or ErrorCode.ERR_AccessModMissingAccessor
                or ErrorCode.ERR_UnimplementedInterfaceAccessor
                or ErrorCode.WRN_PatternIsAmbiguous
                or ErrorCode.WRN_PatternNotPublicOrNotInstance
                or ErrorCode.WRN_PatternBadSignature
                or ErrorCode.ERR_FriendRefNotEqualToThis
                or ErrorCode.WRN_SequentialOnPartialClass
                or ErrorCode.ERR_BadConstType
                or ErrorCode.ERR_NoNewTyvar
                or ErrorCode.ERR_BadArity
                or ErrorCode.ERR_BadTypeArgument
                or ErrorCode.ERR_TypeArgsNotAllowed
                or ErrorCode.ERR_HasNoTypeVars
                or ErrorCode.ERR_NewConstraintNotSatisfied
                or ErrorCode.ERR_GenericConstraintNotSatisfiedRefType
                or ErrorCode.ERR_GenericConstraintNotSatisfiedNullableEnum
                or ErrorCode.ERR_GenericConstraintNotSatisfiedNullableInterface
                or ErrorCode.ERR_GenericConstraintNotSatisfiedTyVar
                or ErrorCode.ERR_GenericConstraintNotSatisfiedValType
                or ErrorCode.ERR_DuplicateGeneratedName
                or ErrorCode.ERR_GlobalSingleTypeNameNotFound
                or ErrorCode.ERR_NewBoundMustBeLast
                or ErrorCode.ERR_TypeVarCantBeNull
                or ErrorCode.ERR_DuplicateBound
                or ErrorCode.ERR_ClassBoundNotFirst
                or ErrorCode.ERR_BadRetType
                or ErrorCode.ERR_DuplicateConstraintClause
                or ErrorCode.ERR_CantInferMethTypeArgs
                or ErrorCode.ERR_LocalSameNameAsTypeParam
                or ErrorCode.ERR_AsWithTypeVar
                or ErrorCode.ERR_BadIndexerNameAttr
                or ErrorCode.ERR_AttrArgWithTypeVars
                or ErrorCode.ERR_NewTyvarWithArgs
                or ErrorCode.ERR_AbstractSealedStatic
                or ErrorCode.WRN_AmbiguousXMLReference
                or ErrorCode.WRN_VolatileByRef
                or ErrorCode.ERR_ComImportWithImpl
                or ErrorCode.ERR_ComImportWithBase
                or ErrorCode.ERR_ImplBadConstraints
                or ErrorCode.ERR_DottedTypeNameNotFoundInAgg
                or ErrorCode.ERR_MethGrpToNonDel
                or ErrorCode.ERR_BadExternAlias
                or ErrorCode.ERR_ColColWithTypeAlias
                or ErrorCode.ERR_AliasNotFound
                or ErrorCode.ERR_SameFullNameAggAgg
                or ErrorCode.ERR_SameFullNameNsAgg
                or ErrorCode.WRN_SameFullNameThisNsAgg
                or ErrorCode.WRN_SameFullNameThisAggAgg
                or ErrorCode.WRN_SameFullNameThisAggNs
                or ErrorCode.ERR_SameFullNameThisAggThisNs
                or ErrorCode.ERR_ExternAfterElements
                or ErrorCode.WRN_GlobalAliasDefn
                or ErrorCode.ERR_SealedStaticClass
                or ErrorCode.ERR_PrivateAbstractAccessor
                or ErrorCode.ERR_ValueExpected
                or ErrorCode.ERR_UnboxNotLValue
                or ErrorCode.ERR_AnonMethGrpInForEach
                or ErrorCode.ERR_BadIncDecRetType
                or ErrorCode.ERR_TypeConstraintsMustBeUniqueAndFirst
                or ErrorCode.ERR_RefValBoundWithClass
                or ErrorCode.ERR_NewBoundWithVal
                or ErrorCode.ERR_RefConstraintNotSatisfied
                or ErrorCode.ERR_ValConstraintNotSatisfied
                or ErrorCode.ERR_CircularConstraint
                or ErrorCode.ERR_BaseConstraintConflict
                or ErrorCode.ERR_ConWithValCon
                or ErrorCode.ERR_AmbigUDConv
                or ErrorCode.WRN_AlwaysNull
                or ErrorCode.ERR_OverrideWithConstraints
                or ErrorCode.ERR_AmbigOverride
                or ErrorCode.ERR_DecConstError
                or ErrorCode.WRN_CmpAlwaysFalse
                or ErrorCode.WRN_FinalizeMethod
                or ErrorCode.ERR_ExplicitImplParams
                or ErrorCode.WRN_GotoCaseShouldConvert
                or ErrorCode.ERR_MethodImplementingAccessor
                or ErrorCode.WRN_NubExprIsConstBool
                or ErrorCode.WRN_ExplicitImplCollision
                or ErrorCode.ERR_AbstractHasBody
                or ErrorCode.ERR_ConcreteMissingBody
                or ErrorCode.ERR_AbstractAndSealed
                or ErrorCode.ERR_AbstractNotVirtual
                or ErrorCode.ERR_StaticConstant
                or ErrorCode.ERR_CantOverrideNonFunction
                or ErrorCode.ERR_CantOverrideNonVirtual
                or ErrorCode.ERR_CantChangeAccessOnOverride
                or ErrorCode.ERR_CantChangeReturnTypeOnOverride
                or ErrorCode.ERR_CantDeriveFromSealedType
                or ErrorCode.ERR_AbstractInConcreteClass
                or ErrorCode.ERR_StaticConstructorWithExplicitConstructorCall
                or ErrorCode.ERR_StaticConstructorWithAccessModifiers
                or ErrorCode.ERR_RecursiveConstructorCall
                or ErrorCode.ERR_ObjectCallingBaseConstructor
                or ErrorCode.ERR_StructWithBaseConstructorCall
                or ErrorCode.ERR_StructLayoutCycle
                or ErrorCode.ERR_InterfacesCantContainFields
                or ErrorCode.ERR_InterfacesCantContainConstructors
                or ErrorCode.ERR_NonInterfaceInInterfaceList
                or ErrorCode.ERR_DuplicateInterfaceInBaseList
                or ErrorCode.ERR_CycleInInterfaceInheritance
                or ErrorCode.ERR_HidingAbstractMethod
                or ErrorCode.ERR_UnimplementedAbstractMethod
                or ErrorCode.ERR_UnimplementedInterfaceMember
                or ErrorCode.ERR_ObjectCantHaveBases
                or ErrorCode.ERR_ExplicitInterfaceImplementationNotInterface
                or ErrorCode.ERR_InterfaceMemberNotFound
                or ErrorCode.ERR_ClassDoesntImplementInterface
                or ErrorCode.ERR_ExplicitInterfaceImplementationInNonClassOrStruct
                or ErrorCode.ERR_MemberNameSameAsType
                or ErrorCode.ERR_EnumeratorOverflow
                or ErrorCode.ERR_CantOverrideNonProperty
                or ErrorCode.ERR_NoGetToOverride
                or ErrorCode.ERR_NoSetToOverride
                or ErrorCode.ERR_PropertyCantHaveVoidType
                or ErrorCode.ERR_PropertyWithNoAccessors
                or ErrorCode.ERR_NewVirtualInSealed
                or ErrorCode.ERR_ExplicitPropertyAddingAccessor
                or ErrorCode.ERR_ExplicitPropertyMissingAccessor
                or ErrorCode.ERR_ConversionWithInterface
                or ErrorCode.ERR_ConversionWithBase
                or ErrorCode.ERR_ConversionWithDerived
                or ErrorCode.ERR_IdentityConversion
                or ErrorCode.ERR_ConversionNotInvolvingContainedType
                or ErrorCode.ERR_DuplicateConversionInClass
                or ErrorCode.ERR_OperatorsMustBeStaticAndPublic
                or ErrorCode.ERR_BadIncDecSignature
                or ErrorCode.ERR_BadUnaryOperatorSignature
                or ErrorCode.ERR_BadBinaryOperatorSignature
                or ErrorCode.ERR_BadShiftOperatorSignature
                or ErrorCode.ERR_InterfacesCantContainConversionOrEqualityOperators
                or ErrorCode.ERR_CantOverrideBogusMethod
                or ErrorCode.ERR_CantCallSpecialMethod
                or ErrorCode.ERR_BadTypeReference
                or ErrorCode.ERR_BadDestructorName
                or ErrorCode.ERR_OnlyClassesCanContainDestructors
                or ErrorCode.ERR_ConflictAliasAndMember
                or ErrorCode.ERR_ConditionalOnSpecialMethod
                or ErrorCode.ERR_ConditionalMustReturnVoid
                or ErrorCode.ERR_DuplicateAttribute
                or ErrorCode.ERR_ConditionalOnInterfaceMethod
                or ErrorCode.ERR_OperatorCantReturnVoid
                or ErrorCode.ERR_InvalidAttributeArgument
                or ErrorCode.ERR_AttributeOnBadSymbolType
                or ErrorCode.ERR_FloatOverflow
                or ErrorCode.ERR_InvalidReal
                or ErrorCode.ERR_ComImportWithoutUuidAttribute
                or ErrorCode.ERR_InvalidNamedArgument
                or ErrorCode.ERR_DllImportOnInvalidMethod
                or ErrorCode.ERR_FieldCantBeRefAny
                or ErrorCode.ERR_ArrayElementCantBeRefAny
                or ErrorCode.WRN_DeprecatedSymbol
                or ErrorCode.ERR_NotAnAttributeClass
                or ErrorCode.ERR_BadNamedAttributeArgument
                or ErrorCode.WRN_DeprecatedSymbolStr
                or ErrorCode.ERR_DeprecatedSymbolStr
                or ErrorCode.ERR_IndexerCantHaveVoidType
                or ErrorCode.ERR_VirtualPrivate
                or ErrorCode.ERR_ArrayInitToNonArrayType
                or ErrorCode.ERR_ArrayInitInBadPlace
                or ErrorCode.ERR_MissingStructOffset
                or ErrorCode.WRN_ExternMethodNoImplementation
                or ErrorCode.WRN_ProtectedInSealed
                or ErrorCode.ERR_InterfaceImplementedByConditional
                or ErrorCode.ERR_InterfaceImplementedImplicitlyByVariadic
                or ErrorCode.ERR_IllegalRefParam
                or ErrorCode.ERR_BadArgumentToAttribute
                or ErrorCode.ERR_StructOffsetOnBadStruct
                or ErrorCode.ERR_StructOffsetOnBadField
                or ErrorCode.ERR_AttributeUsageOnNonAttributeClass
                or ErrorCode.WRN_PossibleMistakenNullStatement
                or ErrorCode.ERR_DuplicateNamedAttributeArgument
                or ErrorCode.ERR_DeriveFromEnumOrValueType
                or ErrorCode.ERR_DefaultMemberOnIndexedType
                or ErrorCode.ERR_BogusType
                or ErrorCode.ERR_CStyleArray
                or ErrorCode.WRN_VacuousIntegralComp
                or ErrorCode.ERR_AbstractAttributeClass
                or ErrorCode.ERR_BadNamedAttributeArgumentType
                or ErrorCode.WRN_AttributeLocationOnBadDeclaration
                or ErrorCode.WRN_InvalidAttributeLocation
                or ErrorCode.WRN_EqualsWithoutGetHashCode
                or ErrorCode.WRN_EqualityOpWithoutEquals
                or ErrorCode.WRN_EqualityOpWithoutGetHashCode
                or ErrorCode.ERR_OutAttrOnRefParam
                or ErrorCode.ERR_OverloadRefKind
                or ErrorCode.ERR_LiteralDoubleCast
                or ErrorCode.WRN_IncorrectBooleanAssg
                or ErrorCode.ERR_ProtectedInStruct
                or ErrorCode.ERR_InconsistentIndexerNames
                or ErrorCode.ERR_ComImportWithUserCtor
                or ErrorCode.ERR_FieldCantHaveVoidType
                or ErrorCode.WRN_NonObsoleteOverridingObsolete
                or ErrorCode.ERR_SystemVoid
                or ErrorCode.ERR_ExplicitParamArrayOrCollection
                or ErrorCode.WRN_BitwiseOrSignExtend
                or ErrorCode.ERR_VolatileStruct
                or ErrorCode.ERR_VolatileAndReadonly
                or ErrorCode.ERR_AbstractField
                or ErrorCode.ERR_BogusExplicitImpl
                or ErrorCode.ERR_ExplicitMethodImplAccessor
                or ErrorCode.WRN_CoClassWithoutComImport
                or ErrorCode.ERR_ConditionalWithOutParam
                or ErrorCode.ERR_AccessorImplementingMethod
                or ErrorCode.ERR_AliasQualAsExpression
                or ErrorCode.ERR_DerivingFromATyVar
                or ErrorCode.ERR_DuplicateTypeParameter
                or ErrorCode.WRN_TypeParameterSameAsOuterTypeParameter
                or ErrorCode.ERR_TypeVariableSameAsParent
                or ErrorCode.ERR_UnifyingInterfaceInstantiations
                or ErrorCode.ERR_TyVarNotFoundInConstraint
                or ErrorCode.ERR_BadBoundType
                or ErrorCode.ERR_SpecialTypeAsBound
                or ErrorCode.ERR_BadVisBound
                or ErrorCode.ERR_LookupInTypeVariable
                or ErrorCode.ERR_BadConstraintType
                or ErrorCode.ERR_InstanceMemberInStaticClass
                or ErrorCode.ERR_StaticBaseClass
                or ErrorCode.ERR_ConstructorInStaticClass
                or ErrorCode.ERR_DestructorInStaticClass
                or ErrorCode.ERR_InstantiatingStaticClass
                or ErrorCode.ERR_StaticDerivedFromNonObject
                or ErrorCode.ERR_StaticClassInterfaceImpl
                or ErrorCode.ERR_OperatorInStaticClass
                or ErrorCode.ERR_ConvertToStaticClass
                or ErrorCode.ERR_ConstraintIsStaticClass
                or ErrorCode.ERR_GenericArgIsStaticClass
                or ErrorCode.ERR_ArrayOfStaticClass
                or ErrorCode.ERR_IndexerInStaticClass
                or ErrorCode.ERR_ParameterIsStaticClass
                or ErrorCode.ERR_ReturnTypeIsStaticClass
                or ErrorCode.ERR_VarDeclIsStaticClass
                or ErrorCode.ERR_BadEmptyThrowInFinally
                or ErrorCode.ERR_InvalidSpecifier
                or ErrorCode.WRN_AssignmentToLockOrDispose
                or ErrorCode.ERR_ForwardedTypeInThisAssembly
                or ErrorCode.ERR_ForwardedTypeIsNested
                or ErrorCode.ERR_CycleInTypeForwarder
                or ErrorCode.ERR_AssemblyNameOnNonModule
                or ErrorCode.ERR_InvalidFwdType
                or ErrorCode.ERR_CloseUnimplementedInterfaceMemberStatic
                or ErrorCode.ERR_CloseUnimplementedInterfaceMemberNotPublic
                or ErrorCode.ERR_CloseUnimplementedInterfaceMemberWrongReturnType
                or ErrorCode.ERR_DuplicateTypeForwarder
                or ErrorCode.ERR_ExpectedSelectOrGroup
                or ErrorCode.ERR_ExpectedContextualKeywordOn
                or ErrorCode.ERR_ExpectedContextualKeywordEquals
                or ErrorCode.ERR_ExpectedContextualKeywordBy
                or ErrorCode.ERR_InvalidAnonymousTypeMemberDeclarator
                or ErrorCode.ERR_InvalidInitializerElementInitializer
                or ErrorCode.ERR_InconsistentLambdaParameterUsage
                or ErrorCode.ERR_PartialMemberCannotBeAbstract
                or ErrorCode.ERR_PartialMemberOnlyInPartialClass
                or ErrorCode.ERR_PartialMemberNotExplicit
                or ErrorCode.ERR_PartialMethodExtensionDifference
                or ErrorCode.ERR_PartialMethodOnlyOneLatent
                or ErrorCode.ERR_PartialMethodOnlyOneActual
                or ErrorCode.ERR_PartialMemberParamsDifference
                or ErrorCode.ERR_PartialMethodMustHaveLatent
                or ErrorCode.ERR_PartialMethodInconsistentConstraints
                or ErrorCode.ERR_PartialMethodToDelegate
                or ErrorCode.ERR_PartialMemberStaticDifference
                or ErrorCode.ERR_PartialMemberUnsafeDifference
                or ErrorCode.ERR_PartialMethodInExpressionTree
                or ErrorCode.ERR_ExplicitImplCollisionOnRefOut
                or ErrorCode.ERR_IndirectRecursiveConstructorCall
                or ErrorCode.WRN_ObsoleteOverridingNonObsolete
                or ErrorCode.WRN_DebugFullNameTooLong
                or ErrorCode.ERR_ImplicitlyTypedVariableAssignedBadValue
                or ErrorCode.ERR_ImplicitlyTypedVariableWithNoInitializer
                or ErrorCode.ERR_ImplicitlyTypedVariableMultipleDeclarator
                or ErrorCode.ERR_ImplicitlyTypedVariableAssignedArrayInitializer
                or ErrorCode.ERR_ImplicitlyTypedLocalCannotBeFixed
                or ErrorCode.ERR_ImplicitlyTypedVariableCannotBeConst
                or ErrorCode.WRN_ExternCtorNoImplementation
                or ErrorCode.ERR_TypeVarNotFound
                or ErrorCode.ERR_ImplicitlyTypedArrayNoBestType
                or ErrorCode.ERR_AnonymousTypePropertyAssignedBadValue
                or ErrorCode.ERR_ExpressionTreeContainsBaseAccess
                or ErrorCode.ERR_ExpressionTreeContainsAssignment
                or ErrorCode.ERR_AnonymousTypeDuplicatePropertyName
                or ErrorCode.ERR_StatementLambdaToExpressionTree
                or ErrorCode.ERR_ExpressionTreeMustHaveDelegate
                or ErrorCode.ERR_AnonymousTypeNotAvailable
                or ErrorCode.ERR_LambdaInIsAs
                or ErrorCode.ERR_ExpressionTreeContainsMultiDimensionalArrayInitializer
                or ErrorCode.ERR_MissingArgument
                or ErrorCode.ERR_VariableUsedBeforeDeclaration
                or ErrorCode.ERR_UnassignedThisAutoPropertyUnsupportedVersion
                or ErrorCode.ERR_VariableUsedBeforeDeclarationAndHidesField
                or ErrorCode.ERR_ExpressionTreeContainsBadCoalesce
                or ErrorCode.ERR_ArrayInitializerExpected
                or ErrorCode.ERR_ArrayInitializerIncorrectLength
                or ErrorCode.ERR_ExpressionTreeContainsNamedArgument
                or ErrorCode.ERR_ExpressionTreeContainsOptionalArgument
                or ErrorCode.ERR_ExpressionTreeContainsIndexedProperty
                or ErrorCode.ERR_IndexedPropertyRequiresParams
                or ErrorCode.ERR_IndexedPropertyMustHaveAllOptionalParams
                or ErrorCode.ERR_IdentifierExpected
                or ErrorCode.ERR_SemicolonExpected
                or ErrorCode.ERR_SyntaxError
                or ErrorCode.ERR_DuplicateModifier
                or ErrorCode.ERR_DuplicateAccessor
                or ErrorCode.ERR_IntegralTypeExpected
                or ErrorCode.ERR_IllegalEscape
                or ErrorCode.ERR_NewlineInConst
                or ErrorCode.ERR_EmptyCharConst
                or ErrorCode.ERR_TooManyCharsInConst
                or ErrorCode.ERR_InvalidNumber
                or ErrorCode.ERR_GetOrSetExpected
                or ErrorCode.ERR_ClassTypeExpected
                or ErrorCode.ERR_NamedArgumentExpected
                or ErrorCode.ERR_TooManyCatches
                or ErrorCode.ERR_ThisOrBaseExpected
                or ErrorCode.ERR_OvlUnaryOperatorExpected
                or ErrorCode.ERR_OvlBinaryOperatorExpected
                or ErrorCode.ERR_IntOverflow
                or ErrorCode.ERR_EOFExpected
                or ErrorCode.ERR_BadEmbeddedStmt
                or ErrorCode.ERR_PPDirectiveExpected
                or ErrorCode.ERR_EndOfPPLineExpected
                or ErrorCode.ERR_CloseParenExpected
                or ErrorCode.ERR_EndifDirectiveExpected
                or ErrorCode.ERR_UnexpectedDirective
                or ErrorCode.ERR_ErrorDirective
                or ErrorCode.WRN_WarningDirective
                or ErrorCode.ERR_TypeExpected
                or ErrorCode.ERR_PPDefFollowsToken
                or ErrorCode.ERR_OpenEndedComment
                or ErrorCode.ERR_OvlOperatorExpected
                or ErrorCode.ERR_EndRegionDirectiveExpected
                or ErrorCode.ERR_UnterminatedStringLit
                or ErrorCode.ERR_BadDirectivePlacement
                or ErrorCode.ERR_IdentifierExpectedKW
                or ErrorCode.ERR_SemiOrLBraceExpected
                or ErrorCode.ERR_MultiTypeInDeclaration
                or ErrorCode.ERR_AddOrRemoveExpected
                or ErrorCode.ERR_UnexpectedCharacter
                or ErrorCode.ERR_ProtectedInStatic
                or ErrorCode.WRN_UnreachableGeneralCatch
                or ErrorCode.ERR_IncrementLvalueExpected
                or ErrorCode.ERR_NoSuchMemberOrExtension
                or ErrorCode.WRN_DeprecatedCollectionInitAddStr
                or ErrorCode.ERR_DeprecatedCollectionInitAddStr
                or ErrorCode.WRN_DeprecatedCollectionInitAdd
                or ErrorCode.ERR_DefaultValueNotAllowed
                or ErrorCode.WRN_DefaultValueForUnconsumedLocation
                or ErrorCode.ERR_PartialWrongTypeParamsVariance
                or ErrorCode.ERR_GlobalSingleTypeNameNotFoundFwd
                or ErrorCode.ERR_DottedTypeNameNotFoundInNSFwd
                or ErrorCode.ERR_SingleTypeNameNotFoundFwd
                or ErrorCode.WRN_IdentifierOrNumericLiteralExpected
                or ErrorCode.ERR_UnexpectedToken
                or ErrorCode.ERR_BadThisParam
                or ErrorCode.ERR_BadTypeforThis
                or ErrorCode.ERR_BadParamModThis
                or ErrorCode.ERR_BadExtensionMeth
                or ErrorCode.ERR_BadExtensionAgg
                or ErrorCode.ERR_DupParamMod
                or ErrorCode.ERR_ExtensionMethodsDecl
                or ErrorCode.ERR_ExtensionAttrNotFound
                or ErrorCode.ERR_ExplicitExtension
                or ErrorCode.ERR_ValueTypeExtDelegate
                or ErrorCode.ERR_BadArgCount
                or ErrorCode.ERR_BadArgType
                or ErrorCode.ERR_NoSourceFile
                or ErrorCode.ERR_CantRefResource
                or ErrorCode.ERR_ResourceNotUnique
                or ErrorCode.ERR_ImportNonAssembly
                or ErrorCode.ERR_RefLvalueExpected
                or ErrorCode.ERR_BaseInStaticMeth
                or ErrorCode.ERR_BaseInBadContext
                or ErrorCode.ERR_RbraceExpected
                or ErrorCode.ERR_LbraceExpected
                or ErrorCode.ERR_InExpected
                or ErrorCode.ERR_InvalidPreprocExpr
                or ErrorCode.ERR_InvalidMemberDecl
                or ErrorCode.ERR_MemberNeedsType
                or ErrorCode.ERR_BadBaseType
                or ErrorCode.WRN_EmptySwitch
                or ErrorCode.ERR_ExpectedEndTry
                or ErrorCode.ERR_InvalidExprTerm
                or ErrorCode.ERR_BadNewExpr
                or ErrorCode.ERR_NoNamespacePrivate
                or ErrorCode.ERR_BadVarDecl
                or ErrorCode.ERR_UsingAfterElements
                or ErrorCode.ERR_BadBinOpArgs
                or ErrorCode.ERR_BadUnOpArgs
                or ErrorCode.ERR_NoVoidParameter
                or ErrorCode.ERR_DuplicateAlias
                or ErrorCode.ERR_BadProtectedAccess
                or ErrorCode.ERR_AddModuleAssembly
                or ErrorCode.ERR_BindToBogusProp2
                or ErrorCode.ERR_BindToBogusProp1
                or ErrorCode.ERR_NoVoidHere
                or ErrorCode.ERR_IndexerNeedsParam
                or ErrorCode.ERR_BadArraySyntax
                or ErrorCode.ERR_BadOperatorSyntax
                or ErrorCode.ERR_OutputNeedsName
                or ErrorCode.ERR_CantHaveWin32ResAndManifest
                or ErrorCode.ERR_CantHaveWin32ResAndIcon
                or ErrorCode.ERR_CantReadResource
                or ErrorCode.ERR_DocFileGen
                or ErrorCode.WRN_XMLParseError
                or ErrorCode.WRN_DuplicateParamTag
                or ErrorCode.WRN_UnmatchedParamTag
                or ErrorCode.WRN_MissingParamTag
                or ErrorCode.WRN_BadXMLRef
                or ErrorCode.ERR_BadStackAllocExpr
                or ErrorCode.ERR_InvalidLineNumber
                or ErrorCode.ERR_MissingPPFile
                or ErrorCode.ERR_ForEachMissingMember
                or ErrorCode.WRN_BadXMLRefParamType
                or ErrorCode.WRN_BadXMLRefReturnType
                or ErrorCode.ERR_BadWin32Res
                or ErrorCode.WRN_BadXMLRefSyntax
                or ErrorCode.ERR_BadModifierLocation
                or ErrorCode.ERR_MissingArraySize
                or ErrorCode.WRN_UnprocessedXMLComment
                or ErrorCode.WRN_FailedInclude
                or ErrorCode.WRN_InvalidInclude
                or ErrorCode.WRN_MissingXMLComment
                or ErrorCode.WRN_XMLParseIncludeError
                or ErrorCode.ERR_BadDelArgCount
                or ErrorCode.ERR_UnexpectedSemicolon
                or ErrorCode.ERR_MethodReturnCantBeRefAny
                or ErrorCode.ERR_CompileCancelled
                or ErrorCode.ERR_MethodArgCantBeRefAny
                or ErrorCode.ERR_AssgReadonlyLocal
                or ErrorCode.ERR_RefReadonlyLocal
                or ErrorCode.ERR_CantUseRequiredAttribute
                or ErrorCode.ERR_NoModifiersOnAccessor
                or ErrorCode.ERR_ParamsCantBeWithModifier
                or ErrorCode.ERR_ReturnNotLValue
                or ErrorCode.ERR_MissingCoClass
                or ErrorCode.ERR_AmbiguousAttribute
                or ErrorCode.ERR_BadArgExtraRef
                or ErrorCode.WRN_CmdOptionConflictsSource
                or ErrorCode.ERR_BadCompatMode
                or ErrorCode.ERR_DelegateOnConditional
                or ErrorCode.ERR_CantMakeTempFile
                or ErrorCode.ERR_BadArgRef
                or ErrorCode.ERR_YieldInAnonMeth
                or ErrorCode.ERR_ReturnInIterator
                or ErrorCode.ERR_BadIteratorArgType
                or ErrorCode.ERR_BadIteratorReturn
                or ErrorCode.ERR_BadYieldInFinally
                or ErrorCode.ERR_BadYieldInTryOfCatch
                or ErrorCode.ERR_EmptyYield
                or ErrorCode.ERR_AnonDelegateCantUse
                or ErrorCode.ERR_AnonDelegateCantUseRefLike
                or ErrorCode.ERR_UnsupportedPrimaryConstructorParameterCapturingRef
                or ErrorCode.ERR_UnsupportedPrimaryConstructorParameterCapturingRefLike
                or ErrorCode.ERR_AnonDelegateCantUseStructPrimaryConstructorParameterInMember
                or ErrorCode.ERR_AnonDelegateCantUseStructPrimaryConstructorParameterCaptured
                or ErrorCode.ERR_BadYieldInCatch
                or ErrorCode.ERR_BadDelegateLeave
                or ErrorCode.WRN_IllegalPragma
                or ErrorCode.WRN_IllegalPPWarning
                or ErrorCode.WRN_BadRestoreNumber
                or ErrorCode.ERR_VarargsIterator
                or ErrorCode.ERR_UnsafeIteratorArgType
                or ErrorCode.ERR_BadCoClassSig
                or ErrorCode.ERR_MultipleIEnumOfT
                or ErrorCode.ERR_FixedDimsRequired
                or ErrorCode.ERR_FixedNotInStruct
                or ErrorCode.ERR_AnonymousReturnExpected
                or ErrorCode.WRN_NonECMAFeature
                or ErrorCode.ERR_ExpectedVerbatimLiteral
                or ErrorCode.ERR_AssgReadonly2
                or ErrorCode.ERR_RefReadonly2
                or ErrorCode.ERR_AssgReadonlyStatic2
                or ErrorCode.ERR_RefReadonlyStatic2
                or ErrorCode.ERR_AssgReadonlyLocal2Cause
                or ErrorCode.ERR_RefReadonlyLocal2Cause
                or ErrorCode.ERR_AssgReadonlyLocalCause
                or ErrorCode.ERR_RefReadonlyLocalCause
                or ErrorCode.WRN_ErrorOverride
                or ErrorCode.ERR_AnonMethToNonDel
                or ErrorCode.ERR_CantConvAnonMethParams
                or ErrorCode.ERR_CantConvAnonMethReturns
                or ErrorCode.ERR_IllegalFixedType
                or ErrorCode.ERR_FixedOverflow
                or ErrorCode.ERR_InvalidFixedArraySize
                or ErrorCode.ERR_FixedBufferNotFixed
                or ErrorCode.ERR_AttributeNotOnAccessor
                or ErrorCode.WRN_InvalidSearchPathDir
                or ErrorCode.ERR_IllegalVarArgs
                or ErrorCode.ERR_IllegalParams
                or ErrorCode.ERR_BadModifiersOnNamespace
                or ErrorCode.ERR_BadPlatformType
                or ErrorCode.ERR_ThisStructNotInAnonMeth
                or ErrorCode.ERR_NoConvToIDisp
                or ErrorCode.ERR_BadParamRef
                or ErrorCode.ERR_BadParamExtraRef
                or ErrorCode.ERR_BadParamType
                or ErrorCode.ERR_BadExternIdentifier
                or ErrorCode.ERR_AliasMissingFile
                or ErrorCode.ERR_GlobalExternAlias
                or ErrorCode.WRN_MultiplePredefTypes
                or ErrorCode.ERR_LocalCantBeFixedAndHoisted
                or ErrorCode.WRN_TooManyLinesForDebugger
                or ErrorCode.ERR_CantConvAnonMethNoParams
                or ErrorCode.ERR_ConditionalOnNonAttributeClass
                or ErrorCode.WRN_CallOnNonAgileField
                or ErrorCode.WRN_InvalidNumber
                or ErrorCode.WRN_IllegalPPChecksum
                or ErrorCode.WRN_EndOfPPLineExpected
                or ErrorCode.WRN_ConflictingChecksum
                or ErrorCode.WRN_InvalidAssemblyName
                or ErrorCode.WRN_UnifyReferenceMajMin
                or ErrorCode.WRN_UnifyReferenceBldRev
                or ErrorCode.ERR_DuplicateImport
                or ErrorCode.ERR_DuplicateImportSimple
                or ErrorCode.ERR_AssemblyMatchBadVersion
                or ErrorCode.ERR_FixedNeedsLvalue
                or ErrorCode.WRN_DuplicateTypeParamTag
                or ErrorCode.WRN_UnmatchedTypeParamTag
                or ErrorCode.WRN_MissingTypeParamTag
                or ErrorCode.ERR_CantChangeTypeOnOverride
                or ErrorCode.ERR_DoNotUseFixedBufferAttr
                or ErrorCode.WRN_AssignmentToSelf
                or ErrorCode.WRN_ComparisonToSelf
                or ErrorCode.ERR_CantOpenWin32Res
                or ErrorCode.WRN_DotOnDefault
                or ErrorCode.ERR_NoMultipleInheritance
                or ErrorCode.ERR_BaseClassMustBeFirst
                or ErrorCode.WRN_BadXMLRefTypeVar
                or ErrorCode.ERR_FriendAssemblyBadArgs
                or ErrorCode.ERR_FriendAssemblySNReq
                or ErrorCode.ERR_DelegateOnNullable
                or ErrorCode.ERR_BadCtorArgCount
                or ErrorCode.ERR_GlobalAttributesNotFirst
                or ErrorCode.ERR_ExpressionExpected
                or ErrorCode.WRN_UnmatchedParamRefTag
                or ErrorCode.WRN_UnmatchedTypeParamRefTag
                or ErrorCode.ERR_DefaultValueMustBeConstant
                or ErrorCode.ERR_DefaultValueBeforeRequiredValue
                or ErrorCode.ERR_NamedArgumentSpecificationBeforeFixedArgument
                or ErrorCode.ERR_BadNamedArgument
                or ErrorCode.ERR_DuplicateNamedArgument
                or ErrorCode.ERR_RefOutDefaultValue
                or ErrorCode.ERR_NamedArgumentForArray
                or ErrorCode.ERR_DefaultValueForExtensionParameter
                or ErrorCode.ERR_NamedArgumentUsedInPositional
                or ErrorCode.ERR_DefaultValueUsedWithAttributes
                or ErrorCode.ERR_BadNamedArgumentForDelegateInvoke
                or ErrorCode.ERR_NoPIAAssemblyMissingAttribute
                or ErrorCode.ERR_NoCanonicalView
                or ErrorCode.ERR_NoConversionForDefaultParam
                or ErrorCode.ERR_DefaultValueForParamsParameter
                or ErrorCode.ERR_NewCoClassOnLink
                or ErrorCode.ERR_NoPIANestedType
                or ErrorCode.ERR_InteropTypeMissingAttribute
                or ErrorCode.ERR_InteropStructContainsMethods
                or ErrorCode.ERR_InteropTypesWithSameNameAndGuid
                or ErrorCode.ERR_NoPIAAssemblyMissingAttributes
                or ErrorCode.ERR_AssemblySpecifiedForLinkAndRef
                or ErrorCode.ERR_LocalTypeNameClash
                or ErrorCode.WRN_ReferencedAssemblyReferencesLinkedPIA
                or ErrorCode.ERR_NotNullRefDefaultParameter
                or ErrorCode.ERR_FixedLocalInLambda
                or ErrorCode.ERR_MissingMethodOnSourceInterface
                or ErrorCode.ERR_MissingSourceInterface
                or ErrorCode.ERR_GenericsUsedInNoPIAType
                or ErrorCode.ERR_GenericsUsedAcrossAssemblies
                or ErrorCode.ERR_NoConversionForNubDefaultParam
                or ErrorCode.ERR_InvalidSubsystemVersion
                or ErrorCode.ERR_InteropMethodWithBody
                or ErrorCode.ERR_BadWarningLevel
                or ErrorCode.ERR_BadDebugType
                or ErrorCode.ERR_BadResourceVis
                or ErrorCode.ERR_DefaultValueTypeMustMatch
                or ErrorCode.ERR_DefaultValueBadValueType
                or ErrorCode.ERR_MemberAlreadyInitialized
                or ErrorCode.ERR_MemberCannotBeInitialized
                or ErrorCode.ERR_StaticMemberInObjectInitializer
                or ErrorCode.ERR_ReadonlyValueTypeInObjectInitializer
                or ErrorCode.ERR_ValueTypePropertyInObjectInitializer
                or ErrorCode.ERR_UnsafeTypeInObjectCreation
                or ErrorCode.ERR_EmptyElementInitializer
                or ErrorCode.ERR_InitializerAddHasWrongSignature
                or ErrorCode.ERR_CollectionInitRequiresIEnumerable
                or ErrorCode.ERR_CantOpenWin32Manifest
                or ErrorCode.WRN_CantHaveManifestForModule
                or ErrorCode.ERR_BadInstanceArgType
                or ErrorCode.ERR_QueryDuplicateRangeVariable
                or ErrorCode.ERR_QueryRangeVariableOverrides
                or ErrorCode.ERR_QueryRangeVariableAssignedBadValue
                or ErrorCode.ERR_QueryNoProviderCastable
                or ErrorCode.ERR_QueryNoProviderStandard
                or ErrorCode.ERR_QueryNoProvider
                or ErrorCode.ERR_QueryOuterKey
                or ErrorCode.ERR_QueryInnerKey
                or ErrorCode.ERR_QueryOutRefRangeVariable
                or ErrorCode.ERR_QueryMultipleProviders
                or ErrorCode.ERR_QueryTypeInferenceFailedMulti
                or ErrorCode.ERR_QueryTypeInferenceFailed
                or ErrorCode.ERR_QueryTypeInferenceFailedSelectMany
                or ErrorCode.ERR_ExpressionTreeContainsPointerOp
                or ErrorCode.ERR_ExpressionTreeContainsAnonymousMethod
                or ErrorCode.ERR_AnonymousMethodToExpressionTree
                or ErrorCode.ERR_QueryRangeVariableReadOnly
                or ErrorCode.ERR_QueryRangeVariableSameAsTypeParam
                or ErrorCode.ERR_TypeVarNotFoundRangeVariable
                or ErrorCode.ERR_BadArgTypesForCollectionAdd
                or ErrorCode.ERR_ByRefParameterInExpressionTree
                or ErrorCode.ERR_VarArgsInExpressionTree
                or ErrorCode.ERR_InitializerAddHasParamModifiers
                or ErrorCode.ERR_NonInvocableMemberCalled
                or ErrorCode.WRN_MultipleRuntimeImplementationMatches
                or ErrorCode.WRN_MultipleRuntimeOverrideMatches
                or ErrorCode.ERR_ObjectOrCollectionInitializerWithDelegateCreation
                or ErrorCode.ERR_InvalidConstantDeclarationType
                or ErrorCode.ERR_IllegalVarianceSyntax
                or ErrorCode.ERR_UnexpectedVariance
                or ErrorCode.ERR_BadDynamicTypeof
                or ErrorCode.ERR_ExpressionTreeContainsDynamicOperation
                or ErrorCode.ERR_BadDynamicConversion
                or ErrorCode.ERR_DeriveFromDynamic
                or ErrorCode.ERR_DeriveFromConstructedDynamic
                or ErrorCode.ERR_DynamicTypeAsBound
                or ErrorCode.ERR_ConstructedDynamicTypeAsBound
                or ErrorCode.ERR_ExplicitDynamicAttr
                or ErrorCode.ERR_NoDynamicPhantomOnBase
                or ErrorCode.ERR_NoDynamicPhantomOnBaseIndexer
                or ErrorCode.ERR_BadArgTypeDynamicExtension
                or ErrorCode.WRN_DynamicDispatchToConditionalMethod
                or ErrorCode.ERR_NoDynamicPhantomOnBaseCtor
                or ErrorCode.ERR_BadDynamicMethodArgMemgrp
                or ErrorCode.ERR_BadDynamicMethodArgLambda
                or ErrorCode.ERR_BadDynamicMethodArg
                or ErrorCode.ERR_BadDynamicQuery
                or ErrorCode.ERR_DynamicAttributeMissing
                or ErrorCode.WRN_IsDynamicIsConfusing
                or ErrorCode.ERR_BadAsyncReturn
                or ErrorCode.ERR_BadAwaitInFinally
                or ErrorCode.ERR_BadAwaitInCatch
                or ErrorCode.ERR_BadAwaitArg
                or ErrorCode.ERR_BadAsyncArgType
                or ErrorCode.ERR_BadAsyncExpressionTree
                or ErrorCode.ERR_MixingWinRTEventWithRegular
                or ErrorCode.ERR_BadAwaitWithoutAsync
                or ErrorCode.ERR_BadAsyncLacksBody
                or ErrorCode.ERR_BadAwaitInQuery
                or ErrorCode.ERR_BadAwaitInLock
                or ErrorCode.ERR_TaskRetNoObjectRequired
                or ErrorCode.ERR_FileNotFound
                or ErrorCode.WRN_FileAlreadyIncluded
                or ErrorCode.ERR_NoFileSpec
                or ErrorCode.ERR_SwitchNeedsString
                or ErrorCode.ERR_BadSwitch
                or ErrorCode.WRN_NoSources
                or ErrorCode.ERR_OpenResponseFile
                or ErrorCode.ERR_CantOpenFileWrite
                or ErrorCode.ERR_BadBaseNumber
                or ErrorCode.ERR_BinaryFile
                or ErrorCode.FTL_BadCodepage
                or ErrorCode.ERR_NoMainOnDLL
                or ErrorCode.FTL_InvalidTarget
                or ErrorCode.FTL_InvalidInputFileName
                or ErrorCode.WRN_NoConfigNotOnCommandLine
                or ErrorCode.ERR_InvalidFileAlignment
                or ErrorCode.WRN_DefineIdentifierRequired
                or ErrorCode.FTL_OutputFileExists
                or ErrorCode.ERR_OneAliasPerReference
                or ErrorCode.ERR_SwitchNeedsNumber
                or ErrorCode.ERR_MissingDebugSwitch
                or ErrorCode.ERR_ComRefCallInExpressionTree
                or ErrorCode.WRN_BadUILang
                or ErrorCode.ERR_InvalidFormatForGuidForOption
                or ErrorCode.ERR_MissingGuidForOption
                or ErrorCode.ERR_InvalidOutputName
                or ErrorCode.ERR_InvalidDebugInformationFormat
                or ErrorCode.ERR_LegacyObjectIdSyntax
                or ErrorCode.ERR_SourceLinkRequiresPdb
                or ErrorCode.ERR_CannotEmbedWithoutPdb
                or ErrorCode.ERR_BadSwitchValue
                or ErrorCode.WRN_CLS_NoVarArgs
                or ErrorCode.WRN_CLS_BadArgType
                or ErrorCode.WRN_CLS_BadReturnType
                or ErrorCode.WRN_CLS_BadFieldPropType
                or ErrorCode.WRN_CLS_BadIdentifierCase
                or ErrorCode.WRN_CLS_OverloadRefOut
                or ErrorCode.WRN_CLS_OverloadUnnamed
                or ErrorCode.WRN_CLS_BadIdentifier
                or ErrorCode.WRN_CLS_BadBase
                or ErrorCode.WRN_CLS_BadInterfaceMember
                or ErrorCode.WRN_CLS_NoAbstractMembers
                or ErrorCode.WRN_CLS_NotOnModules
                or ErrorCode.WRN_CLS_ModuleMissingCLS
                or ErrorCode.WRN_CLS_AssemblyNotCLS
                or ErrorCode.WRN_CLS_BadAttributeType
                or ErrorCode.WRN_CLS_ArrayArgumentToAttribute
                or ErrorCode.WRN_CLS_NotOnModules2
                or ErrorCode.WRN_CLS_IllegalTrueInFalse
                or ErrorCode.WRN_CLS_MeaninglessOnPrivateType
                or ErrorCode.WRN_CLS_AssemblyNotCLS2
                or ErrorCode.WRN_CLS_MeaninglessOnParam
                or ErrorCode.WRN_CLS_MeaninglessOnReturn
                or ErrorCode.WRN_CLS_BadTypeVar
                or ErrorCode.WRN_CLS_VolatileField
                or ErrorCode.WRN_CLS_BadInterface
                or ErrorCode.FTL_BadChecksumAlgorithm
                or ErrorCode.ERR_BadAwaitArgIntrinsic
                or ErrorCode.ERR_BadAwaitAsIdentifier
                or ErrorCode.ERR_AwaitInUnsafeContext
                or ErrorCode.ERR_UnsafeAsyncArgType
                or ErrorCode.ERR_VarargsAsync
                or ErrorCode.ERR_BadAwaitArgVoidCall
                or ErrorCode.ERR_NonTaskMainCantBeAsync
                or ErrorCode.ERR_CantConvAsyncAnonFuncReturns
                or ErrorCode.ERR_BadAwaiterPattern
                or ErrorCode.ERR_BadSpecialByRefParameter
                or ErrorCode.WRN_UnobservedAwaitableExpression
                or ErrorCode.ERR_SynchronizedAsyncMethod
                or ErrorCode.ERR_BadAsyncReturnExpression
                or ErrorCode.ERR_NoConversionForCallerLineNumberParam
                or ErrorCode.ERR_NoConversionForCallerFilePathParam
                or ErrorCode.ERR_NoConversionForCallerMemberNameParam
                or ErrorCode.ERR_BadCallerLineNumberParamWithoutDefaultValue
                or ErrorCode.ERR_BadCallerFilePathParamWithoutDefaultValue
                or ErrorCode.ERR_BadCallerMemberNameParamWithoutDefaultValue
                or ErrorCode.ERR_BadPrefer32OnLib
                or ErrorCode.WRN_CallerLineNumberParamForUnconsumedLocation
                or ErrorCode.WRN_CallerFilePathParamForUnconsumedLocation
                or ErrorCode.WRN_CallerMemberNameParamForUnconsumedLocation
                or ErrorCode.ERR_DoesntImplementAwaitInterface
                or ErrorCode.ERR_BadAwaitArg_NeedSystem
                or ErrorCode.ERR_CantReturnVoid
                or ErrorCode.ERR_SecurityCriticalOrSecuritySafeCriticalOnAsync
                or ErrorCode.ERR_SecurityCriticalOrSecuritySafeCriticalOnAsyncInClassOrStruct
                or ErrorCode.ERR_BadAwaitWithoutAsyncMethod
                or ErrorCode.ERR_BadAwaitWithoutVoidAsyncMethod
                or ErrorCode.ERR_BadAwaitWithoutAsyncLambda
                or ErrorCode.ERR_NoSuchMemberOrExtensionNeedUsing
                or ErrorCode.ERR_UnexpectedAliasedName
                or ErrorCode.ERR_UnexpectedGenericName
                or ErrorCode.ERR_UnexpectedUnboundGenericName
                or ErrorCode.ERR_GlobalStatement
                or ErrorCode.ERR_BadUsingType
                or ErrorCode.ERR_ReservedAssemblyName
                or ErrorCode.ERR_PPReferenceFollowsToken
                or ErrorCode.ERR_ExpectedPPFile
                or ErrorCode.ERR_ReferenceDirectiveOnlyAllowedInScripts
                or ErrorCode.ERR_NameNotInContextPossibleMissingReference
                or ErrorCode.ERR_MetadataNameTooLong
                or ErrorCode.ERR_AttributesNotAllowed
                or ErrorCode.ERR_ExternAliasNotAllowed
                or ErrorCode.ERR_ConflictingAliasAndDefinition
                or ErrorCode.ERR_GlobalDefinitionOrStatementExpected
                or ErrorCode.ERR_ExpectedSingleScript
                or ErrorCode.ERR_RecursivelyTypedVariable
                or ErrorCode.ERR_YieldNotAllowedInScript
                or ErrorCode.ERR_NamespaceNotAllowedInScript
                or ErrorCode.WRN_StaticInAsOrIs
                or ErrorCode.ERR_InvalidDelegateType
                or ErrorCode.ERR_BadVisEventType
                or ErrorCode.ERR_GlobalAttributesNotAllowed
                or ErrorCode.ERR_PublicKeyFileFailure
                or ErrorCode.ERR_PublicKeyContainerFailure
                or ErrorCode.ERR_FriendRefSigningMismatch
                or ErrorCode.ERR_CannotPassNullForFriendAssembly
                or ErrorCode.ERR_SignButNoPrivateKey
                or ErrorCode.WRN_DelaySignButNoKey
                or ErrorCode.ERR_InvalidVersionFormat
                or ErrorCode.WRN_InvalidVersionFormat
                or ErrorCode.ERR_NoCorrespondingArgument
                or ErrorCode.ERR_ResourceFileNameNotUnique
                or ErrorCode.ERR_DllImportOnGenericMethod
                or ErrorCode.ERR_EncUpdateFailedMissingSymbol
                or ErrorCode.ERR_ParameterNotValidForType
                or ErrorCode.ERR_AttributeParameterRequired1
                or ErrorCode.ERR_AttributeParameterRequired2
                or ErrorCode.ERR_SecurityAttributeMissingAction
                or ErrorCode.ERR_SecurityAttributeInvalidAction
                or ErrorCode.ERR_SecurityAttributeInvalidActionAssembly
                or ErrorCode.ERR_SecurityAttributeInvalidActionTypeOrMethod
                or ErrorCode.ERR_PrincipalPermissionInvalidAction
                or ErrorCode.ERR_FeatureNotValidInExpressionTree
                or ErrorCode.ERR_MarshalUnmanagedTypeNotValidForFields
                or ErrorCode.ERR_MarshalUnmanagedTypeOnlyValidForFields
                or ErrorCode.ERR_PermissionSetAttributeInvalidFile
                or ErrorCode.ERR_PermissionSetAttributeFileReadError
                or ErrorCode.ERR_InvalidVersionFormat2
                or ErrorCode.ERR_InvalidAssemblyCultureForExe
                or ErrorCode.ERR_DuplicateAttributeInNetModule
                or ErrorCode.ERR_CantOpenIcon
                or ErrorCode.ERR_ErrorBuildingWin32Resources
                or ErrorCode.ERR_BadAttributeParamDefaultArgument
                or ErrorCode.ERR_MissingTypeInSource
                or ErrorCode.ERR_MissingTypeInAssembly
                or ErrorCode.ERR_SecurityAttributeInvalidTarget
                or ErrorCode.ERR_InvalidAssemblyName
                or ErrorCode.ERR_NoTypeDefFromModule
                or ErrorCode.WRN_CallerFilePathPreferredOverCallerMemberName
                or ErrorCode.WRN_CallerLineNumberPreferredOverCallerMemberName
                or ErrorCode.WRN_CallerLineNumberPreferredOverCallerFilePath
                or ErrorCode.ERR_InvalidDynamicCondition
                or ErrorCode.ERR_WinRtEventPassedByRef
                or ErrorCode.ERR_NetModuleNameMismatch
                or ErrorCode.ERR_BadModuleName
                or ErrorCode.ERR_BadCompilationOptionValue
                or ErrorCode.ERR_BadAppConfigPath
                or ErrorCode.WRN_AssemblyAttributeFromModuleIsOverridden
                or ErrorCode.ERR_CmdOptionConflictsSource
                or ErrorCode.ERR_FixedBufferTooManyDimensions
                or ErrorCode.ERR_CantReadConfigFile
                or ErrorCode.ERR_BadAwaitInCatchFilter
                or ErrorCode.WRN_FilterIsConstantTrue
                or ErrorCode.ERR_EncNoPIAReference
                or ErrorCode.ERR_LinkedNetmoduleMetadataMustProvideFullPEImage
                or ErrorCode.ERR_MetadataReferencesNotSupported
                or ErrorCode.ERR_InvalidAssemblyCulture
                or ErrorCode.ERR_EncReferenceToAddedMember
                or ErrorCode.ERR_MutuallyExclusiveOptions
                or ErrorCode.ERR_InvalidDebugInfo
                or ErrorCode.WRN_UnimplementedCommandLineSwitch
                or ErrorCode.WRN_ReferencedAssemblyDoesNotHaveStrongName
                or ErrorCode.ERR_InvalidSignaturePublicKey
                or ErrorCode.ERR_ForwardedTypesConflict
                or ErrorCode.WRN_RefCultureMismatch
                or ErrorCode.ERR_AgnosticToMachineModule
                or ErrorCode.ERR_ConflictingMachineModule
                or ErrorCode.WRN_ConflictingMachineAssembly
                or ErrorCode.ERR_CryptoHashFailed
                or ErrorCode.ERR_MissingNetModuleReference
                or ErrorCode.ERR_NetModuleNameMustBeUnique
                or ErrorCode.ERR_UnsupportedTransparentIdentifierAccess
                or ErrorCode.ERR_ParamDefaultValueDiffersFromAttribute
                or ErrorCode.WRN_UnqualifiedNestedTypeInCref
                or ErrorCode.HDN_UnusedUsingDirective
                or ErrorCode.HDN_UnusedExternAlias
                or ErrorCode.WRN_NoRuntimeMetadataVersion
                or ErrorCode.ERR_FeatureNotAvailableInVersion1
                or ErrorCode.ERR_FeatureNotAvailableInVersion2
                or ErrorCode.ERR_FeatureNotAvailableInVersion3
                or ErrorCode.ERR_FeatureNotAvailableInVersion4
                or ErrorCode.ERR_FeatureNotAvailableInVersion5
                or ErrorCode.ERR_FieldHasMultipleDistinctConstantValues
                or ErrorCode.ERR_ComImportWithInitializers
                or ErrorCode.WRN_PdbLocalNameTooLong
                or ErrorCode.ERR_RetNoObjectRequiredLambda
                or ErrorCode.ERR_TaskRetNoObjectRequiredLambda
                or ErrorCode.WRN_AnalyzerCannotBeCreated
                or ErrorCode.WRN_NoAnalyzerInAssembly
                or ErrorCode.WRN_UnableToLoadAnalyzer
                or ErrorCode.ERR_CantReadRulesetFile
                or ErrorCode.ERR_BadPdbData
                or ErrorCode.INF_UnableToLoadSomeTypesInAnalyzer
                or ErrorCode.ERR_InitializerOnNonAutoProperty
                or ErrorCode.ERR_AutoPropertyMustHaveGetAccessor
                or ErrorCode.ERR_InstancePropertyInitializerInInterface
                or ErrorCode.ERR_EnumsCantContainDefaultConstructor
                or ErrorCode.ERR_EncodinglessSyntaxTree
                or ErrorCode.ERR_BlockBodyAndExpressionBody
                or ErrorCode.ERR_FeatureIsExperimental
                or ErrorCode.ERR_FeatureNotAvailableInVersion6
                or ErrorCode.ERR_SwitchFallOut
                or ErrorCode.ERR_NullPropagatingOpInExpressionTree
                or ErrorCode.WRN_NubExprIsConstBool2
                or ErrorCode.ERR_DictionaryInitializerInExpressionTree
                or ErrorCode.ERR_ExtensionCollectionElementInitializerInExpressionTree
                or ErrorCode.ERR_UnclosedExpressionHole
                or ErrorCode.ERR_UseDefViolationProperty
                or ErrorCode.ERR_AutoPropertyMustOverrideSet
                or ErrorCode.ERR_ExpressionHasNoName
                or ErrorCode.ERR_SubexpressionNotInNameof
                or ErrorCode.ERR_AliasQualifiedNameNotAnExpression
                or ErrorCode.ERR_NameofMethodGroupWithTypeParameters
                or ErrorCode.ERR_NoAliasHere
                or ErrorCode.ERR_UnescapedCurly
                or ErrorCode.ERR_EscapedCurly
                or ErrorCode.ERR_TrailingWhitespaceInFormatSpecifier
                or ErrorCode.ERR_EmptyFormatSpecifier
                or ErrorCode.ERR_ErrorInReferencedAssembly
                or ErrorCode.ERR_ExternHasConstructorInitializer
                or ErrorCode.ERR_ExpressionOrDeclarationExpected
                or ErrorCode.ERR_NameofExtensionMethod
                or ErrorCode.WRN_AlignmentMagnitude
                or ErrorCode.ERR_ConstantStringTooLong
                or ErrorCode.ERR_DebugEntryPointNotSourceMethodDefinition
                or ErrorCode.ERR_LoadDirectiveOnlyAllowedInScripts
                or ErrorCode.ERR_PPLoadFollowsToken
                or ErrorCode.ERR_SourceFileReferencesNotSupported
                or ErrorCode.ERR_BadAwaitInStaticVariableInitializer
                or ErrorCode.ERR_InvalidPathMap
                or ErrorCode.ERR_PublicSignButNoKey
                or ErrorCode.ERR_TooManyUserStrings
                or ErrorCode.ERR_TooManyUserStrings_RestartRequired
                or ErrorCode.ERR_PeWritingFailure
                or ErrorCode.WRN_AttributeIgnoredWhenPublicSigning
                or ErrorCode.ERR_OptionMustBeAbsolutePath
                or ErrorCode.ERR_FeatureNotAvailableInVersion7
                or ErrorCode.ERR_DynamicLocalFunctionParamsParameter
                or ErrorCode.ERR_ExpressionTreeContainsLocalFunction
                or ErrorCode.ERR_InvalidInstrumentationKind
                or ErrorCode.ERR_LocalFunctionMissingBody
                or ErrorCode.ERR_InvalidHashAlgorithmName
                or ErrorCode.ERR_ThrowMisplaced
                or ErrorCode.ERR_PatternNullableType
                or ErrorCode.ERR_BadPatternExpression
                or ErrorCode.ERR_SwitchExpressionValueExpected
                or ErrorCode.ERR_SwitchCaseSubsumed
                or ErrorCode.ERR_PatternWrongType
                or ErrorCode.ERR_ExpressionTreeContainsIsMatch
                or ErrorCode.WRN_TupleLiteralNameMismatch
                or ErrorCode.ERR_TupleTooFewElements
                or ErrorCode.ERR_TupleReservedElementName
                or ErrorCode.ERR_TupleReservedElementNameAnyPosition
                or ErrorCode.ERR_TupleDuplicateElementName
                or ErrorCode.ERR_PredefinedTypeMemberNotFoundInAssembly
                or ErrorCode.ERR_MissingDeconstruct
                or ErrorCode.ERR_TypeInferenceFailedForImplicitlyTypedDeconstructionVariable
                or ErrorCode.ERR_DeconstructRequiresExpression
                or ErrorCode.ERR_DeconstructWrongCardinality
                or ErrorCode.ERR_CannotDeconstructDynamic
                or ErrorCode.ERR_DeconstructTooFewElements
                or ErrorCode.ERR_ConversionNotTupleCompatible
                or ErrorCode.ERR_DeconstructionVarFormDisallowsSpecificType
                or ErrorCode.ERR_TupleElementNamesAttributeMissing
                or ErrorCode.ERR_ExplicitTupleElementNamesAttribute
                or ErrorCode.ERR_CantChangeTupleNamesOnOverride
                or ErrorCode.ERR_DuplicateInterfaceWithTupleNamesInBaseList
                or ErrorCode.ERR_ImplBadTupleNames
                or ErrorCode.ERR_PartialMemberInconsistentTupleNames
                or ErrorCode.ERR_ExpressionTreeContainsTupleLiteral
                or ErrorCode.ERR_ExpressionTreeContainsTupleConversion
                or ErrorCode.ERR_AutoPropertyCannotBeRefReturning
                or ErrorCode.ERR_RefPropertyMustHaveGetAccessor
                or ErrorCode.ERR_RefPropertyCannotHaveSetAccessor
                or ErrorCode.ERR_CantChangeRefReturnOnOverride
                or ErrorCode.ERR_MustNotHaveRefReturn
                or ErrorCode.ERR_MustHaveRefReturn
                or ErrorCode.ERR_RefReturnMustHaveIdentityConversion
                or ErrorCode.ERR_CloseUnimplementedInterfaceMemberWrongRefReturn
                or ErrorCode.ERR_RefReturningCallInExpressionTree
                or ErrorCode.ERR_BadIteratorReturnRef
                or ErrorCode.ERR_BadRefReturnExpressionTree
                or ErrorCode.ERR_RefReturnLvalueExpected
                or ErrorCode.ERR_RefReturnNonreturnableLocal
                or ErrorCode.ERR_RefReturnNonreturnableLocal2
                or ErrorCode.ERR_RefReturnRangeVariable
                or ErrorCode.ERR_RefReturnReadonly
                or ErrorCode.ERR_RefReturnReadonlyStatic
                or ErrorCode.ERR_RefReturnReadonly2
                or ErrorCode.ERR_RefReturnReadonlyStatic2
                or ErrorCode.ERR_RefReturnParameter
                or ErrorCode.ERR_RefReturnParameter2
                or ErrorCode.ERR_RefReturnLocal
                or ErrorCode.ERR_RefReturnLocal2
                or ErrorCode.ERR_RefReturnStructThis
                or ErrorCode.ERR_InitializeByValueVariableWithReference
                or ErrorCode.ERR_InitializeByReferenceVariableWithValue
                or ErrorCode.ERR_RefAssignmentMustHaveIdentityConversion
                or ErrorCode.ERR_ByReferenceVariableMustBeInitialized
                or ErrorCode.ERR_AnonDelegateCantUseLocal
                or ErrorCode.ERR_PredefinedValueTupleTypeNotFound
                or ErrorCode.ERR_SemiOrLBraceOrArrowExpected
                or ErrorCode.ERR_NewWithTupleTypeSyntax
                or ErrorCode.ERR_PredefinedValueTupleTypeMustBeStruct
                or ErrorCode.ERR_DiscardTypeInferenceFailed
                or ErrorCode.ERR_DeclarationExpressionNotPermitted
                or ErrorCode.ERR_MustDeclareForeachIteration
                or ErrorCode.ERR_TupleElementNamesInDeconstruction
                or ErrorCode.ERR_ExpressionTreeContainsThrowExpression
                or ErrorCode.ERR_DelegateRefMismatch
                or ErrorCode.ERR_BadSourceCodeKind
                or ErrorCode.ERR_BadDocumentationMode
                or ErrorCode.ERR_BadLanguageVersion
                or ErrorCode.ERR_ImplicitlyTypedOutVariableUsedInTheSameArgumentList
                or ErrorCode.ERR_TypeInferenceFailedForImplicitlyTypedOutVariable
                or ErrorCode.ERR_ExpressionTreeContainsOutVariable
                or ErrorCode.ERR_VarInvocationLvalueReserved
                or ErrorCode.ERR_PublicSignNetModule
                or ErrorCode.ERR_BadAssemblyName
                or ErrorCode.ERR_BadAsyncMethodBuilderTaskProperty
                or ErrorCode.ERR_TypeForwardedToMultipleAssemblies
                or ErrorCode.ERR_ExpressionTreeContainsDiscard
                or ErrorCode.ERR_PatternDynamicType
                or ErrorCode.ERR_VoidAssignment
                or ErrorCode.ERR_VoidInTuple
                or ErrorCode.ERR_Merge_conflict_marker_encountered
                or ErrorCode.ERR_InvalidPreprocessingSymbol
                or ErrorCode.ERR_FeatureNotAvailableInVersion7_1
                or ErrorCode.ERR_LanguageVersionCannotHaveLeadingZeroes
                or ErrorCode.ERR_CompilerAndLanguageVersion
                or ErrorCode.WRN_WindowsExperimental
                or ErrorCode.ERR_TupleInferredNamesNotAvailable
                or ErrorCode.ERR_TypelessTupleInAs
                or ErrorCode.ERR_NoRefOutWhenRefOnly
                or ErrorCode.ERR_NoNetModuleOutputWhenRefOutOrRefOnly
                or ErrorCode.ERR_BadOpOnNullOrDefaultOrNew
                or ErrorCode.ERR_DefaultLiteralNotValid
                or ErrorCode.ERR_PatternWrongGenericTypeInVersion
                or ErrorCode.ERR_AmbigBinaryOpsOnDefault
                or ErrorCode.ERR_FeatureNotAvailableInVersion7_2
                or ErrorCode.WRN_UnreferencedLocalFunction
                or ErrorCode.ERR_DynamicLocalFunctionTypeParameter
                or ErrorCode.ERR_BadNonTrailingNamedArgument
                or ErrorCode.ERR_NamedArgumentSpecificationBeforeFixedArgumentInDynamicInvocation
                or ErrorCode.ERR_RefConditionalAndAwait
                or ErrorCode.ERR_RefConditionalNeedsTwoRefs
                or ErrorCode.ERR_RefConditionalDifferentTypes
                or ErrorCode.ERR_BadParameterModifiers
                or ErrorCode.ERR_RefReadonlyNotField
                or ErrorCode.ERR_RefReadonlyNotField2
                or ErrorCode.ERR_AssignReadonlyNotField
                or ErrorCode.ERR_AssignReadonlyNotField2
                or ErrorCode.ERR_RefReturnReadonlyNotField
                or ErrorCode.ERR_RefReturnReadonlyNotField2
                or ErrorCode.ERR_ExplicitReservedAttr
                or ErrorCode.ERR_TypeReserved
                or ErrorCode.ERR_EmbeddedAttributeMustFollowPattern
                or ErrorCode.ERR_RefExtensionMustBeValueTypeOrConstrainedToOne
                or ErrorCode.ERR_InExtensionMustBeValueType
                or ErrorCode.ERR_FieldsInRoStruct
                or ErrorCode.ERR_AutoPropsInRoStruct
                or ErrorCode.ERR_FieldlikeEventsInRoStruct
                or ErrorCode.ERR_FieldAutoPropCantBeByRefLike
                or ErrorCode.ERR_StackAllocConversionNotPossible
                or ErrorCode.ERR_EscapeCall
                or ErrorCode.ERR_EscapeCall2
                or ErrorCode.ERR_EscapeOther
                or ErrorCode.ERR_CallArgMixing
                or ErrorCode.ERR_MismatchedRefEscapeInTernary
                or ErrorCode.ERR_EscapeVariable
                or ErrorCode.ERR_EscapeStackAlloc
                or ErrorCode.ERR_RefReturnThis
                or ErrorCode.ERR_OutAttrOnInParam
                or ErrorCode.ERR_PredefinedTypeAmbiguous
                or ErrorCode.ERR_InvalidVersionFormatDeterministic
                or ErrorCode.ERR_AttributeCtorInParameter
                or ErrorCode.WRN_FilterIsConstantFalse
                or ErrorCode.WRN_FilterIsConstantFalseRedundantTryCatch
                or ErrorCode.ERR_ConditionalInInterpolation
                or ErrorCode.ERR_CantUseVoidInArglist
                or ErrorCode.ERR_InDynamicMethodArg
                or ErrorCode.ERR_FeatureNotAvailableInVersion7_3
                or ErrorCode.WRN_AttributesOnBackingFieldsNotAvailable
                or ErrorCode.ERR_DoNotUseFixedBufferAttrOnProperty
                or ErrorCode.ERR_RefLocalOrParamExpected
                or ErrorCode.ERR_RefAssignNarrower
                or ErrorCode.ERR_NewBoundWithUnmanaged
                or ErrorCode.ERR_UnmanagedConstraintNotSatisfied
                or ErrorCode.ERR_CantUseInOrOutInArglist
                or ErrorCode.ERR_ConWithUnmanagedCon
                or ErrorCode.ERR_UnmanagedBoundWithClass
                or ErrorCode.ERR_InvalidStackAllocArray
                or ErrorCode.ERR_ExpressionTreeContainsTupleBinOp
                or ErrorCode.WRN_TupleBinopLiteralNameMismatch
                or ErrorCode.ERR_TupleSizesMismatchForBinOps
                or ErrorCode.ERR_ExprCannotBeFixed
                or ErrorCode.ERR_InvalidObjectCreation
                or ErrorCode.WRN_TypeParameterSameAsOuterMethodTypeParameter
                or ErrorCode.ERR_OutVariableCannotBeByRef
                or ErrorCode.ERR_DeconstructVariableCannotBeByRef
                or ErrorCode.ERR_OmittedTypeArgument
                or ErrorCode.ERR_FeatureNotAvailableInVersion8
                or ErrorCode.ERR_AltInterpolatedVerbatimStringsNotAvailable
                or ErrorCode.ERR_IteratorMustBeAsync
                or ErrorCode.ERR_NoConvToIAsyncDisp
                or ErrorCode.ERR_AwaitForEachMissingMember
                or ErrorCode.ERR_BadGetAsyncEnumerator
                or ErrorCode.ERR_MultipleIAsyncEnumOfT
                or ErrorCode.ERR_ForEachMissingMemberWrongAsync
                or ErrorCode.ERR_AwaitForEachMissingMemberWrongAsync
                or ErrorCode.ERR_BadDynamicAwaitForEach
                or ErrorCode.ERR_NoConvToIAsyncDispWrongAsync
                or ErrorCode.ERR_NoConvToIDispWrongAsync
                or ErrorCode.ERR_StaticLocalFunctionCannotCaptureVariable
                or ErrorCode.ERR_StaticLocalFunctionCannotCaptureThis
                or ErrorCode.ERR_AttributeNotOnEventAccessor
                or ErrorCode.WRN_UnconsumedEnumeratorCancellationAttributeUsage
                or ErrorCode.WRN_UndecoratedCancellationTokenParameter
                or ErrorCode.ERR_MultipleEnumeratorCancellationAttributes
                or ErrorCode.ERR_VarianceInterfaceNesting
                or ErrorCode.ERR_ImplicitIndexIndexerWithName
                or ErrorCode.ERR_ImplicitRangeIndexerWithName
                or ErrorCode.ERR_WrongNumberOfSubpatterns
                or ErrorCode.ERR_PropertyPatternNameMissing
                or ErrorCode.ERR_MissingPattern
                or ErrorCode.ERR_DefaultPattern
                or ErrorCode.ERR_SwitchExpressionNoBestType
                or ErrorCode.ERR_VarMayNotBindToType
                or ErrorCode.WRN_SwitchExpressionNotExhaustive
                or ErrorCode.ERR_SwitchArmSubsumed
                or ErrorCode.ERR_ConstantPatternVsOpenType
                or ErrorCode.WRN_CaseConstantNamedUnderscore
                or ErrorCode.WRN_IsTypeNamedUnderscore
                or ErrorCode.ERR_ExpressionTreeContainsSwitchExpression
                or ErrorCode.ERR_SwitchGoverningExpressionRequiresParens
                or ErrorCode.ERR_TupleElementNameMismatch
                or ErrorCode.ERR_DeconstructParameterNameMismatch
                or ErrorCode.ERR_IsPatternImpossible
                or ErrorCode.WRN_GivenExpressionNeverMatchesPattern
                or ErrorCode.WRN_GivenExpressionAlwaysMatchesConstant
                or ErrorCode.ERR_PointerTypeInPatternMatching
                or ErrorCode.ERR_ArgumentNameInITuplePattern
                or ErrorCode.ERR_DiscardPatternInSwitchStatement
                or ErrorCode.WRN_SwitchExpressionNotExhaustiveWithUnnamedEnumValue
                or ErrorCode.WRN_ThrowPossibleNull
                or ErrorCode.ERR_IllegalSuppression
                or ErrorCode.WRN_ConvertingNullableToNonNullable
                or ErrorCode.WRN_NullReferenceAssignment
                or ErrorCode.WRN_NullReferenceReceiver
                or ErrorCode.WRN_NullReferenceReturn
                or ErrorCode.WRN_NullReferenceArgument
                or ErrorCode.WRN_UnboxPossibleNull
                or ErrorCode.WRN_DisallowNullAttributeForbidsMaybeNullAssignment
                or ErrorCode.WRN_NullabilityMismatchInTypeOnOverride
                or ErrorCode.WRN_NullabilityMismatchInReturnTypeOnOverride
                or ErrorCode.WRN_NullabilityMismatchInParameterTypeOnOverride
                or ErrorCode.WRN_NullabilityMismatchInParameterTypeOnPartial
                or ErrorCode.WRN_NullabilityMismatchInTypeOnImplicitImplementation
                or ErrorCode.WRN_NullabilityMismatchInReturnTypeOnImplicitImplementation
                or ErrorCode.WRN_NullabilityMismatchInParameterTypeOnImplicitImplementation
                or ErrorCode.WRN_NullabilityMismatchInTypeOnExplicitImplementation
                or ErrorCode.WRN_NullabilityMismatchInReturnTypeOnExplicitImplementation
                or ErrorCode.WRN_NullabilityMismatchInParameterTypeOnExplicitImplementation
                or ErrorCode.WRN_UninitializedNonNullableField
                or ErrorCode.WRN_NullabilityMismatchInAssignment
                or ErrorCode.WRN_NullabilityMismatchInArgument
                or ErrorCode.WRN_NullabilityMismatchInReturnTypeOfTargetDelegate
                or ErrorCode.WRN_NullabilityMismatchInParameterTypeOfTargetDelegate
                or ErrorCode.ERR_ExplicitNullableAttribute
                or ErrorCode.WRN_NullabilityMismatchInArgumentForOutput
                or ErrorCode.WRN_NullAsNonNullable
                or ErrorCode.ERR_NullableUnconstrainedTypeParameter
                or ErrorCode.ERR_AnnotationDisallowedInObjectCreation
                or ErrorCode.WRN_NullableValueTypeMayBeNull
                or ErrorCode.ERR_NullableOptionNotAvailable
                or ErrorCode.WRN_NullabilityMismatchInTypeParameterConstraint
                or ErrorCode.WRN_MissingNonNullTypesContextForAnnotation
                or ErrorCode.WRN_NullabilityMismatchInConstraintsOnImplicitImplementation
                or ErrorCode.WRN_NullabilityMismatchInTypeParameterReferenceTypeConstraint
                or ErrorCode.ERR_TripleDotNotAllowed
                or ErrorCode.ERR_BadNullableContextOption
                or ErrorCode.ERR_NullableDirectiveQualifierExpected
                or ErrorCode.ERR_BadNullableTypeof
                or ErrorCode.ERR_ExpressionTreeCantContainRefStruct
                or ErrorCode.ERR_ElseCannotStartStatement
                or ErrorCode.ERR_ExpressionTreeCantContainNullCoalescingAssignment
                or ErrorCode.WRN_NullabilityMismatchInExplicitlyImplementedInterface
                or ErrorCode.WRN_NullabilityMismatchInInterfaceImplementedByBase
                or ErrorCode.WRN_DuplicateInterfaceWithNullabilityMismatchInBaseList
                or ErrorCode.ERR_DuplicateExplicitImpl
                or ErrorCode.ERR_UsingVarInSwitchCase
                or ErrorCode.ERR_GoToForwardJumpOverUsingVar
                or ErrorCode.ERR_GoToBackwardJumpOverUsingVar
                or ErrorCode.ERR_IsNullableType
                or ErrorCode.ERR_AsNullableType
                or ErrorCode.ERR_FeatureInPreview
                or ErrorCode.WRN_SwitchExpressionNotExhaustiveForNull
                or ErrorCode.WRN_ImplicitCopyInReadOnlyMember
                or ErrorCode.ERR_StaticMemberCantBeReadOnly
                or ErrorCode.ERR_AutoSetterCantBeReadOnly
                or ErrorCode.ERR_AutoPropertyWithSetterCantBeReadOnly
                or ErrorCode.ERR_InvalidPropertyReadOnlyMods
                or ErrorCode.ERR_DuplicatePropertyReadOnlyMods
                or ErrorCode.ERR_FieldLikeEventCantBeReadOnly
                or ErrorCode.ERR_PartialMemberReadOnlyDifference
                or ErrorCode.ERR_ReadOnlyModMissingAccessor
                or ErrorCode.ERR_OverrideRefConstraintNotSatisfied
                or ErrorCode.ERR_OverrideValConstraintNotSatisfied
                or ErrorCode.WRN_NullabilityMismatchInConstraintsOnPartialImplementation
                or ErrorCode.ERR_NullableDirectiveTargetExpected
                or ErrorCode.WRN_MissingNonNullTypesContextForAnnotationInGeneratedCode
                or ErrorCode.WRN_NullReferenceInitializer
                or ErrorCode.ERR_MultipleAnalyzerConfigsInSameDir
                or ErrorCode.ERR_RuntimeDoesNotSupportDefaultInterfaceImplementation
                or ErrorCode.ERR_RuntimeDoesNotSupportDefaultInterfaceImplementationForMember
                or ErrorCode.ERR_InvalidModifierForLanguageVersion
                or ErrorCode.ERR_ImplicitImplementationOfNonPublicInterfaceMember
                or ErrorCode.ERR_MostSpecificImplementationIsNotFound
                or ErrorCode.ERR_LanguageVersionDoesNotSupportInterfaceImplementationForMember
                or ErrorCode.ERR_RuntimeDoesNotSupportProtectedAccessForInterfaceMember
                or ErrorCode.ERR_DefaultInterfaceImplementationInNoPIAType
                or ErrorCode.ERR_AbstractEventHasAccessors
                or ErrorCode.WRN_NullabilityMismatchInTypeParameterNotNullConstraint
                or ErrorCode.ERR_DuplicateNullSuppression
                or ErrorCode.ERR_DefaultLiteralNoTargetType
                or ErrorCode.ERR_ReAbstractionInNoPIAType
                or ErrorCode.ERR_InternalError
                or ErrorCode.ERR_ImplicitObjectCreationIllegalTargetType
                or ErrorCode.ERR_ImplicitObjectCreationNotValid
                or ErrorCode.ERR_ImplicitObjectCreationNoTargetType
                or ErrorCode.ERR_BadFuncPointerParamModifier
                or ErrorCode.ERR_BadFuncPointerArgCount
                or ErrorCode.ERR_MethFuncPtrMismatch
                or ErrorCode.ERR_FuncPtrRefMismatch
                or ErrorCode.ERR_FuncPtrMethMustBeStatic
                or ErrorCode.ERR_ExternEventInitializer
                or ErrorCode.ERR_AmbigBinaryOpsOnUnconstrainedDefault
                or ErrorCode.WRN_ParameterConditionallyDisallowsNull
                or ErrorCode.WRN_ShouldNotReturn
                or ErrorCode.WRN_TopLevelNullabilityMismatchInReturnTypeOnOverride
                or ErrorCode.WRN_TopLevelNullabilityMismatchInParameterTypeOnOverride
                or ErrorCode.WRN_TopLevelNullabilityMismatchInReturnTypeOnImplicitImplementation
                or ErrorCode.WRN_TopLevelNullabilityMismatchInParameterTypeOnImplicitImplementation
                or ErrorCode.WRN_TopLevelNullabilityMismatchInReturnTypeOnExplicitImplementation
                or ErrorCode.WRN_TopLevelNullabilityMismatchInParameterTypeOnExplicitImplementation
                or ErrorCode.WRN_DoesNotReturnMismatch
                or ErrorCode.ERR_NoOutputDirectory
                or ErrorCode.ERR_StdInOptionProvidedButConsoleInputIsNotRedirected
                or ErrorCode.ERR_FeatureNotAvailableInVersion9
                or ErrorCode.WRN_MemberNotNull
                or ErrorCode.WRN_MemberNotNullWhen
                or ErrorCode.WRN_MemberNotNullBadMember
                or ErrorCode.WRN_ParameterDisallowsNull
                or ErrorCode.WRN_ConstOutOfRangeChecked
                or ErrorCode.ERR_DuplicateInterfaceWithDifferencesInBaseList
                or ErrorCode.ERR_DesignatorBeneathPatternCombinator
                or ErrorCode.ERR_UnsupportedTypeForRelationalPattern
                or ErrorCode.ERR_RelationalPatternWithNaN
                or ErrorCode.ERR_ConditionalOnLocalFunction
                or ErrorCode.WRN_GeneratorFailedDuringInitialization
                or ErrorCode.WRN_GeneratorFailedDuringGeneration
                or ErrorCode.ERR_WrongFuncPtrCallingConvention
                or ErrorCode.ERR_MissingAddressOf
                or ErrorCode.ERR_CannotUseReducedExtensionMethodInAddressOf
                or ErrorCode.ERR_CannotUseFunctionPointerAsFixedLocal
                or ErrorCode.ERR_ExpressionTreeContainsPatternImplicitIndexer
                or ErrorCode.ERR_ExpressionTreeContainsFromEndIndexExpression
                or ErrorCode.ERR_ExpressionTreeContainsRangeExpression
                or ErrorCode.WRN_GivenExpressionAlwaysMatchesPattern
                or ErrorCode.WRN_IsPatternAlways
                or ErrorCode.ERR_PartialMethodWithAccessibilityModsMustHaveImplementation
                or ErrorCode.ERR_PartialMethodWithNonVoidReturnMustHaveAccessMods
                or ErrorCode.ERR_PartialMethodWithOutParamMustHaveAccessMods
                or ErrorCode.ERR_PartialMethodWithExtendedModMustHaveAccessMods
                or ErrorCode.ERR_PartialMemberAccessibilityDifference
                or ErrorCode.ERR_PartialMemberExtendedModDifference
                or ErrorCode.ERR_SimpleProgramLocalIsReferencedOutsideOfTopLevelStatement
                or ErrorCode.ERR_SimpleProgramMultipleUnitsWithTopLevelStatements
                or ErrorCode.ERR_TopLevelStatementAfterNamespaceOrType
                or ErrorCode.ERR_SimpleProgramNotAnExecutable
                or ErrorCode.ERR_UnsupportedCallingConvention
                or ErrorCode.ERR_InvalidFunctionPointerCallingConvention
                or ErrorCode.ERR_InvalidFuncPointerReturnTypeModifier
                or ErrorCode.ERR_DupReturnTypeMod
                or ErrorCode.ERR_AddressOfMethodGroupInExpressionTree
                or ErrorCode.ERR_CannotConvertAddressOfToDelegate
                or ErrorCode.ERR_AddressOfToNonFunctionPointer
                or ErrorCode.ERR_ModuleInitializerMethodMustBeOrdinary
                or ErrorCode.ERR_ModuleInitializerMethodMustBeAccessibleOutsideTopLevelType
                or ErrorCode.ERR_ModuleInitializerMethodMustBeStaticParameterlessVoid
                or ErrorCode.ERR_ModuleInitializerMethodAndContainingTypesMustNotBeGeneric
                or ErrorCode.ERR_PartialMethodReturnTypeDifference
                or ErrorCode.ERR_PartialMemberRefReturnDifference
                or ErrorCode.WRN_NullabilityMismatchInReturnTypeOnPartial
                or ErrorCode.ERR_StaticAnonymousFunctionCannotCaptureVariable
                or ErrorCode.ERR_StaticAnonymousFunctionCannotCaptureThis
                or ErrorCode.ERR_OverrideDefaultConstraintNotSatisfied
                or ErrorCode.ERR_DefaultConstraintOverrideOnly
                or ErrorCode.WRN_ParameterNotNullIfNotNull
                or ErrorCode.WRN_ReturnNotNullIfNotNull
                or ErrorCode.WRN_PartialMethodTypeDifference
                or ErrorCode.ERR_RuntimeDoesNotSupportCovariantReturnsOfClasses
                or ErrorCode.ERR_RuntimeDoesNotSupportCovariantPropertiesOfClasses
                or ErrorCode.WRN_SwitchExpressionNotExhaustiveWithWhen
                or ErrorCode.WRN_SwitchExpressionNotExhaustiveForNullWithWhen
                or ErrorCode.WRN_PrecedenceInversion
                or ErrorCode.ERR_ExpressionTreeContainsWithExpression
                or ErrorCode.WRN_AnalyzerReferencesFramework
                or ErrorCode.WRN_RecordEqualsWithoutGetHashCode
                or ErrorCode.ERR_AssignmentInitOnly
                or ErrorCode.ERR_CantChangeInitOnlyOnOverride
                or ErrorCode.ERR_CloseUnimplementedInterfaceMemberWrongInitOnly
                or ErrorCode.ERR_ExplicitPropertyMismatchInitOnly
                or ErrorCode.ERR_BadInitAccessor
                or ErrorCode.ERR_InvalidWithReceiverType
                or ErrorCode.ERR_CannotClone
                or ErrorCode.ERR_CloneDisallowedInRecord
                or ErrorCode.WRN_RecordNamedDisallowed
                or ErrorCode.ERR_UnexpectedArgumentList
                or ErrorCode.ERR_UnexpectedOrMissingConstructorInitializerInRecord
                or ErrorCode.ERR_MultipleRecordParameterLists
                or ErrorCode.ERR_BadRecordBase
                or ErrorCode.ERR_BadInheritanceFromRecord
                or ErrorCode.ERR_BadRecordMemberForPositionalParameter
                or ErrorCode.ERR_NoCopyConstructorInBaseType
                or ErrorCode.ERR_CopyConstructorMustInvokeBaseCopyConstructor
                or ErrorCode.ERR_DoesNotOverrideMethodFromObject
                or ErrorCode.ERR_SealedAPIInRecord
                or ErrorCode.ERR_DoesNotOverrideBaseMethod
                or ErrorCode.ERR_NotOverridableAPIInRecord
                or ErrorCode.ERR_NonPublicAPIInRecord
                or ErrorCode.ERR_SignatureMismatchInRecord
                or ErrorCode.ERR_NonProtectedAPIInRecord
                or ErrorCode.ERR_DoesNotOverrideBaseEqualityContract
                or ErrorCode.ERR_StaticAPIInRecord
                or ErrorCode.ERR_CopyConstructorWrongAccessibility
                or ErrorCode.ERR_NonPrivateAPIInRecord
                or ErrorCode.WRN_UnassignedThisAutoPropertyUnsupportedVersion
                or ErrorCode.WRN_UnassignedThisUnsupportedVersion
                or ErrorCode.WRN_ParamUnassigned
                or ErrorCode.WRN_UseDefViolationProperty
                or ErrorCode.WRN_UseDefViolationField
                or ErrorCode.WRN_UseDefViolationThisUnsupportedVersion
                or ErrorCode.WRN_UseDefViolationOut
                or ErrorCode.WRN_UseDefViolation
                or ErrorCode.ERR_CannotSpecifyManagedWithUnmanagedSpecifiers
                or ErrorCode.ERR_RuntimeDoesNotSupportUnmanagedDefaultCallConv
                or ErrorCode.ERR_TypeNotFound
                or ErrorCode.ERR_TypeMustBePublic
                or ErrorCode.ERR_InvalidUnmanagedCallersOnlyCallConv
                or ErrorCode.ERR_CannotUseManagedTypeInUnmanagedCallersOnly
                or ErrorCode.ERR_UnmanagedCallersOnlyMethodOrTypeCannotBeGeneric
                or ErrorCode.ERR_UnmanagedCallersOnlyRequiresStatic
                or ErrorCode.WRN_ParameterIsStaticClass
                or ErrorCode.WRN_ReturnTypeIsStaticClass
                or ErrorCode.ERR_EntryPointCannotBeUnmanagedCallersOnly
                or ErrorCode.ERR_ModuleInitializerCannotBeUnmanagedCallersOnly
                or ErrorCode.ERR_UnmanagedCallersOnlyMethodsCannotBeCalledDirectly
                or ErrorCode.ERR_UnmanagedCallersOnlyMethodsCannotBeConvertedToDelegate
                or ErrorCode.ERR_InitCannotBeReadonly
                or ErrorCode.ERR_UnexpectedVarianceStaticMember
                or ErrorCode.ERR_FunctionPointersCannotBeCalledWithNamedArguments
                or ErrorCode.ERR_EqualityContractRequiresGetter
                or ErrorCode.WRN_UnreadRecordParameter
                or ErrorCode.ERR_BadFieldTypeInRecord
                or ErrorCode.WRN_DoNotCompareFunctionPointers
                or ErrorCode.ERR_RecordAmbigCtor
                or ErrorCode.ERR_FunctionPointerTypesInAttributeNotSupported
                or ErrorCode.ERR_InheritingFromRecordWithSealedToString
                or ErrorCode.ERR_HiddenPositionalMember
                or ErrorCode.ERR_GlobalUsingInNamespace
                or ErrorCode.ERR_GlobalUsingOutOfOrder
                or ErrorCode.ERR_AttributesRequireParenthesizedLambdaExpression
                or ErrorCode.ERR_CannotInferDelegateType
                or ErrorCode.ERR_InvalidNameInSubpattern
                or ErrorCode.ERR_RuntimeDoesNotSupportStaticAbstractMembersInInterfaces
                or ErrorCode.ERR_GenericConstraintNotSatisfiedInterfaceWithStaticAbstractMembers
                or ErrorCode.ERR_BadAbstractUnaryOperatorSignature
                or ErrorCode.ERR_BadAbstractIncDecSignature
                or ErrorCode.ERR_BadAbstractIncDecRetType
                or ErrorCode.ERR_BadAbstractBinaryOperatorSignature
                or ErrorCode.ERR_BadAbstractShiftOperatorSignature
                or ErrorCode.ERR_BadAbstractStaticMemberAccess
                or ErrorCode.ERR_ExpressionTreeContainsAbstractStaticMemberAccess
                or ErrorCode.ERR_CloseUnimplementedInterfaceMemberNotStatic
                or ErrorCode.ERR_RuntimeDoesNotSupportStaticAbstractMembersInInterfacesForMember
                or ErrorCode.ERR_ExplicitImplementationOfOperatorsMustBeStatic
                or ErrorCode.ERR_AbstractConversionNotInvolvingContainedType
                or ErrorCode.ERR_InterfaceImplementedByUnmanagedCallersOnlyMethod
                or ErrorCode.HDN_DuplicateWithGlobalUsing
                or ErrorCode.ERR_CantConvAnonMethReturnType
                or ErrorCode.ERR_BuilderAttributeDisallowed
                or ErrorCode.ERR_FeatureNotAvailableInVersion10
                or ErrorCode.ERR_SimpleProgramIsEmpty
                or ErrorCode.ERR_LineSpanDirectiveInvalidValue
                or ErrorCode.ERR_LineSpanDirectiveEndLessThanStart
                or ErrorCode.ERR_WrongArityAsyncReturn
                or ErrorCode.ERR_InterpolatedStringHandlerMethodReturnMalformed
                or ErrorCode.ERR_InterpolatedStringHandlerMethodReturnInconsistent
                or ErrorCode.ERR_NullInvalidInterpolatedStringHandlerArgumentName
                or ErrorCode.ERR_NotInstanceInvalidInterpolatedStringHandlerArgumentName
                or ErrorCode.ERR_InvalidInterpolatedStringHandlerArgumentName
                or ErrorCode.ERR_TypeIsNotAnInterpolatedStringHandlerType
                or ErrorCode.WRN_ParameterOccursAfterInterpolatedStringHandlerParameter
                or ErrorCode.ERR_CannotUseSelfAsInterpolatedStringHandlerArgument
                or ErrorCode.ERR_InterpolatedStringHandlerArgumentAttributeMalformed
                or ErrorCode.ERR_InterpolatedStringHandlerArgumentLocatedAfterInterpolatedString
                or ErrorCode.ERR_InterpolatedStringHandlerArgumentOptionalNotSpecified
                or ErrorCode.ERR_ExpressionTreeContainsInterpolatedStringHandlerConversion
                or ErrorCode.ERR_InterpolatedStringHandlerCreationCannotUseDynamic
                or ErrorCode.ERR_MultipleFileScopedNamespace
                or ErrorCode.ERR_FileScopedAndNormalNamespace
                or ErrorCode.ERR_FileScopedNamespaceNotBeforeAllMembers
                or ErrorCode.ERR_NoImplicitConvTargetTypedConditional
                or ErrorCode.ERR_NonPublicParameterlessStructConstructor
                or ErrorCode.ERR_NoConversionForCallerArgumentExpressionParam
                or ErrorCode.WRN_CallerLineNumberPreferredOverCallerArgumentExpression
                or ErrorCode.WRN_CallerFilePathPreferredOverCallerArgumentExpression
                or ErrorCode.WRN_CallerMemberNamePreferredOverCallerArgumentExpression
                or ErrorCode.WRN_CallerArgumentExpressionAttributeHasInvalidParameterName
                or ErrorCode.ERR_BadCallerArgumentExpressionParamWithoutDefaultValue
                or ErrorCode.WRN_CallerArgumentExpressionAttributeSelfReferential
                or ErrorCode.WRN_CallerArgumentExpressionParamForUnconsumedLocation
                or ErrorCode.ERR_NewlinesAreNotAllowedInsideANonVerbatimInterpolatedString
                or ErrorCode.ERR_AttrTypeArgCannotBeTypeVar
                or ErrorCode.ERR_AttrDependentTypeNotAllowed
                or ErrorCode.WRN_InterpolatedStringHandlerArgumentAttributeIgnoredOnLambdaParameters
                or ErrorCode.ERR_LambdaWithAttributesToExpressionTree
                or ErrorCode.WRN_CompileTimeCheckedOverflow
                or ErrorCode.WRN_MethGrpToNonDel
                or ErrorCode.ERR_LambdaExplicitReturnTypeVar
                or ErrorCode.ERR_InterpolatedStringsReferencingInstanceCannotBeInObjectInitializers
                or ErrorCode.ERR_CannotUseRefInUnmanagedCallersOnly
                or ErrorCode.ERR_CannotBeMadeNullable
                or ErrorCode.ERR_UnsupportedTypeForListPattern
                or ErrorCode.ERR_MisplacedSlicePattern
                or ErrorCode.WRN_LowerCaseTypeName
                or ErrorCode.ERR_RecordStructConstructorCallsDefaultConstructor
                or ErrorCode.ERR_StructHasInitializersAndNoDeclaredConstructor
                or ErrorCode.ERR_ListPatternRequiresLength
                or ErrorCode.ERR_ScopedMismatchInParameterOfTarget
                or ErrorCode.ERR_ScopedMismatchInParameterOfOverrideOrImplementation
                or ErrorCode.ERR_ScopedMismatchInParameterOfPartial
                or ErrorCode.ERR_RawStringNotInDirectives
                or ErrorCode.ERR_UnterminatedRawString
                or ErrorCode.ERR_TooManyQuotesForRawString
                or ErrorCode.ERR_LineDoesNotStartWithSameWhitespace
                or ErrorCode.ERR_RawStringDelimiterOnOwnLine
                or ErrorCode.ERR_RawStringInVerbatimInterpolatedStrings
                or ErrorCode.ERR_RawStringMustContainContent
                or ErrorCode.ERR_LineContainsDifferentWhitespace
                or ErrorCode.ERR_NotEnoughQuotesForRawString
                or ErrorCode.ERR_NotEnoughCloseBracesForRawString
                or ErrorCode.ERR_TooManyOpenBracesForRawString
                or ErrorCode.ERR_TooManyCloseBracesForRawString
                or ErrorCode.ERR_IllegalAtSequence
                or ErrorCode.ERR_StringMustStartWithQuoteCharacter
                or ErrorCode.ERR_NoEnumConstraint
                or ErrorCode.ERR_NoDelegateConstraint
                or ErrorCode.ERR_MisplacedRecord
                or ErrorCode.ERR_PatternSpanCharCannotBeStringNull
                or ErrorCode.ERR_UseDefViolationPropertyUnsupportedVersion
                or ErrorCode.ERR_UseDefViolationFieldUnsupportedVersion
                or ErrorCode.WRN_UseDefViolationPropertyUnsupportedVersion
                or ErrorCode.WRN_UseDefViolationFieldUnsupportedVersion
                or ErrorCode.WRN_UseDefViolationPropertySupportedVersion
                or ErrorCode.WRN_UseDefViolationFieldSupportedVersion
                or ErrorCode.WRN_UseDefViolationThisSupportedVersion
                or ErrorCode.WRN_UnassignedThisAutoPropertySupportedVersion
                or ErrorCode.WRN_UnassignedThisSupportedVersion
                or ErrorCode.ERR_OperatorCantBeChecked
                or ErrorCode.ERR_ImplicitConversionOperatorCantBeChecked
                or ErrorCode.ERR_CheckedOperatorNeedsMatch
                or ErrorCode.ERR_MisplacedUnchecked
                or ErrorCode.ERR_LineSpanDirectiveRequiresSpace
                or ErrorCode.ERR_RequiredNameDisallowed
                or ErrorCode.ERR_OverrideMustHaveRequired
                or ErrorCode.ERR_RequiredMemberCannotBeHidden
                or ErrorCode.ERR_RequiredMemberCannotBeLessVisibleThanContainingType
                or ErrorCode.ERR_ExplicitRequiredMember
                or ErrorCode.ERR_RequiredMemberMustBeSettable
                or ErrorCode.ERR_RequiredMemberMustBeSet
                or ErrorCode.ERR_RequiredMembersMustBeAssignedValue
                or ErrorCode.ERR_RequiredMembersInvalid
                or ErrorCode.ERR_RequiredMembersBaseTypeInvalid
                or ErrorCode.ERR_ChainingToSetsRequiredMembersRequiresSetsRequiredMembers
                or ErrorCode.ERR_NewConstraintCannotHaveRequiredMembers
                or ErrorCode.ERR_UnsupportedCompilerFeature
                or ErrorCode.WRN_ObsoleteMembersShouldNotBeRequired
                or ErrorCode.ERR_RefReturningPropertiesCannotBeRequired
                or ErrorCode.ERR_ImplicitImplementationOfInaccessibleInterfaceMember
                or ErrorCode.ERR_ScriptsAndSubmissionsCannotHaveRequiredMembers
                or ErrorCode.ERR_BadAbstractEqualityOperatorSignature
                or ErrorCode.ERR_BadBinaryReadOnlySpanConcatenation
                or ErrorCode.ERR_ScopedRefAndRefStructOnly
                or ErrorCode.ERR_ScopedDiscard
                or ErrorCode.ERR_FixedFieldMustNotBeRef
                or ErrorCode.ERR_RefFieldCannotReferToRefStruct
                or ErrorCode.ERR_FileTypeDisallowedInSignature
                or ErrorCode.ERR_FileTypeNoExplicitAccessibility
                or ErrorCode.ERR_FileTypeBase
                or ErrorCode.ERR_FileTypeNested
                or ErrorCode.ERR_GlobalUsingStaticFileType
                or ErrorCode.ERR_FileTypeNameDisallowed
                or ErrorCode.ERR_FeatureNotAvailableInVersion11
                or ErrorCode.ERR_RefFieldInNonRefStruct
                or ErrorCode.WRN_AnalyzerReferencesNewerCompiler
                or ErrorCode.ERR_CannotMatchOnINumberBase
                or ErrorCode.ERR_ScopedTypeNameDisallowed
                or ErrorCode.ERR_ImplicitlyTypedDefaultParameter
                or ErrorCode.ERR_UnscopedRefAttributeUnsupportedTarget
                or ErrorCode.ERR_RuntimeDoesNotSupportRefFields
                or ErrorCode.ERR_ExplicitScopedRef
                or ErrorCode.ERR_UnscopedScoped
                or ErrorCode.WRN_DuplicateAnalyzerReference
                or ErrorCode.ERR_FilePathCannotBeConvertedToUtf8
                or ErrorCode.ERR_FileLocalDuplicateNameInNS
                or ErrorCode.WRN_ScopedMismatchInParameterOfTarget
                or ErrorCode.WRN_ScopedMismatchInParameterOfOverrideOrImplementation
                or ErrorCode.ERR_RefReturnScopedParameter
                or ErrorCode.ERR_RefReturnScopedParameter2
                or ErrorCode.ERR_RefReturnOnlyParameter
                or ErrorCode.ERR_RefReturnOnlyParameter2
                or ErrorCode.ERR_RefAssignReturnOnly
                or ErrorCode.WRN_ManagedAddr
                or ErrorCode.WRN_EscapeVariable
                or ErrorCode.WRN_EscapeStackAlloc
                or ErrorCode.WRN_RefReturnNonreturnableLocal
                or ErrorCode.WRN_RefReturnNonreturnableLocal2
                or ErrorCode.WRN_RefReturnStructThis
                or ErrorCode.WRN_RefAssignNarrower
                or ErrorCode.WRN_MismatchedRefEscapeInTernary
                or ErrorCode.WRN_RefReturnParameter
                or ErrorCode.WRN_RefReturnScopedParameter
                or ErrorCode.WRN_RefReturnParameter2
                or ErrorCode.WRN_RefReturnScopedParameter2
                or ErrorCode.WRN_RefReturnLocal
                or ErrorCode.WRN_RefReturnLocal2
                or ErrorCode.WRN_RefAssignReturnOnly
                or ErrorCode.WRN_RefReturnOnlyParameter
                or ErrorCode.WRN_RefReturnOnlyParameter2
                or ErrorCode.ERR_RefAssignValEscapeWider
                or ErrorCode.WRN_RefAssignValEscapeWider
                or ErrorCode.WRN_OptionalParamValueMismatch
                or ErrorCode.WRN_ParamsArrayInLambdaOnly
                or ErrorCode.ERR_UnscopedRefAttributeUnsupportedMemberTarget
                or ErrorCode.ERR_UnscopedRefAttributeInterfaceImplementation
                or ErrorCode.ERR_UnrecognizedRefSafetyRulesAttributeVersion
                or ErrorCode.ERR_InvalidPrimaryConstructorParameterReference
                or ErrorCode.ERR_AmbiguousPrimaryConstructorParameterAsColorColorReceiver
                or ErrorCode.WRN_CapturedPrimaryConstructorParameterPassedToBase
                or ErrorCode.WRN_UnreadPrimaryConstructorParameter
                or ErrorCode.ERR_AssgReadonlyPrimaryConstructorParameter
                or ErrorCode.ERR_RefReturnReadonlyPrimaryConstructorParameter
                or ErrorCode.ERR_RefReadonlyPrimaryConstructorParameter
                or ErrorCode.ERR_AssgReadonlyPrimaryConstructorParameter2
                or ErrorCode.ERR_RefReturnReadonlyPrimaryConstructorParameter2
                or ErrorCode.ERR_RefReadonlyPrimaryConstructorParameter2
                or ErrorCode.ERR_RefReturnPrimaryConstructorParameter
                or ErrorCode.ERR_StructLayoutCyclePrimaryConstructorParameter
                or ErrorCode.ERR_UnexpectedParameterList
                or ErrorCode.WRN_AddressOfInAsync
                or ErrorCode.ERR_BadRefInUsingAlias
                or ErrorCode.ERR_BadUnsafeInUsingDirective
                or ErrorCode.ERR_BadNullableReferenceTypeInUsingAlias
                or ErrorCode.ERR_BadStaticAfterUnsafe
                or ErrorCode.ERR_BadCaseInSwitchArm
                or ErrorCode.ERR_InterceptorsFeatureNotEnabled
                or ErrorCode.ERR_InterceptorContainingTypeCannotBeGeneric
                or ErrorCode.ERR_InterceptorPathNotInCompilation
                or ErrorCode.ERR_InterceptorPathNotInCompilationWithCandidate
                or ErrorCode.ERR_InterceptorPositionBadToken
                or ErrorCode.ERR_InterceptorLineOutOfRange
                or ErrorCode.ERR_InterceptorCharacterOutOfRange
                or ErrorCode.ERR_InterceptorMethodMustBeOrdinary
                or ErrorCode.ERR_InterceptorMustReferToStartOfTokenPosition
                or ErrorCode.ERR_InterceptorFilePathCannotBeNull
                or ErrorCode.ERR_InterceptorNameNotInvoked
                or ErrorCode.ERR_InterceptorNonUniquePath
                or ErrorCode.ERR_InterceptorLineCharacterMustBePositive
                or ErrorCode.ERR_ConstantValueOfTypeExpected
                or ErrorCode.ERR_UnsupportedPrimaryConstructorParameterCapturingRefAny
                or ErrorCode.ERR_InterceptorCannotUseUnmanagedCallersOnly
                or ErrorCode.ERR_BadUsingStaticType
                or ErrorCode.WRN_CapturedPrimaryConstructorParameterInFieldInitializer
                or ErrorCode.ERR_InlineArrayConversionToSpanNotSupported
                or ErrorCode.ERR_InlineArrayConversionToReadOnlySpanNotSupported
                or ErrorCode.ERR_InlineArrayIndexOutOfRange
                or ErrorCode.ERR_InvalidInlineArrayLength
                or ErrorCode.ERR_InvalidInlineArrayLayout
                or ErrorCode.ERR_InvalidInlineArrayFields
                or ErrorCode.ERR_ExpressionTreeContainsInlineArrayOperation
                or ErrorCode.ERR_RuntimeDoesNotSupportInlineArrayTypes
                or ErrorCode.ERR_InlineArrayBadIndex
                or ErrorCode.ERR_NamedArgumentForInlineArray
                or ErrorCode.ERR_CollectionExpressionTargetTypeNotConstructible
                or ErrorCode.ERR_ExpressionTreeContainsCollectionExpression
                or ErrorCode.ERR_CollectionExpressionNoTargetType
                or ErrorCode.WRN_PrimaryConstructorParameterIsShadowedAndNotPassedToBase
                or ErrorCode.ERR_InlineArrayUnsupportedElementFieldModifier
                or ErrorCode.WRN_InlineArrayIndexerNotUsed
                or ErrorCode.WRN_InlineArraySliceNotUsed
                or ErrorCode.WRN_InlineArrayConversionOperatorNotUsed
                or ErrorCode.WRN_InlineArrayNotSupportedByLanguage
                or ErrorCode.ERR_CollectionBuilderAttributeMethodNotFound
                or ErrorCode.ERR_CollectionBuilderAttributeInvalidType
                or ErrorCode.ERR_CollectionBuilderAttributeInvalidMethodName
                or ErrorCode.ERR_CollectionBuilderNoElementType
                or ErrorCode.ERR_InlineArrayForEachNotSupported
                or ErrorCode.ERR_RefReadOnlyWrongOrdering
                or ErrorCode.WRN_BadArgRef
                or ErrorCode.WRN_ArgExpectedRefOrIn
                or ErrorCode.WRN_RefReadonlyNotVariable
                or ErrorCode.ERR_BadArgExtraRefLangVersion
                or ErrorCode.WRN_ArgExpectedIn
                or ErrorCode.WRN_OverridingDifferentRefness
                or ErrorCode.WRN_HidingDifferentRefness
                or ErrorCode.WRN_TargetDifferentRefness
                or ErrorCode.ERR_OutAttrOnRefReadonlyParam
                or ErrorCode.WRN_RefReadonlyParameterDefaultValue
                or ErrorCode.WRN_ByValArraySizeConstRequired
                or ErrorCode.WRN_UseDefViolationRefField
                or ErrorCode.ERR_FeatureNotAvailableInVersion12
                or ErrorCode.ERR_CollectionExpressionEscape
                or ErrorCode.WRN_Experimental
                or ErrorCode.WRN_ExperimentalWithMessage
                or ErrorCode.ERR_ExpectedInterpolatedString
                or ErrorCode.ERR_InterceptorGlobalNamespace
                or ErrorCode.WRN_CollectionExpressionRefStructMayAllocate
                or ErrorCode.WRN_CollectionExpressionRefStructSpreadMayAllocate
                or ErrorCode.ERR_CollectionExpressionImmutableArray
                or ErrorCode.ERR_InvalidExperimentalDiagID
                or ErrorCode.ERR_SpreadMissingMember
                or ErrorCode.ERR_CollectionExpressionTargetNoElementType
                or ErrorCode.ERR_CollectionExpressionMissingConstructor
                or ErrorCode.ERR_CollectionExpressionMissingAdd
                or ErrorCode.WRN_ConvertingLock
                or ErrorCode.ERR_DynamicDispatchToParamsCollection
                or ErrorCode.ERR_CollectionInitializerInfiniteChainOfAddCalls
                or ErrorCode.ERR_ParamsCollectionInfiniteChainOfConstructorCalls
                or ErrorCode.ERR_ParamsMemberCannotBeLessVisibleThanDeclaringMember
                or ErrorCode.ERR_ParamsCollectionConstructorDoesntInitializeRequiredMember
                or ErrorCode.ERR_ParamsCollectionExpressionTree
                or ErrorCode.ERR_ParamsCollectionExtensionAddMethod
                or ErrorCode.ERR_ParamsCollectionMissingConstructor
                or ErrorCode.ERR_NoModifiersOnUsing
                or ErrorCode.ERR_CannotDynamicInvokeOnExpression
                or ErrorCode.ERR_InterceptsLocationDataInvalidFormat
                or ErrorCode.ERR_InterceptsLocationUnsupportedVersion
                or ErrorCode.ERR_InterceptsLocationDuplicateFile
                or ErrorCode.ERR_InterceptsLocationFileNotFound
                or ErrorCode.ERR_InterceptsLocationDataInvalidPosition
                or ErrorCode.INF_TooManyBoundLambdas
                or ErrorCode.ERR_BadYieldInUnsafe
                or ErrorCode.ERR_AddressOfInIterator
                or ErrorCode.ERR_RuntimeDoesNotSupportByRefLikeGenerics
                or ErrorCode.ERR_RefStructConstraintAlreadySpecified
                or ErrorCode.ERR_AllowsClauseMustBeLast
                or ErrorCode.ERR_ClassIsCombinedWithRefStruct
                or ErrorCode.ERR_NotRefStructConstraintNotSatisfied
                or ErrorCode.ERR_RefStructDoesNotSupportDefaultInterfaceImplementationForMember
                or ErrorCode.ERR_BadNonVirtualInterfaceMemberAccessOnAllowsRefLike
                or ErrorCode.ERR_BadAllowByRefLikeEnumerator
                or ErrorCode.ERR_PartialPropertyMissingImplementation
                or ErrorCode.ERR_PartialPropertyMissingDefinition
                or ErrorCode.ERR_PartialPropertyDuplicateDefinition
                or ErrorCode.ERR_PartialPropertyDuplicateImplementation
                or ErrorCode.ERR_PartialPropertyMissingAccessor
                or ErrorCode.ERR_PartialPropertyUnexpectedAccessor
                or ErrorCode.ERR_PartialPropertyInitMismatch
                or ErrorCode.ERR_PartialMemberTypeDifference
                or ErrorCode.WRN_PartialMemberSignatureDifference
                or ErrorCode.ERR_PartialPropertyRequiredDifference
                or ErrorCode.WRN_FieldIsAmbiguous
                or ErrorCode.ERR_InlineArrayAttributeOnRecord
                or ErrorCode.ERR_FeatureNotAvailableInVersion13
                or ErrorCode.ERR_CannotApplyOverloadResolutionPriorityToOverride
                or ErrorCode.ERR_CannotApplyOverloadResolutionPriorityToMember
                or ErrorCode.ERR_PartialPropertyDuplicateInitializer
                or ErrorCode.WRN_UninitializedNonNullableBackingField
                or ErrorCode.WRN_UnassignedInternalRefField
                or ErrorCode.WRN_AccessorDoesNotUseBackingField
                or ErrorCode.ERR_IteratorRefLikeElementType
                or ErrorCode.WRN_UnscopedRefAttributeOldRules
                or ErrorCode.WRN_InterceptsLocationAttributeUnsupportedSignature
                or ErrorCode.ERR_ImplicitlyTypedParamsParameter
                or ErrorCode.ERR_VariableDeclarationNamedField
                or ErrorCode.ERR_PartialMemberMissingImplementation
                or ErrorCode.ERR_PartialMemberMissingDefinition
                or ErrorCode.ERR_PartialMemberDuplicateDefinition
                or ErrorCode.ERR_PartialMemberDuplicateImplementation
                or ErrorCode.ERR_PartialEventInitializer
                or ErrorCode.ERR_PartialConstructorInitializer
                or ErrorCode.ERR_ExtensionDisallowsName
                or ErrorCode.ERR_ExtensionDisallowsMember
                or ErrorCode.ERR_BadExtensionContainingType
                or ErrorCode.ERR_ExtensionParameterDisallowsDefaultValue
                or ErrorCode.ERR_ReceiverParameterOnlyOne
                or ErrorCode.ERR_ExtensionResolutionFailed
                or ErrorCode.ERR_ReceiverParameterSameNameAsTypeParameter
                or ErrorCode.ERR_LocalSameNameAsExtensionTypeParameter
                or ErrorCode.ERR_TypeParameterSameNameAsExtensionTypeParameter
                or ErrorCode.ERR_LocalSameNameAsExtensionParameter
                or ErrorCode.ERR_ValueParameterSameNameAsExtensionParameter
                or ErrorCode.ERR_TypeParameterSameNameAsExtensionParameter
                or ErrorCode.ERR_InvalidExtensionParameterReference
                or ErrorCode.ERR_ValueParameterSameNameAsExtensionTypeParameter
                or ErrorCode.ERR_UnderspecifiedExtension
                or ErrorCode.ERR_ExpressionTreeContainsExtensionPropertyAccess
                or ErrorCode.ERR_PPIgnoredFollowsToken
                or ErrorCode.ERR_PPIgnoredNeedsFileBasedProgram
                or ErrorCode.ERR_PPIgnoredFollowsIf
                or ErrorCode.ERR_RefExtensionParameterMustBeValueTypeOrConstrainedToOne
                or ErrorCode.ERR_InExtensionParameterMustBeValueType
                or ErrorCode.ERR_ProtectedInExtension
                or ErrorCode.ERR_InstanceMemberWithUnnamedExtensionsParameter
                or ErrorCode.ERR_InitInExtension
                or ErrorCode.ERR_ModifierOnUnnamedReceiverParameter
                or ErrorCode.ERR_ExtensionTypeNameDisallowed
                or ErrorCode.ERR_ExpressionTreeContainsNamedArgumentOutOfPosition
                or ErrorCode.ERR_OperatorsMustBePublic
                or ErrorCode.ERR_OperatorMustReturnVoid
                or ErrorCode.ERR_CloseUnimplementedInterfaceMemberOperatorMismatch
                or ErrorCode.ERR_OperatorMismatchOnOverride
                or ErrorCode.ERR_BadCompoundAssignmentOpArgs
                or ErrorCode.ERR_PPShebangInProjectBasedProgram
                or ErrorCode.ERR_NameofExtensionMember
                or ErrorCode.ERR_BadExtensionUnaryOperatorSignature
                or ErrorCode.ERR_BadExtensionIncDecSignature
                or ErrorCode.ERR_BadExtensionBinaryOperatorSignature
                or ErrorCode.ERR_BadExtensionShiftOperatorSignature
                or ErrorCode.ERR_OperatorInExtensionOfStaticClass
                or ErrorCode.ERR_InstanceOperatorStructExtensionWrongReceiverRefKind
                or ErrorCode.ERR_InstanceOperatorExtensionWrongReceiverType
                or ErrorCode.ERR_ExpressionTreeContainsExtensionBasedConditionalLogicalOperator
                or ErrorCode.ERR_InterpolatedStringHandlerArgumentDisallowed
                or ErrorCode.ERR_MemberNameSameAsExtendedType
                or ErrorCode.ERR_FeatureNotAvailableInVersion14
                or ErrorCode.ERR_ExtensionBlockCollision
                or ErrorCode.ERR_MethodImplAttributeAsyncCannotBeUsed
                or ErrorCode.ERR_AttributeCannotBeAppliedManually
                or ErrorCode.ERR_BadSpreadInCatchFilter
                or ErrorCode.ERR_ExplicitInterfaceMemberTypeMismatch
                or ErrorCode.ERR_ExplicitInterfaceMemberReturnTypeMismatch
<<<<<<< HEAD
                or ErrorCode.ERR_BadVisBaseType
=======
                or ErrorCode.HDN_RedundantPattern
                or ErrorCode.WRN_RedundantPattern
                or ErrorCode.HDN_RedundantPatternStackGuard
>>>>>>> fbd99823
                    => false,
            };
#pragma warning restore CS8524 // The switch expression does not handle some values of its input type (it is not exhaustive) involving an unnamed enum value.
        }

        /// <summary>
        /// When converting an anonymous function to a delegate type, there are some diagnostics
        /// that will occur regardless of the delegate type - particularly those that do not
        /// depend on the substituted types (e.g. name uniqueness).  Even though we need to
        /// produce a diagnostic in such cases, we do not need to abandon overload resolution -
        /// we can choose the overload that is best without regard to such diagnostics.
        /// </summary>
        /// <returns>True if seeing the ErrorCode should prevent a delegate conversion
        /// from completing successfully.</returns>
        internal static bool PreventsSuccessfulDelegateConversion(ErrorCode code)
        {
            if (code == ErrorCode.Void || code == ErrorCode.Unknown)
            {
                return false;
            }

            if (IsWarning(code) || IsInfo(code) || IsHidden(code))
            {
                return false;
            }

            switch (code)
            {
                case ErrorCode.ERR_DuplicateParamName:
                case ErrorCode.ERR_LocalDuplicate:
                case ErrorCode.ERR_LocalIllegallyOverrides:
                case ErrorCode.ERR_LocalSameNameAsTypeParam:
                case ErrorCode.ERR_QueryRangeVariableOverrides:
                case ErrorCode.ERR_QueryRangeVariableSameAsTypeParam:
                case ErrorCode.ERR_DeprecatedCollectionInitAddStr:
                case ErrorCode.ERR_DeprecatedSymbolStr:
                case ErrorCode.ERR_MissingPredefinedMember:
                case ErrorCode.ERR_DefaultValueUsedWithAttributes:
                case ErrorCode.ERR_ExplicitParamArrayOrCollection:
                    return false;
                default:
                    return true;
            }
        }

        /// <remarks>
        /// WARNING: will resolve lazy diagnostics - do not call this before the member lists are completed
        /// or you could trigger infinite recursion.
        /// </remarks>
        internal static bool PreventsSuccessfulDelegateConversion(DiagnosticBag diagnostics)
        {
            foreach (Diagnostic diag in diagnostics.AsEnumerable()) // Checking the code would have resolved them anyway.
            {
                if (ErrorFacts.PreventsSuccessfulDelegateConversion((ErrorCode)diag.Code))
                {
                    return true;
                }
            }

            return false;
        }

        internal static bool PreventsSuccessfulDelegateConversion(ImmutableArray<Diagnostic> diagnostics)
        {
            foreach (var diag in diagnostics)
            {
                if (ErrorFacts.PreventsSuccessfulDelegateConversion((ErrorCode)diag.Code))
                {
                    return true;
                }
            }

            return false;
        }

        internal static ErrorCode GetStaticClassParameterCode(bool useWarning)
            => useWarning ? ErrorCode.WRN_ParameterIsStaticClass : ErrorCode.ERR_ParameterIsStaticClass;

        internal static ErrorCode GetStaticClassReturnCode(bool useWarning)
            => useWarning ? ErrorCode.WRN_ReturnTypeIsStaticClass : ErrorCode.ERR_ReturnTypeIsStaticClass;
    }
}<|MERGE_RESOLUTION|>--- conflicted
+++ resolved
@@ -2539,13 +2539,10 @@
                 or ErrorCode.ERR_BadSpreadInCatchFilter
                 or ErrorCode.ERR_ExplicitInterfaceMemberTypeMismatch
                 or ErrorCode.ERR_ExplicitInterfaceMemberReturnTypeMismatch
-<<<<<<< HEAD
-                or ErrorCode.ERR_BadVisBaseType
-=======
                 or ErrorCode.HDN_RedundantPattern
                 or ErrorCode.WRN_RedundantPattern
                 or ErrorCode.HDN_RedundantPatternStackGuard
->>>>>>> fbd99823
+                or ErrorCode.ERR_BadVisBaseType
                     => false,
             };
 #pragma warning restore CS8524 // The switch expression does not handle some values of its input type (it is not exhaustive) involving an unnamed enum value.
