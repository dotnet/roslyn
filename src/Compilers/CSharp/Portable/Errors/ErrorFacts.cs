﻿// Licensed to the .NET Foundation under one or more agreements.
// The .NET Foundation licenses this file to you under the MIT license.
// See the LICENSE file in the project root for more information.

using System;
using System.Collections.Generic;
using System.Collections.Immutable;
using System.Diagnostics;
using System.Globalization;
using System.Reflection;

namespace Microsoft.CodeAnalysis.CSharp
{
    internal static partial class ErrorFacts
    {
        private const string s_titleSuffix = "_Title";
        private const string s_descriptionSuffix = "_Description";
        private static readonly Lazy<ImmutableDictionary<ErrorCode, string>> s_helpLinksMap = new Lazy<ImmutableDictionary<ErrorCode, string>>(CreateHelpLinks);
        private static readonly Lazy<ImmutableDictionary<ErrorCode, string>> s_categoriesMap = new Lazy<ImmutableDictionary<ErrorCode, string>>(CreateCategoriesMap);
        public static readonly ImmutableHashSet<string> NullableWarnings;

        static ErrorFacts()
        {
            ImmutableHashSet<string>.Builder nullableWarnings = ImmutableHashSet.CreateBuilder<string>();

            nullableWarnings.Add(getId(ErrorCode.WRN_NullReferenceAssignment));
            nullableWarnings.Add(getId(ErrorCode.WRN_NullReferenceReceiver));
            nullableWarnings.Add(getId(ErrorCode.WRN_NullReferenceReturn));
            nullableWarnings.Add(getId(ErrorCode.WRN_NullReferenceArgument));
            nullableWarnings.Add(getId(ErrorCode.WRN_UninitializedNonNullableField));
            nullableWarnings.Add(getId(ErrorCode.WRN_NullabilityMismatchInAssignment));
            nullableWarnings.Add(getId(ErrorCode.WRN_NullabilityMismatchInArgument));
            nullableWarnings.Add(getId(ErrorCode.WRN_NullabilityMismatchInArgumentForOutput));
            nullableWarnings.Add(getId(ErrorCode.WRN_NullabilityMismatchInReturnTypeOfTargetDelegate));
            nullableWarnings.Add(getId(ErrorCode.WRN_NullabilityMismatchInParameterTypeOfTargetDelegate));
            nullableWarnings.Add(getId(ErrorCode.WRN_NullAsNonNullable));
            nullableWarnings.Add(getId(ErrorCode.WRN_NullableValueTypeMayBeNull));
            nullableWarnings.Add(getId(ErrorCode.WRN_NullabilityMismatchInTypeParameterConstraint));
            nullableWarnings.Add(getId(ErrorCode.WRN_NullabilityMismatchInTypeParameterReferenceTypeConstraint));
            nullableWarnings.Add(getId(ErrorCode.WRN_NullabilityMismatchInTypeParameterNotNullConstraint));
            nullableWarnings.Add(getId(ErrorCode.WRN_ThrowPossibleNull));
            nullableWarnings.Add(getId(ErrorCode.WRN_UnboxPossibleNull));
            nullableWarnings.Add(getId(ErrorCode.WRN_SwitchExpressionNotExhaustiveForNull));
            nullableWarnings.Add(getId(ErrorCode.WRN_SwitchExpressionNotExhaustiveForNullWithWhen));

            nullableWarnings.Add(getId(ErrorCode.WRN_ConvertingNullableToNonNullable));
            nullableWarnings.Add(getId(ErrorCode.WRN_DisallowNullAttributeForbidsMaybeNullAssignment));
            nullableWarnings.Add(getId(ErrorCode.WRN_ParameterConditionallyDisallowsNull));
            nullableWarnings.Add(getId(ErrorCode.WRN_ShouldNotReturn));

            nullableWarnings.Add(getId(ErrorCode.WRN_NullabilityMismatchInTypeOnOverride));
            nullableWarnings.Add(getId(ErrorCode.WRN_NullabilityMismatchInReturnTypeOnOverride));
            nullableWarnings.Add(getId(ErrorCode.WRN_NullabilityMismatchInReturnTypeOnPartial));
            nullableWarnings.Add(getId(ErrorCode.WRN_NullabilityMismatchInParameterTypeOnOverride));
            nullableWarnings.Add(getId(ErrorCode.WRN_NullabilityMismatchInParameterTypeOnPartial));
            nullableWarnings.Add(getId(ErrorCode.WRN_NullabilityMismatchInTypeOnImplicitImplementation));
            nullableWarnings.Add(getId(ErrorCode.WRN_NullabilityMismatchInReturnTypeOnImplicitImplementation));
            nullableWarnings.Add(getId(ErrorCode.WRN_NullabilityMismatchInParameterTypeOnImplicitImplementation));
            nullableWarnings.Add(getId(ErrorCode.WRN_NullabilityMismatchInTypeOnExplicitImplementation));
            nullableWarnings.Add(getId(ErrorCode.WRN_NullabilityMismatchInReturnTypeOnExplicitImplementation));
            nullableWarnings.Add(getId(ErrorCode.WRN_NullabilityMismatchInParameterTypeOnExplicitImplementation));
            nullableWarnings.Add(getId(ErrorCode.WRN_NullabilityMismatchInConstraintsOnImplicitImplementation));
            nullableWarnings.Add(getId(ErrorCode.WRN_NullabilityMismatchInExplicitlyImplementedInterface));
            nullableWarnings.Add(getId(ErrorCode.WRN_NullabilityMismatchInInterfaceImplementedByBase));
            nullableWarnings.Add(getId(ErrorCode.WRN_DuplicateInterfaceWithNullabilityMismatchInBaseList));
            nullableWarnings.Add(getId(ErrorCode.WRN_NullabilityMismatchInConstraintsOnPartialImplementation));
            nullableWarnings.Add(getId(ErrorCode.WRN_NullReferenceInitializer));
            nullableWarnings.Add(getId(ErrorCode.WRN_ShouldNotReturn));
            nullableWarnings.Add(getId(ErrorCode.WRN_DoesNotReturnMismatch));
            nullableWarnings.Add(getId(ErrorCode.WRN_TopLevelNullabilityMismatchInParameterTypeOnExplicitImplementation));
            nullableWarnings.Add(getId(ErrorCode.WRN_TopLevelNullabilityMismatchInParameterTypeOnImplicitImplementation));
            nullableWarnings.Add(getId(ErrorCode.WRN_TopLevelNullabilityMismatchInParameterTypeOnOverride));
            nullableWarnings.Add(getId(ErrorCode.WRN_TopLevelNullabilityMismatchInReturnTypeOnExplicitImplementation));
            nullableWarnings.Add(getId(ErrorCode.WRN_TopLevelNullabilityMismatchInReturnTypeOnImplicitImplementation));
            nullableWarnings.Add(getId(ErrorCode.WRN_TopLevelNullabilityMismatchInReturnTypeOnOverride));
            nullableWarnings.Add(getId(ErrorCode.WRN_MemberNotNull));
            nullableWarnings.Add(getId(ErrorCode.WRN_MemberNotNullBadMember));
            nullableWarnings.Add(getId(ErrorCode.WRN_MemberNotNullWhen));
            nullableWarnings.Add(getId(ErrorCode.WRN_ParameterDisallowsNull));

            NullableWarnings = nullableWarnings.ToImmutable();

            static string getId(ErrorCode errorCode)
            {
                return MessageProvider.Instance.GetIdForErrorCode((int)errorCode);
            }
        }

        private static ImmutableDictionary<ErrorCode, string> CreateHelpLinks()
        {
            var map = new Dictionary<ErrorCode, string>()
            {
                // { ERROR_CODE,    HELP_LINK }
            };

            return map.ToImmutableDictionary();
        }

        private static ImmutableDictionary<ErrorCode, string> CreateCategoriesMap()
        {
            var map = new Dictionary<ErrorCode, string>()
            {
                // { ERROR_CODE,    CATEGORY }
            };

            return map.ToImmutableDictionary();
        }

        internal static DiagnosticSeverity GetSeverity(ErrorCode code)
        {
            if (code == ErrorCode.Void)
            {
                return InternalDiagnosticSeverity.Void;
            }
            else if (code == ErrorCode.Unknown)
            {
                return InternalDiagnosticSeverity.Unknown;
            }
            else if (IsWarning(code))
            {
                return DiagnosticSeverity.Warning;
            }
            else if (IsInfo(code))
            {
                return DiagnosticSeverity.Info;
            }
            else if (IsHidden(code))
            {
                return DiagnosticSeverity.Hidden;
            }
            else
            {
                return DiagnosticSeverity.Error;
            }
        }

        /// <remarks>Don't call this during a parse--it loads resources</remarks>
        public static string GetMessage(MessageID code, CultureInfo culture)
        {
            string message = ResourceManager.GetString(code.ToString(), culture);
            Debug.Assert(!string.IsNullOrEmpty(message), code.ToString());
            return message;
        }

        /// <remarks>Don't call this during a parse--it loads resources</remarks>
        public static string GetMessage(ErrorCode code, CultureInfo culture)
        {
            string message = ResourceManager.GetString(code.ToString(), culture);
            Debug.Assert(!string.IsNullOrEmpty(message), code.ToString());
            return message;
        }

        public static LocalizableResourceString GetMessageFormat(ErrorCode code)
        {
            return new LocalizableResourceString(code.ToString(), ResourceManager, typeof(ErrorFacts));
        }

        public static LocalizableResourceString GetTitle(ErrorCode code)
        {
            return new LocalizableResourceString(code.ToString() + s_titleSuffix, ResourceManager, typeof(ErrorFacts));
        }

        public static LocalizableResourceString GetDescription(ErrorCode code)
        {
            return new LocalizableResourceString(code.ToString() + s_descriptionSuffix, ResourceManager, typeof(ErrorFacts));
        }

        public static string GetHelpLink(ErrorCode code)
        {
            string helpLink;
            if (s_helpLinksMap.Value.TryGetValue(code, out helpLink))
            {
                return helpLink;
            }

            return string.Empty;
        }

        public static string GetCategory(ErrorCode code)
        {
            string category;
            if (s_categoriesMap.Value.TryGetValue(code, out category))
            {
                return category;
            }

            return Diagnostic.CompilerDiagnosticCategory;
        }

        /// <remarks>Don't call this during a parse--it loads resources</remarks>
        public static string GetMessage(XmlParseErrorCode id, CultureInfo culture)
        {
            return ResourceManager.GetString(id.ToString(), culture);
        }

        private static System.Resources.ResourceManager s_resourceManager;
        private static System.Resources.ResourceManager ResourceManager
        {
            get
            {
                if (s_resourceManager == null)
                {
                    s_resourceManager = new System.Resources.ResourceManager(typeof(CSharpResources).FullName, typeof(ErrorCode).GetTypeInfo().Assembly);
                }

                return s_resourceManager;
            }
        }

        internal static int GetWarningLevel(ErrorCode code)
        {
            if (IsInfo(code) || IsHidden(code))
            {
                // Info and hidden diagnostics have default warning level.
                return Diagnostic.DefaultWarningLevel;
            }

            switch (code)
            {
                case ErrorCode.WRN_NubExprIsConstBool2:
                case ErrorCode.WRN_StaticInAsOrIs:
<<<<<<< HEAD
                case ErrorCode.WRN_UnassignedThisAutoProperty:
                case ErrorCode.WRN_UnassignedThis:
                case ErrorCode.WRN_ParamUnassigned:
                case ErrorCode.WRN_UseDefViolationProperty:
                case ErrorCode.WRN_UseDefViolationField:
                case ErrorCode.WRN_UseDefViolationThis:
                case ErrorCode.WRN_UseDefViolationOut:
                case ErrorCode.WRN_UseDefViolation:
=======
                case ErrorCode.WRN_PrecedenceInversion:
>>>>>>> 5a928ed5
                    // Warning level 5 is exclusively for warnings introduced in the compiler
                    // shipped with dotnet 5 (C# 9) and that can be reported for pre-existing code.
                    return 5;
                case ErrorCode.WRN_InvalidMainSig:
                case ErrorCode.WRN_LowercaseEllSuffix:
                case ErrorCode.WRN_NewNotRequired:
                case ErrorCode.WRN_MainCantBeGeneric:
                case ErrorCode.WRN_ProtectedInSealed:
                case ErrorCode.WRN_UnassignedInternalField:
                case ErrorCode.WRN_MissingParamTag:
                case ErrorCode.WRN_MissingXMLComment:
                case ErrorCode.WRN_MissingTypeParamTag:
                case ErrorCode.WRN_InvalidVersionFormat:
                    return 4;
                case ErrorCode.WRN_UnreferencedEvent:
                case ErrorCode.WRN_DuplicateUsing:
                case ErrorCode.WRN_UnreferencedVar:
                case ErrorCode.WRN_UnreferencedField:
                case ErrorCode.WRN_UnreferencedVarAssg:
                case ErrorCode.WRN_UnreferencedLocalFunction:
                case ErrorCode.WRN_SequentialOnPartialClass:
                case ErrorCode.WRN_UnreferencedFieldAssg:
                case ErrorCode.WRN_AmbiguousXMLReference:
                case ErrorCode.WRN_PossibleMistakenNullStatement:
                case ErrorCode.WRN_EqualsWithoutGetHashCode:
                case ErrorCode.WRN_EqualityOpWithoutEquals:
                case ErrorCode.WRN_EqualityOpWithoutGetHashCode:
                case ErrorCode.WRN_IncorrectBooleanAssg:
                case ErrorCode.WRN_BitwiseOrSignExtend:
                case ErrorCode.WRN_TypeParameterSameAsOuterTypeParameter:
                case ErrorCode.WRN_InvalidAssemblyName:
                case ErrorCode.WRN_UnifyReferenceBldRev:
                case ErrorCode.WRN_AssignmentToSelf:
                case ErrorCode.WRN_ComparisonToSelf:
                case ErrorCode.WRN_IsDynamicIsConfusing:
                case ErrorCode.WRN_DebugFullNameTooLong:
                case ErrorCode.WRN_PdbLocalNameTooLong:
                    return 3;
                case ErrorCode.WRN_NewRequired:
                case ErrorCode.WRN_NewOrOverrideExpected:
                case ErrorCode.WRN_UnreachableCode:
                case ErrorCode.WRN_UnreferencedLabel:
                case ErrorCode.WRN_NegativeArrayIndex:
                case ErrorCode.WRN_BadRefCompareLeft:
                case ErrorCode.WRN_BadRefCompareRight:
                case ErrorCode.WRN_PatternIsAmbiguous:
                case ErrorCode.WRN_PatternStaticOrInaccessible:
                case ErrorCode.WRN_PatternBadSignature:
                case ErrorCode.WRN_SameFullNameThisNsAgg:
                case ErrorCode.WRN_SameFullNameThisAggAgg:
                case ErrorCode.WRN_SameFullNameThisAggNs:
                case ErrorCode.WRN_GlobalAliasDefn:
                case ErrorCode.WRN_AlwaysNull:
                case ErrorCode.WRN_CmpAlwaysFalse:
                case ErrorCode.WRN_GotoCaseShouldConvert:
                case ErrorCode.WRN_NubExprIsConstBool:
                case ErrorCode.WRN_ExplicitImplCollision:
                case ErrorCode.WRN_DeprecatedSymbolStr:
                case ErrorCode.WRN_VacuousIntegralComp:
                case ErrorCode.WRN_AssignmentToLockOrDispose:
                case ErrorCode.WRN_DeprecatedCollectionInitAddStr:
                case ErrorCode.WRN_DeprecatedCollectionInitAdd:
                case ErrorCode.WRN_DuplicateParamTag:
                case ErrorCode.WRN_UnmatchedParamTag:
                case ErrorCode.WRN_UnprocessedXMLComment:
                case ErrorCode.WRN_InvalidSearchPathDir:
                case ErrorCode.WRN_UnifyReferenceMajMin:
                case ErrorCode.WRN_DuplicateTypeParamTag:
                case ErrorCode.WRN_UnmatchedTypeParamTag:
                case ErrorCode.WRN_UnmatchedParamRefTag:
                case ErrorCode.WRN_UnmatchedTypeParamRefTag:
                case ErrorCode.WRN_CantHaveManifestForModule:
                case ErrorCode.WRN_DynamicDispatchToConditionalMethod:
                case ErrorCode.WRN_NoSources:
                case ErrorCode.WRN_CLS_MeaninglessOnPrivateType:
                case ErrorCode.WRN_CLS_AssemblyNotCLS2:
                case ErrorCode.WRN_MainIgnored:
                case ErrorCode.WRN_UnqualifiedNestedTypeInCref:
                case ErrorCode.WRN_NoRuntimeMetadataVersion:
                    return 2;
                case ErrorCode.WRN_IsAlwaysTrue:
                case ErrorCode.WRN_IsAlwaysFalse:
                case ErrorCode.WRN_ByRefNonAgileField:
                case ErrorCode.WRN_VolatileByRef:
                case ErrorCode.WRN_FinalizeMethod:
                case ErrorCode.WRN_DeprecatedSymbol:
                case ErrorCode.WRN_ExternMethodNoImplementation:
                case ErrorCode.WRN_AttributeLocationOnBadDeclaration:
                case ErrorCode.WRN_InvalidAttributeLocation:
                case ErrorCode.WRN_NonObsoleteOverridingObsolete:
                case ErrorCode.WRN_CoClassWithoutComImport:
                case ErrorCode.WRN_ObsoleteOverridingNonObsolete:
                case ErrorCode.WRN_ExternCtorNoImplementation:
                case ErrorCode.WRN_WarningDirective:
                case ErrorCode.WRN_UnreachableGeneralCatch:
                case ErrorCode.WRN_DefaultValueForUnconsumedLocation:
                case ErrorCode.WRN_EmptySwitch:
                case ErrorCode.WRN_XMLParseError:
                case ErrorCode.WRN_BadXMLRef:
                case ErrorCode.WRN_BadXMLRefParamType:
                case ErrorCode.WRN_BadXMLRefReturnType:
                case ErrorCode.WRN_BadXMLRefSyntax:
                case ErrorCode.WRN_FailedInclude:
                case ErrorCode.WRN_InvalidInclude:
                case ErrorCode.WRN_XMLParseIncludeError:
                case ErrorCode.WRN_ALinkWarn:
                case ErrorCode.WRN_AssemblyAttributeFromModuleIsOverridden:
                case ErrorCode.WRN_CmdOptionConflictsSource:
                case ErrorCode.WRN_IllegalPragma:
                case ErrorCode.WRN_IllegalPPWarning:
                case ErrorCode.WRN_BadRestoreNumber:
                case ErrorCode.WRN_NonECMAFeature:
                case ErrorCode.WRN_ErrorOverride:
                case ErrorCode.WRN_MultiplePredefTypes:
                case ErrorCode.WRN_TooManyLinesForDebugger:
                case ErrorCode.WRN_CallOnNonAgileField:
                case ErrorCode.WRN_InvalidNumber:
                case ErrorCode.WRN_IllegalPPChecksum:
                case ErrorCode.WRN_EndOfPPLineExpected:
                case ErrorCode.WRN_ConflictingChecksum:
                case ErrorCode.WRN_DotOnDefault:
                case ErrorCode.WRN_BadXMLRefTypeVar:
                case ErrorCode.WRN_ReferencedAssemblyReferencesLinkedPIA:
                case ErrorCode.WRN_MultipleRuntimeImplementationMatches:
                case ErrorCode.WRN_MultipleRuntimeOverrideMatches:
                case ErrorCode.WRN_FileAlreadyIncluded:
                case ErrorCode.WRN_NoConfigNotOnCommandLine:
                case ErrorCode.WRN_AnalyzerCannotBeCreated:
                case ErrorCode.WRN_NoAnalyzerInAssembly:
                case ErrorCode.WRN_UnableToLoadAnalyzer:
                case ErrorCode.WRN_DefineIdentifierRequired:
                case ErrorCode.WRN_CLS_NoVarArgs:
                case ErrorCode.WRN_CLS_BadArgType:
                case ErrorCode.WRN_CLS_BadReturnType:
                case ErrorCode.WRN_CLS_BadFieldPropType:
                case ErrorCode.WRN_CLS_BadIdentifierCase:
                case ErrorCode.WRN_CLS_OverloadRefOut:
                case ErrorCode.WRN_CLS_OverloadUnnamed:
                case ErrorCode.WRN_CLS_BadIdentifier:
                case ErrorCode.WRN_CLS_BadBase:
                case ErrorCode.WRN_CLS_BadInterfaceMember:
                case ErrorCode.WRN_CLS_NoAbstractMembers:
                case ErrorCode.WRN_CLS_NotOnModules:
                case ErrorCode.WRN_CLS_ModuleMissingCLS:
                case ErrorCode.WRN_CLS_AssemblyNotCLS:
                case ErrorCode.WRN_CLS_BadAttributeType:
                case ErrorCode.WRN_CLS_ArrayArgumentToAttribute:
                case ErrorCode.WRN_CLS_NotOnModules2:
                case ErrorCode.WRN_CLS_IllegalTrueInFalse:
                case ErrorCode.WRN_CLS_MeaninglessOnParam:
                case ErrorCode.WRN_CLS_MeaninglessOnReturn:
                case ErrorCode.WRN_CLS_BadTypeVar:
                case ErrorCode.WRN_CLS_VolatileField:
                case ErrorCode.WRN_CLS_BadInterface:
                case ErrorCode.WRN_UnobservedAwaitableExpression:
                case ErrorCode.WRN_CallerLineNumberParamForUnconsumedLocation:
                case ErrorCode.WRN_CallerFilePathParamForUnconsumedLocation:
                case ErrorCode.WRN_CallerMemberNameParamForUnconsumedLocation:
                case ErrorCode.WRN_CallerFilePathPreferredOverCallerMemberName:
                case ErrorCode.WRN_CallerLineNumberPreferredOverCallerMemberName:
                case ErrorCode.WRN_CallerLineNumberPreferredOverCallerFilePath:
                case ErrorCode.WRN_DelaySignButNoKey:
                case ErrorCode.WRN_UnimplementedCommandLineSwitch:
                case ErrorCode.WRN_AsyncLacksAwaits:
                case ErrorCode.WRN_BadUILang:
                case ErrorCode.WRN_RefCultureMismatch:
                case ErrorCode.WRN_ConflictingMachineAssembly:
                case ErrorCode.WRN_FilterIsConstantTrue:
                case ErrorCode.WRN_FilterIsConstantFalse:
                case ErrorCode.WRN_FilterIsConstantFalseRedundantTryCatch:
                case ErrorCode.WRN_IdentifierOrNumericLiteralExpected:
                case ErrorCode.WRN_ReferencedAssemblyDoesNotHaveStrongName:
                case ErrorCode.WRN_AlignmentMagnitude:
                case ErrorCode.WRN_AttributeIgnoredWhenPublicSigning:
                case ErrorCode.WRN_TupleLiteralNameMismatch:
                case ErrorCode.WRN_Experimental:
                case ErrorCode.WRN_AttributesOnBackingFieldsNotAvailable:
                case ErrorCode.WRN_TupleBinopLiteralNameMismatch:
                case ErrorCode.WRN_TypeParameterSameAsOuterMethodTypeParameter:
                case ErrorCode.WRN_ConvertingNullableToNonNullable:
                case ErrorCode.WRN_NullReferenceAssignment:
                case ErrorCode.WRN_NullReferenceReceiver:
                case ErrorCode.WRN_NullReferenceReturn:
                case ErrorCode.WRN_NullReferenceArgument:
                case ErrorCode.WRN_NullabilityMismatchInTypeOnOverride:
                case ErrorCode.WRN_NullabilityMismatchInReturnTypeOnOverride:
                case ErrorCode.WRN_NullabilityMismatchInReturnTypeOnPartial:
                case ErrorCode.WRN_NullabilityMismatchInParameterTypeOnOverride:
                case ErrorCode.WRN_NullabilityMismatchInParameterTypeOnPartial:
                case ErrorCode.WRN_NullabilityMismatchInConstraintsOnPartialImplementation:
                case ErrorCode.WRN_NullabilityMismatchInTypeOnImplicitImplementation:
                case ErrorCode.WRN_NullabilityMismatchInReturnTypeOnImplicitImplementation:
                case ErrorCode.WRN_NullabilityMismatchInParameterTypeOnImplicitImplementation:
                case ErrorCode.WRN_DuplicateInterfaceWithNullabilityMismatchInBaseList:
                case ErrorCode.WRN_NullabilityMismatchInInterfaceImplementedByBase:
                case ErrorCode.WRN_NullabilityMismatchInExplicitlyImplementedInterface:
                case ErrorCode.WRN_NullabilityMismatchInTypeOnExplicitImplementation:
                case ErrorCode.WRN_NullabilityMismatchInReturnTypeOnExplicitImplementation:
                case ErrorCode.WRN_NullabilityMismatchInParameterTypeOnExplicitImplementation:
                case ErrorCode.WRN_UninitializedNonNullableField:
                case ErrorCode.WRN_NullabilityMismatchInAssignment:
                case ErrorCode.WRN_NullabilityMismatchInArgument:
                case ErrorCode.WRN_NullabilityMismatchInArgumentForOutput:
                case ErrorCode.WRN_NullabilityMismatchInReturnTypeOfTargetDelegate:
                case ErrorCode.WRN_NullabilityMismatchInParameterTypeOfTargetDelegate:
                case ErrorCode.WRN_NullAsNonNullable:
                case ErrorCode.WRN_NullableValueTypeMayBeNull:
                case ErrorCode.WRN_NullabilityMismatchInTypeParameterConstraint:
                case ErrorCode.WRN_MissingNonNullTypesContextForAnnotation:
                case ErrorCode.WRN_MissingNonNullTypesContextForAnnotationInGeneratedCode:
                case ErrorCode.WRN_NullabilityMismatchInConstraintsOnImplicitImplementation:
                case ErrorCode.WRN_NullabilityMismatchInTypeParameterReferenceTypeConstraint:
                case ErrorCode.WRN_SwitchExpressionNotExhaustive:
                case ErrorCode.WRN_IsTypeNamedUnderscore:
                case ErrorCode.WRN_GivenExpressionNeverMatchesPattern:
                case ErrorCode.WRN_GivenExpressionAlwaysMatchesConstant:
                case ErrorCode.WRN_CaseConstantNamedUnderscore:
                case ErrorCode.WRN_ThrowPossibleNull:
                case ErrorCode.WRN_UnboxPossibleNull:
                case ErrorCode.WRN_SwitchExpressionNotExhaustiveForNull:
                case ErrorCode.WRN_ImplicitCopyInReadOnlyMember:
                case ErrorCode.WRN_UnconsumedEnumeratorCancellationAttributeUsage:
                case ErrorCode.WRN_UndecoratedCancellationTokenParameter:
                case ErrorCode.WRN_NullabilityMismatchInTypeParameterNotNullConstraint:
                case ErrorCode.WRN_DisallowNullAttributeForbidsMaybeNullAssignment:
                case ErrorCode.WRN_ParameterConditionallyDisallowsNull:
                case ErrorCode.WRN_NullReferenceInitializer:
                case ErrorCode.WRN_ShouldNotReturn:
                case ErrorCode.WRN_DoesNotReturnMismatch:
                case ErrorCode.WRN_TopLevelNullabilityMismatchInReturnTypeOnOverride:
                case ErrorCode.WRN_TopLevelNullabilityMismatchInParameterTypeOnOverride:
                case ErrorCode.WRN_TopLevelNullabilityMismatchInReturnTypeOnImplicitImplementation:
                case ErrorCode.WRN_TopLevelNullabilityMismatchInParameterTypeOnImplicitImplementation:
                case ErrorCode.WRN_TopLevelNullabilityMismatchInReturnTypeOnExplicitImplementation:
                case ErrorCode.WRN_TopLevelNullabilityMismatchInParameterTypeOnExplicitImplementation:
                case ErrorCode.WRN_ConstOutOfRangeChecked:
                case ErrorCode.WRN_MemberNotNull:
                case ErrorCode.WRN_MemberNotNullBadMember:
                case ErrorCode.WRN_MemberNotNullWhen:
                case ErrorCode.WRN_GeneratorFailedDuringInitialization:
                case ErrorCode.WRN_GeneratorFailedDuringGeneration:
                case ErrorCode.WRN_ParameterDisallowsNull:
                case ErrorCode.WRN_GivenExpressionAlwaysMatchesPattern:
                case ErrorCode.WRN_IsPatternAlways:
                case ErrorCode.WRN_SwitchExpressionNotExhaustiveWithWhen:
                case ErrorCode.WRN_SwitchExpressionNotExhaustiveForNullWithWhen:
                    return 1;
                default:
                    return 0;
            }
            // Note: when adding a warning here, consider whether it should be registered as a nullability warning too
        }

        /// <summary>
        /// When converting an anonymous function to a delegate type, there are some diagnostics
        /// that will occur regardless of the delegate type - particularly those that do not
        /// depend on the substituted types (e.g. name uniqueness).  Even though we need to
        /// produce a diagnostic in such cases, we do not need to abandon overload resolution -
        /// we can choose the overload that is best without regard to such diagnostics.
        /// </summary>
        /// <returns>True if seeing the ErrorCode should prevent a delegate conversion
        /// from completing successfully.</returns>
        internal static bool PreventsSuccessfulDelegateConversion(ErrorCode code)
        {
            if (code == ErrorCode.Void || code == ErrorCode.Unknown)
            {
                return false;
            }

            if (IsWarning(code))
            {
                return false;
            }

            switch (code)
            {
                case ErrorCode.ERR_DuplicateParamName:
                case ErrorCode.ERR_LocalDuplicate:
                case ErrorCode.ERR_LocalIllegallyOverrides:
                case ErrorCode.ERR_LocalSameNameAsTypeParam:
                case ErrorCode.ERR_QueryRangeVariableOverrides:
                case ErrorCode.ERR_QueryRangeVariableSameAsTypeParam:
                case ErrorCode.ERR_DeprecatedCollectionInitAddStr:
                case ErrorCode.ERR_DeprecatedSymbolStr:
                    return false;
                default:
                    return true;
            }
        }

        /// <remarks>
        /// WARNING: will resolve lazy diagnostics - do not call this before the member lists are completed
        /// or you could trigger infinite recursion.
        /// </remarks>
        internal static bool PreventsSuccessfulDelegateConversion(DiagnosticBag diagnostics)
        {
            foreach (Diagnostic diag in diagnostics.AsEnumerable()) // Checking the code would have resolved them anyway.
            {
                if (ErrorFacts.PreventsSuccessfulDelegateConversion((ErrorCode)diag.Code))
                {
                    return true;
                }
            }

            return false;
        }

        internal static bool PreventsSuccessfulDelegateConversion(ImmutableArray<Diagnostic> diagnostics)
        {
            foreach (var diag in diagnostics)
            {
                if (ErrorFacts.PreventsSuccessfulDelegateConversion((ErrorCode)diag.Code))
                {
                    return true;
                }
            }

            return false;
        }
    }
}<|MERGE_RESOLUTION|>--- conflicted
+++ resolved
@@ -219,7 +219,7 @@
             {
                 case ErrorCode.WRN_NubExprIsConstBool2:
                 case ErrorCode.WRN_StaticInAsOrIs:
-<<<<<<< HEAD
+                case ErrorCode.WRN_PrecedenceInversion:
                 case ErrorCode.WRN_UnassignedThisAutoProperty:
                 case ErrorCode.WRN_UnassignedThis:
                 case ErrorCode.WRN_ParamUnassigned:
@@ -228,9 +228,6 @@
                 case ErrorCode.WRN_UseDefViolationThis:
                 case ErrorCode.WRN_UseDefViolationOut:
                 case ErrorCode.WRN_UseDefViolation:
-=======
-                case ErrorCode.WRN_PrecedenceInversion:
->>>>>>> 5a928ed5
                     // Warning level 5 is exclusively for warnings introduced in the compiler
                     // shipped with dotnet 5 (C# 9) and that can be reported for pre-existing code.
                     return 5;
