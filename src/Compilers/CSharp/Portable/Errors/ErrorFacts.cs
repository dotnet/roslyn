--- conflicted
+++ resolved
@@ -2220,11 +2220,8 @@
                 case ErrorCode.ERR_UnscopedScoped:
                 case ErrorCode.WRN_DuplicateAnalyzerReference:
                 case ErrorCode.ERR_FilePathCannotBeConvertedToUtf8:
-<<<<<<< HEAD
+                case ErrorCode.ERR_ReadOnlyNotSuppAsParamModDidYouMeanIn:
                 case ErrorCode.ERR_FileLocalDuplicateNameInNS:
-=======
-                case ErrorCode.ERR_ReadOnlyNotSuppAsParamModDidYouMeanIn:
->>>>>>> 7f380082
                     return false;
                 default:
                     // NOTE: All error codes must be explicitly handled in this switch statement
