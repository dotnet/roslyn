﻿// Licensed to the .NET Foundation under one or more agreements.
// The .NET Foundation licenses this file to you under the MIT license.
// See the LICENSE file in the project root for more information.

#nullable disable

using System;
using System.Collections.Generic;
using System.Collections.Immutable;
using System.Diagnostics;
using System.Globalization;
using System.Reflection;
using Roslyn.Utilities;

namespace Microsoft.CodeAnalysis.CSharp
{
    internal static partial class ErrorFacts
    {
        private const string s_titleSuffix = "_Title";
        private const string s_descriptionSuffix = "_Description";
        private static readonly Lazy<ImmutableDictionary<ErrorCode, string>> s_categoriesMap = new Lazy<ImmutableDictionary<ErrorCode, string>>(CreateCategoriesMap);
        public static readonly ImmutableHashSet<string> NullableWarnings;

        static ErrorFacts()
        {
            ImmutableHashSet<string>.Builder nullableWarnings = ImmutableHashSet.CreateBuilder<string>();

            nullableWarnings.Add(GetId(ErrorCode.WRN_NullReferenceAssignment));
            nullableWarnings.Add(GetId(ErrorCode.WRN_NullReferenceReceiver));
            nullableWarnings.Add(GetId(ErrorCode.WRN_NullReferenceReturn));
            nullableWarnings.Add(GetId(ErrorCode.WRN_NullReferenceArgument));
            nullableWarnings.Add(GetId(ErrorCode.WRN_UninitializedNonNullableField));
            nullableWarnings.Add(GetId(ErrorCode.WRN_NullabilityMismatchInAssignment));
            nullableWarnings.Add(GetId(ErrorCode.WRN_NullabilityMismatchInArgument));
            nullableWarnings.Add(GetId(ErrorCode.WRN_NullabilityMismatchInArgumentForOutput));
            nullableWarnings.Add(GetId(ErrorCode.WRN_NullabilityMismatchInReturnTypeOfTargetDelegate));
            nullableWarnings.Add(GetId(ErrorCode.WRN_NullabilityMismatchInParameterTypeOfTargetDelegate));
            nullableWarnings.Add(GetId(ErrorCode.WRN_NullAsNonNullable));
            nullableWarnings.Add(GetId(ErrorCode.WRN_NullableValueTypeMayBeNull));
            nullableWarnings.Add(GetId(ErrorCode.WRN_NullabilityMismatchInTypeParameterConstraint));
            nullableWarnings.Add(GetId(ErrorCode.WRN_NullabilityMismatchInTypeParameterReferenceTypeConstraint));
            nullableWarnings.Add(GetId(ErrorCode.WRN_NullabilityMismatchInTypeParameterNotNullConstraint));
            nullableWarnings.Add(GetId(ErrorCode.WRN_ThrowPossibleNull));
            nullableWarnings.Add(GetId(ErrorCode.WRN_UnboxPossibleNull));
            nullableWarnings.Add(GetId(ErrorCode.WRN_SwitchExpressionNotExhaustiveForNull));
            nullableWarnings.Add(GetId(ErrorCode.WRN_SwitchExpressionNotExhaustiveForNullWithWhen));

            nullableWarnings.Add(GetId(ErrorCode.WRN_ConvertingNullableToNonNullable));
            nullableWarnings.Add(GetId(ErrorCode.WRN_DisallowNullAttributeForbidsMaybeNullAssignment));
            nullableWarnings.Add(GetId(ErrorCode.WRN_ParameterConditionallyDisallowsNull));

            nullableWarnings.Add(GetId(ErrorCode.WRN_NullabilityMismatchInTypeOnOverride));
            nullableWarnings.Add(GetId(ErrorCode.WRN_NullabilityMismatchInReturnTypeOnOverride));
            nullableWarnings.Add(GetId(ErrorCode.WRN_NullabilityMismatchInReturnTypeOnPartial));
            nullableWarnings.Add(GetId(ErrorCode.WRN_NullabilityMismatchInParameterTypeOnOverride));
            nullableWarnings.Add(GetId(ErrorCode.WRN_NullabilityMismatchInParameterTypeOnPartial));
            nullableWarnings.Add(GetId(ErrorCode.WRN_NullabilityMismatchInTypeOnImplicitImplementation));
            nullableWarnings.Add(GetId(ErrorCode.WRN_NullabilityMismatchInReturnTypeOnImplicitImplementation));
            nullableWarnings.Add(GetId(ErrorCode.WRN_NullabilityMismatchInParameterTypeOnImplicitImplementation));
            nullableWarnings.Add(GetId(ErrorCode.WRN_NullabilityMismatchInTypeOnExplicitImplementation));
            nullableWarnings.Add(GetId(ErrorCode.WRN_NullabilityMismatchInReturnTypeOnExplicitImplementation));
            nullableWarnings.Add(GetId(ErrorCode.WRN_NullabilityMismatchInParameterTypeOnExplicitImplementation));
            nullableWarnings.Add(GetId(ErrorCode.WRN_NullabilityMismatchInConstraintsOnImplicitImplementation));
            nullableWarnings.Add(GetId(ErrorCode.WRN_NullabilityMismatchInExplicitlyImplementedInterface));
            nullableWarnings.Add(GetId(ErrorCode.WRN_NullabilityMismatchInInterfaceImplementedByBase));
            nullableWarnings.Add(GetId(ErrorCode.WRN_DuplicateInterfaceWithNullabilityMismatchInBaseList));
            nullableWarnings.Add(GetId(ErrorCode.WRN_NullabilityMismatchInConstraintsOnPartialImplementation));
            nullableWarnings.Add(GetId(ErrorCode.WRN_NullReferenceInitializer));
            nullableWarnings.Add(GetId(ErrorCode.WRN_ShouldNotReturn));
            nullableWarnings.Add(GetId(ErrorCode.WRN_DoesNotReturnMismatch));
            nullableWarnings.Add(GetId(ErrorCode.WRN_TopLevelNullabilityMismatchInParameterTypeOnExplicitImplementation));
            nullableWarnings.Add(GetId(ErrorCode.WRN_TopLevelNullabilityMismatchInParameterTypeOnImplicitImplementation));
            nullableWarnings.Add(GetId(ErrorCode.WRN_TopLevelNullabilityMismatchInParameterTypeOnOverride));
            nullableWarnings.Add(GetId(ErrorCode.WRN_TopLevelNullabilityMismatchInReturnTypeOnExplicitImplementation));
            nullableWarnings.Add(GetId(ErrorCode.WRN_TopLevelNullabilityMismatchInReturnTypeOnImplicitImplementation));
            nullableWarnings.Add(GetId(ErrorCode.WRN_TopLevelNullabilityMismatchInReturnTypeOnOverride));
            nullableWarnings.Add(GetId(ErrorCode.WRN_MemberNotNull));
            nullableWarnings.Add(GetId(ErrorCode.WRN_MemberNotNullBadMember));
            nullableWarnings.Add(GetId(ErrorCode.WRN_MemberNotNullWhen));
            nullableWarnings.Add(GetId(ErrorCode.WRN_ParameterDisallowsNull));
            nullableWarnings.Add(GetId(ErrorCode.WRN_ParameterNotNullIfNotNull));
            nullableWarnings.Add(GetId(ErrorCode.WRN_ReturnNotNullIfNotNull));

            NullableWarnings = nullableWarnings.ToImmutable();
        }

        private static string GetId(ErrorCode errorCode)
        {
            return MessageProvider.Instance.GetIdForErrorCode((int)errorCode);
        }

        private static ImmutableDictionary<ErrorCode, string> CreateCategoriesMap()
        {
            var map = new Dictionary<ErrorCode, string>()
            {
                // { ERROR_CODE,    CATEGORY }
            };

            return map.ToImmutableDictionary();
        }

        internal static DiagnosticSeverity GetSeverity(ErrorCode code)
        {
            if (code == ErrorCode.Void)
            {
                return InternalDiagnosticSeverity.Void;
            }
            else if (code == ErrorCode.Unknown)
            {
                return InternalDiagnosticSeverity.Unknown;
            }
            else if (IsWarning(code))
            {
                return DiagnosticSeverity.Warning;
            }
            else if (IsInfo(code))
            {
                return DiagnosticSeverity.Info;
            }
            else if (IsHidden(code))
            {
                return DiagnosticSeverity.Hidden;
            }
            else
            {
                return DiagnosticSeverity.Error;
            }
        }

        /// <remarks>Don't call this during a parse--it loads resources</remarks>
        public static string GetMessage(MessageID code, CultureInfo culture)
        {
            string message = ResourceManager.GetString(code.ToString(), culture);
            Debug.Assert(!string.IsNullOrEmpty(message), code.ToString());
            return message;
        }

        /// <remarks>Don't call this during a parse--it loads resources</remarks>
        public static string GetMessage(ErrorCode code, CultureInfo culture)
        {
            string message = ResourceManager.GetString(code.ToString(), culture);
            Debug.Assert(!string.IsNullOrEmpty(message), code.ToString());
            return message;
        }

        public static LocalizableResourceString GetMessageFormat(ErrorCode code)
        {
            return new LocalizableResourceString(code.ToString(), ResourceManager, typeof(ErrorFacts));
        }

        public static LocalizableResourceString GetTitle(ErrorCode code)
        {
            return new LocalizableResourceString(code.ToString() + s_titleSuffix, ResourceManager, typeof(ErrorFacts));
        }

        public static LocalizableResourceString GetDescription(ErrorCode code)
        {
            return new LocalizableResourceString(code.ToString() + s_descriptionSuffix, ResourceManager, typeof(ErrorFacts));
        }

        public static string GetHelpLink(ErrorCode code)
        {
            return $"https://msdn.microsoft.com/query/roslyn.query?appId=roslyn&k=k({GetId(code)})";
        }

        public static string GetCategory(ErrorCode code)
        {
            string category;
            if (s_categoriesMap.Value.TryGetValue(code, out category))
            {
                return category;
            }

            return Diagnostic.CompilerDiagnosticCategory;
        }

        /// <remarks>Don't call this during a parse--it loads resources</remarks>
        public static string GetMessage(XmlParseErrorCode id, CultureInfo culture)
        {
            return ResourceManager.GetString(id.ToString(), culture);
        }

        private static System.Resources.ResourceManager s_resourceManager;
        private static System.Resources.ResourceManager ResourceManager
        {
            get
            {
                if (s_resourceManager == null)
                {
                    s_resourceManager = new System.Resources.ResourceManager(typeof(CSharpResources).FullName, typeof(ErrorCode).GetTypeInfo().Assembly);
                }

                return s_resourceManager;
            }
        }

        internal static int GetWarningLevel(ErrorCode code)
        {
            if (IsInfo(code) || IsHidden(code))
            {
                // Info and hidden diagnostics should always be produced because some analyzers depend on them.
                return Diagnostic.InfoAndHiddenWarningLevel;
            }

            // Warning wave warnings (warning level > 4) should be documented in
            // docs/compilers/CSharp/Warnversion Warning Waves.md
            switch (code)
            {
                case ErrorCode.WRN_LowerCaseTypeName:
                    // Warning level 7 is exclusively for warnings introduced in the compiler
                    // shipped with dotnet 7 (C# 11) and that can be reported for pre-existing code.
                    return 7;
                case ErrorCode.WRN_PartialMethodTypeDifference:
                    // Warning level 6 is exclusively for warnings introduced in the compiler
                    // shipped with dotnet 6 (C# 10) and that can be reported for pre-existing code.
                    return 6;
                case ErrorCode.WRN_NubExprIsConstBool2:
                case ErrorCode.WRN_StaticInAsOrIs:
                case ErrorCode.WRN_PrecedenceInversion:
                case ErrorCode.WRN_UseDefViolationPropertyUnsupportedVersion:
                case ErrorCode.WRN_UseDefViolationFieldUnsupportedVersion:
                case ErrorCode.WRN_UnassignedThisAutoPropertyUnsupportedVersion:
                case ErrorCode.WRN_UnassignedThisUnsupportedVersion:
                case ErrorCode.WRN_ParamUnassigned:
                case ErrorCode.WRN_UseDefViolationProperty:
                case ErrorCode.WRN_UseDefViolationField:
                case ErrorCode.WRN_UseDefViolationThisUnsupportedVersion:
                case ErrorCode.WRN_UseDefViolationOut:
                case ErrorCode.WRN_UseDefViolation:
                case ErrorCode.WRN_SyncAndAsyncEntryPoints:
                case ErrorCode.WRN_ParameterIsStaticClass:
                case ErrorCode.WRN_ReturnTypeIsStaticClass:
                    // Warning level 5 is exclusively for warnings introduced in the compiler
                    // shipped with dotnet 5 (C# 9) and that can be reported for pre-existing code.
                    return 5;
                case ErrorCode.WRN_InvalidMainSig:
                case ErrorCode.WRN_LowercaseEllSuffix:
                case ErrorCode.WRN_NewNotRequired:
                case ErrorCode.WRN_MainCantBeGeneric:
                case ErrorCode.WRN_ProtectedInSealed:
                case ErrorCode.WRN_UnassignedInternalField:
                case ErrorCode.WRN_MissingParamTag:
                case ErrorCode.WRN_MissingXMLComment:
                case ErrorCode.WRN_MissingTypeParamTag:
                case ErrorCode.WRN_InvalidVersionFormat:
                    return 4;
                case ErrorCode.WRN_UnreferencedEvent:
                case ErrorCode.WRN_DuplicateUsing:
                case ErrorCode.WRN_UnreferencedVar:
                case ErrorCode.WRN_UnreferencedField:
                case ErrorCode.WRN_UnreferencedVarAssg:
                case ErrorCode.WRN_UnreferencedLocalFunction:
                case ErrorCode.WRN_SequentialOnPartialClass:
                case ErrorCode.WRN_UnreferencedFieldAssg:
                case ErrorCode.WRN_AmbiguousXMLReference:
                case ErrorCode.WRN_PossibleMistakenNullStatement:
                case ErrorCode.WRN_EqualsWithoutGetHashCode:
                case ErrorCode.WRN_EqualityOpWithoutEquals:
                case ErrorCode.WRN_EqualityOpWithoutGetHashCode:
                case ErrorCode.WRN_IncorrectBooleanAssg:
                case ErrorCode.WRN_BitwiseOrSignExtend:
                case ErrorCode.WRN_TypeParameterSameAsOuterTypeParameter:
                case ErrorCode.WRN_InvalidAssemblyName:
                case ErrorCode.WRN_UnifyReferenceBldRev:
                case ErrorCode.WRN_AssignmentToSelf:
                case ErrorCode.WRN_ComparisonToSelf:
                case ErrorCode.WRN_IsDynamicIsConfusing:
                case ErrorCode.WRN_DebugFullNameTooLong:
                case ErrorCode.WRN_PdbLocalNameTooLong:
                case ErrorCode.WRN_RecordEqualsWithoutGetHashCode:
                    return 3;
                case ErrorCode.WRN_NewRequired:
                case ErrorCode.WRN_NewOrOverrideExpected:
                case ErrorCode.WRN_UnreachableCode:
                case ErrorCode.WRN_UnreferencedLabel:
                case ErrorCode.WRN_NegativeArrayIndex:
                case ErrorCode.WRN_BadRefCompareLeft:
                case ErrorCode.WRN_BadRefCompareRight:
                case ErrorCode.WRN_PatternIsAmbiguous:
                case ErrorCode.WRN_PatternNotPublicOrNotInstance:
                case ErrorCode.WRN_PatternBadSignature:
                case ErrorCode.WRN_SameFullNameThisNsAgg:
                case ErrorCode.WRN_SameFullNameThisAggAgg:
                case ErrorCode.WRN_SameFullNameThisAggNs:
                case ErrorCode.WRN_GlobalAliasDefn:
                case ErrorCode.WRN_AlwaysNull:
                case ErrorCode.WRN_CmpAlwaysFalse:
                case ErrorCode.WRN_GotoCaseShouldConvert:
                case ErrorCode.WRN_NubExprIsConstBool:
                case ErrorCode.WRN_ExplicitImplCollision:
                case ErrorCode.WRN_DeprecatedSymbolStr:
                case ErrorCode.WRN_VacuousIntegralComp:
                case ErrorCode.WRN_AssignmentToLockOrDispose:
                case ErrorCode.WRN_DeprecatedCollectionInitAddStr:
                case ErrorCode.WRN_DeprecatedCollectionInitAdd:
                case ErrorCode.WRN_DuplicateParamTag:
                case ErrorCode.WRN_UnmatchedParamTag:
                case ErrorCode.WRN_UnprocessedXMLComment:
                case ErrorCode.WRN_InvalidSearchPathDir:
                case ErrorCode.WRN_UnifyReferenceMajMin:
                case ErrorCode.WRN_DuplicateTypeParamTag:
                case ErrorCode.WRN_UnmatchedTypeParamTag:
                case ErrorCode.WRN_UnmatchedParamRefTag:
                case ErrorCode.WRN_UnmatchedTypeParamRefTag:
                case ErrorCode.WRN_CantHaveManifestForModule:
                case ErrorCode.WRN_DynamicDispatchToConditionalMethod:
                case ErrorCode.WRN_NoSources:
                case ErrorCode.WRN_CLS_MeaninglessOnPrivateType:
                case ErrorCode.WRN_CLS_AssemblyNotCLS2:
                case ErrorCode.WRN_MainIgnored:
                case ErrorCode.WRN_UnqualifiedNestedTypeInCref:
                case ErrorCode.WRN_NoRuntimeMetadataVersion:
                    return 2;
                case ErrorCode.WRN_IsAlwaysTrue:
                case ErrorCode.WRN_IsAlwaysFalse:
                case ErrorCode.WRN_ByRefNonAgileField:
                case ErrorCode.WRN_VolatileByRef:
                case ErrorCode.WRN_FinalizeMethod:
                case ErrorCode.WRN_DeprecatedSymbol:
                case ErrorCode.WRN_ExternMethodNoImplementation:
                case ErrorCode.WRN_AttributeLocationOnBadDeclaration:
                case ErrorCode.WRN_InvalidAttributeLocation:
                case ErrorCode.WRN_NonObsoleteOverridingObsolete:
                case ErrorCode.WRN_CoClassWithoutComImport:
                case ErrorCode.WRN_ObsoleteOverridingNonObsolete:
                case ErrorCode.WRN_ExternCtorNoImplementation:
                case ErrorCode.WRN_WarningDirective:
                case ErrorCode.WRN_UnreachableGeneralCatch:
                case ErrorCode.WRN_DefaultValueForUnconsumedLocation:
                case ErrorCode.WRN_EmptySwitch:
                case ErrorCode.WRN_XMLParseError:
                case ErrorCode.WRN_BadXMLRef:
                case ErrorCode.WRN_BadXMLRefParamType:
                case ErrorCode.WRN_BadXMLRefReturnType:
                case ErrorCode.WRN_BadXMLRefSyntax:
                case ErrorCode.WRN_FailedInclude:
                case ErrorCode.WRN_InvalidInclude:
                case ErrorCode.WRN_XMLParseIncludeError:
                case ErrorCode.WRN_ALinkWarn:
                case ErrorCode.WRN_AssemblyAttributeFromModuleIsOverridden:
                case ErrorCode.WRN_CmdOptionConflictsSource:
                case ErrorCode.WRN_IllegalPragma:
                case ErrorCode.WRN_IllegalPPWarning:
                case ErrorCode.WRN_BadRestoreNumber:
                case ErrorCode.WRN_NonECMAFeature:
                case ErrorCode.WRN_ErrorOverride:
                case ErrorCode.WRN_MultiplePredefTypes:
                case ErrorCode.WRN_TooManyLinesForDebugger:
                case ErrorCode.WRN_CallOnNonAgileField:
                case ErrorCode.WRN_InvalidNumber:
                case ErrorCode.WRN_IllegalPPChecksum:
                case ErrorCode.WRN_EndOfPPLineExpected:
                case ErrorCode.WRN_ConflictingChecksum:
                case ErrorCode.WRN_DotOnDefault:
                case ErrorCode.WRN_BadXMLRefTypeVar:
                case ErrorCode.WRN_ReferencedAssemblyReferencesLinkedPIA:
                case ErrorCode.WRN_MultipleRuntimeImplementationMatches:
                case ErrorCode.WRN_MultipleRuntimeOverrideMatches:
                case ErrorCode.WRN_FileAlreadyIncluded:
                case ErrorCode.WRN_NoConfigNotOnCommandLine:
                case ErrorCode.WRN_AnalyzerCannotBeCreated:
                case ErrorCode.WRN_NoAnalyzerInAssembly:
                case ErrorCode.WRN_UnableToLoadAnalyzer:
                case ErrorCode.WRN_DefineIdentifierRequired:
                case ErrorCode.WRN_CLS_NoVarArgs:
                case ErrorCode.WRN_CLS_BadArgType:
                case ErrorCode.WRN_CLS_BadReturnType:
                case ErrorCode.WRN_CLS_BadFieldPropType:
                case ErrorCode.WRN_CLS_BadIdentifierCase:
                case ErrorCode.WRN_CLS_OverloadRefOut:
                case ErrorCode.WRN_CLS_OverloadUnnamed:
                case ErrorCode.WRN_CLS_BadIdentifier:
                case ErrorCode.WRN_CLS_BadBase:
                case ErrorCode.WRN_CLS_BadInterfaceMember:
                case ErrorCode.WRN_CLS_NoAbstractMembers:
                case ErrorCode.WRN_CLS_NotOnModules:
                case ErrorCode.WRN_CLS_ModuleMissingCLS:
                case ErrorCode.WRN_CLS_AssemblyNotCLS:
                case ErrorCode.WRN_CLS_BadAttributeType:
                case ErrorCode.WRN_CLS_ArrayArgumentToAttribute:
                case ErrorCode.WRN_CLS_NotOnModules2:
                case ErrorCode.WRN_CLS_IllegalTrueInFalse:
                case ErrorCode.WRN_CLS_MeaninglessOnParam:
                case ErrorCode.WRN_CLS_MeaninglessOnReturn:
                case ErrorCode.WRN_CLS_BadTypeVar:
                case ErrorCode.WRN_CLS_VolatileField:
                case ErrorCode.WRN_CLS_BadInterface:
                case ErrorCode.WRN_UnobservedAwaitableExpression:
                case ErrorCode.WRN_CallerLineNumberParamForUnconsumedLocation:
                case ErrorCode.WRN_CallerFilePathParamForUnconsumedLocation:
                case ErrorCode.WRN_CallerMemberNameParamForUnconsumedLocation:
                case ErrorCode.WRN_CallerFilePathPreferredOverCallerMemberName:
                case ErrorCode.WRN_CallerLineNumberPreferredOverCallerMemberName:
                case ErrorCode.WRN_CallerLineNumberPreferredOverCallerFilePath:
                case ErrorCode.WRN_DelaySignButNoKey:
                case ErrorCode.WRN_UnimplementedCommandLineSwitch:
                case ErrorCode.WRN_AsyncLacksAwaits:
                case ErrorCode.WRN_BadUILang:
                case ErrorCode.WRN_RefCultureMismatch:
                case ErrorCode.WRN_ConflictingMachineAssembly:
                case ErrorCode.WRN_FilterIsConstantTrue:
                case ErrorCode.WRN_FilterIsConstantFalse:
                case ErrorCode.WRN_FilterIsConstantFalseRedundantTryCatch:
                case ErrorCode.WRN_IdentifierOrNumericLiteralExpected:
                case ErrorCode.WRN_ReferencedAssemblyDoesNotHaveStrongName:
                case ErrorCode.WRN_AlignmentMagnitude:
                case ErrorCode.WRN_AttributeIgnoredWhenPublicSigning:
                case ErrorCode.WRN_TupleLiteralNameMismatch:
                case ErrorCode.WRN_Experimental:
                case ErrorCode.WRN_AttributesOnBackingFieldsNotAvailable:
                case ErrorCode.WRN_TupleBinopLiteralNameMismatch:
                case ErrorCode.WRN_TypeParameterSameAsOuterMethodTypeParameter:
                case ErrorCode.WRN_ConvertingNullableToNonNullable:
                case ErrorCode.WRN_NullReferenceAssignment:
                case ErrorCode.WRN_NullReferenceReceiver:
                case ErrorCode.WRN_NullReferenceReturn:
                case ErrorCode.WRN_NullReferenceArgument:
                case ErrorCode.WRN_NullabilityMismatchInTypeOnOverride:
                case ErrorCode.WRN_NullabilityMismatchInReturnTypeOnOverride:
                case ErrorCode.WRN_NullabilityMismatchInReturnTypeOnPartial:
                case ErrorCode.WRN_NullabilityMismatchInParameterTypeOnOverride:
                case ErrorCode.WRN_NullabilityMismatchInParameterTypeOnPartial:
                case ErrorCode.WRN_NullabilityMismatchInConstraintsOnPartialImplementation:
                case ErrorCode.WRN_NullabilityMismatchInTypeOnImplicitImplementation:
                case ErrorCode.WRN_NullabilityMismatchInReturnTypeOnImplicitImplementation:
                case ErrorCode.WRN_NullabilityMismatchInParameterTypeOnImplicitImplementation:
                case ErrorCode.WRN_DuplicateInterfaceWithNullabilityMismatchInBaseList:
                case ErrorCode.WRN_NullabilityMismatchInInterfaceImplementedByBase:
                case ErrorCode.WRN_NullabilityMismatchInExplicitlyImplementedInterface:
                case ErrorCode.WRN_NullabilityMismatchInTypeOnExplicitImplementation:
                case ErrorCode.WRN_NullabilityMismatchInReturnTypeOnExplicitImplementation:
                case ErrorCode.WRN_NullabilityMismatchInParameterTypeOnExplicitImplementation:
                case ErrorCode.WRN_UninitializedNonNullableField:
                case ErrorCode.WRN_NullabilityMismatchInAssignment:
                case ErrorCode.WRN_NullabilityMismatchInArgument:
                case ErrorCode.WRN_NullabilityMismatchInArgumentForOutput:
                case ErrorCode.WRN_NullabilityMismatchInReturnTypeOfTargetDelegate:
                case ErrorCode.WRN_NullabilityMismatchInParameterTypeOfTargetDelegate:
                case ErrorCode.WRN_NullAsNonNullable:
                case ErrorCode.WRN_NullableValueTypeMayBeNull:
                case ErrorCode.WRN_NullabilityMismatchInTypeParameterConstraint:
                case ErrorCode.WRN_MissingNonNullTypesContextForAnnotation:
                case ErrorCode.WRN_MissingNonNullTypesContextForAnnotationInGeneratedCode:
                case ErrorCode.WRN_NullabilityMismatchInConstraintsOnImplicitImplementation:
                case ErrorCode.WRN_NullabilityMismatchInTypeParameterReferenceTypeConstraint:
                case ErrorCode.WRN_SwitchExpressionNotExhaustive:
                case ErrorCode.WRN_IsTypeNamedUnderscore:
                case ErrorCode.WRN_GivenExpressionNeverMatchesPattern:
                case ErrorCode.WRN_GivenExpressionAlwaysMatchesConstant:
                case ErrorCode.WRN_SwitchExpressionNotExhaustiveWithUnnamedEnumValue:
                case ErrorCode.WRN_CaseConstantNamedUnderscore:
                case ErrorCode.WRN_ThrowPossibleNull:
                case ErrorCode.WRN_UnboxPossibleNull:
                case ErrorCode.WRN_SwitchExpressionNotExhaustiveForNull:
                case ErrorCode.WRN_ImplicitCopyInReadOnlyMember:
                case ErrorCode.WRN_UnconsumedEnumeratorCancellationAttributeUsage:
                case ErrorCode.WRN_UndecoratedCancellationTokenParameter:
                case ErrorCode.WRN_NullabilityMismatchInTypeParameterNotNullConstraint:
                case ErrorCode.WRN_DisallowNullAttributeForbidsMaybeNullAssignment:
                case ErrorCode.WRN_ParameterConditionallyDisallowsNull:
                case ErrorCode.WRN_NullReferenceInitializer:
                case ErrorCode.WRN_ShouldNotReturn:
                case ErrorCode.WRN_DoesNotReturnMismatch:
                case ErrorCode.WRN_TopLevelNullabilityMismatchInReturnTypeOnOverride:
                case ErrorCode.WRN_TopLevelNullabilityMismatchInParameterTypeOnOverride:
                case ErrorCode.WRN_TopLevelNullabilityMismatchInReturnTypeOnImplicitImplementation:
                case ErrorCode.WRN_TopLevelNullabilityMismatchInParameterTypeOnImplicitImplementation:
                case ErrorCode.WRN_TopLevelNullabilityMismatchInReturnTypeOnExplicitImplementation:
                case ErrorCode.WRN_TopLevelNullabilityMismatchInParameterTypeOnExplicitImplementation:
                case ErrorCode.WRN_ConstOutOfRangeChecked:
                case ErrorCode.WRN_MemberNotNull:
                case ErrorCode.WRN_MemberNotNullBadMember:
                case ErrorCode.WRN_MemberNotNullWhen:
                case ErrorCode.WRN_GeneratorFailedDuringInitialization:
                case ErrorCode.WRN_GeneratorFailedDuringGeneration:
                case ErrorCode.WRN_ParameterDisallowsNull:
                case ErrorCode.WRN_GivenExpressionAlwaysMatchesPattern:
                case ErrorCode.WRN_IsPatternAlways:
                case ErrorCode.WRN_SwitchExpressionNotExhaustiveWithWhen:
                case ErrorCode.WRN_SwitchExpressionNotExhaustiveForNullWithWhen:
                case ErrorCode.WRN_RecordNamedDisallowed:
                case ErrorCode.WRN_ParameterNotNullIfNotNull:
                case ErrorCode.WRN_ReturnNotNullIfNotNull:
                case ErrorCode.WRN_AnalyzerReferencesFramework:
                case ErrorCode.WRN_UnreadRecordParameter:
                case ErrorCode.WRN_DoNotCompareFunctionPointers:
                case ErrorCode.WRN_CallerArgumentExpressionParamForUnconsumedLocation:
                case ErrorCode.WRN_CallerLineNumberPreferredOverCallerArgumentExpression:
                case ErrorCode.WRN_CallerFilePathPreferredOverCallerArgumentExpression:
                case ErrorCode.WRN_CallerMemberNamePreferredOverCallerArgumentExpression:
                case ErrorCode.WRN_CallerArgumentExpressionAttributeHasInvalidParameterName:
                case ErrorCode.WRN_CallerArgumentExpressionAttributeSelfReferential:
                case ErrorCode.WRN_ParameterOccursAfterInterpolatedStringHandlerParameter:
                case ErrorCode.WRN_InterpolatedStringHandlerArgumentAttributeIgnoredOnLambdaParameters:
                case ErrorCode.WRN_CompileTimeCheckedOverflow:
                case ErrorCode.WRN_MethGrpToNonDel:
                case ErrorCode.WRN_UseDefViolationPropertySupportedVersion:
                case ErrorCode.WRN_UseDefViolationFieldSupportedVersion:
                case ErrorCode.WRN_UseDefViolationThisSupportedVersion:
                case ErrorCode.WRN_UnassignedThisAutoPropertySupportedVersion:
                case ErrorCode.WRN_UnassignedThisSupportedVersion:
                case ErrorCode.WRN_ObsoleteMembersShouldNotBeRequired:
                case ErrorCode.WRN_AnalyzerReferencesNewerCompiler:
                    return 1;
                default:
                    return 0;
            }
            // Note: when adding a warning here, consider whether it should be registered as a nullability warning too
        }

        /// <summary>
        /// Returns true if this is a build-only diagnostic that is never reported from
        /// <see cref="SemanticModel.GetDiagnostics(Text.TextSpan?, System.Threading.CancellationToken)"/> API.
        /// Diagnostics generated during compilation phases such as lowering, emit, etc.
        /// are example of build-only diagnostics.
        /// </summary>
        internal static bool IsBuildOnlyDiagnostic(ErrorCode code)
        {
            switch (code)
            {
                case ErrorCode.WRN_ALinkWarn:
                case ErrorCode.WRN_UnreferencedField:
                case ErrorCode.WRN_UnreferencedFieldAssg:
                case ErrorCode.WRN_UnreferencedEvent:
                case ErrorCode.WRN_UnassignedInternalField:
                case ErrorCode.ERR_MissingPredefinedMember:
                case ErrorCode.ERR_PredefinedTypeNotFound:
                case ErrorCode.ERR_NoEntryPoint:
                case ErrorCode.WRN_InvalidMainSig:
                case ErrorCode.ERR_MultipleEntryPoints:
                case ErrorCode.WRN_MainIgnored:
                case ErrorCode.ERR_MainClassNotClass:
                case ErrorCode.WRN_MainCantBeGeneric:
                case ErrorCode.ERR_NoMainInClass:
                case ErrorCode.ERR_MainClassNotFound:
                case ErrorCode.WRN_SyncAndAsyncEntryPoints:
                case ErrorCode.ERR_BadDelegateConstructor:
                case ErrorCode.ERR_InsufficientStack:
                case ErrorCode.ERR_ModuleEmitFailure:
                case ErrorCode.ERR_TooManyLocals:
                case ErrorCode.ERR_BindToBogus:
                case ErrorCode.ERR_ExportedTypeConflictsWithDeclaration:
                case ErrorCode.ERR_ForwardedTypeConflictsWithDeclaration:
                case ErrorCode.ERR_ExportedTypesConflict:
                case ErrorCode.ERR_ForwardedTypeConflictsWithExportedType:
                case ErrorCode.ERR_ByRefTypeAndAwait:
                case ErrorCode.ERR_RefReturningCallAndAwait:
                case ErrorCode.ERR_SpecialByRefInLambda:
                case ErrorCode.ERR_DynamicRequiredTypesMissing:
                case ErrorCode.ERR_EncUpdateFailedDelegateTypeChanged:
                case ErrorCode.ERR_CannotBeConvertedToUtf8:
                    return true;
                case ErrorCode.Void:
                case ErrorCode.Unknown:
                case ErrorCode.ERR_NoMetadataFile:
                case ErrorCode.FTL_MetadataCantOpenFile:
                case ErrorCode.ERR_NoTypeDef:
                case ErrorCode.ERR_OutputWriteFailed:
                case ErrorCode.ERR_BadBinaryOps:
                case ErrorCode.ERR_IntDivByZero:
                case ErrorCode.ERR_BadIndexLHS:
                case ErrorCode.ERR_BadIndexCount:
                case ErrorCode.ERR_BadUnaryOp:
                case ErrorCode.ERR_ThisInStaticMeth:
                case ErrorCode.ERR_ThisInBadContext:
                case ErrorCode.ERR_NoImplicitConv:
                case ErrorCode.ERR_NoExplicitConv:
                case ErrorCode.ERR_ConstOutOfRange:
                case ErrorCode.ERR_AmbigBinaryOps:
                case ErrorCode.ERR_AmbigUnaryOp:
                case ErrorCode.ERR_InAttrOnOutParam:
                case ErrorCode.ERR_ValueCantBeNull:
                case ErrorCode.ERR_NoExplicitBuiltinConv:
                case ErrorCode.FTL_DebugEmitFailure:
                case ErrorCode.ERR_BadVisReturnType:
                case ErrorCode.ERR_BadVisParamType:
                case ErrorCode.ERR_BadVisFieldType:
                case ErrorCode.ERR_BadVisPropertyType:
                case ErrorCode.ERR_BadVisIndexerReturn:
                case ErrorCode.ERR_BadVisIndexerParam:
                case ErrorCode.ERR_BadVisOpReturn:
                case ErrorCode.ERR_BadVisOpParam:
                case ErrorCode.ERR_BadVisDelegateReturn:
                case ErrorCode.ERR_BadVisDelegateParam:
                case ErrorCode.ERR_BadVisBaseClass:
                case ErrorCode.ERR_BadVisBaseInterface:
                case ErrorCode.ERR_EventNeedsBothAccessors:
                case ErrorCode.ERR_EventNotDelegate:
                case ErrorCode.ERR_InterfaceEventInitializer:
                case ErrorCode.ERR_BadEventUsage:
                case ErrorCode.ERR_ExplicitEventFieldImpl:
                case ErrorCode.ERR_CantOverrideNonEvent:
                case ErrorCode.ERR_AddRemoveMustHaveBody:
                case ErrorCode.ERR_AbstractEventInitializer:
                case ErrorCode.ERR_PossibleBadNegCast:
                case ErrorCode.ERR_ReservedEnumerator:
                case ErrorCode.ERR_AsMustHaveReferenceType:
                case ErrorCode.WRN_LowercaseEllSuffix:
                case ErrorCode.ERR_BadEventUsageNoField:
                case ErrorCode.ERR_ConstraintOnlyAllowedOnGenericDecl:
                case ErrorCode.ERR_TypeParamMustBeIdentifier:
                case ErrorCode.ERR_MemberReserved:
                case ErrorCode.ERR_DuplicateParamName:
                case ErrorCode.ERR_DuplicateNameInNS:
                case ErrorCode.ERR_DuplicateNameInClass:
                case ErrorCode.ERR_NameNotInContext:
                case ErrorCode.ERR_AmbigContext:
                case ErrorCode.WRN_DuplicateUsing:
                case ErrorCode.ERR_BadMemberFlag:
                case ErrorCode.ERR_BadMemberProtection:
                case ErrorCode.WRN_NewRequired:
                case ErrorCode.WRN_NewNotRequired:
                case ErrorCode.ERR_CircConstValue:
                case ErrorCode.ERR_MemberAlreadyExists:
                case ErrorCode.ERR_StaticNotVirtual:
                case ErrorCode.ERR_OverrideNotNew:
                case ErrorCode.WRN_NewOrOverrideExpected:
                case ErrorCode.ERR_OverrideNotExpected:
                case ErrorCode.ERR_NamespaceUnexpected:
                case ErrorCode.ERR_NoSuchMember:
                case ErrorCode.ERR_BadSKknown:
                case ErrorCode.ERR_BadSKunknown:
                case ErrorCode.ERR_ObjectRequired:
                case ErrorCode.ERR_AmbigCall:
                case ErrorCode.ERR_BadAccess:
                case ErrorCode.ERR_MethDelegateMismatch:
                case ErrorCode.ERR_RetObjectRequired:
                case ErrorCode.ERR_RetNoObjectRequired:
                case ErrorCode.ERR_LocalDuplicate:
                case ErrorCode.ERR_AssgLvalueExpected:
                case ErrorCode.ERR_StaticConstParam:
                case ErrorCode.ERR_NotConstantExpression:
                case ErrorCode.ERR_NotNullConstRefField:
                case ErrorCode.ERR_LocalIllegallyOverrides:
                case ErrorCode.ERR_BadUsingNamespace:
                case ErrorCode.ERR_NoBreakOrCont:
                case ErrorCode.ERR_DuplicateLabel:
                case ErrorCode.ERR_NoConstructors:
                case ErrorCode.ERR_NoNewAbstract:
                case ErrorCode.ERR_ConstValueRequired:
                case ErrorCode.ERR_CircularBase:
                case ErrorCode.ERR_MethodNameExpected:
                case ErrorCode.ERR_ConstantExpected:
                case ErrorCode.ERR_V6SwitchGoverningTypeValueExpected:
                case ErrorCode.ERR_DuplicateCaseLabel:
                case ErrorCode.ERR_InvalidGotoCase:
                case ErrorCode.ERR_PropertyLacksGet:
                case ErrorCode.ERR_BadExceptionType:
                case ErrorCode.ERR_BadEmptyThrow:
                case ErrorCode.ERR_BadFinallyLeave:
                case ErrorCode.ERR_LabelShadow:
                case ErrorCode.ERR_LabelNotFound:
                case ErrorCode.ERR_UnreachableCatch:
                case ErrorCode.ERR_ReturnExpected:
                case ErrorCode.WRN_UnreachableCode:
                case ErrorCode.ERR_SwitchFallThrough:
                case ErrorCode.WRN_UnreferencedLabel:
                case ErrorCode.ERR_UseDefViolation:
                case ErrorCode.WRN_UnreferencedVar:
                case ErrorCode.ERR_UseDefViolationField:
                case ErrorCode.ERR_UnassignedThisUnsupportedVersion:
                case ErrorCode.ERR_AmbigQM:
                case ErrorCode.ERR_InvalidQM:
                case ErrorCode.ERR_NoBaseClass:
                case ErrorCode.ERR_BaseIllegal:
                case ErrorCode.ERR_ObjectProhibited:
                case ErrorCode.ERR_ParamUnassigned:
                case ErrorCode.ERR_InvalidArray:
                case ErrorCode.ERR_ExternHasBody:
                case ErrorCode.ERR_AbstractAndExtern:
                case ErrorCode.ERR_BadAttributeParamType:
                case ErrorCode.ERR_BadAttributeArgument:
                case ErrorCode.WRN_IsAlwaysTrue:
                case ErrorCode.WRN_IsAlwaysFalse:
                case ErrorCode.ERR_LockNeedsReference:
                case ErrorCode.ERR_NullNotValid:
                case ErrorCode.ERR_UseDefViolationThisUnsupportedVersion:
                case ErrorCode.ERR_ArgsInvalid:
                case ErrorCode.ERR_AssgReadonly:
                case ErrorCode.ERR_RefReadonly:
                case ErrorCode.ERR_PtrExpected:
                case ErrorCode.ERR_PtrIndexSingle:
                case ErrorCode.WRN_ByRefNonAgileField:
                case ErrorCode.ERR_AssgReadonlyStatic:
                case ErrorCode.ERR_RefReadonlyStatic:
                case ErrorCode.ERR_AssgReadonlyProp:
                case ErrorCode.ERR_IllegalStatement:
                case ErrorCode.ERR_BadGetEnumerator:
                case ErrorCode.ERR_AbstractBaseCall:
                case ErrorCode.ERR_RefProperty:
                case ErrorCode.ERR_ManagedAddr:
                case ErrorCode.ERR_BadFixedInitType:
                case ErrorCode.ERR_FixedMustInit:
                case ErrorCode.ERR_InvalidAddrOp:
                case ErrorCode.ERR_FixedNeeded:
                case ErrorCode.ERR_FixedNotNeeded:
                case ErrorCode.ERR_UnsafeNeeded:
                case ErrorCode.ERR_OpTFRetType:
                case ErrorCode.ERR_OperatorNeedsMatch:
                case ErrorCode.ERR_BadBoolOp:
                case ErrorCode.ERR_MustHaveOpTF:
                case ErrorCode.WRN_UnreferencedVarAssg:
                case ErrorCode.ERR_CheckedOverflow:
                case ErrorCode.ERR_ConstOutOfRangeChecked:
                case ErrorCode.ERR_BadVarargs:
                case ErrorCode.ERR_ParamsMustBeArray:
                case ErrorCode.ERR_IllegalArglist:
                case ErrorCode.ERR_IllegalUnsafe:
                case ErrorCode.ERR_AmbigMember:
                case ErrorCode.ERR_BadForeachDecl:
                case ErrorCode.ERR_ParamsLast:
                case ErrorCode.ERR_SizeofUnsafe:
                case ErrorCode.ERR_DottedTypeNameNotFoundInNS:
                case ErrorCode.ERR_FieldInitRefNonstatic:
                case ErrorCode.ERR_SealedNonOverride:
                case ErrorCode.ERR_CantOverrideSealed:
                case ErrorCode.ERR_VoidError:
                case ErrorCode.ERR_ConditionalOnOverride:
                case ErrorCode.ERR_PointerInAsOrIs:
                case ErrorCode.ERR_CallingFinalizeDeprecated:
                case ErrorCode.ERR_SingleTypeNameNotFound:
                case ErrorCode.ERR_NegativeStackAllocSize:
                case ErrorCode.ERR_NegativeArraySize:
                case ErrorCode.ERR_OverrideFinalizeDeprecated:
                case ErrorCode.ERR_CallingBaseFinalizeDeprecated:
                case ErrorCode.WRN_NegativeArrayIndex:
                case ErrorCode.WRN_BadRefCompareLeft:
                case ErrorCode.WRN_BadRefCompareRight:
                case ErrorCode.ERR_BadCastInFixed:
                case ErrorCode.ERR_StackallocInCatchFinally:
                case ErrorCode.ERR_VarargsLast:
                case ErrorCode.ERR_MissingPartial:
                case ErrorCode.ERR_PartialTypeKindConflict:
                case ErrorCode.ERR_PartialModifierConflict:
                case ErrorCode.ERR_PartialMultipleBases:
                case ErrorCode.ERR_PartialWrongTypeParams:
                case ErrorCode.ERR_PartialWrongConstraints:
                case ErrorCode.ERR_NoImplicitConvCast:
                case ErrorCode.ERR_PartialMisplaced:
                case ErrorCode.ERR_ImportedCircularBase:
                case ErrorCode.ERR_UseDefViolationOut:
                case ErrorCode.ERR_ArraySizeInDeclaration:
                case ErrorCode.ERR_InaccessibleGetter:
                case ErrorCode.ERR_InaccessibleSetter:
                case ErrorCode.ERR_InvalidPropertyAccessMod:
                case ErrorCode.ERR_DuplicatePropertyAccessMods:
                case ErrorCode.ERR_AccessModMissingAccessor:
                case ErrorCode.ERR_UnimplementedInterfaceAccessor:
                case ErrorCode.WRN_PatternIsAmbiguous:
                case ErrorCode.WRN_PatternNotPublicOrNotInstance:
                case ErrorCode.WRN_PatternBadSignature:
                case ErrorCode.ERR_FriendRefNotEqualToThis:
                case ErrorCode.WRN_SequentialOnPartialClass:
                case ErrorCode.ERR_BadConstType:
                case ErrorCode.ERR_NoNewTyvar:
                case ErrorCode.ERR_BadArity:
                case ErrorCode.ERR_BadTypeArgument:
                case ErrorCode.ERR_TypeArgsNotAllowed:
                case ErrorCode.ERR_HasNoTypeVars:
                case ErrorCode.ERR_NewConstraintNotSatisfied:
                case ErrorCode.ERR_GenericConstraintNotSatisfiedRefType:
                case ErrorCode.ERR_GenericConstraintNotSatisfiedNullableEnum:
                case ErrorCode.ERR_GenericConstraintNotSatisfiedNullableInterface:
                case ErrorCode.ERR_GenericConstraintNotSatisfiedTyVar:
                case ErrorCode.ERR_GenericConstraintNotSatisfiedValType:
                case ErrorCode.ERR_DuplicateGeneratedName:
                case ErrorCode.ERR_GlobalSingleTypeNameNotFound:
                case ErrorCode.ERR_NewBoundMustBeLast:
                case ErrorCode.ERR_TypeVarCantBeNull:
                case ErrorCode.ERR_DuplicateBound:
                case ErrorCode.ERR_ClassBoundNotFirst:
                case ErrorCode.ERR_BadRetType:
                case ErrorCode.ERR_DuplicateConstraintClause:
                case ErrorCode.ERR_CantInferMethTypeArgs:
                case ErrorCode.ERR_LocalSameNameAsTypeParam:
                case ErrorCode.ERR_AsWithTypeVar:
                case ErrorCode.ERR_BadIndexerNameAttr:
                case ErrorCode.ERR_AttrArgWithTypeVars:
                case ErrorCode.ERR_NewTyvarWithArgs:
                case ErrorCode.ERR_AbstractSealedStatic:
                case ErrorCode.WRN_AmbiguousXMLReference:
                case ErrorCode.WRN_VolatileByRef:
                case ErrorCode.ERR_ComImportWithImpl:
                case ErrorCode.ERR_ComImportWithBase:
                case ErrorCode.ERR_ImplBadConstraints:
                case ErrorCode.ERR_DottedTypeNameNotFoundInAgg:
                case ErrorCode.ERR_MethGrpToNonDel:
                case ErrorCode.ERR_BadExternAlias:
                case ErrorCode.ERR_ColColWithTypeAlias:
                case ErrorCode.ERR_AliasNotFound:
                case ErrorCode.ERR_SameFullNameAggAgg:
                case ErrorCode.ERR_SameFullNameNsAgg:
                case ErrorCode.WRN_SameFullNameThisNsAgg:
                case ErrorCode.WRN_SameFullNameThisAggAgg:
                case ErrorCode.WRN_SameFullNameThisAggNs:
                case ErrorCode.ERR_SameFullNameThisAggThisNs:
                case ErrorCode.ERR_ExternAfterElements:
                case ErrorCode.WRN_GlobalAliasDefn:
                case ErrorCode.ERR_SealedStaticClass:
                case ErrorCode.ERR_PrivateAbstractAccessor:
                case ErrorCode.ERR_ValueExpected:
                case ErrorCode.ERR_UnboxNotLValue:
                case ErrorCode.ERR_AnonMethGrpInForEach:
                case ErrorCode.ERR_BadIncDecRetType:
                case ErrorCode.ERR_TypeConstraintsMustBeUniqueAndFirst:
                case ErrorCode.ERR_RefValBoundWithClass:
                case ErrorCode.ERR_NewBoundWithVal:
                case ErrorCode.ERR_RefConstraintNotSatisfied:
                case ErrorCode.ERR_ValConstraintNotSatisfied:
                case ErrorCode.ERR_CircularConstraint:
                case ErrorCode.ERR_BaseConstraintConflict:
                case ErrorCode.ERR_ConWithValCon:
                case ErrorCode.ERR_AmbigUDConv:
                case ErrorCode.WRN_AlwaysNull:
                case ErrorCode.ERR_OverrideWithConstraints:
                case ErrorCode.ERR_AmbigOverride:
                case ErrorCode.ERR_DecConstError:
                case ErrorCode.WRN_CmpAlwaysFalse:
                case ErrorCode.WRN_FinalizeMethod:
                case ErrorCode.ERR_ExplicitImplParams:
                case ErrorCode.WRN_GotoCaseShouldConvert:
                case ErrorCode.ERR_MethodImplementingAccessor:
                case ErrorCode.WRN_NubExprIsConstBool:
                case ErrorCode.WRN_ExplicitImplCollision:
                case ErrorCode.ERR_AbstractHasBody:
                case ErrorCode.ERR_ConcreteMissingBody:
                case ErrorCode.ERR_AbstractAndSealed:
                case ErrorCode.ERR_AbstractNotVirtual:
                case ErrorCode.ERR_StaticConstant:
                case ErrorCode.ERR_CantOverrideNonFunction:
                case ErrorCode.ERR_CantOverrideNonVirtual:
                case ErrorCode.ERR_CantChangeAccessOnOverride:
                case ErrorCode.ERR_CantChangeReturnTypeOnOverride:
                case ErrorCode.ERR_CantDeriveFromSealedType:
                case ErrorCode.ERR_AbstractInConcreteClass:
                case ErrorCode.ERR_StaticConstructorWithExplicitConstructorCall:
                case ErrorCode.ERR_StaticConstructorWithAccessModifiers:
                case ErrorCode.ERR_RecursiveConstructorCall:
                case ErrorCode.ERR_ObjectCallingBaseConstructor:
                case ErrorCode.ERR_StructWithBaseConstructorCall:
                case ErrorCode.ERR_StructLayoutCycle:
                case ErrorCode.ERR_InterfacesCantContainFields:
                case ErrorCode.ERR_InterfacesCantContainConstructors:
                case ErrorCode.ERR_NonInterfaceInInterfaceList:
                case ErrorCode.ERR_DuplicateInterfaceInBaseList:
                case ErrorCode.ERR_CycleInInterfaceInheritance:
                case ErrorCode.ERR_HidingAbstractMethod:
                case ErrorCode.ERR_UnimplementedAbstractMethod:
                case ErrorCode.ERR_UnimplementedInterfaceMember:
                case ErrorCode.ERR_ObjectCantHaveBases:
                case ErrorCode.ERR_ExplicitInterfaceImplementationNotInterface:
                case ErrorCode.ERR_InterfaceMemberNotFound:
                case ErrorCode.ERR_ClassDoesntImplementInterface:
                case ErrorCode.ERR_ExplicitInterfaceImplementationInNonClassOrStruct:
                case ErrorCode.ERR_MemberNameSameAsType:
                case ErrorCode.ERR_EnumeratorOverflow:
                case ErrorCode.ERR_CantOverrideNonProperty:
                case ErrorCode.ERR_NoGetToOverride:
                case ErrorCode.ERR_NoSetToOverride:
                case ErrorCode.ERR_PropertyCantHaveVoidType:
                case ErrorCode.ERR_PropertyWithNoAccessors:
                case ErrorCode.ERR_NewVirtualInSealed:
                case ErrorCode.ERR_ExplicitPropertyAddingAccessor:
                case ErrorCode.ERR_ExplicitPropertyMissingAccessor:
                case ErrorCode.ERR_ConversionWithInterface:
                case ErrorCode.ERR_ConversionWithBase:
                case ErrorCode.ERR_ConversionWithDerived:
                case ErrorCode.ERR_IdentityConversion:
                case ErrorCode.ERR_ConversionNotInvolvingContainedType:
                case ErrorCode.ERR_DuplicateConversionInClass:
                case ErrorCode.ERR_OperatorsMustBeStatic:
                case ErrorCode.ERR_BadIncDecSignature:
                case ErrorCode.ERR_BadUnaryOperatorSignature:
                case ErrorCode.ERR_BadBinaryOperatorSignature:
                case ErrorCode.ERR_BadShiftOperatorSignature:
                case ErrorCode.ERR_InterfacesCantContainConversionOrEqualityOperators:
                case ErrorCode.ERR_CantOverrideBogusMethod:
                case ErrorCode.ERR_CantCallSpecialMethod:
                case ErrorCode.ERR_BadTypeReference:
                case ErrorCode.ERR_BadDestructorName:
                case ErrorCode.ERR_OnlyClassesCanContainDestructors:
                case ErrorCode.ERR_ConflictAliasAndMember:
                case ErrorCode.ERR_ConditionalOnSpecialMethod:
                case ErrorCode.ERR_ConditionalMustReturnVoid:
                case ErrorCode.ERR_DuplicateAttribute:
                case ErrorCode.ERR_ConditionalOnInterfaceMethod:
                case ErrorCode.ERR_OperatorCantReturnVoid:
                case ErrorCode.ERR_InvalidAttributeArgument:
                case ErrorCode.ERR_AttributeOnBadSymbolType:
                case ErrorCode.ERR_FloatOverflow:
                case ErrorCode.ERR_InvalidReal:
                case ErrorCode.ERR_ComImportWithoutUuidAttribute:
                case ErrorCode.ERR_InvalidNamedArgument:
                case ErrorCode.ERR_DllImportOnInvalidMethod:
                case ErrorCode.ERR_FieldCantBeRefAny:
                case ErrorCode.ERR_ArrayElementCantBeRefAny:
                case ErrorCode.WRN_DeprecatedSymbol:
                case ErrorCode.ERR_NotAnAttributeClass:
                case ErrorCode.ERR_BadNamedAttributeArgument:
                case ErrorCode.WRN_DeprecatedSymbolStr:
                case ErrorCode.ERR_DeprecatedSymbolStr:
                case ErrorCode.ERR_IndexerCantHaveVoidType:
                case ErrorCode.ERR_VirtualPrivate:
                case ErrorCode.ERR_ArrayInitToNonArrayType:
                case ErrorCode.ERR_ArrayInitInBadPlace:
                case ErrorCode.ERR_MissingStructOffset:
                case ErrorCode.WRN_ExternMethodNoImplementation:
                case ErrorCode.WRN_ProtectedInSealed:
                case ErrorCode.ERR_InterfaceImplementedByConditional:
                case ErrorCode.ERR_InterfaceImplementedImplicitlyByVariadic:
                case ErrorCode.ERR_IllegalRefParam:
                case ErrorCode.ERR_BadArgumentToAttribute:
                case ErrorCode.ERR_StructOffsetOnBadStruct:
                case ErrorCode.ERR_StructOffsetOnBadField:
                case ErrorCode.ERR_AttributeUsageOnNonAttributeClass:
                case ErrorCode.WRN_PossibleMistakenNullStatement:
                case ErrorCode.ERR_DuplicateNamedAttributeArgument:
                case ErrorCode.ERR_DeriveFromEnumOrValueType:
                case ErrorCode.ERR_DefaultMemberOnIndexedType:
                case ErrorCode.ERR_BogusType:
                case ErrorCode.ERR_CStyleArray:
                case ErrorCode.WRN_VacuousIntegralComp:
                case ErrorCode.ERR_AbstractAttributeClass:
                case ErrorCode.ERR_BadNamedAttributeArgumentType:
                case ErrorCode.WRN_AttributeLocationOnBadDeclaration:
                case ErrorCode.WRN_InvalidAttributeLocation:
                case ErrorCode.WRN_EqualsWithoutGetHashCode:
                case ErrorCode.WRN_EqualityOpWithoutEquals:
                case ErrorCode.WRN_EqualityOpWithoutGetHashCode:
                case ErrorCode.ERR_OutAttrOnRefParam:
                case ErrorCode.ERR_OverloadRefKind:
                case ErrorCode.ERR_LiteralDoubleCast:
                case ErrorCode.WRN_IncorrectBooleanAssg:
                case ErrorCode.ERR_ProtectedInStruct:
                case ErrorCode.ERR_InconsistentIndexerNames:
                case ErrorCode.ERR_ComImportWithUserCtor:
                case ErrorCode.ERR_FieldCantHaveVoidType:
                case ErrorCode.WRN_NonObsoleteOverridingObsolete:
                case ErrorCode.ERR_SystemVoid:
                case ErrorCode.ERR_ExplicitParamArray:
                case ErrorCode.WRN_BitwiseOrSignExtend:
                case ErrorCode.ERR_VolatileStruct:
                case ErrorCode.ERR_VolatileAndReadonly:
                case ErrorCode.ERR_AbstractField:
                case ErrorCode.ERR_BogusExplicitImpl:
                case ErrorCode.ERR_ExplicitMethodImplAccessor:
                case ErrorCode.WRN_CoClassWithoutComImport:
                case ErrorCode.ERR_ConditionalWithOutParam:
                case ErrorCode.ERR_AccessorImplementingMethod:
                case ErrorCode.ERR_AliasQualAsExpression:
                case ErrorCode.ERR_DerivingFromATyVar:
                case ErrorCode.ERR_DuplicateTypeParameter:
                case ErrorCode.WRN_TypeParameterSameAsOuterTypeParameter:
                case ErrorCode.ERR_TypeVariableSameAsParent:
                case ErrorCode.ERR_UnifyingInterfaceInstantiations:
                case ErrorCode.ERR_TyVarNotFoundInConstraint:
                case ErrorCode.ERR_BadBoundType:
                case ErrorCode.ERR_SpecialTypeAsBound:
                case ErrorCode.ERR_BadVisBound:
                case ErrorCode.ERR_LookupInTypeVariable:
                case ErrorCode.ERR_BadConstraintType:
                case ErrorCode.ERR_InstanceMemberInStaticClass:
                case ErrorCode.ERR_StaticBaseClass:
                case ErrorCode.ERR_ConstructorInStaticClass:
                case ErrorCode.ERR_DestructorInStaticClass:
                case ErrorCode.ERR_InstantiatingStaticClass:
                case ErrorCode.ERR_StaticDerivedFromNonObject:
                case ErrorCode.ERR_StaticClassInterfaceImpl:
                case ErrorCode.ERR_OperatorInStaticClass:
                case ErrorCode.ERR_ConvertToStaticClass:
                case ErrorCode.ERR_ConstraintIsStaticClass:
                case ErrorCode.ERR_GenericArgIsStaticClass:
                case ErrorCode.ERR_ArrayOfStaticClass:
                case ErrorCode.ERR_IndexerInStaticClass:
                case ErrorCode.ERR_ParameterIsStaticClass:
                case ErrorCode.ERR_ReturnTypeIsStaticClass:
                case ErrorCode.ERR_VarDeclIsStaticClass:
                case ErrorCode.ERR_BadEmptyThrowInFinally:
                case ErrorCode.ERR_InvalidSpecifier:
                case ErrorCode.WRN_AssignmentToLockOrDispose:
                case ErrorCode.ERR_ForwardedTypeInThisAssembly:
                case ErrorCode.ERR_ForwardedTypeIsNested:
                case ErrorCode.ERR_CycleInTypeForwarder:
                case ErrorCode.ERR_AssemblyNameOnNonModule:
                case ErrorCode.ERR_InvalidFwdType:
                case ErrorCode.ERR_CloseUnimplementedInterfaceMemberStatic:
                case ErrorCode.ERR_CloseUnimplementedInterfaceMemberNotPublic:
                case ErrorCode.ERR_CloseUnimplementedInterfaceMemberWrongReturnType:
                case ErrorCode.ERR_DuplicateTypeForwarder:
                case ErrorCode.ERR_ExpectedSelectOrGroup:
                case ErrorCode.ERR_ExpectedContextualKeywordOn:
                case ErrorCode.ERR_ExpectedContextualKeywordEquals:
                case ErrorCode.ERR_ExpectedContextualKeywordBy:
                case ErrorCode.ERR_InvalidAnonymousTypeMemberDeclarator:
                case ErrorCode.ERR_InvalidInitializerElementInitializer:
                case ErrorCode.ERR_InconsistentLambdaParameterUsage:
                case ErrorCode.ERR_PartialMethodInvalidModifier:
                case ErrorCode.ERR_PartialMethodOnlyInPartialClass:
                case ErrorCode.ERR_PartialMethodNotExplicit:
                case ErrorCode.ERR_PartialMethodExtensionDifference:
                case ErrorCode.ERR_PartialMethodOnlyOneLatent:
                case ErrorCode.ERR_PartialMethodOnlyOneActual:
                case ErrorCode.ERR_PartialMethodParamsDifference:
                case ErrorCode.ERR_PartialMethodMustHaveLatent:
                case ErrorCode.ERR_PartialMethodInconsistentConstraints:
                case ErrorCode.ERR_PartialMethodToDelegate:
                case ErrorCode.ERR_PartialMethodStaticDifference:
                case ErrorCode.ERR_PartialMethodUnsafeDifference:
                case ErrorCode.ERR_PartialMethodInExpressionTree:
                case ErrorCode.ERR_ExplicitImplCollisionOnRefOut:
                case ErrorCode.ERR_IndirectRecursiveConstructorCall:
                case ErrorCode.WRN_ObsoleteOverridingNonObsolete:
                case ErrorCode.WRN_DebugFullNameTooLong:
                case ErrorCode.ERR_ImplicitlyTypedVariableAssignedBadValue:
                case ErrorCode.ERR_ImplicitlyTypedVariableWithNoInitializer:
                case ErrorCode.ERR_ImplicitlyTypedVariableMultipleDeclarator:
                case ErrorCode.ERR_ImplicitlyTypedVariableAssignedArrayInitializer:
                case ErrorCode.ERR_ImplicitlyTypedLocalCannotBeFixed:
                case ErrorCode.ERR_ImplicitlyTypedVariableCannotBeConst:
                case ErrorCode.WRN_ExternCtorNoImplementation:
                case ErrorCode.ERR_TypeVarNotFound:
                case ErrorCode.ERR_ImplicitlyTypedArrayNoBestType:
                case ErrorCode.ERR_AnonymousTypePropertyAssignedBadValue:
                case ErrorCode.ERR_ExpressionTreeContainsBaseAccess:
                case ErrorCode.ERR_ExpressionTreeContainsAssignment:
                case ErrorCode.ERR_AnonymousTypeDuplicatePropertyName:
                case ErrorCode.ERR_StatementLambdaToExpressionTree:
                case ErrorCode.ERR_ExpressionTreeMustHaveDelegate:
                case ErrorCode.ERR_AnonymousTypeNotAvailable:
                case ErrorCode.ERR_LambdaInIsAs:
                case ErrorCode.ERR_ExpressionTreeContainsMultiDimensionalArrayInitializer:
                case ErrorCode.ERR_MissingArgument:
                case ErrorCode.ERR_VariableUsedBeforeDeclaration:
                case ErrorCode.ERR_UnassignedThisAutoPropertyUnsupportedVersion:
                case ErrorCode.ERR_VariableUsedBeforeDeclarationAndHidesField:
                case ErrorCode.ERR_ExpressionTreeContainsBadCoalesce:
                case ErrorCode.ERR_ArrayInitializerExpected:
                case ErrorCode.ERR_ArrayInitializerIncorrectLength:
                case ErrorCode.ERR_ExpressionTreeContainsNamedArgument:
                case ErrorCode.ERR_ExpressionTreeContainsOptionalArgument:
                case ErrorCode.ERR_ExpressionTreeContainsIndexedProperty:
                case ErrorCode.ERR_IndexedPropertyRequiresParams:
                case ErrorCode.ERR_IndexedPropertyMustHaveAllOptionalParams:
                case ErrorCode.ERR_IdentifierExpected:
                case ErrorCode.ERR_SemicolonExpected:
                case ErrorCode.ERR_SyntaxError:
                case ErrorCode.ERR_DuplicateModifier:
                case ErrorCode.ERR_DuplicateAccessor:
                case ErrorCode.ERR_IntegralTypeExpected:
                case ErrorCode.ERR_IllegalEscape:
                case ErrorCode.ERR_NewlineInConst:
                case ErrorCode.ERR_EmptyCharConst:
                case ErrorCode.ERR_TooManyCharsInConst:
                case ErrorCode.ERR_InvalidNumber:
                case ErrorCode.ERR_GetOrSetExpected:
                case ErrorCode.ERR_ClassTypeExpected:
                case ErrorCode.ERR_NamedArgumentExpected:
                case ErrorCode.ERR_TooManyCatches:
                case ErrorCode.ERR_ThisOrBaseExpected:
                case ErrorCode.ERR_OvlUnaryOperatorExpected:
                case ErrorCode.ERR_OvlBinaryOperatorExpected:
                case ErrorCode.ERR_IntOverflow:
                case ErrorCode.ERR_EOFExpected:
                case ErrorCode.ERR_BadEmbeddedStmt:
                case ErrorCode.ERR_PPDirectiveExpected:
                case ErrorCode.ERR_EndOfPPLineExpected:
                case ErrorCode.ERR_CloseParenExpected:
                case ErrorCode.ERR_EndifDirectiveExpected:
                case ErrorCode.ERR_UnexpectedDirective:
                case ErrorCode.ERR_ErrorDirective:
                case ErrorCode.WRN_WarningDirective:
                case ErrorCode.ERR_TypeExpected:
                case ErrorCode.ERR_PPDefFollowsToken:
                case ErrorCode.ERR_OpenEndedComment:
                case ErrorCode.ERR_OvlOperatorExpected:
                case ErrorCode.ERR_EndRegionDirectiveExpected:
                case ErrorCode.ERR_UnterminatedStringLit:
                case ErrorCode.ERR_BadDirectivePlacement:
                case ErrorCode.ERR_IdentifierExpectedKW:
                case ErrorCode.ERR_SemiOrLBraceExpected:
                case ErrorCode.ERR_MultiTypeInDeclaration:
                case ErrorCode.ERR_AddOrRemoveExpected:
                case ErrorCode.ERR_UnexpectedCharacter:
                case ErrorCode.ERR_ProtectedInStatic:
                case ErrorCode.WRN_UnreachableGeneralCatch:
                case ErrorCode.ERR_IncrementLvalueExpected:
                case ErrorCode.ERR_NoSuchMemberOrExtension:
                case ErrorCode.WRN_DeprecatedCollectionInitAddStr:
                case ErrorCode.ERR_DeprecatedCollectionInitAddStr:
                case ErrorCode.WRN_DeprecatedCollectionInitAdd:
                case ErrorCode.ERR_DefaultValueNotAllowed:
                case ErrorCode.WRN_DefaultValueForUnconsumedLocation:
                case ErrorCode.ERR_PartialWrongTypeParamsVariance:
                case ErrorCode.ERR_GlobalSingleTypeNameNotFoundFwd:
                case ErrorCode.ERR_DottedTypeNameNotFoundInNSFwd:
                case ErrorCode.ERR_SingleTypeNameNotFoundFwd:
                case ErrorCode.WRN_IdentifierOrNumericLiteralExpected:
                case ErrorCode.ERR_UnexpectedToken:
                case ErrorCode.ERR_BadThisParam:
                case ErrorCode.ERR_BadTypeforThis:
                case ErrorCode.ERR_BadParamModThis:
                case ErrorCode.ERR_BadExtensionMeth:
                case ErrorCode.ERR_BadExtensionAgg:
                case ErrorCode.ERR_DupParamMod:
                case ErrorCode.ERR_ExtensionMethodsDecl:
                case ErrorCode.ERR_ExtensionAttrNotFound:
                case ErrorCode.ERR_ExplicitExtension:
                case ErrorCode.ERR_ValueTypeExtDelegate:
                case ErrorCode.ERR_BadArgCount:
                case ErrorCode.ERR_BadArgType:
                case ErrorCode.ERR_NoSourceFile:
                case ErrorCode.ERR_CantRefResource:
                case ErrorCode.ERR_ResourceNotUnique:
                case ErrorCode.ERR_ImportNonAssembly:
                case ErrorCode.ERR_RefLvalueExpected:
                case ErrorCode.ERR_BaseInStaticMeth:
                case ErrorCode.ERR_BaseInBadContext:
                case ErrorCode.ERR_RbraceExpected:
                case ErrorCode.ERR_LbraceExpected:
                case ErrorCode.ERR_InExpected:
                case ErrorCode.ERR_InvalidPreprocExpr:
                case ErrorCode.ERR_InvalidMemberDecl:
                case ErrorCode.ERR_MemberNeedsType:
                case ErrorCode.ERR_BadBaseType:
                case ErrorCode.WRN_EmptySwitch:
                case ErrorCode.ERR_ExpectedEndTry:
                case ErrorCode.ERR_InvalidExprTerm:
                case ErrorCode.ERR_BadNewExpr:
                case ErrorCode.ERR_NoNamespacePrivate:
                case ErrorCode.ERR_BadVarDecl:
                case ErrorCode.ERR_UsingAfterElements:
                case ErrorCode.ERR_BadBinOpArgs:
                case ErrorCode.ERR_BadUnOpArgs:
                case ErrorCode.ERR_NoVoidParameter:
                case ErrorCode.ERR_DuplicateAlias:
                case ErrorCode.ERR_BadProtectedAccess:
                case ErrorCode.ERR_AddModuleAssembly:
                case ErrorCode.ERR_BindToBogusProp2:
                case ErrorCode.ERR_BindToBogusProp1:
                case ErrorCode.ERR_NoVoidHere:
                case ErrorCode.ERR_IndexerNeedsParam:
                case ErrorCode.ERR_BadArraySyntax:
                case ErrorCode.ERR_BadOperatorSyntax:
                case ErrorCode.ERR_OutputNeedsName:
                case ErrorCode.ERR_CantHaveWin32ResAndManifest:
                case ErrorCode.ERR_CantHaveWin32ResAndIcon:
                case ErrorCode.ERR_CantReadResource:
                case ErrorCode.ERR_DocFileGen:
                case ErrorCode.WRN_XMLParseError:
                case ErrorCode.WRN_DuplicateParamTag:
                case ErrorCode.WRN_UnmatchedParamTag:
                case ErrorCode.WRN_MissingParamTag:
                case ErrorCode.WRN_BadXMLRef:
                case ErrorCode.ERR_BadStackAllocExpr:
                case ErrorCode.ERR_InvalidLineNumber:
                case ErrorCode.ERR_MissingPPFile:
                case ErrorCode.ERR_ForEachMissingMember:
                case ErrorCode.WRN_BadXMLRefParamType:
                case ErrorCode.WRN_BadXMLRefReturnType:
                case ErrorCode.ERR_BadWin32Res:
                case ErrorCode.WRN_BadXMLRefSyntax:
                case ErrorCode.ERR_BadModifierLocation:
                case ErrorCode.ERR_MissingArraySize:
                case ErrorCode.WRN_UnprocessedXMLComment:
                case ErrorCode.WRN_FailedInclude:
                case ErrorCode.WRN_InvalidInclude:
                case ErrorCode.WRN_MissingXMLComment:
                case ErrorCode.WRN_XMLParseIncludeError:
                case ErrorCode.ERR_BadDelArgCount:
                case ErrorCode.ERR_UnexpectedSemicolon:
                case ErrorCode.ERR_MethodReturnCantBeRefAny:
                case ErrorCode.ERR_CompileCancelled:
                case ErrorCode.ERR_MethodArgCantBeRefAny:
                case ErrorCode.ERR_AssgReadonlyLocal:
                case ErrorCode.ERR_RefReadonlyLocal:
                case ErrorCode.ERR_CantUseRequiredAttribute:
                case ErrorCode.ERR_NoModifiersOnAccessor:
                case ErrorCode.ERR_ParamsCantBeWithModifier:
                case ErrorCode.ERR_ReturnNotLValue:
                case ErrorCode.ERR_MissingCoClass:
                case ErrorCode.ERR_AmbiguousAttribute:
                case ErrorCode.ERR_BadArgExtraRef:
                case ErrorCode.WRN_CmdOptionConflictsSource:
                case ErrorCode.ERR_BadCompatMode:
                case ErrorCode.ERR_DelegateOnConditional:
                case ErrorCode.ERR_CantMakeTempFile:
                case ErrorCode.ERR_BadArgRef:
                case ErrorCode.ERR_YieldInAnonMeth:
                case ErrorCode.ERR_ReturnInIterator:
                case ErrorCode.ERR_BadIteratorArgType:
                case ErrorCode.ERR_BadIteratorReturn:
                case ErrorCode.ERR_BadYieldInFinally:
                case ErrorCode.ERR_BadYieldInTryOfCatch:
                case ErrorCode.ERR_EmptyYield:
                case ErrorCode.ERR_AnonDelegateCantUse:
                case ErrorCode.ERR_IllegalInnerUnsafe:
                case ErrorCode.ERR_BadYieldInCatch:
                case ErrorCode.ERR_BadDelegateLeave:
                case ErrorCode.WRN_IllegalPragma:
                case ErrorCode.WRN_IllegalPPWarning:
                case ErrorCode.WRN_BadRestoreNumber:
                case ErrorCode.ERR_VarargsIterator:
                case ErrorCode.ERR_UnsafeIteratorArgType:
                case ErrorCode.ERR_BadCoClassSig:
                case ErrorCode.ERR_MultipleIEnumOfT:
                case ErrorCode.ERR_FixedDimsRequired:
                case ErrorCode.ERR_FixedNotInStruct:
                case ErrorCode.ERR_AnonymousReturnExpected:
                case ErrorCode.WRN_NonECMAFeature:
                case ErrorCode.ERR_ExpectedVerbatimLiteral:
                case ErrorCode.ERR_AssgReadonly2:
                case ErrorCode.ERR_RefReadonly2:
                case ErrorCode.ERR_AssgReadonlyStatic2:
                case ErrorCode.ERR_RefReadonlyStatic2:
                case ErrorCode.ERR_AssgReadonlyLocal2Cause:
                case ErrorCode.ERR_RefReadonlyLocal2Cause:
                case ErrorCode.ERR_AssgReadonlyLocalCause:
                case ErrorCode.ERR_RefReadonlyLocalCause:
                case ErrorCode.WRN_ErrorOverride:
                case ErrorCode.ERR_AnonMethToNonDel:
                case ErrorCode.ERR_CantConvAnonMethParams:
                case ErrorCode.ERR_CantConvAnonMethReturns:
                case ErrorCode.ERR_IllegalFixedType:
                case ErrorCode.ERR_FixedOverflow:
                case ErrorCode.ERR_InvalidFixedArraySize:
                case ErrorCode.ERR_FixedBufferNotFixed:
                case ErrorCode.ERR_AttributeNotOnAccessor:
                case ErrorCode.WRN_InvalidSearchPathDir:
                case ErrorCode.ERR_IllegalVarArgs:
                case ErrorCode.ERR_IllegalParams:
                case ErrorCode.ERR_BadModifiersOnNamespace:
                case ErrorCode.ERR_BadPlatformType:
                case ErrorCode.ERR_ThisStructNotInAnonMeth:
                case ErrorCode.ERR_NoConvToIDisp:
                case ErrorCode.ERR_BadParamRef:
                case ErrorCode.ERR_BadParamExtraRef:
                case ErrorCode.ERR_BadParamType:
                case ErrorCode.ERR_BadExternIdentifier:
                case ErrorCode.ERR_AliasMissingFile:
                case ErrorCode.ERR_GlobalExternAlias:
                case ErrorCode.WRN_MultiplePredefTypes:
                case ErrorCode.ERR_LocalCantBeFixedAndHoisted:
                case ErrorCode.WRN_TooManyLinesForDebugger:
                case ErrorCode.ERR_CantConvAnonMethNoParams:
                case ErrorCode.ERR_ConditionalOnNonAttributeClass:
                case ErrorCode.WRN_CallOnNonAgileField:
                case ErrorCode.WRN_InvalidNumber:
                case ErrorCode.WRN_IllegalPPChecksum:
                case ErrorCode.WRN_EndOfPPLineExpected:
                case ErrorCode.WRN_ConflictingChecksum:
                case ErrorCode.WRN_InvalidAssemblyName:
                case ErrorCode.WRN_UnifyReferenceMajMin:
                case ErrorCode.WRN_UnifyReferenceBldRev:
                case ErrorCode.ERR_DuplicateImport:
                case ErrorCode.ERR_DuplicateImportSimple:
                case ErrorCode.ERR_AssemblyMatchBadVersion:
                case ErrorCode.ERR_FixedNeedsLvalue:
                case ErrorCode.WRN_DuplicateTypeParamTag:
                case ErrorCode.WRN_UnmatchedTypeParamTag:
                case ErrorCode.WRN_MissingTypeParamTag:
                case ErrorCode.ERR_CantChangeTypeOnOverride:
                case ErrorCode.ERR_DoNotUseFixedBufferAttr:
                case ErrorCode.WRN_AssignmentToSelf:
                case ErrorCode.WRN_ComparisonToSelf:
                case ErrorCode.ERR_CantOpenWin32Res:
                case ErrorCode.WRN_DotOnDefault:
                case ErrorCode.ERR_NoMultipleInheritance:
                case ErrorCode.ERR_BaseClassMustBeFirst:
                case ErrorCode.WRN_BadXMLRefTypeVar:
                case ErrorCode.ERR_FriendAssemblyBadArgs:
                case ErrorCode.ERR_FriendAssemblySNReq:
                case ErrorCode.ERR_DelegateOnNullable:
                case ErrorCode.ERR_BadCtorArgCount:
                case ErrorCode.ERR_GlobalAttributesNotFirst:
                case ErrorCode.ERR_ExpressionExpected:
                case ErrorCode.WRN_UnmatchedParamRefTag:
                case ErrorCode.WRN_UnmatchedTypeParamRefTag:
                case ErrorCode.ERR_DefaultValueMustBeConstant:
                case ErrorCode.ERR_DefaultValueBeforeRequiredValue:
                case ErrorCode.ERR_NamedArgumentSpecificationBeforeFixedArgument:
                case ErrorCode.ERR_BadNamedArgument:
                case ErrorCode.ERR_DuplicateNamedArgument:
                case ErrorCode.ERR_RefOutDefaultValue:
                case ErrorCode.ERR_NamedArgumentForArray:
                case ErrorCode.ERR_DefaultValueForExtensionParameter:
                case ErrorCode.ERR_NamedArgumentUsedInPositional:
                case ErrorCode.ERR_DefaultValueUsedWithAttributes:
                case ErrorCode.ERR_BadNamedArgumentForDelegateInvoke:
                case ErrorCode.ERR_NoPIAAssemblyMissingAttribute:
                case ErrorCode.ERR_NoCanonicalView:
                case ErrorCode.ERR_NoConversionForDefaultParam:
                case ErrorCode.ERR_DefaultValueForParamsParameter:
                case ErrorCode.ERR_NewCoClassOnLink:
                case ErrorCode.ERR_NoPIANestedType:
                case ErrorCode.ERR_InteropTypeMissingAttribute:
                case ErrorCode.ERR_InteropStructContainsMethods:
                case ErrorCode.ERR_InteropTypesWithSameNameAndGuid:
                case ErrorCode.ERR_NoPIAAssemblyMissingAttributes:
                case ErrorCode.ERR_AssemblySpecifiedForLinkAndRef:
                case ErrorCode.ERR_LocalTypeNameClash:
                case ErrorCode.WRN_ReferencedAssemblyReferencesLinkedPIA:
                case ErrorCode.ERR_NotNullRefDefaultParameter:
                case ErrorCode.ERR_FixedLocalInLambda:
                case ErrorCode.ERR_MissingMethodOnSourceInterface:
                case ErrorCode.ERR_MissingSourceInterface:
                case ErrorCode.ERR_GenericsUsedInNoPIAType:
                case ErrorCode.ERR_GenericsUsedAcrossAssemblies:
                case ErrorCode.ERR_NoConversionForNubDefaultParam:
                case ErrorCode.ERR_InvalidSubsystemVersion:
                case ErrorCode.ERR_InteropMethodWithBody:
                case ErrorCode.ERR_BadWarningLevel:
                case ErrorCode.ERR_BadDebugType:
                case ErrorCode.ERR_BadResourceVis:
                case ErrorCode.ERR_DefaultValueTypeMustMatch:
                case ErrorCode.ERR_DefaultValueBadValueType:
                case ErrorCode.ERR_MemberAlreadyInitialized:
                case ErrorCode.ERR_MemberCannotBeInitialized:
                case ErrorCode.ERR_StaticMemberInObjectInitializer:
                case ErrorCode.ERR_ReadonlyValueTypeInObjectInitializer:
                case ErrorCode.ERR_ValueTypePropertyInObjectInitializer:
                case ErrorCode.ERR_UnsafeTypeInObjectCreation:
                case ErrorCode.ERR_EmptyElementInitializer:
                case ErrorCode.ERR_InitializerAddHasWrongSignature:
                case ErrorCode.ERR_CollectionInitRequiresIEnumerable:
                case ErrorCode.ERR_CantOpenWin32Manifest:
                case ErrorCode.WRN_CantHaveManifestForModule:
                case ErrorCode.ERR_BadInstanceArgType:
                case ErrorCode.ERR_QueryDuplicateRangeVariable:
                case ErrorCode.ERR_QueryRangeVariableOverrides:
                case ErrorCode.ERR_QueryRangeVariableAssignedBadValue:
                case ErrorCode.ERR_QueryNoProviderCastable:
                case ErrorCode.ERR_QueryNoProviderStandard:
                case ErrorCode.ERR_QueryNoProvider:
                case ErrorCode.ERR_QueryOuterKey:
                case ErrorCode.ERR_QueryInnerKey:
                case ErrorCode.ERR_QueryOutRefRangeVariable:
                case ErrorCode.ERR_QueryMultipleProviders:
                case ErrorCode.ERR_QueryTypeInferenceFailedMulti:
                case ErrorCode.ERR_QueryTypeInferenceFailed:
                case ErrorCode.ERR_QueryTypeInferenceFailedSelectMany:
                case ErrorCode.ERR_ExpressionTreeContainsPointerOp:
                case ErrorCode.ERR_ExpressionTreeContainsAnonymousMethod:
                case ErrorCode.ERR_AnonymousMethodToExpressionTree:
                case ErrorCode.ERR_QueryRangeVariableReadOnly:
                case ErrorCode.ERR_QueryRangeVariableSameAsTypeParam:
                case ErrorCode.ERR_TypeVarNotFoundRangeVariable:
                case ErrorCode.ERR_BadArgTypesForCollectionAdd:
                case ErrorCode.ERR_ByRefParameterInExpressionTree:
                case ErrorCode.ERR_VarArgsInExpressionTree:
                case ErrorCode.ERR_InitializerAddHasParamModifiers:
                case ErrorCode.ERR_NonInvocableMemberCalled:
                case ErrorCode.WRN_MultipleRuntimeImplementationMatches:
                case ErrorCode.WRN_MultipleRuntimeOverrideMatches:
                case ErrorCode.ERR_ObjectOrCollectionInitializerWithDelegateCreation:
                case ErrorCode.ERR_InvalidConstantDeclarationType:
                case ErrorCode.ERR_IllegalVarianceSyntax:
                case ErrorCode.ERR_UnexpectedVariance:
                case ErrorCode.ERR_BadDynamicTypeof:
                case ErrorCode.ERR_ExpressionTreeContainsDynamicOperation:
                case ErrorCode.ERR_BadDynamicConversion:
                case ErrorCode.ERR_DeriveFromDynamic:
                case ErrorCode.ERR_DeriveFromConstructedDynamic:
                case ErrorCode.ERR_DynamicTypeAsBound:
                case ErrorCode.ERR_ConstructedDynamicTypeAsBound:
                case ErrorCode.ERR_ExplicitDynamicAttr:
                case ErrorCode.ERR_NoDynamicPhantomOnBase:
                case ErrorCode.ERR_NoDynamicPhantomOnBaseIndexer:
                case ErrorCode.ERR_BadArgTypeDynamicExtension:
                case ErrorCode.WRN_DynamicDispatchToConditionalMethod:
                case ErrorCode.ERR_NoDynamicPhantomOnBaseCtor:
                case ErrorCode.ERR_BadDynamicMethodArgMemgrp:
                case ErrorCode.ERR_BadDynamicMethodArgLambda:
                case ErrorCode.ERR_BadDynamicMethodArg:
                case ErrorCode.ERR_BadDynamicQuery:
                case ErrorCode.ERR_DynamicAttributeMissing:
                case ErrorCode.WRN_IsDynamicIsConfusing:
                case ErrorCode.ERR_BadAsyncReturn:
                case ErrorCode.ERR_BadAwaitInFinally:
                case ErrorCode.ERR_BadAwaitInCatch:
                case ErrorCode.ERR_BadAwaitArg:
                case ErrorCode.ERR_BadAsyncArgType:
                case ErrorCode.ERR_BadAsyncExpressionTree:
                case ErrorCode.ERR_MixingWinRTEventWithRegular:
                case ErrorCode.ERR_BadAwaitWithoutAsync:
                case ErrorCode.ERR_BadAsyncLacksBody:
                case ErrorCode.ERR_BadAwaitInQuery:
                case ErrorCode.ERR_BadAwaitInLock:
                case ErrorCode.ERR_TaskRetNoObjectRequired:
                case ErrorCode.WRN_AsyncLacksAwaits:
                case ErrorCode.ERR_FileNotFound:
                case ErrorCode.WRN_FileAlreadyIncluded:
                case ErrorCode.ERR_NoFileSpec:
                case ErrorCode.ERR_SwitchNeedsString:
                case ErrorCode.ERR_BadSwitch:
                case ErrorCode.WRN_NoSources:
                case ErrorCode.ERR_OpenResponseFile:
                case ErrorCode.ERR_CantOpenFileWrite:
                case ErrorCode.ERR_BadBaseNumber:
                case ErrorCode.ERR_BinaryFile:
                case ErrorCode.FTL_BadCodepage:
                case ErrorCode.ERR_NoMainOnDLL:
                case ErrorCode.FTL_InvalidTarget:
                case ErrorCode.FTL_InvalidInputFileName:
                case ErrorCode.WRN_NoConfigNotOnCommandLine:
                case ErrorCode.ERR_InvalidFileAlignment:
                case ErrorCode.WRN_DefineIdentifierRequired:
                case ErrorCode.FTL_OutputFileExists:
                case ErrorCode.ERR_OneAliasPerReference:
                case ErrorCode.ERR_SwitchNeedsNumber:
                case ErrorCode.ERR_MissingDebugSwitch:
                case ErrorCode.ERR_ComRefCallInExpressionTree:
                case ErrorCode.WRN_BadUILang:
                case ErrorCode.ERR_InvalidFormatForGuidForOption:
                case ErrorCode.ERR_MissingGuidForOption:
                case ErrorCode.ERR_InvalidOutputName:
                case ErrorCode.ERR_InvalidDebugInformationFormat:
                case ErrorCode.ERR_LegacyObjectIdSyntax:
                case ErrorCode.ERR_SourceLinkRequiresPdb:
                case ErrorCode.ERR_CannotEmbedWithoutPdb:
                case ErrorCode.ERR_BadSwitchValue:
                case ErrorCode.WRN_CLS_NoVarArgs:
                case ErrorCode.WRN_CLS_BadArgType:
                case ErrorCode.WRN_CLS_BadReturnType:
                case ErrorCode.WRN_CLS_BadFieldPropType:
                case ErrorCode.WRN_CLS_BadIdentifierCase:
                case ErrorCode.WRN_CLS_OverloadRefOut:
                case ErrorCode.WRN_CLS_OverloadUnnamed:
                case ErrorCode.WRN_CLS_BadIdentifier:
                case ErrorCode.WRN_CLS_BadBase:
                case ErrorCode.WRN_CLS_BadInterfaceMember:
                case ErrorCode.WRN_CLS_NoAbstractMembers:
                case ErrorCode.WRN_CLS_NotOnModules:
                case ErrorCode.WRN_CLS_ModuleMissingCLS:
                case ErrorCode.WRN_CLS_AssemblyNotCLS:
                case ErrorCode.WRN_CLS_BadAttributeType:
                case ErrorCode.WRN_CLS_ArrayArgumentToAttribute:
                case ErrorCode.WRN_CLS_NotOnModules2:
                case ErrorCode.WRN_CLS_IllegalTrueInFalse:
                case ErrorCode.WRN_CLS_MeaninglessOnPrivateType:
                case ErrorCode.WRN_CLS_AssemblyNotCLS2:
                case ErrorCode.WRN_CLS_MeaninglessOnParam:
                case ErrorCode.WRN_CLS_MeaninglessOnReturn:
                case ErrorCode.WRN_CLS_BadTypeVar:
                case ErrorCode.WRN_CLS_VolatileField:
                case ErrorCode.WRN_CLS_BadInterface:
                case ErrorCode.FTL_BadChecksumAlgorithm:
                case ErrorCode.ERR_BadAwaitArgIntrinsic:
                case ErrorCode.ERR_BadAwaitAsIdentifier:
                case ErrorCode.ERR_AwaitInUnsafeContext:
                case ErrorCode.ERR_UnsafeAsyncArgType:
                case ErrorCode.ERR_VarargsAsync:
                case ErrorCode.ERR_BadAwaitArgVoidCall:
                case ErrorCode.ERR_NonTaskMainCantBeAsync:
                case ErrorCode.ERR_CantConvAsyncAnonFuncReturns:
                case ErrorCode.ERR_BadAwaiterPattern:
                case ErrorCode.ERR_BadSpecialByRefLocal:
                case ErrorCode.WRN_UnobservedAwaitableExpression:
                case ErrorCode.ERR_SynchronizedAsyncMethod:
                case ErrorCode.ERR_BadAsyncReturnExpression:
                case ErrorCode.ERR_NoConversionForCallerLineNumberParam:
                case ErrorCode.ERR_NoConversionForCallerFilePathParam:
                case ErrorCode.ERR_NoConversionForCallerMemberNameParam:
                case ErrorCode.ERR_BadCallerLineNumberParamWithoutDefaultValue:
                case ErrorCode.ERR_BadCallerFilePathParamWithoutDefaultValue:
                case ErrorCode.ERR_BadCallerMemberNameParamWithoutDefaultValue:
                case ErrorCode.ERR_BadPrefer32OnLib:
                case ErrorCode.WRN_CallerLineNumberParamForUnconsumedLocation:
                case ErrorCode.WRN_CallerFilePathParamForUnconsumedLocation:
                case ErrorCode.WRN_CallerMemberNameParamForUnconsumedLocation:
                case ErrorCode.ERR_DoesntImplementAwaitInterface:
                case ErrorCode.ERR_BadAwaitArg_NeedSystem:
                case ErrorCode.ERR_CantReturnVoid:
                case ErrorCode.ERR_SecurityCriticalOrSecuritySafeCriticalOnAsync:
                case ErrorCode.ERR_SecurityCriticalOrSecuritySafeCriticalOnAsyncInClassOrStruct:
                case ErrorCode.ERR_BadAwaitWithoutAsyncMethod:
                case ErrorCode.ERR_BadAwaitWithoutVoidAsyncMethod:
                case ErrorCode.ERR_BadAwaitWithoutAsyncLambda:
                case ErrorCode.ERR_NoSuchMemberOrExtensionNeedUsing:
                case ErrorCode.ERR_UnexpectedAliasedName:
                case ErrorCode.ERR_UnexpectedGenericName:
                case ErrorCode.ERR_UnexpectedUnboundGenericName:
                case ErrorCode.ERR_GlobalStatement:
                case ErrorCode.ERR_BadUsingType:
                case ErrorCode.ERR_ReservedAssemblyName:
                case ErrorCode.ERR_PPReferenceFollowsToken:
                case ErrorCode.ERR_ExpectedPPFile:
                case ErrorCode.ERR_ReferenceDirectiveOnlyAllowedInScripts:
                case ErrorCode.ERR_NameNotInContextPossibleMissingReference:
                case ErrorCode.ERR_MetadataNameTooLong:
                case ErrorCode.ERR_AttributesNotAllowed:
                case ErrorCode.ERR_ExternAliasNotAllowed:
                case ErrorCode.ERR_ConflictingAliasAndDefinition:
                case ErrorCode.ERR_GlobalDefinitionOrStatementExpected:
                case ErrorCode.ERR_ExpectedSingleScript:
                case ErrorCode.ERR_RecursivelyTypedVariable:
                case ErrorCode.ERR_YieldNotAllowedInScript:
                case ErrorCode.ERR_NamespaceNotAllowedInScript:
                case ErrorCode.WRN_StaticInAsOrIs:
                case ErrorCode.ERR_InvalidDelegateType:
                case ErrorCode.ERR_BadVisEventType:
                case ErrorCode.ERR_GlobalAttributesNotAllowed:
                case ErrorCode.ERR_PublicKeyFileFailure:
                case ErrorCode.ERR_PublicKeyContainerFailure:
                case ErrorCode.ERR_FriendRefSigningMismatch:
                case ErrorCode.ERR_CannotPassNullForFriendAssembly:
                case ErrorCode.ERR_SignButNoPrivateKey:
                case ErrorCode.WRN_DelaySignButNoKey:
                case ErrorCode.ERR_InvalidVersionFormat:
                case ErrorCode.WRN_InvalidVersionFormat:
                case ErrorCode.ERR_NoCorrespondingArgument:
                case ErrorCode.ERR_ResourceFileNameNotUnique:
                case ErrorCode.ERR_DllImportOnGenericMethod:
                case ErrorCode.ERR_EncUpdateFailedMissingAttribute:
                case ErrorCode.ERR_ParameterNotValidForType:
                case ErrorCode.ERR_AttributeParameterRequired1:
                case ErrorCode.ERR_AttributeParameterRequired2:
                case ErrorCode.ERR_SecurityAttributeMissingAction:
                case ErrorCode.ERR_SecurityAttributeInvalidAction:
                case ErrorCode.ERR_SecurityAttributeInvalidActionAssembly:
                case ErrorCode.ERR_SecurityAttributeInvalidActionTypeOrMethod:
                case ErrorCode.ERR_PrincipalPermissionInvalidAction:
                case ErrorCode.ERR_FeatureNotValidInExpressionTree:
                case ErrorCode.ERR_MarshalUnmanagedTypeNotValidForFields:
                case ErrorCode.ERR_MarshalUnmanagedTypeOnlyValidForFields:
                case ErrorCode.ERR_PermissionSetAttributeInvalidFile:
                case ErrorCode.ERR_PermissionSetAttributeFileReadError:
                case ErrorCode.ERR_InvalidVersionFormat2:
                case ErrorCode.ERR_InvalidAssemblyCultureForExe:
                case ErrorCode.ERR_DuplicateAttributeInNetModule:
                case ErrorCode.ERR_CantOpenIcon:
                case ErrorCode.ERR_ErrorBuildingWin32Resources:
                case ErrorCode.ERR_BadAttributeParamDefaultArgument:
                case ErrorCode.ERR_MissingTypeInSource:
                case ErrorCode.ERR_MissingTypeInAssembly:
                case ErrorCode.ERR_SecurityAttributeInvalidTarget:
                case ErrorCode.ERR_InvalidAssemblyName:
                case ErrorCode.ERR_NoTypeDefFromModule:
                case ErrorCode.WRN_CallerFilePathPreferredOverCallerMemberName:
                case ErrorCode.WRN_CallerLineNumberPreferredOverCallerMemberName:
                case ErrorCode.WRN_CallerLineNumberPreferredOverCallerFilePath:
                case ErrorCode.ERR_InvalidDynamicCondition:
                case ErrorCode.ERR_WinRtEventPassedByRef:
                case ErrorCode.ERR_NetModuleNameMismatch:
                case ErrorCode.ERR_BadModuleName:
                case ErrorCode.ERR_BadCompilationOptionValue:
                case ErrorCode.ERR_BadAppConfigPath:
                case ErrorCode.WRN_AssemblyAttributeFromModuleIsOverridden:
                case ErrorCode.ERR_CmdOptionConflictsSource:
                case ErrorCode.ERR_FixedBufferTooManyDimensions:
                case ErrorCode.ERR_CantReadConfigFile:
                case ErrorCode.ERR_BadAwaitInCatchFilter:
                case ErrorCode.WRN_FilterIsConstantTrue:
                case ErrorCode.ERR_EncNoPIAReference:
                case ErrorCode.ERR_LinkedNetmoduleMetadataMustProvideFullPEImage:
                case ErrorCode.ERR_MetadataReferencesNotSupported:
                case ErrorCode.ERR_InvalidAssemblyCulture:
                case ErrorCode.ERR_EncReferenceToAddedMember:
                case ErrorCode.ERR_MutuallyExclusiveOptions:
                case ErrorCode.ERR_InvalidDebugInfo:
                case ErrorCode.WRN_UnimplementedCommandLineSwitch:
                case ErrorCode.WRN_ReferencedAssemblyDoesNotHaveStrongName:
                case ErrorCode.ERR_InvalidSignaturePublicKey:
                case ErrorCode.ERR_ForwardedTypesConflict:
                case ErrorCode.WRN_RefCultureMismatch:
                case ErrorCode.ERR_AgnosticToMachineModule:
                case ErrorCode.ERR_ConflictingMachineModule:
                case ErrorCode.WRN_ConflictingMachineAssembly:
                case ErrorCode.ERR_CryptoHashFailed:
                case ErrorCode.ERR_MissingNetModuleReference:
                case ErrorCode.ERR_NetModuleNameMustBeUnique:
                case ErrorCode.ERR_UnsupportedTransparentIdentifierAccess:
                case ErrorCode.ERR_ParamDefaultValueDiffersFromAttribute:
                case ErrorCode.WRN_UnqualifiedNestedTypeInCref:
                case ErrorCode.HDN_UnusedUsingDirective:
                case ErrorCode.HDN_UnusedExternAlias:
                case ErrorCode.WRN_NoRuntimeMetadataVersion:
                case ErrorCode.ERR_FeatureNotAvailableInVersion1:
                case ErrorCode.ERR_FeatureNotAvailableInVersion2:
                case ErrorCode.ERR_FeatureNotAvailableInVersion3:
                case ErrorCode.ERR_FeatureNotAvailableInVersion4:
                case ErrorCode.ERR_FeatureNotAvailableInVersion5:
                case ErrorCode.ERR_FieldHasMultipleDistinctConstantValues:
                case ErrorCode.ERR_ComImportWithInitializers:
                case ErrorCode.WRN_PdbLocalNameTooLong:
                case ErrorCode.ERR_RetNoObjectRequiredLambda:
                case ErrorCode.ERR_TaskRetNoObjectRequiredLambda:
                case ErrorCode.WRN_AnalyzerCannotBeCreated:
                case ErrorCode.WRN_NoAnalyzerInAssembly:
                case ErrorCode.WRN_UnableToLoadAnalyzer:
                case ErrorCode.ERR_CantReadRulesetFile:
                case ErrorCode.ERR_BadPdbData:
                case ErrorCode.INF_UnableToLoadSomeTypesInAnalyzer:
                case ErrorCode.ERR_InitializerOnNonAutoProperty:
                case ErrorCode.ERR_AutoPropertyMustHaveGetAccessor:
                case ErrorCode.ERR_InstancePropertyInitializerInInterface:
                case ErrorCode.ERR_EnumsCantContainDefaultConstructor:
                case ErrorCode.ERR_EncodinglessSyntaxTree:
                case ErrorCode.ERR_BlockBodyAndExpressionBody:
                case ErrorCode.ERR_FeatureIsExperimental:
                case ErrorCode.ERR_FeatureNotAvailableInVersion6:
                case ErrorCode.ERR_SwitchFallOut:
                case ErrorCode.ERR_NullPropagatingOpInExpressionTree:
                case ErrorCode.WRN_NubExprIsConstBool2:
                case ErrorCode.ERR_DictionaryInitializerInExpressionTree:
                case ErrorCode.ERR_ExtensionCollectionElementInitializerInExpressionTree:
                case ErrorCode.ERR_UnclosedExpressionHole:
                case ErrorCode.ERR_UseDefViolationProperty:
                case ErrorCode.ERR_AutoPropertyMustOverrideSet:
                case ErrorCode.ERR_ExpressionHasNoName:
                case ErrorCode.ERR_SubexpressionNotInNameof:
                case ErrorCode.ERR_AliasQualifiedNameNotAnExpression:
                case ErrorCode.ERR_NameofMethodGroupWithTypeParameters:
                case ErrorCode.ERR_NoAliasHere:
                case ErrorCode.ERR_UnescapedCurly:
                case ErrorCode.ERR_EscapedCurly:
                case ErrorCode.ERR_TrailingWhitespaceInFormatSpecifier:
                case ErrorCode.ERR_EmptyFormatSpecifier:
                case ErrorCode.ERR_ErrorInReferencedAssembly:
                case ErrorCode.ERR_ExternHasConstructorInitializer:
                case ErrorCode.ERR_ExpressionOrDeclarationExpected:
                case ErrorCode.ERR_NameofExtensionMethod:
                case ErrorCode.WRN_AlignmentMagnitude:
                case ErrorCode.ERR_ConstantStringTooLong:
                case ErrorCode.ERR_DebugEntryPointNotSourceMethodDefinition:
                case ErrorCode.ERR_LoadDirectiveOnlyAllowedInScripts:
                case ErrorCode.ERR_PPLoadFollowsToken:
                case ErrorCode.ERR_SourceFileReferencesNotSupported:
                case ErrorCode.ERR_BadAwaitInStaticVariableInitializer:
                case ErrorCode.ERR_InvalidPathMap:
                case ErrorCode.ERR_PublicSignButNoKey:
                case ErrorCode.ERR_TooManyUserStrings:
                case ErrorCode.ERR_PeWritingFailure:
                case ErrorCode.WRN_AttributeIgnoredWhenPublicSigning:
                case ErrorCode.ERR_OptionMustBeAbsolutePath:
                case ErrorCode.ERR_FeatureNotAvailableInVersion7:
                case ErrorCode.ERR_DynamicLocalFunctionParamsParameter:
                case ErrorCode.ERR_ExpressionTreeContainsLocalFunction:
                case ErrorCode.ERR_InvalidInstrumentationKind:
                case ErrorCode.ERR_LocalFunctionMissingBody:
                case ErrorCode.ERR_InvalidHashAlgorithmName:
                case ErrorCode.ERR_ThrowMisplaced:
                case ErrorCode.ERR_PatternNullableType:
                case ErrorCode.ERR_BadPatternExpression:
                case ErrorCode.ERR_SwitchExpressionValueExpected:
                case ErrorCode.ERR_SwitchCaseSubsumed:
                case ErrorCode.ERR_PatternWrongType:
                case ErrorCode.ERR_ExpressionTreeContainsIsMatch:
                case ErrorCode.WRN_TupleLiteralNameMismatch:
                case ErrorCode.ERR_TupleTooFewElements:
                case ErrorCode.ERR_TupleReservedElementName:
                case ErrorCode.ERR_TupleReservedElementNameAnyPosition:
                case ErrorCode.ERR_TupleDuplicateElementName:
                case ErrorCode.ERR_PredefinedTypeMemberNotFoundInAssembly:
                case ErrorCode.ERR_MissingDeconstruct:
                case ErrorCode.ERR_TypeInferenceFailedForImplicitlyTypedDeconstructionVariable:
                case ErrorCode.ERR_DeconstructRequiresExpression:
                case ErrorCode.ERR_DeconstructWrongCardinality:
                case ErrorCode.ERR_CannotDeconstructDynamic:
                case ErrorCode.ERR_DeconstructTooFewElements:
                case ErrorCode.ERR_ConversionNotTupleCompatible:
                case ErrorCode.ERR_DeconstructionVarFormDisallowsSpecificType:
                case ErrorCode.ERR_TupleElementNamesAttributeMissing:
                case ErrorCode.ERR_ExplicitTupleElementNamesAttribute:
                case ErrorCode.ERR_CantChangeTupleNamesOnOverride:
                case ErrorCode.ERR_DuplicateInterfaceWithTupleNamesInBaseList:
                case ErrorCode.ERR_ImplBadTupleNames:
                case ErrorCode.ERR_PartialMethodInconsistentTupleNames:
                case ErrorCode.ERR_ExpressionTreeContainsTupleLiteral:
                case ErrorCode.ERR_ExpressionTreeContainsTupleConversion:
                case ErrorCode.ERR_AutoPropertyCannotBeRefReturning:
                case ErrorCode.ERR_RefPropertyMustHaveGetAccessor:
                case ErrorCode.ERR_RefPropertyCannotHaveSetAccessor:
                case ErrorCode.ERR_CantChangeRefReturnOnOverride:
                case ErrorCode.ERR_MustNotHaveRefReturn:
                case ErrorCode.ERR_MustHaveRefReturn:
                case ErrorCode.ERR_RefReturnMustHaveIdentityConversion:
                case ErrorCode.ERR_CloseUnimplementedInterfaceMemberWrongRefReturn:
                case ErrorCode.ERR_RefReturningCallInExpressionTree:
                case ErrorCode.ERR_BadIteratorReturnRef:
                case ErrorCode.ERR_BadRefReturnExpressionTree:
                case ErrorCode.ERR_RefReturnLvalueExpected:
                case ErrorCode.ERR_RefReturnNonreturnableLocal:
                case ErrorCode.ERR_RefReturnNonreturnableLocal2:
                case ErrorCode.ERR_RefReturnRangeVariable:
                case ErrorCode.ERR_RefReturnReadonly:
                case ErrorCode.ERR_RefReturnReadonlyStatic:
                case ErrorCode.ERR_RefReturnReadonly2:
                case ErrorCode.ERR_RefReturnReadonlyStatic2:
                case ErrorCode.ERR_RefReturnParameter:
                case ErrorCode.ERR_RefReturnParameter2:
                case ErrorCode.ERR_RefReturnLocal:
                case ErrorCode.ERR_RefReturnLocal2:
                case ErrorCode.ERR_RefReturnStructThis:
                case ErrorCode.ERR_InitializeByValueVariableWithReference:
                case ErrorCode.ERR_InitializeByReferenceVariableWithValue:
                case ErrorCode.ERR_RefAssignmentMustHaveIdentityConversion:
                case ErrorCode.ERR_ByReferenceVariableMustBeInitialized:
                case ErrorCode.ERR_AnonDelegateCantUseLocal:
                case ErrorCode.ERR_BadIteratorLocalType:
                case ErrorCode.ERR_BadAsyncLocalType:
                case ErrorCode.ERR_PredefinedValueTupleTypeNotFound:
                case ErrorCode.ERR_SemiOrLBraceOrArrowExpected:
                case ErrorCode.ERR_NewWithTupleTypeSyntax:
                case ErrorCode.ERR_PredefinedValueTupleTypeMustBeStruct:
                case ErrorCode.ERR_DiscardTypeInferenceFailed:
                case ErrorCode.ERR_DeclarationExpressionNotPermitted:
                case ErrorCode.ERR_MustDeclareForeachIteration:
                case ErrorCode.ERR_TupleElementNamesInDeconstruction:
                case ErrorCode.ERR_ExpressionTreeContainsThrowExpression:
                case ErrorCode.ERR_DelegateRefMismatch:
                case ErrorCode.ERR_BadSourceCodeKind:
                case ErrorCode.ERR_BadDocumentationMode:
                case ErrorCode.ERR_BadLanguageVersion:
                case ErrorCode.ERR_ImplicitlyTypedOutVariableUsedInTheSameArgumentList:
                case ErrorCode.ERR_TypeInferenceFailedForImplicitlyTypedOutVariable:
                case ErrorCode.ERR_ExpressionTreeContainsOutVariable:
                case ErrorCode.ERR_VarInvocationLvalueReserved:
                case ErrorCode.ERR_PublicSignNetModule:
                case ErrorCode.ERR_BadAssemblyName:
                case ErrorCode.ERR_BadAsyncMethodBuilderTaskProperty:
                case ErrorCode.ERR_TypeForwardedToMultipleAssemblies:
                case ErrorCode.ERR_ExpressionTreeContainsDiscard:
                case ErrorCode.ERR_PatternDynamicType:
                case ErrorCode.ERR_VoidAssignment:
                case ErrorCode.ERR_VoidInTuple:
                case ErrorCode.ERR_Merge_conflict_marker_encountered:
                case ErrorCode.ERR_InvalidPreprocessingSymbol:
                case ErrorCode.ERR_FeatureNotAvailableInVersion7_1:
                case ErrorCode.ERR_LanguageVersionCannotHaveLeadingZeroes:
                case ErrorCode.ERR_CompilerAndLanguageVersion:
                case ErrorCode.WRN_Experimental:
                case ErrorCode.ERR_TupleInferredNamesNotAvailable:
                case ErrorCode.ERR_TypelessTupleInAs:
                case ErrorCode.ERR_NoRefOutWhenRefOnly:
                case ErrorCode.ERR_NoNetModuleOutputWhenRefOutOrRefOnly:
                case ErrorCode.ERR_BadOpOnNullOrDefaultOrNew:
                case ErrorCode.ERR_DefaultLiteralNotValid:
                case ErrorCode.ERR_PatternWrongGenericTypeInVersion:
                case ErrorCode.ERR_AmbigBinaryOpsOnDefault:
                case ErrorCode.ERR_FeatureNotAvailableInVersion7_2:
                case ErrorCode.WRN_UnreferencedLocalFunction:
                case ErrorCode.ERR_DynamicLocalFunctionTypeParameter:
                case ErrorCode.ERR_BadNonTrailingNamedArgument:
                case ErrorCode.ERR_NamedArgumentSpecificationBeforeFixedArgumentInDynamicInvocation:
                case ErrorCode.ERR_RefConditionalAndAwait:
                case ErrorCode.ERR_RefConditionalNeedsTwoRefs:
                case ErrorCode.ERR_RefConditionalDifferentTypes:
                case ErrorCode.ERR_BadParameterModifiers:
                case ErrorCode.ERR_RefReadonlyNotField:
                case ErrorCode.ERR_RefReadonlyNotField2:
                case ErrorCode.ERR_AssignReadonlyNotField:
                case ErrorCode.ERR_AssignReadonlyNotField2:
                case ErrorCode.ERR_RefReturnReadonlyNotField:
                case ErrorCode.ERR_RefReturnReadonlyNotField2:
                case ErrorCode.ERR_ExplicitReservedAttr:
                case ErrorCode.ERR_TypeReserved:
                case ErrorCode.ERR_RefExtensionMustBeValueTypeOrConstrainedToOne:
                case ErrorCode.ERR_InExtensionMustBeValueType:
                case ErrorCode.ERR_FieldsInRoStruct:
                case ErrorCode.ERR_AutoPropsInRoStruct:
                case ErrorCode.ERR_FieldlikeEventsInRoStruct:
                case ErrorCode.ERR_RefStructInterfaceImpl:
                case ErrorCode.ERR_BadSpecialByRefIterator:
                case ErrorCode.ERR_FieldAutoPropCantBeByRefLike:
                case ErrorCode.ERR_StackAllocConversionNotPossible:
                case ErrorCode.ERR_EscapeCall:
                case ErrorCode.ERR_EscapeCall2:
                case ErrorCode.ERR_EscapeOther:
                case ErrorCode.ERR_CallArgMixing:
                case ErrorCode.ERR_MismatchedRefEscapeInTernary:
                case ErrorCode.ERR_EscapeVariable:
                case ErrorCode.ERR_EscapeStackAlloc:
                case ErrorCode.ERR_RefReturnThis:
                case ErrorCode.ERR_OutAttrOnInParam:
                case ErrorCode.ERR_PredefinedValueTupleTypeAmbiguous3:
                case ErrorCode.ERR_InvalidVersionFormatDeterministic:
                case ErrorCode.ERR_AttributeCtorInParameter:
                case ErrorCode.WRN_FilterIsConstantFalse:
                case ErrorCode.WRN_FilterIsConstantFalseRedundantTryCatch:
                case ErrorCode.ERR_ConditionalInInterpolation:
                case ErrorCode.ERR_CantUseVoidInArglist:
                case ErrorCode.ERR_InDynamicMethodArg:
                case ErrorCode.ERR_FeatureNotAvailableInVersion7_3:
                case ErrorCode.WRN_AttributesOnBackingFieldsNotAvailable:
                case ErrorCode.ERR_DoNotUseFixedBufferAttrOnProperty:
                case ErrorCode.ERR_RefLocalOrParamExpected:
                case ErrorCode.ERR_RefAssignNarrower:
                case ErrorCode.ERR_NewBoundWithUnmanaged:
                case ErrorCode.ERR_UnmanagedConstraintNotSatisfied:
                case ErrorCode.ERR_CantUseInOrOutInArglist:
                case ErrorCode.ERR_ConWithUnmanagedCon:
                case ErrorCode.ERR_UnmanagedBoundWithClass:
                case ErrorCode.ERR_InvalidStackAllocArray:
                case ErrorCode.ERR_ExpressionTreeContainsTupleBinOp:
                case ErrorCode.WRN_TupleBinopLiteralNameMismatch:
                case ErrorCode.ERR_TupleSizesMismatchForBinOps:
                case ErrorCode.ERR_ExprCannotBeFixed:
                case ErrorCode.ERR_InvalidObjectCreation:
                case ErrorCode.WRN_TypeParameterSameAsOuterMethodTypeParameter:
                case ErrorCode.ERR_OutVariableCannotBeByRef:
                case ErrorCode.ERR_OmittedTypeArgument:
                case ErrorCode.ERR_FeatureNotAvailableInVersion8:
                case ErrorCode.ERR_AltInterpolatedVerbatimStringsNotAvailable:
                case ErrorCode.ERR_IteratorMustBeAsync:
                case ErrorCode.ERR_NoConvToIAsyncDisp:
                case ErrorCode.ERR_AwaitForEachMissingMember:
                case ErrorCode.ERR_BadGetAsyncEnumerator:
                case ErrorCode.ERR_MultipleIAsyncEnumOfT:
                case ErrorCode.ERR_ForEachMissingMemberWrongAsync:
                case ErrorCode.ERR_AwaitForEachMissingMemberWrongAsync:
                case ErrorCode.ERR_BadDynamicAwaitForEach:
                case ErrorCode.ERR_NoConvToIAsyncDispWrongAsync:
                case ErrorCode.ERR_NoConvToIDispWrongAsync:
                case ErrorCode.ERR_PossibleAsyncIteratorWithoutYield:
                case ErrorCode.ERR_PossibleAsyncIteratorWithoutYieldOrAwait:
                case ErrorCode.ERR_StaticLocalFunctionCannotCaptureVariable:
                case ErrorCode.ERR_StaticLocalFunctionCannotCaptureThis:
                case ErrorCode.ERR_AttributeNotOnEventAccessor:
                case ErrorCode.WRN_UnconsumedEnumeratorCancellationAttributeUsage:
                case ErrorCode.WRN_UndecoratedCancellationTokenParameter:
                case ErrorCode.ERR_MultipleEnumeratorCancellationAttributes:
                case ErrorCode.ERR_VarianceInterfaceNesting:
                case ErrorCode.ERR_ImplicitIndexIndexerWithName:
                case ErrorCode.ERR_ImplicitRangeIndexerWithName:
                case ErrorCode.ERR_WrongNumberOfSubpatterns:
                case ErrorCode.ERR_PropertyPatternNameMissing:
                case ErrorCode.ERR_MissingPattern:
                case ErrorCode.ERR_DefaultPattern:
                case ErrorCode.ERR_SwitchExpressionNoBestType:
                case ErrorCode.ERR_VarMayNotBindToType:
                case ErrorCode.WRN_SwitchExpressionNotExhaustive:
                case ErrorCode.ERR_SwitchArmSubsumed:
                case ErrorCode.ERR_ConstantPatternVsOpenType:
                case ErrorCode.WRN_CaseConstantNamedUnderscore:
                case ErrorCode.WRN_IsTypeNamedUnderscore:
                case ErrorCode.ERR_ExpressionTreeContainsSwitchExpression:
                case ErrorCode.ERR_SwitchGoverningExpressionRequiresParens:
                case ErrorCode.ERR_TupleElementNameMismatch:
                case ErrorCode.ERR_DeconstructParameterNameMismatch:
                case ErrorCode.ERR_IsPatternImpossible:
                case ErrorCode.WRN_GivenExpressionNeverMatchesPattern:
                case ErrorCode.WRN_GivenExpressionAlwaysMatchesConstant:
                case ErrorCode.ERR_PointerTypeInPatternMatching:
                case ErrorCode.ERR_ArgumentNameInITuplePattern:
                case ErrorCode.ERR_DiscardPatternInSwitchStatement:
                case ErrorCode.WRN_SwitchExpressionNotExhaustiveWithUnnamedEnumValue:
                case ErrorCode.WRN_ThrowPossibleNull:
                case ErrorCode.ERR_IllegalSuppression:
                case ErrorCode.WRN_ConvertingNullableToNonNullable:
                case ErrorCode.WRN_NullReferenceAssignment:
                case ErrorCode.WRN_NullReferenceReceiver:
                case ErrorCode.WRN_NullReferenceReturn:
                case ErrorCode.WRN_NullReferenceArgument:
                case ErrorCode.WRN_UnboxPossibleNull:
                case ErrorCode.WRN_DisallowNullAttributeForbidsMaybeNullAssignment:
                case ErrorCode.WRN_NullabilityMismatchInTypeOnOverride:
                case ErrorCode.WRN_NullabilityMismatchInReturnTypeOnOverride:
                case ErrorCode.WRN_NullabilityMismatchInParameterTypeOnOverride:
                case ErrorCode.WRN_NullabilityMismatchInParameterTypeOnPartial:
                case ErrorCode.WRN_NullabilityMismatchInTypeOnImplicitImplementation:
                case ErrorCode.WRN_NullabilityMismatchInReturnTypeOnImplicitImplementation:
                case ErrorCode.WRN_NullabilityMismatchInParameterTypeOnImplicitImplementation:
                case ErrorCode.WRN_NullabilityMismatchInTypeOnExplicitImplementation:
                case ErrorCode.WRN_NullabilityMismatchInReturnTypeOnExplicitImplementation:
                case ErrorCode.WRN_NullabilityMismatchInParameterTypeOnExplicitImplementation:
                case ErrorCode.WRN_UninitializedNonNullableField:
                case ErrorCode.WRN_NullabilityMismatchInAssignment:
                case ErrorCode.WRN_NullabilityMismatchInArgument:
                case ErrorCode.WRN_NullabilityMismatchInReturnTypeOfTargetDelegate:
                case ErrorCode.WRN_NullabilityMismatchInParameterTypeOfTargetDelegate:
                case ErrorCode.ERR_ExplicitNullableAttribute:
                case ErrorCode.WRN_NullabilityMismatchInArgumentForOutput:
                case ErrorCode.WRN_NullAsNonNullable:
                case ErrorCode.ERR_NullableUnconstrainedTypeParameter:
                case ErrorCode.ERR_AnnotationDisallowedInObjectCreation:
                case ErrorCode.WRN_NullableValueTypeMayBeNull:
                case ErrorCode.ERR_NullableOptionNotAvailable:
                case ErrorCode.WRN_NullabilityMismatchInTypeParameterConstraint:
                case ErrorCode.WRN_MissingNonNullTypesContextForAnnotation:
                case ErrorCode.WRN_NullabilityMismatchInConstraintsOnImplicitImplementation:
                case ErrorCode.WRN_NullabilityMismatchInTypeParameterReferenceTypeConstraint:
                case ErrorCode.ERR_TripleDotNotAllowed:
                case ErrorCode.ERR_BadNullableContextOption:
                case ErrorCode.ERR_NullableDirectiveQualifierExpected:
                case ErrorCode.ERR_BadNullableTypeof:
                case ErrorCode.ERR_ExpressionTreeCantContainRefStruct:
                case ErrorCode.ERR_ElseCannotStartStatement:
                case ErrorCode.ERR_ExpressionTreeCantContainNullCoalescingAssignment:
                case ErrorCode.WRN_NullabilityMismatchInExplicitlyImplementedInterface:
                case ErrorCode.WRN_NullabilityMismatchInInterfaceImplementedByBase:
                case ErrorCode.WRN_DuplicateInterfaceWithNullabilityMismatchInBaseList:
                case ErrorCode.ERR_DuplicateExplicitImpl:
                case ErrorCode.ERR_UsingVarInSwitchCase:
                case ErrorCode.ERR_GoToForwardJumpOverUsingVar:
                case ErrorCode.ERR_GoToBackwardJumpOverUsingVar:
                case ErrorCode.ERR_IsNullableType:
                case ErrorCode.ERR_AsNullableType:
                case ErrorCode.ERR_FeatureInPreview:
                case ErrorCode.WRN_SwitchExpressionNotExhaustiveForNull:
                case ErrorCode.WRN_ImplicitCopyInReadOnlyMember:
                case ErrorCode.ERR_StaticMemberCantBeReadOnly:
                case ErrorCode.ERR_AutoSetterCantBeReadOnly:
                case ErrorCode.ERR_AutoPropertyWithSetterCantBeReadOnly:
                case ErrorCode.ERR_InvalidPropertyReadOnlyMods:
                case ErrorCode.ERR_DuplicatePropertyReadOnlyMods:
                case ErrorCode.ERR_FieldLikeEventCantBeReadOnly:
                case ErrorCode.ERR_PartialMethodReadOnlyDifference:
                case ErrorCode.ERR_ReadOnlyModMissingAccessor:
                case ErrorCode.ERR_OverrideRefConstraintNotSatisfied:
                case ErrorCode.ERR_OverrideValConstraintNotSatisfied:
                case ErrorCode.WRN_NullabilityMismatchInConstraintsOnPartialImplementation:
                case ErrorCode.ERR_NullableDirectiveTargetExpected:
                case ErrorCode.WRN_MissingNonNullTypesContextForAnnotationInGeneratedCode:
                case ErrorCode.WRN_NullReferenceInitializer:
                case ErrorCode.ERR_MultipleAnalyzerConfigsInSameDir:
                case ErrorCode.ERR_RuntimeDoesNotSupportDefaultInterfaceImplementation:
                case ErrorCode.ERR_RuntimeDoesNotSupportDefaultInterfaceImplementationForMember:
                case ErrorCode.ERR_InvalidModifierForLanguageVersion:
                case ErrorCode.ERR_ImplicitImplementationOfNonPublicInterfaceMember:
                case ErrorCode.ERR_MostSpecificImplementationIsNotFound:
                case ErrorCode.ERR_LanguageVersionDoesNotSupportInterfaceImplementationForMember:
                case ErrorCode.ERR_RuntimeDoesNotSupportProtectedAccessForInterfaceMember:
                case ErrorCode.ERR_DefaultInterfaceImplementationInNoPIAType:
                case ErrorCode.ERR_AbstractEventHasAccessors:
                case ErrorCode.WRN_NullabilityMismatchInTypeParameterNotNullConstraint:
                case ErrorCode.ERR_DuplicateNullSuppression:
                case ErrorCode.ERR_DefaultLiteralNoTargetType:
                case ErrorCode.ERR_ReAbstractionInNoPIAType:
                case ErrorCode.ERR_InternalError:
                case ErrorCode.ERR_ImplicitObjectCreationIllegalTargetType:
                case ErrorCode.ERR_ImplicitObjectCreationNotValid:
                case ErrorCode.ERR_ImplicitObjectCreationNoTargetType:
                case ErrorCode.ERR_BadFuncPointerParamModifier:
                case ErrorCode.ERR_BadFuncPointerArgCount:
                case ErrorCode.ERR_MethFuncPtrMismatch:
                case ErrorCode.ERR_FuncPtrRefMismatch:
                case ErrorCode.ERR_FuncPtrMethMustBeStatic:
                case ErrorCode.ERR_ExternEventInitializer:
                case ErrorCode.ERR_AmbigBinaryOpsOnUnconstrainedDefault:
                case ErrorCode.WRN_ParameterConditionallyDisallowsNull:
                case ErrorCode.WRN_ShouldNotReturn:
                case ErrorCode.WRN_TopLevelNullabilityMismatchInReturnTypeOnOverride:
                case ErrorCode.WRN_TopLevelNullabilityMismatchInParameterTypeOnOverride:
                case ErrorCode.WRN_TopLevelNullabilityMismatchInReturnTypeOnImplicitImplementation:
                case ErrorCode.WRN_TopLevelNullabilityMismatchInParameterTypeOnImplicitImplementation:
                case ErrorCode.WRN_TopLevelNullabilityMismatchInReturnTypeOnExplicitImplementation:
                case ErrorCode.WRN_TopLevelNullabilityMismatchInParameterTypeOnExplicitImplementation:
                case ErrorCode.WRN_DoesNotReturnMismatch:
                case ErrorCode.ERR_NoOutputDirectory:
                case ErrorCode.ERR_StdInOptionProvidedButConsoleInputIsNotRedirected:
                case ErrorCode.ERR_FeatureNotAvailableInVersion9:
                case ErrorCode.WRN_MemberNotNull:
                case ErrorCode.WRN_MemberNotNullWhen:
                case ErrorCode.WRN_MemberNotNullBadMember:
                case ErrorCode.WRN_ParameterDisallowsNull:
                case ErrorCode.WRN_ConstOutOfRangeChecked:
                case ErrorCode.ERR_DuplicateInterfaceWithDifferencesInBaseList:
                case ErrorCode.ERR_DesignatorBeneathPatternCombinator:
                case ErrorCode.ERR_UnsupportedTypeForRelationalPattern:
                case ErrorCode.ERR_RelationalPatternWithNaN:
                case ErrorCode.ERR_ConditionalOnLocalFunction:
                case ErrorCode.WRN_GeneratorFailedDuringInitialization:
                case ErrorCode.WRN_GeneratorFailedDuringGeneration:
                case ErrorCode.ERR_WrongFuncPtrCallingConvention:
                case ErrorCode.ERR_MissingAddressOf:
                case ErrorCode.ERR_CannotUseReducedExtensionMethodInAddressOf:
                case ErrorCode.ERR_CannotUseFunctionPointerAsFixedLocal:
                case ErrorCode.ERR_ExpressionTreeContainsPatternImplicitIndexer:
                case ErrorCode.ERR_ExpressionTreeContainsFromEndIndexExpression:
                case ErrorCode.ERR_ExpressionTreeContainsRangeExpression:
                case ErrorCode.WRN_GivenExpressionAlwaysMatchesPattern:
                case ErrorCode.WRN_IsPatternAlways:
                case ErrorCode.ERR_PartialMethodWithAccessibilityModsMustHaveImplementation:
                case ErrorCode.ERR_PartialMethodWithNonVoidReturnMustHaveAccessMods:
                case ErrorCode.ERR_PartialMethodWithOutParamMustHaveAccessMods:
                case ErrorCode.ERR_PartialMethodWithExtendedModMustHaveAccessMods:
                case ErrorCode.ERR_PartialMethodAccessibilityDifference:
                case ErrorCode.ERR_PartialMethodExtendedModDifference:
                case ErrorCode.ERR_SimpleProgramLocalIsReferencedOutsideOfTopLevelStatement:
                case ErrorCode.ERR_SimpleProgramMultipleUnitsWithTopLevelStatements:
                case ErrorCode.ERR_TopLevelStatementAfterNamespaceOrType:
                case ErrorCode.ERR_SimpleProgramDisallowsMainType:
                case ErrorCode.ERR_SimpleProgramNotAnExecutable:
                case ErrorCode.ERR_UnsupportedCallingConvention:
                case ErrorCode.ERR_InvalidFunctionPointerCallingConvention:
                case ErrorCode.ERR_InvalidFuncPointerReturnTypeModifier:
                case ErrorCode.ERR_DupReturnTypeMod:
                case ErrorCode.ERR_AddressOfMethodGroupInExpressionTree:
                case ErrorCode.ERR_CannotConvertAddressOfToDelegate:
                case ErrorCode.ERR_AddressOfToNonFunctionPointer:
                case ErrorCode.ERR_ModuleInitializerMethodMustBeOrdinary:
                case ErrorCode.ERR_ModuleInitializerMethodMustBeAccessibleOutsideTopLevelType:
                case ErrorCode.ERR_ModuleInitializerMethodMustBeStaticParameterlessVoid:
                case ErrorCode.ERR_ModuleInitializerMethodAndContainingTypesMustNotBeGeneric:
                case ErrorCode.ERR_PartialMethodReturnTypeDifference:
                case ErrorCode.ERR_PartialMethodRefReturnDifference:
                case ErrorCode.WRN_NullabilityMismatchInReturnTypeOnPartial:
                case ErrorCode.ERR_StaticAnonymousFunctionCannotCaptureVariable:
                case ErrorCode.ERR_StaticAnonymousFunctionCannotCaptureThis:
                case ErrorCode.ERR_OverrideDefaultConstraintNotSatisfied:
                case ErrorCode.ERR_DefaultConstraintOverrideOnly:
                case ErrorCode.WRN_ParameterNotNullIfNotNull:
                case ErrorCode.WRN_ReturnNotNullIfNotNull:
                case ErrorCode.WRN_PartialMethodTypeDifference:
                case ErrorCode.ERR_RuntimeDoesNotSupportCovariantReturnsOfClasses:
                case ErrorCode.ERR_RuntimeDoesNotSupportCovariantPropertiesOfClasses:
                case ErrorCode.WRN_SwitchExpressionNotExhaustiveWithWhen:
                case ErrorCode.WRN_SwitchExpressionNotExhaustiveForNullWithWhen:
                case ErrorCode.WRN_PrecedenceInversion:
                case ErrorCode.ERR_ExpressionTreeContainsWithExpression:
                case ErrorCode.WRN_AnalyzerReferencesFramework:
                case ErrorCode.WRN_RecordEqualsWithoutGetHashCode:
                case ErrorCode.ERR_AssignmentInitOnly:
                case ErrorCode.ERR_CantChangeInitOnlyOnOverride:
                case ErrorCode.ERR_CloseUnimplementedInterfaceMemberWrongInitOnly:
                case ErrorCode.ERR_ExplicitPropertyMismatchInitOnly:
                case ErrorCode.ERR_BadInitAccessor:
                case ErrorCode.ERR_InvalidWithReceiverType:
                case ErrorCode.ERR_CannotClone:
                case ErrorCode.ERR_CloneDisallowedInRecord:
                case ErrorCode.WRN_RecordNamedDisallowed:
                case ErrorCode.ERR_UnexpectedArgumentList:
                case ErrorCode.ERR_UnexpectedOrMissingConstructorInitializerInRecord:
                case ErrorCode.ERR_MultipleRecordParameterLists:
                case ErrorCode.ERR_BadRecordBase:
                case ErrorCode.ERR_BadInheritanceFromRecord:
                case ErrorCode.ERR_BadRecordMemberForPositionalParameter:
                case ErrorCode.ERR_NoCopyConstructorInBaseType:
                case ErrorCode.ERR_CopyConstructorMustInvokeBaseCopyConstructor:
                case ErrorCode.ERR_DoesNotOverrideMethodFromObject:
                case ErrorCode.ERR_SealedAPIInRecord:
                case ErrorCode.ERR_DoesNotOverrideBaseMethod:
                case ErrorCode.ERR_NotOverridableAPIInRecord:
                case ErrorCode.ERR_NonPublicAPIInRecord:
                case ErrorCode.ERR_SignatureMismatchInRecord:
                case ErrorCode.ERR_NonProtectedAPIInRecord:
                case ErrorCode.ERR_DoesNotOverrideBaseEqualityContract:
                case ErrorCode.ERR_StaticAPIInRecord:
                case ErrorCode.ERR_CopyConstructorWrongAccessibility:
                case ErrorCode.ERR_NonPrivateAPIInRecord:
                case ErrorCode.WRN_UnassignedThisAutoPropertyUnsupportedVersion:
                case ErrorCode.WRN_UnassignedThisUnsupportedVersion:
                case ErrorCode.WRN_ParamUnassigned:
                case ErrorCode.WRN_UseDefViolationProperty:
                case ErrorCode.WRN_UseDefViolationField:
                case ErrorCode.WRN_UseDefViolationThisUnsupportedVersion:
                case ErrorCode.WRN_UseDefViolationOut:
                case ErrorCode.WRN_UseDefViolation:
                case ErrorCode.ERR_CannotSpecifyManagedWithUnmanagedSpecifiers:
                case ErrorCode.ERR_RuntimeDoesNotSupportUnmanagedDefaultCallConv:
                case ErrorCode.ERR_TypeNotFound:
                case ErrorCode.ERR_TypeMustBePublic:
                case ErrorCode.ERR_InvalidUnmanagedCallersOnlyCallConv:
                case ErrorCode.ERR_CannotUseManagedTypeInUnmanagedCallersOnly:
                case ErrorCode.ERR_UnmanagedCallersOnlyMethodOrTypeCannotBeGeneric:
                case ErrorCode.ERR_UnmanagedCallersOnlyRequiresStatic:
                case ErrorCode.WRN_ParameterIsStaticClass:
                case ErrorCode.WRN_ReturnTypeIsStaticClass:
                case ErrorCode.ERR_EntryPointCannotBeUnmanagedCallersOnly:
                case ErrorCode.ERR_ModuleInitializerCannotBeUnmanagedCallersOnly:
                case ErrorCode.ERR_UnmanagedCallersOnlyMethodsCannotBeCalledDirectly:
                case ErrorCode.ERR_UnmanagedCallersOnlyMethodsCannotBeConvertedToDelegate:
                case ErrorCode.ERR_InitCannotBeReadonly:
                case ErrorCode.ERR_UnexpectedVarianceStaticMember:
                case ErrorCode.ERR_FunctionPointersCannotBeCalledWithNamedArguments:
                case ErrorCode.ERR_EqualityContractRequiresGetter:
                case ErrorCode.WRN_UnreadRecordParameter:
                case ErrorCode.ERR_BadFieldTypeInRecord:
                case ErrorCode.WRN_DoNotCompareFunctionPointers:
                case ErrorCode.ERR_RecordAmbigCtor:
                case ErrorCode.ERR_FunctionPointerTypesInAttributeNotSupported:
                case ErrorCode.ERR_InheritingFromRecordWithSealedToString:
                case ErrorCode.ERR_HiddenPositionalMember:
                case ErrorCode.ERR_GlobalUsingInNamespace:
                case ErrorCode.ERR_GlobalUsingOutOfOrder:
                case ErrorCode.ERR_AttributesRequireParenthesizedLambdaExpression:
                case ErrorCode.ERR_CannotInferDelegateType:
                case ErrorCode.ERR_InvalidNameInSubpattern:
                case ErrorCode.ERR_RuntimeDoesNotSupportStaticAbstractMembersInInterfaces:
                case ErrorCode.ERR_GenericConstraintNotSatisfiedInterfaceWithStaticAbstractMembers:
                case ErrorCode.ERR_BadAbstractUnaryOperatorSignature:
                case ErrorCode.ERR_BadAbstractIncDecSignature:
                case ErrorCode.ERR_BadAbstractIncDecRetType:
                case ErrorCode.ERR_BadAbstractBinaryOperatorSignature:
                case ErrorCode.ERR_BadAbstractShiftOperatorSignature:
                case ErrorCode.ERR_BadAbstractStaticMemberAccess:
                case ErrorCode.ERR_ExpressionTreeContainsAbstractStaticMemberAccess:
                case ErrorCode.ERR_CloseUnimplementedInterfaceMemberNotStatic:
                case ErrorCode.ERR_RuntimeDoesNotSupportStaticAbstractMembersInInterfacesForMember:
                case ErrorCode.ERR_ExplicitImplementationOfOperatorsMustBeStatic:
                case ErrorCode.ERR_AbstractConversionNotInvolvingContainedType:
                case ErrorCode.ERR_InterfaceImplementedByUnmanagedCallersOnlyMethod:
                case ErrorCode.HDN_DuplicateWithGlobalUsing:
                case ErrorCode.ERR_CantConvAnonMethReturnType:
                case ErrorCode.ERR_BuilderAttributeDisallowed:
                case ErrorCode.ERR_FeatureNotAvailableInVersion10:
                case ErrorCode.ERR_SimpleProgramIsEmpty:
                case ErrorCode.ERR_LineSpanDirectiveInvalidValue:
                case ErrorCode.ERR_LineSpanDirectiveEndLessThanStart:
                case ErrorCode.ERR_WrongArityAsyncReturn:
                case ErrorCode.ERR_InterpolatedStringHandlerMethodReturnMalformed:
                case ErrorCode.ERR_InterpolatedStringHandlerMethodReturnInconsistent:
                case ErrorCode.ERR_NullInvalidInterpolatedStringHandlerArgumentName:
                case ErrorCode.ERR_NotInstanceInvalidInterpolatedStringHandlerArgumentName:
                case ErrorCode.ERR_InvalidInterpolatedStringHandlerArgumentName:
                case ErrorCode.ERR_TypeIsNotAnInterpolatedStringHandlerType:
                case ErrorCode.WRN_ParameterOccursAfterInterpolatedStringHandlerParameter:
                case ErrorCode.ERR_CannotUseSelfAsInterpolatedStringHandlerArgument:
                case ErrorCode.ERR_InterpolatedStringHandlerArgumentAttributeMalformed:
                case ErrorCode.ERR_InterpolatedStringHandlerArgumentLocatedAfterInterpolatedString:
                case ErrorCode.ERR_InterpolatedStringHandlerArgumentOptionalNotSpecified:
                case ErrorCode.ERR_ExpressionTreeContainsInterpolatedStringHandlerConversion:
                case ErrorCode.ERR_InterpolatedStringHandlerCreationCannotUseDynamic:
                case ErrorCode.ERR_MultipleFileScopedNamespace:
                case ErrorCode.ERR_FileScopedAndNormalNamespace:
                case ErrorCode.ERR_FileScopedNamespaceNotBeforeAllMembers:
                case ErrorCode.ERR_NoImplicitConvTargetTypedConditional:
                case ErrorCode.ERR_NonPublicParameterlessStructConstructor:
                case ErrorCode.ERR_NoConversionForCallerArgumentExpressionParam:
                case ErrorCode.WRN_CallerLineNumberPreferredOverCallerArgumentExpression:
                case ErrorCode.WRN_CallerFilePathPreferredOverCallerArgumentExpression:
                case ErrorCode.WRN_CallerMemberNamePreferredOverCallerArgumentExpression:
                case ErrorCode.WRN_CallerArgumentExpressionAttributeHasInvalidParameterName:
                case ErrorCode.ERR_BadCallerArgumentExpressionParamWithoutDefaultValue:
                case ErrorCode.WRN_CallerArgumentExpressionAttributeSelfReferential:
                case ErrorCode.WRN_CallerArgumentExpressionParamForUnconsumedLocation:
                case ErrorCode.ERR_NewlinesAreNotAllowedInsideANonVerbatimInterpolatedString:
                case ErrorCode.ERR_AttrTypeArgCannotBeTypeVar:
                case ErrorCode.ERR_AttrDependentTypeNotAllowed:
                case ErrorCode.WRN_InterpolatedStringHandlerArgumentAttributeIgnoredOnLambdaParameters:
                case ErrorCode.ERR_LambdaWithAttributesToExpressionTree:
                case ErrorCode.WRN_CompileTimeCheckedOverflow:
                case ErrorCode.WRN_MethGrpToNonDel:
                case ErrorCode.ERR_LambdaExplicitReturnTypeVar:
                case ErrorCode.ERR_InterpolatedStringsReferencingInstanceCannotBeInObjectInitializers:
                case ErrorCode.ERR_CannotUseRefInUnmanagedCallersOnly:
                case ErrorCode.ERR_CannotBeMadeNullable:
                case ErrorCode.ERR_UnsupportedTypeForListPattern:
                case ErrorCode.ERR_MisplacedSlicePattern:
                case ErrorCode.WRN_LowerCaseTypeName:
                case ErrorCode.ERR_RecordStructConstructorCallsDefaultConstructor:
                case ErrorCode.ERR_StructHasInitializersAndNoDeclaredConstructor:
                case ErrorCode.ERR_ListPatternRequiresLength:
                case ErrorCode.ERR_ScopedMismatchInParameterOfTarget:
                case ErrorCode.ERR_ScopedMismatchInParameterOfOverrideOrImplementation:
                case ErrorCode.ERR_ScopedMismatchInParameterOfPartial:
                case ErrorCode.ERR_ParameterNullCheckingNotSupported:
                case ErrorCode.ERR_RawStringNotInDirectives:
                case ErrorCode.ERR_UnterminatedRawString:
                case ErrorCode.ERR_TooManyQuotesForRawString:
                case ErrorCode.ERR_LineDoesNotStartWithSameWhitespace:
                case ErrorCode.ERR_RawStringDelimiterOnOwnLine:
                case ErrorCode.ERR_RawStringInVerbatimInterpolatedStrings:
                case ErrorCode.ERR_RawStringMustContainContent:
                case ErrorCode.ERR_LineContainsDifferentWhitespace:
                case ErrorCode.ERR_NotEnoughQuotesForRawString:
                case ErrorCode.ERR_NotEnoughCloseBracesForRawString:
                case ErrorCode.ERR_TooManyOpenBracesForRawString:
                case ErrorCode.ERR_TooManyCloseBracesForRawString:
                case ErrorCode.ERR_IllegalAtSequence:
                case ErrorCode.ERR_StringMustStartWithQuoteCharacter:
                case ErrorCode.ERR_NoEnumConstraint:
                case ErrorCode.ERR_NoDelegateConstraint:
                case ErrorCode.ERR_MisplacedRecord:
                case ErrorCode.ERR_PatternSpanCharCannotBeStringNull:
                case ErrorCode.ERR_UseDefViolationPropertyUnsupportedVersion:
                case ErrorCode.ERR_UseDefViolationFieldUnsupportedVersion:
                case ErrorCode.WRN_UseDefViolationPropertyUnsupportedVersion:
                case ErrorCode.WRN_UseDefViolationFieldUnsupportedVersion:
                case ErrorCode.WRN_UseDefViolationPropertySupportedVersion:
                case ErrorCode.WRN_UseDefViolationFieldSupportedVersion:
                case ErrorCode.WRN_UseDefViolationThisSupportedVersion:
                case ErrorCode.WRN_UnassignedThisAutoPropertySupportedVersion:
                case ErrorCode.WRN_UnassignedThisSupportedVersion:
                case ErrorCode.ERR_OperatorCantBeChecked:
                case ErrorCode.ERR_ImplicitConversionOperatorCantBeChecked:
                case ErrorCode.ERR_CheckedOperatorNeedsMatch:
                case ErrorCode.ERR_MisplacedUnchecked:
                case ErrorCode.ERR_LineSpanDirectiveRequiresSpace:
                case ErrorCode.ERR_RequiredNameDisallowed:
                case ErrorCode.ERR_OverrideMustHaveRequired:
                case ErrorCode.ERR_RequiredMemberCannotBeHidden:
                case ErrorCode.ERR_RequiredMemberCannotBeLessVisibleThanContainingType:
                case ErrorCode.ERR_ExplicitRequiredMember:
                case ErrorCode.ERR_RequiredMemberMustBeSettable:
                case ErrorCode.ERR_RequiredMemberMustBeSet:
                case ErrorCode.ERR_RequiredMembersMustBeAssignedValue:
                case ErrorCode.ERR_RequiredMembersInvalid:
                case ErrorCode.ERR_RequiredMembersBaseTypeInvalid:
                case ErrorCode.ERR_ChainingToSetsRequiredMembersRequiresSetsRequiredMembers:
                case ErrorCode.ERR_NewConstraintCannotHaveRequiredMembers:
                case ErrorCode.ERR_UnsupportedCompilerFeature:
                case ErrorCode.WRN_ObsoleteMembersShouldNotBeRequired:
                case ErrorCode.ERR_RefReturningPropertiesCannotBeRequired:
                case ErrorCode.ERR_ImplicitImplementationOfInaccessibleInterfaceMember:
                case ErrorCode.ERR_ScriptsAndSubmissionsCannotHaveRequiredMembers:
                case ErrorCode.ERR_BadAbstractEqualityOperatorSignature:
                case ErrorCode.ERR_BadBinaryReadOnlySpanConcatenation:
                case ErrorCode.ERR_ScopedRefAndRefStructOnly:
                case ErrorCode.ERR_FixedFieldMustNotBeRef:
                case ErrorCode.ERR_RefFieldCannotReferToRefStruct:
                case ErrorCode.ERR_FileTypeDisallowedInSignature:
                case ErrorCode.ERR_FileTypeNoExplicitAccessibility:
                case ErrorCode.ERR_FileTypeBase:
                case ErrorCode.ERR_FileTypeNested:
                case ErrorCode.ERR_GlobalUsingStaticFileType:
                case ErrorCode.ERR_FileTypeNameDisallowed:
                case ErrorCode.ERR_FeatureNotAvailableInVersion11:
                case ErrorCode.ERR_RefFieldInNonRefStruct:
<<<<<<< HEAD
                case ErrorCode.ERR_CannotMatchOnINumberBase:
=======
                case ErrorCode.WRN_AnalyzerReferencesNewerCompiler:
>>>>>>> a3c05aba
                    return false;
                default:
                    // NOTE: All error codes must be explicitly handled in this switch statement
                    //       to ensure that we correctly classify all error codes as build-only or not.
                    throw new NotImplementedException($"ErrorCode.{code}");
            }
        }

        /// <summary>
        /// When converting an anonymous function to a delegate type, there are some diagnostics
        /// that will occur regardless of the delegate type - particularly those that do not
        /// depend on the substituted types (e.g. name uniqueness).  Even though we need to
        /// produce a diagnostic in such cases, we do not need to abandon overload resolution -
        /// we can choose the overload that is best without regard to such diagnostics.
        /// </summary>
        /// <returns>True if seeing the ErrorCode should prevent a delegate conversion
        /// from completing successfully.</returns>
        internal static bool PreventsSuccessfulDelegateConversion(ErrorCode code)
        {
            if (code == ErrorCode.Void || code == ErrorCode.Unknown)
            {
                return false;
            }

            if (IsWarning(code))
            {
                return false;
            }

            switch (code)
            {
                case ErrorCode.ERR_DuplicateParamName:
                case ErrorCode.ERR_LocalDuplicate:
                case ErrorCode.ERR_LocalIllegallyOverrides:
                case ErrorCode.ERR_LocalSameNameAsTypeParam:
                case ErrorCode.ERR_QueryRangeVariableOverrides:
                case ErrorCode.ERR_QueryRangeVariableSameAsTypeParam:
                case ErrorCode.ERR_DeprecatedCollectionInitAddStr:
                case ErrorCode.ERR_DeprecatedSymbolStr:
                    return false;
                default:
                    return true;
            }
        }

        /// <remarks>
        /// WARNING: will resolve lazy diagnostics - do not call this before the member lists are completed
        /// or you could trigger infinite recursion.
        /// </remarks>
        internal static bool PreventsSuccessfulDelegateConversion(DiagnosticBag diagnostics)
        {
            foreach (Diagnostic diag in diagnostics.AsEnumerable()) // Checking the code would have resolved them anyway.
            {
                if (ErrorFacts.PreventsSuccessfulDelegateConversion((ErrorCode)diag.Code))
                {
                    return true;
                }
            }

            return false;
        }

        internal static bool PreventsSuccessfulDelegateConversion(ImmutableArray<Diagnostic> diagnostics)
        {
            foreach (var diag in diagnostics)
            {
                if (ErrorFacts.PreventsSuccessfulDelegateConversion((ErrorCode)diag.Code))
                {
                    return true;
                }
            }

            return false;
        }

        internal static ErrorCode GetStaticClassParameterCode(bool useWarning)
            => useWarning ? ErrorCode.WRN_ParameterIsStaticClass : ErrorCode.ERR_ParameterIsStaticClass;

        internal static ErrorCode GetStaticClassReturnCode(bool useWarning)
            => useWarning ? ErrorCode.WRN_ReturnTypeIsStaticClass : ErrorCode.ERR_ReturnTypeIsStaticClass;
    }
}<|MERGE_RESOLUTION|>--- conflicted
+++ resolved
@@ -2207,11 +2207,8 @@
                 case ErrorCode.ERR_FileTypeNameDisallowed:
                 case ErrorCode.ERR_FeatureNotAvailableInVersion11:
                 case ErrorCode.ERR_RefFieldInNonRefStruct:
-<<<<<<< HEAD
+                case ErrorCode.WRN_AnalyzerReferencesNewerCompiler:
                 case ErrorCode.ERR_CannotMatchOnINumberBase:
-=======
-                case ErrorCode.WRN_AnalyzerReferencesNewerCompiler:
->>>>>>> a3c05aba
                     return false;
                 default:
                     // NOTE: All error codes must be explicitly handled in this switch statement
