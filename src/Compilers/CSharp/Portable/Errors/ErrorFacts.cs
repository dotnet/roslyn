--- conflicted
+++ resolved
@@ -2362,15 +2362,11 @@
                 case ErrorCode.ERR_ExpressionTreeContainsCollectionLiteral:
                 case ErrorCode.ERR_CollectionLiteralNoTargetType:
                 case ErrorCode.WRN_PrimaryConstructorParameterIsShadowedAndNotPassedToBase:
-<<<<<<< HEAD
-                case ErrorCode.ERR_InlineArrayRequiredElementField:
+                case ErrorCode.ERR_InlineArrayUnsupportedElementFieldModifier:
                 case ErrorCode.ERR_CollectionBuilderAttributeMethodNotFound:
                 case ErrorCode.ERR_CollectionBuilderNoElementType:
                 case ErrorCode.ERR_CollectionBuilderAttributeInvalidType:
                 case ErrorCode.ERR_CollectionBuilderAttributeInvalidMethodName:
-=======
-                case ErrorCode.ERR_InlineArrayUnsupportedElementFieldModifier:
->>>>>>> 86d0fd2c
                     return false;
                 default:
                     // NOTE: All error codes must be explicitly handled in this switch statement
