--- conflicted
+++ resolved
@@ -2307,11 +2307,8 @@
                 case ErrorCode.ERR_BadRefInUsingAlias:
                 case ErrorCode.ERR_BadUnsafeInUsingDirective:
                 case ErrorCode.ERR_BadNullableReferenceTypeInUsingAlias:
-<<<<<<< HEAD
                 case ErrorCode.ERR_BadStaticAfterUnsafe:
-=======
                 case ErrorCode.ERR_BadCaseInSwitchArm:
->>>>>>> d7266f69
                     return false;
                 default:
                     // NOTE: All error codes must be explicitly handled in this switch statement
