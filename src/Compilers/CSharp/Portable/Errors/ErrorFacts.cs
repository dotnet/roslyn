--- conflicted
+++ resolved
@@ -2514,16 +2514,13 @@
                 or ErrorCode.ERR_ModifierOnUnnamedReceiverParameter
                 or ErrorCode.ERR_ExtensionTypeNameDisallowed
                 or ErrorCode.ERR_ExpressionTreeContainsNamedArgumentOutOfPosition
-<<<<<<< HEAD
-                or ErrorCode.ERR_PPShebangInProjectBasedProgram
-=======
                 or ErrorCode.ERR_OperatorsMustBePublic
                 or ErrorCode.ERR_BadIncrementOpArgs
                 or ErrorCode.ERR_OperatorMustReturnVoid
                 or ErrorCode.ERR_CloseUnimplementedInterfaceMemberOperatorMismatch
                 or ErrorCode.ERR_OperatorMismatchOnOverride
                 or ErrorCode.ERR_BadCompoundAssignmentOpArgs
->>>>>>> 32f029f5
+                or ErrorCode.ERR_PPShebangInProjectBasedProgram
                     => false,
             };
 #pragma warning restore CS8524 // The switch expression does not handle some values of its input type (it is not exhaustive) involving an unnamed enum value.
