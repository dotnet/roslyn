﻿// Licensed to the .NET Foundation under one or more agreements.
// The .NET Foundation licenses this file to you under the MIT license.
// See the LICENSE file in the project root for more information.

#nullable disable

using System;
using System.Collections.Generic;
using System.Collections.Immutable;
using System.Diagnostics;
using System.Globalization;
using System.Reflection;
using Roslyn.Utilities;

namespace Microsoft.CodeAnalysis.CSharp
{
    internal static partial class ErrorFacts
    {
        private const string s_titleSuffix = "_Title";
        private const string s_descriptionSuffix = "_Description";
        private static readonly Lazy<ImmutableDictionary<ErrorCode, string>> s_categoriesMap = new Lazy<ImmutableDictionary<ErrorCode, string>>(CreateCategoriesMap);
        public static readonly ImmutableHashSet<string> NullableWarnings;

        static ErrorFacts()
        {
            ImmutableHashSet<string>.Builder nullableWarnings = ImmutableHashSet.CreateBuilder<string>();

            nullableWarnings.Add(GetId(ErrorCode.WRN_NullReferenceAssignment));
            nullableWarnings.Add(GetId(ErrorCode.WRN_NullReferenceReceiver));
            nullableWarnings.Add(GetId(ErrorCode.WRN_NullReferenceReturn));
            nullableWarnings.Add(GetId(ErrorCode.WRN_NullReferenceArgument));
            nullableWarnings.Add(GetId(ErrorCode.WRN_UninitializedNonNullableField));
            nullableWarnings.Add(GetId(ErrorCode.WRN_NullabilityMismatchInAssignment));
            nullableWarnings.Add(GetId(ErrorCode.WRN_NullabilityMismatchInArgument));
            nullableWarnings.Add(GetId(ErrorCode.WRN_NullabilityMismatchInArgumentForOutput));
            nullableWarnings.Add(GetId(ErrorCode.WRN_NullabilityMismatchInReturnTypeOfTargetDelegate));
            nullableWarnings.Add(GetId(ErrorCode.WRN_NullabilityMismatchInParameterTypeOfTargetDelegate));
            nullableWarnings.Add(GetId(ErrorCode.WRN_NullAsNonNullable));
            nullableWarnings.Add(GetId(ErrorCode.WRN_NullableValueTypeMayBeNull));
            nullableWarnings.Add(GetId(ErrorCode.WRN_NullabilityMismatchInTypeParameterConstraint));
            nullableWarnings.Add(GetId(ErrorCode.WRN_NullabilityMismatchInTypeParameterReferenceTypeConstraint));
            nullableWarnings.Add(GetId(ErrorCode.WRN_NullabilityMismatchInTypeParameterNotNullConstraint));
            nullableWarnings.Add(GetId(ErrorCode.WRN_ThrowPossibleNull));
            nullableWarnings.Add(GetId(ErrorCode.WRN_UnboxPossibleNull));
            nullableWarnings.Add(GetId(ErrorCode.WRN_SwitchExpressionNotExhaustiveForNull));
            nullableWarnings.Add(GetId(ErrorCode.WRN_SwitchExpressionNotExhaustiveForNullWithWhen));

            nullableWarnings.Add(GetId(ErrorCode.WRN_ConvertingNullableToNonNullable));
            nullableWarnings.Add(GetId(ErrorCode.WRN_DisallowNullAttributeForbidsMaybeNullAssignment));
            nullableWarnings.Add(GetId(ErrorCode.WRN_ParameterConditionallyDisallowsNull));

            nullableWarnings.Add(GetId(ErrorCode.WRN_NullabilityMismatchInTypeOnOverride));
            nullableWarnings.Add(GetId(ErrorCode.WRN_NullabilityMismatchInReturnTypeOnOverride));
            nullableWarnings.Add(GetId(ErrorCode.WRN_NullabilityMismatchInReturnTypeOnPartial));
            nullableWarnings.Add(GetId(ErrorCode.WRN_NullabilityMismatchInParameterTypeOnOverride));
            nullableWarnings.Add(GetId(ErrorCode.WRN_NullabilityMismatchInParameterTypeOnPartial));
            nullableWarnings.Add(GetId(ErrorCode.WRN_NullabilityMismatchInTypeOnImplicitImplementation));
            nullableWarnings.Add(GetId(ErrorCode.WRN_NullabilityMismatchInReturnTypeOnImplicitImplementation));
            nullableWarnings.Add(GetId(ErrorCode.WRN_NullabilityMismatchInParameterTypeOnImplicitImplementation));
            nullableWarnings.Add(GetId(ErrorCode.WRN_NullabilityMismatchInTypeOnExplicitImplementation));
            nullableWarnings.Add(GetId(ErrorCode.WRN_NullabilityMismatchInReturnTypeOnExplicitImplementation));
            nullableWarnings.Add(GetId(ErrorCode.WRN_NullabilityMismatchInParameterTypeOnExplicitImplementation));
            nullableWarnings.Add(GetId(ErrorCode.WRN_NullabilityMismatchInConstraintsOnImplicitImplementation));
            nullableWarnings.Add(GetId(ErrorCode.WRN_NullabilityMismatchInExplicitlyImplementedInterface));
            nullableWarnings.Add(GetId(ErrorCode.WRN_NullabilityMismatchInInterfaceImplementedByBase));
            nullableWarnings.Add(GetId(ErrorCode.WRN_DuplicateInterfaceWithNullabilityMismatchInBaseList));
            nullableWarnings.Add(GetId(ErrorCode.WRN_NullabilityMismatchInConstraintsOnPartialImplementation));
            nullableWarnings.Add(GetId(ErrorCode.WRN_NullReferenceInitializer));
            nullableWarnings.Add(GetId(ErrorCode.WRN_ShouldNotReturn));
            nullableWarnings.Add(GetId(ErrorCode.WRN_DoesNotReturnMismatch));
            nullableWarnings.Add(GetId(ErrorCode.WRN_TopLevelNullabilityMismatchInParameterTypeOnExplicitImplementation));
            nullableWarnings.Add(GetId(ErrorCode.WRN_TopLevelNullabilityMismatchInParameterTypeOnImplicitImplementation));
            nullableWarnings.Add(GetId(ErrorCode.WRN_TopLevelNullabilityMismatchInParameterTypeOnOverride));
            nullableWarnings.Add(GetId(ErrorCode.WRN_TopLevelNullabilityMismatchInReturnTypeOnExplicitImplementation));
            nullableWarnings.Add(GetId(ErrorCode.WRN_TopLevelNullabilityMismatchInReturnTypeOnImplicitImplementation));
            nullableWarnings.Add(GetId(ErrorCode.WRN_TopLevelNullabilityMismatchInReturnTypeOnOverride));
            nullableWarnings.Add(GetId(ErrorCode.WRN_MemberNotNull));
            nullableWarnings.Add(GetId(ErrorCode.WRN_MemberNotNullBadMember));
            nullableWarnings.Add(GetId(ErrorCode.WRN_MemberNotNullWhen));
            nullableWarnings.Add(GetId(ErrorCode.WRN_ParameterDisallowsNull));
            nullableWarnings.Add(GetId(ErrorCode.WRN_ParameterNotNullIfNotNull));
            nullableWarnings.Add(GetId(ErrorCode.WRN_ReturnNotNullIfNotNull));

            NullableWarnings = nullableWarnings.ToImmutable();
        }

        private static string GetId(ErrorCode errorCode)
        {
            return MessageProvider.Instance.GetIdForErrorCode((int)errorCode);
        }

        private static ImmutableDictionary<ErrorCode, string> CreateCategoriesMap()
        {
            var map = new Dictionary<ErrorCode, string>()
            {
                // { ERROR_CODE,    CATEGORY }
            };

            return map.ToImmutableDictionary();
        }

        internal static DiagnosticSeverity GetSeverity(ErrorCode code)
        {
            if (code == ErrorCode.Void)
            {
                return InternalDiagnosticSeverity.Void;
            }
            else if (code == ErrorCode.Unknown)
            {
                return InternalDiagnosticSeverity.Unknown;
            }
            else if (IsWarning(code))
            {
                return DiagnosticSeverity.Warning;
            }
            else if (IsInfo(code))
            {
                return DiagnosticSeverity.Info;
            }
            else if (IsHidden(code))
            {
                return DiagnosticSeverity.Hidden;
            }
            else
            {
                return DiagnosticSeverity.Error;
            }
        }

        /// <remarks>Don't call this during a parse--it loads resources</remarks>
        public static string GetMessage(MessageID code, CultureInfo culture)
        {
            string message = ResourceManager.GetString(code.ToString(), culture);
            Debug.Assert(!string.IsNullOrEmpty(message), code.ToString());
            return message;
        }

        /// <remarks>Don't call this during a parse--it loads resources</remarks>
        public static string GetMessage(ErrorCode code, CultureInfo culture)
        {
            string message = ResourceManager.GetString(code.ToString(), culture);
            Debug.Assert(!string.IsNullOrEmpty(message), code.ToString());
            return message;
        }

        public static LocalizableResourceString GetMessageFormat(ErrorCode code)
        {
            return new LocalizableResourceString(code.ToString(), ResourceManager, typeof(ErrorFacts));
        }

        public static LocalizableResourceString GetTitle(ErrorCode code)
        {
            return new LocalizableResourceString(code.ToString() + s_titleSuffix, ResourceManager, typeof(ErrorFacts));
        }

        public static LocalizableResourceString GetDescription(ErrorCode code)
        {
            return new LocalizableResourceString(code.ToString() + s_descriptionSuffix, ResourceManager, typeof(ErrorFacts));
        }

        public static string GetHelpLink(ErrorCode code)
        {
            return $"https://msdn.microsoft.com/query/roslyn.query?appId=roslyn&k=k({GetId(code)})";
        }

        public static string GetCategory(ErrorCode code)
        {
            string category;
            if (s_categoriesMap.Value.TryGetValue(code, out category))
            {
                return category;
            }

            return Diagnostic.CompilerDiagnosticCategory;
        }

        /// <remarks>Don't call this during a parse--it loads resources</remarks>
        public static string GetMessage(XmlParseErrorCode id, CultureInfo culture)
        {
            return ResourceManager.GetString(id.ToString(), culture);
        }

        private static System.Resources.ResourceManager s_resourceManager;
        private static System.Resources.ResourceManager ResourceManager
        {
            get
            {
                if (s_resourceManager == null)
                {
                    s_resourceManager = new System.Resources.ResourceManager(typeof(CSharpResources).FullName, typeof(ErrorCode).GetTypeInfo().Assembly);
                }

                return s_resourceManager;
            }
        }

        internal static int GetWarningLevel(ErrorCode code)
        {
            if (IsInfo(code) || IsHidden(code))
            {
                // Info and hidden diagnostics should always be produced because some analyzers depend on them.
                return Diagnostic.InfoAndHiddenWarningLevel;
            }

            // Warning wave warnings (warning level > 4) should be documented in
            // docs/compilers/CSharp/Warnversion Warning Waves.md
            switch (code)
            {
                case ErrorCode.WRN_OptionalRequiredParamMismatch:
                    // PROTOTYPE: confirm dotnet version that will include C# 12 and this warning
                    // Warning level 8 is exclusively for warnings introduced in the compiler
                    // shipped with dotnet 8 (C# 12) and that can be reported for pre-existing code.
                    return 8;
                case ErrorCode.WRN_LowerCaseTypeName:
                    // Warning level 7 is exclusively for warnings introduced in the compiler
                    // shipped with dotnet 7 (C# 11) and that can be reported for pre-existing code.
                    return 7;
                case ErrorCode.WRN_PartialMethodTypeDifference:
                    // Warning level 6 is exclusively for warnings introduced in the compiler
                    // shipped with dotnet 6 (C# 10) and that can be reported for pre-existing code.
                    return 6;
                case ErrorCode.WRN_NubExprIsConstBool2:
                case ErrorCode.WRN_StaticInAsOrIs:
                case ErrorCode.WRN_PrecedenceInversion:
                case ErrorCode.WRN_UseDefViolationPropertyUnsupportedVersion:
                case ErrorCode.WRN_UseDefViolationFieldUnsupportedVersion:
                case ErrorCode.WRN_UnassignedThisAutoPropertyUnsupportedVersion:
                case ErrorCode.WRN_UnassignedThisUnsupportedVersion:
                case ErrorCode.WRN_ParamUnassigned:
                case ErrorCode.WRN_UseDefViolationProperty:
                case ErrorCode.WRN_UseDefViolationField:
                case ErrorCode.WRN_UseDefViolationThisUnsupportedVersion:
                case ErrorCode.WRN_UseDefViolationOut:
                case ErrorCode.WRN_UseDefViolation:
                case ErrorCode.WRN_SyncAndAsyncEntryPoints:
                case ErrorCode.WRN_ParameterIsStaticClass:
                case ErrorCode.WRN_ReturnTypeIsStaticClass:
                    // Warning level 5 is exclusively for warnings introduced in the compiler
                    // shipped with dotnet 5 (C# 9) and that can be reported for pre-existing code.
                    return 5;
                case ErrorCode.WRN_InvalidMainSig:
                case ErrorCode.WRN_LowercaseEllSuffix:
                case ErrorCode.WRN_NewNotRequired:
                case ErrorCode.WRN_MainCantBeGeneric:
                case ErrorCode.WRN_ProtectedInSealed:
                case ErrorCode.WRN_UnassignedInternalField:
                case ErrorCode.WRN_MissingParamTag:
                case ErrorCode.WRN_MissingXMLComment:
                case ErrorCode.WRN_MissingTypeParamTag:
                case ErrorCode.WRN_InvalidVersionFormat:
                    return 4;
                case ErrorCode.WRN_UnreferencedEvent:
                case ErrorCode.WRN_DuplicateUsing:
                case ErrorCode.WRN_UnreferencedVar:
                case ErrorCode.WRN_UnreferencedField:
                case ErrorCode.WRN_UnreferencedVarAssg:
                case ErrorCode.WRN_UnreferencedLocalFunction:
                case ErrorCode.WRN_SequentialOnPartialClass:
                case ErrorCode.WRN_UnreferencedFieldAssg:
                case ErrorCode.WRN_AmbiguousXMLReference:
                case ErrorCode.WRN_PossibleMistakenNullStatement:
                case ErrorCode.WRN_EqualsWithoutGetHashCode:
                case ErrorCode.WRN_EqualityOpWithoutEquals:
                case ErrorCode.WRN_EqualityOpWithoutGetHashCode:
                case ErrorCode.WRN_IncorrectBooleanAssg:
                case ErrorCode.WRN_BitwiseOrSignExtend:
                case ErrorCode.WRN_TypeParameterSameAsOuterTypeParameter:
                case ErrorCode.WRN_InvalidAssemblyName:
                case ErrorCode.WRN_UnifyReferenceBldRev:
                case ErrorCode.WRN_AssignmentToSelf:
                case ErrorCode.WRN_ComparisonToSelf:
                case ErrorCode.WRN_IsDynamicIsConfusing:
                case ErrorCode.WRN_DebugFullNameTooLong:
                case ErrorCode.WRN_PdbLocalNameTooLong:
                case ErrorCode.WRN_RecordEqualsWithoutGetHashCode:
                    return 3;
                case ErrorCode.WRN_NewRequired:
                case ErrorCode.WRN_NewOrOverrideExpected:
                case ErrorCode.WRN_UnreachableCode:
                case ErrorCode.WRN_UnreferencedLabel:
                case ErrorCode.WRN_NegativeArrayIndex:
                case ErrorCode.WRN_BadRefCompareLeft:
                case ErrorCode.WRN_BadRefCompareRight:
                case ErrorCode.WRN_PatternIsAmbiguous:
                case ErrorCode.WRN_PatternNotPublicOrNotInstance:
                case ErrorCode.WRN_PatternBadSignature:
                case ErrorCode.WRN_SameFullNameThisNsAgg:
                case ErrorCode.WRN_SameFullNameThisAggAgg:
                case ErrorCode.WRN_SameFullNameThisAggNs:
                case ErrorCode.WRN_GlobalAliasDefn:
                case ErrorCode.WRN_AlwaysNull:
                case ErrorCode.WRN_CmpAlwaysFalse:
                case ErrorCode.WRN_GotoCaseShouldConvert:
                case ErrorCode.WRN_NubExprIsConstBool:
                case ErrorCode.WRN_ExplicitImplCollision:
                case ErrorCode.WRN_DeprecatedSymbolStr:
                case ErrorCode.WRN_VacuousIntegralComp:
                case ErrorCode.WRN_AssignmentToLockOrDispose:
                case ErrorCode.WRN_DeprecatedCollectionInitAddStr:
                case ErrorCode.WRN_DeprecatedCollectionInitAdd:
                case ErrorCode.WRN_DuplicateParamTag:
                case ErrorCode.WRN_UnmatchedParamTag:
                case ErrorCode.WRN_UnprocessedXMLComment:
                case ErrorCode.WRN_InvalidSearchPathDir:
                case ErrorCode.WRN_UnifyReferenceMajMin:
                case ErrorCode.WRN_DuplicateTypeParamTag:
                case ErrorCode.WRN_UnmatchedTypeParamTag:
                case ErrorCode.WRN_UnmatchedParamRefTag:
                case ErrorCode.WRN_UnmatchedTypeParamRefTag:
                case ErrorCode.WRN_CantHaveManifestForModule:
                case ErrorCode.WRN_DynamicDispatchToConditionalMethod:
                case ErrorCode.WRN_NoSources:
                case ErrorCode.WRN_CLS_MeaninglessOnPrivateType:
                case ErrorCode.WRN_CLS_AssemblyNotCLS2:
                case ErrorCode.WRN_MainIgnored:
                case ErrorCode.WRN_UnqualifiedNestedTypeInCref:
                case ErrorCode.WRN_NoRuntimeMetadataVersion:
                    return 2;
                case ErrorCode.WRN_IsAlwaysTrue:
                case ErrorCode.WRN_IsAlwaysFalse:
                case ErrorCode.WRN_ByRefNonAgileField:
                case ErrorCode.WRN_VolatileByRef:
                case ErrorCode.WRN_FinalizeMethod:
                case ErrorCode.WRN_DeprecatedSymbol:
                case ErrorCode.WRN_ExternMethodNoImplementation:
                case ErrorCode.WRN_AttributeLocationOnBadDeclaration:
                case ErrorCode.WRN_InvalidAttributeLocation:
                case ErrorCode.WRN_NonObsoleteOverridingObsolete:
                case ErrorCode.WRN_CoClassWithoutComImport:
                case ErrorCode.WRN_ObsoleteOverridingNonObsolete:
                case ErrorCode.WRN_ExternCtorNoImplementation:
                case ErrorCode.WRN_WarningDirective:
                case ErrorCode.WRN_UnreachableGeneralCatch:
                case ErrorCode.WRN_DefaultValueForUnconsumedLocation:
                case ErrorCode.WRN_EmptySwitch:
                case ErrorCode.WRN_XMLParseError:
                case ErrorCode.WRN_BadXMLRef:
                case ErrorCode.WRN_BadXMLRefParamType:
                case ErrorCode.WRN_BadXMLRefReturnType:
                case ErrorCode.WRN_BadXMLRefSyntax:
                case ErrorCode.WRN_FailedInclude:
                case ErrorCode.WRN_InvalidInclude:
                case ErrorCode.WRN_XMLParseIncludeError:
                case ErrorCode.WRN_ALinkWarn:
                case ErrorCode.WRN_AssemblyAttributeFromModuleIsOverridden:
                case ErrorCode.WRN_CmdOptionConflictsSource:
                case ErrorCode.WRN_IllegalPragma:
                case ErrorCode.WRN_IllegalPPWarning:
                case ErrorCode.WRN_BadRestoreNumber:
                case ErrorCode.WRN_NonECMAFeature:
                case ErrorCode.WRN_ErrorOverride:
                case ErrorCode.WRN_MultiplePredefTypes:
                case ErrorCode.WRN_TooManyLinesForDebugger:
                case ErrorCode.WRN_CallOnNonAgileField:
                case ErrorCode.WRN_InvalidNumber:
                case ErrorCode.WRN_IllegalPPChecksum:
                case ErrorCode.WRN_EndOfPPLineExpected:
                case ErrorCode.WRN_ConflictingChecksum:
                case ErrorCode.WRN_DotOnDefault:
                case ErrorCode.WRN_BadXMLRefTypeVar:
                case ErrorCode.WRN_ReferencedAssemblyReferencesLinkedPIA:
                case ErrorCode.WRN_MultipleRuntimeImplementationMatches:
                case ErrorCode.WRN_MultipleRuntimeOverrideMatches:
                case ErrorCode.WRN_FileAlreadyIncluded:
                case ErrorCode.WRN_NoConfigNotOnCommandLine:
                case ErrorCode.WRN_AnalyzerCannotBeCreated:
                case ErrorCode.WRN_NoAnalyzerInAssembly:
                case ErrorCode.WRN_UnableToLoadAnalyzer:
                case ErrorCode.WRN_DefineIdentifierRequired:
                case ErrorCode.WRN_CLS_NoVarArgs:
                case ErrorCode.WRN_CLS_BadArgType:
                case ErrorCode.WRN_CLS_BadReturnType:
                case ErrorCode.WRN_CLS_BadFieldPropType:
                case ErrorCode.WRN_CLS_BadIdentifierCase:
                case ErrorCode.WRN_CLS_OverloadRefOut:
                case ErrorCode.WRN_CLS_OverloadUnnamed:
                case ErrorCode.WRN_CLS_BadIdentifier:
                case ErrorCode.WRN_CLS_BadBase:
                case ErrorCode.WRN_CLS_BadInterfaceMember:
                case ErrorCode.WRN_CLS_NoAbstractMembers:
                case ErrorCode.WRN_CLS_NotOnModules:
                case ErrorCode.WRN_CLS_ModuleMissingCLS:
                case ErrorCode.WRN_CLS_AssemblyNotCLS:
                case ErrorCode.WRN_CLS_BadAttributeType:
                case ErrorCode.WRN_CLS_ArrayArgumentToAttribute:
                case ErrorCode.WRN_CLS_NotOnModules2:
                case ErrorCode.WRN_CLS_IllegalTrueInFalse:
                case ErrorCode.WRN_CLS_MeaninglessOnParam:
                case ErrorCode.WRN_CLS_MeaninglessOnReturn:
                case ErrorCode.WRN_CLS_BadTypeVar:
                case ErrorCode.WRN_CLS_VolatileField:
                case ErrorCode.WRN_CLS_BadInterface:
                case ErrorCode.WRN_UnobservedAwaitableExpression:
                case ErrorCode.WRN_CallerLineNumberParamForUnconsumedLocation:
                case ErrorCode.WRN_CallerFilePathParamForUnconsumedLocation:
                case ErrorCode.WRN_CallerMemberNameParamForUnconsumedLocation:
                case ErrorCode.WRN_CallerFilePathPreferredOverCallerMemberName:
                case ErrorCode.WRN_CallerLineNumberPreferredOverCallerMemberName:
                case ErrorCode.WRN_CallerLineNumberPreferredOverCallerFilePath:
                case ErrorCode.WRN_DelaySignButNoKey:
                case ErrorCode.WRN_UnimplementedCommandLineSwitch:
                case ErrorCode.WRN_AsyncLacksAwaits:
                case ErrorCode.WRN_BadUILang:
                case ErrorCode.WRN_RefCultureMismatch:
                case ErrorCode.WRN_ConflictingMachineAssembly:
                case ErrorCode.WRN_FilterIsConstantTrue:
                case ErrorCode.WRN_FilterIsConstantFalse:
                case ErrorCode.WRN_FilterIsConstantFalseRedundantTryCatch:
                case ErrorCode.WRN_IdentifierOrNumericLiteralExpected:
                case ErrorCode.WRN_ReferencedAssemblyDoesNotHaveStrongName:
                case ErrorCode.WRN_AlignmentMagnitude:
                case ErrorCode.WRN_AttributeIgnoredWhenPublicSigning:
                case ErrorCode.WRN_TupleLiteralNameMismatch:
                case ErrorCode.WRN_Experimental:
                case ErrorCode.WRN_AttributesOnBackingFieldsNotAvailable:
                case ErrorCode.WRN_TupleBinopLiteralNameMismatch:
                case ErrorCode.WRN_TypeParameterSameAsOuterMethodTypeParameter:
                case ErrorCode.WRN_ConvertingNullableToNonNullable:
                case ErrorCode.WRN_NullReferenceAssignment:
                case ErrorCode.WRN_NullReferenceReceiver:
                case ErrorCode.WRN_NullReferenceReturn:
                case ErrorCode.WRN_NullReferenceArgument:
                case ErrorCode.WRN_NullabilityMismatchInTypeOnOverride:
                case ErrorCode.WRN_NullabilityMismatchInReturnTypeOnOverride:
                case ErrorCode.WRN_NullabilityMismatchInReturnTypeOnPartial:
                case ErrorCode.WRN_NullabilityMismatchInParameterTypeOnOverride:
                case ErrorCode.WRN_NullabilityMismatchInParameterTypeOnPartial:
                case ErrorCode.WRN_NullabilityMismatchInConstraintsOnPartialImplementation:
                case ErrorCode.WRN_NullabilityMismatchInTypeOnImplicitImplementation:
                case ErrorCode.WRN_NullabilityMismatchInReturnTypeOnImplicitImplementation:
                case ErrorCode.WRN_NullabilityMismatchInParameterTypeOnImplicitImplementation:
                case ErrorCode.WRN_DuplicateInterfaceWithNullabilityMismatchInBaseList:
                case ErrorCode.WRN_NullabilityMismatchInInterfaceImplementedByBase:
                case ErrorCode.WRN_NullabilityMismatchInExplicitlyImplementedInterface:
                case ErrorCode.WRN_NullabilityMismatchInTypeOnExplicitImplementation:
                case ErrorCode.WRN_NullabilityMismatchInReturnTypeOnExplicitImplementation:
                case ErrorCode.WRN_NullabilityMismatchInParameterTypeOnExplicitImplementation:
                case ErrorCode.WRN_UninitializedNonNullableField:
                case ErrorCode.WRN_NullabilityMismatchInAssignment:
                case ErrorCode.WRN_NullabilityMismatchInArgument:
                case ErrorCode.WRN_NullabilityMismatchInArgumentForOutput:
                case ErrorCode.WRN_NullabilityMismatchInReturnTypeOfTargetDelegate:
                case ErrorCode.WRN_NullabilityMismatchInParameterTypeOfTargetDelegate:
                case ErrorCode.WRN_NullAsNonNullable:
                case ErrorCode.WRN_NullableValueTypeMayBeNull:
                case ErrorCode.WRN_NullabilityMismatchInTypeParameterConstraint:
                case ErrorCode.WRN_MissingNonNullTypesContextForAnnotation:
                case ErrorCode.WRN_MissingNonNullTypesContextForAnnotationInGeneratedCode:
                case ErrorCode.WRN_NullabilityMismatchInConstraintsOnImplicitImplementation:
                case ErrorCode.WRN_NullabilityMismatchInTypeParameterReferenceTypeConstraint:
                case ErrorCode.WRN_SwitchExpressionNotExhaustive:
                case ErrorCode.WRN_IsTypeNamedUnderscore:
                case ErrorCode.WRN_GivenExpressionNeverMatchesPattern:
                case ErrorCode.WRN_GivenExpressionAlwaysMatchesConstant:
                case ErrorCode.WRN_SwitchExpressionNotExhaustiveWithUnnamedEnumValue:
                case ErrorCode.WRN_CaseConstantNamedUnderscore:
                case ErrorCode.WRN_ThrowPossibleNull:
                case ErrorCode.WRN_UnboxPossibleNull:
                case ErrorCode.WRN_SwitchExpressionNotExhaustiveForNull:
                case ErrorCode.WRN_ImplicitCopyInReadOnlyMember:
                case ErrorCode.WRN_UnconsumedEnumeratorCancellationAttributeUsage:
                case ErrorCode.WRN_UndecoratedCancellationTokenParameter:
                case ErrorCode.WRN_NullabilityMismatchInTypeParameterNotNullConstraint:
                case ErrorCode.WRN_DisallowNullAttributeForbidsMaybeNullAssignment:
                case ErrorCode.WRN_ParameterConditionallyDisallowsNull:
                case ErrorCode.WRN_NullReferenceInitializer:
                case ErrorCode.WRN_ShouldNotReturn:
                case ErrorCode.WRN_DoesNotReturnMismatch:
                case ErrorCode.WRN_TopLevelNullabilityMismatchInReturnTypeOnOverride:
                case ErrorCode.WRN_TopLevelNullabilityMismatchInParameterTypeOnOverride:
                case ErrorCode.WRN_TopLevelNullabilityMismatchInReturnTypeOnImplicitImplementation:
                case ErrorCode.WRN_TopLevelNullabilityMismatchInParameterTypeOnImplicitImplementation:
                case ErrorCode.WRN_TopLevelNullabilityMismatchInReturnTypeOnExplicitImplementation:
                case ErrorCode.WRN_TopLevelNullabilityMismatchInParameterTypeOnExplicitImplementation:
                case ErrorCode.WRN_ConstOutOfRangeChecked:
                case ErrorCode.WRN_MemberNotNull:
                case ErrorCode.WRN_MemberNotNullBadMember:
                case ErrorCode.WRN_MemberNotNullWhen:
                case ErrorCode.WRN_GeneratorFailedDuringInitialization:
                case ErrorCode.WRN_GeneratorFailedDuringGeneration:
                case ErrorCode.WRN_ParameterDisallowsNull:
                case ErrorCode.WRN_GivenExpressionAlwaysMatchesPattern:
                case ErrorCode.WRN_IsPatternAlways:
                case ErrorCode.WRN_SwitchExpressionNotExhaustiveWithWhen:
                case ErrorCode.WRN_SwitchExpressionNotExhaustiveForNullWithWhen:
                case ErrorCode.WRN_RecordNamedDisallowed:
                case ErrorCode.WRN_ParameterNotNullIfNotNull:
                case ErrorCode.WRN_ReturnNotNullIfNotNull:
                case ErrorCode.WRN_AnalyzerReferencesFramework:
                case ErrorCode.WRN_UnreadRecordParameter:
                case ErrorCode.WRN_DoNotCompareFunctionPointers:
                case ErrorCode.WRN_CallerArgumentExpressionParamForUnconsumedLocation:
                case ErrorCode.WRN_CallerLineNumberPreferredOverCallerArgumentExpression:
                case ErrorCode.WRN_CallerFilePathPreferredOverCallerArgumentExpression:
                case ErrorCode.WRN_CallerMemberNamePreferredOverCallerArgumentExpression:
                case ErrorCode.WRN_CallerArgumentExpressionAttributeHasInvalidParameterName:
                case ErrorCode.WRN_CallerArgumentExpressionAttributeSelfReferential:
                case ErrorCode.WRN_ParameterOccursAfterInterpolatedStringHandlerParameter:
                case ErrorCode.WRN_InterpolatedStringHandlerArgumentAttributeIgnoredOnLambdaParameters:
                case ErrorCode.WRN_CompileTimeCheckedOverflow:
                case ErrorCode.WRN_MethGrpToNonDel:
                case ErrorCode.WRN_UseDefViolationPropertySupportedVersion:
                case ErrorCode.WRN_UseDefViolationFieldSupportedVersion:
                case ErrorCode.WRN_UseDefViolationThisSupportedVersion:
                case ErrorCode.WRN_UnassignedThisAutoPropertySupportedVersion:
                case ErrorCode.WRN_UnassignedThisSupportedVersion:
                case ErrorCode.WRN_ObsoleteMembersShouldNotBeRequired:
                case ErrorCode.WRN_AnalyzerReferencesNewerCompiler:
                    return 1;
                default:
                    return 0;
            }
            // Note: when adding a warning here, consider whether it should be registered as a nullability warning too
        }

        /// <summary>
        /// Returns true if this is a build-only diagnostic that is never reported from
        /// <see cref="SemanticModel.GetDiagnostics(Text.TextSpan?, System.Threading.CancellationToken)"/> API.
        /// Diagnostics generated during compilation phases such as lowering, emit, etc.
        /// are example of build-only diagnostics.
        /// </summary>
        internal static bool IsBuildOnlyDiagnostic(ErrorCode code)
        {
            switch (code)
            {
                case ErrorCode.WRN_ALinkWarn:
                case ErrorCode.WRN_UnreferencedField:
                case ErrorCode.WRN_UnreferencedFieldAssg:
                case ErrorCode.WRN_UnreferencedEvent:
                case ErrorCode.WRN_UnassignedInternalField:
                case ErrorCode.ERR_MissingPredefinedMember:
                case ErrorCode.ERR_PredefinedTypeNotFound:
                case ErrorCode.ERR_NoEntryPoint:
                case ErrorCode.WRN_InvalidMainSig:
                case ErrorCode.ERR_MultipleEntryPoints:
                case ErrorCode.WRN_MainIgnored:
                case ErrorCode.ERR_MainClassNotClass:
                case ErrorCode.WRN_MainCantBeGeneric:
                case ErrorCode.ERR_NoMainInClass:
                case ErrorCode.ERR_MainClassNotFound:
                case ErrorCode.WRN_SyncAndAsyncEntryPoints:
                case ErrorCode.ERR_BadDelegateConstructor:
                case ErrorCode.ERR_InsufficientStack:
                case ErrorCode.ERR_ModuleEmitFailure:
                case ErrorCode.ERR_TooManyLocals:
                case ErrorCode.ERR_BindToBogus:
                case ErrorCode.ERR_ExportedTypeConflictsWithDeclaration:
                case ErrorCode.ERR_ForwardedTypeConflictsWithDeclaration:
                case ErrorCode.ERR_ExportedTypesConflict:
                case ErrorCode.ERR_ForwardedTypeConflictsWithExportedType:
                case ErrorCode.ERR_ByRefTypeAndAwait:
                case ErrorCode.ERR_RefReturningCallAndAwait:
                case ErrorCode.ERR_SpecialByRefInLambda:
                case ErrorCode.ERR_DynamicRequiredTypesMissing:
                case ErrorCode.ERR_EncUpdateFailedDelegateTypeChanged:
                case ErrorCode.ERR_CannotBeConvertedToUtf8:
                    return true;
                case ErrorCode.Void:
                case ErrorCode.Unknown:
                case ErrorCode.ERR_NoMetadataFile:
                case ErrorCode.FTL_MetadataCantOpenFile:
                case ErrorCode.ERR_NoTypeDef:
                case ErrorCode.ERR_OutputWriteFailed:
                case ErrorCode.ERR_BadBinaryOps:
                case ErrorCode.ERR_IntDivByZero:
                case ErrorCode.ERR_BadIndexLHS:
                case ErrorCode.ERR_BadIndexCount:
                case ErrorCode.ERR_BadUnaryOp:
                case ErrorCode.ERR_ThisInStaticMeth:
                case ErrorCode.ERR_ThisInBadContext:
                case ErrorCode.ERR_NoImplicitConv:
                case ErrorCode.ERR_NoExplicitConv:
                case ErrorCode.ERR_ConstOutOfRange:
                case ErrorCode.ERR_AmbigBinaryOps:
                case ErrorCode.ERR_AmbigUnaryOp:
                case ErrorCode.ERR_InAttrOnOutParam:
                case ErrorCode.ERR_ValueCantBeNull:
                case ErrorCode.ERR_NoExplicitBuiltinConv:
                case ErrorCode.FTL_DebugEmitFailure:
                case ErrorCode.ERR_BadVisReturnType:
                case ErrorCode.ERR_BadVisParamType:
                case ErrorCode.ERR_BadVisFieldType:
                case ErrorCode.ERR_BadVisPropertyType:
                case ErrorCode.ERR_BadVisIndexerReturn:
                case ErrorCode.ERR_BadVisIndexerParam:
                case ErrorCode.ERR_BadVisOpReturn:
                case ErrorCode.ERR_BadVisOpParam:
                case ErrorCode.ERR_BadVisDelegateReturn:
                case ErrorCode.ERR_BadVisDelegateParam:
                case ErrorCode.ERR_BadVisBaseClass:
                case ErrorCode.ERR_BadVisBaseInterface:
                case ErrorCode.ERR_EventNeedsBothAccessors:
                case ErrorCode.ERR_EventNotDelegate:
                case ErrorCode.ERR_InterfaceEventInitializer:
                case ErrorCode.ERR_BadEventUsage:
                case ErrorCode.ERR_ExplicitEventFieldImpl:
                case ErrorCode.ERR_CantOverrideNonEvent:
                case ErrorCode.ERR_AddRemoveMustHaveBody:
                case ErrorCode.ERR_AbstractEventInitializer:
                case ErrorCode.ERR_PossibleBadNegCast:
                case ErrorCode.ERR_ReservedEnumerator:
                case ErrorCode.ERR_AsMustHaveReferenceType:
                case ErrorCode.WRN_LowercaseEllSuffix:
                case ErrorCode.ERR_BadEventUsageNoField:
                case ErrorCode.ERR_ConstraintOnlyAllowedOnGenericDecl:
                case ErrorCode.ERR_TypeParamMustBeIdentifier:
                case ErrorCode.ERR_MemberReserved:
                case ErrorCode.ERR_DuplicateParamName:
                case ErrorCode.ERR_DuplicateNameInNS:
                case ErrorCode.ERR_DuplicateNameInClass:
                case ErrorCode.ERR_NameNotInContext:
                case ErrorCode.ERR_AmbigContext:
                case ErrorCode.WRN_DuplicateUsing:
                case ErrorCode.ERR_BadMemberFlag:
                case ErrorCode.ERR_BadMemberProtection:
                case ErrorCode.WRN_NewRequired:
                case ErrorCode.WRN_NewNotRequired:
                case ErrorCode.ERR_CircConstValue:
                case ErrorCode.ERR_MemberAlreadyExists:
                case ErrorCode.ERR_StaticNotVirtual:
                case ErrorCode.ERR_OverrideNotNew:
                case ErrorCode.WRN_NewOrOverrideExpected:
                case ErrorCode.ERR_OverrideNotExpected:
                case ErrorCode.ERR_NamespaceUnexpected:
                case ErrorCode.ERR_NoSuchMember:
                case ErrorCode.ERR_BadSKknown:
                case ErrorCode.ERR_BadSKunknown:
                case ErrorCode.ERR_ObjectRequired:
                case ErrorCode.ERR_AmbigCall:
                case ErrorCode.ERR_BadAccess:
                case ErrorCode.ERR_MethDelegateMismatch:
                case ErrorCode.ERR_RetObjectRequired:
                case ErrorCode.ERR_RetNoObjectRequired:
                case ErrorCode.ERR_LocalDuplicate:
                case ErrorCode.ERR_AssgLvalueExpected:
                case ErrorCode.ERR_StaticConstParam:
                case ErrorCode.ERR_NotConstantExpression:
                case ErrorCode.ERR_NotNullConstRefField:
                case ErrorCode.ERR_LocalIllegallyOverrides:
                case ErrorCode.ERR_BadUsingNamespace:
                case ErrorCode.ERR_NoBreakOrCont:
                case ErrorCode.ERR_DuplicateLabel:
                case ErrorCode.ERR_NoConstructors:
                case ErrorCode.ERR_NoNewAbstract:
                case ErrorCode.ERR_ConstValueRequired:
                case ErrorCode.ERR_CircularBase:
                case ErrorCode.ERR_MethodNameExpected:
                case ErrorCode.ERR_ConstantExpected:
                case ErrorCode.ERR_V6SwitchGoverningTypeValueExpected:
                case ErrorCode.ERR_DuplicateCaseLabel:
                case ErrorCode.ERR_InvalidGotoCase:
                case ErrorCode.ERR_PropertyLacksGet:
                case ErrorCode.ERR_BadExceptionType:
                case ErrorCode.ERR_BadEmptyThrow:
                case ErrorCode.ERR_BadFinallyLeave:
                case ErrorCode.ERR_LabelShadow:
                case ErrorCode.ERR_LabelNotFound:
                case ErrorCode.ERR_UnreachableCatch:
                case ErrorCode.ERR_ReturnExpected:
                case ErrorCode.WRN_UnreachableCode:
                case ErrorCode.ERR_SwitchFallThrough:
                case ErrorCode.WRN_UnreferencedLabel:
                case ErrorCode.ERR_UseDefViolation:
                case ErrorCode.WRN_UnreferencedVar:
                case ErrorCode.ERR_UseDefViolationField:
                case ErrorCode.ERR_UnassignedThisUnsupportedVersion:
                case ErrorCode.ERR_AmbigQM:
                case ErrorCode.ERR_InvalidQM:
                case ErrorCode.ERR_NoBaseClass:
                case ErrorCode.ERR_BaseIllegal:
                case ErrorCode.ERR_ObjectProhibited:
                case ErrorCode.ERR_ParamUnassigned:
                case ErrorCode.ERR_InvalidArray:
                case ErrorCode.ERR_ExternHasBody:
                case ErrorCode.ERR_AbstractAndExtern:
                case ErrorCode.ERR_BadAttributeParamType:
                case ErrorCode.ERR_BadAttributeArgument:
                case ErrorCode.WRN_IsAlwaysTrue:
                case ErrorCode.WRN_IsAlwaysFalse:
                case ErrorCode.ERR_LockNeedsReference:
                case ErrorCode.ERR_NullNotValid:
                case ErrorCode.ERR_UseDefViolationThisUnsupportedVersion:
                case ErrorCode.ERR_ArgsInvalid:
                case ErrorCode.ERR_AssgReadonly:
                case ErrorCode.ERR_RefReadonly:
                case ErrorCode.ERR_PtrExpected:
                case ErrorCode.ERR_PtrIndexSingle:
                case ErrorCode.WRN_ByRefNonAgileField:
                case ErrorCode.ERR_AssgReadonlyStatic:
                case ErrorCode.ERR_RefReadonlyStatic:
                case ErrorCode.ERR_AssgReadonlyProp:
                case ErrorCode.ERR_IllegalStatement:
                case ErrorCode.ERR_BadGetEnumerator:
                case ErrorCode.ERR_AbstractBaseCall:
                case ErrorCode.ERR_RefProperty:
                case ErrorCode.ERR_ManagedAddr:
                case ErrorCode.ERR_BadFixedInitType:
                case ErrorCode.ERR_FixedMustInit:
                case ErrorCode.ERR_InvalidAddrOp:
                case ErrorCode.ERR_FixedNeeded:
                case ErrorCode.ERR_FixedNotNeeded:
                case ErrorCode.ERR_UnsafeNeeded:
                case ErrorCode.ERR_OpTFRetType:
                case ErrorCode.ERR_OperatorNeedsMatch:
                case ErrorCode.ERR_BadBoolOp:
                case ErrorCode.ERR_MustHaveOpTF:
                case ErrorCode.WRN_UnreferencedVarAssg:
                case ErrorCode.ERR_CheckedOverflow:
                case ErrorCode.ERR_ConstOutOfRangeChecked:
                case ErrorCode.ERR_BadVarargs:
                case ErrorCode.ERR_ParamsMustBeArray:
                case ErrorCode.ERR_IllegalArglist:
                case ErrorCode.ERR_IllegalUnsafe:
                case ErrorCode.ERR_AmbigMember:
                case ErrorCode.ERR_BadForeachDecl:
                case ErrorCode.ERR_ParamsLast:
                case ErrorCode.ERR_SizeofUnsafe:
                case ErrorCode.ERR_DottedTypeNameNotFoundInNS:
                case ErrorCode.ERR_FieldInitRefNonstatic:
                case ErrorCode.ERR_SealedNonOverride:
                case ErrorCode.ERR_CantOverrideSealed:
                case ErrorCode.ERR_VoidError:
                case ErrorCode.ERR_ConditionalOnOverride:
                case ErrorCode.ERR_PointerInAsOrIs:
                case ErrorCode.ERR_CallingFinalizeDeprecated:
                case ErrorCode.ERR_SingleTypeNameNotFound:
                case ErrorCode.ERR_NegativeStackAllocSize:
                case ErrorCode.ERR_NegativeArraySize:
                case ErrorCode.ERR_OverrideFinalizeDeprecated:
                case ErrorCode.ERR_CallingBaseFinalizeDeprecated:
                case ErrorCode.WRN_NegativeArrayIndex:
                case ErrorCode.WRN_BadRefCompareLeft:
                case ErrorCode.WRN_BadRefCompareRight:
                case ErrorCode.ERR_BadCastInFixed:
                case ErrorCode.ERR_StackallocInCatchFinally:
                case ErrorCode.ERR_VarargsLast:
                case ErrorCode.ERR_MissingPartial:
                case ErrorCode.ERR_PartialTypeKindConflict:
                case ErrorCode.ERR_PartialModifierConflict:
                case ErrorCode.ERR_PartialMultipleBases:
                case ErrorCode.ERR_PartialWrongTypeParams:
                case ErrorCode.ERR_PartialWrongConstraints:
                case ErrorCode.ERR_NoImplicitConvCast:
                case ErrorCode.ERR_PartialMisplaced:
                case ErrorCode.ERR_ImportedCircularBase:
                case ErrorCode.ERR_UseDefViolationOut:
                case ErrorCode.ERR_ArraySizeInDeclaration:
                case ErrorCode.ERR_InaccessibleGetter:
                case ErrorCode.ERR_InaccessibleSetter:
                case ErrorCode.ERR_InvalidPropertyAccessMod:
                case ErrorCode.ERR_DuplicatePropertyAccessMods:
                case ErrorCode.ERR_AccessModMissingAccessor:
                case ErrorCode.ERR_UnimplementedInterfaceAccessor:
                case ErrorCode.WRN_PatternIsAmbiguous:
                case ErrorCode.WRN_PatternNotPublicOrNotInstance:
                case ErrorCode.WRN_PatternBadSignature:
                case ErrorCode.ERR_FriendRefNotEqualToThis:
                case ErrorCode.WRN_SequentialOnPartialClass:
                case ErrorCode.ERR_BadConstType:
                case ErrorCode.ERR_NoNewTyvar:
                case ErrorCode.ERR_BadArity:
                case ErrorCode.ERR_BadTypeArgument:
                case ErrorCode.ERR_TypeArgsNotAllowed:
                case ErrorCode.ERR_HasNoTypeVars:
                case ErrorCode.ERR_NewConstraintNotSatisfied:
                case ErrorCode.ERR_GenericConstraintNotSatisfiedRefType:
                case ErrorCode.ERR_GenericConstraintNotSatisfiedNullableEnum:
                case ErrorCode.ERR_GenericConstraintNotSatisfiedNullableInterface:
                case ErrorCode.ERR_GenericConstraintNotSatisfiedTyVar:
                case ErrorCode.ERR_GenericConstraintNotSatisfiedValType:
                case ErrorCode.ERR_DuplicateGeneratedName:
                case ErrorCode.ERR_GlobalSingleTypeNameNotFound:
                case ErrorCode.ERR_NewBoundMustBeLast:
                case ErrorCode.ERR_TypeVarCantBeNull:
                case ErrorCode.ERR_DuplicateBound:
                case ErrorCode.ERR_ClassBoundNotFirst:
                case ErrorCode.ERR_BadRetType:
                case ErrorCode.ERR_DuplicateConstraintClause:
                case ErrorCode.ERR_CantInferMethTypeArgs:
                case ErrorCode.ERR_LocalSameNameAsTypeParam:
                case ErrorCode.ERR_AsWithTypeVar:
                case ErrorCode.ERR_BadIndexerNameAttr:
                case ErrorCode.ERR_AttrArgWithTypeVars:
                case ErrorCode.ERR_NewTyvarWithArgs:
                case ErrorCode.ERR_AbstractSealedStatic:
                case ErrorCode.WRN_AmbiguousXMLReference:
                case ErrorCode.WRN_VolatileByRef:
                case ErrorCode.ERR_ComImportWithImpl:
                case ErrorCode.ERR_ComImportWithBase:
                case ErrorCode.ERR_ImplBadConstraints:
                case ErrorCode.ERR_DottedTypeNameNotFoundInAgg:
                case ErrorCode.ERR_MethGrpToNonDel:
                case ErrorCode.ERR_BadExternAlias:
                case ErrorCode.ERR_ColColWithTypeAlias:
                case ErrorCode.ERR_AliasNotFound:
                case ErrorCode.ERR_SameFullNameAggAgg:
                case ErrorCode.ERR_SameFullNameNsAgg:
                case ErrorCode.WRN_SameFullNameThisNsAgg:
                case ErrorCode.WRN_SameFullNameThisAggAgg:
                case ErrorCode.WRN_SameFullNameThisAggNs:
                case ErrorCode.ERR_SameFullNameThisAggThisNs:
                case ErrorCode.ERR_ExternAfterElements:
                case ErrorCode.WRN_GlobalAliasDefn:
                case ErrorCode.ERR_SealedStaticClass:
                case ErrorCode.ERR_PrivateAbstractAccessor:
                case ErrorCode.ERR_ValueExpected:
                case ErrorCode.ERR_UnboxNotLValue:
                case ErrorCode.ERR_AnonMethGrpInForEach:
                case ErrorCode.ERR_BadIncDecRetType:
                case ErrorCode.ERR_TypeConstraintsMustBeUniqueAndFirst:
                case ErrorCode.ERR_RefValBoundWithClass:
                case ErrorCode.ERR_NewBoundWithVal:
                case ErrorCode.ERR_RefConstraintNotSatisfied:
                case ErrorCode.ERR_ValConstraintNotSatisfied:
                case ErrorCode.ERR_CircularConstraint:
                case ErrorCode.ERR_BaseConstraintConflict:
                case ErrorCode.ERR_ConWithValCon:
                case ErrorCode.ERR_AmbigUDConv:
                case ErrorCode.WRN_AlwaysNull:
                case ErrorCode.ERR_OverrideWithConstraints:
                case ErrorCode.ERR_AmbigOverride:
                case ErrorCode.ERR_DecConstError:
                case ErrorCode.WRN_CmpAlwaysFalse:
                case ErrorCode.WRN_FinalizeMethod:
                case ErrorCode.ERR_ExplicitImplParams:
                case ErrorCode.WRN_GotoCaseShouldConvert:
                case ErrorCode.ERR_MethodImplementingAccessor:
                case ErrorCode.WRN_NubExprIsConstBool:
                case ErrorCode.WRN_ExplicitImplCollision:
                case ErrorCode.ERR_AbstractHasBody:
                case ErrorCode.ERR_ConcreteMissingBody:
                case ErrorCode.ERR_AbstractAndSealed:
                case ErrorCode.ERR_AbstractNotVirtual:
                case ErrorCode.ERR_StaticConstant:
                case ErrorCode.ERR_CantOverrideNonFunction:
                case ErrorCode.ERR_CantOverrideNonVirtual:
                case ErrorCode.ERR_CantChangeAccessOnOverride:
                case ErrorCode.ERR_CantChangeReturnTypeOnOverride:
                case ErrorCode.ERR_CantDeriveFromSealedType:
                case ErrorCode.ERR_AbstractInConcreteClass:
                case ErrorCode.ERR_StaticConstructorWithExplicitConstructorCall:
                case ErrorCode.ERR_StaticConstructorWithAccessModifiers:
                case ErrorCode.ERR_RecursiveConstructorCall:
                case ErrorCode.ERR_ObjectCallingBaseConstructor:
                case ErrorCode.ERR_StructWithBaseConstructorCall:
                case ErrorCode.ERR_StructLayoutCycle:
                case ErrorCode.ERR_InterfacesCantContainFields:
                case ErrorCode.ERR_InterfacesCantContainConstructors:
                case ErrorCode.ERR_NonInterfaceInInterfaceList:
                case ErrorCode.ERR_DuplicateInterfaceInBaseList:
                case ErrorCode.ERR_CycleInInterfaceInheritance:
                case ErrorCode.ERR_HidingAbstractMethod:
                case ErrorCode.ERR_UnimplementedAbstractMethod:
                case ErrorCode.ERR_UnimplementedInterfaceMember:
                case ErrorCode.ERR_ObjectCantHaveBases:
                case ErrorCode.ERR_ExplicitInterfaceImplementationNotInterface:
                case ErrorCode.ERR_InterfaceMemberNotFound:
                case ErrorCode.ERR_ClassDoesntImplementInterface:
                case ErrorCode.ERR_ExplicitInterfaceImplementationInNonClassOrStruct:
                case ErrorCode.ERR_MemberNameSameAsType:
                case ErrorCode.ERR_EnumeratorOverflow:
                case ErrorCode.ERR_CantOverrideNonProperty:
                case ErrorCode.ERR_NoGetToOverride:
                case ErrorCode.ERR_NoSetToOverride:
                case ErrorCode.ERR_PropertyCantHaveVoidType:
                case ErrorCode.ERR_PropertyWithNoAccessors:
                case ErrorCode.ERR_NewVirtualInSealed:
                case ErrorCode.ERR_ExplicitPropertyAddingAccessor:
                case ErrorCode.ERR_ExplicitPropertyMissingAccessor:
                case ErrorCode.ERR_ConversionWithInterface:
                case ErrorCode.ERR_ConversionWithBase:
                case ErrorCode.ERR_ConversionWithDerived:
                case ErrorCode.ERR_IdentityConversion:
                case ErrorCode.ERR_ConversionNotInvolvingContainedType:
                case ErrorCode.ERR_DuplicateConversionInClass:
                case ErrorCode.ERR_OperatorsMustBeStatic:
                case ErrorCode.ERR_BadIncDecSignature:
                case ErrorCode.ERR_BadUnaryOperatorSignature:
                case ErrorCode.ERR_BadBinaryOperatorSignature:
                case ErrorCode.ERR_BadShiftOperatorSignature:
                case ErrorCode.ERR_InterfacesCantContainConversionOrEqualityOperators:
                case ErrorCode.ERR_CantOverrideBogusMethod:
                case ErrorCode.ERR_CantCallSpecialMethod:
                case ErrorCode.ERR_BadTypeReference:
                case ErrorCode.ERR_BadDestructorName:
                case ErrorCode.ERR_OnlyClassesCanContainDestructors:
                case ErrorCode.ERR_ConflictAliasAndMember:
                case ErrorCode.ERR_ConditionalOnSpecialMethod:
                case ErrorCode.ERR_ConditionalMustReturnVoid:
                case ErrorCode.ERR_DuplicateAttribute:
                case ErrorCode.ERR_ConditionalOnInterfaceMethod:
                case ErrorCode.ERR_OperatorCantReturnVoid:
                case ErrorCode.ERR_InvalidAttributeArgument:
                case ErrorCode.ERR_AttributeOnBadSymbolType:
                case ErrorCode.ERR_FloatOverflow:
                case ErrorCode.ERR_InvalidReal:
                case ErrorCode.ERR_ComImportWithoutUuidAttribute:
                case ErrorCode.ERR_InvalidNamedArgument:
                case ErrorCode.ERR_DllImportOnInvalidMethod:
                case ErrorCode.ERR_FieldCantBeRefAny:
                case ErrorCode.ERR_ArrayElementCantBeRefAny:
                case ErrorCode.WRN_DeprecatedSymbol:
                case ErrorCode.ERR_NotAnAttributeClass:
                case ErrorCode.ERR_BadNamedAttributeArgument:
                case ErrorCode.WRN_DeprecatedSymbolStr:
                case ErrorCode.ERR_DeprecatedSymbolStr:
                case ErrorCode.ERR_IndexerCantHaveVoidType:
                case ErrorCode.ERR_VirtualPrivate:
                case ErrorCode.ERR_ArrayInitToNonArrayType:
                case ErrorCode.ERR_ArrayInitInBadPlace:
                case ErrorCode.ERR_MissingStructOffset:
                case ErrorCode.WRN_ExternMethodNoImplementation:
                case ErrorCode.WRN_ProtectedInSealed:
                case ErrorCode.ERR_InterfaceImplementedByConditional:
                case ErrorCode.ERR_InterfaceImplementedImplicitlyByVariadic:
                case ErrorCode.ERR_IllegalRefParam:
                case ErrorCode.ERR_BadArgumentToAttribute:
                case ErrorCode.ERR_StructOffsetOnBadStruct:
                case ErrorCode.ERR_StructOffsetOnBadField:
                case ErrorCode.ERR_AttributeUsageOnNonAttributeClass:
                case ErrorCode.WRN_PossibleMistakenNullStatement:
                case ErrorCode.ERR_DuplicateNamedAttributeArgument:
                case ErrorCode.ERR_DeriveFromEnumOrValueType:
                case ErrorCode.ERR_DefaultMemberOnIndexedType:
                case ErrorCode.ERR_BogusType:
                case ErrorCode.ERR_CStyleArray:
                case ErrorCode.WRN_VacuousIntegralComp:
                case ErrorCode.ERR_AbstractAttributeClass:
                case ErrorCode.ERR_BadNamedAttributeArgumentType:
                case ErrorCode.WRN_AttributeLocationOnBadDeclaration:
                case ErrorCode.WRN_InvalidAttributeLocation:
                case ErrorCode.WRN_EqualsWithoutGetHashCode:
                case ErrorCode.WRN_EqualityOpWithoutEquals:
                case ErrorCode.WRN_EqualityOpWithoutGetHashCode:
                case ErrorCode.ERR_OutAttrOnRefParam:
                case ErrorCode.ERR_OverloadRefKind:
                case ErrorCode.ERR_LiteralDoubleCast:
                case ErrorCode.WRN_IncorrectBooleanAssg:
                case ErrorCode.ERR_ProtectedInStruct:
                case ErrorCode.ERR_InconsistentIndexerNames:
                case ErrorCode.ERR_ComImportWithUserCtor:
                case ErrorCode.ERR_FieldCantHaveVoidType:
                case ErrorCode.WRN_NonObsoleteOverridingObsolete:
                case ErrorCode.ERR_SystemVoid:
                case ErrorCode.ERR_ExplicitParamArray:
                case ErrorCode.WRN_BitwiseOrSignExtend:
                case ErrorCode.ERR_VolatileStruct:
                case ErrorCode.ERR_VolatileAndReadonly:
                case ErrorCode.ERR_AbstractField:
                case ErrorCode.ERR_BogusExplicitImpl:
                case ErrorCode.ERR_ExplicitMethodImplAccessor:
                case ErrorCode.WRN_CoClassWithoutComImport:
                case ErrorCode.ERR_ConditionalWithOutParam:
                case ErrorCode.ERR_AccessorImplementingMethod:
                case ErrorCode.ERR_AliasQualAsExpression:
                case ErrorCode.ERR_DerivingFromATyVar:
                case ErrorCode.ERR_DuplicateTypeParameter:
                case ErrorCode.WRN_TypeParameterSameAsOuterTypeParameter:
                case ErrorCode.ERR_TypeVariableSameAsParent:
                case ErrorCode.ERR_UnifyingInterfaceInstantiations:
                case ErrorCode.ERR_TyVarNotFoundInConstraint:
                case ErrorCode.ERR_BadBoundType:
                case ErrorCode.ERR_SpecialTypeAsBound:
                case ErrorCode.ERR_BadVisBound:
                case ErrorCode.ERR_LookupInTypeVariable:
                case ErrorCode.ERR_BadConstraintType:
                case ErrorCode.ERR_InstanceMemberInStaticClass:
                case ErrorCode.ERR_StaticBaseClass:
                case ErrorCode.ERR_ConstructorInStaticClass:
                case ErrorCode.ERR_DestructorInStaticClass:
                case ErrorCode.ERR_InstantiatingStaticClass:
                case ErrorCode.ERR_StaticDerivedFromNonObject:
                case ErrorCode.ERR_StaticClassInterfaceImpl:
                case ErrorCode.ERR_OperatorInStaticClass:
                case ErrorCode.ERR_ConvertToStaticClass:
                case ErrorCode.ERR_ConstraintIsStaticClass:
                case ErrorCode.ERR_GenericArgIsStaticClass:
                case ErrorCode.ERR_ArrayOfStaticClass:
                case ErrorCode.ERR_IndexerInStaticClass:
                case ErrorCode.ERR_ParameterIsStaticClass:
                case ErrorCode.ERR_ReturnTypeIsStaticClass:
                case ErrorCode.ERR_VarDeclIsStaticClass:
                case ErrorCode.ERR_BadEmptyThrowInFinally:
                case ErrorCode.ERR_InvalidSpecifier:
                case ErrorCode.WRN_AssignmentToLockOrDispose:
                case ErrorCode.ERR_ForwardedTypeInThisAssembly:
                case ErrorCode.ERR_ForwardedTypeIsNested:
                case ErrorCode.ERR_CycleInTypeForwarder:
                case ErrorCode.ERR_AssemblyNameOnNonModule:
                case ErrorCode.ERR_InvalidFwdType:
                case ErrorCode.ERR_CloseUnimplementedInterfaceMemberStatic:
                case ErrorCode.ERR_CloseUnimplementedInterfaceMemberNotPublic:
                case ErrorCode.ERR_CloseUnimplementedInterfaceMemberWrongReturnType:
                case ErrorCode.ERR_DuplicateTypeForwarder:
                case ErrorCode.ERR_ExpectedSelectOrGroup:
                case ErrorCode.ERR_ExpectedContextualKeywordOn:
                case ErrorCode.ERR_ExpectedContextualKeywordEquals:
                case ErrorCode.ERR_ExpectedContextualKeywordBy:
                case ErrorCode.ERR_InvalidAnonymousTypeMemberDeclarator:
                case ErrorCode.ERR_InvalidInitializerElementInitializer:
                case ErrorCode.ERR_InconsistentLambdaParameterUsage:
                case ErrorCode.ERR_PartialMethodInvalidModifier:
                case ErrorCode.ERR_PartialMethodOnlyInPartialClass:
                case ErrorCode.ERR_PartialMethodNotExplicit:
                case ErrorCode.ERR_PartialMethodExtensionDifference:
                case ErrorCode.ERR_PartialMethodOnlyOneLatent:
                case ErrorCode.ERR_PartialMethodOnlyOneActual:
                case ErrorCode.ERR_PartialMethodParamsDifference:
                case ErrorCode.ERR_PartialMethodMustHaveLatent:
                case ErrorCode.ERR_PartialMethodInconsistentConstraints:
                case ErrorCode.ERR_PartialMethodToDelegate:
                case ErrorCode.ERR_PartialMethodStaticDifference:
                case ErrorCode.ERR_PartialMethodUnsafeDifference:
                case ErrorCode.ERR_PartialMethodInExpressionTree:
                case ErrorCode.ERR_ExplicitImplCollisionOnRefOut:
                case ErrorCode.ERR_IndirectRecursiveConstructorCall:
                case ErrorCode.WRN_ObsoleteOverridingNonObsolete:
                case ErrorCode.WRN_DebugFullNameTooLong:
                case ErrorCode.ERR_ImplicitlyTypedVariableAssignedBadValue:
                case ErrorCode.ERR_ImplicitlyTypedVariableWithNoInitializer:
                case ErrorCode.ERR_ImplicitlyTypedVariableMultipleDeclarator:
                case ErrorCode.ERR_ImplicitlyTypedVariableAssignedArrayInitializer:
                case ErrorCode.ERR_ImplicitlyTypedLocalCannotBeFixed:
                case ErrorCode.ERR_ImplicitlyTypedVariableCannotBeConst:
                case ErrorCode.WRN_ExternCtorNoImplementation:
                case ErrorCode.ERR_TypeVarNotFound:
                case ErrorCode.ERR_ImplicitlyTypedArrayNoBestType:
                case ErrorCode.ERR_AnonymousTypePropertyAssignedBadValue:
                case ErrorCode.ERR_ExpressionTreeContainsBaseAccess:
                case ErrorCode.ERR_ExpressionTreeContainsAssignment:
                case ErrorCode.ERR_AnonymousTypeDuplicatePropertyName:
                case ErrorCode.ERR_StatementLambdaToExpressionTree:
                case ErrorCode.ERR_ExpressionTreeMustHaveDelegate:
                case ErrorCode.ERR_AnonymousTypeNotAvailable:
                case ErrorCode.ERR_LambdaInIsAs:
                case ErrorCode.ERR_ExpressionTreeContainsMultiDimensionalArrayInitializer:
                case ErrorCode.ERR_MissingArgument:
                case ErrorCode.ERR_VariableUsedBeforeDeclaration:
                case ErrorCode.ERR_UnassignedThisAutoPropertyUnsupportedVersion:
                case ErrorCode.ERR_VariableUsedBeforeDeclarationAndHidesField:
                case ErrorCode.ERR_ExpressionTreeContainsBadCoalesce:
                case ErrorCode.ERR_ArrayInitializerExpected:
                case ErrorCode.ERR_ArrayInitializerIncorrectLength:
                case ErrorCode.ERR_ExpressionTreeContainsNamedArgument:
                case ErrorCode.ERR_ExpressionTreeContainsOptionalArgument:
                case ErrorCode.ERR_ExpressionTreeContainsIndexedProperty:
                case ErrorCode.ERR_IndexedPropertyRequiresParams:
                case ErrorCode.ERR_IndexedPropertyMustHaveAllOptionalParams:
                case ErrorCode.ERR_IdentifierExpected:
                case ErrorCode.ERR_SemicolonExpected:
                case ErrorCode.ERR_SyntaxError:
                case ErrorCode.ERR_DuplicateModifier:
                case ErrorCode.ERR_DuplicateAccessor:
                case ErrorCode.ERR_IntegralTypeExpected:
                case ErrorCode.ERR_IllegalEscape:
                case ErrorCode.ERR_NewlineInConst:
                case ErrorCode.ERR_EmptyCharConst:
                case ErrorCode.ERR_TooManyCharsInConst:
                case ErrorCode.ERR_InvalidNumber:
                case ErrorCode.ERR_GetOrSetExpected:
                case ErrorCode.ERR_ClassTypeExpected:
                case ErrorCode.ERR_NamedArgumentExpected:
                case ErrorCode.ERR_TooManyCatches:
                case ErrorCode.ERR_ThisOrBaseExpected:
                case ErrorCode.ERR_OvlUnaryOperatorExpected:
                case ErrorCode.ERR_OvlBinaryOperatorExpected:
                case ErrorCode.ERR_IntOverflow:
                case ErrorCode.ERR_EOFExpected:
                case ErrorCode.ERR_BadEmbeddedStmt:
                case ErrorCode.ERR_PPDirectiveExpected:
                case ErrorCode.ERR_EndOfPPLineExpected:
                case ErrorCode.ERR_CloseParenExpected:
                case ErrorCode.ERR_EndifDirectiveExpected:
                case ErrorCode.ERR_UnexpectedDirective:
                case ErrorCode.ERR_ErrorDirective:
                case ErrorCode.WRN_WarningDirective:
                case ErrorCode.ERR_TypeExpected:
                case ErrorCode.ERR_PPDefFollowsToken:
                case ErrorCode.ERR_OpenEndedComment:
                case ErrorCode.ERR_OvlOperatorExpected:
                case ErrorCode.ERR_EndRegionDirectiveExpected:
                case ErrorCode.ERR_UnterminatedStringLit:
                case ErrorCode.ERR_BadDirectivePlacement:
                case ErrorCode.ERR_IdentifierExpectedKW:
                case ErrorCode.ERR_SemiOrLBraceExpected:
                case ErrorCode.ERR_MultiTypeInDeclaration:
                case ErrorCode.ERR_AddOrRemoveExpected:
                case ErrorCode.ERR_UnexpectedCharacter:
                case ErrorCode.ERR_ProtectedInStatic:
                case ErrorCode.WRN_UnreachableGeneralCatch:
                case ErrorCode.ERR_IncrementLvalueExpected:
                case ErrorCode.ERR_NoSuchMemberOrExtension:
                case ErrorCode.WRN_DeprecatedCollectionInitAddStr:
                case ErrorCode.ERR_DeprecatedCollectionInitAddStr:
                case ErrorCode.WRN_DeprecatedCollectionInitAdd:
                case ErrorCode.ERR_DefaultValueNotAllowed:
                case ErrorCode.WRN_DefaultValueForUnconsumedLocation:
                case ErrorCode.ERR_PartialWrongTypeParamsVariance:
                case ErrorCode.ERR_GlobalSingleTypeNameNotFoundFwd:
                case ErrorCode.ERR_DottedTypeNameNotFoundInNSFwd:
                case ErrorCode.ERR_SingleTypeNameNotFoundFwd:
                case ErrorCode.WRN_IdentifierOrNumericLiteralExpected:
                case ErrorCode.ERR_UnexpectedToken:
                case ErrorCode.ERR_BadThisParam:
                case ErrorCode.ERR_BadTypeforThis:
                case ErrorCode.ERR_BadParamModThis:
                case ErrorCode.ERR_BadExtensionMeth:
                case ErrorCode.ERR_BadExtensionAgg:
                case ErrorCode.ERR_DupParamMod:
                case ErrorCode.ERR_ExtensionMethodsDecl:
                case ErrorCode.ERR_ExtensionAttrNotFound:
                case ErrorCode.ERR_ExplicitExtension:
                case ErrorCode.ERR_ValueTypeExtDelegate:
                case ErrorCode.ERR_BadArgCount:
                case ErrorCode.ERR_BadArgType:
                case ErrorCode.ERR_NoSourceFile:
                case ErrorCode.ERR_CantRefResource:
                case ErrorCode.ERR_ResourceNotUnique:
                case ErrorCode.ERR_ImportNonAssembly:
                case ErrorCode.ERR_RefLvalueExpected:
                case ErrorCode.ERR_BaseInStaticMeth:
                case ErrorCode.ERR_BaseInBadContext:
                case ErrorCode.ERR_RbraceExpected:
                case ErrorCode.ERR_LbraceExpected:
                case ErrorCode.ERR_InExpected:
                case ErrorCode.ERR_InvalidPreprocExpr:
                case ErrorCode.ERR_InvalidMemberDecl:
                case ErrorCode.ERR_MemberNeedsType:
                case ErrorCode.ERR_BadBaseType:
                case ErrorCode.WRN_EmptySwitch:
                case ErrorCode.ERR_ExpectedEndTry:
                case ErrorCode.ERR_InvalidExprTerm:
                case ErrorCode.ERR_BadNewExpr:
                case ErrorCode.ERR_NoNamespacePrivate:
                case ErrorCode.ERR_BadVarDecl:
                case ErrorCode.ERR_UsingAfterElements:
                case ErrorCode.ERR_BadBinOpArgs:
                case ErrorCode.ERR_BadUnOpArgs:
                case ErrorCode.ERR_NoVoidParameter:
                case ErrorCode.ERR_DuplicateAlias:
                case ErrorCode.ERR_BadProtectedAccess:
                case ErrorCode.ERR_AddModuleAssembly:
                case ErrorCode.ERR_BindToBogusProp2:
                case ErrorCode.ERR_BindToBogusProp1:
                case ErrorCode.ERR_NoVoidHere:
                case ErrorCode.ERR_IndexerNeedsParam:
                case ErrorCode.ERR_BadArraySyntax:
                case ErrorCode.ERR_BadOperatorSyntax:
                case ErrorCode.ERR_OutputNeedsName:
                case ErrorCode.ERR_CantHaveWin32ResAndManifest:
                case ErrorCode.ERR_CantHaveWin32ResAndIcon:
                case ErrorCode.ERR_CantReadResource:
                case ErrorCode.ERR_DocFileGen:
                case ErrorCode.WRN_XMLParseError:
                case ErrorCode.WRN_DuplicateParamTag:
                case ErrorCode.WRN_UnmatchedParamTag:
                case ErrorCode.WRN_MissingParamTag:
                case ErrorCode.WRN_BadXMLRef:
                case ErrorCode.ERR_BadStackAllocExpr:
                case ErrorCode.ERR_InvalidLineNumber:
                case ErrorCode.ERR_MissingPPFile:
                case ErrorCode.ERR_ForEachMissingMember:
                case ErrorCode.WRN_BadXMLRefParamType:
                case ErrorCode.WRN_BadXMLRefReturnType:
                case ErrorCode.ERR_BadWin32Res:
                case ErrorCode.WRN_BadXMLRefSyntax:
                case ErrorCode.ERR_BadModifierLocation:
                case ErrorCode.ERR_MissingArraySize:
                case ErrorCode.WRN_UnprocessedXMLComment:
                case ErrorCode.WRN_FailedInclude:
                case ErrorCode.WRN_InvalidInclude:
                case ErrorCode.WRN_MissingXMLComment:
                case ErrorCode.WRN_XMLParseIncludeError:
                case ErrorCode.ERR_BadDelArgCount:
                case ErrorCode.ERR_UnexpectedSemicolon:
                case ErrorCode.ERR_MethodReturnCantBeRefAny:
                case ErrorCode.ERR_CompileCancelled:
                case ErrorCode.ERR_MethodArgCantBeRefAny:
                case ErrorCode.ERR_AssgReadonlyLocal:
                case ErrorCode.ERR_RefReadonlyLocal:
                case ErrorCode.ERR_CantUseRequiredAttribute:
                case ErrorCode.ERR_NoModifiersOnAccessor:
                case ErrorCode.ERR_ParamsCantBeWithModifier:
                case ErrorCode.ERR_ReturnNotLValue:
                case ErrorCode.ERR_MissingCoClass:
                case ErrorCode.ERR_AmbiguousAttribute:
                case ErrorCode.ERR_BadArgExtraRef:
                case ErrorCode.WRN_CmdOptionConflictsSource:
                case ErrorCode.ERR_BadCompatMode:
                case ErrorCode.ERR_DelegateOnConditional:
                case ErrorCode.ERR_CantMakeTempFile:
                case ErrorCode.ERR_BadArgRef:
                case ErrorCode.ERR_YieldInAnonMeth:
                case ErrorCode.ERR_ReturnInIterator:
                case ErrorCode.ERR_BadIteratorArgType:
                case ErrorCode.ERR_BadIteratorReturn:
                case ErrorCode.ERR_BadYieldInFinally:
                case ErrorCode.ERR_BadYieldInTryOfCatch:
                case ErrorCode.ERR_EmptyYield:
                case ErrorCode.ERR_AnonDelegateCantUse:
                case ErrorCode.ERR_IllegalInnerUnsafe:
                case ErrorCode.ERR_BadYieldInCatch:
                case ErrorCode.ERR_BadDelegateLeave:
                case ErrorCode.WRN_IllegalPragma:
                case ErrorCode.WRN_IllegalPPWarning:
                case ErrorCode.WRN_BadRestoreNumber:
                case ErrorCode.ERR_VarargsIterator:
                case ErrorCode.ERR_UnsafeIteratorArgType:
                case ErrorCode.ERR_BadCoClassSig:
                case ErrorCode.ERR_MultipleIEnumOfT:
                case ErrorCode.ERR_FixedDimsRequired:
                case ErrorCode.ERR_FixedNotInStruct:
                case ErrorCode.ERR_AnonymousReturnExpected:
                case ErrorCode.WRN_NonECMAFeature:
                case ErrorCode.ERR_ExpectedVerbatimLiteral:
                case ErrorCode.ERR_AssgReadonly2:
                case ErrorCode.ERR_RefReadonly2:
                case ErrorCode.ERR_AssgReadonlyStatic2:
                case ErrorCode.ERR_RefReadonlyStatic2:
                case ErrorCode.ERR_AssgReadonlyLocal2Cause:
                case ErrorCode.ERR_RefReadonlyLocal2Cause:
                case ErrorCode.ERR_AssgReadonlyLocalCause:
                case ErrorCode.ERR_RefReadonlyLocalCause:
                case ErrorCode.WRN_ErrorOverride:
                case ErrorCode.ERR_AnonMethToNonDel:
                case ErrorCode.ERR_CantConvAnonMethParams:
                case ErrorCode.ERR_CantConvAnonMethReturns:
                case ErrorCode.ERR_IllegalFixedType:
                case ErrorCode.ERR_FixedOverflow:
                case ErrorCode.ERR_InvalidFixedArraySize:
                case ErrorCode.ERR_FixedBufferNotFixed:
                case ErrorCode.ERR_AttributeNotOnAccessor:
                case ErrorCode.WRN_InvalidSearchPathDir:
                case ErrorCode.ERR_IllegalVarArgs:
                case ErrorCode.ERR_IllegalParams:
                case ErrorCode.ERR_BadModifiersOnNamespace:
                case ErrorCode.ERR_BadPlatformType:
                case ErrorCode.ERR_ThisStructNotInAnonMeth:
                case ErrorCode.ERR_NoConvToIDisp:
                case ErrorCode.ERR_BadParamRef:
                case ErrorCode.ERR_BadParamExtraRef:
                case ErrorCode.ERR_BadParamType:
                case ErrorCode.ERR_BadExternIdentifier:
                case ErrorCode.ERR_AliasMissingFile:
                case ErrorCode.ERR_GlobalExternAlias:
                case ErrorCode.WRN_MultiplePredefTypes:
                case ErrorCode.ERR_LocalCantBeFixedAndHoisted:
                case ErrorCode.WRN_TooManyLinesForDebugger:
                case ErrorCode.ERR_CantConvAnonMethNoParams:
                case ErrorCode.ERR_ConditionalOnNonAttributeClass:
                case ErrorCode.WRN_CallOnNonAgileField:
                case ErrorCode.WRN_InvalidNumber:
                case ErrorCode.WRN_IllegalPPChecksum:
                case ErrorCode.WRN_EndOfPPLineExpected:
                case ErrorCode.WRN_ConflictingChecksum:
                case ErrorCode.WRN_InvalidAssemblyName:
                case ErrorCode.WRN_UnifyReferenceMajMin:
                case ErrorCode.WRN_UnifyReferenceBldRev:
                case ErrorCode.ERR_DuplicateImport:
                case ErrorCode.ERR_DuplicateImportSimple:
                case ErrorCode.ERR_AssemblyMatchBadVersion:
                case ErrorCode.ERR_FixedNeedsLvalue:
                case ErrorCode.WRN_DuplicateTypeParamTag:
                case ErrorCode.WRN_UnmatchedTypeParamTag:
                case ErrorCode.WRN_MissingTypeParamTag:
                case ErrorCode.ERR_CantChangeTypeOnOverride:
                case ErrorCode.ERR_DoNotUseFixedBufferAttr:
                case ErrorCode.WRN_AssignmentToSelf:
                case ErrorCode.WRN_ComparisonToSelf:
                case ErrorCode.ERR_CantOpenWin32Res:
                case ErrorCode.WRN_DotOnDefault:
                case ErrorCode.ERR_NoMultipleInheritance:
                case ErrorCode.ERR_BaseClassMustBeFirst:
                case ErrorCode.WRN_BadXMLRefTypeVar:
                case ErrorCode.ERR_FriendAssemblyBadArgs:
                case ErrorCode.ERR_FriendAssemblySNReq:
                case ErrorCode.ERR_DelegateOnNullable:
                case ErrorCode.ERR_BadCtorArgCount:
                case ErrorCode.ERR_GlobalAttributesNotFirst:
                case ErrorCode.ERR_ExpressionExpected:
                case ErrorCode.WRN_UnmatchedParamRefTag:
                case ErrorCode.WRN_UnmatchedTypeParamRefTag:
                case ErrorCode.ERR_DefaultValueMustBeConstant:
                case ErrorCode.ERR_DefaultValueBeforeRequiredValue:
                case ErrorCode.ERR_NamedArgumentSpecificationBeforeFixedArgument:
                case ErrorCode.ERR_BadNamedArgument:
                case ErrorCode.ERR_DuplicateNamedArgument:
                case ErrorCode.ERR_RefOutDefaultValue:
                case ErrorCode.ERR_NamedArgumentForArray:
                case ErrorCode.ERR_DefaultValueForExtensionParameter:
                case ErrorCode.ERR_NamedArgumentUsedInPositional:
                case ErrorCode.ERR_DefaultValueUsedWithAttributes:
                case ErrorCode.ERR_BadNamedArgumentForDelegateInvoke:
                case ErrorCode.ERR_NoPIAAssemblyMissingAttribute:
                case ErrorCode.ERR_NoCanonicalView:
                case ErrorCode.ERR_NoConversionForDefaultParam:
                case ErrorCode.ERR_DefaultValueForParamsParameter:
                case ErrorCode.ERR_NewCoClassOnLink:
                case ErrorCode.ERR_NoPIANestedType:
                case ErrorCode.ERR_InteropTypeMissingAttribute:
                case ErrorCode.ERR_InteropStructContainsMethods:
                case ErrorCode.ERR_InteropTypesWithSameNameAndGuid:
                case ErrorCode.ERR_NoPIAAssemblyMissingAttributes:
                case ErrorCode.ERR_AssemblySpecifiedForLinkAndRef:
                case ErrorCode.ERR_LocalTypeNameClash:
                case ErrorCode.WRN_ReferencedAssemblyReferencesLinkedPIA:
                case ErrorCode.ERR_NotNullRefDefaultParameter:
                case ErrorCode.ERR_FixedLocalInLambda:
                case ErrorCode.ERR_MissingMethodOnSourceInterface:
                case ErrorCode.ERR_MissingSourceInterface:
                case ErrorCode.ERR_GenericsUsedInNoPIAType:
                case ErrorCode.ERR_GenericsUsedAcrossAssemblies:
                case ErrorCode.ERR_NoConversionForNubDefaultParam:
                case ErrorCode.ERR_InvalidSubsystemVersion:
                case ErrorCode.ERR_InteropMethodWithBody:
                case ErrorCode.ERR_BadWarningLevel:
                case ErrorCode.ERR_BadDebugType:
                case ErrorCode.ERR_BadResourceVis:
                case ErrorCode.ERR_DefaultValueTypeMustMatch:
                case ErrorCode.ERR_DefaultValueBadValueType:
                case ErrorCode.ERR_MemberAlreadyInitialized:
                case ErrorCode.ERR_MemberCannotBeInitialized:
                case ErrorCode.ERR_StaticMemberInObjectInitializer:
                case ErrorCode.ERR_ReadonlyValueTypeInObjectInitializer:
                case ErrorCode.ERR_ValueTypePropertyInObjectInitializer:
                case ErrorCode.ERR_UnsafeTypeInObjectCreation:
                case ErrorCode.ERR_EmptyElementInitializer:
                case ErrorCode.ERR_InitializerAddHasWrongSignature:
                case ErrorCode.ERR_CollectionInitRequiresIEnumerable:
                case ErrorCode.ERR_CantOpenWin32Manifest:
                case ErrorCode.WRN_CantHaveManifestForModule:
                case ErrorCode.ERR_BadInstanceArgType:
                case ErrorCode.ERR_QueryDuplicateRangeVariable:
                case ErrorCode.ERR_QueryRangeVariableOverrides:
                case ErrorCode.ERR_QueryRangeVariableAssignedBadValue:
                case ErrorCode.ERR_QueryNoProviderCastable:
                case ErrorCode.ERR_QueryNoProviderStandard:
                case ErrorCode.ERR_QueryNoProvider:
                case ErrorCode.ERR_QueryOuterKey:
                case ErrorCode.ERR_QueryInnerKey:
                case ErrorCode.ERR_QueryOutRefRangeVariable:
                case ErrorCode.ERR_QueryMultipleProviders:
                case ErrorCode.ERR_QueryTypeInferenceFailedMulti:
                case ErrorCode.ERR_QueryTypeInferenceFailed:
                case ErrorCode.ERR_QueryTypeInferenceFailedSelectMany:
                case ErrorCode.ERR_ExpressionTreeContainsPointerOp:
                case ErrorCode.ERR_ExpressionTreeContainsAnonymousMethod:
                case ErrorCode.ERR_AnonymousMethodToExpressionTree:
                case ErrorCode.ERR_QueryRangeVariableReadOnly:
                case ErrorCode.ERR_QueryRangeVariableSameAsTypeParam:
                case ErrorCode.ERR_TypeVarNotFoundRangeVariable:
                case ErrorCode.ERR_BadArgTypesForCollectionAdd:
                case ErrorCode.ERR_ByRefParameterInExpressionTree:
                case ErrorCode.ERR_VarArgsInExpressionTree:
                case ErrorCode.ERR_InitializerAddHasParamModifiers:
                case ErrorCode.ERR_NonInvocableMemberCalled:
                case ErrorCode.WRN_MultipleRuntimeImplementationMatches:
                case ErrorCode.WRN_MultipleRuntimeOverrideMatches:
                case ErrorCode.ERR_ObjectOrCollectionInitializerWithDelegateCreation:
                case ErrorCode.ERR_InvalidConstantDeclarationType:
                case ErrorCode.ERR_IllegalVarianceSyntax:
                case ErrorCode.ERR_UnexpectedVariance:
                case ErrorCode.ERR_BadDynamicTypeof:
                case ErrorCode.ERR_ExpressionTreeContainsDynamicOperation:
                case ErrorCode.ERR_BadDynamicConversion:
                case ErrorCode.ERR_DeriveFromDynamic:
                case ErrorCode.ERR_DeriveFromConstructedDynamic:
                case ErrorCode.ERR_DynamicTypeAsBound:
                case ErrorCode.ERR_ConstructedDynamicTypeAsBound:
                case ErrorCode.ERR_ExplicitDynamicAttr:
                case ErrorCode.ERR_NoDynamicPhantomOnBase:
                case ErrorCode.ERR_NoDynamicPhantomOnBaseIndexer:
                case ErrorCode.ERR_BadArgTypeDynamicExtension:
                case ErrorCode.WRN_DynamicDispatchToConditionalMethod:
                case ErrorCode.ERR_NoDynamicPhantomOnBaseCtor:
                case ErrorCode.ERR_BadDynamicMethodArgMemgrp:
                case ErrorCode.ERR_BadDynamicMethodArgLambda:
                case ErrorCode.ERR_BadDynamicMethodArg:
                case ErrorCode.ERR_BadDynamicQuery:
                case ErrorCode.ERR_DynamicAttributeMissing:
                case ErrorCode.WRN_IsDynamicIsConfusing:
                case ErrorCode.ERR_BadAsyncReturn:
                case ErrorCode.ERR_BadAwaitInFinally:
                case ErrorCode.ERR_BadAwaitInCatch:
                case ErrorCode.ERR_BadAwaitArg:
                case ErrorCode.ERR_BadAsyncArgType:
                case ErrorCode.ERR_BadAsyncExpressionTree:
                case ErrorCode.ERR_MixingWinRTEventWithRegular:
                case ErrorCode.ERR_BadAwaitWithoutAsync:
                case ErrorCode.ERR_BadAsyncLacksBody:
                case ErrorCode.ERR_BadAwaitInQuery:
                case ErrorCode.ERR_BadAwaitInLock:
                case ErrorCode.ERR_TaskRetNoObjectRequired:
                case ErrorCode.WRN_AsyncLacksAwaits:
                case ErrorCode.ERR_FileNotFound:
                case ErrorCode.WRN_FileAlreadyIncluded:
                case ErrorCode.ERR_NoFileSpec:
                case ErrorCode.ERR_SwitchNeedsString:
                case ErrorCode.ERR_BadSwitch:
                case ErrorCode.WRN_NoSources:
                case ErrorCode.ERR_OpenResponseFile:
                case ErrorCode.ERR_CantOpenFileWrite:
                case ErrorCode.ERR_BadBaseNumber:
                case ErrorCode.ERR_BinaryFile:
                case ErrorCode.FTL_BadCodepage:
                case ErrorCode.ERR_NoMainOnDLL:
                case ErrorCode.FTL_InvalidTarget:
                case ErrorCode.FTL_InvalidInputFileName:
                case ErrorCode.WRN_NoConfigNotOnCommandLine:
                case ErrorCode.ERR_InvalidFileAlignment:
                case ErrorCode.WRN_DefineIdentifierRequired:
                case ErrorCode.FTL_OutputFileExists:
                case ErrorCode.ERR_OneAliasPerReference:
                case ErrorCode.ERR_SwitchNeedsNumber:
                case ErrorCode.ERR_MissingDebugSwitch:
                case ErrorCode.ERR_ComRefCallInExpressionTree:
                case ErrorCode.WRN_BadUILang:
                case ErrorCode.ERR_InvalidFormatForGuidForOption:
                case ErrorCode.ERR_MissingGuidForOption:
                case ErrorCode.ERR_InvalidOutputName:
                case ErrorCode.ERR_InvalidDebugInformationFormat:
                case ErrorCode.ERR_LegacyObjectIdSyntax:
                case ErrorCode.ERR_SourceLinkRequiresPdb:
                case ErrorCode.ERR_CannotEmbedWithoutPdb:
                case ErrorCode.ERR_BadSwitchValue:
                case ErrorCode.WRN_CLS_NoVarArgs:
                case ErrorCode.WRN_CLS_BadArgType:
                case ErrorCode.WRN_CLS_BadReturnType:
                case ErrorCode.WRN_CLS_BadFieldPropType:
                case ErrorCode.WRN_CLS_BadIdentifierCase:
                case ErrorCode.WRN_CLS_OverloadRefOut:
                case ErrorCode.WRN_CLS_OverloadUnnamed:
                case ErrorCode.WRN_CLS_BadIdentifier:
                case ErrorCode.WRN_CLS_BadBase:
                case ErrorCode.WRN_CLS_BadInterfaceMember:
                case ErrorCode.WRN_CLS_NoAbstractMembers:
                case ErrorCode.WRN_CLS_NotOnModules:
                case ErrorCode.WRN_CLS_ModuleMissingCLS:
                case ErrorCode.WRN_CLS_AssemblyNotCLS:
                case ErrorCode.WRN_CLS_BadAttributeType:
                case ErrorCode.WRN_CLS_ArrayArgumentToAttribute:
                case ErrorCode.WRN_CLS_NotOnModules2:
                case ErrorCode.WRN_CLS_IllegalTrueInFalse:
                case ErrorCode.WRN_CLS_MeaninglessOnPrivateType:
                case ErrorCode.WRN_CLS_AssemblyNotCLS2:
                case ErrorCode.WRN_CLS_MeaninglessOnParam:
                case ErrorCode.WRN_CLS_MeaninglessOnReturn:
                case ErrorCode.WRN_CLS_BadTypeVar:
                case ErrorCode.WRN_CLS_VolatileField:
                case ErrorCode.WRN_CLS_BadInterface:
                case ErrorCode.FTL_BadChecksumAlgorithm:
                case ErrorCode.ERR_BadAwaitArgIntrinsic:
                case ErrorCode.ERR_BadAwaitAsIdentifier:
                case ErrorCode.ERR_AwaitInUnsafeContext:
                case ErrorCode.ERR_UnsafeAsyncArgType:
                case ErrorCode.ERR_VarargsAsync:
                case ErrorCode.ERR_BadAwaitArgVoidCall:
                case ErrorCode.ERR_NonTaskMainCantBeAsync:
                case ErrorCode.ERR_CantConvAsyncAnonFuncReturns:
                case ErrorCode.ERR_BadAwaiterPattern:
                case ErrorCode.ERR_BadSpecialByRefLocal:
                case ErrorCode.WRN_UnobservedAwaitableExpression:
                case ErrorCode.ERR_SynchronizedAsyncMethod:
                case ErrorCode.ERR_BadAsyncReturnExpression:
                case ErrorCode.ERR_NoConversionForCallerLineNumberParam:
                case ErrorCode.ERR_NoConversionForCallerFilePathParam:
                case ErrorCode.ERR_NoConversionForCallerMemberNameParam:
                case ErrorCode.ERR_BadCallerLineNumberParamWithoutDefaultValue:
                case ErrorCode.ERR_BadCallerFilePathParamWithoutDefaultValue:
                case ErrorCode.ERR_BadCallerMemberNameParamWithoutDefaultValue:
                case ErrorCode.ERR_BadPrefer32OnLib:
                case ErrorCode.WRN_CallerLineNumberParamForUnconsumedLocation:
                case ErrorCode.WRN_CallerFilePathParamForUnconsumedLocation:
                case ErrorCode.WRN_CallerMemberNameParamForUnconsumedLocation:
                case ErrorCode.ERR_DoesntImplementAwaitInterface:
                case ErrorCode.ERR_BadAwaitArg_NeedSystem:
                case ErrorCode.ERR_CantReturnVoid:
                case ErrorCode.ERR_SecurityCriticalOrSecuritySafeCriticalOnAsync:
                case ErrorCode.ERR_SecurityCriticalOrSecuritySafeCriticalOnAsyncInClassOrStruct:
                case ErrorCode.ERR_BadAwaitWithoutAsyncMethod:
                case ErrorCode.ERR_BadAwaitWithoutVoidAsyncMethod:
                case ErrorCode.ERR_BadAwaitWithoutAsyncLambda:
                case ErrorCode.ERR_NoSuchMemberOrExtensionNeedUsing:
                case ErrorCode.ERR_UnexpectedAliasedName:
                case ErrorCode.ERR_UnexpectedGenericName:
                case ErrorCode.ERR_UnexpectedUnboundGenericName:
                case ErrorCode.ERR_GlobalStatement:
                case ErrorCode.ERR_BadUsingType:
                case ErrorCode.ERR_ReservedAssemblyName:
                case ErrorCode.ERR_PPReferenceFollowsToken:
                case ErrorCode.ERR_ExpectedPPFile:
                case ErrorCode.ERR_ReferenceDirectiveOnlyAllowedInScripts:
                case ErrorCode.ERR_NameNotInContextPossibleMissingReference:
                case ErrorCode.ERR_MetadataNameTooLong:
                case ErrorCode.ERR_AttributesNotAllowed:
                case ErrorCode.ERR_ExternAliasNotAllowed:
                case ErrorCode.ERR_ConflictingAliasAndDefinition:
                case ErrorCode.ERR_GlobalDefinitionOrStatementExpected:
                case ErrorCode.ERR_ExpectedSingleScript:
                case ErrorCode.ERR_RecursivelyTypedVariable:
                case ErrorCode.ERR_YieldNotAllowedInScript:
                case ErrorCode.ERR_NamespaceNotAllowedInScript:
                case ErrorCode.WRN_StaticInAsOrIs:
                case ErrorCode.ERR_InvalidDelegateType:
                case ErrorCode.ERR_BadVisEventType:
                case ErrorCode.ERR_GlobalAttributesNotAllowed:
                case ErrorCode.ERR_PublicKeyFileFailure:
                case ErrorCode.ERR_PublicKeyContainerFailure:
                case ErrorCode.ERR_FriendRefSigningMismatch:
                case ErrorCode.ERR_CannotPassNullForFriendAssembly:
                case ErrorCode.ERR_SignButNoPrivateKey:
                case ErrorCode.WRN_DelaySignButNoKey:
                case ErrorCode.ERR_InvalidVersionFormat:
                case ErrorCode.WRN_InvalidVersionFormat:
                case ErrorCode.ERR_NoCorrespondingArgument:
                case ErrorCode.ERR_ResourceFileNameNotUnique:
                case ErrorCode.ERR_DllImportOnGenericMethod:
                case ErrorCode.ERR_EncUpdateFailedMissingAttribute:
                case ErrorCode.ERR_ParameterNotValidForType:
                case ErrorCode.ERR_AttributeParameterRequired1:
                case ErrorCode.ERR_AttributeParameterRequired2:
                case ErrorCode.ERR_SecurityAttributeMissingAction:
                case ErrorCode.ERR_SecurityAttributeInvalidAction:
                case ErrorCode.ERR_SecurityAttributeInvalidActionAssembly:
                case ErrorCode.ERR_SecurityAttributeInvalidActionTypeOrMethod:
                case ErrorCode.ERR_PrincipalPermissionInvalidAction:
                case ErrorCode.ERR_FeatureNotValidInExpressionTree:
                case ErrorCode.ERR_MarshalUnmanagedTypeNotValidForFields:
                case ErrorCode.ERR_MarshalUnmanagedTypeOnlyValidForFields:
                case ErrorCode.ERR_PermissionSetAttributeInvalidFile:
                case ErrorCode.ERR_PermissionSetAttributeFileReadError:
                case ErrorCode.ERR_InvalidVersionFormat2:
                case ErrorCode.ERR_InvalidAssemblyCultureForExe:
                case ErrorCode.ERR_DuplicateAttributeInNetModule:
                case ErrorCode.ERR_CantOpenIcon:
                case ErrorCode.ERR_ErrorBuildingWin32Resources:
                case ErrorCode.ERR_BadAttributeParamDefaultArgument:
                case ErrorCode.ERR_MissingTypeInSource:
                case ErrorCode.ERR_MissingTypeInAssembly:
                case ErrorCode.ERR_SecurityAttributeInvalidTarget:
                case ErrorCode.ERR_InvalidAssemblyName:
                case ErrorCode.ERR_NoTypeDefFromModule:
                case ErrorCode.WRN_CallerFilePathPreferredOverCallerMemberName:
                case ErrorCode.WRN_CallerLineNumberPreferredOverCallerMemberName:
                case ErrorCode.WRN_CallerLineNumberPreferredOverCallerFilePath:
                case ErrorCode.ERR_InvalidDynamicCondition:
                case ErrorCode.ERR_WinRtEventPassedByRef:
                case ErrorCode.ERR_NetModuleNameMismatch:
                case ErrorCode.ERR_BadModuleName:
                case ErrorCode.ERR_BadCompilationOptionValue:
                case ErrorCode.ERR_BadAppConfigPath:
                case ErrorCode.WRN_AssemblyAttributeFromModuleIsOverridden:
                case ErrorCode.ERR_CmdOptionConflictsSource:
                case ErrorCode.ERR_FixedBufferTooManyDimensions:
                case ErrorCode.ERR_CantReadConfigFile:
                case ErrorCode.ERR_BadAwaitInCatchFilter:
                case ErrorCode.WRN_FilterIsConstantTrue:
                case ErrorCode.ERR_EncNoPIAReference:
                case ErrorCode.ERR_LinkedNetmoduleMetadataMustProvideFullPEImage:
                case ErrorCode.ERR_MetadataReferencesNotSupported:
                case ErrorCode.ERR_InvalidAssemblyCulture:
                case ErrorCode.ERR_EncReferenceToAddedMember:
                case ErrorCode.ERR_MutuallyExclusiveOptions:
                case ErrorCode.ERR_InvalidDebugInfo:
                case ErrorCode.WRN_UnimplementedCommandLineSwitch:
                case ErrorCode.WRN_ReferencedAssemblyDoesNotHaveStrongName:
                case ErrorCode.ERR_InvalidSignaturePublicKey:
                case ErrorCode.ERR_ForwardedTypesConflict:
                case ErrorCode.WRN_RefCultureMismatch:
                case ErrorCode.ERR_AgnosticToMachineModule:
                case ErrorCode.ERR_ConflictingMachineModule:
                case ErrorCode.WRN_ConflictingMachineAssembly:
                case ErrorCode.ERR_CryptoHashFailed:
                case ErrorCode.ERR_MissingNetModuleReference:
                case ErrorCode.ERR_NetModuleNameMustBeUnique:
                case ErrorCode.ERR_UnsupportedTransparentIdentifierAccess:
                case ErrorCode.ERR_ParamDefaultValueDiffersFromAttribute:
                case ErrorCode.WRN_UnqualifiedNestedTypeInCref:
                case ErrorCode.HDN_UnusedUsingDirective:
                case ErrorCode.HDN_UnusedExternAlias:
                case ErrorCode.WRN_NoRuntimeMetadataVersion:
                case ErrorCode.ERR_FeatureNotAvailableInVersion1:
                case ErrorCode.ERR_FeatureNotAvailableInVersion2:
                case ErrorCode.ERR_FeatureNotAvailableInVersion3:
                case ErrorCode.ERR_FeatureNotAvailableInVersion4:
                case ErrorCode.ERR_FeatureNotAvailableInVersion5:
                case ErrorCode.ERR_FieldHasMultipleDistinctConstantValues:
                case ErrorCode.ERR_ComImportWithInitializers:
                case ErrorCode.WRN_PdbLocalNameTooLong:
                case ErrorCode.ERR_RetNoObjectRequiredLambda:
                case ErrorCode.ERR_TaskRetNoObjectRequiredLambda:
                case ErrorCode.WRN_AnalyzerCannotBeCreated:
                case ErrorCode.WRN_NoAnalyzerInAssembly:
                case ErrorCode.WRN_UnableToLoadAnalyzer:
                case ErrorCode.ERR_CantReadRulesetFile:
                case ErrorCode.ERR_BadPdbData:
                case ErrorCode.INF_UnableToLoadSomeTypesInAnalyzer:
                case ErrorCode.ERR_InitializerOnNonAutoProperty:
                case ErrorCode.ERR_AutoPropertyMustHaveGetAccessor:
                case ErrorCode.ERR_InstancePropertyInitializerInInterface:
                case ErrorCode.ERR_EnumsCantContainDefaultConstructor:
                case ErrorCode.ERR_EncodinglessSyntaxTree:
                case ErrorCode.ERR_BlockBodyAndExpressionBody:
                case ErrorCode.ERR_FeatureIsExperimental:
                case ErrorCode.ERR_FeatureNotAvailableInVersion6:
                case ErrorCode.ERR_SwitchFallOut:
                case ErrorCode.ERR_NullPropagatingOpInExpressionTree:
                case ErrorCode.WRN_NubExprIsConstBool2:
                case ErrorCode.ERR_DictionaryInitializerInExpressionTree:
                case ErrorCode.ERR_ExtensionCollectionElementInitializerInExpressionTree:
                case ErrorCode.ERR_UnclosedExpressionHole:
                case ErrorCode.ERR_UseDefViolationProperty:
                case ErrorCode.ERR_AutoPropertyMustOverrideSet:
                case ErrorCode.ERR_ExpressionHasNoName:
                case ErrorCode.ERR_SubexpressionNotInNameof:
                case ErrorCode.ERR_AliasQualifiedNameNotAnExpression:
                case ErrorCode.ERR_NameofMethodGroupWithTypeParameters:
                case ErrorCode.ERR_NoAliasHere:
                case ErrorCode.ERR_UnescapedCurly:
                case ErrorCode.ERR_EscapedCurly:
                case ErrorCode.ERR_TrailingWhitespaceInFormatSpecifier:
                case ErrorCode.ERR_EmptyFormatSpecifier:
                case ErrorCode.ERR_ErrorInReferencedAssembly:
                case ErrorCode.ERR_ExternHasConstructorInitializer:
                case ErrorCode.ERR_ExpressionOrDeclarationExpected:
                case ErrorCode.ERR_NameofExtensionMethod:
                case ErrorCode.WRN_AlignmentMagnitude:
                case ErrorCode.ERR_ConstantStringTooLong:
                case ErrorCode.ERR_DebugEntryPointNotSourceMethodDefinition:
                case ErrorCode.ERR_LoadDirectiveOnlyAllowedInScripts:
                case ErrorCode.ERR_PPLoadFollowsToken:
                case ErrorCode.ERR_SourceFileReferencesNotSupported:
                case ErrorCode.ERR_BadAwaitInStaticVariableInitializer:
                case ErrorCode.ERR_InvalidPathMap:
                case ErrorCode.ERR_PublicSignButNoKey:
                case ErrorCode.ERR_TooManyUserStrings:
                case ErrorCode.ERR_PeWritingFailure:
                case ErrorCode.WRN_AttributeIgnoredWhenPublicSigning:
                case ErrorCode.ERR_OptionMustBeAbsolutePath:
                case ErrorCode.ERR_FeatureNotAvailableInVersion7:
                case ErrorCode.ERR_DynamicLocalFunctionParamsParameter:
                case ErrorCode.ERR_ExpressionTreeContainsLocalFunction:
                case ErrorCode.ERR_InvalidInstrumentationKind:
                case ErrorCode.ERR_LocalFunctionMissingBody:
                case ErrorCode.ERR_InvalidHashAlgorithmName:
                case ErrorCode.ERR_ThrowMisplaced:
                case ErrorCode.ERR_PatternNullableType:
                case ErrorCode.ERR_BadPatternExpression:
                case ErrorCode.ERR_SwitchExpressionValueExpected:
                case ErrorCode.ERR_SwitchCaseSubsumed:
                case ErrorCode.ERR_PatternWrongType:
                case ErrorCode.ERR_ExpressionTreeContainsIsMatch:
                case ErrorCode.WRN_TupleLiteralNameMismatch:
                case ErrorCode.ERR_TupleTooFewElements:
                case ErrorCode.ERR_TupleReservedElementName:
                case ErrorCode.ERR_TupleReservedElementNameAnyPosition:
                case ErrorCode.ERR_TupleDuplicateElementName:
                case ErrorCode.ERR_PredefinedTypeMemberNotFoundInAssembly:
                case ErrorCode.ERR_MissingDeconstruct:
                case ErrorCode.ERR_TypeInferenceFailedForImplicitlyTypedDeconstructionVariable:
                case ErrorCode.ERR_DeconstructRequiresExpression:
                case ErrorCode.ERR_DeconstructWrongCardinality:
                case ErrorCode.ERR_CannotDeconstructDynamic:
                case ErrorCode.ERR_DeconstructTooFewElements:
                case ErrorCode.ERR_ConversionNotTupleCompatible:
                case ErrorCode.ERR_DeconstructionVarFormDisallowsSpecificType:
                case ErrorCode.ERR_TupleElementNamesAttributeMissing:
                case ErrorCode.ERR_ExplicitTupleElementNamesAttribute:
                case ErrorCode.ERR_CantChangeTupleNamesOnOverride:
                case ErrorCode.ERR_DuplicateInterfaceWithTupleNamesInBaseList:
                case ErrorCode.ERR_ImplBadTupleNames:
                case ErrorCode.ERR_PartialMethodInconsistentTupleNames:
                case ErrorCode.ERR_ExpressionTreeContainsTupleLiteral:
                case ErrorCode.ERR_ExpressionTreeContainsTupleConversion:
                case ErrorCode.ERR_AutoPropertyCannotBeRefReturning:
                case ErrorCode.ERR_RefPropertyMustHaveGetAccessor:
                case ErrorCode.ERR_RefPropertyCannotHaveSetAccessor:
                case ErrorCode.ERR_CantChangeRefReturnOnOverride:
                case ErrorCode.ERR_MustNotHaveRefReturn:
                case ErrorCode.ERR_MustHaveRefReturn:
                case ErrorCode.ERR_RefReturnMustHaveIdentityConversion:
                case ErrorCode.ERR_CloseUnimplementedInterfaceMemberWrongRefReturn:
                case ErrorCode.ERR_RefReturningCallInExpressionTree:
                case ErrorCode.ERR_BadIteratorReturnRef:
                case ErrorCode.ERR_BadRefReturnExpressionTree:
                case ErrorCode.ERR_RefReturnLvalueExpected:
                case ErrorCode.ERR_RefReturnNonreturnableLocal:
                case ErrorCode.ERR_RefReturnNonreturnableLocal2:
                case ErrorCode.ERR_RefReturnRangeVariable:
                case ErrorCode.ERR_RefReturnReadonly:
                case ErrorCode.ERR_RefReturnReadonlyStatic:
                case ErrorCode.ERR_RefReturnReadonly2:
                case ErrorCode.ERR_RefReturnReadonlyStatic2:
                case ErrorCode.ERR_RefReturnParameter:
                case ErrorCode.ERR_RefReturnParameter2:
                case ErrorCode.ERR_RefReturnLocal:
                case ErrorCode.ERR_RefReturnLocal2:
                case ErrorCode.ERR_RefReturnStructThis:
                case ErrorCode.ERR_InitializeByValueVariableWithReference:
                case ErrorCode.ERR_InitializeByReferenceVariableWithValue:
                case ErrorCode.ERR_RefAssignmentMustHaveIdentityConversion:
                case ErrorCode.ERR_ByReferenceVariableMustBeInitialized:
                case ErrorCode.ERR_AnonDelegateCantUseLocal:
                case ErrorCode.ERR_BadIteratorLocalType:
                case ErrorCode.ERR_BadAsyncLocalType:
                case ErrorCode.ERR_PredefinedValueTupleTypeNotFound:
                case ErrorCode.ERR_SemiOrLBraceOrArrowExpected:
                case ErrorCode.ERR_NewWithTupleTypeSyntax:
                case ErrorCode.ERR_PredefinedValueTupleTypeMustBeStruct:
                case ErrorCode.ERR_DiscardTypeInferenceFailed:
                case ErrorCode.ERR_DeclarationExpressionNotPermitted:
                case ErrorCode.ERR_MustDeclareForeachIteration:
                case ErrorCode.ERR_TupleElementNamesInDeconstruction:
                case ErrorCode.ERR_ExpressionTreeContainsThrowExpression:
                case ErrorCode.ERR_DelegateRefMismatch:
                case ErrorCode.ERR_BadSourceCodeKind:
                case ErrorCode.ERR_BadDocumentationMode:
                case ErrorCode.ERR_BadLanguageVersion:
                case ErrorCode.ERR_ImplicitlyTypedOutVariableUsedInTheSameArgumentList:
                case ErrorCode.ERR_TypeInferenceFailedForImplicitlyTypedOutVariable:
                case ErrorCode.ERR_ExpressionTreeContainsOutVariable:
                case ErrorCode.ERR_VarInvocationLvalueReserved:
                case ErrorCode.ERR_PublicSignNetModule:
                case ErrorCode.ERR_BadAssemblyName:
                case ErrorCode.ERR_BadAsyncMethodBuilderTaskProperty:
                case ErrorCode.ERR_TypeForwardedToMultipleAssemblies:
                case ErrorCode.ERR_ExpressionTreeContainsDiscard:
                case ErrorCode.ERR_PatternDynamicType:
                case ErrorCode.ERR_VoidAssignment:
                case ErrorCode.ERR_VoidInTuple:
                case ErrorCode.ERR_Merge_conflict_marker_encountered:
                case ErrorCode.ERR_InvalidPreprocessingSymbol:
                case ErrorCode.ERR_FeatureNotAvailableInVersion7_1:
                case ErrorCode.ERR_LanguageVersionCannotHaveLeadingZeroes:
                case ErrorCode.ERR_CompilerAndLanguageVersion:
                case ErrorCode.WRN_Experimental:
                case ErrorCode.ERR_TupleInferredNamesNotAvailable:
                case ErrorCode.ERR_TypelessTupleInAs:
                case ErrorCode.ERR_NoRefOutWhenRefOnly:
                case ErrorCode.ERR_NoNetModuleOutputWhenRefOutOrRefOnly:
                case ErrorCode.ERR_BadOpOnNullOrDefaultOrNew:
                case ErrorCode.ERR_DefaultLiteralNotValid:
                case ErrorCode.ERR_PatternWrongGenericTypeInVersion:
                case ErrorCode.ERR_AmbigBinaryOpsOnDefault:
                case ErrorCode.ERR_FeatureNotAvailableInVersion7_2:
                case ErrorCode.WRN_UnreferencedLocalFunction:
                case ErrorCode.ERR_DynamicLocalFunctionTypeParameter:
                case ErrorCode.ERR_BadNonTrailingNamedArgument:
                case ErrorCode.ERR_NamedArgumentSpecificationBeforeFixedArgumentInDynamicInvocation:
                case ErrorCode.ERR_RefConditionalAndAwait:
                case ErrorCode.ERR_RefConditionalNeedsTwoRefs:
                case ErrorCode.ERR_RefConditionalDifferentTypes:
                case ErrorCode.ERR_BadParameterModifiers:
                case ErrorCode.ERR_RefReadonlyNotField:
                case ErrorCode.ERR_RefReadonlyNotField2:
                case ErrorCode.ERR_AssignReadonlyNotField:
                case ErrorCode.ERR_AssignReadonlyNotField2:
                case ErrorCode.ERR_RefReturnReadonlyNotField:
                case ErrorCode.ERR_RefReturnReadonlyNotField2:
                case ErrorCode.ERR_ExplicitReservedAttr:
                case ErrorCode.ERR_TypeReserved:
                case ErrorCode.ERR_RefExtensionMustBeValueTypeOrConstrainedToOne:
                case ErrorCode.ERR_InExtensionMustBeValueType:
                case ErrorCode.ERR_FieldsInRoStruct:
                case ErrorCode.ERR_AutoPropsInRoStruct:
                case ErrorCode.ERR_FieldlikeEventsInRoStruct:
                case ErrorCode.ERR_RefStructInterfaceImpl:
                case ErrorCode.ERR_BadSpecialByRefIterator:
                case ErrorCode.ERR_FieldAutoPropCantBeByRefLike:
                case ErrorCode.ERR_StackAllocConversionNotPossible:
                case ErrorCode.ERR_EscapeCall:
                case ErrorCode.ERR_EscapeCall2:
                case ErrorCode.ERR_EscapeOther:
                case ErrorCode.ERR_CallArgMixing:
                case ErrorCode.ERR_MismatchedRefEscapeInTernary:
                case ErrorCode.ERR_EscapeVariable:
                case ErrorCode.ERR_EscapeStackAlloc:
                case ErrorCode.ERR_RefReturnThis:
                case ErrorCode.ERR_OutAttrOnInParam:
                case ErrorCode.ERR_PredefinedValueTupleTypeAmbiguous3:
                case ErrorCode.ERR_InvalidVersionFormatDeterministic:
                case ErrorCode.ERR_AttributeCtorInParameter:
                case ErrorCode.WRN_FilterIsConstantFalse:
                case ErrorCode.WRN_FilterIsConstantFalseRedundantTryCatch:
                case ErrorCode.ERR_ConditionalInInterpolation:
                case ErrorCode.ERR_CantUseVoidInArglist:
                case ErrorCode.ERR_InDynamicMethodArg:
                case ErrorCode.ERR_FeatureNotAvailableInVersion7_3:
                case ErrorCode.WRN_AttributesOnBackingFieldsNotAvailable:
                case ErrorCode.ERR_DoNotUseFixedBufferAttrOnProperty:
                case ErrorCode.ERR_RefLocalOrParamExpected:
                case ErrorCode.ERR_RefAssignNarrower:
                case ErrorCode.ERR_NewBoundWithUnmanaged:
                case ErrorCode.ERR_UnmanagedConstraintNotSatisfied:
                case ErrorCode.ERR_CantUseInOrOutInArglist:
                case ErrorCode.ERR_ConWithUnmanagedCon:
                case ErrorCode.ERR_UnmanagedBoundWithClass:
                case ErrorCode.ERR_InvalidStackAllocArray:
                case ErrorCode.ERR_ExpressionTreeContainsTupleBinOp:
                case ErrorCode.WRN_TupleBinopLiteralNameMismatch:
                case ErrorCode.ERR_TupleSizesMismatchForBinOps:
                case ErrorCode.ERR_ExprCannotBeFixed:
                case ErrorCode.ERR_InvalidObjectCreation:
                case ErrorCode.WRN_TypeParameterSameAsOuterMethodTypeParameter:
                case ErrorCode.ERR_OutVariableCannotBeByRef:
                case ErrorCode.ERR_OmittedTypeArgument:
                case ErrorCode.ERR_FeatureNotAvailableInVersion8:
                case ErrorCode.ERR_AltInterpolatedVerbatimStringsNotAvailable:
                case ErrorCode.ERR_IteratorMustBeAsync:
                case ErrorCode.ERR_NoConvToIAsyncDisp:
                case ErrorCode.ERR_AwaitForEachMissingMember:
                case ErrorCode.ERR_BadGetAsyncEnumerator:
                case ErrorCode.ERR_MultipleIAsyncEnumOfT:
                case ErrorCode.ERR_ForEachMissingMemberWrongAsync:
                case ErrorCode.ERR_AwaitForEachMissingMemberWrongAsync:
                case ErrorCode.ERR_BadDynamicAwaitForEach:
                case ErrorCode.ERR_NoConvToIAsyncDispWrongAsync:
                case ErrorCode.ERR_NoConvToIDispWrongAsync:
                case ErrorCode.ERR_PossibleAsyncIteratorWithoutYield:
                case ErrorCode.ERR_PossibleAsyncIteratorWithoutYieldOrAwait:
                case ErrorCode.ERR_StaticLocalFunctionCannotCaptureVariable:
                case ErrorCode.ERR_StaticLocalFunctionCannotCaptureThis:
                case ErrorCode.ERR_AttributeNotOnEventAccessor:
                case ErrorCode.WRN_UnconsumedEnumeratorCancellationAttributeUsage:
                case ErrorCode.WRN_UndecoratedCancellationTokenParameter:
                case ErrorCode.ERR_MultipleEnumeratorCancellationAttributes:
                case ErrorCode.ERR_VarianceInterfaceNesting:
                case ErrorCode.ERR_ImplicitIndexIndexerWithName:
                case ErrorCode.ERR_ImplicitRangeIndexerWithName:
                case ErrorCode.ERR_WrongNumberOfSubpatterns:
                case ErrorCode.ERR_PropertyPatternNameMissing:
                case ErrorCode.ERR_MissingPattern:
                case ErrorCode.ERR_DefaultPattern:
                case ErrorCode.ERR_SwitchExpressionNoBestType:
                case ErrorCode.ERR_VarMayNotBindToType:
                case ErrorCode.WRN_SwitchExpressionNotExhaustive:
                case ErrorCode.ERR_SwitchArmSubsumed:
                case ErrorCode.ERR_ConstantPatternVsOpenType:
                case ErrorCode.WRN_CaseConstantNamedUnderscore:
                case ErrorCode.WRN_IsTypeNamedUnderscore:
                case ErrorCode.ERR_ExpressionTreeContainsSwitchExpression:
                case ErrorCode.ERR_SwitchGoverningExpressionRequiresParens:
                case ErrorCode.ERR_TupleElementNameMismatch:
                case ErrorCode.ERR_DeconstructParameterNameMismatch:
                case ErrorCode.ERR_IsPatternImpossible:
                case ErrorCode.WRN_GivenExpressionNeverMatchesPattern:
                case ErrorCode.WRN_GivenExpressionAlwaysMatchesConstant:
                case ErrorCode.ERR_PointerTypeInPatternMatching:
                case ErrorCode.ERR_ArgumentNameInITuplePattern:
                case ErrorCode.ERR_DiscardPatternInSwitchStatement:
                case ErrorCode.WRN_SwitchExpressionNotExhaustiveWithUnnamedEnumValue:
                case ErrorCode.WRN_ThrowPossibleNull:
                case ErrorCode.ERR_IllegalSuppression:
                case ErrorCode.WRN_ConvertingNullableToNonNullable:
                case ErrorCode.WRN_NullReferenceAssignment:
                case ErrorCode.WRN_NullReferenceReceiver:
                case ErrorCode.WRN_NullReferenceReturn:
                case ErrorCode.WRN_NullReferenceArgument:
                case ErrorCode.WRN_UnboxPossibleNull:
                case ErrorCode.WRN_DisallowNullAttributeForbidsMaybeNullAssignment:
                case ErrorCode.WRN_NullabilityMismatchInTypeOnOverride:
                case ErrorCode.WRN_NullabilityMismatchInReturnTypeOnOverride:
                case ErrorCode.WRN_NullabilityMismatchInParameterTypeOnOverride:
                case ErrorCode.WRN_NullabilityMismatchInParameterTypeOnPartial:
                case ErrorCode.WRN_NullabilityMismatchInTypeOnImplicitImplementation:
                case ErrorCode.WRN_NullabilityMismatchInReturnTypeOnImplicitImplementation:
                case ErrorCode.WRN_NullabilityMismatchInParameterTypeOnImplicitImplementation:
                case ErrorCode.WRN_NullabilityMismatchInTypeOnExplicitImplementation:
                case ErrorCode.WRN_NullabilityMismatchInReturnTypeOnExplicitImplementation:
                case ErrorCode.WRN_NullabilityMismatchInParameterTypeOnExplicitImplementation:
                case ErrorCode.WRN_UninitializedNonNullableField:
                case ErrorCode.WRN_NullabilityMismatchInAssignment:
                case ErrorCode.WRN_NullabilityMismatchInArgument:
                case ErrorCode.WRN_NullabilityMismatchInReturnTypeOfTargetDelegate:
                case ErrorCode.WRN_NullabilityMismatchInParameterTypeOfTargetDelegate:
                case ErrorCode.ERR_ExplicitNullableAttribute:
                case ErrorCode.WRN_NullabilityMismatchInArgumentForOutput:
                case ErrorCode.WRN_NullAsNonNullable:
                case ErrorCode.ERR_NullableUnconstrainedTypeParameter:
                case ErrorCode.ERR_AnnotationDisallowedInObjectCreation:
                case ErrorCode.WRN_NullableValueTypeMayBeNull:
                case ErrorCode.ERR_NullableOptionNotAvailable:
                case ErrorCode.WRN_NullabilityMismatchInTypeParameterConstraint:
                case ErrorCode.WRN_MissingNonNullTypesContextForAnnotation:
                case ErrorCode.WRN_NullabilityMismatchInConstraintsOnImplicitImplementation:
                case ErrorCode.WRN_NullabilityMismatchInTypeParameterReferenceTypeConstraint:
                case ErrorCode.ERR_TripleDotNotAllowed:
                case ErrorCode.ERR_BadNullableContextOption:
                case ErrorCode.ERR_NullableDirectiveQualifierExpected:
                case ErrorCode.ERR_BadNullableTypeof:
                case ErrorCode.ERR_ExpressionTreeCantContainRefStruct:
                case ErrorCode.ERR_ElseCannotStartStatement:
                case ErrorCode.ERR_ExpressionTreeCantContainNullCoalescingAssignment:
                case ErrorCode.WRN_NullabilityMismatchInExplicitlyImplementedInterface:
                case ErrorCode.WRN_NullabilityMismatchInInterfaceImplementedByBase:
                case ErrorCode.WRN_DuplicateInterfaceWithNullabilityMismatchInBaseList:
                case ErrorCode.ERR_DuplicateExplicitImpl:
                case ErrorCode.ERR_UsingVarInSwitchCase:
                case ErrorCode.ERR_GoToForwardJumpOverUsingVar:
                case ErrorCode.ERR_GoToBackwardJumpOverUsingVar:
                case ErrorCode.ERR_IsNullableType:
                case ErrorCode.ERR_AsNullableType:
                case ErrorCode.ERR_FeatureInPreview:
                case ErrorCode.WRN_SwitchExpressionNotExhaustiveForNull:
                case ErrorCode.WRN_ImplicitCopyInReadOnlyMember:
                case ErrorCode.ERR_StaticMemberCantBeReadOnly:
                case ErrorCode.ERR_AutoSetterCantBeReadOnly:
                case ErrorCode.ERR_AutoPropertyWithSetterCantBeReadOnly:
                case ErrorCode.ERR_InvalidPropertyReadOnlyMods:
                case ErrorCode.ERR_DuplicatePropertyReadOnlyMods:
                case ErrorCode.ERR_FieldLikeEventCantBeReadOnly:
                case ErrorCode.ERR_PartialMethodReadOnlyDifference:
                case ErrorCode.ERR_ReadOnlyModMissingAccessor:
                case ErrorCode.ERR_OverrideRefConstraintNotSatisfied:
                case ErrorCode.ERR_OverrideValConstraintNotSatisfied:
                case ErrorCode.WRN_NullabilityMismatchInConstraintsOnPartialImplementation:
                case ErrorCode.ERR_NullableDirectiveTargetExpected:
                case ErrorCode.WRN_MissingNonNullTypesContextForAnnotationInGeneratedCode:
                case ErrorCode.WRN_NullReferenceInitializer:
                case ErrorCode.ERR_MultipleAnalyzerConfigsInSameDir:
                case ErrorCode.ERR_RuntimeDoesNotSupportDefaultInterfaceImplementation:
                case ErrorCode.ERR_RuntimeDoesNotSupportDefaultInterfaceImplementationForMember:
                case ErrorCode.ERR_InvalidModifierForLanguageVersion:
                case ErrorCode.ERR_ImplicitImplementationOfNonPublicInterfaceMember:
                case ErrorCode.ERR_MostSpecificImplementationIsNotFound:
                case ErrorCode.ERR_LanguageVersionDoesNotSupportInterfaceImplementationForMember:
                case ErrorCode.ERR_RuntimeDoesNotSupportProtectedAccessForInterfaceMember:
                case ErrorCode.ERR_DefaultInterfaceImplementationInNoPIAType:
                case ErrorCode.ERR_AbstractEventHasAccessors:
                case ErrorCode.WRN_NullabilityMismatchInTypeParameterNotNullConstraint:

                case ErrorCode.ERR_DuplicateNullSuppression:
                case ErrorCode.ERR_DefaultLiteralNoTargetType:
                case ErrorCode.ERR_ReAbstractionInNoPIAType:
                case ErrorCode.ERR_InternalError:
                case ErrorCode.ERR_ImplicitObjectCreationIllegalTargetType:
                case ErrorCode.ERR_ImplicitObjectCreationNotValid:
                case ErrorCode.ERR_ImplicitObjectCreationNoTargetType:
                case ErrorCode.ERR_BadFuncPointerParamModifier:
                case ErrorCode.ERR_BadFuncPointerArgCount:
                case ErrorCode.ERR_MethFuncPtrMismatch:
                case ErrorCode.ERR_FuncPtrRefMismatch:
                case ErrorCode.ERR_FuncPtrMethMustBeStatic:
                case ErrorCode.ERR_ExternEventInitializer:
                case ErrorCode.ERR_AmbigBinaryOpsOnUnconstrainedDefault:
                case ErrorCode.WRN_ParameterConditionallyDisallowsNull:
                case ErrorCode.WRN_ShouldNotReturn:
                case ErrorCode.WRN_TopLevelNullabilityMismatchInReturnTypeOnOverride:
                case ErrorCode.WRN_TopLevelNullabilityMismatchInParameterTypeOnOverride:
                case ErrorCode.WRN_TopLevelNullabilityMismatchInReturnTypeOnImplicitImplementation:
                case ErrorCode.WRN_TopLevelNullabilityMismatchInParameterTypeOnImplicitImplementation:
                case ErrorCode.WRN_TopLevelNullabilityMismatchInReturnTypeOnExplicitImplementation:
                case ErrorCode.WRN_TopLevelNullabilityMismatchInParameterTypeOnExplicitImplementation:
                case ErrorCode.WRN_DoesNotReturnMismatch:
                case ErrorCode.ERR_NoOutputDirectory:
                case ErrorCode.ERR_StdInOptionProvidedButConsoleInputIsNotRedirected:
                case ErrorCode.ERR_FeatureNotAvailableInVersion9:
                case ErrorCode.WRN_MemberNotNull:
                case ErrorCode.WRN_MemberNotNullWhen:
                case ErrorCode.WRN_MemberNotNullBadMember:
                case ErrorCode.WRN_ParameterDisallowsNull:
                case ErrorCode.WRN_ConstOutOfRangeChecked:
                case ErrorCode.ERR_DuplicateInterfaceWithDifferencesInBaseList:
                case ErrorCode.ERR_DesignatorBeneathPatternCombinator:
                case ErrorCode.ERR_UnsupportedTypeForRelationalPattern:
                case ErrorCode.ERR_RelationalPatternWithNaN:
                case ErrorCode.ERR_ConditionalOnLocalFunction:
                case ErrorCode.WRN_GeneratorFailedDuringInitialization:
                case ErrorCode.WRN_GeneratorFailedDuringGeneration:
                case ErrorCode.ERR_WrongFuncPtrCallingConvention:
                case ErrorCode.ERR_MissingAddressOf:
                case ErrorCode.ERR_CannotUseReducedExtensionMethodInAddressOf:
                case ErrorCode.ERR_CannotUseFunctionPointerAsFixedLocal:
                case ErrorCode.ERR_ExpressionTreeContainsPatternImplicitIndexer:
                case ErrorCode.ERR_ExpressionTreeContainsFromEndIndexExpression:
                case ErrorCode.ERR_ExpressionTreeContainsRangeExpression:
                case ErrorCode.WRN_GivenExpressionAlwaysMatchesPattern:
                case ErrorCode.WRN_IsPatternAlways:
                case ErrorCode.ERR_PartialMethodWithAccessibilityModsMustHaveImplementation:
                case ErrorCode.ERR_PartialMethodWithNonVoidReturnMustHaveAccessMods:
                case ErrorCode.ERR_PartialMethodWithOutParamMustHaveAccessMods:
                case ErrorCode.ERR_PartialMethodWithExtendedModMustHaveAccessMods:
                case ErrorCode.ERR_PartialMethodAccessibilityDifference:
                case ErrorCode.ERR_PartialMethodExtendedModDifference:
                case ErrorCode.ERR_SimpleProgramLocalIsReferencedOutsideOfTopLevelStatement:
                case ErrorCode.ERR_SimpleProgramMultipleUnitsWithTopLevelStatements:
                case ErrorCode.ERR_TopLevelStatementAfterNamespaceOrType:
                case ErrorCode.ERR_SimpleProgramDisallowsMainType:
                case ErrorCode.ERR_SimpleProgramNotAnExecutable:
                case ErrorCode.ERR_UnsupportedCallingConvention:
                case ErrorCode.ERR_InvalidFunctionPointerCallingConvention:
                case ErrorCode.ERR_InvalidFuncPointerReturnTypeModifier:
                case ErrorCode.ERR_DupReturnTypeMod:
                case ErrorCode.ERR_AddressOfMethodGroupInExpressionTree:
                case ErrorCode.ERR_CannotConvertAddressOfToDelegate:
                case ErrorCode.ERR_AddressOfToNonFunctionPointer:
                case ErrorCode.ERR_ModuleInitializerMethodMustBeOrdinary:
                case ErrorCode.ERR_ModuleInitializerMethodMustBeAccessibleOutsideTopLevelType:
                case ErrorCode.ERR_ModuleInitializerMethodMustBeStaticParameterlessVoid:
                case ErrorCode.ERR_ModuleInitializerMethodAndContainingTypesMustNotBeGeneric:
                case ErrorCode.ERR_PartialMethodReturnTypeDifference:
                case ErrorCode.ERR_PartialMethodRefReturnDifference:
                case ErrorCode.WRN_NullabilityMismatchInReturnTypeOnPartial:
                case ErrorCode.ERR_StaticAnonymousFunctionCannotCaptureVariable:
                case ErrorCode.ERR_StaticAnonymousFunctionCannotCaptureThis:
                case ErrorCode.ERR_OverrideDefaultConstraintNotSatisfied:
                case ErrorCode.ERR_DefaultConstraintOverrideOnly:
                case ErrorCode.WRN_ParameterNotNullIfNotNull:
                case ErrorCode.WRN_ReturnNotNullIfNotNull:
                case ErrorCode.WRN_PartialMethodTypeDifference:
                case ErrorCode.ERR_RuntimeDoesNotSupportCovariantReturnsOfClasses:
                case ErrorCode.ERR_RuntimeDoesNotSupportCovariantPropertiesOfClasses:
                case ErrorCode.WRN_SwitchExpressionNotExhaustiveWithWhen:
                case ErrorCode.WRN_SwitchExpressionNotExhaustiveForNullWithWhen:
                case ErrorCode.WRN_PrecedenceInversion:
                case ErrorCode.ERR_ExpressionTreeContainsWithExpression:
                case ErrorCode.WRN_AnalyzerReferencesFramework:
                case ErrorCode.WRN_RecordEqualsWithoutGetHashCode:
                case ErrorCode.ERR_AssignmentInitOnly:
                case ErrorCode.ERR_CantChangeInitOnlyOnOverride:
                case ErrorCode.ERR_CloseUnimplementedInterfaceMemberWrongInitOnly:
                case ErrorCode.ERR_ExplicitPropertyMismatchInitOnly:
                case ErrorCode.ERR_BadInitAccessor:
                case ErrorCode.ERR_InvalidWithReceiverType:
                case ErrorCode.ERR_CannotClone:
                case ErrorCode.ERR_CloneDisallowedInRecord:
                case ErrorCode.WRN_RecordNamedDisallowed:
                case ErrorCode.ERR_UnexpectedArgumentList:
                case ErrorCode.ERR_UnexpectedOrMissingConstructorInitializerInRecord:
                case ErrorCode.ERR_MultipleRecordParameterLists:
                case ErrorCode.ERR_BadRecordBase:
                case ErrorCode.ERR_BadInheritanceFromRecord:
                case ErrorCode.ERR_BadRecordMemberForPositionalParameter:
                case ErrorCode.ERR_NoCopyConstructorInBaseType:
                case ErrorCode.ERR_CopyConstructorMustInvokeBaseCopyConstructor:
                case ErrorCode.ERR_DoesNotOverrideMethodFromObject:
                case ErrorCode.ERR_SealedAPIInRecord:
                case ErrorCode.ERR_DoesNotOverrideBaseMethod:
                case ErrorCode.ERR_NotOverridableAPIInRecord:
                case ErrorCode.ERR_NonPublicAPIInRecord:
                case ErrorCode.ERR_SignatureMismatchInRecord:
                case ErrorCode.ERR_NonProtectedAPIInRecord:
                case ErrorCode.ERR_DoesNotOverrideBaseEqualityContract:
                case ErrorCode.ERR_StaticAPIInRecord:
                case ErrorCode.ERR_CopyConstructorWrongAccessibility:
                case ErrorCode.ERR_NonPrivateAPIInRecord:
                case ErrorCode.WRN_UnassignedThisAutoPropertyUnsupportedVersion:
                case ErrorCode.WRN_UnassignedThisUnsupportedVersion:
                case ErrorCode.WRN_ParamUnassigned:
                case ErrorCode.WRN_UseDefViolationProperty:
                case ErrorCode.WRN_UseDefViolationField:
                case ErrorCode.WRN_UseDefViolationThisUnsupportedVersion:
                case ErrorCode.WRN_UseDefViolationOut:
                case ErrorCode.WRN_UseDefViolation:
                case ErrorCode.ERR_CannotSpecifyManagedWithUnmanagedSpecifiers:
                case ErrorCode.ERR_RuntimeDoesNotSupportUnmanagedDefaultCallConv:
                case ErrorCode.ERR_TypeNotFound:
                case ErrorCode.ERR_TypeMustBePublic:
                case ErrorCode.ERR_InvalidUnmanagedCallersOnlyCallConv:
                case ErrorCode.ERR_CannotUseManagedTypeInUnmanagedCallersOnly:
                case ErrorCode.ERR_UnmanagedCallersOnlyMethodOrTypeCannotBeGeneric:
                case ErrorCode.ERR_UnmanagedCallersOnlyRequiresStatic:
                case ErrorCode.WRN_ParameterIsStaticClass:
                case ErrorCode.WRN_ReturnTypeIsStaticClass:
                case ErrorCode.ERR_EntryPointCannotBeUnmanagedCallersOnly:
                case ErrorCode.ERR_ModuleInitializerCannotBeUnmanagedCallersOnly:
                case ErrorCode.ERR_UnmanagedCallersOnlyMethodsCannotBeCalledDirectly:
                case ErrorCode.ERR_UnmanagedCallersOnlyMethodsCannotBeConvertedToDelegate:
                case ErrorCode.ERR_InitCannotBeReadonly:
                case ErrorCode.ERR_UnexpectedVarianceStaticMember:
                case ErrorCode.ERR_FunctionPointersCannotBeCalledWithNamedArguments:
                case ErrorCode.ERR_EqualityContractRequiresGetter:
                case ErrorCode.WRN_UnreadRecordParameter:
                case ErrorCode.ERR_BadFieldTypeInRecord:
                case ErrorCode.WRN_DoNotCompareFunctionPointers:
                case ErrorCode.ERR_RecordAmbigCtor:
                case ErrorCode.ERR_FunctionPointerTypesInAttributeNotSupported:
                case ErrorCode.ERR_InheritingFromRecordWithSealedToString:
                case ErrorCode.ERR_HiddenPositionalMember:
                case ErrorCode.ERR_GlobalUsingInNamespace:
                case ErrorCode.ERR_GlobalUsingOutOfOrder:
                case ErrorCode.ERR_AttributesRequireParenthesizedLambdaExpression:
                case ErrorCode.ERR_CannotInferDelegateType:
                case ErrorCode.ERR_InvalidNameInSubpattern:
                case ErrorCode.ERR_RuntimeDoesNotSupportStaticAbstractMembersInInterfaces:
                case ErrorCode.ERR_GenericConstraintNotSatisfiedInterfaceWithStaticAbstractMembers:
                case ErrorCode.ERR_BadAbstractUnaryOperatorSignature:
                case ErrorCode.ERR_BadAbstractIncDecSignature:
                case ErrorCode.ERR_BadAbstractIncDecRetType:
                case ErrorCode.ERR_BadAbstractBinaryOperatorSignature:
                case ErrorCode.ERR_BadAbstractShiftOperatorSignature:
                case ErrorCode.ERR_BadAbstractStaticMemberAccess:
                case ErrorCode.ERR_ExpressionTreeContainsAbstractStaticMemberAccess:
                case ErrorCode.ERR_CloseUnimplementedInterfaceMemberNotStatic:
                case ErrorCode.ERR_RuntimeDoesNotSupportStaticAbstractMembersInInterfacesForMember:
                case ErrorCode.ERR_ExplicitImplementationOfOperatorsMustBeStatic:
                case ErrorCode.ERR_AbstractConversionNotInvolvingContainedType:
                case ErrorCode.ERR_InterfaceImplementedByUnmanagedCallersOnlyMethod:
                case ErrorCode.HDN_DuplicateWithGlobalUsing:
                case ErrorCode.ERR_CantConvAnonMethReturnType:
                case ErrorCode.ERR_BuilderAttributeDisallowed:
                case ErrorCode.ERR_FeatureNotAvailableInVersion10:
                case ErrorCode.ERR_SimpleProgramIsEmpty:
                case ErrorCode.ERR_LineSpanDirectiveInvalidValue:
                case ErrorCode.ERR_LineSpanDirectiveEndLessThanStart:
                case ErrorCode.ERR_WrongArityAsyncReturn:
                case ErrorCode.ERR_InterpolatedStringHandlerMethodReturnMalformed:
                case ErrorCode.ERR_InterpolatedStringHandlerMethodReturnInconsistent:
                case ErrorCode.ERR_NullInvalidInterpolatedStringHandlerArgumentName:
                case ErrorCode.ERR_NotInstanceInvalidInterpolatedStringHandlerArgumentName:
                case ErrorCode.ERR_InvalidInterpolatedStringHandlerArgumentName:
                case ErrorCode.ERR_TypeIsNotAnInterpolatedStringHandlerType:
                case ErrorCode.WRN_ParameterOccursAfterInterpolatedStringHandlerParameter:
                case ErrorCode.ERR_CannotUseSelfAsInterpolatedStringHandlerArgument:
                case ErrorCode.ERR_InterpolatedStringHandlerArgumentAttributeMalformed:
                case ErrorCode.ERR_InterpolatedStringHandlerArgumentLocatedAfterInterpolatedString:
                case ErrorCode.ERR_InterpolatedStringHandlerArgumentOptionalNotSpecified:
                case ErrorCode.ERR_ExpressionTreeContainsInterpolatedStringHandlerConversion:
                case ErrorCode.ERR_InterpolatedStringHandlerCreationCannotUseDynamic:
                case ErrorCode.ERR_MultipleFileScopedNamespace:
                case ErrorCode.ERR_FileScopedAndNormalNamespace:
                case ErrorCode.ERR_FileScopedNamespaceNotBeforeAllMembers:
                case ErrorCode.ERR_NoImplicitConvTargetTypedConditional:
                case ErrorCode.ERR_NonPublicParameterlessStructConstructor:
                case ErrorCode.ERR_NoConversionForCallerArgumentExpressionParam:
                case ErrorCode.WRN_CallerLineNumberPreferredOverCallerArgumentExpression:
                case ErrorCode.WRN_CallerFilePathPreferredOverCallerArgumentExpression:
                case ErrorCode.WRN_CallerMemberNamePreferredOverCallerArgumentExpression:
                case ErrorCode.WRN_CallerArgumentExpressionAttributeHasInvalidParameterName:
                case ErrorCode.ERR_BadCallerArgumentExpressionParamWithoutDefaultValue:
                case ErrorCode.WRN_CallerArgumentExpressionAttributeSelfReferential:
                case ErrorCode.WRN_CallerArgumentExpressionParamForUnconsumedLocation:
                case ErrorCode.ERR_NewlinesAreNotAllowedInsideANonVerbatimInterpolatedString:
                case ErrorCode.ERR_AttrTypeArgCannotBeTypeVar:
                case ErrorCode.ERR_AttrDependentTypeNotAllowed:
                case ErrorCode.WRN_InterpolatedStringHandlerArgumentAttributeIgnoredOnLambdaParameters:
                case ErrorCode.ERR_LambdaWithAttributesToExpressionTree:
                case ErrorCode.WRN_CompileTimeCheckedOverflow:
                case ErrorCode.WRN_MethGrpToNonDel:
                case ErrorCode.ERR_LambdaExplicitReturnTypeVar:
                case ErrorCode.ERR_InterpolatedStringsReferencingInstanceCannotBeInObjectInitializers:
                case ErrorCode.ERR_CannotUseRefInUnmanagedCallersOnly:
                case ErrorCode.ERR_CannotBeMadeNullable:
                case ErrorCode.ERR_UnsupportedTypeForListPattern:
                case ErrorCode.ERR_MisplacedSlicePattern:
                case ErrorCode.WRN_LowerCaseTypeName:
                case ErrorCode.ERR_RecordStructConstructorCallsDefaultConstructor:
                case ErrorCode.ERR_StructHasInitializersAndNoDeclaredConstructor:
                case ErrorCode.ERR_ListPatternRequiresLength:
                case ErrorCode.ERR_ScopedMismatchInParameterOfTarget:
                case ErrorCode.ERR_ScopedMismatchInParameterOfOverrideOrImplementation:
                case ErrorCode.ERR_ScopedMismatchInParameterOfPartial:
                case ErrorCode.ERR_ParameterNullCheckingNotSupported:
                case ErrorCode.ERR_RawStringNotInDirectives:
                case ErrorCode.ERR_UnterminatedRawString:
                case ErrorCode.ERR_TooManyQuotesForRawString:
                case ErrorCode.ERR_LineDoesNotStartWithSameWhitespace:
                case ErrorCode.ERR_RawStringDelimiterOnOwnLine:
                case ErrorCode.ERR_RawStringInVerbatimInterpolatedStrings:
                case ErrorCode.ERR_RawStringMustContainContent:
                case ErrorCode.ERR_LineContainsDifferentWhitespace:
                case ErrorCode.ERR_NotEnoughQuotesForRawString:
                case ErrorCode.ERR_NotEnoughCloseBracesForRawString:
                case ErrorCode.ERR_TooManyOpenBracesForRawString:
                case ErrorCode.ERR_TooManyCloseBracesForRawString:
                case ErrorCode.ERR_IllegalAtSequence:
                case ErrorCode.ERR_StringMustStartWithQuoteCharacter:
                case ErrorCode.ERR_NoEnumConstraint:
                case ErrorCode.ERR_NoDelegateConstraint:
                case ErrorCode.ERR_MisplacedRecord:
                case ErrorCode.ERR_PatternSpanCharCannotBeStringNull:
                case ErrorCode.ERR_UseDefViolationPropertyUnsupportedVersion:
                case ErrorCode.ERR_UseDefViolationFieldUnsupportedVersion:
                case ErrorCode.WRN_UseDefViolationPropertyUnsupportedVersion:
                case ErrorCode.WRN_UseDefViolationFieldUnsupportedVersion:
                case ErrorCode.WRN_UseDefViolationPropertySupportedVersion:
                case ErrorCode.WRN_UseDefViolationFieldSupportedVersion:
                case ErrorCode.WRN_UseDefViolationThisSupportedVersion:
                case ErrorCode.WRN_UnassignedThisAutoPropertySupportedVersion:
                case ErrorCode.WRN_UnassignedThisSupportedVersion:
                case ErrorCode.ERR_OperatorCantBeChecked:
                case ErrorCode.ERR_ImplicitConversionOperatorCantBeChecked:
                case ErrorCode.ERR_CheckedOperatorNeedsMatch:
                case ErrorCode.ERR_MisplacedUnchecked:
                case ErrorCode.ERR_LineSpanDirectiveRequiresSpace:
                case ErrorCode.ERR_RequiredNameDisallowed:
                case ErrorCode.ERR_OverrideMustHaveRequired:
                case ErrorCode.ERR_RequiredMemberCannotBeHidden:
                case ErrorCode.ERR_RequiredMemberCannotBeLessVisibleThanContainingType:
                case ErrorCode.ERR_ExplicitRequiredMember:
                case ErrorCode.ERR_RequiredMemberMustBeSettable:
                case ErrorCode.ERR_RequiredMemberMustBeSet:
                case ErrorCode.ERR_RequiredMembersMustBeAssignedValue:
                case ErrorCode.ERR_RequiredMembersInvalid:
                case ErrorCode.ERR_RequiredMembersBaseTypeInvalid:
                case ErrorCode.ERR_ChainingToSetsRequiredMembersRequiresSetsRequiredMembers:
                case ErrorCode.ERR_NewConstraintCannotHaveRequiredMembers:
                case ErrorCode.ERR_UnsupportedCompilerFeature:
                case ErrorCode.WRN_ObsoleteMembersShouldNotBeRequired:
                case ErrorCode.ERR_RefReturningPropertiesCannotBeRequired:
                case ErrorCode.ERR_ImplicitImplementationOfInaccessibleInterfaceMember:
                case ErrorCode.ERR_ScriptsAndSubmissionsCannotHaveRequiredMembers:
                case ErrorCode.ERR_BadAbstractEqualityOperatorSignature:
                case ErrorCode.ERR_BadBinaryReadOnlySpanConcatenation:
                case ErrorCode.ERR_ScopedRefAndRefStructOnly:
                case ErrorCode.ERR_FixedFieldMustNotBeRef:
                case ErrorCode.ERR_RefFieldCannotReferToRefStruct:
                case ErrorCode.ERR_FileTypeDisallowedInSignature:
                case ErrorCode.ERR_FileTypeNoExplicitAccessibility:
                case ErrorCode.ERR_FileTypeBase:
                case ErrorCode.ERR_FileTypeNested:
                case ErrorCode.ERR_GlobalUsingStaticFileType:
                case ErrorCode.ERR_FileTypeNameDisallowed:
                case ErrorCode.ERR_FeatureNotAvailableInVersion11:
                case ErrorCode.ERR_RefFieldInNonRefStruct:
                case ErrorCode.ERR_BadParameterModifiersOrder:
                case ErrorCode.WRN_AnalyzerReferencesNewerCompiler:
                case ErrorCode.ERR_CannotMatchOnINumberBase:
                case ErrorCode.ERR_MisplacedScoped:
                case ErrorCode.ERR_ScopedTypeNameDisallowed:
                case ErrorCode.ERR_ImplicitlyTypedDefaultParameter:
                case ErrorCode.ERR_UnscopedRefAttributeUnsupportedTarget:
                case ErrorCode.ERR_RuntimeDoesNotSupportRefFields:
<<<<<<< HEAD
                case ErrorCode.ERR_OptionalParamValueMismatch:
                case ErrorCode.WRN_OptionalRequiredParamMismatch:
=======
                case ErrorCode.ERR_ExplicitScopedRef:
>>>>>>> 082f80b1
                    return false;
                default:
                    // NOTE: All error codes must be explicitly handled in this switch statement
                    //       to ensure that we correctly classify all error codes as build-only or not.
                    throw new NotImplementedException($"ErrorCode.{code}");
            }
        }

        /// <summary>
        /// When converting an anonymous function to a delegate type, there are some diagnostics
        /// that will occur regardless of the delegate type - particularly those that do not
        /// depend on the substituted types (e.g. name uniqueness).  Even though we need to
        /// produce a diagnostic in such cases, we do not need to abandon overload resolution -
        /// we can choose the overload that is best without regard to such diagnostics.
        /// </summary>
        /// <returns>True if seeing the ErrorCode should prevent a delegate conversion
        /// from completing successfully.</returns>
        internal static bool PreventsSuccessfulDelegateConversion(ErrorCode code)
        {
            if (code == ErrorCode.Void || code == ErrorCode.Unknown)
            {
                return false;
            }

            if (IsWarning(code))
            {
                return false;
            }

            switch (code)
            {
                case ErrorCode.ERR_DuplicateParamName:
                case ErrorCode.ERR_LocalDuplicate:
                case ErrorCode.ERR_LocalIllegallyOverrides:
                case ErrorCode.ERR_LocalSameNameAsTypeParam:
                case ErrorCode.ERR_QueryRangeVariableOverrides:
                case ErrorCode.ERR_QueryRangeVariableSameAsTypeParam:
                case ErrorCode.ERR_DeprecatedCollectionInitAddStr:
                case ErrorCode.ERR_DeprecatedSymbolStr:
                    return false;
                default:
                    return true;
            }
        }

        /// <remarks>
        /// WARNING: will resolve lazy diagnostics - do not call this before the member lists are completed
        /// or you could trigger infinite recursion.
        /// </remarks>
        internal static bool PreventsSuccessfulDelegateConversion(DiagnosticBag diagnostics)
        {
            foreach (Diagnostic diag in diagnostics.AsEnumerable()) // Checking the code would have resolved them anyway.
            {
                if (ErrorFacts.PreventsSuccessfulDelegateConversion((ErrorCode)diag.Code))
                {
                    return true;
                }
            }

            return false;
        }

        internal static bool PreventsSuccessfulDelegateConversion(ImmutableArray<Diagnostic> diagnostics)
        {
            foreach (var diag in diagnostics)
            {
                if (ErrorFacts.PreventsSuccessfulDelegateConversion((ErrorCode)diag.Code))
                {
                    return true;
                }
            }

            return false;
        }

        internal static ErrorCode GetStaticClassParameterCode(bool useWarning)
            => useWarning ? ErrorCode.WRN_ParameterIsStaticClass : ErrorCode.ERR_ParameterIsStaticClass;

        internal static ErrorCode GetStaticClassReturnCode(bool useWarning)
            => useWarning ? ErrorCode.WRN_ReturnTypeIsStaticClass : ErrorCode.ERR_ReturnTypeIsStaticClass;
    }
}<|MERGE_RESOLUTION|>--- conflicted
+++ resolved
@@ -2221,12 +2221,9 @@
                 case ErrorCode.ERR_ImplicitlyTypedDefaultParameter:
                 case ErrorCode.ERR_UnscopedRefAttributeUnsupportedTarget:
                 case ErrorCode.ERR_RuntimeDoesNotSupportRefFields:
-<<<<<<< HEAD
                 case ErrorCode.ERR_OptionalParamValueMismatch:
                 case ErrorCode.WRN_OptionalRequiredParamMismatch:
-=======
                 case ErrorCode.ERR_ExplicitScopedRef:
->>>>>>> 082f80b1
                     return false;
                 default:
                     // NOTE: All error codes must be explicitly handled in this switch statement
