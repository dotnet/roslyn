--- conflicted
+++ resolved
@@ -2223,12 +2223,9 @@
                 case ErrorCode.WRN_DuplicateAnalyzerReference:
                 case ErrorCode.ERR_FilePathCannotBeConvertedToUtf8:
                 case ErrorCode.ERR_ReadOnlyNotSuppAsParamModDidYouMeanIn:
-<<<<<<< HEAD
+                case ErrorCode.ERR_FileLocalDuplicateNameInNS:
                 case ErrorCode.WRN_ScopedMismatchInParameterOfTarget:
                 case ErrorCode.WRN_ScopedMismatchInParameterOfOverrideOrImplementation:
-=======
-                case ErrorCode.ERR_FileLocalDuplicateNameInNS:
->>>>>>> 40f51766
                     return false;
                 default:
                     // NOTE: All error codes must be explicitly handled in this switch statement
