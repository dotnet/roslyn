--- conflicted
+++ resolved
@@ -2481,11 +2481,6 @@
                 or ErrorCode.WRN_InterceptsLocationAttributeUnsupportedSignature
                 or ErrorCode.ERR_ImplicitlyTypedParamsParameter
                 or ErrorCode.ERR_VariableDeclarationNamedField
-<<<<<<< HEAD
-                or ErrorCode.ERR_OperatorsMustBePublic
-                or ErrorCode.ERR_BadIncrementOpArgs
-                or ErrorCode.ERR_OperatorMustReturnVoid
-=======
                 or ErrorCode.ERR_PartialMemberMissingImplementation
                 or ErrorCode.ERR_PartialMemberMissingDefinition
                 or ErrorCode.ERR_PartialMemberDuplicateDefinition
@@ -2508,7 +2503,9 @@
                 or ErrorCode.ERR_ValueParameterSameNameAsExtensionTypeParameter
                 or ErrorCode.ERR_UnderspecifiedExtension
                 or ErrorCode.ERR_ExpressionTreeContainsExtensionPropertyAccess
->>>>>>> fa653737
+                or ErrorCode.ERR_OperatorsMustBePublic
+                or ErrorCode.ERR_BadIncrementOpArgs
+                or ErrorCode.ERR_OperatorMustReturnVoid
                     => false,
             };
 #pragma warning restore CS8524 // The switch expression does not handle some values of its input type (it is not exhaustive) involving an unnamed enum value.
