﻿// Licensed to the .NET Foundation under one or more agreements.
// The .NET Foundation licenses this file to you under the MIT license.
// See the LICENSE file in the project root for more information.

#nullable disable

using System;
using System.Collections.Generic;
using System.Collections.Immutable;
using System.Diagnostics;
using System.Globalization;
using System.Reflection;
using Roslyn.Utilities;

namespace Microsoft.CodeAnalysis.CSharp
{
    internal static partial class ErrorFacts
    {
        private const string s_titleSuffix = "_Title";
        private const string s_descriptionSuffix = "_Description";
        private static readonly Lazy<ImmutableDictionary<ErrorCode, string>> s_categoriesMap = new Lazy<ImmutableDictionary<ErrorCode, string>>(CreateCategoriesMap);
        public static readonly ImmutableHashSet<string> NullableWarnings;

        static ErrorFacts()
        {
            ImmutableHashSet<string>.Builder nullableWarnings = ImmutableHashSet.CreateBuilder<string>();

            nullableWarnings.Add(GetId(ErrorCode.WRN_NullReferenceAssignment));
            nullableWarnings.Add(GetId(ErrorCode.WRN_NullReferenceReceiver));
            nullableWarnings.Add(GetId(ErrorCode.WRN_NullReferenceReturn));
            nullableWarnings.Add(GetId(ErrorCode.WRN_NullReferenceArgument));
            nullableWarnings.Add(GetId(ErrorCode.WRN_UninitializedNonNullableField));
            nullableWarnings.Add(GetId(ErrorCode.WRN_NullabilityMismatchInAssignment));
            nullableWarnings.Add(GetId(ErrorCode.WRN_NullabilityMismatchInArgument));
            nullableWarnings.Add(GetId(ErrorCode.WRN_NullabilityMismatchInArgumentForOutput));
            nullableWarnings.Add(GetId(ErrorCode.WRN_NullabilityMismatchInReturnTypeOfTargetDelegate));
            nullableWarnings.Add(GetId(ErrorCode.WRN_NullabilityMismatchInParameterTypeOfTargetDelegate));
            nullableWarnings.Add(GetId(ErrorCode.WRN_NullAsNonNullable));
            nullableWarnings.Add(GetId(ErrorCode.WRN_NullableValueTypeMayBeNull));
            nullableWarnings.Add(GetId(ErrorCode.WRN_NullabilityMismatchInTypeParameterConstraint));
            nullableWarnings.Add(GetId(ErrorCode.WRN_NullabilityMismatchInTypeParameterReferenceTypeConstraint));
            nullableWarnings.Add(GetId(ErrorCode.WRN_NullabilityMismatchInTypeParameterNotNullConstraint));
            nullableWarnings.Add(GetId(ErrorCode.WRN_ThrowPossibleNull));
            nullableWarnings.Add(GetId(ErrorCode.WRN_UnboxPossibleNull));
            nullableWarnings.Add(GetId(ErrorCode.WRN_SwitchExpressionNotExhaustiveForNull));
            nullableWarnings.Add(GetId(ErrorCode.WRN_SwitchExpressionNotExhaustiveForNullWithWhen));

            nullableWarnings.Add(GetId(ErrorCode.WRN_ConvertingNullableToNonNullable));
            nullableWarnings.Add(GetId(ErrorCode.WRN_DisallowNullAttributeForbidsMaybeNullAssignment));
            nullableWarnings.Add(GetId(ErrorCode.WRN_ParameterConditionallyDisallowsNull));

            nullableWarnings.Add(GetId(ErrorCode.WRN_NullabilityMismatchInTypeOnOverride));
            nullableWarnings.Add(GetId(ErrorCode.WRN_NullabilityMismatchInReturnTypeOnOverride));
            nullableWarnings.Add(GetId(ErrorCode.WRN_NullabilityMismatchInReturnTypeOnPartial));
            nullableWarnings.Add(GetId(ErrorCode.WRN_NullabilityMismatchInParameterTypeOnOverride));
            nullableWarnings.Add(GetId(ErrorCode.WRN_NullabilityMismatchInParameterTypeOnPartial));
            nullableWarnings.Add(GetId(ErrorCode.WRN_NullabilityMismatchInTypeOnImplicitImplementation));
            nullableWarnings.Add(GetId(ErrorCode.WRN_NullabilityMismatchInReturnTypeOnImplicitImplementation));
            nullableWarnings.Add(GetId(ErrorCode.WRN_NullabilityMismatchInParameterTypeOnImplicitImplementation));
            nullableWarnings.Add(GetId(ErrorCode.WRN_NullabilityMismatchInTypeOnExplicitImplementation));
            nullableWarnings.Add(GetId(ErrorCode.WRN_NullabilityMismatchInReturnTypeOnExplicitImplementation));
            nullableWarnings.Add(GetId(ErrorCode.WRN_NullabilityMismatchInParameterTypeOnExplicitImplementation));
            nullableWarnings.Add(GetId(ErrorCode.WRN_NullabilityMismatchInConstraintsOnImplicitImplementation));
            nullableWarnings.Add(GetId(ErrorCode.WRN_NullabilityMismatchInExplicitlyImplementedInterface));
            nullableWarnings.Add(GetId(ErrorCode.WRN_NullabilityMismatchInInterfaceImplementedByBase));
            nullableWarnings.Add(GetId(ErrorCode.WRN_DuplicateInterfaceWithNullabilityMismatchInBaseList));
            nullableWarnings.Add(GetId(ErrorCode.WRN_NullabilityMismatchInConstraintsOnPartialImplementation));
            nullableWarnings.Add(GetId(ErrorCode.WRN_NullReferenceInitializer));
            nullableWarnings.Add(GetId(ErrorCode.WRN_ShouldNotReturn));
            nullableWarnings.Add(GetId(ErrorCode.WRN_DoesNotReturnMismatch));
            nullableWarnings.Add(GetId(ErrorCode.WRN_TopLevelNullabilityMismatchInParameterTypeOnExplicitImplementation));
            nullableWarnings.Add(GetId(ErrorCode.WRN_TopLevelNullabilityMismatchInParameterTypeOnImplicitImplementation));
            nullableWarnings.Add(GetId(ErrorCode.WRN_TopLevelNullabilityMismatchInParameterTypeOnOverride));
            nullableWarnings.Add(GetId(ErrorCode.WRN_TopLevelNullabilityMismatchInReturnTypeOnExplicitImplementation));
            nullableWarnings.Add(GetId(ErrorCode.WRN_TopLevelNullabilityMismatchInReturnTypeOnImplicitImplementation));
            nullableWarnings.Add(GetId(ErrorCode.WRN_TopLevelNullabilityMismatchInReturnTypeOnOverride));
            nullableWarnings.Add(GetId(ErrorCode.WRN_MemberNotNull));
            nullableWarnings.Add(GetId(ErrorCode.WRN_MemberNotNullBadMember));
            nullableWarnings.Add(GetId(ErrorCode.WRN_MemberNotNullWhen));
            nullableWarnings.Add(GetId(ErrorCode.WRN_ParameterDisallowsNull));
            nullableWarnings.Add(GetId(ErrorCode.WRN_ParameterNotNullIfNotNull));
            nullableWarnings.Add(GetId(ErrorCode.WRN_ReturnNotNullIfNotNull));
            nullableWarnings.Add(GetId(ErrorCode.WRN_NullabilityMismatchInReturnTypeOnInterceptor));
            nullableWarnings.Add(GetId(ErrorCode.WRN_NullabilityMismatchInParameterTypeOnInterceptor));

            NullableWarnings = nullableWarnings.ToImmutable();
        }

        private static string GetId(ErrorCode errorCode)
        {
            return MessageProvider.Instance.GetIdForErrorCode((int)errorCode);
        }

        private static ImmutableDictionary<ErrorCode, string> CreateCategoriesMap()
        {
            var map = new Dictionary<ErrorCode, string>()
            {
                // { ERROR_CODE,    CATEGORY }
            };

            return map.ToImmutableDictionary();
        }

        internal static DiagnosticSeverity GetSeverity(ErrorCode code)
        {
            if (code == ErrorCode.Void)
            {
                return InternalDiagnosticSeverity.Void;
            }
            else if (code == ErrorCode.Unknown)
            {
                return InternalDiagnosticSeverity.Unknown;
            }
            else if (IsWarning(code))
            {
                return DiagnosticSeverity.Warning;
            }
            else if (IsInfo(code))
            {
                return DiagnosticSeverity.Info;
            }
            else if (IsHidden(code))
            {
                return DiagnosticSeverity.Hidden;
            }
            else
            {
                return DiagnosticSeverity.Error;
            }
        }

        /// <remarks>Don't call this during a parse--it loads resources</remarks>
        public static string GetMessage(MessageID code, CultureInfo culture)
        {
            string message = ResourceManager.GetString(code.ToString(), culture);
            Debug.Assert(!string.IsNullOrEmpty(message), code.ToString());
            return message;
        }

        /// <remarks>Don't call this during a parse--it loads resources</remarks>
        public static string GetMessage(ErrorCode code, CultureInfo culture)
        {
            string message = ResourceManager.GetString(code.ToString(), culture);
            Debug.Assert(!string.IsNullOrEmpty(message), code.ToString());
            return message;
        }

        public static LocalizableResourceString GetMessageFormat(ErrorCode code)
        {
            return new LocalizableResourceString(code.ToString(), ResourceManager, typeof(ErrorFacts));
        }

        public static LocalizableResourceString GetTitle(ErrorCode code)
        {
            return new LocalizableResourceString(code.ToString() + s_titleSuffix, ResourceManager, typeof(ErrorFacts));
        }

        public static LocalizableResourceString GetDescription(ErrorCode code)
        {
            return new LocalizableResourceString(code.ToString() + s_descriptionSuffix, ResourceManager, typeof(ErrorFacts));
        }

        public static string GetHelpLink(ErrorCode code)
        {
            return $"https://msdn.microsoft.com/query/roslyn.query?appId=roslyn&k=k({GetId(code)})";
        }

        public static string GetCategory(ErrorCode code)
        {
            string category;
            if (s_categoriesMap.Value.TryGetValue(code, out category))
            {
                return category;
            }

            return Diagnostic.CompilerDiagnosticCategory;
        }

        /// <remarks>Don't call this during a parse--it loads resources</remarks>
        public static string GetMessage(XmlParseErrorCode id, CultureInfo culture)
        {
            return ResourceManager.GetString(id.ToString(), culture);
        }

        private static System.Resources.ResourceManager s_resourceManager;
        private static System.Resources.ResourceManager ResourceManager
        {
            get
            {
                if (s_resourceManager == null)
                {
                    s_resourceManager = new System.Resources.ResourceManager(typeof(CSharpResources).FullName, typeof(ErrorCode).GetTypeInfo().Assembly);
                }

                return s_resourceManager;
            }
        }

        internal static int GetWarningLevel(ErrorCode code)
        {
            if (IsInfo(code) || IsHidden(code))
            {
                // Info and hidden diagnostics should always be produced because some analyzers depend on them.
                return Diagnostic.InfoAndHiddenWarningLevel;
            }

            // Warning wave warnings (warning level > 4) should be documented in
            // docs/compilers/CSharp/Warnversion Warning Waves.md
            switch (code)
            {
                case ErrorCode.WRN_AddressOfInAsync:
                    // Warning level 8 is exclusively for warnings introduced in the compiler
                    // shipped with dotnet 8 (C# 12) and that can be reported for pre-existing code.
                    return 8;
                case ErrorCode.WRN_LowerCaseTypeName:
                    // Warning level 7 is exclusively for warnings introduced in the compiler
                    // shipped with dotnet 7 (C# 11) and that can be reported for pre-existing code.
                    return 7;
                case ErrorCode.WRN_PartialMethodTypeDifference:
                    // Warning level 6 is exclusively for warnings introduced in the compiler
                    // shipped with dotnet 6 (C# 10) and that can be reported for pre-existing code.
                    return 6;
                case ErrorCode.WRN_NubExprIsConstBool2:
                case ErrorCode.WRN_StaticInAsOrIs:
                case ErrorCode.WRN_PrecedenceInversion:
                case ErrorCode.WRN_UseDefViolationPropertyUnsupportedVersion:
                case ErrorCode.WRN_UseDefViolationFieldUnsupportedVersion:
                case ErrorCode.WRN_UnassignedThisAutoPropertyUnsupportedVersion:
                case ErrorCode.WRN_UnassignedThisUnsupportedVersion:
                case ErrorCode.WRN_ParamUnassigned:
                case ErrorCode.WRN_UseDefViolationProperty:
                case ErrorCode.WRN_UseDefViolationField:
                case ErrorCode.WRN_UseDefViolationThisUnsupportedVersion:
                case ErrorCode.WRN_UseDefViolationOut:
                case ErrorCode.WRN_UseDefViolation:
                case ErrorCode.WRN_SyncAndAsyncEntryPoints:
                case ErrorCode.WRN_ParameterIsStaticClass:
                case ErrorCode.WRN_ReturnTypeIsStaticClass:
                    // Warning level 5 is exclusively for warnings introduced in the compiler
                    // shipped with dotnet 5 (C# 9) and that can be reported for pre-existing code.
                    return 5;
                case ErrorCode.WRN_InvalidMainSig:
                case ErrorCode.WRN_LowercaseEllSuffix:
                case ErrorCode.WRN_NewNotRequired:
                case ErrorCode.WRN_MainCantBeGeneric:
                case ErrorCode.WRN_ProtectedInSealed:
                case ErrorCode.WRN_UnassignedInternalField:
                case ErrorCode.WRN_MissingParamTag:
                case ErrorCode.WRN_MissingXMLComment:
                case ErrorCode.WRN_MissingTypeParamTag:
                case ErrorCode.WRN_InvalidVersionFormat:
                    return 4;
                case ErrorCode.WRN_UnreferencedEvent:
                case ErrorCode.WRN_DuplicateUsing:
                case ErrorCode.WRN_UnreferencedVar:
                case ErrorCode.WRN_UnreferencedField:
                case ErrorCode.WRN_UnreferencedVarAssg:
                case ErrorCode.WRN_UnreferencedLocalFunction:
                case ErrorCode.WRN_SequentialOnPartialClass:
                case ErrorCode.WRN_UnreferencedFieldAssg:
                case ErrorCode.WRN_AmbiguousXMLReference:
                case ErrorCode.WRN_PossibleMistakenNullStatement:
                case ErrorCode.WRN_EqualsWithoutGetHashCode:
                case ErrorCode.WRN_EqualityOpWithoutEquals:
                case ErrorCode.WRN_EqualityOpWithoutGetHashCode:
                case ErrorCode.WRN_IncorrectBooleanAssg:
                case ErrorCode.WRN_BitwiseOrSignExtend:
                case ErrorCode.WRN_TypeParameterSameAsOuterTypeParameter:
                case ErrorCode.WRN_InvalidAssemblyName:
                case ErrorCode.WRN_UnifyReferenceBldRev:
                case ErrorCode.WRN_AssignmentToSelf:
                case ErrorCode.WRN_ComparisonToSelf:
                case ErrorCode.WRN_IsDynamicIsConfusing:
                case ErrorCode.WRN_DebugFullNameTooLong:
                case ErrorCode.WRN_PdbLocalNameTooLong:
                case ErrorCode.WRN_RecordEqualsWithoutGetHashCode:
                    return 3;
                case ErrorCode.WRN_NewRequired:
                case ErrorCode.WRN_NewOrOverrideExpected:
                case ErrorCode.WRN_UnreachableCode:
                case ErrorCode.WRN_UnreferencedLabel:
                case ErrorCode.WRN_NegativeArrayIndex:
                case ErrorCode.WRN_BadRefCompareLeft:
                case ErrorCode.WRN_BadRefCompareRight:
                case ErrorCode.WRN_PatternIsAmbiguous:
                case ErrorCode.WRN_PatternNotPublicOrNotInstance:
                case ErrorCode.WRN_PatternBadSignature:
                case ErrorCode.WRN_SameFullNameThisNsAgg:
                case ErrorCode.WRN_SameFullNameThisAggAgg:
                case ErrorCode.WRN_SameFullNameThisAggNs:
                case ErrorCode.WRN_GlobalAliasDefn:
                case ErrorCode.WRN_AlwaysNull:
                case ErrorCode.WRN_CmpAlwaysFalse:
                case ErrorCode.WRN_GotoCaseShouldConvert:
                case ErrorCode.WRN_NubExprIsConstBool:
                case ErrorCode.WRN_ExplicitImplCollision:
                case ErrorCode.WRN_DeprecatedSymbolStr:
                case ErrorCode.WRN_VacuousIntegralComp:
                case ErrorCode.WRN_AssignmentToLockOrDispose:
                case ErrorCode.WRN_DeprecatedCollectionInitAddStr:
                case ErrorCode.WRN_DeprecatedCollectionInitAdd:
                case ErrorCode.WRN_DuplicateParamTag:
                case ErrorCode.WRN_UnmatchedParamTag:
                case ErrorCode.WRN_UnprocessedXMLComment:
                case ErrorCode.WRN_InvalidSearchPathDir:
                case ErrorCode.WRN_UnifyReferenceMajMin:
                case ErrorCode.WRN_DuplicateTypeParamTag:
                case ErrorCode.WRN_UnmatchedTypeParamTag:
                case ErrorCode.WRN_UnmatchedParamRefTag:
                case ErrorCode.WRN_UnmatchedTypeParamRefTag:
                case ErrorCode.WRN_CantHaveManifestForModule:
                case ErrorCode.WRN_DynamicDispatchToConditionalMethod:
                case ErrorCode.WRN_NoSources:
                case ErrorCode.WRN_CLS_MeaninglessOnPrivateType:
                case ErrorCode.WRN_CLS_AssemblyNotCLS2:
                case ErrorCode.WRN_MainIgnored:
                case ErrorCode.WRN_UnqualifiedNestedTypeInCref:
                case ErrorCode.WRN_NoRuntimeMetadataVersion:
                    return 2;
                case ErrorCode.WRN_IsAlwaysTrue:
                case ErrorCode.WRN_IsAlwaysFalse:
                case ErrorCode.WRN_ByRefNonAgileField:
                case ErrorCode.WRN_VolatileByRef:
                case ErrorCode.WRN_FinalizeMethod:
                case ErrorCode.WRN_DeprecatedSymbol:
                case ErrorCode.WRN_ExternMethodNoImplementation:
                case ErrorCode.WRN_AttributeLocationOnBadDeclaration:
                case ErrorCode.WRN_InvalidAttributeLocation:
                case ErrorCode.WRN_NonObsoleteOverridingObsolete:
                case ErrorCode.WRN_CoClassWithoutComImport:
                case ErrorCode.WRN_ObsoleteOverridingNonObsolete:
                case ErrorCode.WRN_ExternCtorNoImplementation:
                case ErrorCode.WRN_WarningDirective:
                case ErrorCode.WRN_UnreachableGeneralCatch:
                case ErrorCode.WRN_DefaultValueForUnconsumedLocation:
                case ErrorCode.WRN_EmptySwitch:
                case ErrorCode.WRN_XMLParseError:
                case ErrorCode.WRN_BadXMLRef:
                case ErrorCode.WRN_BadXMLRefParamType:
                case ErrorCode.WRN_BadXMLRefReturnType:
                case ErrorCode.WRN_BadXMLRefSyntax:
                case ErrorCode.WRN_FailedInclude:
                case ErrorCode.WRN_InvalidInclude:
                case ErrorCode.WRN_XMLParseIncludeError:
                case ErrorCode.WRN_ALinkWarn:
                case ErrorCode.WRN_AssemblyAttributeFromModuleIsOverridden:
                case ErrorCode.WRN_CmdOptionConflictsSource:
                case ErrorCode.WRN_IllegalPragma:
                case ErrorCode.WRN_IllegalPPWarning:
                case ErrorCode.WRN_BadRestoreNumber:
                case ErrorCode.WRN_NonECMAFeature:
                case ErrorCode.WRN_ErrorOverride:
                case ErrorCode.WRN_MultiplePredefTypes:
                case ErrorCode.WRN_TooManyLinesForDebugger:
                case ErrorCode.WRN_CallOnNonAgileField:
                case ErrorCode.WRN_InvalidNumber:
                case ErrorCode.WRN_IllegalPPChecksum:
                case ErrorCode.WRN_EndOfPPLineExpected:
                case ErrorCode.WRN_ConflictingChecksum:
                case ErrorCode.WRN_DotOnDefault:
                case ErrorCode.WRN_BadXMLRefTypeVar:
                case ErrorCode.WRN_ReferencedAssemblyReferencesLinkedPIA:
                case ErrorCode.WRN_MultipleRuntimeImplementationMatches:
                case ErrorCode.WRN_MultipleRuntimeOverrideMatches:
                case ErrorCode.WRN_FileAlreadyIncluded:
                case ErrorCode.WRN_NoConfigNotOnCommandLine:
                case ErrorCode.WRN_AnalyzerCannotBeCreated:
                case ErrorCode.WRN_NoAnalyzerInAssembly:
                case ErrorCode.WRN_UnableToLoadAnalyzer:
                case ErrorCode.WRN_DefineIdentifierRequired:
                case ErrorCode.WRN_CLS_NoVarArgs:
                case ErrorCode.WRN_CLS_BadArgType:
                case ErrorCode.WRN_CLS_BadReturnType:
                case ErrorCode.WRN_CLS_BadFieldPropType:
                case ErrorCode.WRN_CLS_BadIdentifierCase:
                case ErrorCode.WRN_CLS_OverloadRefOut:
                case ErrorCode.WRN_CLS_OverloadUnnamed:
                case ErrorCode.WRN_CLS_BadIdentifier:
                case ErrorCode.WRN_CLS_BadBase:
                case ErrorCode.WRN_CLS_BadInterfaceMember:
                case ErrorCode.WRN_CLS_NoAbstractMembers:
                case ErrorCode.WRN_CLS_NotOnModules:
                case ErrorCode.WRN_CLS_ModuleMissingCLS:
                case ErrorCode.WRN_CLS_AssemblyNotCLS:
                case ErrorCode.WRN_CLS_BadAttributeType:
                case ErrorCode.WRN_CLS_ArrayArgumentToAttribute:
                case ErrorCode.WRN_CLS_NotOnModules2:
                case ErrorCode.WRN_CLS_IllegalTrueInFalse:
                case ErrorCode.WRN_CLS_MeaninglessOnParam:
                case ErrorCode.WRN_CLS_MeaninglessOnReturn:
                case ErrorCode.WRN_CLS_BadTypeVar:
                case ErrorCode.WRN_CLS_VolatileField:
                case ErrorCode.WRN_CLS_BadInterface:
                case ErrorCode.WRN_UnobservedAwaitableExpression:
                case ErrorCode.WRN_CallerLineNumberParamForUnconsumedLocation:
                case ErrorCode.WRN_CallerFilePathParamForUnconsumedLocation:
                case ErrorCode.WRN_CallerMemberNameParamForUnconsumedLocation:
                case ErrorCode.WRN_CallerFilePathPreferredOverCallerMemberName:
                case ErrorCode.WRN_CallerLineNumberPreferredOverCallerMemberName:
                case ErrorCode.WRN_CallerLineNumberPreferredOverCallerFilePath:
                case ErrorCode.WRN_DelaySignButNoKey:
                case ErrorCode.WRN_UnimplementedCommandLineSwitch:
                case ErrorCode.WRN_AsyncLacksAwaits:
                case ErrorCode.WRN_BadUILang:
                case ErrorCode.WRN_RefCultureMismatch:
                case ErrorCode.WRN_ConflictingMachineAssembly:
                case ErrorCode.WRN_FilterIsConstantTrue:
                case ErrorCode.WRN_FilterIsConstantFalse:
                case ErrorCode.WRN_FilterIsConstantFalseRedundantTryCatch:
                case ErrorCode.WRN_IdentifierOrNumericLiteralExpected:
                case ErrorCode.WRN_ReferencedAssemblyDoesNotHaveStrongName:
                case ErrorCode.WRN_AlignmentMagnitude:
                case ErrorCode.WRN_AttributeIgnoredWhenPublicSigning:
                case ErrorCode.WRN_TupleLiteralNameMismatch:
                case ErrorCode.WRN_Experimental:
                case ErrorCode.WRN_AttributesOnBackingFieldsNotAvailable:
                case ErrorCode.WRN_TupleBinopLiteralNameMismatch:
                case ErrorCode.WRN_TypeParameterSameAsOuterMethodTypeParameter:
                case ErrorCode.WRN_ConvertingNullableToNonNullable:
                case ErrorCode.WRN_NullReferenceAssignment:
                case ErrorCode.WRN_NullReferenceReceiver:
                case ErrorCode.WRN_NullReferenceReturn:
                case ErrorCode.WRN_NullReferenceArgument:
                case ErrorCode.WRN_NullabilityMismatchInTypeOnOverride:
                case ErrorCode.WRN_NullabilityMismatchInReturnTypeOnOverride:
                case ErrorCode.WRN_NullabilityMismatchInReturnTypeOnPartial:
                case ErrorCode.WRN_NullabilityMismatchInParameterTypeOnOverride:
                case ErrorCode.WRN_NullabilityMismatchInParameterTypeOnPartial:
                case ErrorCode.WRN_NullabilityMismatchInConstraintsOnPartialImplementation:
                case ErrorCode.WRN_NullabilityMismatchInTypeOnImplicitImplementation:
                case ErrorCode.WRN_NullabilityMismatchInReturnTypeOnImplicitImplementation:
                case ErrorCode.WRN_NullabilityMismatchInParameterTypeOnImplicitImplementation:
                case ErrorCode.WRN_DuplicateInterfaceWithNullabilityMismatchInBaseList:
                case ErrorCode.WRN_NullabilityMismatchInInterfaceImplementedByBase:
                case ErrorCode.WRN_NullabilityMismatchInExplicitlyImplementedInterface:
                case ErrorCode.WRN_NullabilityMismatchInTypeOnExplicitImplementation:
                case ErrorCode.WRN_NullabilityMismatchInReturnTypeOnExplicitImplementation:
                case ErrorCode.WRN_NullabilityMismatchInParameterTypeOnExplicitImplementation:
                case ErrorCode.WRN_UninitializedNonNullableField:
                case ErrorCode.WRN_NullabilityMismatchInAssignment:
                case ErrorCode.WRN_NullabilityMismatchInArgument:
                case ErrorCode.WRN_NullabilityMismatchInArgumentForOutput:
                case ErrorCode.WRN_NullabilityMismatchInReturnTypeOfTargetDelegate:
                case ErrorCode.WRN_NullabilityMismatchInParameterTypeOfTargetDelegate:
                case ErrorCode.WRN_NullAsNonNullable:
                case ErrorCode.WRN_NullableValueTypeMayBeNull:
                case ErrorCode.WRN_NullabilityMismatchInTypeParameterConstraint:
                case ErrorCode.WRN_MissingNonNullTypesContextForAnnotation:
                case ErrorCode.WRN_MissingNonNullTypesContextForAnnotationInGeneratedCode:
                case ErrorCode.WRN_NullabilityMismatchInConstraintsOnImplicitImplementation:
                case ErrorCode.WRN_NullabilityMismatchInTypeParameterReferenceTypeConstraint:
                case ErrorCode.WRN_SwitchExpressionNotExhaustive:
                case ErrorCode.WRN_IsTypeNamedUnderscore:
                case ErrorCode.WRN_GivenExpressionNeverMatchesPattern:
                case ErrorCode.WRN_GivenExpressionAlwaysMatchesConstant:
                case ErrorCode.WRN_SwitchExpressionNotExhaustiveWithUnnamedEnumValue:
                case ErrorCode.WRN_CaseConstantNamedUnderscore:
                case ErrorCode.WRN_ThrowPossibleNull:
                case ErrorCode.WRN_UnboxPossibleNull:
                case ErrorCode.WRN_SwitchExpressionNotExhaustiveForNull:
                case ErrorCode.WRN_ImplicitCopyInReadOnlyMember:
                case ErrorCode.WRN_UnconsumedEnumeratorCancellationAttributeUsage:
                case ErrorCode.WRN_UndecoratedCancellationTokenParameter:
                case ErrorCode.WRN_NullabilityMismatchInTypeParameterNotNullConstraint:
                case ErrorCode.WRN_DisallowNullAttributeForbidsMaybeNullAssignment:
                case ErrorCode.WRN_ParameterConditionallyDisallowsNull:
                case ErrorCode.WRN_NullReferenceInitializer:
                case ErrorCode.WRN_ShouldNotReturn:
                case ErrorCode.WRN_DoesNotReturnMismatch:
                case ErrorCode.WRN_TopLevelNullabilityMismatchInReturnTypeOnOverride:
                case ErrorCode.WRN_TopLevelNullabilityMismatchInParameterTypeOnOverride:
                case ErrorCode.WRN_TopLevelNullabilityMismatchInReturnTypeOnImplicitImplementation:
                case ErrorCode.WRN_TopLevelNullabilityMismatchInParameterTypeOnImplicitImplementation:
                case ErrorCode.WRN_TopLevelNullabilityMismatchInReturnTypeOnExplicitImplementation:
                case ErrorCode.WRN_TopLevelNullabilityMismatchInParameterTypeOnExplicitImplementation:
                case ErrorCode.WRN_ConstOutOfRangeChecked:
                case ErrorCode.WRN_MemberNotNull:
                case ErrorCode.WRN_MemberNotNullBadMember:
                case ErrorCode.WRN_MemberNotNullWhen:
                case ErrorCode.WRN_GeneratorFailedDuringInitialization:
                case ErrorCode.WRN_GeneratorFailedDuringGeneration:
                case ErrorCode.WRN_ParameterDisallowsNull:
                case ErrorCode.WRN_GivenExpressionAlwaysMatchesPattern:
                case ErrorCode.WRN_IsPatternAlways:
                case ErrorCode.WRN_SwitchExpressionNotExhaustiveWithWhen:
                case ErrorCode.WRN_SwitchExpressionNotExhaustiveForNullWithWhen:
                case ErrorCode.WRN_RecordNamedDisallowed:
                case ErrorCode.WRN_ParameterNotNullIfNotNull:
                case ErrorCode.WRN_ReturnNotNullIfNotNull:
                case ErrorCode.WRN_AnalyzerReferencesFramework:
                case ErrorCode.WRN_UnreadRecordParameter:
                case ErrorCode.WRN_DoNotCompareFunctionPointers:
                case ErrorCode.WRN_CallerArgumentExpressionParamForUnconsumedLocation:
                case ErrorCode.WRN_CallerLineNumberPreferredOverCallerArgumentExpression:
                case ErrorCode.WRN_CallerFilePathPreferredOverCallerArgumentExpression:
                case ErrorCode.WRN_CallerMemberNamePreferredOverCallerArgumentExpression:
                case ErrorCode.WRN_CallerArgumentExpressionAttributeHasInvalidParameterName:
                case ErrorCode.WRN_CallerArgumentExpressionAttributeSelfReferential:
                case ErrorCode.WRN_ParameterOccursAfterInterpolatedStringHandlerParameter:
                case ErrorCode.WRN_InterpolatedStringHandlerArgumentAttributeIgnoredOnLambdaParameters:
                case ErrorCode.WRN_CompileTimeCheckedOverflow:
                case ErrorCode.WRN_MethGrpToNonDel:
                case ErrorCode.WRN_UseDefViolationPropertySupportedVersion:
                case ErrorCode.WRN_UseDefViolationFieldSupportedVersion:
                case ErrorCode.WRN_UseDefViolationThisSupportedVersion:
                case ErrorCode.WRN_UnassignedThisAutoPropertySupportedVersion:
                case ErrorCode.WRN_UnassignedThisSupportedVersion:
                case ErrorCode.WRN_ObsoleteMembersShouldNotBeRequired:
                case ErrorCode.WRN_AnalyzerReferencesNewerCompiler:
                case ErrorCode.WRN_DuplicateAnalyzerReference:
                case ErrorCode.WRN_ScopedMismatchInParameterOfTarget:
                case ErrorCode.WRN_ScopedMismatchInParameterOfOverrideOrImplementation:
                case ErrorCode.WRN_ManagedAddr:
                case ErrorCode.WRN_EscapeVariable:
                case ErrorCode.WRN_EscapeStackAlloc:
                case ErrorCode.WRN_RefReturnNonreturnableLocal:
                case ErrorCode.WRN_RefReturnNonreturnableLocal2:
                case ErrorCode.WRN_RefReturnStructThis:
                case ErrorCode.WRN_RefAssignNarrower:
                case ErrorCode.WRN_MismatchedRefEscapeInTernary:
                case ErrorCode.WRN_RefReturnParameter:
                case ErrorCode.WRN_RefReturnScopedParameter:
                case ErrorCode.WRN_RefReturnParameter2:
                case ErrorCode.WRN_RefReturnScopedParameter2:
                case ErrorCode.WRN_RefReturnLocal:
                case ErrorCode.WRN_RefReturnLocal2:
                case ErrorCode.WRN_RefAssignReturnOnly:
                case ErrorCode.WRN_RefReturnOnlyParameter:
                case ErrorCode.WRN_RefReturnOnlyParameter2:
                case ErrorCode.WRN_RefAssignValEscapeWider:
                case ErrorCode.WRN_OptionalParamValueMismatch:
                case ErrorCode.WRN_ParamsArrayInLambdaOnly:
                case ErrorCode.WRN_CapturedPrimaryConstructorParameterPassedToBase:
                case ErrorCode.WRN_UnreadPrimaryConstructorParameter:
                case ErrorCode.WRN_InterceptorSignatureMismatch:
                case ErrorCode.WRN_NullabilityMismatchInReturnTypeOnInterceptor:
                case ErrorCode.WRN_NullabilityMismatchInParameterTypeOnInterceptor:
                case ErrorCode.WRN_CapturedPrimaryConstructorParameterInFieldInitializer:
                case ErrorCode.WRN_PrimaryConstructorParameterIsShadowedAndNotPassedToBase:
                case ErrorCode.WRN_InlineArrayIndexerNotUsed:
                case ErrorCode.WRN_InlineArraySliceNotUsed:
                case ErrorCode.WRN_InlineArrayConversionOperatorNotUsed:
                    return 1;
                default:
                    return 0;
            }
            // Note: when adding a warning here, consider whether it should be registered as a nullability warning too
        }

        /// <summary>
        /// Returns true if this is a build-only diagnostic that is never reported from
        /// <see cref="SemanticModel.GetDiagnostics(Text.TextSpan?, System.Threading.CancellationToken)"/> API.
        /// Diagnostics generated during compilation phases such as lowering, emit, etc.
        /// are example of build-only diagnostics.
        /// </summary>
        internal static bool IsBuildOnlyDiagnostic(ErrorCode code)
        {
            switch (code)
            {
                case ErrorCode.WRN_ALinkWarn:
                case ErrorCode.WRN_UnreferencedField:
                case ErrorCode.WRN_UnreferencedFieldAssg:
                case ErrorCode.WRN_UnreferencedEvent:
                case ErrorCode.WRN_UnassignedInternalField:
                case ErrorCode.ERR_MissingPredefinedMember:
                case ErrorCode.ERR_PredefinedTypeNotFound:
                case ErrorCode.ERR_NoEntryPoint:
                case ErrorCode.WRN_InvalidMainSig:
                case ErrorCode.ERR_MultipleEntryPoints:
                case ErrorCode.WRN_MainIgnored:
                case ErrorCode.ERR_MainClassNotClass:
                case ErrorCode.WRN_MainCantBeGeneric:
                case ErrorCode.ERR_NoMainInClass:
                case ErrorCode.ERR_MainClassNotFound:
                case ErrorCode.WRN_SyncAndAsyncEntryPoints:
                case ErrorCode.ERR_BadDelegateConstructor:
                case ErrorCode.ERR_InsufficientStack:
                case ErrorCode.ERR_ModuleEmitFailure:
                case ErrorCode.ERR_TooManyLocals:
                case ErrorCode.ERR_BindToBogus:
                case ErrorCode.ERR_ExportedTypeConflictsWithDeclaration:
                case ErrorCode.ERR_ForwardedTypeConflictsWithDeclaration:
                case ErrorCode.ERR_ExportedTypesConflict:
                case ErrorCode.ERR_ForwardedTypeConflictsWithExportedType:
                case ErrorCode.ERR_ByRefTypeAndAwait:
                case ErrorCode.ERR_RefReturningCallAndAwait:
                case ErrorCode.ERR_SpecialByRefInLambda:
                case ErrorCode.ERR_DynamicRequiredTypesMissing:
                case ErrorCode.ERR_EncUpdateFailedDelegateTypeChanged:
                case ErrorCode.ERR_CannotBeConvertedToUtf8:
                case ErrorCode.ERR_FileTypeNonUniquePath:
                case ErrorCode.ERR_InterceptorSignatureMismatch:
                case ErrorCode.ERR_InterceptorMustHaveMatchingThisParameter:
                case ErrorCode.ERR_InterceptorMustNotHaveThisParameter:
                case ErrorCode.ERR_DuplicateInterceptor:
                case ErrorCode.WRN_InterceptorSignatureMismatch:
                case ErrorCode.ERR_InterceptorNotAccessible:
                case ErrorCode.ERR_InterceptorScopedMismatch:
                case ErrorCode.WRN_NullabilityMismatchInReturnTypeOnInterceptor:
                case ErrorCode.WRN_NullabilityMismatchInParameterTypeOnInterceptor:
                case ErrorCode.ERR_InterceptorCannotInterceptNameof:
                case ErrorCode.ERR_SymbolDefinedInAssembly:
                case ErrorCode.ERR_InterceptorArityNotCompatible:
                case ErrorCode.ERR_InterceptorCannotBeGeneric:
                    // Update src\EditorFeatures\CSharp\LanguageServer\CSharpLspBuildOnlyDiagnostics.cs
                    // whenever new values are added here.
                    return true;
                case ErrorCode.Void:
                case ErrorCode.Unknown:
                case ErrorCode.ERR_NoMetadataFile:
                case ErrorCode.FTL_MetadataCantOpenFile:
                case ErrorCode.ERR_NoTypeDef:
                case ErrorCode.ERR_OutputWriteFailed:
                case ErrorCode.ERR_BadBinaryOps:
                case ErrorCode.ERR_IntDivByZero:
                case ErrorCode.ERR_BadIndexLHS:
                case ErrorCode.ERR_BadIndexCount:
                case ErrorCode.ERR_BadUnaryOp:
                case ErrorCode.ERR_ThisInStaticMeth:
                case ErrorCode.ERR_ThisInBadContext:
                case ErrorCode.ERR_NoImplicitConv:
                case ErrorCode.ERR_NoExplicitConv:
                case ErrorCode.ERR_ConstOutOfRange:
                case ErrorCode.ERR_AmbigBinaryOps:
                case ErrorCode.ERR_AmbigUnaryOp:
                case ErrorCode.ERR_InAttrOnOutParam:
                case ErrorCode.ERR_ValueCantBeNull:
                case ErrorCode.ERR_NoExplicitBuiltinConv:
                case ErrorCode.FTL_DebugEmitFailure:
                case ErrorCode.ERR_BadVisReturnType:
                case ErrorCode.ERR_BadVisParamType:
                case ErrorCode.ERR_BadVisFieldType:
                case ErrorCode.ERR_BadVisPropertyType:
                case ErrorCode.ERR_BadVisIndexerReturn:
                case ErrorCode.ERR_BadVisIndexerParam:
                case ErrorCode.ERR_BadVisOpReturn:
                case ErrorCode.ERR_BadVisOpParam:
                case ErrorCode.ERR_BadVisDelegateReturn:
                case ErrorCode.ERR_BadVisDelegateParam:
                case ErrorCode.ERR_BadVisBaseClass:
                case ErrorCode.ERR_BadVisBaseInterface:
                case ErrorCode.ERR_EventNeedsBothAccessors:
                case ErrorCode.ERR_EventNotDelegate:
                case ErrorCode.ERR_InterfaceEventInitializer:
                case ErrorCode.ERR_BadEventUsage:
                case ErrorCode.ERR_ExplicitEventFieldImpl:
                case ErrorCode.ERR_CantOverrideNonEvent:
                case ErrorCode.ERR_AddRemoveMustHaveBody:
                case ErrorCode.ERR_AbstractEventInitializer:
                case ErrorCode.ERR_PossibleBadNegCast:
                case ErrorCode.ERR_ReservedEnumerator:
                case ErrorCode.ERR_AsMustHaveReferenceType:
                case ErrorCode.WRN_LowercaseEllSuffix:
                case ErrorCode.ERR_BadEventUsageNoField:
                case ErrorCode.ERR_ConstraintOnlyAllowedOnGenericDecl:
                case ErrorCode.ERR_TypeParamMustBeIdentifier:
                case ErrorCode.ERR_MemberReserved:
                case ErrorCode.ERR_DuplicateParamName:
                case ErrorCode.ERR_DuplicateNameInNS:
                case ErrorCode.ERR_DuplicateNameInClass:
                case ErrorCode.ERR_NameNotInContext:
                case ErrorCode.ERR_AmbigContext:
                case ErrorCode.WRN_DuplicateUsing:
                case ErrorCode.ERR_BadMemberFlag:
                case ErrorCode.ERR_BadMemberProtection:
                case ErrorCode.WRN_NewRequired:
                case ErrorCode.WRN_NewNotRequired:
                case ErrorCode.ERR_CircConstValue:
                case ErrorCode.ERR_MemberAlreadyExists:
                case ErrorCode.ERR_StaticNotVirtual:
                case ErrorCode.ERR_OverrideNotNew:
                case ErrorCode.WRN_NewOrOverrideExpected:
                case ErrorCode.ERR_OverrideNotExpected:
                case ErrorCode.ERR_NamespaceUnexpected:
                case ErrorCode.ERR_NoSuchMember:
                case ErrorCode.ERR_BadSKknown:
                case ErrorCode.ERR_BadSKunknown:
                case ErrorCode.ERR_ObjectRequired:
                case ErrorCode.ERR_AmbigCall:
                case ErrorCode.ERR_BadAccess:
                case ErrorCode.ERR_MethDelegateMismatch:
                case ErrorCode.ERR_RetObjectRequired:
                case ErrorCode.ERR_RetNoObjectRequired:
                case ErrorCode.ERR_LocalDuplicate:
                case ErrorCode.ERR_AssgLvalueExpected:
                case ErrorCode.ERR_StaticConstParam:
                case ErrorCode.ERR_NotConstantExpression:
                case ErrorCode.ERR_NotNullConstRefField:
                case ErrorCode.ERR_LocalIllegallyOverrides:
                case ErrorCode.ERR_BadUsingNamespace:
                case ErrorCode.ERR_NoBreakOrCont:
                case ErrorCode.ERR_DuplicateLabel:
                case ErrorCode.ERR_NoConstructors:
                case ErrorCode.ERR_NoNewAbstract:
                case ErrorCode.ERR_ConstValueRequired:
                case ErrorCode.ERR_CircularBase:
                case ErrorCode.ERR_MethodNameExpected:
                case ErrorCode.ERR_ConstantExpected:
                case ErrorCode.ERR_V6SwitchGoverningTypeValueExpected:
                case ErrorCode.ERR_DuplicateCaseLabel:
                case ErrorCode.ERR_InvalidGotoCase:
                case ErrorCode.ERR_PropertyLacksGet:
                case ErrorCode.ERR_BadExceptionType:
                case ErrorCode.ERR_BadEmptyThrow:
                case ErrorCode.ERR_BadFinallyLeave:
                case ErrorCode.ERR_LabelShadow:
                case ErrorCode.ERR_LabelNotFound:
                case ErrorCode.ERR_UnreachableCatch:
                case ErrorCode.ERR_ReturnExpected:
                case ErrorCode.WRN_UnreachableCode:
                case ErrorCode.ERR_SwitchFallThrough:
                case ErrorCode.WRN_UnreferencedLabel:
                case ErrorCode.ERR_UseDefViolation:
                case ErrorCode.WRN_UnreferencedVar:
                case ErrorCode.ERR_UseDefViolationField:
                case ErrorCode.ERR_UnassignedThisUnsupportedVersion:
                case ErrorCode.ERR_AmbigQM:
                case ErrorCode.ERR_InvalidQM:
                case ErrorCode.ERR_NoBaseClass:
                case ErrorCode.ERR_BaseIllegal:
                case ErrorCode.ERR_ObjectProhibited:
                case ErrorCode.ERR_ParamUnassigned:
                case ErrorCode.ERR_InvalidArray:
                case ErrorCode.ERR_ExternHasBody:
                case ErrorCode.ERR_AbstractAndExtern:
                case ErrorCode.ERR_BadAttributeParamType:
                case ErrorCode.ERR_BadAttributeArgument:
                case ErrorCode.WRN_IsAlwaysTrue:
                case ErrorCode.WRN_IsAlwaysFalse:
                case ErrorCode.ERR_LockNeedsReference:
                case ErrorCode.ERR_NullNotValid:
                case ErrorCode.ERR_UseDefViolationThisUnsupportedVersion:
                case ErrorCode.ERR_ArgsInvalid:
                case ErrorCode.ERR_AssgReadonly:
                case ErrorCode.ERR_RefReadonly:
                case ErrorCode.ERR_PtrExpected:
                case ErrorCode.ERR_PtrIndexSingle:
                case ErrorCode.WRN_ByRefNonAgileField:
                case ErrorCode.ERR_AssgReadonlyStatic:
                case ErrorCode.ERR_RefReadonlyStatic:
                case ErrorCode.ERR_AssgReadonlyProp:
                case ErrorCode.ERR_IllegalStatement:
                case ErrorCode.ERR_BadGetEnumerator:
                case ErrorCode.ERR_AbstractBaseCall:
                case ErrorCode.ERR_RefProperty:
                case ErrorCode.ERR_ManagedAddr:
                case ErrorCode.ERR_BadFixedInitType:
                case ErrorCode.ERR_FixedMustInit:
                case ErrorCode.ERR_InvalidAddrOp:
                case ErrorCode.ERR_FixedNeeded:
                case ErrorCode.ERR_FixedNotNeeded:
                case ErrorCode.ERR_UnsafeNeeded:
                case ErrorCode.ERR_OpTFRetType:
                case ErrorCode.ERR_OperatorNeedsMatch:
                case ErrorCode.ERR_BadBoolOp:
                case ErrorCode.ERR_MustHaveOpTF:
                case ErrorCode.WRN_UnreferencedVarAssg:
                case ErrorCode.ERR_CheckedOverflow:
                case ErrorCode.ERR_ConstOutOfRangeChecked:
                case ErrorCode.ERR_BadVarargs:
                case ErrorCode.ERR_ParamsMustBeArray:
                case ErrorCode.ERR_IllegalArglist:
                case ErrorCode.ERR_IllegalUnsafe:
                case ErrorCode.ERR_AmbigMember:
                case ErrorCode.ERR_BadForeachDecl:
                case ErrorCode.ERR_ParamsLast:
                case ErrorCode.ERR_SizeofUnsafe:
                case ErrorCode.ERR_DottedTypeNameNotFoundInNS:
                case ErrorCode.ERR_FieldInitRefNonstatic:
                case ErrorCode.ERR_SealedNonOverride:
                case ErrorCode.ERR_CantOverrideSealed:
                case ErrorCode.ERR_VoidError:
                case ErrorCode.ERR_ConditionalOnOverride:
                case ErrorCode.ERR_PointerInAsOrIs:
                case ErrorCode.ERR_CallingFinalizeDeprecated:
                case ErrorCode.ERR_SingleTypeNameNotFound:
                case ErrorCode.ERR_NegativeStackAllocSize:
                case ErrorCode.ERR_NegativeArraySize:
                case ErrorCode.ERR_OverrideFinalizeDeprecated:
                case ErrorCode.ERR_CallingBaseFinalizeDeprecated:
                case ErrorCode.WRN_NegativeArrayIndex:
                case ErrorCode.WRN_BadRefCompareLeft:
                case ErrorCode.WRN_BadRefCompareRight:
                case ErrorCode.ERR_BadCastInFixed:
                case ErrorCode.ERR_StackallocInCatchFinally:
                case ErrorCode.ERR_VarargsLast:
                case ErrorCode.ERR_MissingPartial:
                case ErrorCode.ERR_PartialTypeKindConflict:
                case ErrorCode.ERR_PartialModifierConflict:
                case ErrorCode.ERR_PartialMultipleBases:
                case ErrorCode.ERR_PartialWrongTypeParams:
                case ErrorCode.ERR_PartialWrongConstraints:
                case ErrorCode.ERR_NoImplicitConvCast:
                case ErrorCode.ERR_PartialMisplaced:
                case ErrorCode.ERR_ImportedCircularBase:
                case ErrorCode.ERR_UseDefViolationOut:
                case ErrorCode.ERR_ArraySizeInDeclaration:
                case ErrorCode.ERR_InaccessibleGetter:
                case ErrorCode.ERR_InaccessibleSetter:
                case ErrorCode.ERR_InvalidPropertyAccessMod:
                case ErrorCode.ERR_DuplicatePropertyAccessMods:
                case ErrorCode.ERR_AccessModMissingAccessor:
                case ErrorCode.ERR_UnimplementedInterfaceAccessor:
                case ErrorCode.WRN_PatternIsAmbiguous:
                case ErrorCode.WRN_PatternNotPublicOrNotInstance:
                case ErrorCode.WRN_PatternBadSignature:
                case ErrorCode.ERR_FriendRefNotEqualToThis:
                case ErrorCode.WRN_SequentialOnPartialClass:
                case ErrorCode.ERR_BadConstType:
                case ErrorCode.ERR_NoNewTyvar:
                case ErrorCode.ERR_BadArity:
                case ErrorCode.ERR_BadTypeArgument:
                case ErrorCode.ERR_TypeArgsNotAllowed:
                case ErrorCode.ERR_HasNoTypeVars:
                case ErrorCode.ERR_NewConstraintNotSatisfied:
                case ErrorCode.ERR_GenericConstraintNotSatisfiedRefType:
                case ErrorCode.ERR_GenericConstraintNotSatisfiedNullableEnum:
                case ErrorCode.ERR_GenericConstraintNotSatisfiedNullableInterface:
                case ErrorCode.ERR_GenericConstraintNotSatisfiedTyVar:
                case ErrorCode.ERR_GenericConstraintNotSatisfiedValType:
                case ErrorCode.ERR_DuplicateGeneratedName:
                case ErrorCode.ERR_GlobalSingleTypeNameNotFound:
                case ErrorCode.ERR_NewBoundMustBeLast:
                case ErrorCode.ERR_TypeVarCantBeNull:
                case ErrorCode.ERR_DuplicateBound:
                case ErrorCode.ERR_ClassBoundNotFirst:
                case ErrorCode.ERR_BadRetType:
                case ErrorCode.ERR_DuplicateConstraintClause:
                case ErrorCode.ERR_CantInferMethTypeArgs:
                case ErrorCode.ERR_LocalSameNameAsTypeParam:
                case ErrorCode.ERR_AsWithTypeVar:
                case ErrorCode.ERR_BadIndexerNameAttr:
                case ErrorCode.ERR_AttrArgWithTypeVars:
                case ErrorCode.ERR_NewTyvarWithArgs:
                case ErrorCode.ERR_AbstractSealedStatic:
                case ErrorCode.WRN_AmbiguousXMLReference:
                case ErrorCode.WRN_VolatileByRef:
                case ErrorCode.ERR_ComImportWithImpl:
                case ErrorCode.ERR_ComImportWithBase:
                case ErrorCode.ERR_ImplBadConstraints:
                case ErrorCode.ERR_DottedTypeNameNotFoundInAgg:
                case ErrorCode.ERR_MethGrpToNonDel:
                case ErrorCode.ERR_BadExternAlias:
                case ErrorCode.ERR_ColColWithTypeAlias:
                case ErrorCode.ERR_AliasNotFound:
                case ErrorCode.ERR_SameFullNameAggAgg:
                case ErrorCode.ERR_SameFullNameNsAgg:
                case ErrorCode.WRN_SameFullNameThisNsAgg:
                case ErrorCode.WRN_SameFullNameThisAggAgg:
                case ErrorCode.WRN_SameFullNameThisAggNs:
                case ErrorCode.ERR_SameFullNameThisAggThisNs:
                case ErrorCode.ERR_ExternAfterElements:
                case ErrorCode.WRN_GlobalAliasDefn:
                case ErrorCode.ERR_SealedStaticClass:
                case ErrorCode.ERR_PrivateAbstractAccessor:
                case ErrorCode.ERR_ValueExpected:
                case ErrorCode.ERR_UnboxNotLValue:
                case ErrorCode.ERR_AnonMethGrpInForEach:
                case ErrorCode.ERR_BadIncDecRetType:
                case ErrorCode.ERR_TypeConstraintsMustBeUniqueAndFirst:
                case ErrorCode.ERR_RefValBoundWithClass:
                case ErrorCode.ERR_NewBoundWithVal:
                case ErrorCode.ERR_RefConstraintNotSatisfied:
                case ErrorCode.ERR_ValConstraintNotSatisfied:
                case ErrorCode.ERR_CircularConstraint:
                case ErrorCode.ERR_BaseConstraintConflict:
                case ErrorCode.ERR_ConWithValCon:
                case ErrorCode.ERR_AmbigUDConv:
                case ErrorCode.WRN_AlwaysNull:
                case ErrorCode.ERR_OverrideWithConstraints:
                case ErrorCode.ERR_AmbigOverride:
                case ErrorCode.ERR_DecConstError:
                case ErrorCode.WRN_CmpAlwaysFalse:
                case ErrorCode.WRN_FinalizeMethod:
                case ErrorCode.ERR_ExplicitImplParams:
                case ErrorCode.WRN_GotoCaseShouldConvert:
                case ErrorCode.ERR_MethodImplementingAccessor:
                case ErrorCode.WRN_NubExprIsConstBool:
                case ErrorCode.WRN_ExplicitImplCollision:
                case ErrorCode.ERR_AbstractHasBody:
                case ErrorCode.ERR_ConcreteMissingBody:
                case ErrorCode.ERR_AbstractAndSealed:
                case ErrorCode.ERR_AbstractNotVirtual:
                case ErrorCode.ERR_StaticConstant:
                case ErrorCode.ERR_CantOverrideNonFunction:
                case ErrorCode.ERR_CantOverrideNonVirtual:
                case ErrorCode.ERR_CantChangeAccessOnOverride:
                case ErrorCode.ERR_CantChangeReturnTypeOnOverride:
                case ErrorCode.ERR_CantDeriveFromSealedType:
                case ErrorCode.ERR_AbstractInConcreteClass:
                case ErrorCode.ERR_StaticConstructorWithExplicitConstructorCall:
                case ErrorCode.ERR_StaticConstructorWithAccessModifiers:
                case ErrorCode.ERR_RecursiveConstructorCall:
                case ErrorCode.ERR_ObjectCallingBaseConstructor:
                case ErrorCode.ERR_StructWithBaseConstructorCall:
                case ErrorCode.ERR_StructLayoutCycle:
                case ErrorCode.ERR_InterfacesCantContainFields:
                case ErrorCode.ERR_InterfacesCantContainConstructors:
                case ErrorCode.ERR_NonInterfaceInInterfaceList:
                case ErrorCode.ERR_DuplicateInterfaceInBaseList:
                case ErrorCode.ERR_CycleInInterfaceInheritance:
                case ErrorCode.ERR_HidingAbstractMethod:
                case ErrorCode.ERR_UnimplementedAbstractMethod:
                case ErrorCode.ERR_UnimplementedInterfaceMember:
                case ErrorCode.ERR_ObjectCantHaveBases:
                case ErrorCode.ERR_ExplicitInterfaceImplementationNotInterface:
                case ErrorCode.ERR_InterfaceMemberNotFound:
                case ErrorCode.ERR_ClassDoesntImplementInterface:
                case ErrorCode.ERR_ExplicitInterfaceImplementationInNonClassOrStruct:
                case ErrorCode.ERR_MemberNameSameAsType:
                case ErrorCode.ERR_EnumeratorOverflow:
                case ErrorCode.ERR_CantOverrideNonProperty:
                case ErrorCode.ERR_NoGetToOverride:
                case ErrorCode.ERR_NoSetToOverride:
                case ErrorCode.ERR_PropertyCantHaveVoidType:
                case ErrorCode.ERR_PropertyWithNoAccessors:
                case ErrorCode.ERR_NewVirtualInSealed:
                case ErrorCode.ERR_ExplicitPropertyAddingAccessor:
                case ErrorCode.ERR_ExplicitPropertyMissingAccessor:
                case ErrorCode.ERR_ConversionWithInterface:
                case ErrorCode.ERR_ConversionWithBase:
                case ErrorCode.ERR_ConversionWithDerived:
                case ErrorCode.ERR_IdentityConversion:
                case ErrorCode.ERR_ConversionNotInvolvingContainedType:
                case ErrorCode.ERR_DuplicateConversionInClass:
                case ErrorCode.ERR_OperatorsMustBeStatic:
                case ErrorCode.ERR_BadIncDecSignature:
                case ErrorCode.ERR_BadUnaryOperatorSignature:
                case ErrorCode.ERR_BadBinaryOperatorSignature:
                case ErrorCode.ERR_BadShiftOperatorSignature:
                case ErrorCode.ERR_InterfacesCantContainConversionOrEqualityOperators:
                case ErrorCode.ERR_CantOverrideBogusMethod:
                case ErrorCode.ERR_CantCallSpecialMethod:
                case ErrorCode.ERR_BadTypeReference:
                case ErrorCode.ERR_BadDestructorName:
                case ErrorCode.ERR_OnlyClassesCanContainDestructors:
                case ErrorCode.ERR_ConflictAliasAndMember:
                case ErrorCode.ERR_ConditionalOnSpecialMethod:
                case ErrorCode.ERR_ConditionalMustReturnVoid:
                case ErrorCode.ERR_DuplicateAttribute:
                case ErrorCode.ERR_ConditionalOnInterfaceMethod:
                case ErrorCode.ERR_OperatorCantReturnVoid:
                case ErrorCode.ERR_InvalidAttributeArgument:
                case ErrorCode.ERR_AttributeOnBadSymbolType:
                case ErrorCode.ERR_FloatOverflow:
                case ErrorCode.ERR_InvalidReal:
                case ErrorCode.ERR_ComImportWithoutUuidAttribute:
                case ErrorCode.ERR_InvalidNamedArgument:
                case ErrorCode.ERR_DllImportOnInvalidMethod:
                case ErrorCode.ERR_FieldCantBeRefAny:
                case ErrorCode.ERR_ArrayElementCantBeRefAny:
                case ErrorCode.WRN_DeprecatedSymbol:
                case ErrorCode.ERR_NotAnAttributeClass:
                case ErrorCode.ERR_BadNamedAttributeArgument:
                case ErrorCode.WRN_DeprecatedSymbolStr:
                case ErrorCode.ERR_DeprecatedSymbolStr:
                case ErrorCode.ERR_IndexerCantHaveVoidType:
                case ErrorCode.ERR_VirtualPrivate:
                case ErrorCode.ERR_ArrayInitToNonArrayType:
                case ErrorCode.ERR_ArrayInitInBadPlace:
                case ErrorCode.ERR_MissingStructOffset:
                case ErrorCode.WRN_ExternMethodNoImplementation:
                case ErrorCode.WRN_ProtectedInSealed:
                case ErrorCode.ERR_InterfaceImplementedByConditional:
                case ErrorCode.ERR_InterfaceImplementedImplicitlyByVariadic:
                case ErrorCode.ERR_IllegalRefParam:
                case ErrorCode.ERR_BadArgumentToAttribute:
                case ErrorCode.ERR_StructOffsetOnBadStruct:
                case ErrorCode.ERR_StructOffsetOnBadField:
                case ErrorCode.ERR_AttributeUsageOnNonAttributeClass:
                case ErrorCode.WRN_PossibleMistakenNullStatement:
                case ErrorCode.ERR_DuplicateNamedAttributeArgument:
                case ErrorCode.ERR_DeriveFromEnumOrValueType:
                case ErrorCode.ERR_DefaultMemberOnIndexedType:
                case ErrorCode.ERR_BogusType:
                case ErrorCode.ERR_CStyleArray:
                case ErrorCode.WRN_VacuousIntegralComp:
                case ErrorCode.ERR_AbstractAttributeClass:
                case ErrorCode.ERR_BadNamedAttributeArgumentType:
                case ErrorCode.WRN_AttributeLocationOnBadDeclaration:
                case ErrorCode.WRN_InvalidAttributeLocation:
                case ErrorCode.WRN_EqualsWithoutGetHashCode:
                case ErrorCode.WRN_EqualityOpWithoutEquals:
                case ErrorCode.WRN_EqualityOpWithoutGetHashCode:
                case ErrorCode.ERR_OutAttrOnRefParam:
                case ErrorCode.ERR_OverloadRefKind:
                case ErrorCode.ERR_LiteralDoubleCast:
                case ErrorCode.WRN_IncorrectBooleanAssg:
                case ErrorCode.ERR_ProtectedInStruct:
                case ErrorCode.ERR_InconsistentIndexerNames:
                case ErrorCode.ERR_ComImportWithUserCtor:
                case ErrorCode.ERR_FieldCantHaveVoidType:
                case ErrorCode.WRN_NonObsoleteOverridingObsolete:
                case ErrorCode.ERR_SystemVoid:
                case ErrorCode.ERR_ExplicitParamArray:
                case ErrorCode.WRN_BitwiseOrSignExtend:
                case ErrorCode.ERR_VolatileStruct:
                case ErrorCode.ERR_VolatileAndReadonly:
                case ErrorCode.ERR_AbstractField:
                case ErrorCode.ERR_BogusExplicitImpl:
                case ErrorCode.ERR_ExplicitMethodImplAccessor:
                case ErrorCode.WRN_CoClassWithoutComImport:
                case ErrorCode.ERR_ConditionalWithOutParam:
                case ErrorCode.ERR_AccessorImplementingMethod:
                case ErrorCode.ERR_AliasQualAsExpression:
                case ErrorCode.ERR_DerivingFromATyVar:
                case ErrorCode.ERR_DuplicateTypeParameter:
                case ErrorCode.WRN_TypeParameterSameAsOuterTypeParameter:
                case ErrorCode.ERR_TypeVariableSameAsParent:
                case ErrorCode.ERR_UnifyingInterfaceInstantiations:
                case ErrorCode.ERR_TyVarNotFoundInConstraint:
                case ErrorCode.ERR_BadBoundType:
                case ErrorCode.ERR_SpecialTypeAsBound:
                case ErrorCode.ERR_BadVisBound:
                case ErrorCode.ERR_LookupInTypeVariable:
                case ErrorCode.ERR_BadConstraintType:
                case ErrorCode.ERR_InstanceMemberInStaticClass:
                case ErrorCode.ERR_StaticBaseClass:
                case ErrorCode.ERR_ConstructorInStaticClass:
                case ErrorCode.ERR_DestructorInStaticClass:
                case ErrorCode.ERR_InstantiatingStaticClass:
                case ErrorCode.ERR_StaticDerivedFromNonObject:
                case ErrorCode.ERR_StaticClassInterfaceImpl:
                case ErrorCode.ERR_OperatorInStaticClass:
                case ErrorCode.ERR_ConvertToStaticClass:
                case ErrorCode.ERR_ConstraintIsStaticClass:
                case ErrorCode.ERR_GenericArgIsStaticClass:
                case ErrorCode.ERR_ArrayOfStaticClass:
                case ErrorCode.ERR_IndexerInStaticClass:
                case ErrorCode.ERR_ParameterIsStaticClass:
                case ErrorCode.ERR_ReturnTypeIsStaticClass:
                case ErrorCode.ERR_VarDeclIsStaticClass:
                case ErrorCode.ERR_BadEmptyThrowInFinally:
                case ErrorCode.ERR_InvalidSpecifier:
                case ErrorCode.WRN_AssignmentToLockOrDispose:
                case ErrorCode.ERR_ForwardedTypeInThisAssembly:
                case ErrorCode.ERR_ForwardedTypeIsNested:
                case ErrorCode.ERR_CycleInTypeForwarder:
                case ErrorCode.ERR_AssemblyNameOnNonModule:
                case ErrorCode.ERR_InvalidFwdType:
                case ErrorCode.ERR_CloseUnimplementedInterfaceMemberStatic:
                case ErrorCode.ERR_CloseUnimplementedInterfaceMemberNotPublic:
                case ErrorCode.ERR_CloseUnimplementedInterfaceMemberWrongReturnType:
                case ErrorCode.ERR_DuplicateTypeForwarder:
                case ErrorCode.ERR_ExpectedSelectOrGroup:
                case ErrorCode.ERR_ExpectedContextualKeywordOn:
                case ErrorCode.ERR_ExpectedContextualKeywordEquals:
                case ErrorCode.ERR_ExpectedContextualKeywordBy:
                case ErrorCode.ERR_InvalidAnonymousTypeMemberDeclarator:
                case ErrorCode.ERR_InvalidInitializerElementInitializer:
                case ErrorCode.ERR_InconsistentLambdaParameterUsage:
                case ErrorCode.ERR_PartialMethodInvalidModifier:
                case ErrorCode.ERR_PartialMethodOnlyInPartialClass:
                case ErrorCode.ERR_PartialMethodNotExplicit:
                case ErrorCode.ERR_PartialMethodExtensionDifference:
                case ErrorCode.ERR_PartialMethodOnlyOneLatent:
                case ErrorCode.ERR_PartialMethodOnlyOneActual:
                case ErrorCode.ERR_PartialMethodParamsDifference:
                case ErrorCode.ERR_PartialMethodMustHaveLatent:
                case ErrorCode.ERR_PartialMethodInconsistentConstraints:
                case ErrorCode.ERR_PartialMethodToDelegate:
                case ErrorCode.ERR_PartialMethodStaticDifference:
                case ErrorCode.ERR_PartialMethodUnsafeDifference:
                case ErrorCode.ERR_PartialMethodInExpressionTree:
                case ErrorCode.ERR_ExplicitImplCollisionOnRefOut:
                case ErrorCode.ERR_IndirectRecursiveConstructorCall:
                case ErrorCode.WRN_ObsoleteOverridingNonObsolete:
                case ErrorCode.WRN_DebugFullNameTooLong:
                case ErrorCode.ERR_ImplicitlyTypedVariableAssignedBadValue:
                case ErrorCode.ERR_ImplicitlyTypedVariableWithNoInitializer:
                case ErrorCode.ERR_ImplicitlyTypedVariableMultipleDeclarator:
                case ErrorCode.ERR_ImplicitlyTypedVariableAssignedArrayInitializer:
                case ErrorCode.ERR_ImplicitlyTypedLocalCannotBeFixed:
                case ErrorCode.ERR_ImplicitlyTypedVariableCannotBeConst:
                case ErrorCode.WRN_ExternCtorNoImplementation:
                case ErrorCode.ERR_TypeVarNotFound:
                case ErrorCode.ERR_ImplicitlyTypedArrayNoBestType:
                case ErrorCode.ERR_AnonymousTypePropertyAssignedBadValue:
                case ErrorCode.ERR_ExpressionTreeContainsBaseAccess:
                case ErrorCode.ERR_ExpressionTreeContainsAssignment:
                case ErrorCode.ERR_AnonymousTypeDuplicatePropertyName:
                case ErrorCode.ERR_StatementLambdaToExpressionTree:
                case ErrorCode.ERR_ExpressionTreeMustHaveDelegate:
                case ErrorCode.ERR_AnonymousTypeNotAvailable:
                case ErrorCode.ERR_LambdaInIsAs:
                case ErrorCode.ERR_ExpressionTreeContainsMultiDimensionalArrayInitializer:
                case ErrorCode.ERR_MissingArgument:
                case ErrorCode.ERR_VariableUsedBeforeDeclaration:
                case ErrorCode.ERR_UnassignedThisAutoPropertyUnsupportedVersion:
                case ErrorCode.ERR_VariableUsedBeforeDeclarationAndHidesField:
                case ErrorCode.ERR_ExpressionTreeContainsBadCoalesce:
                case ErrorCode.ERR_ArrayInitializerExpected:
                case ErrorCode.ERR_ArrayInitializerIncorrectLength:
                case ErrorCode.ERR_ExpressionTreeContainsNamedArgument:
                case ErrorCode.ERR_ExpressionTreeContainsOptionalArgument:
                case ErrorCode.ERR_ExpressionTreeContainsIndexedProperty:
                case ErrorCode.ERR_IndexedPropertyRequiresParams:
                case ErrorCode.ERR_IndexedPropertyMustHaveAllOptionalParams:
                case ErrorCode.ERR_IdentifierExpected:
                case ErrorCode.ERR_SemicolonExpected:
                case ErrorCode.ERR_SyntaxError:
                case ErrorCode.ERR_DuplicateModifier:
                case ErrorCode.ERR_DuplicateAccessor:
                case ErrorCode.ERR_IntegralTypeExpected:
                case ErrorCode.ERR_IllegalEscape:
                case ErrorCode.ERR_NewlineInConst:
                case ErrorCode.ERR_EmptyCharConst:
                case ErrorCode.ERR_TooManyCharsInConst:
                case ErrorCode.ERR_InvalidNumber:
                case ErrorCode.ERR_GetOrSetExpected:
                case ErrorCode.ERR_ClassTypeExpected:
                case ErrorCode.ERR_NamedArgumentExpected:
                case ErrorCode.ERR_TooManyCatches:
                case ErrorCode.ERR_ThisOrBaseExpected:
                case ErrorCode.ERR_OvlUnaryOperatorExpected:
                case ErrorCode.ERR_OvlBinaryOperatorExpected:
                case ErrorCode.ERR_IntOverflow:
                case ErrorCode.ERR_EOFExpected:
                case ErrorCode.ERR_BadEmbeddedStmt:
                case ErrorCode.ERR_PPDirectiveExpected:
                case ErrorCode.ERR_EndOfPPLineExpected:
                case ErrorCode.ERR_CloseParenExpected:
                case ErrorCode.ERR_EndifDirectiveExpected:
                case ErrorCode.ERR_UnexpectedDirective:
                case ErrorCode.ERR_ErrorDirective:
                case ErrorCode.WRN_WarningDirective:
                case ErrorCode.ERR_TypeExpected:
                case ErrorCode.ERR_PPDefFollowsToken:
                case ErrorCode.ERR_OpenEndedComment:
                case ErrorCode.ERR_OvlOperatorExpected:
                case ErrorCode.ERR_EndRegionDirectiveExpected:
                case ErrorCode.ERR_UnterminatedStringLit:
                case ErrorCode.ERR_BadDirectivePlacement:
                case ErrorCode.ERR_IdentifierExpectedKW:
                case ErrorCode.ERR_SemiOrLBraceExpected:
                case ErrorCode.ERR_MultiTypeInDeclaration:
                case ErrorCode.ERR_AddOrRemoveExpected:
                case ErrorCode.ERR_UnexpectedCharacter:
                case ErrorCode.ERR_ProtectedInStatic:
                case ErrorCode.WRN_UnreachableGeneralCatch:
                case ErrorCode.ERR_IncrementLvalueExpected:
                case ErrorCode.ERR_NoSuchMemberOrExtension:
                case ErrorCode.WRN_DeprecatedCollectionInitAddStr:
                case ErrorCode.ERR_DeprecatedCollectionInitAddStr:
                case ErrorCode.WRN_DeprecatedCollectionInitAdd:
                case ErrorCode.ERR_DefaultValueNotAllowed:
                case ErrorCode.WRN_DefaultValueForUnconsumedLocation:
                case ErrorCode.ERR_PartialWrongTypeParamsVariance:
                case ErrorCode.ERR_GlobalSingleTypeNameNotFoundFwd:
                case ErrorCode.ERR_DottedTypeNameNotFoundInNSFwd:
                case ErrorCode.ERR_SingleTypeNameNotFoundFwd:
                case ErrorCode.WRN_IdentifierOrNumericLiteralExpected:
                case ErrorCode.ERR_UnexpectedToken:
                case ErrorCode.ERR_BadThisParam:
                case ErrorCode.ERR_BadTypeforThis:
                case ErrorCode.ERR_BadParamModThis:
                case ErrorCode.ERR_BadExtensionMeth:
                case ErrorCode.ERR_BadExtensionAgg:
                case ErrorCode.ERR_DupParamMod:
                case ErrorCode.ERR_ExtensionMethodsDecl:
                case ErrorCode.ERR_ExtensionAttrNotFound:
                case ErrorCode.ERR_ExplicitExtension:
                case ErrorCode.ERR_ValueTypeExtDelegate:
                case ErrorCode.ERR_BadArgCount:
                case ErrorCode.ERR_BadArgType:
                case ErrorCode.ERR_NoSourceFile:
                case ErrorCode.ERR_CantRefResource:
                case ErrorCode.ERR_ResourceNotUnique:
                case ErrorCode.ERR_ImportNonAssembly:
                case ErrorCode.ERR_RefLvalueExpected:
                case ErrorCode.ERR_BaseInStaticMeth:
                case ErrorCode.ERR_BaseInBadContext:
                case ErrorCode.ERR_RbraceExpected:
                case ErrorCode.ERR_LbraceExpected:
                case ErrorCode.ERR_InExpected:
                case ErrorCode.ERR_InvalidPreprocExpr:
                case ErrorCode.ERR_InvalidMemberDecl:
                case ErrorCode.ERR_MemberNeedsType:
                case ErrorCode.ERR_BadBaseType:
                case ErrorCode.WRN_EmptySwitch:
                case ErrorCode.ERR_ExpectedEndTry:
                case ErrorCode.ERR_InvalidExprTerm:
                case ErrorCode.ERR_BadNewExpr:
                case ErrorCode.ERR_NoNamespacePrivate:
                case ErrorCode.ERR_BadVarDecl:
                case ErrorCode.ERR_UsingAfterElements:
                case ErrorCode.ERR_BadBinOpArgs:
                case ErrorCode.ERR_BadUnOpArgs:
                case ErrorCode.ERR_NoVoidParameter:
                case ErrorCode.ERR_DuplicateAlias:
                case ErrorCode.ERR_BadProtectedAccess:
                case ErrorCode.ERR_AddModuleAssembly:
                case ErrorCode.ERR_BindToBogusProp2:
                case ErrorCode.ERR_BindToBogusProp1:
                case ErrorCode.ERR_NoVoidHere:
                case ErrorCode.ERR_IndexerNeedsParam:
                case ErrorCode.ERR_BadArraySyntax:
                case ErrorCode.ERR_BadOperatorSyntax:
                case ErrorCode.ERR_OutputNeedsName:
                case ErrorCode.ERR_CantHaveWin32ResAndManifest:
                case ErrorCode.ERR_CantHaveWin32ResAndIcon:
                case ErrorCode.ERR_CantReadResource:
                case ErrorCode.ERR_DocFileGen:
                case ErrorCode.WRN_XMLParseError:
                case ErrorCode.WRN_DuplicateParamTag:
                case ErrorCode.WRN_UnmatchedParamTag:
                case ErrorCode.WRN_MissingParamTag:
                case ErrorCode.WRN_BadXMLRef:
                case ErrorCode.ERR_BadStackAllocExpr:
                case ErrorCode.ERR_InvalidLineNumber:
                case ErrorCode.ERR_MissingPPFile:
                case ErrorCode.ERR_ForEachMissingMember:
                case ErrorCode.WRN_BadXMLRefParamType:
                case ErrorCode.WRN_BadXMLRefReturnType:
                case ErrorCode.ERR_BadWin32Res:
                case ErrorCode.WRN_BadXMLRefSyntax:
                case ErrorCode.ERR_BadModifierLocation:
                case ErrorCode.ERR_MissingArraySize:
                case ErrorCode.WRN_UnprocessedXMLComment:
                case ErrorCode.WRN_FailedInclude:
                case ErrorCode.WRN_InvalidInclude:
                case ErrorCode.WRN_MissingXMLComment:
                case ErrorCode.WRN_XMLParseIncludeError:
                case ErrorCode.ERR_BadDelArgCount:
                case ErrorCode.ERR_UnexpectedSemicolon:
                case ErrorCode.ERR_MethodReturnCantBeRefAny:
                case ErrorCode.ERR_CompileCancelled:
                case ErrorCode.ERR_MethodArgCantBeRefAny:
                case ErrorCode.ERR_AssgReadonlyLocal:
                case ErrorCode.ERR_RefReadonlyLocal:
                case ErrorCode.ERR_CantUseRequiredAttribute:
                case ErrorCode.ERR_NoModifiersOnAccessor:
                case ErrorCode.ERR_ParamsCantBeWithModifier:
                case ErrorCode.ERR_ReturnNotLValue:
                case ErrorCode.ERR_MissingCoClass:
                case ErrorCode.ERR_AmbiguousAttribute:
                case ErrorCode.ERR_BadArgExtraRef:
                case ErrorCode.WRN_CmdOptionConflictsSource:
                case ErrorCode.ERR_BadCompatMode:
                case ErrorCode.ERR_DelegateOnConditional:
                case ErrorCode.ERR_CantMakeTempFile:
                case ErrorCode.ERR_BadArgRef:
                case ErrorCode.ERR_YieldInAnonMeth:
                case ErrorCode.ERR_ReturnInIterator:
                case ErrorCode.ERR_BadIteratorArgType:
                case ErrorCode.ERR_BadIteratorReturn:
                case ErrorCode.ERR_BadYieldInFinally:
                case ErrorCode.ERR_BadYieldInTryOfCatch:
                case ErrorCode.ERR_EmptyYield:
                case ErrorCode.ERR_AnonDelegateCantUse:
                case ErrorCode.ERR_AnonDelegateCantUseRefLike:
                case ErrorCode.ERR_UnsupportedPrimaryConstructorParameterCapturingRef:
                case ErrorCode.ERR_UnsupportedPrimaryConstructorParameterCapturingRefLike:
                case ErrorCode.ERR_AnonDelegateCantUseStructPrimaryConstructorParameterInMember:
                case ErrorCode.ERR_AnonDelegateCantUseStructPrimaryConstructorParameterCaptured:
                case ErrorCode.ERR_IllegalInnerUnsafe:
                case ErrorCode.ERR_BadYieldInCatch:
                case ErrorCode.ERR_BadDelegateLeave:
                case ErrorCode.WRN_IllegalPragma:
                case ErrorCode.WRN_IllegalPPWarning:
                case ErrorCode.WRN_BadRestoreNumber:
                case ErrorCode.ERR_VarargsIterator:
                case ErrorCode.ERR_UnsafeIteratorArgType:
                case ErrorCode.ERR_BadCoClassSig:
                case ErrorCode.ERR_MultipleIEnumOfT:
                case ErrorCode.ERR_FixedDimsRequired:
                case ErrorCode.ERR_FixedNotInStruct:
                case ErrorCode.ERR_AnonymousReturnExpected:
                case ErrorCode.WRN_NonECMAFeature:
                case ErrorCode.ERR_ExpectedVerbatimLiteral:
                case ErrorCode.ERR_AssgReadonly2:
                case ErrorCode.ERR_RefReadonly2:
                case ErrorCode.ERR_AssgReadonlyStatic2:
                case ErrorCode.ERR_RefReadonlyStatic2:
                case ErrorCode.ERR_AssgReadonlyLocal2Cause:
                case ErrorCode.ERR_RefReadonlyLocal2Cause:
                case ErrorCode.ERR_AssgReadonlyLocalCause:
                case ErrorCode.ERR_RefReadonlyLocalCause:
                case ErrorCode.WRN_ErrorOverride:
                case ErrorCode.ERR_AnonMethToNonDel:
                case ErrorCode.ERR_CantConvAnonMethParams:
                case ErrorCode.ERR_CantConvAnonMethReturns:
                case ErrorCode.ERR_IllegalFixedType:
                case ErrorCode.ERR_FixedOverflow:
                case ErrorCode.ERR_InvalidFixedArraySize:
                case ErrorCode.ERR_FixedBufferNotFixed:
                case ErrorCode.ERR_AttributeNotOnAccessor:
                case ErrorCode.WRN_InvalidSearchPathDir:
                case ErrorCode.ERR_IllegalVarArgs:
                case ErrorCode.ERR_IllegalParams:
                case ErrorCode.ERR_BadModifiersOnNamespace:
                case ErrorCode.ERR_BadPlatformType:
                case ErrorCode.ERR_ThisStructNotInAnonMeth:
                case ErrorCode.ERR_NoConvToIDisp:
                case ErrorCode.ERR_BadParamRef:
                case ErrorCode.ERR_BadParamExtraRef:
                case ErrorCode.ERR_BadParamType:
                case ErrorCode.ERR_BadExternIdentifier:
                case ErrorCode.ERR_AliasMissingFile:
                case ErrorCode.ERR_GlobalExternAlias:
                case ErrorCode.WRN_MultiplePredefTypes:
                case ErrorCode.ERR_LocalCantBeFixedAndHoisted:
                case ErrorCode.WRN_TooManyLinesForDebugger:
                case ErrorCode.ERR_CantConvAnonMethNoParams:
                case ErrorCode.ERR_ConditionalOnNonAttributeClass:
                case ErrorCode.WRN_CallOnNonAgileField:
                case ErrorCode.WRN_InvalidNumber:
                case ErrorCode.WRN_IllegalPPChecksum:
                case ErrorCode.WRN_EndOfPPLineExpected:
                case ErrorCode.WRN_ConflictingChecksum:
                case ErrorCode.WRN_InvalidAssemblyName:
                case ErrorCode.WRN_UnifyReferenceMajMin:
                case ErrorCode.WRN_UnifyReferenceBldRev:
                case ErrorCode.ERR_DuplicateImport:
                case ErrorCode.ERR_DuplicateImportSimple:
                case ErrorCode.ERR_AssemblyMatchBadVersion:
                case ErrorCode.ERR_FixedNeedsLvalue:
                case ErrorCode.WRN_DuplicateTypeParamTag:
                case ErrorCode.WRN_UnmatchedTypeParamTag:
                case ErrorCode.WRN_MissingTypeParamTag:
                case ErrorCode.ERR_CantChangeTypeOnOverride:
                case ErrorCode.ERR_DoNotUseFixedBufferAttr:
                case ErrorCode.WRN_AssignmentToSelf:
                case ErrorCode.WRN_ComparisonToSelf:
                case ErrorCode.ERR_CantOpenWin32Res:
                case ErrorCode.WRN_DotOnDefault:
                case ErrorCode.ERR_NoMultipleInheritance:
                case ErrorCode.ERR_BaseClassMustBeFirst:
                case ErrorCode.WRN_BadXMLRefTypeVar:
                case ErrorCode.ERR_FriendAssemblyBadArgs:
                case ErrorCode.ERR_FriendAssemblySNReq:
                case ErrorCode.ERR_DelegateOnNullable:
                case ErrorCode.ERR_BadCtorArgCount:
                case ErrorCode.ERR_GlobalAttributesNotFirst:
                case ErrorCode.ERR_ExpressionExpected:
                case ErrorCode.WRN_UnmatchedParamRefTag:
                case ErrorCode.WRN_UnmatchedTypeParamRefTag:
                case ErrorCode.ERR_DefaultValueMustBeConstant:
                case ErrorCode.ERR_DefaultValueBeforeRequiredValue:
                case ErrorCode.ERR_NamedArgumentSpecificationBeforeFixedArgument:
                case ErrorCode.ERR_BadNamedArgument:
                case ErrorCode.ERR_DuplicateNamedArgument:
                case ErrorCode.ERR_RefOutDefaultValue:
                case ErrorCode.ERR_NamedArgumentForArray:
                case ErrorCode.ERR_DefaultValueForExtensionParameter:
                case ErrorCode.ERR_NamedArgumentUsedInPositional:
                case ErrorCode.ERR_DefaultValueUsedWithAttributes:
                case ErrorCode.ERR_BadNamedArgumentForDelegateInvoke:
                case ErrorCode.ERR_NoPIAAssemblyMissingAttribute:
                case ErrorCode.ERR_NoCanonicalView:
                case ErrorCode.ERR_NoConversionForDefaultParam:
                case ErrorCode.ERR_DefaultValueForParamsParameter:
                case ErrorCode.ERR_NewCoClassOnLink:
                case ErrorCode.ERR_NoPIANestedType:
                case ErrorCode.ERR_InteropTypeMissingAttribute:
                case ErrorCode.ERR_InteropStructContainsMethods:
                case ErrorCode.ERR_InteropTypesWithSameNameAndGuid:
                case ErrorCode.ERR_NoPIAAssemblyMissingAttributes:
                case ErrorCode.ERR_AssemblySpecifiedForLinkAndRef:
                case ErrorCode.ERR_LocalTypeNameClash:
                case ErrorCode.WRN_ReferencedAssemblyReferencesLinkedPIA:
                case ErrorCode.ERR_NotNullRefDefaultParameter:
                case ErrorCode.ERR_FixedLocalInLambda:
                case ErrorCode.ERR_MissingMethodOnSourceInterface:
                case ErrorCode.ERR_MissingSourceInterface:
                case ErrorCode.ERR_GenericsUsedInNoPIAType:
                case ErrorCode.ERR_GenericsUsedAcrossAssemblies:
                case ErrorCode.ERR_NoConversionForNubDefaultParam:
                case ErrorCode.ERR_InvalidSubsystemVersion:
                case ErrorCode.ERR_InteropMethodWithBody:
                case ErrorCode.ERR_BadWarningLevel:
                case ErrorCode.ERR_BadDebugType:
                case ErrorCode.ERR_BadResourceVis:
                case ErrorCode.ERR_DefaultValueTypeMustMatch:
                case ErrorCode.ERR_DefaultValueBadValueType:
                case ErrorCode.ERR_MemberAlreadyInitialized:
                case ErrorCode.ERR_MemberCannotBeInitialized:
                case ErrorCode.ERR_StaticMemberInObjectInitializer:
                case ErrorCode.ERR_ReadonlyValueTypeInObjectInitializer:
                case ErrorCode.ERR_ValueTypePropertyInObjectInitializer:
                case ErrorCode.ERR_UnsafeTypeInObjectCreation:
                case ErrorCode.ERR_EmptyElementInitializer:
                case ErrorCode.ERR_InitializerAddHasWrongSignature:
                case ErrorCode.ERR_CollectionInitRequiresIEnumerable:
                case ErrorCode.ERR_CantOpenWin32Manifest:
                case ErrorCode.WRN_CantHaveManifestForModule:
                case ErrorCode.ERR_BadInstanceArgType:
                case ErrorCode.ERR_QueryDuplicateRangeVariable:
                case ErrorCode.ERR_QueryRangeVariableOverrides:
                case ErrorCode.ERR_QueryRangeVariableAssignedBadValue:
                case ErrorCode.ERR_QueryNoProviderCastable:
                case ErrorCode.ERR_QueryNoProviderStandard:
                case ErrorCode.ERR_QueryNoProvider:
                case ErrorCode.ERR_QueryOuterKey:
                case ErrorCode.ERR_QueryInnerKey:
                case ErrorCode.ERR_QueryOutRefRangeVariable:
                case ErrorCode.ERR_QueryMultipleProviders:
                case ErrorCode.ERR_QueryTypeInferenceFailedMulti:
                case ErrorCode.ERR_QueryTypeInferenceFailed:
                case ErrorCode.ERR_QueryTypeInferenceFailedSelectMany:
                case ErrorCode.ERR_ExpressionTreeContainsPointerOp:
                case ErrorCode.ERR_ExpressionTreeContainsAnonymousMethod:
                case ErrorCode.ERR_AnonymousMethodToExpressionTree:
                case ErrorCode.ERR_QueryRangeVariableReadOnly:
                case ErrorCode.ERR_QueryRangeVariableSameAsTypeParam:
                case ErrorCode.ERR_TypeVarNotFoundRangeVariable:
                case ErrorCode.ERR_BadArgTypesForCollectionAdd:
                case ErrorCode.ERR_ByRefParameterInExpressionTree:
                case ErrorCode.ERR_VarArgsInExpressionTree:
                case ErrorCode.ERR_InitializerAddHasParamModifiers:
                case ErrorCode.ERR_NonInvocableMemberCalled:
                case ErrorCode.WRN_MultipleRuntimeImplementationMatches:
                case ErrorCode.WRN_MultipleRuntimeOverrideMatches:
                case ErrorCode.ERR_ObjectOrCollectionInitializerWithDelegateCreation:
                case ErrorCode.ERR_InvalidConstantDeclarationType:
                case ErrorCode.ERR_IllegalVarianceSyntax:
                case ErrorCode.ERR_UnexpectedVariance:
                case ErrorCode.ERR_BadDynamicTypeof:
                case ErrorCode.ERR_ExpressionTreeContainsDynamicOperation:
                case ErrorCode.ERR_BadDynamicConversion:
                case ErrorCode.ERR_DeriveFromDynamic:
                case ErrorCode.ERR_DeriveFromConstructedDynamic:
                case ErrorCode.ERR_DynamicTypeAsBound:
                case ErrorCode.ERR_ConstructedDynamicTypeAsBound:
                case ErrorCode.ERR_ExplicitDynamicAttr:
                case ErrorCode.ERR_NoDynamicPhantomOnBase:
                case ErrorCode.ERR_NoDynamicPhantomOnBaseIndexer:
                case ErrorCode.ERR_BadArgTypeDynamicExtension:
                case ErrorCode.WRN_DynamicDispatchToConditionalMethod:
                case ErrorCode.ERR_NoDynamicPhantomOnBaseCtor:
                case ErrorCode.ERR_BadDynamicMethodArgMemgrp:
                case ErrorCode.ERR_BadDynamicMethodArgLambda:
                case ErrorCode.ERR_BadDynamicMethodArg:
                case ErrorCode.ERR_BadDynamicQuery:
                case ErrorCode.ERR_DynamicAttributeMissing:
                case ErrorCode.WRN_IsDynamicIsConfusing:
                case ErrorCode.ERR_BadAsyncReturn:
                case ErrorCode.ERR_BadAwaitInFinally:
                case ErrorCode.ERR_BadAwaitInCatch:
                case ErrorCode.ERR_BadAwaitArg:
                case ErrorCode.ERR_BadAsyncArgType:
                case ErrorCode.ERR_BadAsyncExpressionTree:
                case ErrorCode.ERR_MixingWinRTEventWithRegular:
                case ErrorCode.ERR_BadAwaitWithoutAsync:
                case ErrorCode.ERR_BadAsyncLacksBody:
                case ErrorCode.ERR_BadAwaitInQuery:
                case ErrorCode.ERR_BadAwaitInLock:
                case ErrorCode.ERR_TaskRetNoObjectRequired:
                case ErrorCode.WRN_AsyncLacksAwaits:
                case ErrorCode.ERR_FileNotFound:
                case ErrorCode.WRN_FileAlreadyIncluded:
                case ErrorCode.ERR_NoFileSpec:
                case ErrorCode.ERR_SwitchNeedsString:
                case ErrorCode.ERR_BadSwitch:
                case ErrorCode.WRN_NoSources:
                case ErrorCode.ERR_OpenResponseFile:
                case ErrorCode.ERR_CantOpenFileWrite:
                case ErrorCode.ERR_BadBaseNumber:
                case ErrorCode.ERR_BinaryFile:
                case ErrorCode.FTL_BadCodepage:
                case ErrorCode.ERR_NoMainOnDLL:
                case ErrorCode.FTL_InvalidTarget:
                case ErrorCode.FTL_InvalidInputFileName:
                case ErrorCode.WRN_NoConfigNotOnCommandLine:
                case ErrorCode.ERR_InvalidFileAlignment:
                case ErrorCode.WRN_DefineIdentifierRequired:
                case ErrorCode.FTL_OutputFileExists:
                case ErrorCode.ERR_OneAliasPerReference:
                case ErrorCode.ERR_SwitchNeedsNumber:
                case ErrorCode.ERR_MissingDebugSwitch:
                case ErrorCode.ERR_ComRefCallInExpressionTree:
                case ErrorCode.WRN_BadUILang:
                case ErrorCode.ERR_InvalidFormatForGuidForOption:
                case ErrorCode.ERR_MissingGuidForOption:
                case ErrorCode.ERR_InvalidOutputName:
                case ErrorCode.ERR_InvalidDebugInformationFormat:
                case ErrorCode.ERR_LegacyObjectIdSyntax:
                case ErrorCode.ERR_SourceLinkRequiresPdb:
                case ErrorCode.ERR_CannotEmbedWithoutPdb:
                case ErrorCode.ERR_BadSwitchValue:
                case ErrorCode.WRN_CLS_NoVarArgs:
                case ErrorCode.WRN_CLS_BadArgType:
                case ErrorCode.WRN_CLS_BadReturnType:
                case ErrorCode.WRN_CLS_BadFieldPropType:
                case ErrorCode.WRN_CLS_BadIdentifierCase:
                case ErrorCode.WRN_CLS_OverloadRefOut:
                case ErrorCode.WRN_CLS_OverloadUnnamed:
                case ErrorCode.WRN_CLS_BadIdentifier:
                case ErrorCode.WRN_CLS_BadBase:
                case ErrorCode.WRN_CLS_BadInterfaceMember:
                case ErrorCode.WRN_CLS_NoAbstractMembers:
                case ErrorCode.WRN_CLS_NotOnModules:
                case ErrorCode.WRN_CLS_ModuleMissingCLS:
                case ErrorCode.WRN_CLS_AssemblyNotCLS:
                case ErrorCode.WRN_CLS_BadAttributeType:
                case ErrorCode.WRN_CLS_ArrayArgumentToAttribute:
                case ErrorCode.WRN_CLS_NotOnModules2:
                case ErrorCode.WRN_CLS_IllegalTrueInFalse:
                case ErrorCode.WRN_CLS_MeaninglessOnPrivateType:
                case ErrorCode.WRN_CLS_AssemblyNotCLS2:
                case ErrorCode.WRN_CLS_MeaninglessOnParam:
                case ErrorCode.WRN_CLS_MeaninglessOnReturn:
                case ErrorCode.WRN_CLS_BadTypeVar:
                case ErrorCode.WRN_CLS_VolatileField:
                case ErrorCode.WRN_CLS_BadInterface:
                case ErrorCode.FTL_BadChecksumAlgorithm:
                case ErrorCode.ERR_BadAwaitArgIntrinsic:
                case ErrorCode.ERR_BadAwaitAsIdentifier:
                case ErrorCode.ERR_AwaitInUnsafeContext:
                case ErrorCode.ERR_UnsafeAsyncArgType:
                case ErrorCode.ERR_VarargsAsync:
                case ErrorCode.ERR_BadAwaitArgVoidCall:
                case ErrorCode.ERR_NonTaskMainCantBeAsync:
                case ErrorCode.ERR_CantConvAsyncAnonFuncReturns:
                case ErrorCode.ERR_BadAwaiterPattern:
                case ErrorCode.ERR_BadSpecialByRefLocal:
                case ErrorCode.WRN_UnobservedAwaitableExpression:
                case ErrorCode.ERR_SynchronizedAsyncMethod:
                case ErrorCode.ERR_BadAsyncReturnExpression:
                case ErrorCode.ERR_NoConversionForCallerLineNumberParam:
                case ErrorCode.ERR_NoConversionForCallerFilePathParam:
                case ErrorCode.ERR_NoConversionForCallerMemberNameParam:
                case ErrorCode.ERR_BadCallerLineNumberParamWithoutDefaultValue:
                case ErrorCode.ERR_BadCallerFilePathParamWithoutDefaultValue:
                case ErrorCode.ERR_BadCallerMemberNameParamWithoutDefaultValue:
                case ErrorCode.ERR_BadPrefer32OnLib:
                case ErrorCode.WRN_CallerLineNumberParamForUnconsumedLocation:
                case ErrorCode.WRN_CallerFilePathParamForUnconsumedLocation:
                case ErrorCode.WRN_CallerMemberNameParamForUnconsumedLocation:
                case ErrorCode.ERR_DoesntImplementAwaitInterface:
                case ErrorCode.ERR_BadAwaitArg_NeedSystem:
                case ErrorCode.ERR_CantReturnVoid:
                case ErrorCode.ERR_SecurityCriticalOrSecuritySafeCriticalOnAsync:
                case ErrorCode.ERR_SecurityCriticalOrSecuritySafeCriticalOnAsyncInClassOrStruct:
                case ErrorCode.ERR_BadAwaitWithoutAsyncMethod:
                case ErrorCode.ERR_BadAwaitWithoutVoidAsyncMethod:
                case ErrorCode.ERR_BadAwaitWithoutAsyncLambda:
                case ErrorCode.ERR_NoSuchMemberOrExtensionNeedUsing:
                case ErrorCode.ERR_UnexpectedAliasedName:
                case ErrorCode.ERR_UnexpectedGenericName:
                case ErrorCode.ERR_UnexpectedUnboundGenericName:
                case ErrorCode.ERR_GlobalStatement:
                case ErrorCode.ERR_BadUsingType:
                case ErrorCode.ERR_ReservedAssemblyName:
                case ErrorCode.ERR_PPReferenceFollowsToken:
                case ErrorCode.ERR_ExpectedPPFile:
                case ErrorCode.ERR_ReferenceDirectiveOnlyAllowedInScripts:
                case ErrorCode.ERR_NameNotInContextPossibleMissingReference:
                case ErrorCode.ERR_MetadataNameTooLong:
                case ErrorCode.ERR_AttributesNotAllowed:
                case ErrorCode.ERR_ExternAliasNotAllowed:
                case ErrorCode.ERR_ConflictingAliasAndDefinition:
                case ErrorCode.ERR_GlobalDefinitionOrStatementExpected:
                case ErrorCode.ERR_ExpectedSingleScript:
                case ErrorCode.ERR_RecursivelyTypedVariable:
                case ErrorCode.ERR_YieldNotAllowedInScript:
                case ErrorCode.ERR_NamespaceNotAllowedInScript:
                case ErrorCode.WRN_StaticInAsOrIs:
                case ErrorCode.ERR_InvalidDelegateType:
                case ErrorCode.ERR_BadVisEventType:
                case ErrorCode.ERR_GlobalAttributesNotAllowed:
                case ErrorCode.ERR_PublicKeyFileFailure:
                case ErrorCode.ERR_PublicKeyContainerFailure:
                case ErrorCode.ERR_FriendRefSigningMismatch:
                case ErrorCode.ERR_CannotPassNullForFriendAssembly:
                case ErrorCode.ERR_SignButNoPrivateKey:
                case ErrorCode.WRN_DelaySignButNoKey:
                case ErrorCode.ERR_InvalidVersionFormat:
                case ErrorCode.WRN_InvalidVersionFormat:
                case ErrorCode.ERR_NoCorrespondingArgument:
                case ErrorCode.ERR_ResourceFileNameNotUnique:
                case ErrorCode.ERR_DllImportOnGenericMethod:
                case ErrorCode.ERR_EncUpdateFailedMissingAttribute:
                case ErrorCode.ERR_ParameterNotValidForType:
                case ErrorCode.ERR_AttributeParameterRequired1:
                case ErrorCode.ERR_AttributeParameterRequired2:
                case ErrorCode.ERR_SecurityAttributeMissingAction:
                case ErrorCode.ERR_SecurityAttributeInvalidAction:
                case ErrorCode.ERR_SecurityAttributeInvalidActionAssembly:
                case ErrorCode.ERR_SecurityAttributeInvalidActionTypeOrMethod:
                case ErrorCode.ERR_PrincipalPermissionInvalidAction:
                case ErrorCode.ERR_FeatureNotValidInExpressionTree:
                case ErrorCode.ERR_MarshalUnmanagedTypeNotValidForFields:
                case ErrorCode.ERR_MarshalUnmanagedTypeOnlyValidForFields:
                case ErrorCode.ERR_PermissionSetAttributeInvalidFile:
                case ErrorCode.ERR_PermissionSetAttributeFileReadError:
                case ErrorCode.ERR_InvalidVersionFormat2:
                case ErrorCode.ERR_InvalidAssemblyCultureForExe:
                case ErrorCode.ERR_DuplicateAttributeInNetModule:
                case ErrorCode.ERR_CantOpenIcon:
                case ErrorCode.ERR_ErrorBuildingWin32Resources:
                case ErrorCode.ERR_BadAttributeParamDefaultArgument:
                case ErrorCode.ERR_MissingTypeInSource:
                case ErrorCode.ERR_MissingTypeInAssembly:
                case ErrorCode.ERR_SecurityAttributeInvalidTarget:
                case ErrorCode.ERR_InvalidAssemblyName:
                case ErrorCode.ERR_NoTypeDefFromModule:
                case ErrorCode.WRN_CallerFilePathPreferredOverCallerMemberName:
                case ErrorCode.WRN_CallerLineNumberPreferredOverCallerMemberName:
                case ErrorCode.WRN_CallerLineNumberPreferredOverCallerFilePath:
                case ErrorCode.ERR_InvalidDynamicCondition:
                case ErrorCode.ERR_WinRtEventPassedByRef:
                case ErrorCode.ERR_NetModuleNameMismatch:
                case ErrorCode.ERR_BadModuleName:
                case ErrorCode.ERR_BadCompilationOptionValue:
                case ErrorCode.ERR_BadAppConfigPath:
                case ErrorCode.WRN_AssemblyAttributeFromModuleIsOverridden:
                case ErrorCode.ERR_CmdOptionConflictsSource:
                case ErrorCode.ERR_FixedBufferTooManyDimensions:
                case ErrorCode.ERR_CantReadConfigFile:
                case ErrorCode.ERR_BadAwaitInCatchFilter:
                case ErrorCode.WRN_FilterIsConstantTrue:
                case ErrorCode.ERR_EncNoPIAReference:
                case ErrorCode.ERR_LinkedNetmoduleMetadataMustProvideFullPEImage:
                case ErrorCode.ERR_MetadataReferencesNotSupported:
                case ErrorCode.ERR_InvalidAssemblyCulture:
                case ErrorCode.ERR_EncReferenceToAddedMember:
                case ErrorCode.ERR_MutuallyExclusiveOptions:
                case ErrorCode.ERR_InvalidDebugInfo:
                case ErrorCode.WRN_UnimplementedCommandLineSwitch:
                case ErrorCode.WRN_ReferencedAssemblyDoesNotHaveStrongName:
                case ErrorCode.ERR_InvalidSignaturePublicKey:
                case ErrorCode.ERR_ForwardedTypesConflict:
                case ErrorCode.WRN_RefCultureMismatch:
                case ErrorCode.ERR_AgnosticToMachineModule:
                case ErrorCode.ERR_ConflictingMachineModule:
                case ErrorCode.WRN_ConflictingMachineAssembly:
                case ErrorCode.ERR_CryptoHashFailed:
                case ErrorCode.ERR_MissingNetModuleReference:
                case ErrorCode.ERR_NetModuleNameMustBeUnique:
                case ErrorCode.ERR_UnsupportedTransparentIdentifierAccess:
                case ErrorCode.ERR_ParamDefaultValueDiffersFromAttribute:
                case ErrorCode.WRN_UnqualifiedNestedTypeInCref:
                case ErrorCode.HDN_UnusedUsingDirective:
                case ErrorCode.HDN_UnusedExternAlias:
                case ErrorCode.WRN_NoRuntimeMetadataVersion:
                case ErrorCode.ERR_FeatureNotAvailableInVersion1:
                case ErrorCode.ERR_FeatureNotAvailableInVersion2:
                case ErrorCode.ERR_FeatureNotAvailableInVersion3:
                case ErrorCode.ERR_FeatureNotAvailableInVersion4:
                case ErrorCode.ERR_FeatureNotAvailableInVersion5:
                case ErrorCode.ERR_FieldHasMultipleDistinctConstantValues:
                case ErrorCode.ERR_ComImportWithInitializers:
                case ErrorCode.WRN_PdbLocalNameTooLong:
                case ErrorCode.ERR_RetNoObjectRequiredLambda:
                case ErrorCode.ERR_TaskRetNoObjectRequiredLambda:
                case ErrorCode.WRN_AnalyzerCannotBeCreated:
                case ErrorCode.WRN_NoAnalyzerInAssembly:
                case ErrorCode.WRN_UnableToLoadAnalyzer:
                case ErrorCode.ERR_CantReadRulesetFile:
                case ErrorCode.ERR_BadPdbData:
                case ErrorCode.INF_UnableToLoadSomeTypesInAnalyzer:
                case ErrorCode.ERR_InitializerOnNonAutoProperty:
                case ErrorCode.ERR_AutoPropertyMustHaveGetAccessor:
                case ErrorCode.ERR_InstancePropertyInitializerInInterface:
                case ErrorCode.ERR_EnumsCantContainDefaultConstructor:
                case ErrorCode.ERR_EncodinglessSyntaxTree:
                case ErrorCode.ERR_BlockBodyAndExpressionBody:
                case ErrorCode.ERR_FeatureIsExperimental:
                case ErrorCode.ERR_FeatureNotAvailableInVersion6:
                case ErrorCode.ERR_SwitchFallOut:
                case ErrorCode.ERR_NullPropagatingOpInExpressionTree:
                case ErrorCode.WRN_NubExprIsConstBool2:
                case ErrorCode.ERR_DictionaryInitializerInExpressionTree:
                case ErrorCode.ERR_ExtensionCollectionElementInitializerInExpressionTree:
                case ErrorCode.ERR_UnclosedExpressionHole:
                case ErrorCode.ERR_UseDefViolationProperty:
                case ErrorCode.ERR_AutoPropertyMustOverrideSet:
                case ErrorCode.ERR_ExpressionHasNoName:
                case ErrorCode.ERR_SubexpressionNotInNameof:
                case ErrorCode.ERR_AliasQualifiedNameNotAnExpression:
                case ErrorCode.ERR_NameofMethodGroupWithTypeParameters:
                case ErrorCode.ERR_NoAliasHere:
                case ErrorCode.ERR_UnescapedCurly:
                case ErrorCode.ERR_EscapedCurly:
                case ErrorCode.ERR_TrailingWhitespaceInFormatSpecifier:
                case ErrorCode.ERR_EmptyFormatSpecifier:
                case ErrorCode.ERR_ErrorInReferencedAssembly:
                case ErrorCode.ERR_ExternHasConstructorInitializer:
                case ErrorCode.ERR_ExpressionOrDeclarationExpected:
                case ErrorCode.ERR_NameofExtensionMethod:
                case ErrorCode.WRN_AlignmentMagnitude:
                case ErrorCode.ERR_ConstantStringTooLong:
                case ErrorCode.ERR_DebugEntryPointNotSourceMethodDefinition:
                case ErrorCode.ERR_LoadDirectiveOnlyAllowedInScripts:
                case ErrorCode.ERR_PPLoadFollowsToken:
                case ErrorCode.ERR_SourceFileReferencesNotSupported:
                case ErrorCode.ERR_BadAwaitInStaticVariableInitializer:
                case ErrorCode.ERR_InvalidPathMap:
                case ErrorCode.ERR_PublicSignButNoKey:
                case ErrorCode.ERR_TooManyUserStrings:
                case ErrorCode.ERR_PeWritingFailure:
                case ErrorCode.WRN_AttributeIgnoredWhenPublicSigning:
                case ErrorCode.ERR_OptionMustBeAbsolutePath:
                case ErrorCode.ERR_FeatureNotAvailableInVersion7:
                case ErrorCode.ERR_DynamicLocalFunctionParamsParameter:
                case ErrorCode.ERR_ExpressionTreeContainsLocalFunction:
                case ErrorCode.ERR_InvalidInstrumentationKind:
                case ErrorCode.ERR_LocalFunctionMissingBody:
                case ErrorCode.ERR_InvalidHashAlgorithmName:
                case ErrorCode.ERR_ThrowMisplaced:
                case ErrorCode.ERR_PatternNullableType:
                case ErrorCode.ERR_BadPatternExpression:
                case ErrorCode.ERR_SwitchExpressionValueExpected:
                case ErrorCode.ERR_SwitchCaseSubsumed:
                case ErrorCode.ERR_PatternWrongType:
                case ErrorCode.ERR_ExpressionTreeContainsIsMatch:
                case ErrorCode.WRN_TupleLiteralNameMismatch:
                case ErrorCode.ERR_TupleTooFewElements:
                case ErrorCode.ERR_TupleReservedElementName:
                case ErrorCode.ERR_TupleReservedElementNameAnyPosition:
                case ErrorCode.ERR_TupleDuplicateElementName:
                case ErrorCode.ERR_PredefinedTypeMemberNotFoundInAssembly:
                case ErrorCode.ERR_MissingDeconstruct:
                case ErrorCode.ERR_TypeInferenceFailedForImplicitlyTypedDeconstructionVariable:
                case ErrorCode.ERR_DeconstructRequiresExpression:
                case ErrorCode.ERR_DeconstructWrongCardinality:
                case ErrorCode.ERR_CannotDeconstructDynamic:
                case ErrorCode.ERR_DeconstructTooFewElements:
                case ErrorCode.ERR_ConversionNotTupleCompatible:
                case ErrorCode.ERR_DeconstructionVarFormDisallowsSpecificType:
                case ErrorCode.ERR_TupleElementNamesAttributeMissing:
                case ErrorCode.ERR_ExplicitTupleElementNamesAttribute:
                case ErrorCode.ERR_CantChangeTupleNamesOnOverride:
                case ErrorCode.ERR_DuplicateInterfaceWithTupleNamesInBaseList:
                case ErrorCode.ERR_ImplBadTupleNames:
                case ErrorCode.ERR_PartialMethodInconsistentTupleNames:
                case ErrorCode.ERR_ExpressionTreeContainsTupleLiteral:
                case ErrorCode.ERR_ExpressionTreeContainsTupleConversion:
                case ErrorCode.ERR_AutoPropertyCannotBeRefReturning:
                case ErrorCode.ERR_RefPropertyMustHaveGetAccessor:
                case ErrorCode.ERR_RefPropertyCannotHaveSetAccessor:
                case ErrorCode.ERR_CantChangeRefReturnOnOverride:
                case ErrorCode.ERR_MustNotHaveRefReturn:
                case ErrorCode.ERR_MustHaveRefReturn:
                case ErrorCode.ERR_RefReturnMustHaveIdentityConversion:
                case ErrorCode.ERR_CloseUnimplementedInterfaceMemberWrongRefReturn:
                case ErrorCode.ERR_RefReturningCallInExpressionTree:
                case ErrorCode.ERR_BadIteratorReturnRef:
                case ErrorCode.ERR_BadRefReturnExpressionTree:
                case ErrorCode.ERR_RefReturnLvalueExpected:
                case ErrorCode.ERR_RefReturnNonreturnableLocal:
                case ErrorCode.ERR_RefReturnNonreturnableLocal2:
                case ErrorCode.ERR_RefReturnRangeVariable:
                case ErrorCode.ERR_RefReturnReadonly:
                case ErrorCode.ERR_RefReturnReadonlyStatic:
                case ErrorCode.ERR_RefReturnReadonly2:
                case ErrorCode.ERR_RefReturnReadonlyStatic2:
                case ErrorCode.ERR_RefReturnParameter:
                case ErrorCode.ERR_RefReturnParameter2:
                case ErrorCode.ERR_RefReturnLocal:
                case ErrorCode.ERR_RefReturnLocal2:
                case ErrorCode.ERR_RefReturnStructThis:
                case ErrorCode.ERR_InitializeByValueVariableWithReference:
                case ErrorCode.ERR_InitializeByReferenceVariableWithValue:
                case ErrorCode.ERR_RefAssignmentMustHaveIdentityConversion:
                case ErrorCode.ERR_ByReferenceVariableMustBeInitialized:
                case ErrorCode.ERR_AnonDelegateCantUseLocal:
                case ErrorCode.ERR_BadIteratorLocalType:
                case ErrorCode.ERR_BadAsyncLocalType:
                case ErrorCode.ERR_PredefinedValueTupleTypeNotFound:
                case ErrorCode.ERR_SemiOrLBraceOrArrowExpected:
                case ErrorCode.ERR_NewWithTupleTypeSyntax:
                case ErrorCode.ERR_PredefinedValueTupleTypeMustBeStruct:
                case ErrorCode.ERR_DiscardTypeInferenceFailed:
                case ErrorCode.ERR_DeclarationExpressionNotPermitted:
                case ErrorCode.ERR_MustDeclareForeachIteration:
                case ErrorCode.ERR_TupleElementNamesInDeconstruction:
                case ErrorCode.ERR_ExpressionTreeContainsThrowExpression:
                case ErrorCode.ERR_DelegateRefMismatch:
                case ErrorCode.ERR_BadSourceCodeKind:
                case ErrorCode.ERR_BadDocumentationMode:
                case ErrorCode.ERR_BadLanguageVersion:
                case ErrorCode.ERR_ImplicitlyTypedOutVariableUsedInTheSameArgumentList:
                case ErrorCode.ERR_TypeInferenceFailedForImplicitlyTypedOutVariable:
                case ErrorCode.ERR_ExpressionTreeContainsOutVariable:
                case ErrorCode.ERR_VarInvocationLvalueReserved:
                case ErrorCode.ERR_PublicSignNetModule:
                case ErrorCode.ERR_BadAssemblyName:
                case ErrorCode.ERR_BadAsyncMethodBuilderTaskProperty:
                case ErrorCode.ERR_TypeForwardedToMultipleAssemblies:
                case ErrorCode.ERR_ExpressionTreeContainsDiscard:
                case ErrorCode.ERR_PatternDynamicType:
                case ErrorCode.ERR_VoidAssignment:
                case ErrorCode.ERR_VoidInTuple:
                case ErrorCode.ERR_Merge_conflict_marker_encountered:
                case ErrorCode.ERR_InvalidPreprocessingSymbol:
                case ErrorCode.ERR_FeatureNotAvailableInVersion7_1:
                case ErrorCode.ERR_LanguageVersionCannotHaveLeadingZeroes:
                case ErrorCode.ERR_CompilerAndLanguageVersion:
                case ErrorCode.WRN_Experimental:
                case ErrorCode.ERR_TupleInferredNamesNotAvailable:
                case ErrorCode.ERR_TypelessTupleInAs:
                case ErrorCode.ERR_NoRefOutWhenRefOnly:
                case ErrorCode.ERR_NoNetModuleOutputWhenRefOutOrRefOnly:
                case ErrorCode.ERR_BadOpOnNullOrDefaultOrNew:
                case ErrorCode.ERR_DefaultLiteralNotValid:
                case ErrorCode.ERR_PatternWrongGenericTypeInVersion:
                case ErrorCode.ERR_AmbigBinaryOpsOnDefault:
                case ErrorCode.ERR_FeatureNotAvailableInVersion7_2:
                case ErrorCode.WRN_UnreferencedLocalFunction:
                case ErrorCode.ERR_DynamicLocalFunctionTypeParameter:
                case ErrorCode.ERR_BadNonTrailingNamedArgument:
                case ErrorCode.ERR_NamedArgumentSpecificationBeforeFixedArgumentInDynamicInvocation:
                case ErrorCode.ERR_RefConditionalAndAwait:
                case ErrorCode.ERR_RefConditionalNeedsTwoRefs:
                case ErrorCode.ERR_RefConditionalDifferentTypes:
                case ErrorCode.ERR_BadParameterModifiers:
                case ErrorCode.ERR_RefReadonlyNotField:
                case ErrorCode.ERR_RefReadonlyNotField2:
                case ErrorCode.ERR_AssignReadonlyNotField:
                case ErrorCode.ERR_AssignReadonlyNotField2:
                case ErrorCode.ERR_RefReturnReadonlyNotField:
                case ErrorCode.ERR_RefReturnReadonlyNotField2:
                case ErrorCode.ERR_ExplicitReservedAttr:
                case ErrorCode.ERR_TypeReserved:
                case ErrorCode.ERR_RefExtensionMustBeValueTypeOrConstrainedToOne:
                case ErrorCode.ERR_InExtensionMustBeValueType:
                case ErrorCode.ERR_FieldsInRoStruct:
                case ErrorCode.ERR_AutoPropsInRoStruct:
                case ErrorCode.ERR_FieldlikeEventsInRoStruct:
                case ErrorCode.ERR_RefStructInterfaceImpl:
                case ErrorCode.ERR_BadSpecialByRefIterator:
                case ErrorCode.ERR_FieldAutoPropCantBeByRefLike:
                case ErrorCode.ERR_StackAllocConversionNotPossible:
                case ErrorCode.ERR_EscapeCall:
                case ErrorCode.ERR_EscapeCall2:
                case ErrorCode.ERR_EscapeOther:
                case ErrorCode.ERR_CallArgMixing:
                case ErrorCode.ERR_MismatchedRefEscapeInTernary:
                case ErrorCode.ERR_EscapeVariable:
                case ErrorCode.ERR_EscapeStackAlloc:
                case ErrorCode.ERR_RefReturnThis:
                case ErrorCode.ERR_OutAttrOnInParam:
                case ErrorCode.ERR_PredefinedValueTupleTypeAmbiguous3:
                case ErrorCode.ERR_InvalidVersionFormatDeterministic:
                case ErrorCode.ERR_AttributeCtorInParameter:
                case ErrorCode.WRN_FilterIsConstantFalse:
                case ErrorCode.WRN_FilterIsConstantFalseRedundantTryCatch:
                case ErrorCode.ERR_ConditionalInInterpolation:
                case ErrorCode.ERR_CantUseVoidInArglist:
                case ErrorCode.ERR_InDynamicMethodArg:
                case ErrorCode.ERR_FeatureNotAvailableInVersion7_3:
                case ErrorCode.WRN_AttributesOnBackingFieldsNotAvailable:
                case ErrorCode.ERR_DoNotUseFixedBufferAttrOnProperty:
                case ErrorCode.ERR_RefLocalOrParamExpected:
                case ErrorCode.ERR_RefAssignNarrower:
                case ErrorCode.ERR_NewBoundWithUnmanaged:
                case ErrorCode.ERR_UnmanagedConstraintNotSatisfied:
                case ErrorCode.ERR_CantUseInOrOutInArglist:
                case ErrorCode.ERR_ConWithUnmanagedCon:
                case ErrorCode.ERR_UnmanagedBoundWithClass:
                case ErrorCode.ERR_InvalidStackAllocArray:
                case ErrorCode.ERR_ExpressionTreeContainsTupleBinOp:
                case ErrorCode.WRN_TupleBinopLiteralNameMismatch:
                case ErrorCode.ERR_TupleSizesMismatchForBinOps:
                case ErrorCode.ERR_ExprCannotBeFixed:
                case ErrorCode.ERR_InvalidObjectCreation:
                case ErrorCode.WRN_TypeParameterSameAsOuterMethodTypeParameter:
                case ErrorCode.ERR_OutVariableCannotBeByRef:
                case ErrorCode.ERR_DeconstructVariableCannotBeByRef:
                case ErrorCode.ERR_OmittedTypeArgument:
                case ErrorCode.ERR_FeatureNotAvailableInVersion8:
                case ErrorCode.ERR_AltInterpolatedVerbatimStringsNotAvailable:
                case ErrorCode.ERR_IteratorMustBeAsync:
                case ErrorCode.ERR_NoConvToIAsyncDisp:
                case ErrorCode.ERR_AwaitForEachMissingMember:
                case ErrorCode.ERR_BadGetAsyncEnumerator:
                case ErrorCode.ERR_MultipleIAsyncEnumOfT:
                case ErrorCode.ERR_ForEachMissingMemberWrongAsync:
                case ErrorCode.ERR_AwaitForEachMissingMemberWrongAsync:
                case ErrorCode.ERR_BadDynamicAwaitForEach:
                case ErrorCode.ERR_NoConvToIAsyncDispWrongAsync:
                case ErrorCode.ERR_NoConvToIDispWrongAsync:
                case ErrorCode.ERR_PossibleAsyncIteratorWithoutYield:
                case ErrorCode.ERR_PossibleAsyncIteratorWithoutYieldOrAwait:
                case ErrorCode.ERR_StaticLocalFunctionCannotCaptureVariable:
                case ErrorCode.ERR_StaticLocalFunctionCannotCaptureThis:
                case ErrorCode.ERR_AttributeNotOnEventAccessor:
                case ErrorCode.WRN_UnconsumedEnumeratorCancellationAttributeUsage:
                case ErrorCode.WRN_UndecoratedCancellationTokenParameter:
                case ErrorCode.ERR_MultipleEnumeratorCancellationAttributes:
                case ErrorCode.ERR_VarianceInterfaceNesting:
                case ErrorCode.ERR_ImplicitIndexIndexerWithName:
                case ErrorCode.ERR_ImplicitRangeIndexerWithName:
                case ErrorCode.ERR_WrongNumberOfSubpatterns:
                case ErrorCode.ERR_PropertyPatternNameMissing:
                case ErrorCode.ERR_MissingPattern:
                case ErrorCode.ERR_DefaultPattern:
                case ErrorCode.ERR_SwitchExpressionNoBestType:
                case ErrorCode.ERR_VarMayNotBindToType:
                case ErrorCode.WRN_SwitchExpressionNotExhaustive:
                case ErrorCode.ERR_SwitchArmSubsumed:
                case ErrorCode.ERR_ConstantPatternVsOpenType:
                case ErrorCode.WRN_CaseConstantNamedUnderscore:
                case ErrorCode.WRN_IsTypeNamedUnderscore:
                case ErrorCode.ERR_ExpressionTreeContainsSwitchExpression:
                case ErrorCode.ERR_SwitchGoverningExpressionRequiresParens:
                case ErrorCode.ERR_TupleElementNameMismatch:
                case ErrorCode.ERR_DeconstructParameterNameMismatch:
                case ErrorCode.ERR_IsPatternImpossible:
                case ErrorCode.WRN_GivenExpressionNeverMatchesPattern:
                case ErrorCode.WRN_GivenExpressionAlwaysMatchesConstant:
                case ErrorCode.ERR_PointerTypeInPatternMatching:
                case ErrorCode.ERR_ArgumentNameInITuplePattern:
                case ErrorCode.ERR_DiscardPatternInSwitchStatement:
                case ErrorCode.WRN_SwitchExpressionNotExhaustiveWithUnnamedEnumValue:
                case ErrorCode.WRN_ThrowPossibleNull:
                case ErrorCode.ERR_IllegalSuppression:
                case ErrorCode.WRN_ConvertingNullableToNonNullable:
                case ErrorCode.WRN_NullReferenceAssignment:
                case ErrorCode.WRN_NullReferenceReceiver:
                case ErrorCode.WRN_NullReferenceReturn:
                case ErrorCode.WRN_NullReferenceArgument:
                case ErrorCode.WRN_UnboxPossibleNull:
                case ErrorCode.WRN_DisallowNullAttributeForbidsMaybeNullAssignment:
                case ErrorCode.WRN_NullabilityMismatchInTypeOnOverride:
                case ErrorCode.WRN_NullabilityMismatchInReturnTypeOnOverride:
                case ErrorCode.WRN_NullabilityMismatchInParameterTypeOnOverride:
                case ErrorCode.WRN_NullabilityMismatchInParameterTypeOnPartial:
                case ErrorCode.WRN_NullabilityMismatchInTypeOnImplicitImplementation:
                case ErrorCode.WRN_NullabilityMismatchInReturnTypeOnImplicitImplementation:
                case ErrorCode.WRN_NullabilityMismatchInParameterTypeOnImplicitImplementation:
                case ErrorCode.WRN_NullabilityMismatchInTypeOnExplicitImplementation:
                case ErrorCode.WRN_NullabilityMismatchInReturnTypeOnExplicitImplementation:
                case ErrorCode.WRN_NullabilityMismatchInParameterTypeOnExplicitImplementation:
                case ErrorCode.WRN_UninitializedNonNullableField:
                case ErrorCode.WRN_NullabilityMismatchInAssignment:
                case ErrorCode.WRN_NullabilityMismatchInArgument:
                case ErrorCode.WRN_NullabilityMismatchInReturnTypeOfTargetDelegate:
                case ErrorCode.WRN_NullabilityMismatchInParameterTypeOfTargetDelegate:
                case ErrorCode.ERR_ExplicitNullableAttribute:
                case ErrorCode.WRN_NullabilityMismatchInArgumentForOutput:
                case ErrorCode.WRN_NullAsNonNullable:
                case ErrorCode.ERR_NullableUnconstrainedTypeParameter:
                case ErrorCode.ERR_AnnotationDisallowedInObjectCreation:
                case ErrorCode.WRN_NullableValueTypeMayBeNull:
                case ErrorCode.ERR_NullableOptionNotAvailable:
                case ErrorCode.WRN_NullabilityMismatchInTypeParameterConstraint:
                case ErrorCode.WRN_MissingNonNullTypesContextForAnnotation:
                case ErrorCode.WRN_NullabilityMismatchInConstraintsOnImplicitImplementation:
                case ErrorCode.WRN_NullabilityMismatchInTypeParameterReferenceTypeConstraint:
                case ErrorCode.ERR_TripleDotNotAllowed:
                case ErrorCode.ERR_BadNullableContextOption:
                case ErrorCode.ERR_NullableDirectiveQualifierExpected:
                case ErrorCode.ERR_BadNullableTypeof:
                case ErrorCode.ERR_ExpressionTreeCantContainRefStruct:
                case ErrorCode.ERR_ElseCannotStartStatement:
                case ErrorCode.ERR_ExpressionTreeCantContainNullCoalescingAssignment:
                case ErrorCode.WRN_NullabilityMismatchInExplicitlyImplementedInterface:
                case ErrorCode.WRN_NullabilityMismatchInInterfaceImplementedByBase:
                case ErrorCode.WRN_DuplicateInterfaceWithNullabilityMismatchInBaseList:
                case ErrorCode.ERR_DuplicateExplicitImpl:
                case ErrorCode.ERR_UsingVarInSwitchCase:
                case ErrorCode.ERR_GoToForwardJumpOverUsingVar:
                case ErrorCode.ERR_GoToBackwardJumpOverUsingVar:
                case ErrorCode.ERR_IsNullableType:
                case ErrorCode.ERR_AsNullableType:
                case ErrorCode.ERR_FeatureInPreview:
                case ErrorCode.WRN_SwitchExpressionNotExhaustiveForNull:
                case ErrorCode.WRN_ImplicitCopyInReadOnlyMember:
                case ErrorCode.ERR_StaticMemberCantBeReadOnly:
                case ErrorCode.ERR_AutoSetterCantBeReadOnly:
                case ErrorCode.ERR_AutoPropertyWithSetterCantBeReadOnly:
                case ErrorCode.ERR_InvalidPropertyReadOnlyMods:
                case ErrorCode.ERR_DuplicatePropertyReadOnlyMods:
                case ErrorCode.ERR_FieldLikeEventCantBeReadOnly:
                case ErrorCode.ERR_PartialMethodReadOnlyDifference:
                case ErrorCode.ERR_ReadOnlyModMissingAccessor:
                case ErrorCode.ERR_OverrideRefConstraintNotSatisfied:
                case ErrorCode.ERR_OverrideValConstraintNotSatisfied:
                case ErrorCode.WRN_NullabilityMismatchInConstraintsOnPartialImplementation:
                case ErrorCode.ERR_NullableDirectiveTargetExpected:
                case ErrorCode.WRN_MissingNonNullTypesContextForAnnotationInGeneratedCode:
                case ErrorCode.WRN_NullReferenceInitializer:
                case ErrorCode.ERR_MultipleAnalyzerConfigsInSameDir:
                case ErrorCode.ERR_RuntimeDoesNotSupportDefaultInterfaceImplementation:
                case ErrorCode.ERR_RuntimeDoesNotSupportDefaultInterfaceImplementationForMember:
                case ErrorCode.ERR_InvalidModifierForLanguageVersion:
                case ErrorCode.ERR_ImplicitImplementationOfNonPublicInterfaceMember:
                case ErrorCode.ERR_MostSpecificImplementationIsNotFound:
                case ErrorCode.ERR_LanguageVersionDoesNotSupportInterfaceImplementationForMember:
                case ErrorCode.ERR_RuntimeDoesNotSupportProtectedAccessForInterfaceMember:
                case ErrorCode.ERR_DefaultInterfaceImplementationInNoPIAType:
                case ErrorCode.ERR_AbstractEventHasAccessors:
                case ErrorCode.WRN_NullabilityMismatchInTypeParameterNotNullConstraint:
                case ErrorCode.ERR_DuplicateNullSuppression:
                case ErrorCode.ERR_DefaultLiteralNoTargetType:
                case ErrorCode.ERR_ReAbstractionInNoPIAType:
                case ErrorCode.ERR_InternalError:
                case ErrorCode.ERR_ImplicitObjectCreationIllegalTargetType:
                case ErrorCode.ERR_ImplicitObjectCreationNotValid:
                case ErrorCode.ERR_ImplicitObjectCreationNoTargetType:
                case ErrorCode.ERR_BadFuncPointerParamModifier:
                case ErrorCode.ERR_BadFuncPointerArgCount:
                case ErrorCode.ERR_MethFuncPtrMismatch:
                case ErrorCode.ERR_FuncPtrRefMismatch:
                case ErrorCode.ERR_FuncPtrMethMustBeStatic:
                case ErrorCode.ERR_ExternEventInitializer:
                case ErrorCode.ERR_AmbigBinaryOpsOnUnconstrainedDefault:
                case ErrorCode.WRN_ParameterConditionallyDisallowsNull:
                case ErrorCode.WRN_ShouldNotReturn:
                case ErrorCode.WRN_TopLevelNullabilityMismatchInReturnTypeOnOverride:
                case ErrorCode.WRN_TopLevelNullabilityMismatchInParameterTypeOnOverride:
                case ErrorCode.WRN_TopLevelNullabilityMismatchInReturnTypeOnImplicitImplementation:
                case ErrorCode.WRN_TopLevelNullabilityMismatchInParameterTypeOnImplicitImplementation:
                case ErrorCode.WRN_TopLevelNullabilityMismatchInReturnTypeOnExplicitImplementation:
                case ErrorCode.WRN_TopLevelNullabilityMismatchInParameterTypeOnExplicitImplementation:
                case ErrorCode.WRN_DoesNotReturnMismatch:
                case ErrorCode.ERR_NoOutputDirectory:
                case ErrorCode.ERR_StdInOptionProvidedButConsoleInputIsNotRedirected:
                case ErrorCode.ERR_FeatureNotAvailableInVersion9:
                case ErrorCode.WRN_MemberNotNull:
                case ErrorCode.WRN_MemberNotNullWhen:
                case ErrorCode.WRN_MemberNotNullBadMember:
                case ErrorCode.WRN_ParameterDisallowsNull:
                case ErrorCode.WRN_ConstOutOfRangeChecked:
                case ErrorCode.ERR_DuplicateInterfaceWithDifferencesInBaseList:
                case ErrorCode.ERR_DesignatorBeneathPatternCombinator:
                case ErrorCode.ERR_UnsupportedTypeForRelationalPattern:
                case ErrorCode.ERR_RelationalPatternWithNaN:
                case ErrorCode.ERR_ConditionalOnLocalFunction:
                case ErrorCode.WRN_GeneratorFailedDuringInitialization:
                case ErrorCode.WRN_GeneratorFailedDuringGeneration:
                case ErrorCode.ERR_WrongFuncPtrCallingConvention:
                case ErrorCode.ERR_MissingAddressOf:
                case ErrorCode.ERR_CannotUseReducedExtensionMethodInAddressOf:
                case ErrorCode.ERR_CannotUseFunctionPointerAsFixedLocal:
                case ErrorCode.ERR_ExpressionTreeContainsPatternImplicitIndexer:
                case ErrorCode.ERR_ExpressionTreeContainsFromEndIndexExpression:
                case ErrorCode.ERR_ExpressionTreeContainsRangeExpression:
                case ErrorCode.WRN_GivenExpressionAlwaysMatchesPattern:
                case ErrorCode.WRN_IsPatternAlways:
                case ErrorCode.ERR_PartialMethodWithAccessibilityModsMustHaveImplementation:
                case ErrorCode.ERR_PartialMethodWithNonVoidReturnMustHaveAccessMods:
                case ErrorCode.ERR_PartialMethodWithOutParamMustHaveAccessMods:
                case ErrorCode.ERR_PartialMethodWithExtendedModMustHaveAccessMods:
                case ErrorCode.ERR_PartialMethodAccessibilityDifference:
                case ErrorCode.ERR_PartialMethodExtendedModDifference:
                case ErrorCode.ERR_SimpleProgramLocalIsReferencedOutsideOfTopLevelStatement:
                case ErrorCode.ERR_SimpleProgramMultipleUnitsWithTopLevelStatements:
                case ErrorCode.ERR_TopLevelStatementAfterNamespaceOrType:
                case ErrorCode.ERR_SimpleProgramDisallowsMainType:
                case ErrorCode.ERR_SimpleProgramNotAnExecutable:
                case ErrorCode.ERR_UnsupportedCallingConvention:
                case ErrorCode.ERR_InvalidFunctionPointerCallingConvention:
                case ErrorCode.ERR_InvalidFuncPointerReturnTypeModifier:
                case ErrorCode.ERR_DupReturnTypeMod:
                case ErrorCode.ERR_AddressOfMethodGroupInExpressionTree:
                case ErrorCode.ERR_CannotConvertAddressOfToDelegate:
                case ErrorCode.ERR_AddressOfToNonFunctionPointer:
                case ErrorCode.ERR_ModuleInitializerMethodMustBeOrdinary:
                case ErrorCode.ERR_ModuleInitializerMethodMustBeAccessibleOutsideTopLevelType:
                case ErrorCode.ERR_ModuleInitializerMethodMustBeStaticParameterlessVoid:
                case ErrorCode.ERR_ModuleInitializerMethodAndContainingTypesMustNotBeGeneric:
                case ErrorCode.ERR_PartialMethodReturnTypeDifference:
                case ErrorCode.ERR_PartialMethodRefReturnDifference:
                case ErrorCode.WRN_NullabilityMismatchInReturnTypeOnPartial:
                case ErrorCode.ERR_StaticAnonymousFunctionCannotCaptureVariable:
                case ErrorCode.ERR_StaticAnonymousFunctionCannotCaptureThis:
                case ErrorCode.ERR_OverrideDefaultConstraintNotSatisfied:
                case ErrorCode.ERR_DefaultConstraintOverrideOnly:
                case ErrorCode.WRN_ParameterNotNullIfNotNull:
                case ErrorCode.WRN_ReturnNotNullIfNotNull:
                case ErrorCode.WRN_PartialMethodTypeDifference:
                case ErrorCode.ERR_RuntimeDoesNotSupportCovariantReturnsOfClasses:
                case ErrorCode.ERR_RuntimeDoesNotSupportCovariantPropertiesOfClasses:
                case ErrorCode.WRN_SwitchExpressionNotExhaustiveWithWhen:
                case ErrorCode.WRN_SwitchExpressionNotExhaustiveForNullWithWhen:
                case ErrorCode.WRN_PrecedenceInversion:
                case ErrorCode.ERR_ExpressionTreeContainsWithExpression:
                case ErrorCode.WRN_AnalyzerReferencesFramework:
                case ErrorCode.WRN_RecordEqualsWithoutGetHashCode:
                case ErrorCode.ERR_AssignmentInitOnly:
                case ErrorCode.ERR_CantChangeInitOnlyOnOverride:
                case ErrorCode.ERR_CloseUnimplementedInterfaceMemberWrongInitOnly:
                case ErrorCode.ERR_ExplicitPropertyMismatchInitOnly:
                case ErrorCode.ERR_BadInitAccessor:
                case ErrorCode.ERR_InvalidWithReceiverType:
                case ErrorCode.ERR_CannotClone:
                case ErrorCode.ERR_CloneDisallowedInRecord:
                case ErrorCode.WRN_RecordNamedDisallowed:
                case ErrorCode.ERR_UnexpectedArgumentList:
                case ErrorCode.ERR_UnexpectedOrMissingConstructorInitializerInRecord:
                case ErrorCode.ERR_MultipleRecordParameterLists:
                case ErrorCode.ERR_BadRecordBase:
                case ErrorCode.ERR_BadInheritanceFromRecord:
                case ErrorCode.ERR_BadRecordMemberForPositionalParameter:
                case ErrorCode.ERR_NoCopyConstructorInBaseType:
                case ErrorCode.ERR_CopyConstructorMustInvokeBaseCopyConstructor:
                case ErrorCode.ERR_DoesNotOverrideMethodFromObject:
                case ErrorCode.ERR_SealedAPIInRecord:
                case ErrorCode.ERR_DoesNotOverrideBaseMethod:
                case ErrorCode.ERR_NotOverridableAPIInRecord:
                case ErrorCode.ERR_NonPublicAPIInRecord:
                case ErrorCode.ERR_SignatureMismatchInRecord:
                case ErrorCode.ERR_NonProtectedAPIInRecord:
                case ErrorCode.ERR_DoesNotOverrideBaseEqualityContract:
                case ErrorCode.ERR_StaticAPIInRecord:
                case ErrorCode.ERR_CopyConstructorWrongAccessibility:
                case ErrorCode.ERR_NonPrivateAPIInRecord:
                case ErrorCode.WRN_UnassignedThisAutoPropertyUnsupportedVersion:
                case ErrorCode.WRN_UnassignedThisUnsupportedVersion:
                case ErrorCode.WRN_ParamUnassigned:
                case ErrorCode.WRN_UseDefViolationProperty:
                case ErrorCode.WRN_UseDefViolationField:
                case ErrorCode.WRN_UseDefViolationThisUnsupportedVersion:
                case ErrorCode.WRN_UseDefViolationOut:
                case ErrorCode.WRN_UseDefViolation:
                case ErrorCode.ERR_CannotSpecifyManagedWithUnmanagedSpecifiers:
                case ErrorCode.ERR_RuntimeDoesNotSupportUnmanagedDefaultCallConv:
                case ErrorCode.ERR_TypeNotFound:
                case ErrorCode.ERR_TypeMustBePublic:
                case ErrorCode.ERR_InvalidUnmanagedCallersOnlyCallConv:
                case ErrorCode.ERR_CannotUseManagedTypeInUnmanagedCallersOnly:
                case ErrorCode.ERR_UnmanagedCallersOnlyMethodOrTypeCannotBeGeneric:
                case ErrorCode.ERR_UnmanagedCallersOnlyRequiresStatic:
                case ErrorCode.WRN_ParameterIsStaticClass:
                case ErrorCode.WRN_ReturnTypeIsStaticClass:
                case ErrorCode.ERR_EntryPointCannotBeUnmanagedCallersOnly:
                case ErrorCode.ERR_ModuleInitializerCannotBeUnmanagedCallersOnly:
                case ErrorCode.ERR_UnmanagedCallersOnlyMethodsCannotBeCalledDirectly:
                case ErrorCode.ERR_UnmanagedCallersOnlyMethodsCannotBeConvertedToDelegate:
                case ErrorCode.ERR_InitCannotBeReadonly:
                case ErrorCode.ERR_UnexpectedVarianceStaticMember:
                case ErrorCode.ERR_FunctionPointersCannotBeCalledWithNamedArguments:
                case ErrorCode.ERR_EqualityContractRequiresGetter:
                case ErrorCode.WRN_UnreadRecordParameter:
                case ErrorCode.ERR_BadFieldTypeInRecord:
                case ErrorCode.WRN_DoNotCompareFunctionPointers:
                case ErrorCode.ERR_RecordAmbigCtor:
                case ErrorCode.ERR_FunctionPointerTypesInAttributeNotSupported:
                case ErrorCode.ERR_InheritingFromRecordWithSealedToString:
                case ErrorCode.ERR_HiddenPositionalMember:
                case ErrorCode.ERR_GlobalUsingInNamespace:
                case ErrorCode.ERR_GlobalUsingOutOfOrder:
                case ErrorCode.ERR_AttributesRequireParenthesizedLambdaExpression:
                case ErrorCode.ERR_CannotInferDelegateType:
                case ErrorCode.ERR_InvalidNameInSubpattern:
                case ErrorCode.ERR_RuntimeDoesNotSupportStaticAbstractMembersInInterfaces:
                case ErrorCode.ERR_GenericConstraintNotSatisfiedInterfaceWithStaticAbstractMembers:
                case ErrorCode.ERR_BadAbstractUnaryOperatorSignature:
                case ErrorCode.ERR_BadAbstractIncDecSignature:
                case ErrorCode.ERR_BadAbstractIncDecRetType:
                case ErrorCode.ERR_BadAbstractBinaryOperatorSignature:
                case ErrorCode.ERR_BadAbstractShiftOperatorSignature:
                case ErrorCode.ERR_BadAbstractStaticMemberAccess:
                case ErrorCode.ERR_ExpressionTreeContainsAbstractStaticMemberAccess:
                case ErrorCode.ERR_CloseUnimplementedInterfaceMemberNotStatic:
                case ErrorCode.ERR_RuntimeDoesNotSupportStaticAbstractMembersInInterfacesForMember:
                case ErrorCode.ERR_ExplicitImplementationOfOperatorsMustBeStatic:
                case ErrorCode.ERR_AbstractConversionNotInvolvingContainedType:
                case ErrorCode.ERR_InterfaceImplementedByUnmanagedCallersOnlyMethod:
                case ErrorCode.HDN_DuplicateWithGlobalUsing:
                case ErrorCode.ERR_CantConvAnonMethReturnType:
                case ErrorCode.ERR_BuilderAttributeDisallowed:
                case ErrorCode.ERR_FeatureNotAvailableInVersion10:
                case ErrorCode.ERR_SimpleProgramIsEmpty:
                case ErrorCode.ERR_LineSpanDirectiveInvalidValue:
                case ErrorCode.ERR_LineSpanDirectiveEndLessThanStart:
                case ErrorCode.ERR_WrongArityAsyncReturn:
                case ErrorCode.ERR_InterpolatedStringHandlerMethodReturnMalformed:
                case ErrorCode.ERR_InterpolatedStringHandlerMethodReturnInconsistent:
                case ErrorCode.ERR_NullInvalidInterpolatedStringHandlerArgumentName:
                case ErrorCode.ERR_NotInstanceInvalidInterpolatedStringHandlerArgumentName:
                case ErrorCode.ERR_InvalidInterpolatedStringHandlerArgumentName:
                case ErrorCode.ERR_TypeIsNotAnInterpolatedStringHandlerType:
                case ErrorCode.WRN_ParameterOccursAfterInterpolatedStringHandlerParameter:
                case ErrorCode.ERR_CannotUseSelfAsInterpolatedStringHandlerArgument:
                case ErrorCode.ERR_InterpolatedStringHandlerArgumentAttributeMalformed:
                case ErrorCode.ERR_InterpolatedStringHandlerArgumentLocatedAfterInterpolatedString:
                case ErrorCode.ERR_InterpolatedStringHandlerArgumentOptionalNotSpecified:
                case ErrorCode.ERR_ExpressionTreeContainsInterpolatedStringHandlerConversion:
                case ErrorCode.ERR_InterpolatedStringHandlerCreationCannotUseDynamic:
                case ErrorCode.ERR_MultipleFileScopedNamespace:
                case ErrorCode.ERR_FileScopedAndNormalNamespace:
                case ErrorCode.ERR_FileScopedNamespaceNotBeforeAllMembers:
                case ErrorCode.ERR_NoImplicitConvTargetTypedConditional:
                case ErrorCode.ERR_NonPublicParameterlessStructConstructor:
                case ErrorCode.ERR_NoConversionForCallerArgumentExpressionParam:
                case ErrorCode.WRN_CallerLineNumberPreferredOverCallerArgumentExpression:
                case ErrorCode.WRN_CallerFilePathPreferredOverCallerArgumentExpression:
                case ErrorCode.WRN_CallerMemberNamePreferredOverCallerArgumentExpression:
                case ErrorCode.WRN_CallerArgumentExpressionAttributeHasInvalidParameterName:
                case ErrorCode.ERR_BadCallerArgumentExpressionParamWithoutDefaultValue:
                case ErrorCode.WRN_CallerArgumentExpressionAttributeSelfReferential:
                case ErrorCode.WRN_CallerArgumentExpressionParamForUnconsumedLocation:
                case ErrorCode.ERR_NewlinesAreNotAllowedInsideANonVerbatimInterpolatedString:
                case ErrorCode.ERR_AttrTypeArgCannotBeTypeVar:
                case ErrorCode.ERR_AttrDependentTypeNotAllowed:
                case ErrorCode.WRN_InterpolatedStringHandlerArgumentAttributeIgnoredOnLambdaParameters:
                case ErrorCode.ERR_LambdaWithAttributesToExpressionTree:
                case ErrorCode.WRN_CompileTimeCheckedOverflow:
                case ErrorCode.WRN_MethGrpToNonDel:
                case ErrorCode.ERR_LambdaExplicitReturnTypeVar:
                case ErrorCode.ERR_InterpolatedStringsReferencingInstanceCannotBeInObjectInitializers:
                case ErrorCode.ERR_CannotUseRefInUnmanagedCallersOnly:
                case ErrorCode.ERR_CannotBeMadeNullable:
                case ErrorCode.ERR_UnsupportedTypeForListPattern:
                case ErrorCode.ERR_MisplacedSlicePattern:
                case ErrorCode.WRN_LowerCaseTypeName:
                case ErrorCode.ERR_RecordStructConstructorCallsDefaultConstructor:
                case ErrorCode.ERR_StructHasInitializersAndNoDeclaredConstructor:
                case ErrorCode.ERR_ListPatternRequiresLength:
                case ErrorCode.ERR_ScopedMismatchInParameterOfTarget:
                case ErrorCode.ERR_ScopedMismatchInParameterOfOverrideOrImplementation:
                case ErrorCode.ERR_ScopedMismatchInParameterOfPartial:
                case ErrorCode.ERR_ParameterNullCheckingNotSupported:
                case ErrorCode.ERR_RawStringNotInDirectives:
                case ErrorCode.ERR_UnterminatedRawString:
                case ErrorCode.ERR_TooManyQuotesForRawString:
                case ErrorCode.ERR_LineDoesNotStartWithSameWhitespace:
                case ErrorCode.ERR_RawStringDelimiterOnOwnLine:
                case ErrorCode.ERR_RawStringInVerbatimInterpolatedStrings:
                case ErrorCode.ERR_RawStringMustContainContent:
                case ErrorCode.ERR_LineContainsDifferentWhitespace:
                case ErrorCode.ERR_NotEnoughQuotesForRawString:
                case ErrorCode.ERR_NotEnoughCloseBracesForRawString:
                case ErrorCode.ERR_TooManyOpenBracesForRawString:
                case ErrorCode.ERR_TooManyCloseBracesForRawString:
                case ErrorCode.ERR_IllegalAtSequence:
                case ErrorCode.ERR_StringMustStartWithQuoteCharacter:
                case ErrorCode.ERR_NoEnumConstraint:
                case ErrorCode.ERR_NoDelegateConstraint:
                case ErrorCode.ERR_MisplacedRecord:
                case ErrorCode.ERR_PatternSpanCharCannotBeStringNull:
                case ErrorCode.ERR_UseDefViolationPropertyUnsupportedVersion:
                case ErrorCode.ERR_UseDefViolationFieldUnsupportedVersion:
                case ErrorCode.WRN_UseDefViolationPropertyUnsupportedVersion:
                case ErrorCode.WRN_UseDefViolationFieldUnsupportedVersion:
                case ErrorCode.WRN_UseDefViolationPropertySupportedVersion:
                case ErrorCode.WRN_UseDefViolationFieldSupportedVersion:
                case ErrorCode.WRN_UseDefViolationThisSupportedVersion:
                case ErrorCode.WRN_UnassignedThisAutoPropertySupportedVersion:
                case ErrorCode.WRN_UnassignedThisSupportedVersion:
                case ErrorCode.ERR_OperatorCantBeChecked:
                case ErrorCode.ERR_ImplicitConversionOperatorCantBeChecked:
                case ErrorCode.ERR_CheckedOperatorNeedsMatch:
                case ErrorCode.ERR_MisplacedUnchecked:
                case ErrorCode.ERR_LineSpanDirectiveRequiresSpace:
                case ErrorCode.ERR_RequiredNameDisallowed:
                case ErrorCode.ERR_OverrideMustHaveRequired:
                case ErrorCode.ERR_RequiredMemberCannotBeHidden:
                case ErrorCode.ERR_RequiredMemberCannotBeLessVisibleThanContainingType:
                case ErrorCode.ERR_ExplicitRequiredMember:
                case ErrorCode.ERR_RequiredMemberMustBeSettable:
                case ErrorCode.ERR_RequiredMemberMustBeSet:
                case ErrorCode.ERR_RequiredMembersMustBeAssignedValue:
                case ErrorCode.ERR_RequiredMembersInvalid:
                case ErrorCode.ERR_RequiredMembersBaseTypeInvalid:
                case ErrorCode.ERR_ChainingToSetsRequiredMembersRequiresSetsRequiredMembers:
                case ErrorCode.ERR_NewConstraintCannotHaveRequiredMembers:
                case ErrorCode.ERR_UnsupportedCompilerFeature:
                case ErrorCode.WRN_ObsoleteMembersShouldNotBeRequired:
                case ErrorCode.ERR_RefReturningPropertiesCannotBeRequired:
                case ErrorCode.ERR_ImplicitImplementationOfInaccessibleInterfaceMember:
                case ErrorCode.ERR_ScriptsAndSubmissionsCannotHaveRequiredMembers:
                case ErrorCode.ERR_BadAbstractEqualityOperatorSignature:
                case ErrorCode.ERR_BadBinaryReadOnlySpanConcatenation:
                case ErrorCode.ERR_ScopedRefAndRefStructOnly:
                case ErrorCode.ERR_ScopedDiscard:
                case ErrorCode.ERR_FixedFieldMustNotBeRef:
                case ErrorCode.ERR_RefFieldCannotReferToRefStruct:
                case ErrorCode.ERR_FileTypeDisallowedInSignature:
                case ErrorCode.ERR_FileTypeNoExplicitAccessibility:
                case ErrorCode.ERR_FileTypeBase:
                case ErrorCode.ERR_FileTypeNested:
                case ErrorCode.ERR_GlobalUsingStaticFileType:
                case ErrorCode.ERR_FileTypeNameDisallowed:
                case ErrorCode.ERR_FeatureNotAvailableInVersion11:
                case ErrorCode.ERR_RefFieldInNonRefStruct:
                case ErrorCode.WRN_AnalyzerReferencesNewerCompiler:
                case ErrorCode.ERR_CannotMatchOnINumberBase:
                case ErrorCode.ERR_ScopedTypeNameDisallowed:
                case ErrorCode.ERR_ImplicitlyTypedDefaultParameter:
                case ErrorCode.ERR_UnscopedRefAttributeUnsupportedTarget:
                case ErrorCode.ERR_RuntimeDoesNotSupportRefFields:
                case ErrorCode.ERR_ExplicitScopedRef:
                case ErrorCode.ERR_UnscopedScoped:
                case ErrorCode.WRN_DuplicateAnalyzerReference:
                case ErrorCode.ERR_FilePathCannotBeConvertedToUtf8:
                case ErrorCode.ERR_ReadOnlyNotSuppAsParamModDidYouMeanIn:
                case ErrorCode.ERR_FileLocalDuplicateNameInNS:
                case ErrorCode.WRN_ScopedMismatchInParameterOfTarget:
                case ErrorCode.WRN_ScopedMismatchInParameterOfOverrideOrImplementation:
                case ErrorCode.ERR_RefReturnScopedParameter:
                case ErrorCode.ERR_RefReturnScopedParameter2:
                case ErrorCode.ERR_RefReturnOnlyParameter:
                case ErrorCode.ERR_RefReturnOnlyParameter2:
                case ErrorCode.ERR_RefAssignReturnOnly:
                case ErrorCode.WRN_ManagedAddr:
                case ErrorCode.WRN_EscapeVariable:
                case ErrorCode.WRN_EscapeStackAlloc:
                case ErrorCode.WRN_RefReturnNonreturnableLocal:
                case ErrorCode.WRN_RefReturnNonreturnableLocal2:
                case ErrorCode.WRN_RefReturnStructThis:
                case ErrorCode.WRN_RefAssignNarrower:
                case ErrorCode.WRN_MismatchedRefEscapeInTernary:
                case ErrorCode.WRN_RefReturnParameter:
                case ErrorCode.WRN_RefReturnScopedParameter:
                case ErrorCode.WRN_RefReturnParameter2:
                case ErrorCode.WRN_RefReturnScopedParameter2:
                case ErrorCode.WRN_RefReturnLocal:
                case ErrorCode.WRN_RefReturnLocal2:
                case ErrorCode.WRN_RefAssignReturnOnly:
                case ErrorCode.WRN_RefReturnOnlyParameter:
                case ErrorCode.WRN_RefReturnOnlyParameter2:
                case ErrorCode.ERR_RefAssignValEscapeWider:
                case ErrorCode.WRN_RefAssignValEscapeWider:
                case ErrorCode.WRN_OptionalParamValueMismatch:
                case ErrorCode.WRN_ParamsArrayInLambdaOnly:
                case ErrorCode.ERR_UnscopedRefAttributeUnsupportedMemberTarget:
                case ErrorCode.ERR_UnscopedRefAttributeInterfaceImplementation:
                case ErrorCode.ERR_UnrecognizedRefSafetyRulesAttributeVersion:
                case ErrorCode.ERR_BadSpecialByRefUsing:
                case ErrorCode.ERR_InvalidPrimaryConstructorParameterReference:
                case ErrorCode.ERR_AmbiguousPrimaryConstructorParameterAsColorColorReceiver:
                case ErrorCode.WRN_CapturedPrimaryConstructorParameterPassedToBase:
                case ErrorCode.WRN_UnreadPrimaryConstructorParameter:
                case ErrorCode.ERR_AssgReadonlyPrimaryConstructorParameter:
                case ErrorCode.ERR_RefReturnReadonlyPrimaryConstructorParameter:
                case ErrorCode.ERR_RefReadonlyPrimaryConstructorParameter:
                case ErrorCode.ERR_AssgReadonlyPrimaryConstructorParameter2:
                case ErrorCode.ERR_RefReturnReadonlyPrimaryConstructorParameter2:
                case ErrorCode.ERR_RefReadonlyPrimaryConstructorParameter2:
                case ErrorCode.ERR_RefReturnPrimaryConstructorParameter:
                case ErrorCode.ERR_StructLayoutCyclePrimaryConstructorParameter:
                case ErrorCode.ERR_UnexpectedParameterList:
                case ErrorCode.WRN_AddressOfInAsync:
                case ErrorCode.ERR_BadRefInUsingAlias:
                case ErrorCode.ERR_BadUnsafeInUsingDirective:
                case ErrorCode.ERR_BadNullableReferenceTypeInUsingAlias:
                case ErrorCode.ERR_BadStaticAfterUnsafe:
                case ErrorCode.ERR_BadCaseInSwitchArm:
                case ErrorCode.ERR_InterceptorsFeatureNotEnabled:
                case ErrorCode.ERR_InterceptorContainingTypeCannotBeGeneric:
                case ErrorCode.ERR_InterceptorPathNotInCompilation:
                case ErrorCode.ERR_InterceptorPathNotInCompilationWithCandidate:
                case ErrorCode.ERR_InterceptorPathNotInCompilationWithUnmappedCandidate:
                case ErrorCode.ERR_InterceptorPositionBadToken:
                case ErrorCode.ERR_InterceptorLineOutOfRange:
                case ErrorCode.ERR_InterceptorCharacterOutOfRange:
                case ErrorCode.ERR_InterceptorMethodMustBeOrdinary:
                case ErrorCode.ERR_InterceptorMustReferToStartOfTokenPosition:
                case ErrorCode.ERR_InterceptorFilePathCannotBeNull:
                case ErrorCode.ERR_InterceptorNameNotInvoked:
                case ErrorCode.ERR_InterceptorNonUniquePath:
                case ErrorCode.ERR_InterceptorLineCharacterMustBePositive:
                case ErrorCode.ERR_ConstantValueOfTypeExpected:
                case ErrorCode.ERR_UnsupportedPrimaryConstructorParameterCapturingRefAny:
                case ErrorCode.ERR_InterceptorCannotUseUnmanagedCallersOnly:
                case ErrorCode.ERR_BadUsingStaticType:
                case ErrorCode.WRN_CapturedPrimaryConstructorParameterInFieldInitializer:
                case ErrorCode.ERR_InlineArrayConversionToSpanNotSupported:
                case ErrorCode.ERR_InlineArrayConversionToReadOnlySpanNotSupported:
                case ErrorCode.ERR_InlineArrayIndexOutOfRange:
                case ErrorCode.ERR_InvalidInlineArrayLength:
                case ErrorCode.ERR_InvalidInlineArrayLayout:
                case ErrorCode.ERR_InvalidInlineArrayFields:
                case ErrorCode.ERR_ExpressionTreeContainsInlineArrayOperation:
                case ErrorCode.ERR_RuntimeDoesNotSupportInlineArrayTypes:
                case ErrorCode.ERR_InlineArrayBadIndex:
                case ErrorCode.ERR_NamedArgumentForInlineArray:
                case ErrorCode.ERR_CollectionLiteralTargetTypeNotConstructible:
                case ErrorCode.ERR_ExpressionTreeContainsCollectionLiteral:
                case ErrorCode.ERR_CollectionLiteralNoTargetType:
                case ErrorCode.WRN_PrimaryConstructorParameterIsShadowedAndNotPassedToBase:
                case ErrorCode.ERR_InlineArrayUnsupportedElementFieldModifier:
<<<<<<< HEAD
                case ErrorCode.ERR_CollectionBuilderAttributeMethodNotFound:
                case ErrorCode.ERR_CollectionBuilderNoElementType:
                case ErrorCode.ERR_CollectionBuilderAttributeInvalidType:
                case ErrorCode.ERR_CollectionBuilderAttributeInvalidMethodName:
=======
                case ErrorCode.WRN_InlineArrayIndexerNotUsed:
                case ErrorCode.WRN_InlineArraySliceNotUsed:
                case ErrorCode.WRN_InlineArrayConversionOperatorNotUsed:
>>>>>>> 71b07c9f
                    return false;
                default:
                    // NOTE: All error codes must be explicitly handled in this switch statement
                    //       to ensure that we correctly classify all error codes as build-only or not.
                    throw new NotImplementedException($"ErrorCode.{code}");
            }
        }

        /// <summary>
        /// When converting an anonymous function to a delegate type, there are some diagnostics
        /// that will occur regardless of the delegate type - particularly those that do not
        /// depend on the substituted types (e.g. name uniqueness).  Even though we need to
        /// produce a diagnostic in such cases, we do not need to abandon overload resolution -
        /// we can choose the overload that is best without regard to such diagnostics.
        /// </summary>
        /// <returns>True if seeing the ErrorCode should prevent a delegate conversion
        /// from completing successfully.</returns>
        internal static bool PreventsSuccessfulDelegateConversion(ErrorCode code)
        {
            if (code == ErrorCode.Void || code == ErrorCode.Unknown)
            {
                return false;
            }

            if (IsWarning(code))
            {
                return false;
            }

            switch (code)
            {
                case ErrorCode.ERR_DuplicateParamName:
                case ErrorCode.ERR_LocalDuplicate:
                case ErrorCode.ERR_LocalIllegallyOverrides:
                case ErrorCode.ERR_LocalSameNameAsTypeParam:
                case ErrorCode.ERR_QueryRangeVariableOverrides:
                case ErrorCode.ERR_QueryRangeVariableSameAsTypeParam:
                case ErrorCode.ERR_DeprecatedCollectionInitAddStr:
                case ErrorCode.ERR_DeprecatedSymbolStr:
                case ErrorCode.ERR_MissingPredefinedMember:
                    return false;
                default:
                    return true;
            }
        }

        /// <remarks>
        /// WARNING: will resolve lazy diagnostics - do not call this before the member lists are completed
        /// or you could trigger infinite recursion.
        /// </remarks>
        internal static bool PreventsSuccessfulDelegateConversion(DiagnosticBag diagnostics)
        {
            foreach (Diagnostic diag in diagnostics.AsEnumerable()) // Checking the code would have resolved them anyway.
            {
                if (ErrorFacts.PreventsSuccessfulDelegateConversion((ErrorCode)diag.Code))
                {
                    return true;
                }
            }

            return false;
        }

        internal static bool PreventsSuccessfulDelegateConversion(ImmutableArray<Diagnostic> diagnostics)
        {
            foreach (var diag in diagnostics)
            {
                if (ErrorFacts.PreventsSuccessfulDelegateConversion((ErrorCode)diag.Code))
                {
                    return true;
                }
            }

            return false;
        }

        internal static ErrorCode GetStaticClassParameterCode(bool useWarning)
            => useWarning ? ErrorCode.WRN_ParameterIsStaticClass : ErrorCode.ERR_ParameterIsStaticClass;

        internal static ErrorCode GetStaticClassReturnCode(bool useWarning)
            => useWarning ? ErrorCode.WRN_ReturnTypeIsStaticClass : ErrorCode.ERR_ReturnTypeIsStaticClass;
    }
}<|MERGE_RESOLUTION|>--- conflicted
+++ resolved
@@ -2366,16 +2366,13 @@
                 case ErrorCode.ERR_CollectionLiteralNoTargetType:
                 case ErrorCode.WRN_PrimaryConstructorParameterIsShadowedAndNotPassedToBase:
                 case ErrorCode.ERR_InlineArrayUnsupportedElementFieldModifier:
-<<<<<<< HEAD
+                case ErrorCode.WRN_InlineArrayIndexerNotUsed:
+                case ErrorCode.WRN_InlineArraySliceNotUsed:
+                case ErrorCode.WRN_InlineArrayConversionOperatorNotUsed:
                 case ErrorCode.ERR_CollectionBuilderAttributeMethodNotFound:
                 case ErrorCode.ERR_CollectionBuilderNoElementType:
                 case ErrorCode.ERR_CollectionBuilderAttributeInvalidType:
                 case ErrorCode.ERR_CollectionBuilderAttributeInvalidMethodName:
-=======
-                case ErrorCode.WRN_InlineArrayIndexerNotUsed:
-                case ErrorCode.WRN_InlineArraySliceNotUsed:
-                case ErrorCode.WRN_InlineArrayConversionOperatorNotUsed:
->>>>>>> 71b07c9f
                     return false;
                 default:
                     // NOTE: All error codes must be explicitly handled in this switch statement
