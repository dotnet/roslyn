﻿// Licensed to the .NET Foundation under one or more agreements.
// The .NET Foundation licenses this file to you under the MIT license.
// See the LICENSE file in the project root for more information.

#nullable disable

using System;
using System.Collections.Generic;
using System.Collections.Immutable;
using System.Diagnostics;
using System.Globalization;
using System.Reflection;
using Roslyn.Utilities;

namespace Microsoft.CodeAnalysis.CSharp
{
    internal static partial class ErrorFacts
    {
        private const string s_titleSuffix = "_Title";
        private const string s_descriptionSuffix = "_Description";
        private static readonly Lazy<ImmutableDictionary<ErrorCode, string>> s_categoriesMap = new Lazy<ImmutableDictionary<ErrorCode, string>>(CreateCategoriesMap);
        public static readonly ImmutableHashSet<string> NullableWarnings;

        static ErrorFacts()
        {
            ImmutableHashSet<string>.Builder nullableWarnings = ImmutableHashSet.CreateBuilder<string>();

            nullableWarnings.Add(GetId(ErrorCode.WRN_NullReferenceAssignment));
            nullableWarnings.Add(GetId(ErrorCode.WRN_NullReferenceReceiver));
            nullableWarnings.Add(GetId(ErrorCode.WRN_NullReferenceReturn));
            nullableWarnings.Add(GetId(ErrorCode.WRN_NullReferenceArgument));
            nullableWarnings.Add(GetId(ErrorCode.WRN_UninitializedNonNullableField));
            nullableWarnings.Add(GetId(ErrorCode.WRN_NullabilityMismatchInAssignment));
            nullableWarnings.Add(GetId(ErrorCode.WRN_NullabilityMismatchInArgument));
            nullableWarnings.Add(GetId(ErrorCode.WRN_NullabilityMismatchInArgumentForOutput));
            nullableWarnings.Add(GetId(ErrorCode.WRN_NullabilityMismatchInReturnTypeOfTargetDelegate));
            nullableWarnings.Add(GetId(ErrorCode.WRN_NullabilityMismatchInParameterTypeOfTargetDelegate));
            nullableWarnings.Add(GetId(ErrorCode.WRN_NullAsNonNullable));
            nullableWarnings.Add(GetId(ErrorCode.WRN_NullableValueTypeMayBeNull));
            nullableWarnings.Add(GetId(ErrorCode.WRN_NullabilityMismatchInTypeParameterConstraint));
            nullableWarnings.Add(GetId(ErrorCode.WRN_NullabilityMismatchInTypeParameterReferenceTypeConstraint));
            nullableWarnings.Add(GetId(ErrorCode.WRN_NullabilityMismatchInTypeParameterNotNullConstraint));
            nullableWarnings.Add(GetId(ErrorCode.WRN_ThrowPossibleNull));
            nullableWarnings.Add(GetId(ErrorCode.WRN_UnboxPossibleNull));
            nullableWarnings.Add(GetId(ErrorCode.WRN_SwitchExpressionNotExhaustiveForNull));
            nullableWarnings.Add(GetId(ErrorCode.WRN_SwitchExpressionNotExhaustiveForNullWithWhen));

            nullableWarnings.Add(GetId(ErrorCode.WRN_ConvertingNullableToNonNullable));
            nullableWarnings.Add(GetId(ErrorCode.WRN_DisallowNullAttributeForbidsMaybeNullAssignment));
            nullableWarnings.Add(GetId(ErrorCode.WRN_ParameterConditionallyDisallowsNull));

            nullableWarnings.Add(GetId(ErrorCode.WRN_NullabilityMismatchInTypeOnOverride));
            nullableWarnings.Add(GetId(ErrorCode.WRN_NullabilityMismatchInReturnTypeOnOverride));
            nullableWarnings.Add(GetId(ErrorCode.WRN_NullabilityMismatchInReturnTypeOnPartial));
            nullableWarnings.Add(GetId(ErrorCode.WRN_NullabilityMismatchInParameterTypeOnOverride));
            nullableWarnings.Add(GetId(ErrorCode.WRN_NullabilityMismatchInParameterTypeOnPartial));
            nullableWarnings.Add(GetId(ErrorCode.WRN_NullabilityMismatchInTypeOnImplicitImplementation));
            nullableWarnings.Add(GetId(ErrorCode.WRN_NullabilityMismatchInReturnTypeOnImplicitImplementation));
            nullableWarnings.Add(GetId(ErrorCode.WRN_NullabilityMismatchInParameterTypeOnImplicitImplementation));
            nullableWarnings.Add(GetId(ErrorCode.WRN_NullabilityMismatchInTypeOnExplicitImplementation));
            nullableWarnings.Add(GetId(ErrorCode.WRN_NullabilityMismatchInReturnTypeOnExplicitImplementation));
            nullableWarnings.Add(GetId(ErrorCode.WRN_NullabilityMismatchInParameterTypeOnExplicitImplementation));
            nullableWarnings.Add(GetId(ErrorCode.WRN_NullabilityMismatchInConstraintsOnImplicitImplementation));
            nullableWarnings.Add(GetId(ErrorCode.WRN_NullabilityMismatchInExplicitlyImplementedInterface));
            nullableWarnings.Add(GetId(ErrorCode.WRN_NullabilityMismatchInInterfaceImplementedByBase));
            nullableWarnings.Add(GetId(ErrorCode.WRN_DuplicateInterfaceWithNullabilityMismatchInBaseList));
            nullableWarnings.Add(GetId(ErrorCode.WRN_NullabilityMismatchInConstraintsOnPartialImplementation));
            nullableWarnings.Add(GetId(ErrorCode.WRN_NullReferenceInitializer));
            nullableWarnings.Add(GetId(ErrorCode.WRN_ShouldNotReturn));
            nullableWarnings.Add(GetId(ErrorCode.WRN_DoesNotReturnMismatch));
            nullableWarnings.Add(GetId(ErrorCode.WRN_TopLevelNullabilityMismatchInParameterTypeOnExplicitImplementation));
            nullableWarnings.Add(GetId(ErrorCode.WRN_TopLevelNullabilityMismatchInParameterTypeOnImplicitImplementation));
            nullableWarnings.Add(GetId(ErrorCode.WRN_TopLevelNullabilityMismatchInParameterTypeOnOverride));
            nullableWarnings.Add(GetId(ErrorCode.WRN_TopLevelNullabilityMismatchInReturnTypeOnExplicitImplementation));
            nullableWarnings.Add(GetId(ErrorCode.WRN_TopLevelNullabilityMismatchInReturnTypeOnImplicitImplementation));
            nullableWarnings.Add(GetId(ErrorCode.WRN_TopLevelNullabilityMismatchInReturnTypeOnOverride));
            nullableWarnings.Add(GetId(ErrorCode.WRN_MemberNotNull));
            nullableWarnings.Add(GetId(ErrorCode.WRN_MemberNotNullBadMember));
            nullableWarnings.Add(GetId(ErrorCode.WRN_MemberNotNullWhen));
            nullableWarnings.Add(GetId(ErrorCode.WRN_ParameterDisallowsNull));
            nullableWarnings.Add(GetId(ErrorCode.WRN_ParameterNotNullIfNotNull));
            nullableWarnings.Add(GetId(ErrorCode.WRN_ReturnNotNullIfNotNull));
            nullableWarnings.Add(GetId(ErrorCode.WRN_NullabilityMismatchInReturnTypeOnInterceptor));
            nullableWarnings.Add(GetId(ErrorCode.WRN_NullabilityMismatchInParameterTypeOnInterceptor));

            nullableWarnings.Add(GetId(ErrorCode.WRN_UninitializedNonNullableBackingField));

            NullableWarnings = nullableWarnings.ToImmutable();
        }

        private static string GetId(ErrorCode errorCode)
        {
            return MessageProvider.Instance.GetIdForErrorCode((int)errorCode);
        }

        private static ImmutableDictionary<ErrorCode, string> CreateCategoriesMap()
        {
            var map = new Dictionary<ErrorCode, string>()
            {
                // { ERROR_CODE,    CATEGORY }
            };

            return map.ToImmutableDictionary();
        }

        internal static DiagnosticSeverity GetSeverity(ErrorCode code)
        {
            if (code == ErrorCode.Void)
            {
                return InternalDiagnosticSeverity.Void;
            }
            else if (code == ErrorCode.Unknown)
            {
                return InternalDiagnosticSeverity.Unknown;
            }
            else if (IsWarning(code))
            {
                return DiagnosticSeverity.Warning;
            }
            else if (IsInfo(code))
            {
                return DiagnosticSeverity.Info;
            }
            else if (IsHidden(code))
            {
                return DiagnosticSeverity.Hidden;
            }
            else
            {
                return DiagnosticSeverity.Error;
            }
        }

        /// <remarks>Don't call this during a parse--it loads resources</remarks>
        public static string GetMessage(MessageID code, CultureInfo culture)
        {
            string message = ResourceManager.GetString(code.ToString(), culture);
            RoslynDebug.Assert(!string.IsNullOrEmpty(message), $"{code}");
            return message;
        }

        /// <remarks>Don't call this during a parse--it loads resources</remarks>
        public static string GetMessage(ErrorCode code, CultureInfo culture)
        {
            string message = ResourceManager.GetString(code.ToString(), culture);
            RoslynDebug.Assert(!string.IsNullOrEmpty(message), $"{code}");
            return message;
        }

        public static LocalizableResourceString GetMessageFormat(ErrorCode code)
        {
            return new LocalizableResourceString(code.ToString(), ResourceManager, typeof(ErrorFacts));
        }

        public static LocalizableResourceString GetTitle(ErrorCode code)
        {
            return new LocalizableResourceString(code.ToString() + s_titleSuffix, ResourceManager, typeof(ErrorFacts));
        }

        public static LocalizableResourceString GetDescription(ErrorCode code)
        {
            return new LocalizableResourceString(code.ToString() + s_descriptionSuffix, ResourceManager, typeof(ErrorFacts));
        }

        public static string GetHelpLink(ErrorCode code)
        {
            return $"https://msdn.microsoft.com/query/roslyn.query?appId=roslyn&k=k({GetId(code)})";
        }

        public static string GetCategory(ErrorCode code)
        {
            string category;
            if (s_categoriesMap.Value.TryGetValue(code, out category))
            {
                return category;
            }

            return Diagnostic.CompilerDiagnosticCategory;
        }

        /// <remarks>Don't call this during a parse--it loads resources</remarks>
        public static string GetMessage(XmlParseErrorCode id, CultureInfo culture)
        {
            return ResourceManager.GetString(id.ToString(), culture);
        }

        private static System.Resources.ResourceManager s_resourceManager;
        private static System.Resources.ResourceManager ResourceManager
        {
            get
            {
                if (s_resourceManager == null)
                {
                    s_resourceManager = new System.Resources.ResourceManager(typeof(CSharpResources).FullName, typeof(ErrorCode).GetTypeInfo().Assembly);
                }

                return s_resourceManager;
            }
        }

        internal static int GetWarningLevel(ErrorCode code)
        {
            if (IsInfo(code) || IsHidden(code))
            {
                // Info and hidden diagnostics should always be produced because some analyzers depend on them.
                return Diagnostic.InfoAndHiddenWarningLevel;
            }

            // Warning wave warnings (warning level > 4) should be documented in
            // docs/compilers/CSharp/Warnversion Warning Waves.md
            switch (code)
            {
                case ErrorCode.WRN_UnassignedInternalRefField:
                    // Warning level 10 is exclusively for warnings introduced in the compiler
                    // shipped with dotnet 10 (C# 14) and that can be reported for pre-existing code.
                    return 10;
                case ErrorCode.WRN_InterceptsLocationAttributeUnsupportedSignature:
                    // Warning level 9 is exclusively for warnings introduced in the compiler
                    // shipped with dotnet 9 (C# 13) and that can be reported for pre-existing code.
                    return 9;
                case ErrorCode.WRN_AddressOfInAsync:
                case ErrorCode.WRN_ByValArraySizeConstRequired:
                    // Warning level 8 is exclusively for warnings introduced in the compiler
                    // shipped with dotnet 8 (C# 12) and that can be reported for pre-existing code.
                    return 8;
                case ErrorCode.WRN_LowerCaseTypeName:
                    // Warning level 7 is exclusively for warnings introduced in the compiler
                    // shipped with dotnet 7 (C# 11) and that can be reported for pre-existing code.
                    return 7;
                case ErrorCode.WRN_PartialMethodTypeDifference:
                    // Warning level 6 is exclusively for warnings introduced in the compiler
                    // shipped with dotnet 6 (C# 10) and that can be reported for pre-existing code.
                    return 6;
                case ErrorCode.WRN_NubExprIsConstBool2:
                case ErrorCode.WRN_StaticInAsOrIs:
                case ErrorCode.WRN_PrecedenceInversion:
                case ErrorCode.WRN_UseDefViolationPropertyUnsupportedVersion:
                case ErrorCode.WRN_UseDefViolationFieldUnsupportedVersion:
                case ErrorCode.WRN_UnassignedThisAutoPropertyUnsupportedVersion:
                case ErrorCode.WRN_UnassignedThisUnsupportedVersion:
                case ErrorCode.WRN_ParamUnassigned:
                case ErrorCode.WRN_UseDefViolationProperty:
                case ErrorCode.WRN_UseDefViolationField:
                case ErrorCode.WRN_UseDefViolationThisUnsupportedVersion:
                case ErrorCode.WRN_UseDefViolationOut:
                case ErrorCode.WRN_UseDefViolation:
                case ErrorCode.WRN_SyncAndAsyncEntryPoints:
                case ErrorCode.WRN_ParameterIsStaticClass:
                case ErrorCode.WRN_ReturnTypeIsStaticClass:
                    // Warning level 5 is exclusively for warnings introduced in the compiler
                    // shipped with dotnet 5 (C# 9) and that can be reported for pre-existing code.
                    return 5;
                case ErrorCode.WRN_InvalidMainSig:
                case ErrorCode.WRN_LowercaseEllSuffix:
                case ErrorCode.WRN_NewNotRequired:
                case ErrorCode.WRN_MainCantBeGeneric:
                case ErrorCode.WRN_ProtectedInSealed:
                case ErrorCode.WRN_UnassignedInternalField:
                case ErrorCode.WRN_MissingParamTag:
                case ErrorCode.WRN_MissingXMLComment:
                case ErrorCode.WRN_MissingTypeParamTag:
                case ErrorCode.WRN_InvalidVersionFormat:
                    return 4;
                case ErrorCode.WRN_UnreferencedEvent:
                case ErrorCode.WRN_DuplicateUsing:
                case ErrorCode.WRN_UnreferencedVar:
                case ErrorCode.WRN_UnreferencedField:
                case ErrorCode.WRN_UnreferencedVarAssg:
                case ErrorCode.WRN_UnreferencedLocalFunction:
                case ErrorCode.WRN_SequentialOnPartialClass:
                case ErrorCode.WRN_UnreferencedFieldAssg:
                case ErrorCode.WRN_AmbiguousXMLReference:
                case ErrorCode.WRN_PossibleMistakenNullStatement:
                case ErrorCode.WRN_EqualsWithoutGetHashCode:
                case ErrorCode.WRN_EqualityOpWithoutEquals:
                case ErrorCode.WRN_EqualityOpWithoutGetHashCode:
                case ErrorCode.WRN_IncorrectBooleanAssg:
                case ErrorCode.WRN_BitwiseOrSignExtend:
                case ErrorCode.WRN_TypeParameterSameAsOuterTypeParameter:
                case ErrorCode.WRN_InvalidAssemblyName:
                case ErrorCode.WRN_UnifyReferenceBldRev:
                case ErrorCode.WRN_AssignmentToSelf:
                case ErrorCode.WRN_ComparisonToSelf:
                case ErrorCode.WRN_IsDynamicIsConfusing:
                case ErrorCode.WRN_DebugFullNameTooLong:
                case ErrorCode.WRN_PdbLocalNameTooLong:
                case ErrorCode.WRN_RecordEqualsWithoutGetHashCode:
                    return 3;
                case ErrorCode.WRN_NewRequired:
                case ErrorCode.WRN_NewOrOverrideExpected:
                case ErrorCode.WRN_UnreachableCode:
                case ErrorCode.WRN_UnreferencedLabel:
                case ErrorCode.WRN_NegativeArrayIndex:
                case ErrorCode.WRN_BadRefCompareLeft:
                case ErrorCode.WRN_BadRefCompareRight:
                case ErrorCode.WRN_PatternIsAmbiguous:
                case ErrorCode.WRN_PatternNotPublicOrNotInstance:
                case ErrorCode.WRN_PatternBadSignature:
                case ErrorCode.WRN_SameFullNameThisNsAgg:
                case ErrorCode.WRN_SameFullNameThisAggAgg:
                case ErrorCode.WRN_SameFullNameThisAggNs:
                case ErrorCode.WRN_GlobalAliasDefn:
                case ErrorCode.WRN_AlwaysNull:
                case ErrorCode.WRN_CmpAlwaysFalse:
                case ErrorCode.WRN_GotoCaseShouldConvert:
                case ErrorCode.WRN_NubExprIsConstBool:
                case ErrorCode.WRN_ExplicitImplCollision:
                case ErrorCode.WRN_DeprecatedSymbolStr:
                case ErrorCode.WRN_VacuousIntegralComp:
                case ErrorCode.WRN_AssignmentToLockOrDispose:
                case ErrorCode.WRN_DeprecatedCollectionInitAddStr:
                case ErrorCode.WRN_DeprecatedCollectionInitAdd:
                case ErrorCode.WRN_DuplicateParamTag:
                case ErrorCode.WRN_UnmatchedParamTag:
                case ErrorCode.WRN_UnprocessedXMLComment:
                case ErrorCode.WRN_InvalidSearchPathDir:
                case ErrorCode.WRN_UnifyReferenceMajMin:
                case ErrorCode.WRN_DuplicateTypeParamTag:
                case ErrorCode.WRN_UnmatchedTypeParamTag:
                case ErrorCode.WRN_UnmatchedParamRefTag:
                case ErrorCode.WRN_UnmatchedTypeParamRefTag:
                case ErrorCode.WRN_CantHaveManifestForModule:
                case ErrorCode.WRN_DynamicDispatchToConditionalMethod:
                case ErrorCode.WRN_NoSources:
                case ErrorCode.WRN_CLS_MeaninglessOnPrivateType:
                case ErrorCode.WRN_CLS_AssemblyNotCLS2:
                case ErrorCode.WRN_MainIgnored:
                case ErrorCode.WRN_UnqualifiedNestedTypeInCref:
                case ErrorCode.WRN_NoRuntimeMetadataVersion:
                    return 2;
                case ErrorCode.WRN_IsAlwaysTrue:
                case ErrorCode.WRN_IsAlwaysFalse:
                case ErrorCode.WRN_ByRefNonAgileField:
                case ErrorCode.WRN_VolatileByRef:
                case ErrorCode.WRN_FinalizeMethod:
                case ErrorCode.WRN_DeprecatedSymbol:
                case ErrorCode.WRN_ExternMethodNoImplementation:
                case ErrorCode.WRN_AttributeLocationOnBadDeclaration:
                case ErrorCode.WRN_InvalidAttributeLocation:
                case ErrorCode.WRN_NonObsoleteOverridingObsolete:
                case ErrorCode.WRN_CoClassWithoutComImport:
                case ErrorCode.WRN_ObsoleteOverridingNonObsolete:
                case ErrorCode.WRN_ExternCtorNoImplementation:
                case ErrorCode.WRN_WarningDirective:
                case ErrorCode.WRN_UnreachableGeneralCatch:
                case ErrorCode.WRN_DefaultValueForUnconsumedLocation:
                case ErrorCode.WRN_EmptySwitch:
                case ErrorCode.WRN_XMLParseError:
                case ErrorCode.WRN_BadXMLRef:
                case ErrorCode.WRN_BadXMLRefParamType:
                case ErrorCode.WRN_BadXMLRefReturnType:
                case ErrorCode.WRN_BadXMLRefSyntax:
                case ErrorCode.WRN_FailedInclude:
                case ErrorCode.WRN_InvalidInclude:
                case ErrorCode.WRN_XMLParseIncludeError:
                case ErrorCode.WRN_ALinkWarn:
                case ErrorCode.WRN_AssemblyAttributeFromModuleIsOverridden:
                case ErrorCode.WRN_CmdOptionConflictsSource:
                case ErrorCode.WRN_IllegalPragma:
                case ErrorCode.WRN_IllegalPPWarning:
                case ErrorCode.WRN_BadRestoreNumber:
                case ErrorCode.WRN_NonECMAFeature:
                case ErrorCode.WRN_ErrorOverride:
                case ErrorCode.WRN_MultiplePredefTypes:
                case ErrorCode.WRN_TooManyLinesForDebugger:
                case ErrorCode.WRN_CallOnNonAgileField:
                case ErrorCode.WRN_InvalidNumber:
                case ErrorCode.WRN_IllegalPPChecksum:
                case ErrorCode.WRN_EndOfPPLineExpected:
                case ErrorCode.WRN_ConflictingChecksum:
                case ErrorCode.WRN_DotOnDefault:
                case ErrorCode.WRN_BadXMLRefTypeVar:
                case ErrorCode.WRN_ReferencedAssemblyReferencesLinkedPIA:
                case ErrorCode.WRN_MultipleRuntimeImplementationMatches:
                case ErrorCode.WRN_MultipleRuntimeOverrideMatches:
                case ErrorCode.WRN_FileAlreadyIncluded:
                case ErrorCode.WRN_NoConfigNotOnCommandLine:
                case ErrorCode.WRN_AnalyzerCannotBeCreated:
                case ErrorCode.WRN_NoAnalyzerInAssembly:
                case ErrorCode.WRN_UnableToLoadAnalyzer:
                case ErrorCode.WRN_DefineIdentifierRequired:
                case ErrorCode.WRN_CLS_NoVarArgs:
                case ErrorCode.WRN_CLS_BadArgType:
                case ErrorCode.WRN_CLS_BadReturnType:
                case ErrorCode.WRN_CLS_BadFieldPropType:
                case ErrorCode.WRN_CLS_BadIdentifierCase:
                case ErrorCode.WRN_CLS_OverloadRefOut:
                case ErrorCode.WRN_CLS_OverloadUnnamed:
                case ErrorCode.WRN_CLS_BadIdentifier:
                case ErrorCode.WRN_CLS_BadBase:
                case ErrorCode.WRN_CLS_BadInterfaceMember:
                case ErrorCode.WRN_CLS_NoAbstractMembers:
                case ErrorCode.WRN_CLS_NotOnModules:
                case ErrorCode.WRN_CLS_ModuleMissingCLS:
                case ErrorCode.WRN_CLS_AssemblyNotCLS:
                case ErrorCode.WRN_CLS_BadAttributeType:
                case ErrorCode.WRN_CLS_ArrayArgumentToAttribute:
                case ErrorCode.WRN_CLS_NotOnModules2:
                case ErrorCode.WRN_CLS_IllegalTrueInFalse:
                case ErrorCode.WRN_CLS_MeaninglessOnParam:
                case ErrorCode.WRN_CLS_MeaninglessOnReturn:
                case ErrorCode.WRN_CLS_BadTypeVar:
                case ErrorCode.WRN_CLS_VolatileField:
                case ErrorCode.WRN_CLS_BadInterface:
                case ErrorCode.WRN_UnobservedAwaitableExpression:
                case ErrorCode.WRN_CallerLineNumberParamForUnconsumedLocation:
                case ErrorCode.WRN_CallerFilePathParamForUnconsumedLocation:
                case ErrorCode.WRN_CallerMemberNameParamForUnconsumedLocation:
                case ErrorCode.WRN_CallerFilePathPreferredOverCallerMemberName:
                case ErrorCode.WRN_CallerLineNumberPreferredOverCallerMemberName:
                case ErrorCode.WRN_CallerLineNumberPreferredOverCallerFilePath:
                case ErrorCode.WRN_DelaySignButNoKey:
                case ErrorCode.WRN_UnimplementedCommandLineSwitch:
                case ErrorCode.WRN_BadUILang:
                case ErrorCode.WRN_RefCultureMismatch:
                case ErrorCode.WRN_ConflictingMachineAssembly:
                case ErrorCode.WRN_FilterIsConstantTrue:
                case ErrorCode.WRN_FilterIsConstantFalse:
                case ErrorCode.WRN_FilterIsConstantFalseRedundantTryCatch:
                case ErrorCode.WRN_IdentifierOrNumericLiteralExpected:
                case ErrorCode.WRN_ReferencedAssemblyDoesNotHaveStrongName:
                case ErrorCode.WRN_AlignmentMagnitude:
                case ErrorCode.WRN_AttributeIgnoredWhenPublicSigning:
                case ErrorCode.WRN_TupleLiteralNameMismatch:
                case ErrorCode.WRN_WindowsExperimental:
                case ErrorCode.WRN_AttributesOnBackingFieldsNotAvailable:
                case ErrorCode.WRN_TupleBinopLiteralNameMismatch:
                case ErrorCode.WRN_TypeParameterSameAsOuterMethodTypeParameter:
                case ErrorCode.WRN_ConvertingNullableToNonNullable:
                case ErrorCode.WRN_NullReferenceAssignment:
                case ErrorCode.WRN_NullReferenceReceiver:
                case ErrorCode.WRN_NullReferenceReturn:
                case ErrorCode.WRN_NullReferenceArgument:
                case ErrorCode.WRN_NullabilityMismatchInTypeOnOverride:
                case ErrorCode.WRN_NullabilityMismatchInReturnTypeOnOverride:
                case ErrorCode.WRN_NullabilityMismatchInReturnTypeOnPartial:
                case ErrorCode.WRN_NullabilityMismatchInParameterTypeOnOverride:
                case ErrorCode.WRN_NullabilityMismatchInParameterTypeOnPartial:
                case ErrorCode.WRN_NullabilityMismatchInConstraintsOnPartialImplementation:
                case ErrorCode.WRN_NullabilityMismatchInTypeOnImplicitImplementation:
                case ErrorCode.WRN_NullabilityMismatchInReturnTypeOnImplicitImplementation:
                case ErrorCode.WRN_NullabilityMismatchInParameterTypeOnImplicitImplementation:
                case ErrorCode.WRN_DuplicateInterfaceWithNullabilityMismatchInBaseList:
                case ErrorCode.WRN_NullabilityMismatchInInterfaceImplementedByBase:
                case ErrorCode.WRN_NullabilityMismatchInExplicitlyImplementedInterface:
                case ErrorCode.WRN_NullabilityMismatchInTypeOnExplicitImplementation:
                case ErrorCode.WRN_NullabilityMismatchInReturnTypeOnExplicitImplementation:
                case ErrorCode.WRN_NullabilityMismatchInParameterTypeOnExplicitImplementation:
                case ErrorCode.WRN_UninitializedNonNullableField:
                case ErrorCode.WRN_NullabilityMismatchInAssignment:
                case ErrorCode.WRN_NullabilityMismatchInArgument:
                case ErrorCode.WRN_NullabilityMismatchInArgumentForOutput:
                case ErrorCode.WRN_NullabilityMismatchInReturnTypeOfTargetDelegate:
                case ErrorCode.WRN_NullabilityMismatchInParameterTypeOfTargetDelegate:
                case ErrorCode.WRN_NullAsNonNullable:
                case ErrorCode.WRN_NullableValueTypeMayBeNull:
                case ErrorCode.WRN_NullabilityMismatchInTypeParameterConstraint:
                case ErrorCode.WRN_MissingNonNullTypesContextForAnnotation:
                case ErrorCode.WRN_MissingNonNullTypesContextForAnnotationInGeneratedCode:
                case ErrorCode.WRN_NullabilityMismatchInConstraintsOnImplicitImplementation:
                case ErrorCode.WRN_NullabilityMismatchInTypeParameterReferenceTypeConstraint:
                case ErrorCode.WRN_SwitchExpressionNotExhaustive:
                case ErrorCode.WRN_IsTypeNamedUnderscore:
                case ErrorCode.WRN_GivenExpressionNeverMatchesPattern:
                case ErrorCode.WRN_GivenExpressionAlwaysMatchesConstant:
                case ErrorCode.WRN_SwitchExpressionNotExhaustiveWithUnnamedEnumValue:
                case ErrorCode.WRN_CaseConstantNamedUnderscore:
                case ErrorCode.WRN_ThrowPossibleNull:
                case ErrorCode.WRN_UnboxPossibleNull:
                case ErrorCode.WRN_SwitchExpressionNotExhaustiveForNull:
                case ErrorCode.WRN_ImplicitCopyInReadOnlyMember:
                case ErrorCode.WRN_UnconsumedEnumeratorCancellationAttributeUsage:
                case ErrorCode.WRN_UndecoratedCancellationTokenParameter:
                case ErrorCode.WRN_NullabilityMismatchInTypeParameterNotNullConstraint:
                case ErrorCode.WRN_DisallowNullAttributeForbidsMaybeNullAssignment:
                case ErrorCode.WRN_ParameterConditionallyDisallowsNull:
                case ErrorCode.WRN_NullReferenceInitializer:
                case ErrorCode.WRN_ShouldNotReturn:
                case ErrorCode.WRN_DoesNotReturnMismatch:
                case ErrorCode.WRN_TopLevelNullabilityMismatchInReturnTypeOnOverride:
                case ErrorCode.WRN_TopLevelNullabilityMismatchInParameterTypeOnOverride:
                case ErrorCode.WRN_TopLevelNullabilityMismatchInReturnTypeOnImplicitImplementation:
                case ErrorCode.WRN_TopLevelNullabilityMismatchInParameterTypeOnImplicitImplementation:
                case ErrorCode.WRN_TopLevelNullabilityMismatchInReturnTypeOnExplicitImplementation:
                case ErrorCode.WRN_TopLevelNullabilityMismatchInParameterTypeOnExplicitImplementation:
                case ErrorCode.WRN_ConstOutOfRangeChecked:
                case ErrorCode.WRN_MemberNotNull:
                case ErrorCode.WRN_MemberNotNullBadMember:
                case ErrorCode.WRN_MemberNotNullWhen:
                case ErrorCode.WRN_GeneratorFailedDuringInitialization:
                case ErrorCode.WRN_GeneratorFailedDuringGeneration:
                case ErrorCode.WRN_ParameterDisallowsNull:
                case ErrorCode.WRN_GivenExpressionAlwaysMatchesPattern:
                case ErrorCode.WRN_IsPatternAlways:
                case ErrorCode.WRN_SwitchExpressionNotExhaustiveWithWhen:
                case ErrorCode.WRN_SwitchExpressionNotExhaustiveForNullWithWhen:
                case ErrorCode.WRN_RecordNamedDisallowed:
                case ErrorCode.WRN_ParameterNotNullIfNotNull:
                case ErrorCode.WRN_ReturnNotNullIfNotNull:
                case ErrorCode.WRN_AnalyzerReferencesFramework:
                case ErrorCode.WRN_UnreadRecordParameter:
                case ErrorCode.WRN_DoNotCompareFunctionPointers:
                case ErrorCode.WRN_CallerArgumentExpressionParamForUnconsumedLocation:
                case ErrorCode.WRN_CallerLineNumberPreferredOverCallerArgumentExpression:
                case ErrorCode.WRN_CallerFilePathPreferredOverCallerArgumentExpression:
                case ErrorCode.WRN_CallerMemberNamePreferredOverCallerArgumentExpression:
                case ErrorCode.WRN_CallerArgumentExpressionAttributeHasInvalidParameterName:
                case ErrorCode.WRN_CallerArgumentExpressionAttributeSelfReferential:
                case ErrorCode.WRN_ParameterOccursAfterInterpolatedStringHandlerParameter:
                case ErrorCode.WRN_InterpolatedStringHandlerArgumentAttributeIgnoredOnLambdaParameters:
                case ErrorCode.WRN_CompileTimeCheckedOverflow:
                case ErrorCode.WRN_MethGrpToNonDel:
                case ErrorCode.WRN_UseDefViolationPropertySupportedVersion:
                case ErrorCode.WRN_UseDefViolationFieldSupportedVersion:
                case ErrorCode.WRN_UseDefViolationThisSupportedVersion:
                case ErrorCode.WRN_UnassignedThisAutoPropertySupportedVersion:
                case ErrorCode.WRN_UnassignedThisSupportedVersion:
                case ErrorCode.WRN_ObsoleteMembersShouldNotBeRequired:
                case ErrorCode.WRN_AnalyzerReferencesNewerCompiler:
                case ErrorCode.WRN_DuplicateAnalyzerReference:
                case ErrorCode.WRN_ScopedMismatchInParameterOfTarget:
                case ErrorCode.WRN_ScopedMismatchInParameterOfOverrideOrImplementation:
                case ErrorCode.WRN_ManagedAddr:
                case ErrorCode.WRN_EscapeVariable:
                case ErrorCode.WRN_EscapeStackAlloc:
                case ErrorCode.WRN_RefReturnNonreturnableLocal:
                case ErrorCode.WRN_RefReturnNonreturnableLocal2:
                case ErrorCode.WRN_RefReturnStructThis:
                case ErrorCode.WRN_RefAssignNarrower:
                case ErrorCode.WRN_MismatchedRefEscapeInTernary:
                case ErrorCode.WRN_RefReturnParameter:
                case ErrorCode.WRN_RefReturnScopedParameter:
                case ErrorCode.WRN_RefReturnParameter2:
                case ErrorCode.WRN_RefReturnScopedParameter2:
                case ErrorCode.WRN_RefReturnLocal:
                case ErrorCode.WRN_RefReturnLocal2:
                case ErrorCode.WRN_RefAssignReturnOnly:
                case ErrorCode.WRN_RefReturnOnlyParameter:
                case ErrorCode.WRN_RefReturnOnlyParameter2:
                case ErrorCode.WRN_RefAssignValEscapeWider:
                case ErrorCode.WRN_OptionalParamValueMismatch:
                case ErrorCode.WRN_ParamsArrayInLambdaOnly:
                case ErrorCode.WRN_CapturedPrimaryConstructorParameterPassedToBase:
                case ErrorCode.WRN_UnreadPrimaryConstructorParameter:
                case ErrorCode.WRN_InterceptorSignatureMismatch:
                case ErrorCode.WRN_NullabilityMismatchInReturnTypeOnInterceptor:
                case ErrorCode.WRN_NullabilityMismatchInParameterTypeOnInterceptor:
                case ErrorCode.WRN_CapturedPrimaryConstructorParameterInFieldInitializer:
                case ErrorCode.WRN_PrimaryConstructorParameterIsShadowedAndNotPassedToBase:
                case ErrorCode.WRN_InlineArrayIndexerNotUsed:
                case ErrorCode.WRN_InlineArraySliceNotUsed:
                case ErrorCode.WRN_InlineArrayConversionOperatorNotUsed:
                case ErrorCode.WRN_InlineArrayNotSupportedByLanguage:
                case ErrorCode.WRN_BadArgRef:
                case ErrorCode.WRN_ArgExpectedRefOrIn:
                case ErrorCode.WRN_RefReadonlyNotVariable:
                case ErrorCode.WRN_ArgExpectedIn:
                case ErrorCode.WRN_OverridingDifferentRefness:
                case ErrorCode.WRN_HidingDifferentRefness:
                case ErrorCode.WRN_TargetDifferentRefness:
                case ErrorCode.WRN_RefReadonlyParameterDefaultValue:
                case ErrorCode.WRN_UseDefViolationRefField:
                case ErrorCode.WRN_Experimental:
                case ErrorCode.WRN_ExperimentalWithMessage:
                case ErrorCode.WRN_CollectionExpressionRefStructMayAllocate:
                case ErrorCode.WRN_CollectionExpressionRefStructSpreadMayAllocate:
                case ErrorCode.WRN_ConvertingLock:
                case ErrorCode.WRN_PartialMemberSignatureDifference:
                case ErrorCode.WRN_FieldIsAmbiguous:
                case ErrorCode.WRN_UninitializedNonNullableBackingField:
                case ErrorCode.WRN_AccessorDoesNotUseBackingField:
                case ErrorCode.WRN_UnscopedRefAttributeOldRules:
                case ErrorCode.WRN_RedundantPattern:
                    return 1;
                default:
                    return 0;
            }
            // Note: when adding a warning here, consider whether it should be registered as a nullability warning too
        }

        /// <summary>
        /// Returns true if this is a build-only diagnostic that is never reported from
        /// <see cref="SemanticModel.GetDiagnostics(Text.TextSpan?, System.Threading.CancellationToken)"/> API.
        /// Diagnostics generated during compilation phases such as lowering, emit, etc.
        /// are example of build-only diagnostics.
        /// </summary>
        internal static bool IsBuildOnlyDiagnostic(ErrorCode code)
        {
#pragma warning disable CS8524 // The switch expression does not handle some values of its input type (it is not exhaustive) involving an unnamed enum value.
            return code switch
            {
                ErrorCode.WRN_ALinkWarn
                or ErrorCode.WRN_UnreferencedField
                or ErrorCode.WRN_UnreferencedFieldAssg
                or ErrorCode.WRN_UnreferencedEvent
                or ErrorCode.WRN_UnassignedInternalField
                or ErrorCode.ERR_MissingPredefinedMember
                or ErrorCode.ERR_PredefinedTypeNotFound
                or ErrorCode.ERR_NoEntryPoint
                or ErrorCode.WRN_InvalidMainSig
                or ErrorCode.ERR_MultipleEntryPoints
                or ErrorCode.WRN_MainIgnored
                or ErrorCode.ERR_MainClassNotClass
                or ErrorCode.WRN_MainCantBeGeneric
                or ErrorCode.ERR_NoMainInClass
                or ErrorCode.ERR_MainClassNotFound
                or ErrorCode.WRN_SyncAndAsyncEntryPoints
                or ErrorCode.ERR_BadDelegateConstructor
                or ErrorCode.ERR_InsufficientStack
                or ErrorCode.ERR_ModuleEmitFailure
                or ErrorCode.ERR_TooManyLocals
                or ErrorCode.ERR_BindToBogus
                or ErrorCode.ERR_ExportedTypeConflictsWithDeclaration
                or ErrorCode.ERR_ForwardedTypeConflictsWithDeclaration
                or ErrorCode.ERR_ExportedTypesConflict
                or ErrorCode.ERR_ForwardedTypeConflictsWithExportedType
                or ErrorCode.ERR_ByRefTypeAndAwait
                or ErrorCode.ERR_RefReturningCallAndAwait
                or ErrorCode.ERR_SpecialByRefInLambda
                or ErrorCode.ERR_DynamicRequiredTypesMissing
                or ErrorCode.ERR_CannotBeConvertedToUtf8
                or ErrorCode.ERR_FileTypeNonUniquePath
                or ErrorCode.ERR_InterceptorSignatureMismatch
                or ErrorCode.ERR_InterceptorMustHaveMatchingThisParameter
                or ErrorCode.ERR_InterceptorMustNotHaveThisParameter
                or ErrorCode.ERR_DuplicateInterceptor
                or ErrorCode.WRN_InterceptorSignatureMismatch
                or ErrorCode.ERR_InterceptorNotAccessible
                or ErrorCode.ERR_InterceptorScopedMismatch
                or ErrorCode.WRN_NullabilityMismatchInReturnTypeOnInterceptor
                or ErrorCode.WRN_NullabilityMismatchInParameterTypeOnInterceptor
                or ErrorCode.ERR_InterceptorCannotInterceptNameof
                or ErrorCode.ERR_SymbolDefinedInAssembly
                or ErrorCode.ERR_InterceptorArityNotCompatible
                or ErrorCode.ERR_InterceptorCannotBeGeneric
                or ErrorCode.ERR_InterceptableMethodMustBeOrdinary
                or ErrorCode.ERR_PossibleAsyncIteratorWithoutYield
                or ErrorCode.ERR_PossibleAsyncIteratorWithoutYieldOrAwait
                or ErrorCode.ERR_RefLocalAcrossAwait
                or ErrorCode.ERR_DataSectionStringLiteralHashCollision
                or ErrorCode.ERR_UnsupportedFeatureInRuntimeAsync
                or ErrorCode.ERR_NonTaskMainCantBeAsync
                or ErrorCode.ERR_FunctionPointerTypesInAttributeNotSupported
                or ErrorCode.ERR_EncUpdateFailedMissingSymbol
                or ErrorCode.ERR_EncNoPIAReference
                or ErrorCode.ERR_EncReferenceToAddedMember
                or ErrorCode.ERR_EncUpdateRequiresEmittingExplicitInterfaceImplementationNotSupportedByTheRuntime
                    // Update src\Features\CSharp\Portable\Diagnostics\LanguageServer\CSharpLspBuildOnlyDiagnostics.cs
                    // and TestIsBuildOnlyDiagnostic in src\Compilers\CSharp\Test\Syntax\Diagnostics\DiagnosticTest.cs
                    // whenever new values are added here.
                    => true,

                ErrorCode.Void
                or ErrorCode.Unknown
                or ErrorCode.ERR_NoMetadataFile
                or ErrorCode.FTL_MetadataCantOpenFile
                or ErrorCode.ERR_NoTypeDef
                or ErrorCode.ERR_OutputWriteFailed
                or ErrorCode.ERR_BadBinaryOps
                or ErrorCode.ERR_IntDivByZero
                or ErrorCode.ERR_BadIndexLHS
                or ErrorCode.ERR_BadIndexCount
                or ErrorCode.ERR_BadUnaryOp
                or ErrorCode.ERR_ThisInStaticMeth
                or ErrorCode.ERR_ThisInBadContext
                or ErrorCode.ERR_NoImplicitConv
                or ErrorCode.ERR_NoExplicitConv
                or ErrorCode.ERR_ConstOutOfRange
                or ErrorCode.ERR_AmbigBinaryOps
                or ErrorCode.ERR_AmbigUnaryOp
                or ErrorCode.ERR_InAttrOnOutParam
                or ErrorCode.ERR_ValueCantBeNull
                or ErrorCode.ERR_NoExplicitBuiltinConv
                or ErrorCode.FTL_DebugEmitFailure
                or ErrorCode.ERR_BadVisReturnType
                or ErrorCode.ERR_BadVisParamType
                or ErrorCode.ERR_BadVisFieldType
                or ErrorCode.ERR_BadVisPropertyType
                or ErrorCode.ERR_BadVisIndexerReturn
                or ErrorCode.ERR_BadVisIndexerParam
                or ErrorCode.ERR_BadVisOpReturn
                or ErrorCode.ERR_BadVisOpParam
                or ErrorCode.ERR_BadVisDelegateReturn
                or ErrorCode.ERR_BadVisDelegateParam
                or ErrorCode.ERR_BadVisBaseClass
                or ErrorCode.ERR_BadVisBaseInterface
                or ErrorCode.ERR_EventNeedsBothAccessors
                or ErrorCode.ERR_EventNotDelegate
                or ErrorCode.ERR_InterfaceEventInitializer
                or ErrorCode.ERR_BadEventUsage
                or ErrorCode.ERR_ExplicitEventFieldImpl
                or ErrorCode.ERR_CantOverrideNonEvent
                or ErrorCode.ERR_AddRemoveMustHaveBody
                or ErrorCode.ERR_AbstractEventInitializer
                or ErrorCode.ERR_PossibleBadNegCast
                or ErrorCode.ERR_ReservedEnumerator
                or ErrorCode.ERR_AsMustHaveReferenceType
                or ErrorCode.WRN_LowercaseEllSuffix
                or ErrorCode.ERR_BadEventUsageNoField
                or ErrorCode.ERR_ConstraintOnlyAllowedOnGenericDecl
                or ErrorCode.ERR_TypeParamMustBeIdentifier
                or ErrorCode.ERR_MemberReserved
                or ErrorCode.ERR_DuplicateParamName
                or ErrorCode.ERR_DuplicateNameInNS
                or ErrorCode.ERR_DuplicateNameInClass
                or ErrorCode.ERR_NameNotInContext
                or ErrorCode.ERR_AmbigContext
                or ErrorCode.WRN_DuplicateUsing
                or ErrorCode.ERR_BadMemberFlag
                or ErrorCode.ERR_BadMemberProtection
                or ErrorCode.WRN_NewRequired
                or ErrorCode.WRN_NewNotRequired
                or ErrorCode.ERR_CircConstValue
                or ErrorCode.ERR_MemberAlreadyExists
                or ErrorCode.ERR_StaticNotVirtual
                or ErrorCode.ERR_OverrideNotNew
                or ErrorCode.WRN_NewOrOverrideExpected
                or ErrorCode.ERR_OverrideNotExpected
                or ErrorCode.ERR_NamespaceUnexpected
                or ErrorCode.ERR_NoSuchMember
                or ErrorCode.ERR_BadSKknown
                or ErrorCode.ERR_BadSKunknown
                or ErrorCode.ERR_ObjectRequired
                or ErrorCode.ERR_AmbigCall
                or ErrorCode.ERR_BadAccess
                or ErrorCode.ERR_MethDelegateMismatch
                or ErrorCode.ERR_RetObjectRequired
                or ErrorCode.ERR_RetNoObjectRequired
                or ErrorCode.ERR_LocalDuplicate
                or ErrorCode.ERR_AssgLvalueExpected
                or ErrorCode.ERR_StaticConstParam
                or ErrorCode.ERR_NotConstantExpression
                or ErrorCode.ERR_NotNullConstRefField
                or ErrorCode.ERR_LocalIllegallyOverrides
                or ErrorCode.ERR_BadUsingNamespace
                or ErrorCode.ERR_NoBreakOrCont
                or ErrorCode.ERR_DuplicateLabel
                or ErrorCode.ERR_NoConstructors
                or ErrorCode.ERR_NoNewAbstract
                or ErrorCode.ERR_ConstValueRequired
                or ErrorCode.ERR_CircularBase
                or ErrorCode.ERR_MethodNameExpected
                or ErrorCode.ERR_ConstantExpected
                or ErrorCode.ERR_V6SwitchGoverningTypeValueExpected
                or ErrorCode.ERR_DuplicateCaseLabel
                or ErrorCode.ERR_InvalidGotoCase
                or ErrorCode.ERR_PropertyLacksGet
                or ErrorCode.ERR_BadExceptionType
                or ErrorCode.ERR_BadEmptyThrow
                or ErrorCode.ERR_BadFinallyLeave
                or ErrorCode.ERR_LabelShadow
                or ErrorCode.ERR_LabelNotFound
                or ErrorCode.ERR_UnreachableCatch
                or ErrorCode.ERR_ReturnExpected
                or ErrorCode.WRN_UnreachableCode
                or ErrorCode.ERR_SwitchFallThrough
                or ErrorCode.WRN_UnreferencedLabel
                or ErrorCode.ERR_UseDefViolation
                or ErrorCode.WRN_UnreferencedVar
                or ErrorCode.ERR_UseDefViolationField
                or ErrorCode.ERR_UnassignedThisUnsupportedVersion
                or ErrorCode.ERR_AmbigQM
                or ErrorCode.ERR_InvalidQM
                or ErrorCode.ERR_NoBaseClass
                or ErrorCode.ERR_BaseIllegal
                or ErrorCode.ERR_ObjectProhibited
                or ErrorCode.ERR_ParamUnassigned
                or ErrorCode.ERR_InvalidArray
                or ErrorCode.ERR_ExternHasBody
                or ErrorCode.ERR_AbstractAndExtern
                or ErrorCode.ERR_BadAttributeParamType
                or ErrorCode.ERR_BadAttributeArgument
                or ErrorCode.WRN_IsAlwaysTrue
                or ErrorCode.WRN_IsAlwaysFalse
                or ErrorCode.ERR_LockNeedsReference
                or ErrorCode.ERR_NullNotValid
                or ErrorCode.ERR_UseDefViolationThisUnsupportedVersion
                or ErrorCode.ERR_ArgsInvalid
                or ErrorCode.ERR_AssgReadonly
                or ErrorCode.ERR_RefReadonly
                or ErrorCode.ERR_PtrExpected
                or ErrorCode.ERR_PtrIndexSingle
                or ErrorCode.WRN_ByRefNonAgileField
                or ErrorCode.ERR_AssgReadonlyStatic
                or ErrorCode.ERR_RefReadonlyStatic
                or ErrorCode.ERR_AssgReadonlyProp
                or ErrorCode.ERR_IllegalStatement
                or ErrorCode.ERR_BadGetEnumerator
                or ErrorCode.ERR_AbstractBaseCall
                or ErrorCode.ERR_RefProperty
                or ErrorCode.ERR_ManagedAddr
                or ErrorCode.ERR_BadFixedInitType
                or ErrorCode.ERR_FixedMustInit
                or ErrorCode.ERR_InvalidAddrOp
                or ErrorCode.ERR_FixedNeeded
                or ErrorCode.ERR_FixedNotNeeded
                or ErrorCode.ERR_UnsafeNeeded
                or ErrorCode.ERR_OpTFRetType
                or ErrorCode.ERR_OperatorNeedsMatch
                or ErrorCode.ERR_BadBoolOp
                or ErrorCode.ERR_MustHaveOpTF
                or ErrorCode.WRN_UnreferencedVarAssg
                or ErrorCode.ERR_CheckedOverflow
                or ErrorCode.ERR_ConstOutOfRangeChecked
                or ErrorCode.ERR_BadVarargs
                or ErrorCode.ERR_ParamsMustBeCollection
                or ErrorCode.ERR_IllegalArglist
                or ErrorCode.ERR_IllegalUnsafe
                or ErrorCode.ERR_AmbigMember
                or ErrorCode.ERR_BadForeachDecl
                or ErrorCode.ERR_ParamsLast
                or ErrorCode.ERR_SizeofUnsafe
                or ErrorCode.ERR_DottedTypeNameNotFoundInNS
                or ErrorCode.ERR_FieldInitRefNonstatic
                or ErrorCode.ERR_SealedNonOverride
                or ErrorCode.ERR_CantOverrideSealed
                or ErrorCode.ERR_VoidError
                or ErrorCode.ERR_ConditionalOnOverride
                or ErrorCode.ERR_PointerInAsOrIs
                or ErrorCode.ERR_CallingFinalizeDeprecated
                or ErrorCode.ERR_SingleTypeNameNotFound
                or ErrorCode.ERR_NegativeStackAllocSize
                or ErrorCode.ERR_NegativeArraySize
                or ErrorCode.ERR_OverrideFinalizeDeprecated
                or ErrorCode.ERR_CallingBaseFinalizeDeprecated
                or ErrorCode.WRN_NegativeArrayIndex
                or ErrorCode.WRN_BadRefCompareLeft
                or ErrorCode.WRN_BadRefCompareRight
                or ErrorCode.ERR_BadCastInFixed
                or ErrorCode.ERR_StackallocInCatchFinally
                or ErrorCode.ERR_VarargsLast
                or ErrorCode.ERR_MissingPartial
                or ErrorCode.ERR_PartialTypeKindConflict
                or ErrorCode.ERR_PartialModifierConflict
                or ErrorCode.ERR_PartialMultipleBases
                or ErrorCode.ERR_PartialWrongTypeParams
                or ErrorCode.ERR_PartialWrongConstraints
                or ErrorCode.ERR_NoImplicitConvCast
                or ErrorCode.ERR_PartialMisplaced
                or ErrorCode.ERR_MisplacedExtension
                or ErrorCode.ERR_ImportedCircularBase
                or ErrorCode.ERR_UseDefViolationOut
                or ErrorCode.ERR_ArraySizeInDeclaration
                or ErrorCode.ERR_InaccessibleGetter
                or ErrorCode.ERR_InaccessibleSetter
                or ErrorCode.ERR_InvalidPropertyAccessMod
                or ErrorCode.ERR_DuplicatePropertyAccessMods
                or ErrorCode.ERR_AccessModMissingAccessor
                or ErrorCode.ERR_UnimplementedInterfaceAccessor
                or ErrorCode.WRN_PatternIsAmbiguous
                or ErrorCode.WRN_PatternNotPublicOrNotInstance
                or ErrorCode.WRN_PatternBadSignature
                or ErrorCode.ERR_FriendRefNotEqualToThis
                or ErrorCode.WRN_SequentialOnPartialClass
                or ErrorCode.ERR_BadConstType
                or ErrorCode.ERR_NoNewTyvar
                or ErrorCode.ERR_BadArity
                or ErrorCode.ERR_BadTypeArgument
                or ErrorCode.ERR_TypeArgsNotAllowed
                or ErrorCode.ERR_HasNoTypeVars
                or ErrorCode.ERR_NewConstraintNotSatisfied
                or ErrorCode.ERR_GenericConstraintNotSatisfiedRefType
                or ErrorCode.ERR_GenericConstraintNotSatisfiedNullableEnum
                or ErrorCode.ERR_GenericConstraintNotSatisfiedNullableInterface
                or ErrorCode.ERR_GenericConstraintNotSatisfiedTyVar
                or ErrorCode.ERR_GenericConstraintNotSatisfiedValType
                or ErrorCode.ERR_DuplicateGeneratedName
                or ErrorCode.ERR_GlobalSingleTypeNameNotFound
                or ErrorCode.ERR_NewBoundMustBeLast
                or ErrorCode.ERR_TypeVarCantBeNull
                or ErrorCode.ERR_DuplicateBound
                or ErrorCode.ERR_ClassBoundNotFirst
                or ErrorCode.ERR_BadRetType
                or ErrorCode.ERR_DuplicateConstraintClause
                or ErrorCode.ERR_CantInferMethTypeArgs
                or ErrorCode.ERR_LocalSameNameAsTypeParam
                or ErrorCode.ERR_AsWithTypeVar
                or ErrorCode.ERR_BadIndexerNameAttr
                or ErrorCode.ERR_AttrArgWithTypeVars
                or ErrorCode.ERR_NewTyvarWithArgs
                or ErrorCode.ERR_AbstractSealedStatic
                or ErrorCode.WRN_AmbiguousXMLReference
                or ErrorCode.WRN_VolatileByRef
                or ErrorCode.ERR_ComImportWithImpl
                or ErrorCode.ERR_ComImportWithBase
                or ErrorCode.ERR_ImplBadConstraints
                or ErrorCode.ERR_DottedTypeNameNotFoundInAgg
                or ErrorCode.ERR_MethGrpToNonDel
                or ErrorCode.ERR_BadExternAlias
                or ErrorCode.ERR_ColColWithTypeAlias
                or ErrorCode.ERR_AliasNotFound
                or ErrorCode.ERR_SameFullNameAggAgg
                or ErrorCode.ERR_SameFullNameNsAgg
                or ErrorCode.WRN_SameFullNameThisNsAgg
                or ErrorCode.WRN_SameFullNameThisAggAgg
                or ErrorCode.WRN_SameFullNameThisAggNs
                or ErrorCode.ERR_SameFullNameThisAggThisNs
                or ErrorCode.ERR_ExternAfterElements
                or ErrorCode.WRN_GlobalAliasDefn
                or ErrorCode.ERR_SealedStaticClass
                or ErrorCode.ERR_PrivateAbstractAccessor
                or ErrorCode.ERR_ValueExpected
                or ErrorCode.ERR_UnboxNotLValue
                or ErrorCode.ERR_AnonMethGrpInForEach
                or ErrorCode.ERR_BadIncDecRetType
                or ErrorCode.ERR_TypeConstraintsMustBeUniqueAndFirst
                or ErrorCode.ERR_RefValBoundWithClass
                or ErrorCode.ERR_NewBoundWithVal
                or ErrorCode.ERR_RefConstraintNotSatisfied
                or ErrorCode.ERR_ValConstraintNotSatisfied
                or ErrorCode.ERR_CircularConstraint
                or ErrorCode.ERR_BaseConstraintConflict
                or ErrorCode.ERR_ConWithValCon
                or ErrorCode.ERR_AmbigUDConv
                or ErrorCode.WRN_AlwaysNull
                or ErrorCode.ERR_OverrideWithConstraints
                or ErrorCode.ERR_AmbigOverride
                or ErrorCode.ERR_DecConstError
                or ErrorCode.WRN_CmpAlwaysFalse
                or ErrorCode.WRN_FinalizeMethod
                or ErrorCode.ERR_ExplicitImplParams
                or ErrorCode.WRN_GotoCaseShouldConvert
                or ErrorCode.ERR_MethodImplementingAccessor
                or ErrorCode.WRN_NubExprIsConstBool
                or ErrorCode.WRN_ExplicitImplCollision
                or ErrorCode.ERR_AbstractHasBody
                or ErrorCode.ERR_ConcreteMissingBody
                or ErrorCode.ERR_AbstractAndSealed
                or ErrorCode.ERR_AbstractNotVirtual
                or ErrorCode.ERR_StaticConstant
                or ErrorCode.ERR_CantOverrideNonFunction
                or ErrorCode.ERR_CantOverrideNonVirtual
                or ErrorCode.ERR_CantChangeAccessOnOverride
                or ErrorCode.ERR_CantChangeReturnTypeOnOverride
                or ErrorCode.ERR_CantDeriveFromSealedType
                or ErrorCode.ERR_AbstractInConcreteClass
                or ErrorCode.ERR_StaticConstructorWithExplicitConstructorCall
                or ErrorCode.ERR_StaticConstructorWithAccessModifiers
                or ErrorCode.ERR_RecursiveConstructorCall
                or ErrorCode.ERR_ObjectCallingBaseConstructor
                or ErrorCode.ERR_StructWithBaseConstructorCall
                or ErrorCode.ERR_StructLayoutCycle
                or ErrorCode.ERR_InterfacesCantContainFields
                or ErrorCode.ERR_InterfacesCantContainConstructors
                or ErrorCode.ERR_NonInterfaceInInterfaceList
                or ErrorCode.ERR_DuplicateInterfaceInBaseList
                or ErrorCode.ERR_CycleInInterfaceInheritance
                or ErrorCode.ERR_HidingAbstractMethod
                or ErrorCode.ERR_UnimplementedAbstractMethod
                or ErrorCode.ERR_UnimplementedInterfaceMember
                or ErrorCode.ERR_ObjectCantHaveBases
                or ErrorCode.ERR_ExplicitInterfaceImplementationNotInterface
                or ErrorCode.ERR_InterfaceMemberNotFound
                or ErrorCode.ERR_ClassDoesntImplementInterface
                or ErrorCode.ERR_ExplicitInterfaceImplementationInNonClassOrStruct
                or ErrorCode.ERR_MemberNameSameAsType
                or ErrorCode.ERR_EnumeratorOverflow
                or ErrorCode.ERR_CantOverrideNonProperty
                or ErrorCode.ERR_NoGetToOverride
                or ErrorCode.ERR_NoSetToOverride
                or ErrorCode.ERR_PropertyCantHaveVoidType
                or ErrorCode.ERR_PropertyWithNoAccessors
                or ErrorCode.ERR_NewVirtualInSealed
                or ErrorCode.ERR_ExplicitPropertyAddingAccessor
                or ErrorCode.ERR_ExplicitPropertyMissingAccessor
                or ErrorCode.ERR_ConversionWithInterface
                or ErrorCode.ERR_ConversionWithBase
                or ErrorCode.ERR_ConversionWithDerived
                or ErrorCode.ERR_IdentityConversion
                or ErrorCode.ERR_ConversionNotInvolvingContainedType
                or ErrorCode.ERR_DuplicateConversionInClass
                or ErrorCode.ERR_OperatorsMustBeStaticAndPublic
                or ErrorCode.ERR_BadIncDecSignature
                or ErrorCode.ERR_BadUnaryOperatorSignature
                or ErrorCode.ERR_BadBinaryOperatorSignature
                or ErrorCode.ERR_BadShiftOperatorSignature
                or ErrorCode.ERR_InterfacesCantContainConversionOrEqualityOperators
                or ErrorCode.ERR_CantOverrideBogusMethod
                or ErrorCode.ERR_CantCallSpecialMethod
                or ErrorCode.ERR_BadTypeReference
                or ErrorCode.ERR_BadDestructorName
                or ErrorCode.ERR_OnlyClassesCanContainDestructors
                or ErrorCode.ERR_ConflictAliasAndMember
                or ErrorCode.ERR_ConditionalOnSpecialMethod
                or ErrorCode.ERR_ConditionalMustReturnVoid
                or ErrorCode.ERR_DuplicateAttribute
                or ErrorCode.ERR_ConditionalOnInterfaceMethod
                or ErrorCode.ERR_OperatorCantReturnVoid
                or ErrorCode.ERR_InvalidAttributeArgument
                or ErrorCode.ERR_AttributeOnBadSymbolType
                or ErrorCode.ERR_FloatOverflow
                or ErrorCode.ERR_InvalidReal
                or ErrorCode.ERR_ComImportWithoutUuidAttribute
                or ErrorCode.ERR_InvalidNamedArgument
                or ErrorCode.ERR_DllImportOnInvalidMethod
                or ErrorCode.ERR_FieldCantBeRefAny
                or ErrorCode.ERR_ArrayElementCantBeRefAny
                or ErrorCode.WRN_DeprecatedSymbol
                or ErrorCode.ERR_NotAnAttributeClass
                or ErrorCode.ERR_BadNamedAttributeArgument
                or ErrorCode.WRN_DeprecatedSymbolStr
                or ErrorCode.ERR_DeprecatedSymbolStr
                or ErrorCode.ERR_IndexerCantHaveVoidType
                or ErrorCode.ERR_VirtualPrivate
                or ErrorCode.ERR_ArrayInitToNonArrayType
                or ErrorCode.ERR_ArrayInitInBadPlace
                or ErrorCode.ERR_MissingStructOffset
                or ErrorCode.WRN_ExternMethodNoImplementation
                or ErrorCode.WRN_ProtectedInSealed
                or ErrorCode.ERR_InterfaceImplementedByConditional
                or ErrorCode.ERR_InterfaceImplementedImplicitlyByVariadic
                or ErrorCode.ERR_IllegalRefParam
                or ErrorCode.ERR_BadArgumentToAttribute
                or ErrorCode.ERR_StructOffsetOnBadStruct
                or ErrorCode.ERR_StructOffsetOnBadField
                or ErrorCode.ERR_AttributeUsageOnNonAttributeClass
                or ErrorCode.WRN_PossibleMistakenNullStatement
                or ErrorCode.ERR_DuplicateNamedAttributeArgument
                or ErrorCode.ERR_DeriveFromEnumOrValueType
                or ErrorCode.ERR_DefaultMemberOnIndexedType
                or ErrorCode.ERR_BogusType
                or ErrorCode.ERR_CStyleArray
                or ErrorCode.WRN_VacuousIntegralComp
                or ErrorCode.ERR_AbstractAttributeClass
                or ErrorCode.ERR_BadNamedAttributeArgumentType
                or ErrorCode.WRN_AttributeLocationOnBadDeclaration
                or ErrorCode.WRN_InvalidAttributeLocation
                or ErrorCode.WRN_EqualsWithoutGetHashCode
                or ErrorCode.WRN_EqualityOpWithoutEquals
                or ErrorCode.WRN_EqualityOpWithoutGetHashCode
                or ErrorCode.ERR_OutAttrOnRefParam
                or ErrorCode.ERR_OverloadRefKind
                or ErrorCode.ERR_LiteralDoubleCast
                or ErrorCode.WRN_IncorrectBooleanAssg
                or ErrorCode.ERR_ProtectedInStruct
                or ErrorCode.ERR_InconsistentIndexerNames
                or ErrorCode.ERR_ComImportWithUserCtor
                or ErrorCode.ERR_FieldCantHaveVoidType
                or ErrorCode.WRN_NonObsoleteOverridingObsolete
                or ErrorCode.ERR_SystemVoid
                or ErrorCode.ERR_ExplicitParamArrayOrCollection
                or ErrorCode.WRN_BitwiseOrSignExtend
                or ErrorCode.ERR_VolatileStruct
                or ErrorCode.ERR_VolatileAndReadonly
                or ErrorCode.ERR_AbstractField
                or ErrorCode.ERR_BogusExplicitImpl
                or ErrorCode.ERR_ExplicitMethodImplAccessor
                or ErrorCode.WRN_CoClassWithoutComImport
                or ErrorCode.ERR_ConditionalWithOutParam
                or ErrorCode.ERR_AccessorImplementingMethod
                or ErrorCode.ERR_AliasQualAsExpression
                or ErrorCode.ERR_DerivingFromATyVar
                or ErrorCode.ERR_DuplicateTypeParameter
                or ErrorCode.WRN_TypeParameterSameAsOuterTypeParameter
                or ErrorCode.ERR_TypeVariableSameAsParent
                or ErrorCode.ERR_UnifyingInterfaceInstantiations
                or ErrorCode.ERR_TyVarNotFoundInConstraint
                or ErrorCode.ERR_BadBoundType
                or ErrorCode.ERR_SpecialTypeAsBound
                or ErrorCode.ERR_BadVisBound
                or ErrorCode.ERR_LookupInTypeVariable
                or ErrorCode.ERR_BadConstraintType
                or ErrorCode.ERR_InstanceMemberInStaticClass
                or ErrorCode.ERR_StaticBaseClass
                or ErrorCode.ERR_ConstructorInStaticClass
                or ErrorCode.ERR_DestructorInStaticClass
                or ErrorCode.ERR_InstantiatingStaticClass
                or ErrorCode.ERR_StaticDerivedFromNonObject
                or ErrorCode.ERR_StaticClassInterfaceImpl
                or ErrorCode.ERR_OperatorInStaticClass
                or ErrorCode.ERR_ConvertToStaticClass
                or ErrorCode.ERR_ConstraintIsStaticClass
                or ErrorCode.ERR_GenericArgIsStaticClass
                or ErrorCode.ERR_ArrayOfStaticClass
                or ErrorCode.ERR_IndexerInStaticClass
                or ErrorCode.ERR_ParameterIsStaticClass
                or ErrorCode.ERR_ReturnTypeIsStaticClass
                or ErrorCode.ERR_VarDeclIsStaticClass
                or ErrorCode.ERR_BadEmptyThrowInFinally
                or ErrorCode.ERR_InvalidSpecifier
                or ErrorCode.WRN_AssignmentToLockOrDispose
                or ErrorCode.ERR_ForwardedTypeInThisAssembly
                or ErrorCode.ERR_ForwardedTypeIsNested
                or ErrorCode.ERR_CycleInTypeForwarder
                or ErrorCode.ERR_AssemblyNameOnNonModule
                or ErrorCode.ERR_InvalidFwdType
                or ErrorCode.ERR_CloseUnimplementedInterfaceMemberStatic
                or ErrorCode.ERR_CloseUnimplementedInterfaceMemberNotPublic
                or ErrorCode.ERR_CloseUnimplementedInterfaceMemberWrongReturnType
                or ErrorCode.ERR_DuplicateTypeForwarder
                or ErrorCode.ERR_ExpectedSelectOrGroup
                or ErrorCode.ERR_ExpectedContextualKeywordOn
                or ErrorCode.ERR_ExpectedContextualKeywordEquals
                or ErrorCode.ERR_ExpectedContextualKeywordBy
                or ErrorCode.ERR_InvalidAnonymousTypeMemberDeclarator
                or ErrorCode.ERR_InvalidInitializerElementInitializer
                or ErrorCode.ERR_InconsistentLambdaParameterUsage
                or ErrorCode.ERR_PartialMemberCannotBeAbstract
                or ErrorCode.ERR_PartialMemberOnlyInPartialClass
                or ErrorCode.ERR_PartialMemberNotExplicit
                or ErrorCode.ERR_PartialMethodExtensionDifference
                or ErrorCode.ERR_PartialMethodOnlyOneLatent
                or ErrorCode.ERR_PartialMethodOnlyOneActual
                or ErrorCode.ERR_PartialMemberParamsDifference
                or ErrorCode.ERR_PartialMethodMustHaveLatent
                or ErrorCode.ERR_PartialMethodInconsistentConstraints
                or ErrorCode.ERR_PartialMethodToDelegate
                or ErrorCode.ERR_PartialMemberStaticDifference
                or ErrorCode.ERR_PartialMemberUnsafeDifference
                or ErrorCode.ERR_PartialMethodInExpressionTree
                or ErrorCode.ERR_ExplicitImplCollisionOnRefOut
                or ErrorCode.ERR_IndirectRecursiveConstructorCall
                or ErrorCode.WRN_ObsoleteOverridingNonObsolete
                or ErrorCode.WRN_DebugFullNameTooLong
                or ErrorCode.ERR_ImplicitlyTypedVariableAssignedBadValue
                or ErrorCode.ERR_ImplicitlyTypedVariableWithNoInitializer
                or ErrorCode.ERR_ImplicitlyTypedVariableMultipleDeclarator
                or ErrorCode.ERR_ImplicitlyTypedVariableAssignedArrayInitializer
                or ErrorCode.ERR_ImplicitlyTypedLocalCannotBeFixed
                or ErrorCode.ERR_ImplicitlyTypedVariableCannotBeConst
                or ErrorCode.WRN_ExternCtorNoImplementation
                or ErrorCode.ERR_TypeVarNotFound
                or ErrorCode.ERR_ImplicitlyTypedArrayNoBestType
                or ErrorCode.ERR_AnonymousTypePropertyAssignedBadValue
                or ErrorCode.ERR_ExpressionTreeContainsBaseAccess
                or ErrorCode.ERR_ExpressionTreeContainsAssignment
                or ErrorCode.ERR_AnonymousTypeDuplicatePropertyName
                or ErrorCode.ERR_StatementLambdaToExpressionTree
                or ErrorCode.ERR_ExpressionTreeMustHaveDelegate
                or ErrorCode.ERR_AnonymousTypeNotAvailable
                or ErrorCode.ERR_LambdaInIsAs
                or ErrorCode.ERR_ExpressionTreeContainsMultiDimensionalArrayInitializer
                or ErrorCode.ERR_MissingArgument
                or ErrorCode.ERR_VariableUsedBeforeDeclaration
                or ErrorCode.ERR_UnassignedThisAutoPropertyUnsupportedVersion
                or ErrorCode.ERR_VariableUsedBeforeDeclarationAndHidesField
                or ErrorCode.ERR_ExpressionTreeContainsBadCoalesce
                or ErrorCode.ERR_ArrayInitializerExpected
                or ErrorCode.ERR_ArrayInitializerIncorrectLength
                or ErrorCode.ERR_ExpressionTreeContainsNamedArgument
                or ErrorCode.ERR_ExpressionTreeContainsOptionalArgument
                or ErrorCode.ERR_ExpressionTreeContainsIndexedProperty
                or ErrorCode.ERR_IndexedPropertyRequiresParams
                or ErrorCode.ERR_IndexedPropertyMustHaveAllOptionalParams
                or ErrorCode.ERR_IdentifierExpected
                or ErrorCode.ERR_SemicolonExpected
                or ErrorCode.ERR_SyntaxError
                or ErrorCode.ERR_DuplicateModifier
                or ErrorCode.ERR_DuplicateAccessor
                or ErrorCode.ERR_IntegralTypeExpected
                or ErrorCode.ERR_IllegalEscape
                or ErrorCode.ERR_NewlineInConst
                or ErrorCode.ERR_EmptyCharConst
                or ErrorCode.ERR_TooManyCharsInConst
                or ErrorCode.ERR_InvalidNumber
                or ErrorCode.ERR_GetOrSetExpected
                or ErrorCode.ERR_ClassTypeExpected
                or ErrorCode.ERR_NamedArgumentExpected
                or ErrorCode.ERR_TooManyCatches
                or ErrorCode.ERR_ThisOrBaseExpected
                or ErrorCode.ERR_OvlUnaryOperatorExpected
                or ErrorCode.ERR_OvlBinaryOperatorExpected
                or ErrorCode.ERR_IntOverflow
                or ErrorCode.ERR_EOFExpected
                or ErrorCode.ERR_BadEmbeddedStmt
                or ErrorCode.ERR_PPDirectiveExpected
                or ErrorCode.ERR_EndOfPPLineExpected
                or ErrorCode.ERR_CloseParenExpected
                or ErrorCode.ERR_EndifDirectiveExpected
                or ErrorCode.ERR_UnexpectedDirective
                or ErrorCode.ERR_ErrorDirective
                or ErrorCode.WRN_WarningDirective
                or ErrorCode.ERR_TypeExpected
                or ErrorCode.ERR_PPDefFollowsToken
                or ErrorCode.ERR_OpenEndedComment
                or ErrorCode.ERR_OvlOperatorExpected
                or ErrorCode.ERR_EndRegionDirectiveExpected
                or ErrorCode.ERR_UnterminatedStringLit
                or ErrorCode.ERR_BadDirectivePlacement
                or ErrorCode.ERR_IdentifierExpectedKW
                or ErrorCode.ERR_SemiOrLBraceExpected
                or ErrorCode.ERR_MultiTypeInDeclaration
                or ErrorCode.ERR_AddOrRemoveExpected
                or ErrorCode.ERR_UnexpectedCharacter
                or ErrorCode.ERR_ProtectedInStatic
                or ErrorCode.WRN_UnreachableGeneralCatch
                or ErrorCode.ERR_IncrementLvalueExpected
                or ErrorCode.ERR_NoSuchMemberOrExtension
                or ErrorCode.WRN_DeprecatedCollectionInitAddStr
                or ErrorCode.ERR_DeprecatedCollectionInitAddStr
                or ErrorCode.WRN_DeprecatedCollectionInitAdd
                or ErrorCode.ERR_DefaultValueNotAllowed
                or ErrorCode.WRN_DefaultValueForUnconsumedLocation
                or ErrorCode.ERR_PartialWrongTypeParamsVariance
                or ErrorCode.ERR_GlobalSingleTypeNameNotFoundFwd
                or ErrorCode.ERR_DottedTypeNameNotFoundInNSFwd
                or ErrorCode.ERR_SingleTypeNameNotFoundFwd
                or ErrorCode.WRN_IdentifierOrNumericLiteralExpected
                or ErrorCode.ERR_UnexpectedToken
                or ErrorCode.ERR_BadThisParam
                or ErrorCode.ERR_BadTypeforThis
                or ErrorCode.ERR_BadParamModThis
                or ErrorCode.ERR_BadExtensionMeth
                or ErrorCode.ERR_BadExtensionAgg
                or ErrorCode.ERR_DupParamMod
                or ErrorCode.ERR_ExtensionMethodsDecl
                or ErrorCode.ERR_ExtensionAttrNotFound
                or ErrorCode.ERR_ExplicitExtension
                or ErrorCode.ERR_ValueTypeExtDelegate
                or ErrorCode.ERR_BadArgCount
                or ErrorCode.ERR_BadArgType
                or ErrorCode.ERR_NoSourceFile
                or ErrorCode.ERR_CantRefResource
                or ErrorCode.ERR_ResourceNotUnique
                or ErrorCode.ERR_ImportNonAssembly
                or ErrorCode.ERR_RefLvalueExpected
                or ErrorCode.ERR_BaseInStaticMeth
                or ErrorCode.ERR_BaseInBadContext
                or ErrorCode.ERR_RbraceExpected
                or ErrorCode.ERR_LbraceExpected
                or ErrorCode.ERR_InExpected
                or ErrorCode.ERR_InvalidPreprocExpr
                or ErrorCode.ERR_InvalidMemberDecl
                or ErrorCode.ERR_MemberNeedsType
                or ErrorCode.ERR_BadBaseType
                or ErrorCode.WRN_EmptySwitch
                or ErrorCode.ERR_ExpectedEndTry
                or ErrorCode.ERR_InvalidExprTerm
                or ErrorCode.ERR_BadNewExpr
                or ErrorCode.ERR_NoNamespacePrivate
                or ErrorCode.ERR_BadVarDecl
                or ErrorCode.ERR_UsingAfterElements
                or ErrorCode.ERR_BadBinOpArgs
                or ErrorCode.ERR_BadUnOpArgs
                or ErrorCode.ERR_NoVoidParameter
                or ErrorCode.ERR_DuplicateAlias
                or ErrorCode.ERR_BadProtectedAccess
                or ErrorCode.ERR_AddModuleAssembly
                or ErrorCode.ERR_BindToBogusProp2
                or ErrorCode.ERR_BindToBogusProp1
                or ErrorCode.ERR_NoVoidHere
                or ErrorCode.ERR_IndexerNeedsParam
                or ErrorCode.ERR_BadArraySyntax
                or ErrorCode.ERR_BadOperatorSyntax
                or ErrorCode.ERR_OutputNeedsName
                or ErrorCode.ERR_CantHaveWin32ResAndManifest
                or ErrorCode.ERR_CantHaveWin32ResAndIcon
                or ErrorCode.ERR_CantReadResource
                or ErrorCode.ERR_DocFileGen
                or ErrorCode.WRN_XMLParseError
                or ErrorCode.WRN_DuplicateParamTag
                or ErrorCode.WRN_UnmatchedParamTag
                or ErrorCode.WRN_MissingParamTag
                or ErrorCode.WRN_BadXMLRef
                or ErrorCode.ERR_BadStackAllocExpr
                or ErrorCode.ERR_InvalidLineNumber
                or ErrorCode.ERR_MissingPPFile
                or ErrorCode.ERR_ForEachMissingMember
                or ErrorCode.WRN_BadXMLRefParamType
                or ErrorCode.WRN_BadXMLRefReturnType
                or ErrorCode.ERR_BadWin32Res
                or ErrorCode.WRN_BadXMLRefSyntax
                or ErrorCode.ERR_BadModifierLocation
                or ErrorCode.ERR_MissingArraySize
                or ErrorCode.WRN_UnprocessedXMLComment
                or ErrorCode.WRN_FailedInclude
                or ErrorCode.WRN_InvalidInclude
                or ErrorCode.WRN_MissingXMLComment
                or ErrorCode.WRN_XMLParseIncludeError
                or ErrorCode.ERR_BadDelArgCount
                or ErrorCode.ERR_UnexpectedSemicolon
                or ErrorCode.ERR_MethodReturnCantBeRefAny
                or ErrorCode.ERR_CompileCancelled
                or ErrorCode.ERR_MethodArgCantBeRefAny
                or ErrorCode.ERR_AssgReadonlyLocal
                or ErrorCode.ERR_RefReadonlyLocal
                or ErrorCode.ERR_CantUseRequiredAttribute
                or ErrorCode.ERR_NoModifiersOnAccessor
                or ErrorCode.ERR_ParamsCantBeWithModifier
                or ErrorCode.ERR_ReturnNotLValue
                or ErrorCode.ERR_MissingCoClass
                or ErrorCode.ERR_AmbiguousAttribute
                or ErrorCode.ERR_BadArgExtraRef
                or ErrorCode.WRN_CmdOptionConflictsSource
                or ErrorCode.ERR_BadCompatMode
                or ErrorCode.ERR_DelegateOnConditional
                or ErrorCode.ERR_CantMakeTempFile
                or ErrorCode.ERR_BadArgRef
                or ErrorCode.ERR_YieldInAnonMeth
                or ErrorCode.ERR_ReturnInIterator
                or ErrorCode.ERR_BadIteratorArgType
                or ErrorCode.ERR_BadIteratorReturn
                or ErrorCode.ERR_BadYieldInFinally
                or ErrorCode.ERR_BadYieldInTryOfCatch
                or ErrorCode.ERR_EmptyYield
                or ErrorCode.ERR_AnonDelegateCantUse
                or ErrorCode.ERR_AnonDelegateCantUseRefLike
                or ErrorCode.ERR_UnsupportedPrimaryConstructorParameterCapturingRef
                or ErrorCode.ERR_UnsupportedPrimaryConstructorParameterCapturingRefLike
                or ErrorCode.ERR_AnonDelegateCantUseStructPrimaryConstructorParameterInMember
                or ErrorCode.ERR_AnonDelegateCantUseStructPrimaryConstructorParameterCaptured
                or ErrorCode.ERR_BadYieldInCatch
                or ErrorCode.ERR_BadDelegateLeave
                or ErrorCode.WRN_IllegalPragma
                or ErrorCode.WRN_IllegalPPWarning
                or ErrorCode.WRN_BadRestoreNumber
                or ErrorCode.ERR_VarargsIterator
                or ErrorCode.ERR_UnsafeIteratorArgType
                or ErrorCode.ERR_BadCoClassSig
                or ErrorCode.ERR_MultipleIEnumOfT
                or ErrorCode.ERR_FixedDimsRequired
                or ErrorCode.ERR_FixedNotInStruct
                or ErrorCode.ERR_AnonymousReturnExpected
                or ErrorCode.WRN_NonECMAFeature
                or ErrorCode.ERR_ExpectedVerbatimLiteral
                or ErrorCode.ERR_AssgReadonly2
                or ErrorCode.ERR_RefReadonly2
                or ErrorCode.ERR_AssgReadonlyStatic2
                or ErrorCode.ERR_RefReadonlyStatic2
                or ErrorCode.ERR_AssgReadonlyLocal2Cause
                or ErrorCode.ERR_RefReadonlyLocal2Cause
                or ErrorCode.ERR_AssgReadonlyLocalCause
                or ErrorCode.ERR_RefReadonlyLocalCause
                or ErrorCode.WRN_ErrorOverride
                or ErrorCode.ERR_AnonMethToNonDel
                or ErrorCode.ERR_CantConvAnonMethParams
                or ErrorCode.ERR_CantConvAnonMethReturns
                or ErrorCode.ERR_IllegalFixedType
                or ErrorCode.ERR_FixedOverflow
                or ErrorCode.ERR_InvalidFixedArraySize
                or ErrorCode.ERR_FixedBufferNotFixed
                or ErrorCode.ERR_AttributeNotOnAccessor
                or ErrorCode.WRN_InvalidSearchPathDir
                or ErrorCode.ERR_IllegalVarArgs
                or ErrorCode.ERR_IllegalParams
                or ErrorCode.ERR_BadModifiersOnNamespace
                or ErrorCode.ERR_BadPlatformType
                or ErrorCode.ERR_ThisStructNotInAnonMeth
                or ErrorCode.ERR_NoConvToIDisp
                or ErrorCode.ERR_BadParamRef
                or ErrorCode.ERR_BadParamExtraRef
                or ErrorCode.ERR_BadParamType
                or ErrorCode.ERR_BadExternIdentifier
                or ErrorCode.ERR_AliasMissingFile
                or ErrorCode.ERR_GlobalExternAlias
                or ErrorCode.WRN_MultiplePredefTypes
                or ErrorCode.ERR_LocalCantBeFixedAndHoisted
                or ErrorCode.WRN_TooManyLinesForDebugger
                or ErrorCode.ERR_CantConvAnonMethNoParams
                or ErrorCode.ERR_ConditionalOnNonAttributeClass
                or ErrorCode.WRN_CallOnNonAgileField
                or ErrorCode.WRN_InvalidNumber
                or ErrorCode.WRN_IllegalPPChecksum
                or ErrorCode.WRN_EndOfPPLineExpected
                or ErrorCode.WRN_ConflictingChecksum
                or ErrorCode.WRN_InvalidAssemblyName
                or ErrorCode.WRN_UnifyReferenceMajMin
                or ErrorCode.WRN_UnifyReferenceBldRev
                or ErrorCode.ERR_DuplicateImport
                or ErrorCode.ERR_DuplicateImportSimple
                or ErrorCode.ERR_AssemblyMatchBadVersion
                or ErrorCode.ERR_FixedNeedsLvalue
                or ErrorCode.WRN_DuplicateTypeParamTag
                or ErrorCode.WRN_UnmatchedTypeParamTag
                or ErrorCode.WRN_MissingTypeParamTag
                or ErrorCode.ERR_CantChangeTypeOnOverride
                or ErrorCode.ERR_DoNotUseFixedBufferAttr
                or ErrorCode.WRN_AssignmentToSelf
                or ErrorCode.WRN_ComparisonToSelf
                or ErrorCode.ERR_CantOpenWin32Res
                or ErrorCode.WRN_DotOnDefault
                or ErrorCode.ERR_NoMultipleInheritance
                or ErrorCode.ERR_BaseClassMustBeFirst
                or ErrorCode.WRN_BadXMLRefTypeVar
                or ErrorCode.ERR_FriendAssemblyBadArgs
                or ErrorCode.ERR_FriendAssemblySNReq
                or ErrorCode.ERR_DelegateOnNullable
                or ErrorCode.ERR_BadCtorArgCount
                or ErrorCode.ERR_GlobalAttributesNotFirst
                or ErrorCode.ERR_ExpressionExpected
                or ErrorCode.WRN_UnmatchedParamRefTag
                or ErrorCode.WRN_UnmatchedTypeParamRefTag
                or ErrorCode.ERR_DefaultValueMustBeConstant
                or ErrorCode.ERR_DefaultValueBeforeRequiredValue
                or ErrorCode.ERR_NamedArgumentSpecificationBeforeFixedArgument
                or ErrorCode.ERR_BadNamedArgument
                or ErrorCode.ERR_DuplicateNamedArgument
                or ErrorCode.ERR_RefOutDefaultValue
                or ErrorCode.ERR_NamedArgumentForArray
                or ErrorCode.ERR_DefaultValueForExtensionParameter
                or ErrorCode.ERR_NamedArgumentUsedInPositional
                or ErrorCode.ERR_DefaultValueUsedWithAttributes
                or ErrorCode.ERR_BadNamedArgumentForDelegateInvoke
                or ErrorCode.ERR_NoPIAAssemblyMissingAttribute
                or ErrorCode.ERR_NoCanonicalView
                or ErrorCode.ERR_NoConversionForDefaultParam
                or ErrorCode.ERR_DefaultValueForParamsParameter
                or ErrorCode.ERR_NewCoClassOnLink
                or ErrorCode.ERR_NoPIANestedType
                or ErrorCode.ERR_InteropTypeMissingAttribute
                or ErrorCode.ERR_InteropStructContainsMethods
                or ErrorCode.ERR_InteropTypesWithSameNameAndGuid
                or ErrorCode.ERR_NoPIAAssemblyMissingAttributes
                or ErrorCode.ERR_AssemblySpecifiedForLinkAndRef
                or ErrorCode.ERR_LocalTypeNameClash
                or ErrorCode.WRN_ReferencedAssemblyReferencesLinkedPIA
                or ErrorCode.ERR_NotNullRefDefaultParameter
                or ErrorCode.ERR_FixedLocalInLambda
                or ErrorCode.ERR_MissingMethodOnSourceInterface
                or ErrorCode.ERR_MissingSourceInterface
                or ErrorCode.ERR_GenericsUsedInNoPIAType
                or ErrorCode.ERR_GenericsUsedAcrossAssemblies
                or ErrorCode.ERR_NoConversionForNubDefaultParam
                or ErrorCode.ERR_InvalidSubsystemVersion
                or ErrorCode.ERR_InteropMethodWithBody
                or ErrorCode.ERR_BadWarningLevel
                or ErrorCode.ERR_BadDebugType
                or ErrorCode.ERR_BadResourceVis
                or ErrorCode.ERR_DefaultValueTypeMustMatch
                or ErrorCode.ERR_DefaultValueBadValueType
                or ErrorCode.ERR_MemberAlreadyInitialized
                or ErrorCode.ERR_MemberCannotBeInitialized
                or ErrorCode.ERR_StaticMemberInObjectInitializer
                or ErrorCode.ERR_ReadonlyValueTypeInObjectInitializer
                or ErrorCode.ERR_ValueTypePropertyInObjectInitializer
                or ErrorCode.ERR_UnsafeTypeInObjectCreation
                or ErrorCode.ERR_EmptyElementInitializer
                or ErrorCode.ERR_InitializerAddHasWrongSignature
                or ErrorCode.ERR_CollectionInitRequiresIEnumerable
                or ErrorCode.ERR_CantOpenWin32Manifest
                or ErrorCode.WRN_CantHaveManifestForModule
                or ErrorCode.ERR_BadInstanceArgType
                or ErrorCode.ERR_QueryDuplicateRangeVariable
                or ErrorCode.ERR_QueryRangeVariableOverrides
                or ErrorCode.ERR_QueryRangeVariableAssignedBadValue
                or ErrorCode.ERR_QueryNoProviderCastable
                or ErrorCode.ERR_QueryNoProviderStandard
                or ErrorCode.ERR_QueryNoProvider
                or ErrorCode.ERR_QueryOuterKey
                or ErrorCode.ERR_QueryInnerKey
                or ErrorCode.ERR_QueryOutRefRangeVariable
                or ErrorCode.ERR_QueryMultipleProviders
                or ErrorCode.ERR_QueryTypeInferenceFailedMulti
                or ErrorCode.ERR_QueryTypeInferenceFailed
                or ErrorCode.ERR_QueryTypeInferenceFailedSelectMany
                or ErrorCode.ERR_ExpressionTreeContainsPointerOp
                or ErrorCode.ERR_ExpressionTreeContainsAnonymousMethod
                or ErrorCode.ERR_AnonymousMethodToExpressionTree
                or ErrorCode.ERR_QueryRangeVariableReadOnly
                or ErrorCode.ERR_QueryRangeVariableSameAsTypeParam
                or ErrorCode.ERR_TypeVarNotFoundRangeVariable
                or ErrorCode.ERR_BadArgTypesForCollectionAdd
                or ErrorCode.ERR_ByRefParameterInExpressionTree
                or ErrorCode.ERR_VarArgsInExpressionTree
                or ErrorCode.ERR_InitializerAddHasParamModifiers
                or ErrorCode.ERR_NonInvocableMemberCalled
                or ErrorCode.WRN_MultipleRuntimeImplementationMatches
                or ErrorCode.WRN_MultipleRuntimeOverrideMatches
                or ErrorCode.ERR_ObjectOrCollectionInitializerWithDelegateCreation
                or ErrorCode.ERR_InvalidConstantDeclarationType
                or ErrorCode.ERR_IllegalVarianceSyntax
                or ErrorCode.ERR_UnexpectedVariance
                or ErrorCode.ERR_BadDynamicTypeof
                or ErrorCode.ERR_ExpressionTreeContainsDynamicOperation
                or ErrorCode.ERR_BadDynamicConversion
                or ErrorCode.ERR_DeriveFromDynamic
                or ErrorCode.ERR_DeriveFromConstructedDynamic
                or ErrorCode.ERR_DynamicTypeAsBound
                or ErrorCode.ERR_ConstructedDynamicTypeAsBound
                or ErrorCode.ERR_ExplicitDynamicAttr
                or ErrorCode.ERR_NoDynamicPhantomOnBase
                or ErrorCode.ERR_NoDynamicPhantomOnBaseIndexer
                or ErrorCode.ERR_BadArgTypeDynamicExtension
                or ErrorCode.WRN_DynamicDispatchToConditionalMethod
                or ErrorCode.ERR_NoDynamicPhantomOnBaseCtor
                or ErrorCode.ERR_BadDynamicMethodArgMemgrp
                or ErrorCode.ERR_BadDynamicMethodArgLambda
                or ErrorCode.ERR_BadDynamicMethodArg
                or ErrorCode.ERR_BadDynamicQuery
                or ErrorCode.ERR_DynamicAttributeMissing
                or ErrorCode.WRN_IsDynamicIsConfusing
                or ErrorCode.ERR_BadAsyncReturn
                or ErrorCode.ERR_BadAwaitInFinally
                or ErrorCode.ERR_BadAwaitInCatch
                or ErrorCode.ERR_BadAwaitArg
                or ErrorCode.ERR_BadAsyncArgType
                or ErrorCode.ERR_BadAsyncExpressionTree
                or ErrorCode.ERR_MixingWinRTEventWithRegular
                or ErrorCode.ERR_BadAwaitWithoutAsync
                or ErrorCode.ERR_BadAsyncLacksBody
                or ErrorCode.ERR_BadAwaitInQuery
                or ErrorCode.ERR_BadAwaitInLock
                or ErrorCode.ERR_TaskRetNoObjectRequired
                or ErrorCode.ERR_FileNotFound
                or ErrorCode.WRN_FileAlreadyIncluded
                or ErrorCode.ERR_NoFileSpec
                or ErrorCode.ERR_SwitchNeedsString
                or ErrorCode.ERR_BadSwitch
                or ErrorCode.WRN_NoSources
                or ErrorCode.ERR_OpenResponseFile
                or ErrorCode.ERR_CantOpenFileWrite
                or ErrorCode.ERR_BadBaseNumber
                or ErrorCode.ERR_BinaryFile
                or ErrorCode.FTL_BadCodepage
                or ErrorCode.ERR_NoMainOnDLL
                or ErrorCode.FTL_InvalidTarget
                or ErrorCode.FTL_InvalidInputFileName
                or ErrorCode.WRN_NoConfigNotOnCommandLine
                or ErrorCode.ERR_InvalidFileAlignment
                or ErrorCode.WRN_DefineIdentifierRequired
                or ErrorCode.FTL_OutputFileExists
                or ErrorCode.ERR_OneAliasPerReference
                or ErrorCode.ERR_SwitchNeedsNumber
                or ErrorCode.ERR_MissingDebugSwitch
                or ErrorCode.ERR_ComRefCallInExpressionTree
                or ErrorCode.WRN_BadUILang
                or ErrorCode.ERR_InvalidFormatForGuidForOption
                or ErrorCode.ERR_MissingGuidForOption
                or ErrorCode.ERR_InvalidOutputName
                or ErrorCode.ERR_InvalidDebugInformationFormat
                or ErrorCode.ERR_LegacyObjectIdSyntax
                or ErrorCode.ERR_SourceLinkRequiresPdb
                or ErrorCode.ERR_CannotEmbedWithoutPdb
                or ErrorCode.ERR_BadSwitchValue
                or ErrorCode.WRN_CLS_NoVarArgs
                or ErrorCode.WRN_CLS_BadArgType
                or ErrorCode.WRN_CLS_BadReturnType
                or ErrorCode.WRN_CLS_BadFieldPropType
                or ErrorCode.WRN_CLS_BadIdentifierCase
                or ErrorCode.WRN_CLS_OverloadRefOut
                or ErrorCode.WRN_CLS_OverloadUnnamed
                or ErrorCode.WRN_CLS_BadIdentifier
                or ErrorCode.WRN_CLS_BadBase
                or ErrorCode.WRN_CLS_BadInterfaceMember
                or ErrorCode.WRN_CLS_NoAbstractMembers
                or ErrorCode.WRN_CLS_NotOnModules
                or ErrorCode.WRN_CLS_ModuleMissingCLS
                or ErrorCode.WRN_CLS_AssemblyNotCLS
                or ErrorCode.WRN_CLS_BadAttributeType
                or ErrorCode.WRN_CLS_ArrayArgumentToAttribute
                or ErrorCode.WRN_CLS_NotOnModules2
                or ErrorCode.WRN_CLS_IllegalTrueInFalse
                or ErrorCode.WRN_CLS_MeaninglessOnPrivateType
                or ErrorCode.WRN_CLS_AssemblyNotCLS2
                or ErrorCode.WRN_CLS_MeaninglessOnParam
                or ErrorCode.WRN_CLS_MeaninglessOnReturn
                or ErrorCode.WRN_CLS_BadTypeVar
                or ErrorCode.WRN_CLS_VolatileField
                or ErrorCode.WRN_CLS_BadInterface
                or ErrorCode.FTL_BadChecksumAlgorithm
                or ErrorCode.ERR_BadAwaitArgIntrinsic
                or ErrorCode.ERR_BadAwaitAsIdentifier
                or ErrorCode.ERR_AwaitInUnsafeContext
                or ErrorCode.ERR_UnsafeAsyncArgType
                or ErrorCode.ERR_VarargsAsync
                or ErrorCode.ERR_BadAwaitArgVoidCall
                or ErrorCode.ERR_CantConvAsyncAnonFuncReturns
                or ErrorCode.ERR_BadAwaiterPattern
                or ErrorCode.ERR_BadSpecialByRefParameter
                or ErrorCode.WRN_UnobservedAwaitableExpression
                or ErrorCode.ERR_SynchronizedAsyncMethod
                or ErrorCode.ERR_BadAsyncReturnExpression
                or ErrorCode.ERR_NoConversionForCallerLineNumberParam
                or ErrorCode.ERR_NoConversionForCallerFilePathParam
                or ErrorCode.ERR_NoConversionForCallerMemberNameParam
                or ErrorCode.ERR_BadCallerLineNumberParamWithoutDefaultValue
                or ErrorCode.ERR_BadCallerFilePathParamWithoutDefaultValue
                or ErrorCode.ERR_BadCallerMemberNameParamWithoutDefaultValue
                or ErrorCode.ERR_BadPrefer32OnLib
                or ErrorCode.WRN_CallerLineNumberParamForUnconsumedLocation
                or ErrorCode.WRN_CallerFilePathParamForUnconsumedLocation
                or ErrorCode.WRN_CallerMemberNameParamForUnconsumedLocation
                or ErrorCode.ERR_DoesntImplementAwaitInterface
                or ErrorCode.ERR_BadAwaitArg_NeedSystem
                or ErrorCode.ERR_CantReturnVoid
                or ErrorCode.ERR_SecurityCriticalOrSecuritySafeCriticalOnAsync
                or ErrorCode.ERR_SecurityCriticalOrSecuritySafeCriticalOnAsyncInClassOrStruct
                or ErrorCode.ERR_BadAwaitWithoutAsyncMethod
                or ErrorCode.ERR_BadAwaitWithoutVoidAsyncMethod
                or ErrorCode.ERR_BadAwaitWithoutAsyncLambda
                or ErrorCode.ERR_NoSuchMemberOrExtensionNeedUsing
                or ErrorCode.ERR_UnexpectedAliasedName
                or ErrorCode.ERR_UnexpectedGenericName
                or ErrorCode.ERR_UnexpectedUnboundGenericName
                or ErrorCode.ERR_GlobalStatement
                or ErrorCode.ERR_BadUsingType
                or ErrorCode.ERR_ReservedAssemblyName
                or ErrorCode.ERR_PPReferenceFollowsToken
                or ErrorCode.ERR_ExpectedPPFile
                or ErrorCode.ERR_ReferenceDirectiveOnlyAllowedInScripts
                or ErrorCode.ERR_NameNotInContextPossibleMissingReference
                or ErrorCode.ERR_MetadataNameTooLong
                or ErrorCode.ERR_AttributesNotAllowed
                or ErrorCode.ERR_ExternAliasNotAllowed
                or ErrorCode.ERR_ConflictingAliasAndDefinition
                or ErrorCode.ERR_GlobalDefinitionOrStatementExpected
                or ErrorCode.ERR_ExpectedSingleScript
                or ErrorCode.ERR_RecursivelyTypedVariable
                or ErrorCode.ERR_YieldNotAllowedInScript
                or ErrorCode.ERR_NamespaceNotAllowedInScript
                or ErrorCode.WRN_StaticInAsOrIs
                or ErrorCode.ERR_InvalidDelegateType
                or ErrorCode.ERR_BadVisEventType
                or ErrorCode.ERR_GlobalAttributesNotAllowed
                or ErrorCode.ERR_PublicKeyFileFailure
                or ErrorCode.ERR_PublicKeyContainerFailure
                or ErrorCode.ERR_FriendRefSigningMismatch
                or ErrorCode.ERR_CannotPassNullForFriendAssembly
                or ErrorCode.ERR_SignButNoPrivateKey
                or ErrorCode.WRN_DelaySignButNoKey
                or ErrorCode.ERR_InvalidVersionFormat
                or ErrorCode.WRN_InvalidVersionFormat
                or ErrorCode.ERR_NoCorrespondingArgument
                or ErrorCode.ERR_ResourceFileNameNotUnique
                or ErrorCode.ERR_DllImportOnGenericMethod
                or ErrorCode.ERR_ParameterNotValidForType
                or ErrorCode.ERR_AttributeParameterRequired1
                or ErrorCode.ERR_AttributeParameterRequired2
                or ErrorCode.ERR_SecurityAttributeMissingAction
                or ErrorCode.ERR_SecurityAttributeInvalidAction
                or ErrorCode.ERR_SecurityAttributeInvalidActionAssembly
                or ErrorCode.ERR_SecurityAttributeInvalidActionTypeOrMethod
                or ErrorCode.ERR_PrincipalPermissionInvalidAction
                or ErrorCode.ERR_FeatureNotValidInExpressionTree
                or ErrorCode.ERR_MarshalUnmanagedTypeNotValidForFields
                or ErrorCode.ERR_MarshalUnmanagedTypeOnlyValidForFields
                or ErrorCode.ERR_PermissionSetAttributeInvalidFile
                or ErrorCode.ERR_PermissionSetAttributeFileReadError
                or ErrorCode.ERR_InvalidVersionFormat2
                or ErrorCode.ERR_InvalidAssemblyCultureForExe
                or ErrorCode.ERR_DuplicateAttributeInNetModule
                or ErrorCode.ERR_CantOpenIcon
                or ErrorCode.ERR_ErrorBuildingWin32Resources
                or ErrorCode.ERR_BadAttributeParamDefaultArgument
                or ErrorCode.ERR_MissingTypeInSource
                or ErrorCode.ERR_MissingTypeInAssembly
                or ErrorCode.ERR_SecurityAttributeInvalidTarget
                or ErrorCode.ERR_InvalidAssemblyName
                or ErrorCode.ERR_NoTypeDefFromModule
                or ErrorCode.WRN_CallerFilePathPreferredOverCallerMemberName
                or ErrorCode.WRN_CallerLineNumberPreferredOverCallerMemberName
                or ErrorCode.WRN_CallerLineNumberPreferredOverCallerFilePath
                or ErrorCode.ERR_InvalidDynamicCondition
                or ErrorCode.ERR_WinRtEventPassedByRef
                or ErrorCode.ERR_NetModuleNameMismatch
                or ErrorCode.ERR_BadModuleName
                or ErrorCode.ERR_BadCompilationOptionValue
                or ErrorCode.ERR_BadAppConfigPath
                or ErrorCode.WRN_AssemblyAttributeFromModuleIsOverridden
                or ErrorCode.ERR_CmdOptionConflictsSource
                or ErrorCode.ERR_FixedBufferTooManyDimensions
                or ErrorCode.ERR_CantReadConfigFile
                or ErrorCode.ERR_BadAwaitInCatchFilter
                or ErrorCode.WRN_FilterIsConstantTrue
                or ErrorCode.ERR_LinkedNetmoduleMetadataMustProvideFullPEImage
                or ErrorCode.ERR_MetadataReferencesNotSupported
                or ErrorCode.ERR_InvalidAssemblyCulture
                or ErrorCode.ERR_MutuallyExclusiveOptions
                or ErrorCode.ERR_InvalidDebugInfo
                or ErrorCode.WRN_UnimplementedCommandLineSwitch
                or ErrorCode.WRN_ReferencedAssemblyDoesNotHaveStrongName
                or ErrorCode.ERR_InvalidSignaturePublicKey
                or ErrorCode.ERR_ForwardedTypesConflict
                or ErrorCode.WRN_RefCultureMismatch
                or ErrorCode.ERR_AgnosticToMachineModule
                or ErrorCode.ERR_ConflictingMachineModule
                or ErrorCode.WRN_ConflictingMachineAssembly
                or ErrorCode.ERR_CryptoHashFailed
                or ErrorCode.ERR_MissingNetModuleReference
                or ErrorCode.ERR_NetModuleNameMustBeUnique
                or ErrorCode.ERR_UnsupportedTransparentIdentifierAccess
                or ErrorCode.ERR_ParamDefaultValueDiffersFromAttribute
                or ErrorCode.WRN_UnqualifiedNestedTypeInCref
                or ErrorCode.HDN_UnusedUsingDirective
                or ErrorCode.HDN_UnusedExternAlias
                or ErrorCode.WRN_NoRuntimeMetadataVersion
                or ErrorCode.ERR_FeatureNotAvailableInVersion1
                or ErrorCode.ERR_FeatureNotAvailableInVersion2
                or ErrorCode.ERR_FeatureNotAvailableInVersion3
                or ErrorCode.ERR_FeatureNotAvailableInVersion4
                or ErrorCode.ERR_FeatureNotAvailableInVersion5
                or ErrorCode.ERR_FieldHasMultipleDistinctConstantValues
                or ErrorCode.ERR_ComImportWithInitializers
                or ErrorCode.WRN_PdbLocalNameTooLong
                or ErrorCode.ERR_RetNoObjectRequiredLambda
                or ErrorCode.ERR_TaskRetNoObjectRequiredLambda
                or ErrorCode.WRN_AnalyzerCannotBeCreated
                or ErrorCode.WRN_NoAnalyzerInAssembly
                or ErrorCode.WRN_UnableToLoadAnalyzer
                or ErrorCode.ERR_CantReadRulesetFile
                or ErrorCode.ERR_BadPdbData
                or ErrorCode.INF_UnableToLoadSomeTypesInAnalyzer
                or ErrorCode.ERR_InitializerOnNonAutoProperty
                or ErrorCode.ERR_AutoPropertyMustHaveGetAccessor
                or ErrorCode.ERR_InstancePropertyInitializerInInterface
                or ErrorCode.ERR_EnumsCantContainDefaultConstructor
                or ErrorCode.ERR_EncodinglessSyntaxTree
                or ErrorCode.ERR_BlockBodyAndExpressionBody
                or ErrorCode.ERR_FeatureIsExperimental
                or ErrorCode.ERR_FeatureNotAvailableInVersion6
                or ErrorCode.ERR_SwitchFallOut
                or ErrorCode.ERR_NullPropagatingOpInExpressionTree
                or ErrorCode.WRN_NubExprIsConstBool2
                or ErrorCode.ERR_DictionaryInitializerInExpressionTree
                or ErrorCode.ERR_ExtensionCollectionElementInitializerInExpressionTree
                or ErrorCode.ERR_UnclosedExpressionHole
                or ErrorCode.ERR_UseDefViolationProperty
                or ErrorCode.ERR_AutoPropertyMustOverrideSet
                or ErrorCode.ERR_ExpressionHasNoName
                or ErrorCode.ERR_SubexpressionNotInNameof
                or ErrorCode.ERR_AliasQualifiedNameNotAnExpression
                or ErrorCode.ERR_NameofMethodGroupWithTypeParameters
                or ErrorCode.ERR_NoAliasHere
                or ErrorCode.ERR_UnescapedCurly
                or ErrorCode.ERR_EscapedCurly
                or ErrorCode.ERR_TrailingWhitespaceInFormatSpecifier
                or ErrorCode.ERR_EmptyFormatSpecifier
                or ErrorCode.ERR_ErrorInReferencedAssembly
                or ErrorCode.ERR_ExternHasConstructorInitializer
                or ErrorCode.ERR_ExpressionOrDeclarationExpected
                or ErrorCode.ERR_NameofExtensionMethod
                or ErrorCode.WRN_AlignmentMagnitude
                or ErrorCode.ERR_ConstantStringTooLong
                or ErrorCode.ERR_DebugEntryPointNotSourceMethodDefinition
                or ErrorCode.ERR_LoadDirectiveOnlyAllowedInScripts
                or ErrorCode.ERR_PPLoadFollowsToken
                or ErrorCode.ERR_SourceFileReferencesNotSupported
                or ErrorCode.ERR_BadAwaitInStaticVariableInitializer
                or ErrorCode.ERR_InvalidPathMap
                or ErrorCode.ERR_PublicSignButNoKey
                or ErrorCode.ERR_TooManyUserStrings
                or ErrorCode.ERR_TooManyUserStrings_RestartRequired
                or ErrorCode.ERR_PeWritingFailure
                or ErrorCode.WRN_AttributeIgnoredWhenPublicSigning
                or ErrorCode.ERR_OptionMustBeAbsolutePath
                or ErrorCode.ERR_FeatureNotAvailableInVersion7
                or ErrorCode.ERR_DynamicLocalFunctionParamsParameter
                or ErrorCode.ERR_ExpressionTreeContainsLocalFunction
                or ErrorCode.ERR_InvalidInstrumentationKind
                or ErrorCode.ERR_LocalFunctionMissingBody
                or ErrorCode.ERR_InvalidHashAlgorithmName
                or ErrorCode.ERR_ThrowMisplaced
                or ErrorCode.ERR_PatternNullableType
                or ErrorCode.ERR_BadPatternExpression
                or ErrorCode.ERR_SwitchExpressionValueExpected
                or ErrorCode.ERR_SwitchCaseSubsumed
                or ErrorCode.ERR_PatternWrongType
                or ErrorCode.ERR_ExpressionTreeContainsIsMatch
                or ErrorCode.WRN_TupleLiteralNameMismatch
                or ErrorCode.ERR_TupleTooFewElements
                or ErrorCode.ERR_TupleReservedElementName
                or ErrorCode.ERR_TupleReservedElementNameAnyPosition
                or ErrorCode.ERR_TupleDuplicateElementName
                or ErrorCode.ERR_PredefinedTypeMemberNotFoundInAssembly
                or ErrorCode.ERR_MissingDeconstruct
                or ErrorCode.ERR_TypeInferenceFailedForImplicitlyTypedDeconstructionVariable
                or ErrorCode.ERR_DeconstructRequiresExpression
                or ErrorCode.ERR_DeconstructWrongCardinality
                or ErrorCode.ERR_CannotDeconstructDynamic
                or ErrorCode.ERR_DeconstructTooFewElements
                or ErrorCode.ERR_ConversionNotTupleCompatible
                or ErrorCode.ERR_DeconstructionVarFormDisallowsSpecificType
                or ErrorCode.ERR_TupleElementNamesAttributeMissing
                or ErrorCode.ERR_ExplicitTupleElementNamesAttribute
                or ErrorCode.ERR_CantChangeTupleNamesOnOverride
                or ErrorCode.ERR_DuplicateInterfaceWithTupleNamesInBaseList
                or ErrorCode.ERR_ImplBadTupleNames
                or ErrorCode.ERR_PartialMemberInconsistentTupleNames
                or ErrorCode.ERR_ExpressionTreeContainsTupleLiteral
                or ErrorCode.ERR_ExpressionTreeContainsTupleConversion
                or ErrorCode.ERR_AutoPropertyCannotBeRefReturning
                or ErrorCode.ERR_RefPropertyMustHaveGetAccessor
                or ErrorCode.ERR_RefPropertyCannotHaveSetAccessor
                or ErrorCode.ERR_CantChangeRefReturnOnOverride
                or ErrorCode.ERR_MustNotHaveRefReturn
                or ErrorCode.ERR_MustHaveRefReturn
                or ErrorCode.ERR_RefReturnMustHaveIdentityConversion
                or ErrorCode.ERR_CloseUnimplementedInterfaceMemberWrongRefReturn
                or ErrorCode.ERR_RefReturningCallInExpressionTree
                or ErrorCode.ERR_BadIteratorReturnRef
                or ErrorCode.ERR_BadRefReturnExpressionTree
                or ErrorCode.ERR_RefReturnLvalueExpected
                or ErrorCode.ERR_RefReturnNonreturnableLocal
                or ErrorCode.ERR_RefReturnNonreturnableLocal2
                or ErrorCode.ERR_RefReturnRangeVariable
                or ErrorCode.ERR_RefReturnReadonly
                or ErrorCode.ERR_RefReturnReadonlyStatic
                or ErrorCode.ERR_RefReturnReadonly2
                or ErrorCode.ERR_RefReturnReadonlyStatic2
                or ErrorCode.ERR_RefReturnParameter
                or ErrorCode.ERR_RefReturnParameter2
                or ErrorCode.ERR_RefReturnLocal
                or ErrorCode.ERR_RefReturnLocal2
                or ErrorCode.ERR_RefReturnStructThis
                or ErrorCode.ERR_InitializeByValueVariableWithReference
                or ErrorCode.ERR_InitializeByReferenceVariableWithValue
                or ErrorCode.ERR_RefAssignmentMustHaveIdentityConversion
                or ErrorCode.ERR_ByReferenceVariableMustBeInitialized
                or ErrorCode.ERR_AnonDelegateCantUseLocal
                or ErrorCode.ERR_PredefinedValueTupleTypeNotFound
                or ErrorCode.ERR_SemiOrLBraceOrArrowExpected
                or ErrorCode.ERR_NewWithTupleTypeSyntax
                or ErrorCode.ERR_PredefinedValueTupleTypeMustBeStruct
                or ErrorCode.ERR_DiscardTypeInferenceFailed
                or ErrorCode.ERR_DeclarationExpressionNotPermitted
                or ErrorCode.ERR_MustDeclareForeachIteration
                or ErrorCode.ERR_TupleElementNamesInDeconstruction
                or ErrorCode.ERR_ExpressionTreeContainsThrowExpression
                or ErrorCode.ERR_DelegateRefMismatch
                or ErrorCode.ERR_BadSourceCodeKind
                or ErrorCode.ERR_BadDocumentationMode
                or ErrorCode.ERR_BadLanguageVersion
                or ErrorCode.ERR_ImplicitlyTypedVariableUsedInForbiddenZone
                or ErrorCode.ERR_TypeInferenceFailedForImplicitlyTypedOutVariable
                or ErrorCode.ERR_ExpressionTreeContainsOutVariable
                or ErrorCode.ERR_VarInvocationLvalueReserved
                or ErrorCode.ERR_PublicSignNetModule
                or ErrorCode.ERR_BadAssemblyName
                or ErrorCode.ERR_BadAsyncMethodBuilderTaskProperty
                or ErrorCode.ERR_TypeForwardedToMultipleAssemblies
                or ErrorCode.ERR_ExpressionTreeContainsDiscard
                or ErrorCode.ERR_PatternDynamicType
                or ErrorCode.ERR_VoidAssignment
                or ErrorCode.ERR_VoidInTuple
                or ErrorCode.ERR_Merge_conflict_marker_encountered
                or ErrorCode.ERR_InvalidPreprocessingSymbol
                or ErrorCode.ERR_FeatureNotAvailableInVersion7_1
                or ErrorCode.ERR_LanguageVersionCannotHaveLeadingZeroes
                or ErrorCode.ERR_CompilerAndLanguageVersion
                or ErrorCode.WRN_WindowsExperimental
                or ErrorCode.ERR_TupleInferredNamesNotAvailable
                or ErrorCode.ERR_TypelessTupleInAs
                or ErrorCode.ERR_NoRefOutWhenRefOnly
                or ErrorCode.ERR_NoNetModuleOutputWhenRefOutOrRefOnly
                or ErrorCode.ERR_BadOpOnNullOrDefaultOrNew
                or ErrorCode.ERR_DefaultLiteralNotValid
                or ErrorCode.ERR_PatternWrongGenericTypeInVersion
                or ErrorCode.ERR_AmbigBinaryOpsOnDefault
                or ErrorCode.ERR_FeatureNotAvailableInVersion7_2
                or ErrorCode.WRN_UnreferencedLocalFunction
                or ErrorCode.ERR_DynamicLocalFunctionTypeParameter
                or ErrorCode.ERR_BadNonTrailingNamedArgument
                or ErrorCode.ERR_NamedArgumentSpecificationBeforeFixedArgumentInDynamicInvocation
                or ErrorCode.ERR_RefConditionalAndAwait
                or ErrorCode.ERR_RefConditionalNeedsTwoRefs
                or ErrorCode.ERR_RefConditionalDifferentTypes
                or ErrorCode.ERR_BadParameterModifiers
                or ErrorCode.ERR_RefReadonlyNotField
                or ErrorCode.ERR_RefReadonlyNotField2
                or ErrorCode.ERR_AssignReadonlyNotField
                or ErrorCode.ERR_AssignReadonlyNotField2
                or ErrorCode.ERR_RefReturnReadonlyNotField
                or ErrorCode.ERR_RefReturnReadonlyNotField2
                or ErrorCode.ERR_ExplicitReservedAttr
                or ErrorCode.ERR_TypeReserved
                or ErrorCode.ERR_EmbeddedAttributeMustFollowPattern
                or ErrorCode.ERR_RefExtensionMustBeValueTypeOrConstrainedToOne
                or ErrorCode.ERR_InExtensionMustBeValueType
                or ErrorCode.ERR_FieldsInRoStruct
                or ErrorCode.ERR_AutoPropsInRoStruct
                or ErrorCode.ERR_FieldlikeEventsInRoStruct
                or ErrorCode.ERR_FieldAutoPropCantBeByRefLike
                or ErrorCode.ERR_StackAllocConversionNotPossible
                or ErrorCode.ERR_EscapeCall
                or ErrorCode.ERR_EscapeCall2
                or ErrorCode.ERR_EscapeOther
                or ErrorCode.ERR_CallArgMixing
                or ErrorCode.ERR_MismatchedRefEscapeInTernary
                or ErrorCode.ERR_EscapeVariable
                or ErrorCode.ERR_EscapeStackAlloc
                or ErrorCode.ERR_RefReturnThis
                or ErrorCode.ERR_OutAttrOnInParam
                or ErrorCode.ERR_PredefinedTypeAmbiguous
                or ErrorCode.ERR_InvalidVersionFormatDeterministic
                or ErrorCode.ERR_AttributeCtorInParameter
                or ErrorCode.WRN_FilterIsConstantFalse
                or ErrorCode.WRN_FilterIsConstantFalseRedundantTryCatch
                or ErrorCode.ERR_ConditionalInInterpolation
                or ErrorCode.ERR_CantUseVoidInArglist
                or ErrorCode.ERR_InDynamicMethodArg
                or ErrorCode.ERR_FeatureNotAvailableInVersion7_3
                or ErrorCode.WRN_AttributesOnBackingFieldsNotAvailable
                or ErrorCode.ERR_DoNotUseFixedBufferAttrOnProperty
                or ErrorCode.ERR_RefLocalOrParamExpected
                or ErrorCode.ERR_RefAssignNarrower
                or ErrorCode.ERR_NewBoundWithUnmanaged
                or ErrorCode.ERR_UnmanagedConstraintNotSatisfied
                or ErrorCode.ERR_CantUseInOrOutInArglist
                or ErrorCode.ERR_ConWithUnmanagedCon
                or ErrorCode.ERR_UnmanagedBoundWithClass
                or ErrorCode.ERR_InvalidStackAllocArray
                or ErrorCode.ERR_ExpressionTreeContainsTupleBinOp
                or ErrorCode.WRN_TupleBinopLiteralNameMismatch
                or ErrorCode.ERR_TupleSizesMismatchForBinOps
                or ErrorCode.ERR_ExprCannotBeFixed
                or ErrorCode.ERR_InvalidObjectCreation
                or ErrorCode.WRN_TypeParameterSameAsOuterMethodTypeParameter
                or ErrorCode.ERR_OutVariableCannotBeByRef
                or ErrorCode.ERR_DeconstructVariableCannotBeByRef
                or ErrorCode.ERR_OmittedTypeArgument
                or ErrorCode.ERR_FeatureNotAvailableInVersion8
                or ErrorCode.ERR_AltInterpolatedVerbatimStringsNotAvailable
                or ErrorCode.ERR_IteratorMustBeAsync
                or ErrorCode.ERR_NoConvToIAsyncDisp
                or ErrorCode.ERR_AwaitForEachMissingMember
                or ErrorCode.ERR_BadGetAsyncEnumerator
                or ErrorCode.ERR_MultipleIAsyncEnumOfT
                or ErrorCode.ERR_ForEachMissingMemberWrongAsync
                or ErrorCode.ERR_AwaitForEachMissingMemberWrongAsync
                or ErrorCode.ERR_BadDynamicAwaitForEach
                or ErrorCode.ERR_NoConvToIAsyncDispWrongAsync
                or ErrorCode.ERR_NoConvToIDispWrongAsync
                or ErrorCode.ERR_StaticLocalFunctionCannotCaptureVariable
                or ErrorCode.ERR_StaticLocalFunctionCannotCaptureThis
                or ErrorCode.ERR_AttributeNotOnEventAccessor
                or ErrorCode.WRN_UnconsumedEnumeratorCancellationAttributeUsage
                or ErrorCode.WRN_UndecoratedCancellationTokenParameter
                or ErrorCode.ERR_MultipleEnumeratorCancellationAttributes
                or ErrorCode.ERR_VarianceInterfaceNesting
                or ErrorCode.ERR_ImplicitIndexIndexerWithName
                or ErrorCode.ERR_ImplicitRangeIndexerWithName
                or ErrorCode.ERR_WrongNumberOfSubpatterns
                or ErrorCode.ERR_PropertyPatternNameMissing
                or ErrorCode.ERR_MissingPattern
                or ErrorCode.ERR_DefaultPattern
                or ErrorCode.ERR_SwitchExpressionNoBestType
                or ErrorCode.ERR_VarMayNotBindToType
                or ErrorCode.WRN_SwitchExpressionNotExhaustive
                or ErrorCode.ERR_SwitchArmSubsumed
                or ErrorCode.ERR_ConstantPatternVsOpenType
                or ErrorCode.WRN_CaseConstantNamedUnderscore
                or ErrorCode.WRN_IsTypeNamedUnderscore
                or ErrorCode.ERR_ExpressionTreeContainsSwitchExpression
                or ErrorCode.ERR_SwitchGoverningExpressionRequiresParens
                or ErrorCode.ERR_TupleElementNameMismatch
                or ErrorCode.ERR_DeconstructParameterNameMismatch
                or ErrorCode.ERR_IsPatternImpossible
                or ErrorCode.WRN_GivenExpressionNeverMatchesPattern
                or ErrorCode.WRN_GivenExpressionAlwaysMatchesConstant
                or ErrorCode.ERR_PointerTypeInPatternMatching
                or ErrorCode.ERR_ArgumentNameInITuplePattern
                or ErrorCode.ERR_DiscardPatternInSwitchStatement
                or ErrorCode.WRN_SwitchExpressionNotExhaustiveWithUnnamedEnumValue
                or ErrorCode.WRN_ThrowPossibleNull
                or ErrorCode.ERR_IllegalSuppression
                or ErrorCode.WRN_ConvertingNullableToNonNullable
                or ErrorCode.WRN_NullReferenceAssignment
                or ErrorCode.WRN_NullReferenceReceiver
                or ErrorCode.WRN_NullReferenceReturn
                or ErrorCode.WRN_NullReferenceArgument
                or ErrorCode.WRN_UnboxPossibleNull
                or ErrorCode.WRN_DisallowNullAttributeForbidsMaybeNullAssignment
                or ErrorCode.WRN_NullabilityMismatchInTypeOnOverride
                or ErrorCode.WRN_NullabilityMismatchInReturnTypeOnOverride
                or ErrorCode.WRN_NullabilityMismatchInParameterTypeOnOverride
                or ErrorCode.WRN_NullabilityMismatchInParameterTypeOnPartial
                or ErrorCode.WRN_NullabilityMismatchInTypeOnImplicitImplementation
                or ErrorCode.WRN_NullabilityMismatchInReturnTypeOnImplicitImplementation
                or ErrorCode.WRN_NullabilityMismatchInParameterTypeOnImplicitImplementation
                or ErrorCode.WRN_NullabilityMismatchInTypeOnExplicitImplementation
                or ErrorCode.WRN_NullabilityMismatchInReturnTypeOnExplicitImplementation
                or ErrorCode.WRN_NullabilityMismatchInParameterTypeOnExplicitImplementation
                or ErrorCode.WRN_UninitializedNonNullableField
                or ErrorCode.WRN_NullabilityMismatchInAssignment
                or ErrorCode.WRN_NullabilityMismatchInArgument
                or ErrorCode.WRN_NullabilityMismatchInReturnTypeOfTargetDelegate
                or ErrorCode.WRN_NullabilityMismatchInParameterTypeOfTargetDelegate
                or ErrorCode.ERR_ExplicitNullableAttribute
                or ErrorCode.WRN_NullabilityMismatchInArgumentForOutput
                or ErrorCode.WRN_NullAsNonNullable
                or ErrorCode.ERR_NullableUnconstrainedTypeParameter
                or ErrorCode.ERR_AnnotationDisallowedInObjectCreation
                or ErrorCode.WRN_NullableValueTypeMayBeNull
                or ErrorCode.ERR_NullableOptionNotAvailable
                or ErrorCode.WRN_NullabilityMismatchInTypeParameterConstraint
                or ErrorCode.WRN_MissingNonNullTypesContextForAnnotation
                or ErrorCode.WRN_NullabilityMismatchInConstraintsOnImplicitImplementation
                or ErrorCode.WRN_NullabilityMismatchInTypeParameterReferenceTypeConstraint
                or ErrorCode.ERR_TripleDotNotAllowed
                or ErrorCode.ERR_BadNullableContextOption
                or ErrorCode.ERR_NullableDirectiveQualifierExpected
                or ErrorCode.ERR_BadNullableTypeof
                or ErrorCode.ERR_ExpressionTreeCantContainRefStruct
                or ErrorCode.ERR_ElseCannotStartStatement
                or ErrorCode.ERR_ExpressionTreeCantContainNullCoalescingAssignment
                or ErrorCode.WRN_NullabilityMismatchInExplicitlyImplementedInterface
                or ErrorCode.WRN_NullabilityMismatchInInterfaceImplementedByBase
                or ErrorCode.WRN_DuplicateInterfaceWithNullabilityMismatchInBaseList
                or ErrorCode.ERR_DuplicateExplicitImpl
                or ErrorCode.ERR_UsingVarInSwitchCase
                or ErrorCode.ERR_GoToForwardJumpOverUsingVar
                or ErrorCode.ERR_GoToBackwardJumpOverUsingVar
                or ErrorCode.ERR_IsNullableType
                or ErrorCode.ERR_AsNullableType
                or ErrorCode.ERR_FeatureInPreview
                or ErrorCode.WRN_SwitchExpressionNotExhaustiveForNull
                or ErrorCode.WRN_ImplicitCopyInReadOnlyMember
                or ErrorCode.ERR_StaticMemberCantBeReadOnly
                or ErrorCode.ERR_AutoSetterCantBeReadOnly
                or ErrorCode.ERR_AutoPropertyWithSetterCantBeReadOnly
                or ErrorCode.ERR_InvalidPropertyReadOnlyMods
                or ErrorCode.ERR_DuplicatePropertyReadOnlyMods
                or ErrorCode.ERR_FieldLikeEventCantBeReadOnly
                or ErrorCode.ERR_PartialMemberReadOnlyDifference
                or ErrorCode.ERR_ReadOnlyModMissingAccessor
                or ErrorCode.ERR_OverrideRefConstraintNotSatisfied
                or ErrorCode.ERR_OverrideValConstraintNotSatisfied
                or ErrorCode.WRN_NullabilityMismatchInConstraintsOnPartialImplementation
                or ErrorCode.ERR_NullableDirectiveTargetExpected
                or ErrorCode.WRN_MissingNonNullTypesContextForAnnotationInGeneratedCode
                or ErrorCode.WRN_NullReferenceInitializer
                or ErrorCode.ERR_MultipleAnalyzerConfigsInSameDir
                or ErrorCode.ERR_RuntimeDoesNotSupportDefaultInterfaceImplementation
                or ErrorCode.ERR_RuntimeDoesNotSupportDefaultInterfaceImplementationForMember
                or ErrorCode.ERR_InvalidModifierForLanguageVersion
                or ErrorCode.ERR_ImplicitImplementationOfNonPublicInterfaceMember
                or ErrorCode.ERR_MostSpecificImplementationIsNotFound
                or ErrorCode.ERR_LanguageVersionDoesNotSupportInterfaceImplementationForMember
                or ErrorCode.ERR_RuntimeDoesNotSupportProtectedAccessForInterfaceMember
                or ErrorCode.ERR_DefaultInterfaceImplementationInNoPIAType
                or ErrorCode.ERR_AbstractEventHasAccessors
                or ErrorCode.WRN_NullabilityMismatchInTypeParameterNotNullConstraint
                or ErrorCode.ERR_DuplicateNullSuppression
                or ErrorCode.ERR_DefaultLiteralNoTargetType
                or ErrorCode.ERR_ReAbstractionInNoPIAType
                or ErrorCode.ERR_InternalError
                or ErrorCode.ERR_ImplicitObjectCreationIllegalTargetType
                or ErrorCode.ERR_ImplicitObjectCreationNotValid
                or ErrorCode.ERR_ImplicitObjectCreationNoTargetType
                or ErrorCode.ERR_BadFuncPointerParamModifier
                or ErrorCode.ERR_BadFuncPointerArgCount
                or ErrorCode.ERR_MethFuncPtrMismatch
                or ErrorCode.ERR_FuncPtrRefMismatch
                or ErrorCode.ERR_FuncPtrMethMustBeStatic
                or ErrorCode.ERR_ExternEventInitializer
                or ErrorCode.ERR_AmbigBinaryOpsOnUnconstrainedDefault
                or ErrorCode.WRN_ParameterConditionallyDisallowsNull
                or ErrorCode.WRN_ShouldNotReturn
                or ErrorCode.WRN_TopLevelNullabilityMismatchInReturnTypeOnOverride
                or ErrorCode.WRN_TopLevelNullabilityMismatchInParameterTypeOnOverride
                or ErrorCode.WRN_TopLevelNullabilityMismatchInReturnTypeOnImplicitImplementation
                or ErrorCode.WRN_TopLevelNullabilityMismatchInParameterTypeOnImplicitImplementation
                or ErrorCode.WRN_TopLevelNullabilityMismatchInReturnTypeOnExplicitImplementation
                or ErrorCode.WRN_TopLevelNullabilityMismatchInParameterTypeOnExplicitImplementation
                or ErrorCode.WRN_DoesNotReturnMismatch
                or ErrorCode.ERR_NoOutputDirectory
                or ErrorCode.ERR_StdInOptionProvidedButConsoleInputIsNotRedirected
                or ErrorCode.ERR_FeatureNotAvailableInVersion9
                or ErrorCode.WRN_MemberNotNull
                or ErrorCode.WRN_MemberNotNullWhen
                or ErrorCode.WRN_MemberNotNullBadMember
                or ErrorCode.WRN_ParameterDisallowsNull
                or ErrorCode.WRN_ConstOutOfRangeChecked
                or ErrorCode.ERR_DuplicateInterfaceWithDifferencesInBaseList
                or ErrorCode.ERR_DesignatorBeneathPatternCombinator
                or ErrorCode.ERR_UnsupportedTypeForRelationalPattern
                or ErrorCode.ERR_RelationalPatternWithNaN
                or ErrorCode.ERR_ConditionalOnLocalFunction
                or ErrorCode.WRN_GeneratorFailedDuringInitialization
                or ErrorCode.WRN_GeneratorFailedDuringGeneration
                or ErrorCode.ERR_WrongFuncPtrCallingConvention
                or ErrorCode.ERR_MissingAddressOf
                or ErrorCode.ERR_CannotUseReducedExtensionMethodInAddressOf
                or ErrorCode.ERR_CannotUseFunctionPointerAsFixedLocal
                or ErrorCode.ERR_ExpressionTreeContainsPatternImplicitIndexer
                or ErrorCode.ERR_ExpressionTreeContainsFromEndIndexExpression
                or ErrorCode.ERR_ExpressionTreeContainsRangeExpression
                or ErrorCode.WRN_GivenExpressionAlwaysMatchesPattern
                or ErrorCode.WRN_IsPatternAlways
                or ErrorCode.ERR_PartialMethodWithAccessibilityModsMustHaveImplementation
                or ErrorCode.ERR_PartialMethodWithNonVoidReturnMustHaveAccessMods
                or ErrorCode.ERR_PartialMethodWithOutParamMustHaveAccessMods
                or ErrorCode.ERR_PartialMethodWithExtendedModMustHaveAccessMods
                or ErrorCode.ERR_PartialMemberAccessibilityDifference
                or ErrorCode.ERR_PartialMemberExtendedModDifference
                or ErrorCode.ERR_SimpleProgramLocalIsReferencedOutsideOfTopLevelStatement
                or ErrorCode.ERR_SimpleProgramMultipleUnitsWithTopLevelStatements
                or ErrorCode.ERR_TopLevelStatementAfterNamespaceOrType
                or ErrorCode.ERR_SimpleProgramNotAnExecutable
                or ErrorCode.ERR_UnsupportedCallingConvention
                or ErrorCode.ERR_InvalidFunctionPointerCallingConvention
                or ErrorCode.ERR_InvalidFuncPointerReturnTypeModifier
                or ErrorCode.ERR_DupReturnTypeMod
                or ErrorCode.ERR_AddressOfMethodGroupInExpressionTree
                or ErrorCode.ERR_CannotConvertAddressOfToDelegate
                or ErrorCode.ERR_AddressOfToNonFunctionPointer
                or ErrorCode.ERR_ModuleInitializerMethodMustBeOrdinary
                or ErrorCode.ERR_ModuleInitializerMethodMustBeAccessibleOutsideTopLevelType
                or ErrorCode.ERR_ModuleInitializerMethodMustBeStaticParameterlessVoid
                or ErrorCode.ERR_ModuleInitializerMethodAndContainingTypesMustNotBeGeneric
                or ErrorCode.ERR_PartialMethodReturnTypeDifference
                or ErrorCode.ERR_PartialMemberRefReturnDifference
                or ErrorCode.WRN_NullabilityMismatchInReturnTypeOnPartial
                or ErrorCode.ERR_StaticAnonymousFunctionCannotCaptureVariable
                or ErrorCode.ERR_StaticAnonymousFunctionCannotCaptureThis
                or ErrorCode.ERR_OverrideDefaultConstraintNotSatisfied
                or ErrorCode.ERR_DefaultConstraintOverrideOnly
                or ErrorCode.WRN_ParameterNotNullIfNotNull
                or ErrorCode.WRN_ReturnNotNullIfNotNull
                or ErrorCode.WRN_PartialMethodTypeDifference
                or ErrorCode.ERR_RuntimeDoesNotSupportCovariantReturnsOfClasses
                or ErrorCode.ERR_RuntimeDoesNotSupportCovariantPropertiesOfClasses
                or ErrorCode.WRN_SwitchExpressionNotExhaustiveWithWhen
                or ErrorCode.WRN_SwitchExpressionNotExhaustiveForNullWithWhen
                or ErrorCode.WRN_PrecedenceInversion
                or ErrorCode.ERR_ExpressionTreeContainsWithExpression
                or ErrorCode.WRN_AnalyzerReferencesFramework
                or ErrorCode.WRN_RecordEqualsWithoutGetHashCode
                or ErrorCode.ERR_AssignmentInitOnly
                or ErrorCode.ERR_CantChangeInitOnlyOnOverride
                or ErrorCode.ERR_CloseUnimplementedInterfaceMemberWrongInitOnly
                or ErrorCode.ERR_ExplicitPropertyMismatchInitOnly
                or ErrorCode.ERR_BadInitAccessor
                or ErrorCode.ERR_InvalidWithReceiverType
                or ErrorCode.ERR_CannotClone
                or ErrorCode.ERR_CloneDisallowedInRecord
                or ErrorCode.WRN_RecordNamedDisallowed
                or ErrorCode.ERR_UnexpectedArgumentList
                or ErrorCode.ERR_UnexpectedOrMissingConstructorInitializerInRecord
                or ErrorCode.ERR_MultipleRecordParameterLists
                or ErrorCode.ERR_BadRecordBase
                or ErrorCode.ERR_BadInheritanceFromRecord
                or ErrorCode.ERR_BadRecordMemberForPositionalParameter
                or ErrorCode.ERR_NoCopyConstructorInBaseType
                or ErrorCode.ERR_CopyConstructorMustInvokeBaseCopyConstructor
                or ErrorCode.ERR_DoesNotOverrideMethodFromObject
                or ErrorCode.ERR_SealedAPIInRecord
                or ErrorCode.ERR_DoesNotOverrideBaseMethod
                or ErrorCode.ERR_NotOverridableAPIInRecord
                or ErrorCode.ERR_NonPublicAPIInRecord
                or ErrorCode.ERR_SignatureMismatchInRecord
                or ErrorCode.ERR_NonProtectedAPIInRecord
                or ErrorCode.ERR_DoesNotOverrideBaseEqualityContract
                or ErrorCode.ERR_StaticAPIInRecord
                or ErrorCode.ERR_CopyConstructorWrongAccessibility
                or ErrorCode.ERR_NonPrivateAPIInRecord
                or ErrorCode.WRN_UnassignedThisAutoPropertyUnsupportedVersion
                or ErrorCode.WRN_UnassignedThisUnsupportedVersion
                or ErrorCode.WRN_ParamUnassigned
                or ErrorCode.WRN_UseDefViolationProperty
                or ErrorCode.WRN_UseDefViolationField
                or ErrorCode.WRN_UseDefViolationThisUnsupportedVersion
                or ErrorCode.WRN_UseDefViolationOut
                or ErrorCode.WRN_UseDefViolation
                or ErrorCode.ERR_CannotSpecifyManagedWithUnmanagedSpecifiers
                or ErrorCode.ERR_RuntimeDoesNotSupportUnmanagedDefaultCallConv
                or ErrorCode.ERR_TypeNotFound
                or ErrorCode.ERR_TypeMustBePublic
                or ErrorCode.ERR_InvalidUnmanagedCallersOnlyCallConv
                or ErrorCode.ERR_CannotUseManagedTypeInUnmanagedCallersOnly
                or ErrorCode.ERR_UnmanagedCallersOnlyMethodOrTypeCannotBeGeneric
                or ErrorCode.ERR_UnmanagedCallersOnlyRequiresStatic
                or ErrorCode.WRN_ParameterIsStaticClass
                or ErrorCode.WRN_ReturnTypeIsStaticClass
                or ErrorCode.ERR_EntryPointCannotBeUnmanagedCallersOnly
                or ErrorCode.ERR_ModuleInitializerCannotBeUnmanagedCallersOnly
                or ErrorCode.ERR_UnmanagedCallersOnlyMethodsCannotBeCalledDirectly
                or ErrorCode.ERR_UnmanagedCallersOnlyMethodsCannotBeConvertedToDelegate
                or ErrorCode.ERR_InitCannotBeReadonly
                or ErrorCode.ERR_UnexpectedVarianceStaticMember
                or ErrorCode.ERR_FunctionPointersCannotBeCalledWithNamedArguments
                or ErrorCode.ERR_EqualityContractRequiresGetter
                or ErrorCode.WRN_UnreadRecordParameter
                or ErrorCode.ERR_BadFieldTypeInRecord
                or ErrorCode.WRN_DoNotCompareFunctionPointers
                or ErrorCode.ERR_RecordAmbigCtor
                or ErrorCode.ERR_FunctionPointerTypesInAttributeNotSupported
                or ErrorCode.ERR_InheritingFromRecordWithSealedToString
                or ErrorCode.ERR_HiddenPositionalMember
                or ErrorCode.ERR_GlobalUsingInNamespace
                or ErrorCode.ERR_GlobalUsingOutOfOrder
                or ErrorCode.ERR_AttributesRequireParenthesizedLambdaExpression
                or ErrorCode.ERR_CannotInferDelegateType
                or ErrorCode.ERR_InvalidNameInSubpattern
                or ErrorCode.ERR_RuntimeDoesNotSupportStaticAbstractMembersInInterfaces
                or ErrorCode.ERR_GenericConstraintNotSatisfiedInterfaceWithStaticAbstractMembers
                or ErrorCode.ERR_BadAbstractUnaryOperatorSignature
                or ErrorCode.ERR_BadAbstractIncDecSignature
                or ErrorCode.ERR_BadAbstractIncDecRetType
                or ErrorCode.ERR_BadAbstractBinaryOperatorSignature
                or ErrorCode.ERR_BadAbstractShiftOperatorSignature
                or ErrorCode.ERR_BadAbstractStaticMemberAccess
                or ErrorCode.ERR_ExpressionTreeContainsAbstractStaticMemberAccess
                or ErrorCode.ERR_CloseUnimplementedInterfaceMemberNotStatic
                or ErrorCode.ERR_RuntimeDoesNotSupportStaticAbstractMembersInInterfacesForMember
                or ErrorCode.ERR_ExplicitImplementationOfOperatorsMustBeStatic
                or ErrorCode.ERR_AbstractConversionNotInvolvingContainedType
                or ErrorCode.ERR_InterfaceImplementedByUnmanagedCallersOnlyMethod
                or ErrorCode.HDN_DuplicateWithGlobalUsing
                or ErrorCode.ERR_CantConvAnonMethReturnType
                or ErrorCode.ERR_BuilderAttributeDisallowed
                or ErrorCode.ERR_FeatureNotAvailableInVersion10
                or ErrorCode.ERR_SimpleProgramIsEmpty
                or ErrorCode.ERR_LineSpanDirectiveInvalidValue
                or ErrorCode.ERR_LineSpanDirectiveEndLessThanStart
                or ErrorCode.ERR_WrongArityAsyncReturn
                or ErrorCode.ERR_InterpolatedStringHandlerMethodReturnMalformed
                or ErrorCode.ERR_InterpolatedStringHandlerMethodReturnInconsistent
                or ErrorCode.ERR_NullInvalidInterpolatedStringHandlerArgumentName
                or ErrorCode.ERR_NotInstanceInvalidInterpolatedStringHandlerArgumentName
                or ErrorCode.ERR_InvalidInterpolatedStringHandlerArgumentName
                or ErrorCode.ERR_TypeIsNotAnInterpolatedStringHandlerType
                or ErrorCode.WRN_ParameterOccursAfterInterpolatedStringHandlerParameter
                or ErrorCode.ERR_CannotUseSelfAsInterpolatedStringHandlerArgument
                or ErrorCode.ERR_InterpolatedStringHandlerArgumentAttributeMalformed
                or ErrorCode.ERR_InterpolatedStringHandlerArgumentLocatedAfterInterpolatedString
                or ErrorCode.ERR_InterpolatedStringHandlerArgumentOptionalNotSpecified
                or ErrorCode.ERR_ExpressionTreeContainsInterpolatedStringHandlerConversion
                or ErrorCode.ERR_InterpolatedStringHandlerCreationCannotUseDynamic
                or ErrorCode.ERR_MultipleFileScopedNamespace
                or ErrorCode.ERR_FileScopedAndNormalNamespace
                or ErrorCode.ERR_FileScopedNamespaceNotBeforeAllMembers
                or ErrorCode.ERR_NoImplicitConvTargetTypedConditional
                or ErrorCode.ERR_NonPublicParameterlessStructConstructor
                or ErrorCode.ERR_NoConversionForCallerArgumentExpressionParam
                or ErrorCode.WRN_CallerLineNumberPreferredOverCallerArgumentExpression
                or ErrorCode.WRN_CallerFilePathPreferredOverCallerArgumentExpression
                or ErrorCode.WRN_CallerMemberNamePreferredOverCallerArgumentExpression
                or ErrorCode.WRN_CallerArgumentExpressionAttributeHasInvalidParameterName
                or ErrorCode.ERR_BadCallerArgumentExpressionParamWithoutDefaultValue
                or ErrorCode.WRN_CallerArgumentExpressionAttributeSelfReferential
                or ErrorCode.WRN_CallerArgumentExpressionParamForUnconsumedLocation
                or ErrorCode.ERR_NewlinesAreNotAllowedInsideANonVerbatimInterpolatedString
                or ErrorCode.ERR_AttrTypeArgCannotBeTypeVar
                or ErrorCode.ERR_AttrDependentTypeNotAllowed
                or ErrorCode.WRN_InterpolatedStringHandlerArgumentAttributeIgnoredOnLambdaParameters
                or ErrorCode.ERR_LambdaWithAttributesToExpressionTree
                or ErrorCode.WRN_CompileTimeCheckedOverflow
                or ErrorCode.WRN_MethGrpToNonDel
                or ErrorCode.ERR_LambdaExplicitReturnTypeVar
                or ErrorCode.ERR_InterpolatedStringsReferencingInstanceCannotBeInObjectInitializers
                or ErrorCode.ERR_CannotUseRefInUnmanagedCallersOnly
                or ErrorCode.ERR_CannotBeMadeNullable
                or ErrorCode.ERR_UnsupportedTypeForListPattern
                or ErrorCode.ERR_MisplacedSlicePattern
                or ErrorCode.WRN_LowerCaseTypeName
                or ErrorCode.ERR_RecordStructConstructorCallsDefaultConstructor
                or ErrorCode.ERR_StructHasInitializersAndNoDeclaredConstructor
                or ErrorCode.ERR_ListPatternRequiresLength
                or ErrorCode.ERR_ScopedMismatchInParameterOfTarget
                or ErrorCode.ERR_ScopedMismatchInParameterOfOverrideOrImplementation
                or ErrorCode.ERR_ScopedMismatchInParameterOfPartial
                or ErrorCode.ERR_RawStringNotInDirectives
                or ErrorCode.ERR_UnterminatedRawString
                or ErrorCode.ERR_TooManyQuotesForRawString
                or ErrorCode.ERR_LineDoesNotStartWithSameWhitespace
                or ErrorCode.ERR_RawStringDelimiterOnOwnLine
                or ErrorCode.ERR_RawStringInVerbatimInterpolatedStrings
                or ErrorCode.ERR_RawStringMustContainContent
                or ErrorCode.ERR_LineContainsDifferentWhitespace
                or ErrorCode.ERR_NotEnoughQuotesForRawString
                or ErrorCode.ERR_NotEnoughCloseBracesForRawString
                or ErrorCode.ERR_TooManyOpenBracesForRawString
                or ErrorCode.ERR_TooManyCloseBracesForRawString
                or ErrorCode.ERR_IllegalAtSequence
                or ErrorCode.ERR_StringMustStartWithQuoteCharacter
                or ErrorCode.ERR_NoEnumConstraint
                or ErrorCode.ERR_NoDelegateConstraint
                or ErrorCode.ERR_MisplacedRecord
                or ErrorCode.ERR_PatternSpanCharCannotBeStringNull
                or ErrorCode.ERR_UseDefViolationPropertyUnsupportedVersion
                or ErrorCode.ERR_UseDefViolationFieldUnsupportedVersion
                or ErrorCode.WRN_UseDefViolationPropertyUnsupportedVersion
                or ErrorCode.WRN_UseDefViolationFieldUnsupportedVersion
                or ErrorCode.WRN_UseDefViolationPropertySupportedVersion
                or ErrorCode.WRN_UseDefViolationFieldSupportedVersion
                or ErrorCode.WRN_UseDefViolationThisSupportedVersion
                or ErrorCode.WRN_UnassignedThisAutoPropertySupportedVersion
                or ErrorCode.WRN_UnassignedThisSupportedVersion
                or ErrorCode.ERR_OperatorCantBeChecked
                or ErrorCode.ERR_ImplicitConversionOperatorCantBeChecked
                or ErrorCode.ERR_CheckedOperatorNeedsMatch
                or ErrorCode.ERR_MisplacedUnchecked
                or ErrorCode.ERR_LineSpanDirectiveRequiresSpace
                or ErrorCode.ERR_RequiredNameDisallowed
                or ErrorCode.ERR_OverrideMustHaveRequired
                or ErrorCode.ERR_RequiredMemberCannotBeHidden
                or ErrorCode.ERR_RequiredMemberCannotBeLessVisibleThanContainingType
                or ErrorCode.ERR_ExplicitRequiredMember
                or ErrorCode.ERR_RequiredMemberMustBeSettable
                or ErrorCode.ERR_RequiredMemberMustBeSet
                or ErrorCode.ERR_RequiredMembersMustBeAssignedValue
                or ErrorCode.ERR_RequiredMembersInvalid
                or ErrorCode.ERR_RequiredMembersBaseTypeInvalid
                or ErrorCode.ERR_ChainingToSetsRequiredMembersRequiresSetsRequiredMembers
                or ErrorCode.ERR_NewConstraintCannotHaveRequiredMembers
                or ErrorCode.ERR_UnsupportedCompilerFeature
                or ErrorCode.WRN_ObsoleteMembersShouldNotBeRequired
                or ErrorCode.ERR_RefReturningPropertiesCannotBeRequired
                or ErrorCode.ERR_ImplicitImplementationOfInaccessibleInterfaceMember
                or ErrorCode.ERR_ScriptsAndSubmissionsCannotHaveRequiredMembers
                or ErrorCode.ERR_BadAbstractEqualityOperatorSignature
                or ErrorCode.ERR_BadBinaryReadOnlySpanConcatenation
                or ErrorCode.ERR_ScopedRefAndRefStructOnly
                or ErrorCode.ERR_ScopedDiscard
                or ErrorCode.ERR_FixedFieldMustNotBeRef
                or ErrorCode.ERR_RefFieldCannotReferToRefStruct
                or ErrorCode.ERR_FileTypeDisallowedInSignature
                or ErrorCode.ERR_FileTypeNoExplicitAccessibility
                or ErrorCode.ERR_FileTypeBase
                or ErrorCode.ERR_FileTypeNested
                or ErrorCode.ERR_GlobalUsingStaticFileType
                or ErrorCode.ERR_FileTypeNameDisallowed
                or ErrorCode.ERR_FeatureNotAvailableInVersion11
                or ErrorCode.ERR_RefFieldInNonRefStruct
                or ErrorCode.WRN_AnalyzerReferencesNewerCompiler
                or ErrorCode.ERR_CannotMatchOnINumberBase
                or ErrorCode.ERR_ScopedTypeNameDisallowed
                or ErrorCode.ERR_ImplicitlyTypedDefaultParameter
                or ErrorCode.ERR_UnscopedRefAttributeUnsupportedTarget
                or ErrorCode.ERR_RuntimeDoesNotSupportRefFields
                or ErrorCode.ERR_ExplicitScopedRef
                or ErrorCode.ERR_UnscopedScoped
                or ErrorCode.WRN_DuplicateAnalyzerReference
                or ErrorCode.ERR_FilePathCannotBeConvertedToUtf8
                or ErrorCode.ERR_FileLocalDuplicateNameInNS
                or ErrorCode.WRN_ScopedMismatchInParameterOfTarget
                or ErrorCode.WRN_ScopedMismatchInParameterOfOverrideOrImplementation
                or ErrorCode.ERR_RefReturnScopedParameter
                or ErrorCode.ERR_RefReturnScopedParameter2
                or ErrorCode.ERR_RefReturnOnlyParameter
                or ErrorCode.ERR_RefReturnOnlyParameter2
                or ErrorCode.ERR_RefAssignReturnOnly
                or ErrorCode.WRN_ManagedAddr
                or ErrorCode.WRN_EscapeVariable
                or ErrorCode.WRN_EscapeStackAlloc
                or ErrorCode.WRN_RefReturnNonreturnableLocal
                or ErrorCode.WRN_RefReturnNonreturnableLocal2
                or ErrorCode.WRN_RefReturnStructThis
                or ErrorCode.WRN_RefAssignNarrower
                or ErrorCode.WRN_MismatchedRefEscapeInTernary
                or ErrorCode.WRN_RefReturnParameter
                or ErrorCode.WRN_RefReturnScopedParameter
                or ErrorCode.WRN_RefReturnParameter2
                or ErrorCode.WRN_RefReturnScopedParameter2
                or ErrorCode.WRN_RefReturnLocal
                or ErrorCode.WRN_RefReturnLocal2
                or ErrorCode.WRN_RefAssignReturnOnly
                or ErrorCode.WRN_RefReturnOnlyParameter
                or ErrorCode.WRN_RefReturnOnlyParameter2
                or ErrorCode.ERR_RefAssignValEscapeWider
                or ErrorCode.WRN_RefAssignValEscapeWider
                or ErrorCode.WRN_OptionalParamValueMismatch
                or ErrorCode.WRN_ParamsArrayInLambdaOnly
                or ErrorCode.ERR_UnscopedRefAttributeUnsupportedMemberTarget
                or ErrorCode.ERR_UnscopedRefAttributeInterfaceImplementation
                or ErrorCode.ERR_UnrecognizedRefSafetyRulesAttributeVersion
                or ErrorCode.ERR_InvalidPrimaryConstructorParameterReference
                or ErrorCode.ERR_AmbiguousPrimaryConstructorParameterAsColorColorReceiver
                or ErrorCode.WRN_CapturedPrimaryConstructorParameterPassedToBase
                or ErrorCode.WRN_UnreadPrimaryConstructorParameter
                or ErrorCode.ERR_AssgReadonlyPrimaryConstructorParameter
                or ErrorCode.ERR_RefReturnReadonlyPrimaryConstructorParameter
                or ErrorCode.ERR_RefReadonlyPrimaryConstructorParameter
                or ErrorCode.ERR_AssgReadonlyPrimaryConstructorParameter2
                or ErrorCode.ERR_RefReturnReadonlyPrimaryConstructorParameter2
                or ErrorCode.ERR_RefReadonlyPrimaryConstructorParameter2
                or ErrorCode.ERR_RefReturnPrimaryConstructorParameter
                or ErrorCode.ERR_StructLayoutCyclePrimaryConstructorParameter
                or ErrorCode.ERR_UnexpectedParameterList
                or ErrorCode.WRN_AddressOfInAsync
                or ErrorCode.ERR_BadRefInUsingAlias
                or ErrorCode.ERR_BadUnsafeInUsingDirective
                or ErrorCode.ERR_BadNullableReferenceTypeInUsingAlias
                or ErrorCode.ERR_BadStaticAfterUnsafe
                or ErrorCode.ERR_BadCaseInSwitchArm
                or ErrorCode.ERR_InterceptorsFeatureNotEnabled
                or ErrorCode.ERR_InterceptorContainingTypeCannotBeGeneric
                or ErrorCode.ERR_InterceptorPathNotInCompilation
                or ErrorCode.ERR_InterceptorPathNotInCompilationWithCandidate
                or ErrorCode.ERR_InterceptorPositionBadToken
                or ErrorCode.ERR_InterceptorLineOutOfRange
                or ErrorCode.ERR_InterceptorCharacterOutOfRange
                or ErrorCode.ERR_InterceptorMethodMustBeOrdinary
                or ErrorCode.ERR_InterceptorMustReferToStartOfTokenPosition
                or ErrorCode.ERR_InterceptorFilePathCannotBeNull
                or ErrorCode.ERR_InterceptorNameNotInvoked
                or ErrorCode.ERR_InterceptorNonUniquePath
                or ErrorCode.ERR_InterceptorLineCharacterMustBePositive
                or ErrorCode.ERR_ConstantValueOfTypeExpected
                or ErrorCode.ERR_UnsupportedPrimaryConstructorParameterCapturingRefAny
                or ErrorCode.ERR_InterceptorCannotUseUnmanagedCallersOnly
                or ErrorCode.ERR_BadUsingStaticType
                or ErrorCode.WRN_CapturedPrimaryConstructorParameterInFieldInitializer
                or ErrorCode.ERR_InlineArrayConversionToSpanNotSupported
                or ErrorCode.ERR_InlineArrayConversionToReadOnlySpanNotSupported
                or ErrorCode.ERR_InlineArrayIndexOutOfRange
                or ErrorCode.ERR_InvalidInlineArrayLength
                or ErrorCode.ERR_InvalidInlineArrayLayout
                or ErrorCode.ERR_InvalidInlineArrayFields
                or ErrorCode.ERR_ExpressionTreeContainsInlineArrayOperation
                or ErrorCode.ERR_RuntimeDoesNotSupportInlineArrayTypes
                or ErrorCode.ERR_InlineArrayBadIndex
                or ErrorCode.ERR_NamedArgumentForInlineArray
                or ErrorCode.ERR_CollectionExpressionTargetTypeNotConstructible
                or ErrorCode.ERR_ExpressionTreeContainsCollectionExpression
                or ErrorCode.ERR_CollectionExpressionNoTargetType
                or ErrorCode.WRN_PrimaryConstructorParameterIsShadowedAndNotPassedToBase
                or ErrorCode.ERR_InlineArrayUnsupportedElementFieldModifier
                or ErrorCode.WRN_InlineArrayIndexerNotUsed
                or ErrorCode.WRN_InlineArraySliceNotUsed
                or ErrorCode.WRN_InlineArrayConversionOperatorNotUsed
                or ErrorCode.WRN_InlineArrayNotSupportedByLanguage
                or ErrorCode.ERR_CollectionBuilderAttributeMethodNotFound
                or ErrorCode.ERR_CollectionBuilderAttributeInvalidType
                or ErrorCode.ERR_CollectionBuilderAttributeInvalidMethodName
                or ErrorCode.ERR_CollectionBuilderNoElementType
                or ErrorCode.ERR_InlineArrayForEachNotSupported
                or ErrorCode.ERR_RefReadOnlyWrongOrdering
                or ErrorCode.WRN_BadArgRef
                or ErrorCode.WRN_ArgExpectedRefOrIn
                or ErrorCode.WRN_RefReadonlyNotVariable
                or ErrorCode.ERR_BadArgExtraRefLangVersion
                or ErrorCode.WRN_ArgExpectedIn
                or ErrorCode.WRN_OverridingDifferentRefness
                or ErrorCode.WRN_HidingDifferentRefness
                or ErrorCode.WRN_TargetDifferentRefness
                or ErrorCode.ERR_OutAttrOnRefReadonlyParam
                or ErrorCode.WRN_RefReadonlyParameterDefaultValue
                or ErrorCode.WRN_ByValArraySizeConstRequired
                or ErrorCode.WRN_UseDefViolationRefField
                or ErrorCode.ERR_FeatureNotAvailableInVersion12
                or ErrorCode.ERR_CollectionExpressionEscape
                or ErrorCode.WRN_Experimental
                or ErrorCode.WRN_ExperimentalWithMessage
                or ErrorCode.ERR_ExpectedInterpolatedString
                or ErrorCode.ERR_InterceptorGlobalNamespace
                or ErrorCode.WRN_CollectionExpressionRefStructMayAllocate
                or ErrorCode.WRN_CollectionExpressionRefStructSpreadMayAllocate
                or ErrorCode.ERR_CollectionExpressionImmutableArray
                or ErrorCode.ERR_InvalidExperimentalDiagID
                or ErrorCode.ERR_SpreadMissingMember
                or ErrorCode.ERR_CollectionExpressionTargetNoElementType
                or ErrorCode.ERR_CollectionExpressionMissingConstructor
                or ErrorCode.ERR_CollectionExpressionMissingAdd
                or ErrorCode.WRN_ConvertingLock
                or ErrorCode.ERR_DynamicDispatchToParamsCollection
                or ErrorCode.ERR_CollectionInitializerInfiniteChainOfAddCalls
                or ErrorCode.ERR_ParamsCollectionInfiniteChainOfConstructorCalls
                or ErrorCode.ERR_ParamsMemberCannotBeLessVisibleThanDeclaringMember
                or ErrorCode.ERR_ParamsCollectionConstructorDoesntInitializeRequiredMember
                or ErrorCode.ERR_ParamsCollectionExpressionTree
                or ErrorCode.ERR_ParamsCollectionExtensionAddMethod
                or ErrorCode.ERR_ParamsCollectionMissingConstructor
                or ErrorCode.ERR_NoModifiersOnUsing
                or ErrorCode.ERR_CannotDynamicInvokeOnExpression
                or ErrorCode.ERR_InterceptsLocationDataInvalidFormat
                or ErrorCode.ERR_InterceptsLocationUnsupportedVersion
                or ErrorCode.ERR_InterceptsLocationDuplicateFile
                or ErrorCode.ERR_InterceptsLocationFileNotFound
                or ErrorCode.ERR_InterceptsLocationDataInvalidPosition
                or ErrorCode.INF_TooManyBoundLambdas
                or ErrorCode.ERR_BadYieldInUnsafe
                or ErrorCode.ERR_AddressOfInIterator
                or ErrorCode.ERR_RuntimeDoesNotSupportByRefLikeGenerics
                or ErrorCode.ERR_RefStructConstraintAlreadySpecified
                or ErrorCode.ERR_AllowsClauseMustBeLast
                or ErrorCode.ERR_ClassIsCombinedWithRefStruct
                or ErrorCode.ERR_NotRefStructConstraintNotSatisfied
                or ErrorCode.ERR_RefStructDoesNotSupportDefaultInterfaceImplementationForMember
                or ErrorCode.ERR_BadNonVirtualInterfaceMemberAccessOnAllowsRefLike
                or ErrorCode.ERR_BadAllowByRefLikeEnumerator
                or ErrorCode.ERR_PartialPropertyMissingImplementation
                or ErrorCode.ERR_PartialPropertyMissingDefinition
                or ErrorCode.ERR_PartialPropertyDuplicateDefinition
                or ErrorCode.ERR_PartialPropertyDuplicateImplementation
                or ErrorCode.ERR_PartialPropertyMissingAccessor
                or ErrorCode.ERR_PartialPropertyUnexpectedAccessor
                or ErrorCode.ERR_PartialPropertyInitMismatch
                or ErrorCode.ERR_PartialMemberTypeDifference
                or ErrorCode.WRN_PartialMemberSignatureDifference
                or ErrorCode.ERR_PartialPropertyRequiredDifference
                or ErrorCode.WRN_FieldIsAmbiguous
                or ErrorCode.ERR_InlineArrayAttributeOnRecord
                or ErrorCode.ERR_FeatureNotAvailableInVersion13
                or ErrorCode.ERR_CannotApplyOverloadResolutionPriorityToOverride
                or ErrorCode.ERR_CannotApplyOverloadResolutionPriorityToMember
                or ErrorCode.ERR_PartialPropertyDuplicateInitializer
                or ErrorCode.WRN_UninitializedNonNullableBackingField
                or ErrorCode.WRN_UnassignedInternalRefField
                or ErrorCode.WRN_AccessorDoesNotUseBackingField
                or ErrorCode.ERR_IteratorRefLikeElementType
                or ErrorCode.WRN_UnscopedRefAttributeOldRules
                or ErrorCode.WRN_InterceptsLocationAttributeUnsupportedSignature
                or ErrorCode.ERR_ImplicitlyTypedParamsParameter
                or ErrorCode.ERR_VariableDeclarationNamedField
                or ErrorCode.ERR_PartialMemberMissingImplementation
                or ErrorCode.ERR_PartialMemberMissingDefinition
                or ErrorCode.ERR_PartialMemberDuplicateDefinition
                or ErrorCode.ERR_PartialMemberDuplicateImplementation
                or ErrorCode.ERR_PartialEventInitializer
                or ErrorCode.ERR_PartialConstructorInitializer
                or ErrorCode.ERR_ExtensionDisallowsName
                or ErrorCode.ERR_ExtensionDisallowsMember
                or ErrorCode.ERR_BadExtensionContainingType
                or ErrorCode.ERR_ExtensionParameterDisallowsDefaultValue
                or ErrorCode.ERR_ReceiverParameterOnlyOne
                or ErrorCode.ERR_ExtensionResolutionFailed
                or ErrorCode.ERR_ReceiverParameterSameNameAsTypeParameter
                or ErrorCode.ERR_LocalSameNameAsExtensionTypeParameter
                or ErrorCode.ERR_TypeParameterSameNameAsExtensionTypeParameter
                or ErrorCode.ERR_LocalSameNameAsExtensionParameter
                or ErrorCode.ERR_ValueParameterSameNameAsExtensionParameter
                or ErrorCode.ERR_TypeParameterSameNameAsExtensionParameter
                or ErrorCode.ERR_InvalidExtensionParameterReference
                or ErrorCode.ERR_ValueParameterSameNameAsExtensionTypeParameter
                or ErrorCode.ERR_UnderspecifiedExtension
                or ErrorCode.ERR_ExpressionTreeContainsExtensionPropertyAccess
                or ErrorCode.ERR_PPIgnoredFollowsToken
                or ErrorCode.ERR_PPIgnoredNeedsFileBasedProgram
                or ErrorCode.ERR_PPIgnoredFollowsIf
                or ErrorCode.ERR_RefExtensionParameterMustBeValueTypeOrConstrainedToOne
                or ErrorCode.ERR_InExtensionParameterMustBeValueType
                or ErrorCode.ERR_ProtectedInExtension
                or ErrorCode.ERR_InstanceMemberWithUnnamedExtensionsParameter
                or ErrorCode.ERR_InitInExtension
                or ErrorCode.ERR_ModifierOnUnnamedReceiverParameter
                or ErrorCode.ERR_ExtensionTypeNameDisallowed
                or ErrorCode.ERR_ExpressionTreeContainsNamedArgumentOutOfPosition
                or ErrorCode.ERR_OperatorsMustBePublic
                or ErrorCode.ERR_OperatorMustReturnVoid
                or ErrorCode.ERR_CloseUnimplementedInterfaceMemberOperatorMismatch
                or ErrorCode.ERR_OperatorMismatchOnOverride
                or ErrorCode.ERR_BadCompoundAssignmentOpArgs
                or ErrorCode.ERR_PPShebangInProjectBasedProgram
                or ErrorCode.ERR_NameofExtensionMember
                or ErrorCode.ERR_BadExtensionUnaryOperatorSignature
                or ErrorCode.ERR_BadExtensionIncDecSignature
                or ErrorCode.ERR_BadExtensionBinaryOperatorSignature
                or ErrorCode.ERR_BadExtensionShiftOperatorSignature
                or ErrorCode.ERR_OperatorInExtensionOfStaticClass
                or ErrorCode.ERR_InstanceOperatorStructExtensionWrongReceiverRefKind
                or ErrorCode.ERR_InstanceOperatorExtensionWrongReceiverType
                or ErrorCode.ERR_ExpressionTreeContainsExtensionBasedConditionalLogicalOperator
                or ErrorCode.ERR_InterpolatedStringHandlerArgumentDisallowed
                or ErrorCode.ERR_MemberNameSameAsExtendedType
                or ErrorCode.ERR_FeatureNotAvailableInVersion14
                or ErrorCode.ERR_ExtensionBlockCollision
                or ErrorCode.ERR_MethodImplAttributeAsyncCannotBeUsed
                or ErrorCode.ERR_AttributeCannotBeAppliedManually
                or ErrorCode.ERR_BadSpreadInCatchFilter
                or ErrorCode.ERR_ExplicitInterfaceMemberTypeMismatch
                or ErrorCode.ERR_ExplicitInterfaceMemberReturnTypeMismatch
                or ErrorCode.HDN_RedundantPattern
                or ErrorCode.WRN_RedundantPattern
                or ErrorCode.HDN_RedundantPatternStackGuard
                or ErrorCode.ERR_BadVisBaseType
                or ErrorCode.ERR_AmbigExtension
                or ErrorCode.ERR_SingleInapplicableBinaryOperator
                or ErrorCode.ERR_SingleInapplicableUnaryOperator
                or ErrorCode.ERR_AmbigOperator
                or ErrorCode.ERR_UnexpectedArgumentListInBaseTypeWithoutParameterList
                or ErrorCode.ERR_EqualityOperatorInPatternNotSupported
                or ErrorCode.ERR_InequalityOperatorInPatternNotSupported
<<<<<<< HEAD
                or ErrorCode.ERR_StructLayoutAndExtendedLayout
                or ErrorCode.ERR_InvalidExtendedLayoutAttribute
=======
                or ErrorCode.ERR_DesignatorBeforePropertyPattern
>>>>>>> 2333221c
                    => false,
            };
#pragma warning restore CS8524 // The switch expression does not handle some values of its input type (it is not exhaustive) involving an unnamed enum value.
        }

        /// <summary>
        /// When converting an anonymous function to a delegate type, there are some diagnostics
        /// that will occur regardless of the delegate type - particularly those that do not
        /// depend on the substituted types (e.g. name uniqueness).  Even though we need to
        /// produce a diagnostic in such cases, we do not need to abandon overload resolution -
        /// we can choose the overload that is best without regard to such diagnostics.
        /// </summary>
        /// <returns>True if seeing the ErrorCode should prevent a delegate conversion
        /// from completing successfully.</returns>
        internal static bool PreventsSuccessfulDelegateConversion(ErrorCode code)
        {
            if (code == ErrorCode.Void || code == ErrorCode.Unknown)
            {
                return false;
            }

            if (IsWarning(code) || IsInfo(code) || IsHidden(code))
            {
                return false;
            }

            switch (code)
            {
                case ErrorCode.ERR_DuplicateParamName:
                case ErrorCode.ERR_LocalDuplicate:
                case ErrorCode.ERR_LocalIllegallyOverrides:
                case ErrorCode.ERR_LocalSameNameAsTypeParam:
                case ErrorCode.ERR_QueryRangeVariableOverrides:
                case ErrorCode.ERR_QueryRangeVariableSameAsTypeParam:
                case ErrorCode.ERR_DeprecatedCollectionInitAddStr:
                case ErrorCode.ERR_DeprecatedSymbolStr:
                case ErrorCode.ERR_MissingPredefinedMember:
                case ErrorCode.ERR_DefaultValueUsedWithAttributes:
                case ErrorCode.ERR_ExplicitParamArrayOrCollection:
                    return false;
                default:
                    return true;
            }
        }

        /// <remarks>
        /// WARNING: will resolve lazy diagnostics - do not call this before the member lists are completed
        /// or you could trigger infinite recursion.
        /// </remarks>
        internal static bool PreventsSuccessfulDelegateConversion(DiagnosticBag diagnostics)
        {
            foreach (Diagnostic diag in diagnostics.AsEnumerable()) // Checking the code would have resolved them anyway.
            {
                if (ErrorFacts.PreventsSuccessfulDelegateConversion((ErrorCode)diag.Code))
                {
                    return true;
                }
            }

            return false;
        }

        internal static bool PreventsSuccessfulDelegateConversion(ImmutableArray<Diagnostic> diagnostics)
        {
            foreach (var diag in diagnostics)
            {
                if (ErrorFacts.PreventsSuccessfulDelegateConversion((ErrorCode)diag.Code))
                {
                    return true;
                }
            }

            return false;
        }

        internal static ErrorCode GetStaticClassParameterCode(bool useWarning)
            => useWarning ? ErrorCode.WRN_ParameterIsStaticClass : ErrorCode.ERR_ParameterIsStaticClass;

        internal static ErrorCode GetStaticClassReturnCode(bool useWarning)
            => useWarning ? ErrorCode.WRN_ReturnTypeIsStaticClass : ErrorCode.ERR_ReturnTypeIsStaticClass;
    }
}<|MERGE_RESOLUTION|>--- conflicted
+++ resolved
@@ -2552,12 +2552,9 @@
                 or ErrorCode.ERR_UnexpectedArgumentListInBaseTypeWithoutParameterList
                 or ErrorCode.ERR_EqualityOperatorInPatternNotSupported
                 or ErrorCode.ERR_InequalityOperatorInPatternNotSupported
-<<<<<<< HEAD
+                or ErrorCode.ERR_DesignatorBeforePropertyPattern
                 or ErrorCode.ERR_StructLayoutAndExtendedLayout
                 or ErrorCode.ERR_InvalidExtendedLayoutAttribute
-=======
-                or ErrorCode.ERR_DesignatorBeforePropertyPattern
->>>>>>> 2333221c
                     => false,
             };
 #pragma warning restore CS8524 // The switch expression does not handle some values of its input type (it is not exhaustive) involving an unnamed enum value.
