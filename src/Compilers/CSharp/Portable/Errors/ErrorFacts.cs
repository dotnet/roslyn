--- conflicted
+++ resolved
@@ -2214,11 +2214,8 @@
                 case ErrorCode.ERR_ScopedTypeNameDisallowed:
                 case ErrorCode.ERR_UnscopedRefAttributeUnsupportedTarget:
                 case ErrorCode.ERR_RuntimeDoesNotSupportRefFields:
-<<<<<<< HEAD
+                case ErrorCode.ERR_ExplicitScopedRef:
                 case ErrorCode.ERR_FileTypeNonUniquePath:
-=======
-                case ErrorCode.ERR_ExplicitScopedRef:
->>>>>>> 35e54c1b
                     return false;
                 default:
                     // NOTE: All error codes must be explicitly handled in this switch statement
