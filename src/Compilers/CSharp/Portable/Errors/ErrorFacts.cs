--- conflicted
+++ resolved
@@ -450,12 +450,9 @@
                 case ErrorCode.WRN_MemberNotNull:
                 case ErrorCode.WRN_MemberNotNullBadMember:
                 case ErrorCode.WRN_MemberNotNullWhen:
-<<<<<<< HEAD
-                case ErrorCode.WRN_ParameterDisallowsNull:
-=======
                 case ErrorCode.WRN_GeneratorFailedDuringInitialization:
                 case ErrorCode.WRN_GeneratorFailedDuringGeneration:
->>>>>>> 284a67e9
+                case ErrorCode.WRN_ParameterDisallowsNull:
                     return 1;
                 default:
                     return 0;
