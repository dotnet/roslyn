--- conflicted
+++ resolved
@@ -2536,12 +2536,9 @@
                 or ErrorCode.ERR_MethodImplAttributeAsyncCannotBeUsed
                 or ErrorCode.ERR_AttributeCannotBeAppliedManually
                 or ErrorCode.ERR_BadSpreadInCatchFilter
-<<<<<<< HEAD
-                or ErrorCode.ERR_BadVisBaseType
-=======
                 or ErrorCode.ERR_ExplicitInterfaceMemberTypeMismatch
                 or ErrorCode.ERR_ExplicitInterfaceMemberReturnTypeMismatch
->>>>>>> 63df45fe
+                or ErrorCode.ERR_BadVisBaseType
                     => false,
             };
 #pragma warning restore CS8524 // The switch expression does not handle some values of its input type (it is not exhaustive) involving an unnamed enum value.
