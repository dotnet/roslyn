﻿// Licensed to the .NET Foundation under one or more agreements.
// The .NET Foundation licenses this file to you under the MIT license.
// See the LICENSE file in the project root for more information.

#nullable disable

using System;
using System.Collections.Generic;
using System.Collections.Immutable;
using System.Diagnostics;
using System.Globalization;
using System.Reflection;
using Roslyn.Utilities;

namespace Microsoft.CodeAnalysis.CSharp
{
    internal static partial class ErrorFacts
    {
        private const string s_titleSuffix = "_Title";
        private const string s_descriptionSuffix = "_Description";
        private static readonly Lazy<ImmutableDictionary<ErrorCode, string>> s_categoriesMap = new Lazy<ImmutableDictionary<ErrorCode, string>>(CreateCategoriesMap);
        public static readonly ImmutableHashSet<string> NullableWarnings;

        static ErrorFacts()
        {
            ImmutableHashSet<string>.Builder nullableWarnings = ImmutableHashSet.CreateBuilder<string>();

            nullableWarnings.Add(GetId(ErrorCode.WRN_NullReferenceAssignment));
            nullableWarnings.Add(GetId(ErrorCode.WRN_NullReferenceReceiver));
            nullableWarnings.Add(GetId(ErrorCode.WRN_NullReferenceReturn));
            nullableWarnings.Add(GetId(ErrorCode.WRN_NullReferenceArgument));
            nullableWarnings.Add(GetId(ErrorCode.WRN_UninitializedNonNullableField));
            nullableWarnings.Add(GetId(ErrorCode.WRN_NullabilityMismatchInAssignment));
            nullableWarnings.Add(GetId(ErrorCode.WRN_NullabilityMismatchInArgument));
            nullableWarnings.Add(GetId(ErrorCode.WRN_NullabilityMismatchInArgumentForOutput));
            nullableWarnings.Add(GetId(ErrorCode.WRN_NullabilityMismatchInReturnTypeOfTargetDelegate));
            nullableWarnings.Add(GetId(ErrorCode.WRN_NullabilityMismatchInParameterTypeOfTargetDelegate));
            nullableWarnings.Add(GetId(ErrorCode.WRN_NullAsNonNullable));
            nullableWarnings.Add(GetId(ErrorCode.WRN_NullableValueTypeMayBeNull));
            nullableWarnings.Add(GetId(ErrorCode.WRN_NullabilityMismatchInTypeParameterConstraint));
            nullableWarnings.Add(GetId(ErrorCode.WRN_NullabilityMismatchInTypeParameterReferenceTypeConstraint));
            nullableWarnings.Add(GetId(ErrorCode.WRN_NullabilityMismatchInTypeParameterNotNullConstraint));
            nullableWarnings.Add(GetId(ErrorCode.WRN_ThrowPossibleNull));
            nullableWarnings.Add(GetId(ErrorCode.WRN_UnboxPossibleNull));
            nullableWarnings.Add(GetId(ErrorCode.WRN_SwitchExpressionNotExhaustiveForNull));
            nullableWarnings.Add(GetId(ErrorCode.WRN_SwitchExpressionNotExhaustiveForNullWithWhen));

            nullableWarnings.Add(GetId(ErrorCode.WRN_ConvertingNullableToNonNullable));
            nullableWarnings.Add(GetId(ErrorCode.WRN_DisallowNullAttributeForbidsMaybeNullAssignment));
            nullableWarnings.Add(GetId(ErrorCode.WRN_ParameterConditionallyDisallowsNull));

            nullableWarnings.Add(GetId(ErrorCode.WRN_NullabilityMismatchInTypeOnOverride));
            nullableWarnings.Add(GetId(ErrorCode.WRN_NullabilityMismatchInReturnTypeOnOverride));
            nullableWarnings.Add(GetId(ErrorCode.WRN_NullabilityMismatchInReturnTypeOnPartial));
            nullableWarnings.Add(GetId(ErrorCode.WRN_NullabilityMismatchInParameterTypeOnOverride));
            nullableWarnings.Add(GetId(ErrorCode.WRN_NullabilityMismatchInParameterTypeOnPartial));
            nullableWarnings.Add(GetId(ErrorCode.WRN_NullabilityMismatchInTypeOnImplicitImplementation));
            nullableWarnings.Add(GetId(ErrorCode.WRN_NullabilityMismatchInReturnTypeOnImplicitImplementation));
            nullableWarnings.Add(GetId(ErrorCode.WRN_NullabilityMismatchInParameterTypeOnImplicitImplementation));
            nullableWarnings.Add(GetId(ErrorCode.WRN_NullabilityMismatchInTypeOnExplicitImplementation));
            nullableWarnings.Add(GetId(ErrorCode.WRN_NullabilityMismatchInReturnTypeOnExplicitImplementation));
            nullableWarnings.Add(GetId(ErrorCode.WRN_NullabilityMismatchInParameterTypeOnExplicitImplementation));
            nullableWarnings.Add(GetId(ErrorCode.WRN_NullabilityMismatchInConstraintsOnImplicitImplementation));
            nullableWarnings.Add(GetId(ErrorCode.WRN_NullabilityMismatchInExplicitlyImplementedInterface));
            nullableWarnings.Add(GetId(ErrorCode.WRN_NullabilityMismatchInInterfaceImplementedByBase));
            nullableWarnings.Add(GetId(ErrorCode.WRN_DuplicateInterfaceWithNullabilityMismatchInBaseList));
            nullableWarnings.Add(GetId(ErrorCode.WRN_NullabilityMismatchInConstraintsOnPartialImplementation));
            nullableWarnings.Add(GetId(ErrorCode.WRN_NullReferenceInitializer));
            nullableWarnings.Add(GetId(ErrorCode.WRN_ShouldNotReturn));
            nullableWarnings.Add(GetId(ErrorCode.WRN_DoesNotReturnMismatch));
            nullableWarnings.Add(GetId(ErrorCode.WRN_TopLevelNullabilityMismatchInParameterTypeOnExplicitImplementation));
            nullableWarnings.Add(GetId(ErrorCode.WRN_TopLevelNullabilityMismatchInParameterTypeOnImplicitImplementation));
            nullableWarnings.Add(GetId(ErrorCode.WRN_TopLevelNullabilityMismatchInParameterTypeOnOverride));
            nullableWarnings.Add(GetId(ErrorCode.WRN_TopLevelNullabilityMismatchInReturnTypeOnExplicitImplementation));
            nullableWarnings.Add(GetId(ErrorCode.WRN_TopLevelNullabilityMismatchInReturnTypeOnImplicitImplementation));
            nullableWarnings.Add(GetId(ErrorCode.WRN_TopLevelNullabilityMismatchInReturnTypeOnOverride));
            nullableWarnings.Add(GetId(ErrorCode.WRN_MemberNotNull));
            nullableWarnings.Add(GetId(ErrorCode.WRN_MemberNotNullBadMember));
            nullableWarnings.Add(GetId(ErrorCode.WRN_MemberNotNullWhen));
            nullableWarnings.Add(GetId(ErrorCode.WRN_ParameterDisallowsNull));
            nullableWarnings.Add(GetId(ErrorCode.WRN_ParameterNotNullIfNotNull));
            nullableWarnings.Add(GetId(ErrorCode.WRN_ReturnNotNullIfNotNull));
            nullableWarnings.Add(GetId(ErrorCode.WRN_NullabilityMismatchInReturnTypeOnInterceptor));
            nullableWarnings.Add(GetId(ErrorCode.WRN_NullabilityMismatchInParameterTypeOnInterceptor));

            NullableWarnings = nullableWarnings.ToImmutable();
        }

        private static string GetId(ErrorCode errorCode)
        {
            return MessageProvider.Instance.GetIdForErrorCode((int)errorCode);
        }

        private static ImmutableDictionary<ErrorCode, string> CreateCategoriesMap()
        {
            var map = new Dictionary<ErrorCode, string>()
            {
                // { ERROR_CODE,    CATEGORY }
            };

            return map.ToImmutableDictionary();
        }

        internal static DiagnosticSeverity GetSeverity(ErrorCode code)
        {
            if (code == ErrorCode.Void)
            {
                return InternalDiagnosticSeverity.Void;
            }
            else if (code == ErrorCode.Unknown)
            {
                return InternalDiagnosticSeverity.Unknown;
            }
            else if (IsWarning(code))
            {
                return DiagnosticSeverity.Warning;
            }
            else if (IsInfo(code))
            {
                return DiagnosticSeverity.Info;
            }
            else if (IsHidden(code))
            {
                return DiagnosticSeverity.Hidden;
            }
            else
            {
                return DiagnosticSeverity.Error;
            }
        }

        /// <remarks>Don't call this during a parse--it loads resources</remarks>
        public static string GetMessage(MessageID code, CultureInfo culture)
        {
            string message = ResourceManager.GetString(code.ToString(), culture);
            Debug.Assert(!string.IsNullOrEmpty(message), code.ToString());
            return message;
        }

        /// <remarks>Don't call this during a parse--it loads resources</remarks>
        public static string GetMessage(ErrorCode code, CultureInfo culture)
        {
            string message = ResourceManager.GetString(code.ToString(), culture);
            Debug.Assert(!string.IsNullOrEmpty(message), code.ToString());
            return message;
        }

        public static LocalizableResourceString GetMessageFormat(ErrorCode code)
        {
            return new LocalizableResourceString(code.ToString(), ResourceManager, typeof(ErrorFacts));
        }

        public static LocalizableResourceString GetTitle(ErrorCode code)
        {
            return new LocalizableResourceString(code.ToString() + s_titleSuffix, ResourceManager, typeof(ErrorFacts));
        }

        public static LocalizableResourceString GetDescription(ErrorCode code)
        {
            return new LocalizableResourceString(code.ToString() + s_descriptionSuffix, ResourceManager, typeof(ErrorFacts));
        }

        public static string GetHelpLink(ErrorCode code)
        {
            return $"https://msdn.microsoft.com/query/roslyn.query?appId=roslyn&k=k({GetId(code)})";
        }

        public static string GetCategory(ErrorCode code)
        {
            string category;
            if (s_categoriesMap.Value.TryGetValue(code, out category))
            {
                return category;
            }

            return Diagnostic.CompilerDiagnosticCategory;
        }

        /// <remarks>Don't call this during a parse--it loads resources</remarks>
        public static string GetMessage(XmlParseErrorCode id, CultureInfo culture)
        {
            return ResourceManager.GetString(id.ToString(), culture);
        }

        private static System.Resources.ResourceManager s_resourceManager;
        private static System.Resources.ResourceManager ResourceManager
        {
            get
            {
                if (s_resourceManager == null)
                {
                    s_resourceManager = new System.Resources.ResourceManager(typeof(CSharpResources).FullName, typeof(ErrorCode).GetTypeInfo().Assembly);
                }

                return s_resourceManager;
            }
        }

        internal static int GetWarningLevel(ErrorCode code)
        {
            if (IsInfo(code) || IsHidden(code))
            {
                // Info and hidden diagnostics should always be produced because some analyzers depend on them.
                return Diagnostic.InfoAndHiddenWarningLevel;
            }

            // Warning wave warnings (warning level > 4) should be documented in
            // docs/compilers/CSharp/Warnversion Warning Waves.md
            switch (code)
            {
                case ErrorCode.WRN_AddressOfInAsync:
                    // Warning level 8 is exclusively for warnings introduced in the compiler
                    // shipped with dotnet 8 (C# 12) and that can be reported for pre-existing code.
                    return 8;
                case ErrorCode.WRN_LowerCaseTypeName:
                    // Warning level 7 is exclusively for warnings introduced in the compiler
                    // shipped with dotnet 7 (C# 11) and that can be reported for pre-existing code.
                    return 7;
                case ErrorCode.WRN_PartialMethodTypeDifference:
                    // Warning level 6 is exclusively for warnings introduced in the compiler
                    // shipped with dotnet 6 (C# 10) and that can be reported for pre-existing code.
                    return 6;
                case ErrorCode.WRN_NubExprIsConstBool2:
                case ErrorCode.WRN_StaticInAsOrIs:
                case ErrorCode.WRN_PrecedenceInversion:
                case ErrorCode.WRN_UseDefViolationPropertyUnsupportedVersion:
                case ErrorCode.WRN_UseDefViolationFieldUnsupportedVersion:
                case ErrorCode.WRN_UnassignedThisAutoPropertyUnsupportedVersion:
                case ErrorCode.WRN_UnassignedThisUnsupportedVersion:
                case ErrorCode.WRN_ParamUnassigned:
                case ErrorCode.WRN_UseDefViolationProperty:
                case ErrorCode.WRN_UseDefViolationField:
                case ErrorCode.WRN_UseDefViolationThisUnsupportedVersion:
                case ErrorCode.WRN_UseDefViolationOut:
                case ErrorCode.WRN_UseDefViolation:
                case ErrorCode.WRN_SyncAndAsyncEntryPoints:
                case ErrorCode.WRN_ParameterIsStaticClass:
                case ErrorCode.WRN_ReturnTypeIsStaticClass:
                    // Warning level 5 is exclusively for warnings introduced in the compiler
                    // shipped with dotnet 5 (C# 9) and that can be reported for pre-existing code.
                    return 5;
                case ErrorCode.WRN_InvalidMainSig:
                case ErrorCode.WRN_LowercaseEllSuffix:
                case ErrorCode.WRN_NewNotRequired:
                case ErrorCode.WRN_MainCantBeGeneric:
                case ErrorCode.WRN_ProtectedInSealed:
                case ErrorCode.WRN_UnassignedInternalField:
                case ErrorCode.WRN_MissingParamTag:
                case ErrorCode.WRN_MissingXMLComment:
                case ErrorCode.WRN_MissingTypeParamTag:
                case ErrorCode.WRN_InvalidVersionFormat:
                    return 4;
                case ErrorCode.WRN_UnreferencedEvent:
                case ErrorCode.WRN_DuplicateUsing:
                case ErrorCode.WRN_UnreferencedVar:
                case ErrorCode.WRN_UnreferencedField:
                case ErrorCode.WRN_UnreferencedVarAssg:
                case ErrorCode.WRN_UnreferencedLocalFunction:
                case ErrorCode.WRN_SequentialOnPartialClass:
                case ErrorCode.WRN_UnreferencedFieldAssg:
                case ErrorCode.WRN_AmbiguousXMLReference:
                case ErrorCode.WRN_PossibleMistakenNullStatement:
                case ErrorCode.WRN_EqualsWithoutGetHashCode:
                case ErrorCode.WRN_EqualityOpWithoutEquals:
                case ErrorCode.WRN_EqualityOpWithoutGetHashCode:
                case ErrorCode.WRN_IncorrectBooleanAssg:
                case ErrorCode.WRN_BitwiseOrSignExtend:
                case ErrorCode.WRN_TypeParameterSameAsOuterTypeParameter:
                case ErrorCode.WRN_InvalidAssemblyName:
                case ErrorCode.WRN_UnifyReferenceBldRev:
                case ErrorCode.WRN_AssignmentToSelf:
                case ErrorCode.WRN_ComparisonToSelf:
                case ErrorCode.WRN_IsDynamicIsConfusing:
                case ErrorCode.WRN_DebugFullNameTooLong:
                case ErrorCode.WRN_PdbLocalNameTooLong:
                case ErrorCode.WRN_RecordEqualsWithoutGetHashCode:
                    return 3;
                case ErrorCode.WRN_NewRequired:
                case ErrorCode.WRN_NewOrOverrideExpected:
                case ErrorCode.WRN_UnreachableCode:
                case ErrorCode.WRN_UnreferencedLabel:
                case ErrorCode.WRN_NegativeArrayIndex:
                case ErrorCode.WRN_BadRefCompareLeft:
                case ErrorCode.WRN_BadRefCompareRight:
                case ErrorCode.WRN_PatternIsAmbiguous:
                case ErrorCode.WRN_PatternNotPublicOrNotInstance:
                case ErrorCode.WRN_PatternBadSignature:
                case ErrorCode.WRN_SameFullNameThisNsAgg:
                case ErrorCode.WRN_SameFullNameThisAggAgg:
                case ErrorCode.WRN_SameFullNameThisAggNs:
                case ErrorCode.WRN_GlobalAliasDefn:
                case ErrorCode.WRN_AlwaysNull:
                case ErrorCode.WRN_CmpAlwaysFalse:
                case ErrorCode.WRN_GotoCaseShouldConvert:
                case ErrorCode.WRN_NubExprIsConstBool:
                case ErrorCode.WRN_ExplicitImplCollision:
                case ErrorCode.WRN_DeprecatedSymbolStr:
                case ErrorCode.WRN_VacuousIntegralComp:
                case ErrorCode.WRN_AssignmentToLockOrDispose:
                case ErrorCode.WRN_DeprecatedCollectionInitAddStr:
                case ErrorCode.WRN_DeprecatedCollectionInitAdd:
                case ErrorCode.WRN_DuplicateParamTag:
                case ErrorCode.WRN_UnmatchedParamTag:
                case ErrorCode.WRN_UnprocessedXMLComment:
                case ErrorCode.WRN_InvalidSearchPathDir:
                case ErrorCode.WRN_UnifyReferenceMajMin:
                case ErrorCode.WRN_DuplicateTypeParamTag:
                case ErrorCode.WRN_UnmatchedTypeParamTag:
                case ErrorCode.WRN_UnmatchedParamRefTag:
                case ErrorCode.WRN_UnmatchedTypeParamRefTag:
                case ErrorCode.WRN_CantHaveManifestForModule:
                case ErrorCode.WRN_DynamicDispatchToConditionalMethod:
                case ErrorCode.WRN_NoSources:
                case ErrorCode.WRN_CLS_MeaninglessOnPrivateType:
                case ErrorCode.WRN_CLS_AssemblyNotCLS2:
                case ErrorCode.WRN_MainIgnored:
                case ErrorCode.WRN_UnqualifiedNestedTypeInCref:
                case ErrorCode.WRN_NoRuntimeMetadataVersion:
                    return 2;
                case ErrorCode.WRN_IsAlwaysTrue:
                case ErrorCode.WRN_IsAlwaysFalse:
                case ErrorCode.WRN_ByRefNonAgileField:
                case ErrorCode.WRN_VolatileByRef:
                case ErrorCode.WRN_FinalizeMethod:
                case ErrorCode.WRN_DeprecatedSymbol:
                case ErrorCode.WRN_ExternMethodNoImplementation:
                case ErrorCode.WRN_AttributeLocationOnBadDeclaration:
                case ErrorCode.WRN_InvalidAttributeLocation:
                case ErrorCode.WRN_NonObsoleteOverridingObsolete:
                case ErrorCode.WRN_CoClassWithoutComImport:
                case ErrorCode.WRN_ObsoleteOverridingNonObsolete:
                case ErrorCode.WRN_ExternCtorNoImplementation:
                case ErrorCode.WRN_WarningDirective:
                case ErrorCode.WRN_UnreachableGeneralCatch:
                case ErrorCode.WRN_DefaultValueForUnconsumedLocation:
                case ErrorCode.WRN_EmptySwitch:
                case ErrorCode.WRN_XMLParseError:
                case ErrorCode.WRN_BadXMLRef:
                case ErrorCode.WRN_BadXMLRefParamType:
                case ErrorCode.WRN_BadXMLRefReturnType:
                case ErrorCode.WRN_BadXMLRefSyntax:
                case ErrorCode.WRN_FailedInclude:
                case ErrorCode.WRN_InvalidInclude:
                case ErrorCode.WRN_XMLParseIncludeError:
                case ErrorCode.WRN_ALinkWarn:
                case ErrorCode.WRN_AssemblyAttributeFromModuleIsOverridden:
                case ErrorCode.WRN_CmdOptionConflictsSource:
                case ErrorCode.WRN_IllegalPragma:
                case ErrorCode.WRN_IllegalPPWarning:
                case ErrorCode.WRN_BadRestoreNumber:
                case ErrorCode.WRN_NonECMAFeature:
                case ErrorCode.WRN_ErrorOverride:
                case ErrorCode.WRN_MultiplePredefTypes:
                case ErrorCode.WRN_TooManyLinesForDebugger:
                case ErrorCode.WRN_CallOnNonAgileField:
                case ErrorCode.WRN_InvalidNumber:
                case ErrorCode.WRN_IllegalPPChecksum:
                case ErrorCode.WRN_EndOfPPLineExpected:
                case ErrorCode.WRN_ConflictingChecksum:
                case ErrorCode.WRN_DotOnDefault:
                case ErrorCode.WRN_BadXMLRefTypeVar:
                case ErrorCode.WRN_ReferencedAssemblyReferencesLinkedPIA:
                case ErrorCode.WRN_MultipleRuntimeImplementationMatches:
                case ErrorCode.WRN_MultipleRuntimeOverrideMatches:
                case ErrorCode.WRN_FileAlreadyIncluded:
                case ErrorCode.WRN_NoConfigNotOnCommandLine:
                case ErrorCode.WRN_AnalyzerCannotBeCreated:
                case ErrorCode.WRN_NoAnalyzerInAssembly:
                case ErrorCode.WRN_UnableToLoadAnalyzer:
                case ErrorCode.WRN_DefineIdentifierRequired:
                case ErrorCode.WRN_CLS_NoVarArgs:
                case ErrorCode.WRN_CLS_BadArgType:
                case ErrorCode.WRN_CLS_BadReturnType:
                case ErrorCode.WRN_CLS_BadFieldPropType:
                case ErrorCode.WRN_CLS_BadIdentifierCase:
                case ErrorCode.WRN_CLS_OverloadRefOut:
                case ErrorCode.WRN_CLS_OverloadUnnamed:
                case ErrorCode.WRN_CLS_BadIdentifier:
                case ErrorCode.WRN_CLS_BadBase:
                case ErrorCode.WRN_CLS_BadInterfaceMember:
                case ErrorCode.WRN_CLS_NoAbstractMembers:
                case ErrorCode.WRN_CLS_NotOnModules:
                case ErrorCode.WRN_CLS_ModuleMissingCLS:
                case ErrorCode.WRN_CLS_AssemblyNotCLS:
                case ErrorCode.WRN_CLS_BadAttributeType:
                case ErrorCode.WRN_CLS_ArrayArgumentToAttribute:
                case ErrorCode.WRN_CLS_NotOnModules2:
                case ErrorCode.WRN_CLS_IllegalTrueInFalse:
                case ErrorCode.WRN_CLS_MeaninglessOnParam:
                case ErrorCode.WRN_CLS_MeaninglessOnReturn:
                case ErrorCode.WRN_CLS_BadTypeVar:
                case ErrorCode.WRN_CLS_VolatileField:
                case ErrorCode.WRN_CLS_BadInterface:
                case ErrorCode.WRN_UnobservedAwaitableExpression:
                case ErrorCode.WRN_CallerLineNumberParamForUnconsumedLocation:
                case ErrorCode.WRN_CallerFilePathParamForUnconsumedLocation:
                case ErrorCode.WRN_CallerMemberNameParamForUnconsumedLocation:
                case ErrorCode.WRN_CallerFilePathPreferredOverCallerMemberName:
                case ErrorCode.WRN_CallerLineNumberPreferredOverCallerMemberName:
                case ErrorCode.WRN_CallerLineNumberPreferredOverCallerFilePath:
                case ErrorCode.WRN_DelaySignButNoKey:
                case ErrorCode.WRN_UnimplementedCommandLineSwitch:
                case ErrorCode.WRN_AsyncLacksAwaits:
                case ErrorCode.WRN_BadUILang:
                case ErrorCode.WRN_RefCultureMismatch:
                case ErrorCode.WRN_ConflictingMachineAssembly:
                case ErrorCode.WRN_FilterIsConstantTrue:
                case ErrorCode.WRN_FilterIsConstantFalse:
                case ErrorCode.WRN_FilterIsConstantFalseRedundantTryCatch:
                case ErrorCode.WRN_IdentifierOrNumericLiteralExpected:
                case ErrorCode.WRN_ReferencedAssemblyDoesNotHaveStrongName:
                case ErrorCode.WRN_AlignmentMagnitude:
                case ErrorCode.WRN_AttributeIgnoredWhenPublicSigning:
                case ErrorCode.WRN_TupleLiteralNameMismatch:
                case ErrorCode.WRN_Experimental:
                case ErrorCode.WRN_AttributesOnBackingFieldsNotAvailable:
                case ErrorCode.WRN_TupleBinopLiteralNameMismatch:
                case ErrorCode.WRN_TypeParameterSameAsOuterMethodTypeParameter:
                case ErrorCode.WRN_ConvertingNullableToNonNullable:
                case ErrorCode.WRN_NullReferenceAssignment:
                case ErrorCode.WRN_NullReferenceReceiver:
                case ErrorCode.WRN_NullReferenceReturn:
                case ErrorCode.WRN_NullReferenceArgument:
                case ErrorCode.WRN_NullabilityMismatchInTypeOnOverride:
                case ErrorCode.WRN_NullabilityMismatchInReturnTypeOnOverride:
                case ErrorCode.WRN_NullabilityMismatchInReturnTypeOnPartial:
                case ErrorCode.WRN_NullabilityMismatchInParameterTypeOnOverride:
                case ErrorCode.WRN_NullabilityMismatchInParameterTypeOnPartial:
                case ErrorCode.WRN_NullabilityMismatchInConstraintsOnPartialImplementation:
                case ErrorCode.WRN_NullabilityMismatchInTypeOnImplicitImplementation:
                case ErrorCode.WRN_NullabilityMismatchInReturnTypeOnImplicitImplementation:
                case ErrorCode.WRN_NullabilityMismatchInParameterTypeOnImplicitImplementation:
                case ErrorCode.WRN_DuplicateInterfaceWithNullabilityMismatchInBaseList:
                case ErrorCode.WRN_NullabilityMismatchInInterfaceImplementedByBase:
                case ErrorCode.WRN_NullabilityMismatchInExplicitlyImplementedInterface:
                case ErrorCode.WRN_NullabilityMismatchInTypeOnExplicitImplementation:
                case ErrorCode.WRN_NullabilityMismatchInReturnTypeOnExplicitImplementation:
                case ErrorCode.WRN_NullabilityMismatchInParameterTypeOnExplicitImplementation:
                case ErrorCode.WRN_UninitializedNonNullableField:
                case ErrorCode.WRN_NullabilityMismatchInAssignment:
                case ErrorCode.WRN_NullabilityMismatchInArgument:
                case ErrorCode.WRN_NullabilityMismatchInArgumentForOutput:
                case ErrorCode.WRN_NullabilityMismatchInReturnTypeOfTargetDelegate:
                case ErrorCode.WRN_NullabilityMismatchInParameterTypeOfTargetDelegate:
                case ErrorCode.WRN_NullAsNonNullable:
                case ErrorCode.WRN_NullableValueTypeMayBeNull:
                case ErrorCode.WRN_NullabilityMismatchInTypeParameterConstraint:
                case ErrorCode.WRN_MissingNonNullTypesContextForAnnotation:
                case ErrorCode.WRN_MissingNonNullTypesContextForAnnotationInGeneratedCode:
                case ErrorCode.WRN_NullabilityMismatchInConstraintsOnImplicitImplementation:
                case ErrorCode.WRN_NullabilityMismatchInTypeParameterReferenceTypeConstraint:
                case ErrorCode.WRN_SwitchExpressionNotExhaustive:
                case ErrorCode.WRN_IsTypeNamedUnderscore:
                case ErrorCode.WRN_GivenExpressionNeverMatchesPattern:
                case ErrorCode.WRN_GivenExpressionAlwaysMatchesConstant:
                case ErrorCode.WRN_SwitchExpressionNotExhaustiveWithUnnamedEnumValue:
                case ErrorCode.WRN_CaseConstantNamedUnderscore:
                case ErrorCode.WRN_ThrowPossibleNull:
                case ErrorCode.WRN_UnboxPossibleNull:
                case ErrorCode.WRN_SwitchExpressionNotExhaustiveForNull:
                case ErrorCode.WRN_ImplicitCopyInReadOnlyMember:
                case ErrorCode.WRN_UnconsumedEnumeratorCancellationAttributeUsage:
                case ErrorCode.WRN_UndecoratedCancellationTokenParameter:
                case ErrorCode.WRN_NullabilityMismatchInTypeParameterNotNullConstraint:
                case ErrorCode.WRN_DisallowNullAttributeForbidsMaybeNullAssignment:
                case ErrorCode.WRN_ParameterConditionallyDisallowsNull:
                case ErrorCode.WRN_NullReferenceInitializer:
                case ErrorCode.WRN_ShouldNotReturn:
                case ErrorCode.WRN_DoesNotReturnMismatch:
                case ErrorCode.WRN_TopLevelNullabilityMismatchInReturnTypeOnOverride:
                case ErrorCode.WRN_TopLevelNullabilityMismatchInParameterTypeOnOverride:
                case ErrorCode.WRN_TopLevelNullabilityMismatchInReturnTypeOnImplicitImplementation:
                case ErrorCode.WRN_TopLevelNullabilityMismatchInParameterTypeOnImplicitImplementation:
                case ErrorCode.WRN_TopLevelNullabilityMismatchInReturnTypeOnExplicitImplementation:
                case ErrorCode.WRN_TopLevelNullabilityMismatchInParameterTypeOnExplicitImplementation:
                case ErrorCode.WRN_ConstOutOfRangeChecked:
                case ErrorCode.WRN_MemberNotNull:
                case ErrorCode.WRN_MemberNotNullBadMember:
                case ErrorCode.WRN_MemberNotNullWhen:
                case ErrorCode.WRN_GeneratorFailedDuringInitialization:
                case ErrorCode.WRN_GeneratorFailedDuringGeneration:
                case ErrorCode.WRN_ParameterDisallowsNull:
                case ErrorCode.WRN_GivenExpressionAlwaysMatchesPattern:
                case ErrorCode.WRN_IsPatternAlways:
                case ErrorCode.WRN_SwitchExpressionNotExhaustiveWithWhen:
                case ErrorCode.WRN_SwitchExpressionNotExhaustiveForNullWithWhen:
                case ErrorCode.WRN_RecordNamedDisallowed:
                case ErrorCode.WRN_ParameterNotNullIfNotNull:
                case ErrorCode.WRN_ReturnNotNullIfNotNull:
                case ErrorCode.WRN_AnalyzerReferencesFramework:
                case ErrorCode.WRN_UnreadRecordParameter:
                case ErrorCode.WRN_DoNotCompareFunctionPointers:
                case ErrorCode.WRN_CallerArgumentExpressionParamForUnconsumedLocation:
                case ErrorCode.WRN_CallerLineNumberPreferredOverCallerArgumentExpression:
                case ErrorCode.WRN_CallerFilePathPreferredOverCallerArgumentExpression:
                case ErrorCode.WRN_CallerMemberNamePreferredOverCallerArgumentExpression:
                case ErrorCode.WRN_CallerArgumentExpressionAttributeHasInvalidParameterName:
                case ErrorCode.WRN_CallerArgumentExpressionAttributeSelfReferential:
                case ErrorCode.WRN_ParameterOccursAfterInterpolatedStringHandlerParameter:
                case ErrorCode.WRN_InterpolatedStringHandlerArgumentAttributeIgnoredOnLambdaParameters:
                case ErrorCode.WRN_CompileTimeCheckedOverflow:
                case ErrorCode.WRN_MethGrpToNonDel:
                case ErrorCode.WRN_UseDefViolationPropertySupportedVersion:
                case ErrorCode.WRN_UseDefViolationFieldSupportedVersion:
                case ErrorCode.WRN_UseDefViolationThisSupportedVersion:
                case ErrorCode.WRN_UnassignedThisAutoPropertySupportedVersion:
                case ErrorCode.WRN_UnassignedThisSupportedVersion:
                case ErrorCode.WRN_ObsoleteMembersShouldNotBeRequired:
                case ErrorCode.WRN_AnalyzerReferencesNewerCompiler:
                case ErrorCode.WRN_DuplicateAnalyzerReference:
                case ErrorCode.WRN_ScopedMismatchInParameterOfTarget:
                case ErrorCode.WRN_ScopedMismatchInParameterOfOverrideOrImplementation:
                case ErrorCode.WRN_ManagedAddr:
                case ErrorCode.WRN_EscapeVariable:
                case ErrorCode.WRN_EscapeStackAlloc:
                case ErrorCode.WRN_RefReturnNonreturnableLocal:
                case ErrorCode.WRN_RefReturnNonreturnableLocal2:
                case ErrorCode.WRN_RefReturnStructThis:
                case ErrorCode.WRN_RefAssignNarrower:
                case ErrorCode.WRN_MismatchedRefEscapeInTernary:
                case ErrorCode.WRN_RefReturnParameter:
                case ErrorCode.WRN_RefReturnScopedParameter:
                case ErrorCode.WRN_RefReturnParameter2:
                case ErrorCode.WRN_RefReturnScopedParameter2:
                case ErrorCode.WRN_RefReturnLocal:
                case ErrorCode.WRN_RefReturnLocal2:
                case ErrorCode.WRN_RefAssignReturnOnly:
                case ErrorCode.WRN_RefReturnOnlyParameter:
                case ErrorCode.WRN_RefReturnOnlyParameter2:
                case ErrorCode.WRN_RefAssignValEscapeWider:
                case ErrorCode.WRN_OptionalParamValueMismatch:
                case ErrorCode.WRN_ParamsArrayInLambdaOnly:
                case ErrorCode.WRN_CapturedPrimaryConstructorParameterPassedToBase:
                case ErrorCode.WRN_UnreadPrimaryConstructorParameter:
                case ErrorCode.WRN_InterceptorSignatureMismatch:
                case ErrorCode.WRN_NullabilityMismatchInReturnTypeOnInterceptor:
                case ErrorCode.WRN_NullabilityMismatchInParameterTypeOnInterceptor:
                case ErrorCode.WRN_CapturedPrimaryConstructorParameterInFieldInitializer:
                case ErrorCode.WRN_PrimaryConstructorParameterIsShadowedAndNotPassedToBase:
                    return 1;
                default:
                    return 0;
            }
            // Note: when adding a warning here, consider whether it should be registered as a nullability warning too
        }

        /// <summary>
        /// Returns true if this is a build-only diagnostic that is never reported from
        /// <see cref="SemanticModel.GetDiagnostics(Text.TextSpan?, System.Threading.CancellationToken)"/> API.
        /// Diagnostics generated during compilation phases such as lowering, emit, etc.
        /// are example of build-only diagnostics.
        /// </summary>
        internal static bool IsBuildOnlyDiagnostic(ErrorCode code)
        {
            switch (code)
            {
                case ErrorCode.WRN_ALinkWarn:
                case ErrorCode.WRN_UnreferencedField:
                case ErrorCode.WRN_UnreferencedFieldAssg:
                case ErrorCode.WRN_UnreferencedEvent:
                case ErrorCode.WRN_UnassignedInternalField:
                case ErrorCode.ERR_MissingPredefinedMember:
                case ErrorCode.ERR_PredefinedTypeNotFound:
                case ErrorCode.ERR_NoEntryPoint:
                case ErrorCode.WRN_InvalidMainSig:
                case ErrorCode.ERR_MultipleEntryPoints:
                case ErrorCode.WRN_MainIgnored:
                case ErrorCode.ERR_MainClassNotClass:
                case ErrorCode.WRN_MainCantBeGeneric:
                case ErrorCode.ERR_NoMainInClass:
                case ErrorCode.ERR_MainClassNotFound:
                case ErrorCode.WRN_SyncAndAsyncEntryPoints:
                case ErrorCode.ERR_BadDelegateConstructor:
                case ErrorCode.ERR_InsufficientStack:
                case ErrorCode.ERR_ModuleEmitFailure:
                case ErrorCode.ERR_TooManyLocals:
                case ErrorCode.ERR_BindToBogus:
                case ErrorCode.ERR_ExportedTypeConflictsWithDeclaration:
                case ErrorCode.ERR_ForwardedTypeConflictsWithDeclaration:
                case ErrorCode.ERR_ExportedTypesConflict:
                case ErrorCode.ERR_ForwardedTypeConflictsWithExportedType:
                case ErrorCode.ERR_ByRefTypeAndAwait:
                case ErrorCode.ERR_RefReturningCallAndAwait:
                case ErrorCode.ERR_SpecialByRefInLambda:
                case ErrorCode.ERR_DynamicRequiredTypesMissing:
                case ErrorCode.ERR_EncUpdateFailedDelegateTypeChanged:
                case ErrorCode.ERR_CannotBeConvertedToUtf8:
                case ErrorCode.ERR_FileTypeNonUniquePath:
                case ErrorCode.ERR_InterceptorSignatureMismatch:
                case ErrorCode.ERR_InterceptorMustHaveMatchingThisParameter:
                case ErrorCode.ERR_InterceptorMustNotHaveThisParameter:
                case ErrorCode.ERR_DuplicateInterceptor:
                case ErrorCode.WRN_InterceptorSignatureMismatch:
                case ErrorCode.ERR_InterceptorNotAccessible:
                case ErrorCode.ERR_InterceptorScopedMismatch:
                case ErrorCode.WRN_NullabilityMismatchInReturnTypeOnInterceptor:
                case ErrorCode.WRN_NullabilityMismatchInParameterTypeOnInterceptor:
                case ErrorCode.ERR_InterceptorCannotInterceptNameof:
                case ErrorCode.ERR_SymbolDefinedInAssembly:
                case ErrorCode.ERR_InterceptorArityNotCompatible:
                case ErrorCode.ERR_InterceptorCannotBeGeneric:
                    // Update src\EditorFeatures\CSharp\LanguageServer\CSharpLspBuildOnlyDiagnostics.cs
                    // whenever new values are added here.
                    return true;
                case ErrorCode.Void:
                case ErrorCode.Unknown:
                case ErrorCode.ERR_NoMetadataFile:
                case ErrorCode.FTL_MetadataCantOpenFile:
                case ErrorCode.ERR_NoTypeDef:
                case ErrorCode.ERR_OutputWriteFailed:
                case ErrorCode.ERR_BadBinaryOps:
                case ErrorCode.ERR_IntDivByZero:
                case ErrorCode.ERR_BadIndexLHS:
                case ErrorCode.ERR_BadIndexCount:
                case ErrorCode.ERR_BadUnaryOp:
                case ErrorCode.ERR_ThisInStaticMeth:
                case ErrorCode.ERR_ThisInBadContext:
                case ErrorCode.ERR_NoImplicitConv:
                case ErrorCode.ERR_NoExplicitConv:
                case ErrorCode.ERR_ConstOutOfRange:
                case ErrorCode.ERR_AmbigBinaryOps:
                case ErrorCode.ERR_AmbigUnaryOp:
                case ErrorCode.ERR_InAttrOnOutParam:
                case ErrorCode.ERR_ValueCantBeNull:
                case ErrorCode.ERR_NoExplicitBuiltinConv:
                case ErrorCode.FTL_DebugEmitFailure:
                case ErrorCode.ERR_BadVisReturnType:
                case ErrorCode.ERR_BadVisParamType:
                case ErrorCode.ERR_BadVisFieldType:
                case ErrorCode.ERR_BadVisPropertyType:
                case ErrorCode.ERR_BadVisIndexerReturn:
                case ErrorCode.ERR_BadVisIndexerParam:
                case ErrorCode.ERR_BadVisOpReturn:
                case ErrorCode.ERR_BadVisOpParam:
                case ErrorCode.ERR_BadVisDelegateReturn:
                case ErrorCode.ERR_BadVisDelegateParam:
                case ErrorCode.ERR_BadVisBaseClass:
                case ErrorCode.ERR_BadVisBaseInterface:
                case ErrorCode.ERR_EventNeedsBothAccessors:
                case ErrorCode.ERR_EventNotDelegate:
                case ErrorCode.ERR_InterfaceEventInitializer:
                case ErrorCode.ERR_BadEventUsage:
                case ErrorCode.ERR_ExplicitEventFieldImpl:
                case ErrorCode.ERR_CantOverrideNonEvent:
                case ErrorCode.ERR_AddRemoveMustHaveBody:
                case ErrorCode.ERR_AbstractEventInitializer:
                case ErrorCode.ERR_PossibleBadNegCast:
                case ErrorCode.ERR_ReservedEnumerator:
                case ErrorCode.ERR_AsMustHaveReferenceType:
                case ErrorCode.WRN_LowercaseEllSuffix:
                case ErrorCode.ERR_BadEventUsageNoField:
                case ErrorCode.ERR_ConstraintOnlyAllowedOnGenericDecl:
                case ErrorCode.ERR_TypeParamMustBeIdentifier:
                case ErrorCode.ERR_MemberReserved:
                case ErrorCode.ERR_DuplicateParamName:
                case ErrorCode.ERR_DuplicateNameInNS:
                case ErrorCode.ERR_DuplicateNameInClass:
                case ErrorCode.ERR_NameNotInContext:
                case ErrorCode.ERR_AmbigContext:
                case ErrorCode.WRN_DuplicateUsing:
                case ErrorCode.ERR_BadMemberFlag:
                case ErrorCode.ERR_BadMemberProtection:
                case ErrorCode.WRN_NewRequired:
                case ErrorCode.WRN_NewNotRequired:
                case ErrorCode.ERR_CircConstValue:
                case ErrorCode.ERR_MemberAlreadyExists:
                case ErrorCode.ERR_StaticNotVirtual:
                case ErrorCode.ERR_OverrideNotNew:
                case ErrorCode.WRN_NewOrOverrideExpected:
                case ErrorCode.ERR_OverrideNotExpected:
                case ErrorCode.ERR_NamespaceUnexpected:
                case ErrorCode.ERR_NoSuchMember:
                case ErrorCode.ERR_BadSKknown:
                case ErrorCode.ERR_BadSKunknown:
                case ErrorCode.ERR_ObjectRequired:
                case ErrorCode.ERR_AmbigCall:
                case ErrorCode.ERR_BadAccess:
                case ErrorCode.ERR_MethDelegateMismatch:
                case ErrorCode.ERR_RetObjectRequired:
                case ErrorCode.ERR_RetNoObjectRequired:
                case ErrorCode.ERR_LocalDuplicate:
                case ErrorCode.ERR_AssgLvalueExpected:
                case ErrorCode.ERR_StaticConstParam:
                case ErrorCode.ERR_NotConstantExpression:
                case ErrorCode.ERR_NotNullConstRefField:
                case ErrorCode.ERR_LocalIllegallyOverrides:
                case ErrorCode.ERR_BadUsingNamespace:
                case ErrorCode.ERR_NoBreakOrCont:
                case ErrorCode.ERR_DuplicateLabel:
                case ErrorCode.ERR_NoConstructors:
                case ErrorCode.ERR_NoNewAbstract:
                case ErrorCode.ERR_ConstValueRequired:
                case ErrorCode.ERR_CircularBase:
                case ErrorCode.ERR_MethodNameExpected:
                case ErrorCode.ERR_ConstantExpected:
                case ErrorCode.ERR_V6SwitchGoverningTypeValueExpected:
                case ErrorCode.ERR_DuplicateCaseLabel:
                case ErrorCode.ERR_InvalidGotoCase:
                case ErrorCode.ERR_PropertyLacksGet:
                case ErrorCode.ERR_BadExceptionType:
                case ErrorCode.ERR_BadEmptyThrow:
                case ErrorCode.ERR_BadFinallyLeave:
                case ErrorCode.ERR_LabelShadow:
                case ErrorCode.ERR_LabelNotFound:
                case ErrorCode.ERR_UnreachableCatch:
                case ErrorCode.ERR_ReturnExpected:
                case ErrorCode.WRN_UnreachableCode:
                case ErrorCode.ERR_SwitchFallThrough:
                case ErrorCode.WRN_UnreferencedLabel:
                case ErrorCode.ERR_UseDefViolation:
                case ErrorCode.WRN_UnreferencedVar:
                case ErrorCode.ERR_UseDefViolationField:
                case ErrorCode.ERR_UnassignedThisUnsupportedVersion:
                case ErrorCode.ERR_AmbigQM:
                case ErrorCode.ERR_InvalidQM:
                case ErrorCode.ERR_NoBaseClass:
                case ErrorCode.ERR_BaseIllegal:
                case ErrorCode.ERR_ObjectProhibited:
                case ErrorCode.ERR_ParamUnassigned:
                case ErrorCode.ERR_InvalidArray:
                case ErrorCode.ERR_ExternHasBody:
                case ErrorCode.ERR_AbstractAndExtern:
                case ErrorCode.ERR_BadAttributeParamType:
                case ErrorCode.ERR_BadAttributeArgument:
                case ErrorCode.WRN_IsAlwaysTrue:
                case ErrorCode.WRN_IsAlwaysFalse:
                case ErrorCode.ERR_LockNeedsReference:
                case ErrorCode.ERR_NullNotValid:
                case ErrorCode.ERR_UseDefViolationThisUnsupportedVersion:
                case ErrorCode.ERR_ArgsInvalid:
                case ErrorCode.ERR_AssgReadonly:
                case ErrorCode.ERR_RefReadonly:
                case ErrorCode.ERR_PtrExpected:
                case ErrorCode.ERR_PtrIndexSingle:
                case ErrorCode.WRN_ByRefNonAgileField:
                case ErrorCode.ERR_AssgReadonlyStatic:
                case ErrorCode.ERR_RefReadonlyStatic:
                case ErrorCode.ERR_AssgReadonlyProp:
                case ErrorCode.ERR_IllegalStatement:
                case ErrorCode.ERR_BadGetEnumerator:
                case ErrorCode.ERR_AbstractBaseCall:
                case ErrorCode.ERR_RefProperty:
                case ErrorCode.ERR_ManagedAddr:
                case ErrorCode.ERR_BadFixedInitType:
                case ErrorCode.ERR_FixedMustInit:
                case ErrorCode.ERR_InvalidAddrOp:
                case ErrorCode.ERR_FixedNeeded:
                case ErrorCode.ERR_FixedNotNeeded:
                case ErrorCode.ERR_UnsafeNeeded:
                case ErrorCode.ERR_OpTFRetType:
                case ErrorCode.ERR_OperatorNeedsMatch:
                case ErrorCode.ERR_BadBoolOp:
                case ErrorCode.ERR_MustHaveOpTF:
                case ErrorCode.WRN_UnreferencedVarAssg:
                case ErrorCode.ERR_CheckedOverflow:
                case ErrorCode.ERR_ConstOutOfRangeChecked:
                case ErrorCode.ERR_BadVarargs:
                case ErrorCode.ERR_ParamsMustBeArray:
                case ErrorCode.ERR_IllegalArglist:
                case ErrorCode.ERR_IllegalUnsafe:
                case ErrorCode.ERR_AmbigMember:
                case ErrorCode.ERR_BadForeachDecl:
                case ErrorCode.ERR_ParamsLast:
                case ErrorCode.ERR_SizeofUnsafe:
                case ErrorCode.ERR_DottedTypeNameNotFoundInNS:
                case ErrorCode.ERR_FieldInitRefNonstatic:
                case ErrorCode.ERR_SealedNonOverride:
                case ErrorCode.ERR_CantOverrideSealed:
                case ErrorCode.ERR_VoidError:
                case ErrorCode.ERR_ConditionalOnOverride:
                case ErrorCode.ERR_PointerInAsOrIs:
                case ErrorCode.ERR_CallingFinalizeDeprecated:
                case ErrorCode.ERR_SingleTypeNameNotFound:
                case ErrorCode.ERR_NegativeStackAllocSize:
                case ErrorCode.ERR_NegativeArraySize:
                case ErrorCode.ERR_OverrideFinalizeDeprecated:
                case ErrorCode.ERR_CallingBaseFinalizeDeprecated:
                case ErrorCode.WRN_NegativeArrayIndex:
                case ErrorCode.WRN_BadRefCompareLeft:
                case ErrorCode.WRN_BadRefCompareRight:
                case ErrorCode.ERR_BadCastInFixed:
                case ErrorCode.ERR_StackallocInCatchFinally:
                case ErrorCode.ERR_VarargsLast:
                case ErrorCode.ERR_MissingPartial:
                case ErrorCode.ERR_PartialTypeKindConflict:
                case ErrorCode.ERR_PartialModifierConflict:
                case ErrorCode.ERR_PartialMultipleBases:
                case ErrorCode.ERR_PartialWrongTypeParams:
                case ErrorCode.ERR_PartialWrongConstraints:
                case ErrorCode.ERR_NoImplicitConvCast:
                case ErrorCode.ERR_PartialMisplaced:
                case ErrorCode.ERR_ImportedCircularBase:
                case ErrorCode.ERR_UseDefViolationOut:
                case ErrorCode.ERR_ArraySizeInDeclaration:
                case ErrorCode.ERR_InaccessibleGetter:
                case ErrorCode.ERR_InaccessibleSetter:
                case ErrorCode.ERR_InvalidPropertyAccessMod:
                case ErrorCode.ERR_DuplicatePropertyAccessMods:
                case ErrorCode.ERR_AccessModMissingAccessor:
                case ErrorCode.ERR_UnimplementedInterfaceAccessor:
                case ErrorCode.WRN_PatternIsAmbiguous:
                case ErrorCode.WRN_PatternNotPublicOrNotInstance:
                case ErrorCode.WRN_PatternBadSignature:
                case ErrorCode.ERR_FriendRefNotEqualToThis:
                case ErrorCode.WRN_SequentialOnPartialClass:
                case ErrorCode.ERR_BadConstType:
                case ErrorCode.ERR_NoNewTyvar:
                case ErrorCode.ERR_BadArity:
                case ErrorCode.ERR_BadTypeArgument:
                case ErrorCode.ERR_TypeArgsNotAllowed:
                case ErrorCode.ERR_HasNoTypeVars:
                case ErrorCode.ERR_NewConstraintNotSatisfied:
                case ErrorCode.ERR_GenericConstraintNotSatisfiedRefType:
                case ErrorCode.ERR_GenericConstraintNotSatisfiedNullableEnum:
                case ErrorCode.ERR_GenericConstraintNotSatisfiedNullableInterface:
                case ErrorCode.ERR_GenericConstraintNotSatisfiedTyVar:
                case ErrorCode.ERR_GenericConstraintNotSatisfiedValType:
                case ErrorCode.ERR_DuplicateGeneratedName:
                case ErrorCode.ERR_GlobalSingleTypeNameNotFound:
                case ErrorCode.ERR_NewBoundMustBeLast:
                case ErrorCode.ERR_TypeVarCantBeNull:
                case ErrorCode.ERR_DuplicateBound:
                case ErrorCode.ERR_ClassBoundNotFirst:
                case ErrorCode.ERR_BadRetType:
                case ErrorCode.ERR_DuplicateConstraintClause:
                case ErrorCode.ERR_CantInferMethTypeArgs:
                case ErrorCode.ERR_LocalSameNameAsTypeParam:
                case ErrorCode.ERR_AsWithTypeVar:
                case ErrorCode.ERR_BadIndexerNameAttr:
                case ErrorCode.ERR_AttrArgWithTypeVars:
                case ErrorCode.ERR_NewTyvarWithArgs:
                case ErrorCode.ERR_AbstractSealedStatic:
                case ErrorCode.WRN_AmbiguousXMLReference:
                case ErrorCode.WRN_VolatileByRef:
                case ErrorCode.ERR_ComImportWithImpl:
                case ErrorCode.ERR_ComImportWithBase:
                case ErrorCode.ERR_ImplBadConstraints:
                case ErrorCode.ERR_DottedTypeNameNotFoundInAgg:
                case ErrorCode.ERR_MethGrpToNonDel:
                case ErrorCode.ERR_BadExternAlias:
                case ErrorCode.ERR_ColColWithTypeAlias:
                case ErrorCode.ERR_AliasNotFound:
                case ErrorCode.ERR_SameFullNameAggAgg:
                case ErrorCode.ERR_SameFullNameNsAgg:
                case ErrorCode.WRN_SameFullNameThisNsAgg:
                case ErrorCode.WRN_SameFullNameThisAggAgg:
                case ErrorCode.WRN_SameFullNameThisAggNs:
                case ErrorCode.ERR_SameFullNameThisAggThisNs:
                case ErrorCode.ERR_ExternAfterElements:
                case ErrorCode.WRN_GlobalAliasDefn:
                case ErrorCode.ERR_SealedStaticClass:
                case ErrorCode.ERR_PrivateAbstractAccessor:
                case ErrorCode.ERR_ValueExpected:
                case ErrorCode.ERR_UnboxNotLValue:
                case ErrorCode.ERR_AnonMethGrpInForEach:
                case ErrorCode.ERR_BadIncDecRetType:
                case ErrorCode.ERR_TypeConstraintsMustBeUniqueAndFirst:
                case ErrorCode.ERR_RefValBoundWithClass:
                case ErrorCode.ERR_NewBoundWithVal:
                case ErrorCode.ERR_RefConstraintNotSatisfied:
                case ErrorCode.ERR_ValConstraintNotSatisfied:
                case ErrorCode.ERR_CircularConstraint:
                case ErrorCode.ERR_BaseConstraintConflict:
                case ErrorCode.ERR_ConWithValCon:
                case ErrorCode.ERR_AmbigUDConv:
                case ErrorCode.WRN_AlwaysNull:
                case ErrorCode.ERR_OverrideWithConstraints:
                case ErrorCode.ERR_AmbigOverride:
                case ErrorCode.ERR_DecConstError:
                case ErrorCode.WRN_CmpAlwaysFalse:
                case ErrorCode.WRN_FinalizeMethod:
                case ErrorCode.ERR_ExplicitImplParams:
                case ErrorCode.WRN_GotoCaseShouldConvert:
                case ErrorCode.ERR_MethodImplementingAccessor:
                case ErrorCode.WRN_NubExprIsConstBool:
                case ErrorCode.WRN_ExplicitImplCollision:
                case ErrorCode.ERR_AbstractHasBody:
                case ErrorCode.ERR_ConcreteMissingBody:
                case ErrorCode.ERR_AbstractAndSealed:
                case ErrorCode.ERR_AbstractNotVirtual:
                case ErrorCode.ERR_StaticConstant:
                case ErrorCode.ERR_CantOverrideNonFunction:
                case ErrorCode.ERR_CantOverrideNonVirtual:
                case ErrorCode.ERR_CantChangeAccessOnOverride:
                case ErrorCode.ERR_CantChangeReturnTypeOnOverride:
                case ErrorCode.ERR_CantDeriveFromSealedType:
                case ErrorCode.ERR_AbstractInConcreteClass:
                case ErrorCode.ERR_StaticConstructorWithExplicitConstructorCall:
                case ErrorCode.ERR_StaticConstructorWithAccessModifiers:
                case ErrorCode.ERR_RecursiveConstructorCall:
                case ErrorCode.ERR_ObjectCallingBaseConstructor:
                case ErrorCode.ERR_StructWithBaseConstructorCall:
                case ErrorCode.ERR_StructLayoutCycle:
                case ErrorCode.ERR_InterfacesCantContainFields:
                case ErrorCode.ERR_InterfacesCantContainConstructors:
                case ErrorCode.ERR_NonInterfaceInInterfaceList:
                case ErrorCode.ERR_DuplicateInterfaceInBaseList:
                case ErrorCode.ERR_CycleInInterfaceInheritance:
                case ErrorCode.ERR_HidingAbstractMethod:
                case ErrorCode.ERR_UnimplementedAbstractMethod:
                case ErrorCode.ERR_UnimplementedInterfaceMember:
                case ErrorCode.ERR_ObjectCantHaveBases:
                case ErrorCode.ERR_ExplicitInterfaceImplementationNotInterface:
                case ErrorCode.ERR_InterfaceMemberNotFound:
                case ErrorCode.ERR_ClassDoesntImplementInterface:
                case ErrorCode.ERR_ExplicitInterfaceImplementationInNonClassOrStruct:
                case ErrorCode.ERR_MemberNameSameAsType:
                case ErrorCode.ERR_EnumeratorOverflow:
                case ErrorCode.ERR_CantOverrideNonProperty:
                case ErrorCode.ERR_NoGetToOverride:
                case ErrorCode.ERR_NoSetToOverride:
                case ErrorCode.ERR_PropertyCantHaveVoidType:
                case ErrorCode.ERR_PropertyWithNoAccessors:
                case ErrorCode.ERR_NewVirtualInSealed:
                case ErrorCode.ERR_ExplicitPropertyAddingAccessor:
                case ErrorCode.ERR_ExplicitPropertyMissingAccessor:
                case ErrorCode.ERR_ConversionWithInterface:
                case ErrorCode.ERR_ConversionWithBase:
                case ErrorCode.ERR_ConversionWithDerived:
                case ErrorCode.ERR_IdentityConversion:
                case ErrorCode.ERR_ConversionNotInvolvingContainedType:
                case ErrorCode.ERR_DuplicateConversionInClass:
                case ErrorCode.ERR_OperatorsMustBeStatic:
                case ErrorCode.ERR_BadIncDecSignature:
                case ErrorCode.ERR_BadUnaryOperatorSignature:
                case ErrorCode.ERR_BadBinaryOperatorSignature:
                case ErrorCode.ERR_BadShiftOperatorSignature:
                case ErrorCode.ERR_InterfacesCantContainConversionOrEqualityOperators:
                case ErrorCode.ERR_CantOverrideBogusMethod:
                case ErrorCode.ERR_CantCallSpecialMethod:
                case ErrorCode.ERR_BadTypeReference:
                case ErrorCode.ERR_BadDestructorName:
                case ErrorCode.ERR_OnlyClassesCanContainDestructors:
                case ErrorCode.ERR_ConflictAliasAndMember:
                case ErrorCode.ERR_ConditionalOnSpecialMethod:
                case ErrorCode.ERR_ConditionalMustReturnVoid:
                case ErrorCode.ERR_DuplicateAttribute:
                case ErrorCode.ERR_ConditionalOnInterfaceMethod:
                case ErrorCode.ERR_OperatorCantReturnVoid:
                case ErrorCode.ERR_InvalidAttributeArgument:
                case ErrorCode.ERR_AttributeOnBadSymbolType:
                case ErrorCode.ERR_FloatOverflow:
                case ErrorCode.ERR_InvalidReal:
                case ErrorCode.ERR_ComImportWithoutUuidAttribute:
                case ErrorCode.ERR_InvalidNamedArgument:
                case ErrorCode.ERR_DllImportOnInvalidMethod:
                case ErrorCode.ERR_FieldCantBeRefAny:
                case ErrorCode.ERR_ArrayElementCantBeRefAny:
                case ErrorCode.WRN_DeprecatedSymbol:
                case ErrorCode.ERR_NotAnAttributeClass:
                case ErrorCode.ERR_BadNamedAttributeArgument:
                case ErrorCode.WRN_DeprecatedSymbolStr:
                case ErrorCode.ERR_DeprecatedSymbolStr:
                case ErrorCode.ERR_IndexerCantHaveVoidType:
                case ErrorCode.ERR_VirtualPrivate:
                case ErrorCode.ERR_ArrayInitToNonArrayType:
                case ErrorCode.ERR_ArrayInitInBadPlace:
                case ErrorCode.ERR_MissingStructOffset:
                case ErrorCode.WRN_ExternMethodNoImplementation:
                case ErrorCode.WRN_ProtectedInSealed:
                case ErrorCode.ERR_InterfaceImplementedByConditional:
                case ErrorCode.ERR_InterfaceImplementedImplicitlyByVariadic:
                case ErrorCode.ERR_IllegalRefParam:
                case ErrorCode.ERR_BadArgumentToAttribute:
                case ErrorCode.ERR_StructOffsetOnBadStruct:
                case ErrorCode.ERR_StructOffsetOnBadField:
                case ErrorCode.ERR_AttributeUsageOnNonAttributeClass:
                case ErrorCode.WRN_PossibleMistakenNullStatement:
                case ErrorCode.ERR_DuplicateNamedAttributeArgument:
                case ErrorCode.ERR_DeriveFromEnumOrValueType:
                case ErrorCode.ERR_DefaultMemberOnIndexedType:
                case ErrorCode.ERR_BogusType:
                case ErrorCode.ERR_CStyleArray:
                case ErrorCode.WRN_VacuousIntegralComp:
                case ErrorCode.ERR_AbstractAttributeClass:
                case ErrorCode.ERR_BadNamedAttributeArgumentType:
                case ErrorCode.WRN_AttributeLocationOnBadDeclaration:
                case ErrorCode.WRN_InvalidAttributeLocation:
                case ErrorCode.WRN_EqualsWithoutGetHashCode:
                case ErrorCode.WRN_EqualityOpWithoutEquals:
                case ErrorCode.WRN_EqualityOpWithoutGetHashCode:
                case ErrorCode.ERR_OutAttrOnRefParam:
                case ErrorCode.ERR_OverloadRefKind:
                case ErrorCode.ERR_LiteralDoubleCast:
                case ErrorCode.WRN_IncorrectBooleanAssg:
                case ErrorCode.ERR_ProtectedInStruct:
                case ErrorCode.ERR_InconsistentIndexerNames:
                case ErrorCode.ERR_ComImportWithUserCtor:
                case ErrorCode.ERR_FieldCantHaveVoidType:
                case ErrorCode.WRN_NonObsoleteOverridingObsolete:
                case ErrorCode.ERR_SystemVoid:
                case ErrorCode.ERR_ExplicitParamArray:
                case ErrorCode.WRN_BitwiseOrSignExtend:
                case ErrorCode.ERR_VolatileStruct:
                case ErrorCode.ERR_VolatileAndReadonly:
                case ErrorCode.ERR_AbstractField:
                case ErrorCode.ERR_BogusExplicitImpl:
                case ErrorCode.ERR_ExplicitMethodImplAccessor:
                case ErrorCode.WRN_CoClassWithoutComImport:
                case ErrorCode.ERR_ConditionalWithOutParam:
                case ErrorCode.ERR_AccessorImplementingMethod:
                case ErrorCode.ERR_AliasQualAsExpression:
                case ErrorCode.ERR_DerivingFromATyVar:
                case ErrorCode.ERR_DuplicateTypeParameter:
                case ErrorCode.WRN_TypeParameterSameAsOuterTypeParameter:
                case ErrorCode.ERR_TypeVariableSameAsParent:
                case ErrorCode.ERR_UnifyingInterfaceInstantiations:
                case ErrorCode.ERR_TyVarNotFoundInConstraint:
                case ErrorCode.ERR_BadBoundType:
                case ErrorCode.ERR_SpecialTypeAsBound:
                case ErrorCode.ERR_BadVisBound:
                case ErrorCode.ERR_LookupInTypeVariable:
                case ErrorCode.ERR_BadConstraintType:
                case ErrorCode.ERR_InstanceMemberInStaticClass:
                case ErrorCode.ERR_StaticBaseClass:
                case ErrorCode.ERR_ConstructorInStaticClass:
                case ErrorCode.ERR_DestructorInStaticClass:
                case ErrorCode.ERR_InstantiatingStaticClass:
                case ErrorCode.ERR_StaticDerivedFromNonObject:
                case ErrorCode.ERR_StaticClassInterfaceImpl:
                case ErrorCode.ERR_OperatorInStaticClass:
                case ErrorCode.ERR_ConvertToStaticClass:
                case ErrorCode.ERR_ConstraintIsStaticClass:
                case ErrorCode.ERR_GenericArgIsStaticClass:
                case ErrorCode.ERR_ArrayOfStaticClass:
                case ErrorCode.ERR_IndexerInStaticClass:
                case ErrorCode.ERR_ParameterIsStaticClass:
                case ErrorCode.ERR_ReturnTypeIsStaticClass:
                case ErrorCode.ERR_VarDeclIsStaticClass:
                case ErrorCode.ERR_BadEmptyThrowInFinally:
                case ErrorCode.ERR_InvalidSpecifier:
                case ErrorCode.WRN_AssignmentToLockOrDispose:
                case ErrorCode.ERR_ForwardedTypeInThisAssembly:
                case ErrorCode.ERR_ForwardedTypeIsNested:
                case ErrorCode.ERR_CycleInTypeForwarder:
                case ErrorCode.ERR_AssemblyNameOnNonModule:
                case ErrorCode.ERR_InvalidFwdType:
                case ErrorCode.ERR_CloseUnimplementedInterfaceMemberStatic:
                case ErrorCode.ERR_CloseUnimplementedInterfaceMemberNotPublic:
                case ErrorCode.ERR_CloseUnimplementedInterfaceMemberWrongReturnType:
                case ErrorCode.ERR_DuplicateTypeForwarder:
                case ErrorCode.ERR_ExpectedSelectOrGroup:
                case ErrorCode.ERR_ExpectedContextualKeywordOn:
                case ErrorCode.ERR_ExpectedContextualKeywordEquals:
                case ErrorCode.ERR_ExpectedContextualKeywordBy:
                case ErrorCode.ERR_InvalidAnonymousTypeMemberDeclarator:
                case ErrorCode.ERR_InvalidInitializerElementInitializer:
                case ErrorCode.ERR_InconsistentLambdaParameterUsage:
                case ErrorCode.ERR_PartialMethodInvalidModifier:
                case ErrorCode.ERR_PartialMethodOnlyInPartialClass:
                case ErrorCode.ERR_PartialMethodNotExplicit:
                case ErrorCode.ERR_PartialMethodExtensionDifference:
                case ErrorCode.ERR_PartialMethodOnlyOneLatent:
                case ErrorCode.ERR_PartialMethodOnlyOneActual:
                case ErrorCode.ERR_PartialMethodParamsDifference:
                case ErrorCode.ERR_PartialMethodMustHaveLatent:
                case ErrorCode.ERR_PartialMethodInconsistentConstraints:
                case ErrorCode.ERR_PartialMethodToDelegate:
                case ErrorCode.ERR_PartialMethodStaticDifference:
                case ErrorCode.ERR_PartialMethodUnsafeDifference:
                case ErrorCode.ERR_PartialMethodInExpressionTree:
                case ErrorCode.ERR_ExplicitImplCollisionOnRefOut:
                case ErrorCode.ERR_IndirectRecursiveConstructorCall:
                case ErrorCode.WRN_ObsoleteOverridingNonObsolete:
                case ErrorCode.WRN_DebugFullNameTooLong:
                case ErrorCode.ERR_ImplicitlyTypedVariableAssignedBadValue:
                case ErrorCode.ERR_ImplicitlyTypedVariableWithNoInitializer:
                case ErrorCode.ERR_ImplicitlyTypedVariableMultipleDeclarator:
                case ErrorCode.ERR_ImplicitlyTypedVariableAssignedArrayInitializer:
                case ErrorCode.ERR_ImplicitlyTypedLocalCannotBeFixed:
                case ErrorCode.ERR_ImplicitlyTypedVariableCannotBeConst:
                case ErrorCode.WRN_ExternCtorNoImplementation:
                case ErrorCode.ERR_TypeVarNotFound:
                case ErrorCode.ERR_ImplicitlyTypedArrayNoBestType:
                case ErrorCode.ERR_AnonymousTypePropertyAssignedBadValue:
                case ErrorCode.ERR_ExpressionTreeContainsBaseAccess:
                case ErrorCode.ERR_ExpressionTreeContainsAssignment:
                case ErrorCode.ERR_AnonymousTypeDuplicatePropertyName:
                case ErrorCode.ERR_StatementLambdaToExpressionTree:
                case ErrorCode.ERR_ExpressionTreeMustHaveDelegate:
                case ErrorCode.ERR_AnonymousTypeNotAvailable:
                case ErrorCode.ERR_LambdaInIsAs:
                case ErrorCode.ERR_ExpressionTreeContainsMultiDimensionalArrayInitializer:
                case ErrorCode.ERR_MissingArgument:
                case ErrorCode.ERR_VariableUsedBeforeDeclaration:
                case ErrorCode.ERR_UnassignedThisAutoPropertyUnsupportedVersion:
                case ErrorCode.ERR_VariableUsedBeforeDeclarationAndHidesField:
                case ErrorCode.ERR_ExpressionTreeContainsBadCoalesce:
                case ErrorCode.ERR_ArrayInitializerExpected:
                case ErrorCode.ERR_ArrayInitializerIncorrectLength:
                case ErrorCode.ERR_ExpressionTreeContainsNamedArgument:
                case ErrorCode.ERR_ExpressionTreeContainsOptionalArgument:
                case ErrorCode.ERR_ExpressionTreeContainsIndexedProperty:
                case ErrorCode.ERR_IndexedPropertyRequiresParams:
                case ErrorCode.ERR_IndexedPropertyMustHaveAllOptionalParams:
                case ErrorCode.ERR_IdentifierExpected:
                case ErrorCode.ERR_SemicolonExpected:
                case ErrorCode.ERR_SyntaxError:
                case ErrorCode.ERR_DuplicateModifier:
                case ErrorCode.ERR_DuplicateAccessor:
                case ErrorCode.ERR_IntegralTypeExpected:
                case ErrorCode.ERR_IllegalEscape:
                case ErrorCode.ERR_NewlineInConst:
                case ErrorCode.ERR_EmptyCharConst:
                case ErrorCode.ERR_TooManyCharsInConst:
                case ErrorCode.ERR_InvalidNumber:
                case ErrorCode.ERR_GetOrSetExpected:
                case ErrorCode.ERR_ClassTypeExpected:
                case ErrorCode.ERR_NamedArgumentExpected:
                case ErrorCode.ERR_TooManyCatches:
                case ErrorCode.ERR_ThisOrBaseExpected:
                case ErrorCode.ERR_OvlUnaryOperatorExpected:
                case ErrorCode.ERR_OvlBinaryOperatorExpected:
                case ErrorCode.ERR_IntOverflow:
                case ErrorCode.ERR_EOFExpected:
                case ErrorCode.ERR_BadEmbeddedStmt:
                case ErrorCode.ERR_PPDirectiveExpected:
                case ErrorCode.ERR_EndOfPPLineExpected:
                case ErrorCode.ERR_CloseParenExpected:
                case ErrorCode.ERR_EndifDirectiveExpected:
                case ErrorCode.ERR_UnexpectedDirective:
                case ErrorCode.ERR_ErrorDirective:
                case ErrorCode.WRN_WarningDirective:
                case ErrorCode.ERR_TypeExpected:
                case ErrorCode.ERR_PPDefFollowsToken:
                case ErrorCode.ERR_OpenEndedComment:
                case ErrorCode.ERR_OvlOperatorExpected:
                case ErrorCode.ERR_EndRegionDirectiveExpected:
                case ErrorCode.ERR_UnterminatedStringLit:
                case ErrorCode.ERR_BadDirectivePlacement:
                case ErrorCode.ERR_IdentifierExpectedKW:
                case ErrorCode.ERR_SemiOrLBraceExpected:
                case ErrorCode.ERR_MultiTypeInDeclaration:
                case ErrorCode.ERR_AddOrRemoveExpected:
                case ErrorCode.ERR_UnexpectedCharacter:
                case ErrorCode.ERR_ProtectedInStatic:
                case ErrorCode.WRN_UnreachableGeneralCatch:
                case ErrorCode.ERR_IncrementLvalueExpected:
                case ErrorCode.ERR_NoSuchMemberOrExtension:
                case ErrorCode.WRN_DeprecatedCollectionInitAddStr:
                case ErrorCode.ERR_DeprecatedCollectionInitAddStr:
                case ErrorCode.WRN_DeprecatedCollectionInitAdd:
                case ErrorCode.ERR_DefaultValueNotAllowed:
                case ErrorCode.WRN_DefaultValueForUnconsumedLocation:
                case ErrorCode.ERR_PartialWrongTypeParamsVariance:
                case ErrorCode.ERR_GlobalSingleTypeNameNotFoundFwd:
                case ErrorCode.ERR_DottedTypeNameNotFoundInNSFwd:
                case ErrorCode.ERR_SingleTypeNameNotFoundFwd:
                case ErrorCode.WRN_IdentifierOrNumericLiteralExpected:
                case ErrorCode.ERR_UnexpectedToken:
                case ErrorCode.ERR_BadThisParam:
                case ErrorCode.ERR_BadTypeforThis:
                case ErrorCode.ERR_BadParamModThis:
                case ErrorCode.ERR_BadExtensionMeth:
                case ErrorCode.ERR_BadExtensionAgg:
                case ErrorCode.ERR_DupParamMod:
                case ErrorCode.ERR_ExtensionMethodsDecl:
                case ErrorCode.ERR_ExtensionAttrNotFound:
                case ErrorCode.ERR_ExplicitExtension:
                case ErrorCode.ERR_ValueTypeExtDelegate:
                case ErrorCode.ERR_BadArgCount:
                case ErrorCode.ERR_BadArgType:
                case ErrorCode.ERR_NoSourceFile:
                case ErrorCode.ERR_CantRefResource:
                case ErrorCode.ERR_ResourceNotUnique:
                case ErrorCode.ERR_ImportNonAssembly:
                case ErrorCode.ERR_RefLvalueExpected:
                case ErrorCode.ERR_BaseInStaticMeth:
                case ErrorCode.ERR_BaseInBadContext:
                case ErrorCode.ERR_RbraceExpected:
                case ErrorCode.ERR_LbraceExpected:
                case ErrorCode.ERR_InExpected:
                case ErrorCode.ERR_InvalidPreprocExpr:
                case ErrorCode.ERR_InvalidMemberDecl:
                case ErrorCode.ERR_MemberNeedsType:
                case ErrorCode.ERR_BadBaseType:
                case ErrorCode.WRN_EmptySwitch:
                case ErrorCode.ERR_ExpectedEndTry:
                case ErrorCode.ERR_InvalidExprTerm:
                case ErrorCode.ERR_BadNewExpr:
                case ErrorCode.ERR_NoNamespacePrivate:
                case ErrorCode.ERR_BadVarDecl:
                case ErrorCode.ERR_UsingAfterElements:
                case ErrorCode.ERR_BadBinOpArgs:
                case ErrorCode.ERR_BadUnOpArgs:
                case ErrorCode.ERR_NoVoidParameter:
                case ErrorCode.ERR_DuplicateAlias:
                case ErrorCode.ERR_BadProtectedAccess:
                case ErrorCode.ERR_AddModuleAssembly:
                case ErrorCode.ERR_BindToBogusProp2:
                case ErrorCode.ERR_BindToBogusProp1:
                case ErrorCode.ERR_NoVoidHere:
                case ErrorCode.ERR_IndexerNeedsParam:
                case ErrorCode.ERR_BadArraySyntax:
                case ErrorCode.ERR_BadOperatorSyntax:
                case ErrorCode.ERR_OutputNeedsName:
                case ErrorCode.ERR_CantHaveWin32ResAndManifest:
                case ErrorCode.ERR_CantHaveWin32ResAndIcon:
                case ErrorCode.ERR_CantReadResource:
                case ErrorCode.ERR_DocFileGen:
                case ErrorCode.WRN_XMLParseError:
                case ErrorCode.WRN_DuplicateParamTag:
                case ErrorCode.WRN_UnmatchedParamTag:
                case ErrorCode.WRN_MissingParamTag:
                case ErrorCode.WRN_BadXMLRef:
                case ErrorCode.ERR_BadStackAllocExpr:
                case ErrorCode.ERR_InvalidLineNumber:
                case ErrorCode.ERR_MissingPPFile:
                case ErrorCode.ERR_ForEachMissingMember:
                case ErrorCode.WRN_BadXMLRefParamType:
                case ErrorCode.WRN_BadXMLRefReturnType:
                case ErrorCode.ERR_BadWin32Res:
                case ErrorCode.WRN_BadXMLRefSyntax:
                case ErrorCode.ERR_BadModifierLocation:
                case ErrorCode.ERR_MissingArraySize:
                case ErrorCode.WRN_UnprocessedXMLComment:
                case ErrorCode.WRN_FailedInclude:
                case ErrorCode.WRN_InvalidInclude:
                case ErrorCode.WRN_MissingXMLComment:
                case ErrorCode.WRN_XMLParseIncludeError:
                case ErrorCode.ERR_BadDelArgCount:
                case ErrorCode.ERR_UnexpectedSemicolon:
                case ErrorCode.ERR_MethodReturnCantBeRefAny:
                case ErrorCode.ERR_CompileCancelled:
                case ErrorCode.ERR_MethodArgCantBeRefAny:
                case ErrorCode.ERR_AssgReadonlyLocal:
                case ErrorCode.ERR_RefReadonlyLocal:
                case ErrorCode.ERR_CantUseRequiredAttribute:
                case ErrorCode.ERR_NoModifiersOnAccessor:
                case ErrorCode.ERR_ParamsCantBeWithModifier:
                case ErrorCode.ERR_ReturnNotLValue:
                case ErrorCode.ERR_MissingCoClass:
                case ErrorCode.ERR_AmbiguousAttribute:
                case ErrorCode.ERR_BadArgExtraRef:
                case ErrorCode.WRN_CmdOptionConflictsSource:
                case ErrorCode.ERR_BadCompatMode:
                case ErrorCode.ERR_DelegateOnConditional:
                case ErrorCode.ERR_CantMakeTempFile:
                case ErrorCode.ERR_BadArgRef:
                case ErrorCode.ERR_YieldInAnonMeth:
                case ErrorCode.ERR_ReturnInIterator:
                case ErrorCode.ERR_BadIteratorArgType:
                case ErrorCode.ERR_BadIteratorReturn:
                case ErrorCode.ERR_BadYieldInFinally:
                case ErrorCode.ERR_BadYieldInTryOfCatch:
                case ErrorCode.ERR_EmptyYield:
                case ErrorCode.ERR_AnonDelegateCantUse:
                case ErrorCode.ERR_AnonDelegateCantUseRefLike:
                case ErrorCode.ERR_UnsupportedPrimaryConstructorParameterCapturingRef:
                case ErrorCode.ERR_UnsupportedPrimaryConstructorParameterCapturingRefLike:
                case ErrorCode.ERR_AnonDelegateCantUseStructPrimaryConstructorParameterInMember:
                case ErrorCode.ERR_AnonDelegateCantUseStructPrimaryConstructorParameterCaptured:
                case ErrorCode.ERR_IllegalInnerUnsafe:
                case ErrorCode.ERR_BadYieldInCatch:
                case ErrorCode.ERR_BadDelegateLeave:
                case ErrorCode.WRN_IllegalPragma:
                case ErrorCode.WRN_IllegalPPWarning:
                case ErrorCode.WRN_BadRestoreNumber:
                case ErrorCode.ERR_VarargsIterator:
                case ErrorCode.ERR_UnsafeIteratorArgType:
                case ErrorCode.ERR_BadCoClassSig:
                case ErrorCode.ERR_MultipleIEnumOfT:
                case ErrorCode.ERR_FixedDimsRequired:
                case ErrorCode.ERR_FixedNotInStruct:
                case ErrorCode.ERR_AnonymousReturnExpected:
                case ErrorCode.WRN_NonECMAFeature:
                case ErrorCode.ERR_ExpectedVerbatimLiteral:
                case ErrorCode.ERR_AssgReadonly2:
                case ErrorCode.ERR_RefReadonly2:
                case ErrorCode.ERR_AssgReadonlyStatic2:
                case ErrorCode.ERR_RefReadonlyStatic2:
                case ErrorCode.ERR_AssgReadonlyLocal2Cause:
                case ErrorCode.ERR_RefReadonlyLocal2Cause:
                case ErrorCode.ERR_AssgReadonlyLocalCause:
                case ErrorCode.ERR_RefReadonlyLocalCause:
                case ErrorCode.WRN_ErrorOverride:
                case ErrorCode.ERR_AnonMethToNonDel:
                case ErrorCode.ERR_CantConvAnonMethParams:
                case ErrorCode.ERR_CantConvAnonMethReturns:
                case ErrorCode.ERR_IllegalFixedType:
                case ErrorCode.ERR_FixedOverflow:
                case ErrorCode.ERR_InvalidFixedArraySize:
                case ErrorCode.ERR_FixedBufferNotFixed:
                case ErrorCode.ERR_AttributeNotOnAccessor:
                case ErrorCode.WRN_InvalidSearchPathDir:
                case ErrorCode.ERR_IllegalVarArgs:
                case ErrorCode.ERR_IllegalParams:
                case ErrorCode.ERR_BadModifiersOnNamespace:
                case ErrorCode.ERR_BadPlatformType:
                case ErrorCode.ERR_ThisStructNotInAnonMeth:
                case ErrorCode.ERR_NoConvToIDisp:
                case ErrorCode.ERR_BadParamRef:
                case ErrorCode.ERR_BadParamExtraRef:
                case ErrorCode.ERR_BadParamType:
                case ErrorCode.ERR_BadExternIdentifier:
                case ErrorCode.ERR_AliasMissingFile:
                case ErrorCode.ERR_GlobalExternAlias:
                case ErrorCode.WRN_MultiplePredefTypes:
                case ErrorCode.ERR_LocalCantBeFixedAndHoisted:
                case ErrorCode.WRN_TooManyLinesForDebugger:
                case ErrorCode.ERR_CantConvAnonMethNoParams:
                case ErrorCode.ERR_ConditionalOnNonAttributeClass:
                case ErrorCode.WRN_CallOnNonAgileField:
                case ErrorCode.WRN_InvalidNumber:
                case ErrorCode.WRN_IllegalPPChecksum:
                case ErrorCode.WRN_EndOfPPLineExpected:
                case ErrorCode.WRN_ConflictingChecksum:
                case ErrorCode.WRN_InvalidAssemblyName:
                case ErrorCode.WRN_UnifyReferenceMajMin:
                case ErrorCode.WRN_UnifyReferenceBldRev:
                case ErrorCode.ERR_DuplicateImport:
                case ErrorCode.ERR_DuplicateImportSimple:
                case ErrorCode.ERR_AssemblyMatchBadVersion:
                case ErrorCode.ERR_FixedNeedsLvalue:
                case ErrorCode.WRN_DuplicateTypeParamTag:
                case ErrorCode.WRN_UnmatchedTypeParamTag:
                case ErrorCode.WRN_MissingTypeParamTag:
                case ErrorCode.ERR_CantChangeTypeOnOverride:
                case ErrorCode.ERR_DoNotUseFixedBufferAttr:
                case ErrorCode.WRN_AssignmentToSelf:
                case ErrorCode.WRN_ComparisonToSelf:
                case ErrorCode.ERR_CantOpenWin32Res:
                case ErrorCode.WRN_DotOnDefault:
                case ErrorCode.ERR_NoMultipleInheritance:
                case ErrorCode.ERR_BaseClassMustBeFirst:
                case ErrorCode.WRN_BadXMLRefTypeVar:
                case ErrorCode.ERR_FriendAssemblyBadArgs:
                case ErrorCode.ERR_FriendAssemblySNReq:
                case ErrorCode.ERR_DelegateOnNullable:
                case ErrorCode.ERR_BadCtorArgCount:
                case ErrorCode.ERR_GlobalAttributesNotFirst:
                case ErrorCode.ERR_ExpressionExpected:
                case ErrorCode.WRN_UnmatchedParamRefTag:
                case ErrorCode.WRN_UnmatchedTypeParamRefTag:
                case ErrorCode.ERR_DefaultValueMustBeConstant:
                case ErrorCode.ERR_DefaultValueBeforeRequiredValue:
                case ErrorCode.ERR_NamedArgumentSpecificationBeforeFixedArgument:
                case ErrorCode.ERR_BadNamedArgument:
                case ErrorCode.ERR_DuplicateNamedArgument:
                case ErrorCode.ERR_RefOutDefaultValue:
                case ErrorCode.ERR_NamedArgumentForArray:
                case ErrorCode.ERR_DefaultValueForExtensionParameter:
                case ErrorCode.ERR_NamedArgumentUsedInPositional:
                case ErrorCode.ERR_DefaultValueUsedWithAttributes:
                case ErrorCode.ERR_BadNamedArgumentForDelegateInvoke:
                case ErrorCode.ERR_NoPIAAssemblyMissingAttribute:
                case ErrorCode.ERR_NoCanonicalView:
                case ErrorCode.ERR_NoConversionForDefaultParam:
                case ErrorCode.ERR_DefaultValueForParamsParameter:
                case ErrorCode.ERR_NewCoClassOnLink:
                case ErrorCode.ERR_NoPIANestedType:
                case ErrorCode.ERR_InteropTypeMissingAttribute:
                case ErrorCode.ERR_InteropStructContainsMethods:
                case ErrorCode.ERR_InteropTypesWithSameNameAndGuid:
                case ErrorCode.ERR_NoPIAAssemblyMissingAttributes:
                case ErrorCode.ERR_AssemblySpecifiedForLinkAndRef:
                case ErrorCode.ERR_LocalTypeNameClash:
                case ErrorCode.WRN_ReferencedAssemblyReferencesLinkedPIA:
                case ErrorCode.ERR_NotNullRefDefaultParameter:
                case ErrorCode.ERR_FixedLocalInLambda:
                case ErrorCode.ERR_MissingMethodOnSourceInterface:
                case ErrorCode.ERR_MissingSourceInterface:
                case ErrorCode.ERR_GenericsUsedInNoPIAType:
                case ErrorCode.ERR_GenericsUsedAcrossAssemblies:
                case ErrorCode.ERR_NoConversionForNubDefaultParam:
                case ErrorCode.ERR_InvalidSubsystemVersion:
                case ErrorCode.ERR_InteropMethodWithBody:
                case ErrorCode.ERR_BadWarningLevel:
                case ErrorCode.ERR_BadDebugType:
                case ErrorCode.ERR_BadResourceVis:
                case ErrorCode.ERR_DefaultValueTypeMustMatch:
                case ErrorCode.ERR_DefaultValueBadValueType:
                case ErrorCode.ERR_MemberAlreadyInitialized:
                case ErrorCode.ERR_MemberCannotBeInitialized:
                case ErrorCode.ERR_StaticMemberInObjectInitializer:
                case ErrorCode.ERR_ReadonlyValueTypeInObjectInitializer:
                case ErrorCode.ERR_ValueTypePropertyInObjectInitializer:
                case ErrorCode.ERR_UnsafeTypeInObjectCreation:
                case ErrorCode.ERR_EmptyElementInitializer:
                case ErrorCode.ERR_InitializerAddHasWrongSignature:
                case ErrorCode.ERR_CollectionInitRequiresIEnumerable:
                case ErrorCode.ERR_CantOpenWin32Manifest:
                case ErrorCode.WRN_CantHaveManifestForModule:
                case ErrorCode.ERR_BadInstanceArgType:
                case ErrorCode.ERR_QueryDuplicateRangeVariable:
                case ErrorCode.ERR_QueryRangeVariableOverrides:
                case ErrorCode.ERR_QueryRangeVariableAssignedBadValue:
                case ErrorCode.ERR_QueryNoProviderCastable:
                case ErrorCode.ERR_QueryNoProviderStandard:
                case ErrorCode.ERR_QueryNoProvider:
                case ErrorCode.ERR_QueryOuterKey:
                case ErrorCode.ERR_QueryInnerKey:
                case ErrorCode.ERR_QueryOutRefRangeVariable:
                case ErrorCode.ERR_QueryMultipleProviders:
                case ErrorCode.ERR_QueryTypeInferenceFailedMulti:
                case ErrorCode.ERR_QueryTypeInferenceFailed:
                case ErrorCode.ERR_QueryTypeInferenceFailedSelectMany:
                case ErrorCode.ERR_ExpressionTreeContainsPointerOp:
                case ErrorCode.ERR_ExpressionTreeContainsAnonymousMethod:
                case ErrorCode.ERR_AnonymousMethodToExpressionTree:
                case ErrorCode.ERR_QueryRangeVariableReadOnly:
                case ErrorCode.ERR_QueryRangeVariableSameAsTypeParam:
                case ErrorCode.ERR_TypeVarNotFoundRangeVariable:
                case ErrorCode.ERR_BadArgTypesForCollectionAdd:
                case ErrorCode.ERR_ByRefParameterInExpressionTree:
                case ErrorCode.ERR_VarArgsInExpressionTree:
                case ErrorCode.ERR_InitializerAddHasParamModifiers:
                case ErrorCode.ERR_NonInvocableMemberCalled:
                case ErrorCode.WRN_MultipleRuntimeImplementationMatches:
                case ErrorCode.WRN_MultipleRuntimeOverrideMatches:
                case ErrorCode.ERR_ObjectOrCollectionInitializerWithDelegateCreation:
                case ErrorCode.ERR_InvalidConstantDeclarationType:
                case ErrorCode.ERR_IllegalVarianceSyntax:
                case ErrorCode.ERR_UnexpectedVariance:
                case ErrorCode.ERR_BadDynamicTypeof:
                case ErrorCode.ERR_ExpressionTreeContainsDynamicOperation:
                case ErrorCode.ERR_BadDynamicConversion:
                case ErrorCode.ERR_DeriveFromDynamic:
                case ErrorCode.ERR_DeriveFromConstructedDynamic:
                case ErrorCode.ERR_DynamicTypeAsBound:
                case ErrorCode.ERR_ConstructedDynamicTypeAsBound:
                case ErrorCode.ERR_ExplicitDynamicAttr:
                case ErrorCode.ERR_NoDynamicPhantomOnBase:
                case ErrorCode.ERR_NoDynamicPhantomOnBaseIndexer:
                case ErrorCode.ERR_BadArgTypeDynamicExtension:
                case ErrorCode.WRN_DynamicDispatchToConditionalMethod:
                case ErrorCode.ERR_NoDynamicPhantomOnBaseCtor:
                case ErrorCode.ERR_BadDynamicMethodArgMemgrp:
                case ErrorCode.ERR_BadDynamicMethodArgLambda:
                case ErrorCode.ERR_BadDynamicMethodArg:
                case ErrorCode.ERR_BadDynamicQuery:
                case ErrorCode.ERR_DynamicAttributeMissing:
                case ErrorCode.WRN_IsDynamicIsConfusing:
                case ErrorCode.ERR_BadAsyncReturn:
                case ErrorCode.ERR_BadAwaitInFinally:
                case ErrorCode.ERR_BadAwaitInCatch:
                case ErrorCode.ERR_BadAwaitArg:
                case ErrorCode.ERR_BadAsyncArgType:
                case ErrorCode.ERR_BadAsyncExpressionTree:
                case ErrorCode.ERR_MixingWinRTEventWithRegular:
                case ErrorCode.ERR_BadAwaitWithoutAsync:
                case ErrorCode.ERR_BadAsyncLacksBody:
                case ErrorCode.ERR_BadAwaitInQuery:
                case ErrorCode.ERR_BadAwaitInLock:
                case ErrorCode.ERR_TaskRetNoObjectRequired:
                case ErrorCode.WRN_AsyncLacksAwaits:
                case ErrorCode.ERR_FileNotFound:
                case ErrorCode.WRN_FileAlreadyIncluded:
                case ErrorCode.ERR_NoFileSpec:
                case ErrorCode.ERR_SwitchNeedsString:
                case ErrorCode.ERR_BadSwitch:
                case ErrorCode.WRN_NoSources:
                case ErrorCode.ERR_OpenResponseFile:
                case ErrorCode.ERR_CantOpenFileWrite:
                case ErrorCode.ERR_BadBaseNumber:
                case ErrorCode.ERR_BinaryFile:
                case ErrorCode.FTL_BadCodepage:
                case ErrorCode.ERR_NoMainOnDLL:
                case ErrorCode.FTL_InvalidTarget:
                case ErrorCode.FTL_InvalidInputFileName:
                case ErrorCode.WRN_NoConfigNotOnCommandLine:
                case ErrorCode.ERR_InvalidFileAlignment:
                case ErrorCode.WRN_DefineIdentifierRequired:
                case ErrorCode.FTL_OutputFileExists:
                case ErrorCode.ERR_OneAliasPerReference:
                case ErrorCode.ERR_SwitchNeedsNumber:
                case ErrorCode.ERR_MissingDebugSwitch:
                case ErrorCode.ERR_ComRefCallInExpressionTree:
                case ErrorCode.WRN_BadUILang:
                case ErrorCode.ERR_InvalidFormatForGuidForOption:
                case ErrorCode.ERR_MissingGuidForOption:
                case ErrorCode.ERR_InvalidOutputName:
                case ErrorCode.ERR_InvalidDebugInformationFormat:
                case ErrorCode.ERR_LegacyObjectIdSyntax:
                case ErrorCode.ERR_SourceLinkRequiresPdb:
                case ErrorCode.ERR_CannotEmbedWithoutPdb:
                case ErrorCode.ERR_BadSwitchValue:
                case ErrorCode.WRN_CLS_NoVarArgs:
                case ErrorCode.WRN_CLS_BadArgType:
                case ErrorCode.WRN_CLS_BadReturnType:
                case ErrorCode.WRN_CLS_BadFieldPropType:
                case ErrorCode.WRN_CLS_BadIdentifierCase:
                case ErrorCode.WRN_CLS_OverloadRefOut:
                case ErrorCode.WRN_CLS_OverloadUnnamed:
                case ErrorCode.WRN_CLS_BadIdentifier:
                case ErrorCode.WRN_CLS_BadBase:
                case ErrorCode.WRN_CLS_BadInterfaceMember:
                case ErrorCode.WRN_CLS_NoAbstractMembers:
                case ErrorCode.WRN_CLS_NotOnModules:
                case ErrorCode.WRN_CLS_ModuleMissingCLS:
                case ErrorCode.WRN_CLS_AssemblyNotCLS:
                case ErrorCode.WRN_CLS_BadAttributeType:
                case ErrorCode.WRN_CLS_ArrayArgumentToAttribute:
                case ErrorCode.WRN_CLS_NotOnModules2:
                case ErrorCode.WRN_CLS_IllegalTrueInFalse:
                case ErrorCode.WRN_CLS_MeaninglessOnPrivateType:
                case ErrorCode.WRN_CLS_AssemblyNotCLS2:
                case ErrorCode.WRN_CLS_MeaninglessOnParam:
                case ErrorCode.WRN_CLS_MeaninglessOnReturn:
                case ErrorCode.WRN_CLS_BadTypeVar:
                case ErrorCode.WRN_CLS_VolatileField:
                case ErrorCode.WRN_CLS_BadInterface:
                case ErrorCode.FTL_BadChecksumAlgorithm:
                case ErrorCode.ERR_BadAwaitArgIntrinsic:
                case ErrorCode.ERR_BadAwaitAsIdentifier:
                case ErrorCode.ERR_AwaitInUnsafeContext:
                case ErrorCode.ERR_UnsafeAsyncArgType:
                case ErrorCode.ERR_VarargsAsync:
                case ErrorCode.ERR_BadAwaitArgVoidCall:
                case ErrorCode.ERR_NonTaskMainCantBeAsync:
                case ErrorCode.ERR_CantConvAsyncAnonFuncReturns:
                case ErrorCode.ERR_BadAwaiterPattern:
                case ErrorCode.ERR_BadSpecialByRefLocal:
                case ErrorCode.WRN_UnobservedAwaitableExpression:
                case ErrorCode.ERR_SynchronizedAsyncMethod:
                case ErrorCode.ERR_BadAsyncReturnExpression:
                case ErrorCode.ERR_NoConversionForCallerLineNumberParam:
                case ErrorCode.ERR_NoConversionForCallerFilePathParam:
                case ErrorCode.ERR_NoConversionForCallerMemberNameParam:
                case ErrorCode.ERR_BadCallerLineNumberParamWithoutDefaultValue:
                case ErrorCode.ERR_BadCallerFilePathParamWithoutDefaultValue:
                case ErrorCode.ERR_BadCallerMemberNameParamWithoutDefaultValue:
                case ErrorCode.ERR_BadPrefer32OnLib:
                case ErrorCode.WRN_CallerLineNumberParamForUnconsumedLocation:
                case ErrorCode.WRN_CallerFilePathParamForUnconsumedLocation:
                case ErrorCode.WRN_CallerMemberNameParamForUnconsumedLocation:
                case ErrorCode.ERR_DoesntImplementAwaitInterface:
                case ErrorCode.ERR_BadAwaitArg_NeedSystem:
                case ErrorCode.ERR_CantReturnVoid:
                case ErrorCode.ERR_SecurityCriticalOrSecuritySafeCriticalOnAsync:
                case ErrorCode.ERR_SecurityCriticalOrSecuritySafeCriticalOnAsyncInClassOrStruct:
                case ErrorCode.ERR_BadAwaitWithoutAsyncMethod:
                case ErrorCode.ERR_BadAwaitWithoutVoidAsyncMethod:
                case ErrorCode.ERR_BadAwaitWithoutAsyncLambda:
                case ErrorCode.ERR_NoSuchMemberOrExtensionNeedUsing:
                case ErrorCode.ERR_UnexpectedAliasedName:
                case ErrorCode.ERR_UnexpectedGenericName:
                case ErrorCode.ERR_UnexpectedUnboundGenericName:
                case ErrorCode.ERR_GlobalStatement:
                case ErrorCode.ERR_BadUsingType:
                case ErrorCode.ERR_ReservedAssemblyName:
                case ErrorCode.ERR_PPReferenceFollowsToken:
                case ErrorCode.ERR_ExpectedPPFile:
                case ErrorCode.ERR_ReferenceDirectiveOnlyAllowedInScripts:
                case ErrorCode.ERR_NameNotInContextPossibleMissingReference:
                case ErrorCode.ERR_MetadataNameTooLong:
                case ErrorCode.ERR_AttributesNotAllowed:
                case ErrorCode.ERR_ExternAliasNotAllowed:
                case ErrorCode.ERR_ConflictingAliasAndDefinition:
                case ErrorCode.ERR_GlobalDefinitionOrStatementExpected:
                case ErrorCode.ERR_ExpectedSingleScript:
                case ErrorCode.ERR_RecursivelyTypedVariable:
                case ErrorCode.ERR_YieldNotAllowedInScript:
                case ErrorCode.ERR_NamespaceNotAllowedInScript:
                case ErrorCode.WRN_StaticInAsOrIs:
                case ErrorCode.ERR_InvalidDelegateType:
                case ErrorCode.ERR_BadVisEventType:
                case ErrorCode.ERR_GlobalAttributesNotAllowed:
                case ErrorCode.ERR_PublicKeyFileFailure:
                case ErrorCode.ERR_PublicKeyContainerFailure:
                case ErrorCode.ERR_FriendRefSigningMismatch:
                case ErrorCode.ERR_CannotPassNullForFriendAssembly:
                case ErrorCode.ERR_SignButNoPrivateKey:
                case ErrorCode.WRN_DelaySignButNoKey:
                case ErrorCode.ERR_InvalidVersionFormat:
                case ErrorCode.WRN_InvalidVersionFormat:
                case ErrorCode.ERR_NoCorrespondingArgument:
                case ErrorCode.ERR_ResourceFileNameNotUnique:
                case ErrorCode.ERR_DllImportOnGenericMethod:
                case ErrorCode.ERR_EncUpdateFailedMissingAttribute:
                case ErrorCode.ERR_ParameterNotValidForType:
                case ErrorCode.ERR_AttributeParameterRequired1:
                case ErrorCode.ERR_AttributeParameterRequired2:
                case ErrorCode.ERR_SecurityAttributeMissingAction:
                case ErrorCode.ERR_SecurityAttributeInvalidAction:
                case ErrorCode.ERR_SecurityAttributeInvalidActionAssembly:
                case ErrorCode.ERR_SecurityAttributeInvalidActionTypeOrMethod:
                case ErrorCode.ERR_PrincipalPermissionInvalidAction:
                case ErrorCode.ERR_FeatureNotValidInExpressionTree:
                case ErrorCode.ERR_MarshalUnmanagedTypeNotValidForFields:
                case ErrorCode.ERR_MarshalUnmanagedTypeOnlyValidForFields:
                case ErrorCode.ERR_PermissionSetAttributeInvalidFile:
                case ErrorCode.ERR_PermissionSetAttributeFileReadError:
                case ErrorCode.ERR_InvalidVersionFormat2:
                case ErrorCode.ERR_InvalidAssemblyCultureForExe:
                case ErrorCode.ERR_DuplicateAttributeInNetModule:
                case ErrorCode.ERR_CantOpenIcon:
                case ErrorCode.ERR_ErrorBuildingWin32Resources:
                case ErrorCode.ERR_BadAttributeParamDefaultArgument:
                case ErrorCode.ERR_MissingTypeInSource:
                case ErrorCode.ERR_MissingTypeInAssembly:
                case ErrorCode.ERR_SecurityAttributeInvalidTarget:
                case ErrorCode.ERR_InvalidAssemblyName:
                case ErrorCode.ERR_NoTypeDefFromModule:
                case ErrorCode.WRN_CallerFilePathPreferredOverCallerMemberName:
                case ErrorCode.WRN_CallerLineNumberPreferredOverCallerMemberName:
                case ErrorCode.WRN_CallerLineNumberPreferredOverCallerFilePath:
                case ErrorCode.ERR_InvalidDynamicCondition:
                case ErrorCode.ERR_WinRtEventPassedByRef:
                case ErrorCode.ERR_NetModuleNameMismatch:
                case ErrorCode.ERR_BadModuleName:
                case ErrorCode.ERR_BadCompilationOptionValue:
                case ErrorCode.ERR_BadAppConfigPath:
                case ErrorCode.WRN_AssemblyAttributeFromModuleIsOverridden:
                case ErrorCode.ERR_CmdOptionConflictsSource:
                case ErrorCode.ERR_FixedBufferTooManyDimensions:
                case ErrorCode.ERR_CantReadConfigFile:
                case ErrorCode.ERR_BadAwaitInCatchFilter:
                case ErrorCode.WRN_FilterIsConstantTrue:
                case ErrorCode.ERR_EncNoPIAReference:
                case ErrorCode.ERR_LinkedNetmoduleMetadataMustProvideFullPEImage:
                case ErrorCode.ERR_MetadataReferencesNotSupported:
                case ErrorCode.ERR_InvalidAssemblyCulture:
                case ErrorCode.ERR_EncReferenceToAddedMember:
                case ErrorCode.ERR_MutuallyExclusiveOptions:
                case ErrorCode.ERR_InvalidDebugInfo:
                case ErrorCode.WRN_UnimplementedCommandLineSwitch:
                case ErrorCode.WRN_ReferencedAssemblyDoesNotHaveStrongName:
                case ErrorCode.ERR_InvalidSignaturePublicKey:
                case ErrorCode.ERR_ForwardedTypesConflict:
                case ErrorCode.WRN_RefCultureMismatch:
                case ErrorCode.ERR_AgnosticToMachineModule:
                case ErrorCode.ERR_ConflictingMachineModule:
                case ErrorCode.WRN_ConflictingMachineAssembly:
                case ErrorCode.ERR_CryptoHashFailed:
                case ErrorCode.ERR_MissingNetModuleReference:
                case ErrorCode.ERR_NetModuleNameMustBeUnique:
                case ErrorCode.ERR_UnsupportedTransparentIdentifierAccess:
                case ErrorCode.ERR_ParamDefaultValueDiffersFromAttribute:
                case ErrorCode.WRN_UnqualifiedNestedTypeInCref:
                case ErrorCode.HDN_UnusedUsingDirective:
                case ErrorCode.HDN_UnusedExternAlias:
                case ErrorCode.WRN_NoRuntimeMetadataVersion:
                case ErrorCode.ERR_FeatureNotAvailableInVersion1:
                case ErrorCode.ERR_FeatureNotAvailableInVersion2:
                case ErrorCode.ERR_FeatureNotAvailableInVersion3:
                case ErrorCode.ERR_FeatureNotAvailableInVersion4:
                case ErrorCode.ERR_FeatureNotAvailableInVersion5:
                case ErrorCode.ERR_FieldHasMultipleDistinctConstantValues:
                case ErrorCode.ERR_ComImportWithInitializers:
                case ErrorCode.WRN_PdbLocalNameTooLong:
                case ErrorCode.ERR_RetNoObjectRequiredLambda:
                case ErrorCode.ERR_TaskRetNoObjectRequiredLambda:
                case ErrorCode.WRN_AnalyzerCannotBeCreated:
                case ErrorCode.WRN_NoAnalyzerInAssembly:
                case ErrorCode.WRN_UnableToLoadAnalyzer:
                case ErrorCode.ERR_CantReadRulesetFile:
                case ErrorCode.ERR_BadPdbData:
                case ErrorCode.INF_UnableToLoadSomeTypesInAnalyzer:
                case ErrorCode.ERR_InitializerOnNonAutoProperty:
                case ErrorCode.ERR_AutoPropertyMustHaveGetAccessor:
                case ErrorCode.ERR_InstancePropertyInitializerInInterface:
                case ErrorCode.ERR_EnumsCantContainDefaultConstructor:
                case ErrorCode.ERR_EncodinglessSyntaxTree:
                case ErrorCode.ERR_BlockBodyAndExpressionBody:
                case ErrorCode.ERR_FeatureIsExperimental:
                case ErrorCode.ERR_FeatureNotAvailableInVersion6:
                case ErrorCode.ERR_SwitchFallOut:
                case ErrorCode.ERR_NullPropagatingOpInExpressionTree:
                case ErrorCode.WRN_NubExprIsConstBool2:
                case ErrorCode.ERR_DictionaryInitializerInExpressionTree:
                case ErrorCode.ERR_ExtensionCollectionElementInitializerInExpressionTree:
                case ErrorCode.ERR_UnclosedExpressionHole:
                case ErrorCode.ERR_UseDefViolationProperty:
                case ErrorCode.ERR_AutoPropertyMustOverrideSet:
                case ErrorCode.ERR_ExpressionHasNoName:
                case ErrorCode.ERR_SubexpressionNotInNameof:
                case ErrorCode.ERR_AliasQualifiedNameNotAnExpression:
                case ErrorCode.ERR_NameofMethodGroupWithTypeParameters:
                case ErrorCode.ERR_NoAliasHere:
                case ErrorCode.ERR_UnescapedCurly:
                case ErrorCode.ERR_EscapedCurly:
                case ErrorCode.ERR_TrailingWhitespaceInFormatSpecifier:
                case ErrorCode.ERR_EmptyFormatSpecifier:
                case ErrorCode.ERR_ErrorInReferencedAssembly:
                case ErrorCode.ERR_ExternHasConstructorInitializer:
                case ErrorCode.ERR_ExpressionOrDeclarationExpected:
                case ErrorCode.ERR_NameofExtensionMethod:
                case ErrorCode.WRN_AlignmentMagnitude:
                case ErrorCode.ERR_ConstantStringTooLong:
                case ErrorCode.ERR_DebugEntryPointNotSourceMethodDefinition:
                case ErrorCode.ERR_LoadDirectiveOnlyAllowedInScripts:
                case ErrorCode.ERR_PPLoadFollowsToken:
                case ErrorCode.ERR_SourceFileReferencesNotSupported:
                case ErrorCode.ERR_BadAwaitInStaticVariableInitializer:
                case ErrorCode.ERR_InvalidPathMap:
                case ErrorCode.ERR_PublicSignButNoKey:
                case ErrorCode.ERR_TooManyUserStrings:
                case ErrorCode.ERR_PeWritingFailure:
                case ErrorCode.WRN_AttributeIgnoredWhenPublicSigning:
                case ErrorCode.ERR_OptionMustBeAbsolutePath:
                case ErrorCode.ERR_FeatureNotAvailableInVersion7:
                case ErrorCode.ERR_DynamicLocalFunctionParamsParameter:
                case ErrorCode.ERR_ExpressionTreeContainsLocalFunction:
                case ErrorCode.ERR_InvalidInstrumentationKind:
                case ErrorCode.ERR_LocalFunctionMissingBody:
                case ErrorCode.ERR_InvalidHashAlgorithmName:
                case ErrorCode.ERR_ThrowMisplaced:
                case ErrorCode.ERR_PatternNullableType:
                case ErrorCode.ERR_BadPatternExpression:
                case ErrorCode.ERR_SwitchExpressionValueExpected:
                case ErrorCode.ERR_SwitchCaseSubsumed:
                case ErrorCode.ERR_PatternWrongType:
                case ErrorCode.ERR_ExpressionTreeContainsIsMatch:
                case ErrorCode.WRN_TupleLiteralNameMismatch:
                case ErrorCode.ERR_TupleTooFewElements:
                case ErrorCode.ERR_TupleReservedElementName:
                case ErrorCode.ERR_TupleReservedElementNameAnyPosition:
                case ErrorCode.ERR_TupleDuplicateElementName:
                case ErrorCode.ERR_PredefinedTypeMemberNotFoundInAssembly:
                case ErrorCode.ERR_MissingDeconstruct:
                case ErrorCode.ERR_TypeInferenceFailedForImplicitlyTypedDeconstructionVariable:
                case ErrorCode.ERR_DeconstructRequiresExpression:
                case ErrorCode.ERR_DeconstructWrongCardinality:
                case ErrorCode.ERR_CannotDeconstructDynamic:
                case ErrorCode.ERR_DeconstructTooFewElements:
                case ErrorCode.ERR_ConversionNotTupleCompatible:
                case ErrorCode.ERR_DeconstructionVarFormDisallowsSpecificType:
                case ErrorCode.ERR_TupleElementNamesAttributeMissing:
                case ErrorCode.ERR_ExplicitTupleElementNamesAttribute:
                case ErrorCode.ERR_CantChangeTupleNamesOnOverride:
                case ErrorCode.ERR_DuplicateInterfaceWithTupleNamesInBaseList:
                case ErrorCode.ERR_ImplBadTupleNames:
                case ErrorCode.ERR_PartialMethodInconsistentTupleNames:
                case ErrorCode.ERR_ExpressionTreeContainsTupleLiteral:
                case ErrorCode.ERR_ExpressionTreeContainsTupleConversion:
                case ErrorCode.ERR_AutoPropertyCannotBeRefReturning:
                case ErrorCode.ERR_RefPropertyMustHaveGetAccessor:
                case ErrorCode.ERR_RefPropertyCannotHaveSetAccessor:
                case ErrorCode.ERR_CantChangeRefReturnOnOverride:
                case ErrorCode.ERR_MustNotHaveRefReturn:
                case ErrorCode.ERR_MustHaveRefReturn:
                case ErrorCode.ERR_RefReturnMustHaveIdentityConversion:
                case ErrorCode.ERR_CloseUnimplementedInterfaceMemberWrongRefReturn:
                case ErrorCode.ERR_RefReturningCallInExpressionTree:
                case ErrorCode.ERR_BadIteratorReturnRef:
                case ErrorCode.ERR_BadRefReturnExpressionTree:
                case ErrorCode.ERR_RefReturnLvalueExpected:
                case ErrorCode.ERR_RefReturnNonreturnableLocal:
                case ErrorCode.ERR_RefReturnNonreturnableLocal2:
                case ErrorCode.ERR_RefReturnRangeVariable:
                case ErrorCode.ERR_RefReturnReadonly:
                case ErrorCode.ERR_RefReturnReadonlyStatic:
                case ErrorCode.ERR_RefReturnReadonly2:
                case ErrorCode.ERR_RefReturnReadonlyStatic2:
                case ErrorCode.ERR_RefReturnParameter:
                case ErrorCode.ERR_RefReturnParameter2:
                case ErrorCode.ERR_RefReturnLocal:
                case ErrorCode.ERR_RefReturnLocal2:
                case ErrorCode.ERR_RefReturnStructThis:
                case ErrorCode.ERR_InitializeByValueVariableWithReference:
                case ErrorCode.ERR_InitializeByReferenceVariableWithValue:
                case ErrorCode.ERR_RefAssignmentMustHaveIdentityConversion:
                case ErrorCode.ERR_ByReferenceVariableMustBeInitialized:
                case ErrorCode.ERR_AnonDelegateCantUseLocal:
                case ErrorCode.ERR_BadIteratorLocalType:
                case ErrorCode.ERR_BadAsyncLocalType:
                case ErrorCode.ERR_PredefinedValueTupleTypeNotFound:
                case ErrorCode.ERR_SemiOrLBraceOrArrowExpected:
                case ErrorCode.ERR_NewWithTupleTypeSyntax:
                case ErrorCode.ERR_PredefinedValueTupleTypeMustBeStruct:
                case ErrorCode.ERR_DiscardTypeInferenceFailed:
                case ErrorCode.ERR_DeclarationExpressionNotPermitted:
                case ErrorCode.ERR_MustDeclareForeachIteration:
                case ErrorCode.ERR_TupleElementNamesInDeconstruction:
                case ErrorCode.ERR_ExpressionTreeContainsThrowExpression:
                case ErrorCode.ERR_DelegateRefMismatch:
                case ErrorCode.ERR_BadSourceCodeKind:
                case ErrorCode.ERR_BadDocumentationMode:
                case ErrorCode.ERR_BadLanguageVersion:
                case ErrorCode.ERR_ImplicitlyTypedOutVariableUsedInTheSameArgumentList:
                case ErrorCode.ERR_TypeInferenceFailedForImplicitlyTypedOutVariable:
                case ErrorCode.ERR_ExpressionTreeContainsOutVariable:
                case ErrorCode.ERR_VarInvocationLvalueReserved:
                case ErrorCode.ERR_PublicSignNetModule:
                case ErrorCode.ERR_BadAssemblyName:
                case ErrorCode.ERR_BadAsyncMethodBuilderTaskProperty:
                case ErrorCode.ERR_TypeForwardedToMultipleAssemblies:
                case ErrorCode.ERR_ExpressionTreeContainsDiscard:
                case ErrorCode.ERR_PatternDynamicType:
                case ErrorCode.ERR_VoidAssignment:
                case ErrorCode.ERR_VoidInTuple:
                case ErrorCode.ERR_Merge_conflict_marker_encountered:
                case ErrorCode.ERR_InvalidPreprocessingSymbol:
                case ErrorCode.ERR_FeatureNotAvailableInVersion7_1:
                case ErrorCode.ERR_LanguageVersionCannotHaveLeadingZeroes:
                case ErrorCode.ERR_CompilerAndLanguageVersion:
                case ErrorCode.WRN_Experimental:
                case ErrorCode.ERR_TupleInferredNamesNotAvailable:
                case ErrorCode.ERR_TypelessTupleInAs:
                case ErrorCode.ERR_NoRefOutWhenRefOnly:
                case ErrorCode.ERR_NoNetModuleOutputWhenRefOutOrRefOnly:
                case ErrorCode.ERR_BadOpOnNullOrDefaultOrNew:
                case ErrorCode.ERR_DefaultLiteralNotValid:
                case ErrorCode.ERR_PatternWrongGenericTypeInVersion:
                case ErrorCode.ERR_AmbigBinaryOpsOnDefault:
                case ErrorCode.ERR_FeatureNotAvailableInVersion7_2:
                case ErrorCode.WRN_UnreferencedLocalFunction:
                case ErrorCode.ERR_DynamicLocalFunctionTypeParameter:
                case ErrorCode.ERR_BadNonTrailingNamedArgument:
                case ErrorCode.ERR_NamedArgumentSpecificationBeforeFixedArgumentInDynamicInvocation:
                case ErrorCode.ERR_RefConditionalAndAwait:
                case ErrorCode.ERR_RefConditionalNeedsTwoRefs:
                case ErrorCode.ERR_RefConditionalDifferentTypes:
                case ErrorCode.ERR_BadParameterModifiers:
                case ErrorCode.ERR_RefReadonlyNotField:
                case ErrorCode.ERR_RefReadonlyNotField2:
                case ErrorCode.ERR_AssignReadonlyNotField:
                case ErrorCode.ERR_AssignReadonlyNotField2:
                case ErrorCode.ERR_RefReturnReadonlyNotField:
                case ErrorCode.ERR_RefReturnReadonlyNotField2:
                case ErrorCode.ERR_ExplicitReservedAttr:
                case ErrorCode.ERR_TypeReserved:
                case ErrorCode.ERR_RefExtensionMustBeValueTypeOrConstrainedToOne:
                case ErrorCode.ERR_InExtensionMustBeValueType:
                case ErrorCode.ERR_FieldsInRoStruct:
                case ErrorCode.ERR_AutoPropsInRoStruct:
                case ErrorCode.ERR_FieldlikeEventsInRoStruct:
                case ErrorCode.ERR_RefStructInterfaceImpl:
                case ErrorCode.ERR_BadSpecialByRefIterator:
                case ErrorCode.ERR_FieldAutoPropCantBeByRefLike:
                case ErrorCode.ERR_StackAllocConversionNotPossible:
                case ErrorCode.ERR_EscapeCall:
                case ErrorCode.ERR_EscapeCall2:
                case ErrorCode.ERR_EscapeOther:
                case ErrorCode.ERR_CallArgMixing:
                case ErrorCode.ERR_MismatchedRefEscapeInTernary:
                case ErrorCode.ERR_EscapeVariable:
                case ErrorCode.ERR_EscapeStackAlloc:
                case ErrorCode.ERR_RefReturnThis:
                case ErrorCode.ERR_OutAttrOnInParam:
                case ErrorCode.ERR_PredefinedValueTupleTypeAmbiguous3:
                case ErrorCode.ERR_InvalidVersionFormatDeterministic:
                case ErrorCode.ERR_AttributeCtorInParameter:
                case ErrorCode.WRN_FilterIsConstantFalse:
                case ErrorCode.WRN_FilterIsConstantFalseRedundantTryCatch:
                case ErrorCode.ERR_ConditionalInInterpolation:
                case ErrorCode.ERR_CantUseVoidInArglist:
                case ErrorCode.ERR_InDynamicMethodArg:
                case ErrorCode.ERR_FeatureNotAvailableInVersion7_3:
                case ErrorCode.WRN_AttributesOnBackingFieldsNotAvailable:
                case ErrorCode.ERR_DoNotUseFixedBufferAttrOnProperty:
                case ErrorCode.ERR_RefLocalOrParamExpected:
                case ErrorCode.ERR_RefAssignNarrower:
                case ErrorCode.ERR_NewBoundWithUnmanaged:
                case ErrorCode.ERR_UnmanagedConstraintNotSatisfied:
                case ErrorCode.ERR_CantUseInOrOutInArglist:
                case ErrorCode.ERR_ConWithUnmanagedCon:
                case ErrorCode.ERR_UnmanagedBoundWithClass:
                case ErrorCode.ERR_InvalidStackAllocArray:
                case ErrorCode.ERR_ExpressionTreeContainsTupleBinOp:
                case ErrorCode.WRN_TupleBinopLiteralNameMismatch:
                case ErrorCode.ERR_TupleSizesMismatchForBinOps:
                case ErrorCode.ERR_ExprCannotBeFixed:
                case ErrorCode.ERR_InvalidObjectCreation:
                case ErrorCode.WRN_TypeParameterSameAsOuterMethodTypeParameter:
                case ErrorCode.ERR_OutVariableCannotBeByRef:
                case ErrorCode.ERR_DeconstructVariableCannotBeByRef:
                case ErrorCode.ERR_OmittedTypeArgument:
                case ErrorCode.ERR_FeatureNotAvailableInVersion8:
                case ErrorCode.ERR_AltInterpolatedVerbatimStringsNotAvailable:
                case ErrorCode.ERR_IteratorMustBeAsync:
                case ErrorCode.ERR_NoConvToIAsyncDisp:
                case ErrorCode.ERR_AwaitForEachMissingMember:
                case ErrorCode.ERR_BadGetAsyncEnumerator:
                case ErrorCode.ERR_MultipleIAsyncEnumOfT:
                case ErrorCode.ERR_ForEachMissingMemberWrongAsync:
                case ErrorCode.ERR_AwaitForEachMissingMemberWrongAsync:
                case ErrorCode.ERR_BadDynamicAwaitForEach:
                case ErrorCode.ERR_NoConvToIAsyncDispWrongAsync:
                case ErrorCode.ERR_NoConvToIDispWrongAsync:
                case ErrorCode.ERR_PossibleAsyncIteratorWithoutYield:
                case ErrorCode.ERR_PossibleAsyncIteratorWithoutYieldOrAwait:
                case ErrorCode.ERR_StaticLocalFunctionCannotCaptureVariable:
                case ErrorCode.ERR_StaticLocalFunctionCannotCaptureThis:
                case ErrorCode.ERR_AttributeNotOnEventAccessor:
                case ErrorCode.WRN_UnconsumedEnumeratorCancellationAttributeUsage:
                case ErrorCode.WRN_UndecoratedCancellationTokenParameter:
                case ErrorCode.ERR_MultipleEnumeratorCancellationAttributes:
                case ErrorCode.ERR_VarianceInterfaceNesting:
                case ErrorCode.ERR_ImplicitIndexIndexerWithName:
                case ErrorCode.ERR_ImplicitRangeIndexerWithName:
                case ErrorCode.ERR_WrongNumberOfSubpatterns:
                case ErrorCode.ERR_PropertyPatternNameMissing:
                case ErrorCode.ERR_MissingPattern:
                case ErrorCode.ERR_DefaultPattern:
                case ErrorCode.ERR_SwitchExpressionNoBestType:
                case ErrorCode.ERR_VarMayNotBindToType:
                case ErrorCode.WRN_SwitchExpressionNotExhaustive:
                case ErrorCode.ERR_SwitchArmSubsumed:
                case ErrorCode.ERR_ConstantPatternVsOpenType:
                case ErrorCode.WRN_CaseConstantNamedUnderscore:
                case ErrorCode.WRN_IsTypeNamedUnderscore:
                case ErrorCode.ERR_ExpressionTreeContainsSwitchExpression:
                case ErrorCode.ERR_SwitchGoverningExpressionRequiresParens:
                case ErrorCode.ERR_TupleElementNameMismatch:
                case ErrorCode.ERR_DeconstructParameterNameMismatch:
                case ErrorCode.ERR_IsPatternImpossible:
                case ErrorCode.WRN_GivenExpressionNeverMatchesPattern:
                case ErrorCode.WRN_GivenExpressionAlwaysMatchesConstant:
                case ErrorCode.ERR_PointerTypeInPatternMatching:
                case ErrorCode.ERR_ArgumentNameInITuplePattern:
                case ErrorCode.ERR_DiscardPatternInSwitchStatement:
                case ErrorCode.WRN_SwitchExpressionNotExhaustiveWithUnnamedEnumValue:
                case ErrorCode.WRN_ThrowPossibleNull:
                case ErrorCode.ERR_IllegalSuppression:
                case ErrorCode.WRN_ConvertingNullableToNonNullable:
                case ErrorCode.WRN_NullReferenceAssignment:
                case ErrorCode.WRN_NullReferenceReceiver:
                case ErrorCode.WRN_NullReferenceReturn:
                case ErrorCode.WRN_NullReferenceArgument:
                case ErrorCode.WRN_UnboxPossibleNull:
                case ErrorCode.WRN_DisallowNullAttributeForbidsMaybeNullAssignment:
                case ErrorCode.WRN_NullabilityMismatchInTypeOnOverride:
                case ErrorCode.WRN_NullabilityMismatchInReturnTypeOnOverride:
                case ErrorCode.WRN_NullabilityMismatchInParameterTypeOnOverride:
                case ErrorCode.WRN_NullabilityMismatchInParameterTypeOnPartial:
                case ErrorCode.WRN_NullabilityMismatchInTypeOnImplicitImplementation:
                case ErrorCode.WRN_NullabilityMismatchInReturnTypeOnImplicitImplementation:
                case ErrorCode.WRN_NullabilityMismatchInParameterTypeOnImplicitImplementation:
                case ErrorCode.WRN_NullabilityMismatchInTypeOnExplicitImplementation:
                case ErrorCode.WRN_NullabilityMismatchInReturnTypeOnExplicitImplementation:
                case ErrorCode.WRN_NullabilityMismatchInParameterTypeOnExplicitImplementation:
                case ErrorCode.WRN_UninitializedNonNullableField:
                case ErrorCode.WRN_NullabilityMismatchInAssignment:
                case ErrorCode.WRN_NullabilityMismatchInArgument:
                case ErrorCode.WRN_NullabilityMismatchInReturnTypeOfTargetDelegate:
                case ErrorCode.WRN_NullabilityMismatchInParameterTypeOfTargetDelegate:
                case ErrorCode.ERR_ExplicitNullableAttribute:
                case ErrorCode.WRN_NullabilityMismatchInArgumentForOutput:
                case ErrorCode.WRN_NullAsNonNullable:
                case ErrorCode.ERR_NullableUnconstrainedTypeParameter:
                case ErrorCode.ERR_AnnotationDisallowedInObjectCreation:
                case ErrorCode.WRN_NullableValueTypeMayBeNull:
                case ErrorCode.ERR_NullableOptionNotAvailable:
                case ErrorCode.WRN_NullabilityMismatchInTypeParameterConstraint:
                case ErrorCode.WRN_MissingNonNullTypesContextForAnnotation:
                case ErrorCode.WRN_NullabilityMismatchInConstraintsOnImplicitImplementation:
                case ErrorCode.WRN_NullabilityMismatchInTypeParameterReferenceTypeConstraint:
                case ErrorCode.ERR_TripleDotNotAllowed:
                case ErrorCode.ERR_BadNullableContextOption:
                case ErrorCode.ERR_NullableDirectiveQualifierExpected:
                case ErrorCode.ERR_BadNullableTypeof:
                case ErrorCode.ERR_ExpressionTreeCantContainRefStruct:
                case ErrorCode.ERR_ElseCannotStartStatement:
                case ErrorCode.ERR_ExpressionTreeCantContainNullCoalescingAssignment:
                case ErrorCode.WRN_NullabilityMismatchInExplicitlyImplementedInterface:
                case ErrorCode.WRN_NullabilityMismatchInInterfaceImplementedByBase:
                case ErrorCode.WRN_DuplicateInterfaceWithNullabilityMismatchInBaseList:
                case ErrorCode.ERR_DuplicateExplicitImpl:
                case ErrorCode.ERR_UsingVarInSwitchCase:
                case ErrorCode.ERR_GoToForwardJumpOverUsingVar:
                case ErrorCode.ERR_GoToBackwardJumpOverUsingVar:
                case ErrorCode.ERR_IsNullableType:
                case ErrorCode.ERR_AsNullableType:
                case ErrorCode.ERR_FeatureInPreview:
                case ErrorCode.WRN_SwitchExpressionNotExhaustiveForNull:
                case ErrorCode.WRN_ImplicitCopyInReadOnlyMember:
                case ErrorCode.ERR_StaticMemberCantBeReadOnly:
                case ErrorCode.ERR_AutoSetterCantBeReadOnly:
                case ErrorCode.ERR_AutoPropertyWithSetterCantBeReadOnly:
                case ErrorCode.ERR_InvalidPropertyReadOnlyMods:
                case ErrorCode.ERR_DuplicatePropertyReadOnlyMods:
                case ErrorCode.ERR_FieldLikeEventCantBeReadOnly:
                case ErrorCode.ERR_PartialMethodReadOnlyDifference:
                case ErrorCode.ERR_ReadOnlyModMissingAccessor:
                case ErrorCode.ERR_OverrideRefConstraintNotSatisfied:
                case ErrorCode.ERR_OverrideValConstraintNotSatisfied:
                case ErrorCode.WRN_NullabilityMismatchInConstraintsOnPartialImplementation:
                case ErrorCode.ERR_NullableDirectiveTargetExpected:
                case ErrorCode.WRN_MissingNonNullTypesContextForAnnotationInGeneratedCode:
                case ErrorCode.WRN_NullReferenceInitializer:
                case ErrorCode.ERR_MultipleAnalyzerConfigsInSameDir:
                case ErrorCode.ERR_RuntimeDoesNotSupportDefaultInterfaceImplementation:
                case ErrorCode.ERR_RuntimeDoesNotSupportDefaultInterfaceImplementationForMember:
                case ErrorCode.ERR_InvalidModifierForLanguageVersion:
                case ErrorCode.ERR_ImplicitImplementationOfNonPublicInterfaceMember:
                case ErrorCode.ERR_MostSpecificImplementationIsNotFound:
                case ErrorCode.ERR_LanguageVersionDoesNotSupportInterfaceImplementationForMember:
                case ErrorCode.ERR_RuntimeDoesNotSupportProtectedAccessForInterfaceMember:
                case ErrorCode.ERR_DefaultInterfaceImplementationInNoPIAType:
                case ErrorCode.ERR_AbstractEventHasAccessors:
                case ErrorCode.WRN_NullabilityMismatchInTypeParameterNotNullConstraint:
                case ErrorCode.ERR_DuplicateNullSuppression:
                case ErrorCode.ERR_DefaultLiteralNoTargetType:
                case ErrorCode.ERR_ReAbstractionInNoPIAType:
                case ErrorCode.ERR_InternalError:
                case ErrorCode.ERR_ImplicitObjectCreationIllegalTargetType:
                case ErrorCode.ERR_ImplicitObjectCreationNotValid:
                case ErrorCode.ERR_ImplicitObjectCreationNoTargetType:
                case ErrorCode.ERR_BadFuncPointerParamModifier:
                case ErrorCode.ERR_BadFuncPointerArgCount:
                case ErrorCode.ERR_MethFuncPtrMismatch:
                case ErrorCode.ERR_FuncPtrRefMismatch:
                case ErrorCode.ERR_FuncPtrMethMustBeStatic:
                case ErrorCode.ERR_ExternEventInitializer:
                case ErrorCode.ERR_AmbigBinaryOpsOnUnconstrainedDefault:
                case ErrorCode.WRN_ParameterConditionallyDisallowsNull:
                case ErrorCode.WRN_ShouldNotReturn:
                case ErrorCode.WRN_TopLevelNullabilityMismatchInReturnTypeOnOverride:
                case ErrorCode.WRN_TopLevelNullabilityMismatchInParameterTypeOnOverride:
                case ErrorCode.WRN_TopLevelNullabilityMismatchInReturnTypeOnImplicitImplementation:
                case ErrorCode.WRN_TopLevelNullabilityMismatchInParameterTypeOnImplicitImplementation:
                case ErrorCode.WRN_TopLevelNullabilityMismatchInReturnTypeOnExplicitImplementation:
                case ErrorCode.WRN_TopLevelNullabilityMismatchInParameterTypeOnExplicitImplementation:
                case ErrorCode.WRN_DoesNotReturnMismatch:
                case ErrorCode.ERR_NoOutputDirectory:
                case ErrorCode.ERR_StdInOptionProvidedButConsoleInputIsNotRedirected:
                case ErrorCode.ERR_FeatureNotAvailableInVersion9:
                case ErrorCode.WRN_MemberNotNull:
                case ErrorCode.WRN_MemberNotNullWhen:
                case ErrorCode.WRN_MemberNotNullBadMember:
                case ErrorCode.WRN_ParameterDisallowsNull:
                case ErrorCode.WRN_ConstOutOfRangeChecked:
                case ErrorCode.ERR_DuplicateInterfaceWithDifferencesInBaseList:
                case ErrorCode.ERR_DesignatorBeneathPatternCombinator:
                case ErrorCode.ERR_UnsupportedTypeForRelationalPattern:
                case ErrorCode.ERR_RelationalPatternWithNaN:
                case ErrorCode.ERR_ConditionalOnLocalFunction:
                case ErrorCode.WRN_GeneratorFailedDuringInitialization:
                case ErrorCode.WRN_GeneratorFailedDuringGeneration:
                case ErrorCode.ERR_WrongFuncPtrCallingConvention:
                case ErrorCode.ERR_MissingAddressOf:
                case ErrorCode.ERR_CannotUseReducedExtensionMethodInAddressOf:
                case ErrorCode.ERR_CannotUseFunctionPointerAsFixedLocal:
                case ErrorCode.ERR_ExpressionTreeContainsPatternImplicitIndexer:
                case ErrorCode.ERR_ExpressionTreeContainsFromEndIndexExpression:
                case ErrorCode.ERR_ExpressionTreeContainsRangeExpression:
                case ErrorCode.WRN_GivenExpressionAlwaysMatchesPattern:
                case ErrorCode.WRN_IsPatternAlways:
                case ErrorCode.ERR_PartialMethodWithAccessibilityModsMustHaveImplementation:
                case ErrorCode.ERR_PartialMethodWithNonVoidReturnMustHaveAccessMods:
                case ErrorCode.ERR_PartialMethodWithOutParamMustHaveAccessMods:
                case ErrorCode.ERR_PartialMethodWithExtendedModMustHaveAccessMods:
                case ErrorCode.ERR_PartialMethodAccessibilityDifference:
                case ErrorCode.ERR_PartialMethodExtendedModDifference:
                case ErrorCode.ERR_SimpleProgramLocalIsReferencedOutsideOfTopLevelStatement:
                case ErrorCode.ERR_SimpleProgramMultipleUnitsWithTopLevelStatements:
                case ErrorCode.ERR_TopLevelStatementAfterNamespaceOrType:
                case ErrorCode.ERR_SimpleProgramDisallowsMainType:
                case ErrorCode.ERR_SimpleProgramNotAnExecutable:
                case ErrorCode.ERR_UnsupportedCallingConvention:
                case ErrorCode.ERR_InvalidFunctionPointerCallingConvention:
                case ErrorCode.ERR_InvalidFuncPointerReturnTypeModifier:
                case ErrorCode.ERR_DupReturnTypeMod:
                case ErrorCode.ERR_AddressOfMethodGroupInExpressionTree:
                case ErrorCode.ERR_CannotConvertAddressOfToDelegate:
                case ErrorCode.ERR_AddressOfToNonFunctionPointer:
                case ErrorCode.ERR_ModuleInitializerMethodMustBeOrdinary:
                case ErrorCode.ERR_ModuleInitializerMethodMustBeAccessibleOutsideTopLevelType:
                case ErrorCode.ERR_ModuleInitializerMethodMustBeStaticParameterlessVoid:
                case ErrorCode.ERR_ModuleInitializerMethodAndContainingTypesMustNotBeGeneric:
                case ErrorCode.ERR_PartialMethodReturnTypeDifference:
                case ErrorCode.ERR_PartialMethodRefReturnDifference:
                case ErrorCode.WRN_NullabilityMismatchInReturnTypeOnPartial:
                case ErrorCode.ERR_StaticAnonymousFunctionCannotCaptureVariable:
                case ErrorCode.ERR_StaticAnonymousFunctionCannotCaptureThis:
                case ErrorCode.ERR_OverrideDefaultConstraintNotSatisfied:
                case ErrorCode.ERR_DefaultConstraintOverrideOnly:
                case ErrorCode.WRN_ParameterNotNullIfNotNull:
                case ErrorCode.WRN_ReturnNotNullIfNotNull:
                case ErrorCode.WRN_PartialMethodTypeDifference:
                case ErrorCode.ERR_RuntimeDoesNotSupportCovariantReturnsOfClasses:
                case ErrorCode.ERR_RuntimeDoesNotSupportCovariantPropertiesOfClasses:
                case ErrorCode.WRN_SwitchExpressionNotExhaustiveWithWhen:
                case ErrorCode.WRN_SwitchExpressionNotExhaustiveForNullWithWhen:
                case ErrorCode.WRN_PrecedenceInversion:
                case ErrorCode.ERR_ExpressionTreeContainsWithExpression:
                case ErrorCode.WRN_AnalyzerReferencesFramework:
                case ErrorCode.WRN_RecordEqualsWithoutGetHashCode:
                case ErrorCode.ERR_AssignmentInitOnly:
                case ErrorCode.ERR_CantChangeInitOnlyOnOverride:
                case ErrorCode.ERR_CloseUnimplementedInterfaceMemberWrongInitOnly:
                case ErrorCode.ERR_ExplicitPropertyMismatchInitOnly:
                case ErrorCode.ERR_BadInitAccessor:
                case ErrorCode.ERR_InvalidWithReceiverType:
                case ErrorCode.ERR_CannotClone:
                case ErrorCode.ERR_CloneDisallowedInRecord:
                case ErrorCode.WRN_RecordNamedDisallowed:
                case ErrorCode.ERR_UnexpectedArgumentList:
                case ErrorCode.ERR_UnexpectedOrMissingConstructorInitializerInRecord:
                case ErrorCode.ERR_MultipleRecordParameterLists:
                case ErrorCode.ERR_BadRecordBase:
                case ErrorCode.ERR_BadInheritanceFromRecord:
                case ErrorCode.ERR_BadRecordMemberForPositionalParameter:
                case ErrorCode.ERR_NoCopyConstructorInBaseType:
                case ErrorCode.ERR_CopyConstructorMustInvokeBaseCopyConstructor:
                case ErrorCode.ERR_DoesNotOverrideMethodFromObject:
                case ErrorCode.ERR_SealedAPIInRecord:
                case ErrorCode.ERR_DoesNotOverrideBaseMethod:
                case ErrorCode.ERR_NotOverridableAPIInRecord:
                case ErrorCode.ERR_NonPublicAPIInRecord:
                case ErrorCode.ERR_SignatureMismatchInRecord:
                case ErrorCode.ERR_NonProtectedAPIInRecord:
                case ErrorCode.ERR_DoesNotOverrideBaseEqualityContract:
                case ErrorCode.ERR_StaticAPIInRecord:
                case ErrorCode.ERR_CopyConstructorWrongAccessibility:
                case ErrorCode.ERR_NonPrivateAPIInRecord:
                case ErrorCode.WRN_UnassignedThisAutoPropertyUnsupportedVersion:
                case ErrorCode.WRN_UnassignedThisUnsupportedVersion:
                case ErrorCode.WRN_ParamUnassigned:
                case ErrorCode.WRN_UseDefViolationProperty:
                case ErrorCode.WRN_UseDefViolationField:
                case ErrorCode.WRN_UseDefViolationThisUnsupportedVersion:
                case ErrorCode.WRN_UseDefViolationOut:
                case ErrorCode.WRN_UseDefViolation:
                case ErrorCode.ERR_CannotSpecifyManagedWithUnmanagedSpecifiers:
                case ErrorCode.ERR_RuntimeDoesNotSupportUnmanagedDefaultCallConv:
                case ErrorCode.ERR_TypeNotFound:
                case ErrorCode.ERR_TypeMustBePublic:
                case ErrorCode.ERR_InvalidUnmanagedCallersOnlyCallConv:
                case ErrorCode.ERR_CannotUseManagedTypeInUnmanagedCallersOnly:
                case ErrorCode.ERR_UnmanagedCallersOnlyMethodOrTypeCannotBeGeneric:
                case ErrorCode.ERR_UnmanagedCallersOnlyRequiresStatic:
                case ErrorCode.WRN_ParameterIsStaticClass:
                case ErrorCode.WRN_ReturnTypeIsStaticClass:
                case ErrorCode.ERR_EntryPointCannotBeUnmanagedCallersOnly:
                case ErrorCode.ERR_ModuleInitializerCannotBeUnmanagedCallersOnly:
                case ErrorCode.ERR_UnmanagedCallersOnlyMethodsCannotBeCalledDirectly:
                case ErrorCode.ERR_UnmanagedCallersOnlyMethodsCannotBeConvertedToDelegate:
                case ErrorCode.ERR_InitCannotBeReadonly:
                case ErrorCode.ERR_UnexpectedVarianceStaticMember:
                case ErrorCode.ERR_FunctionPointersCannotBeCalledWithNamedArguments:
                case ErrorCode.ERR_EqualityContractRequiresGetter:
                case ErrorCode.WRN_UnreadRecordParameter:
                case ErrorCode.ERR_BadFieldTypeInRecord:
                case ErrorCode.WRN_DoNotCompareFunctionPointers:
                case ErrorCode.ERR_RecordAmbigCtor:
                case ErrorCode.ERR_FunctionPointerTypesInAttributeNotSupported:
                case ErrorCode.ERR_InheritingFromRecordWithSealedToString:
                case ErrorCode.ERR_HiddenPositionalMember:
                case ErrorCode.ERR_GlobalUsingInNamespace:
                case ErrorCode.ERR_GlobalUsingOutOfOrder:
                case ErrorCode.ERR_AttributesRequireParenthesizedLambdaExpression:
                case ErrorCode.ERR_CannotInferDelegateType:
                case ErrorCode.ERR_InvalidNameInSubpattern:
                case ErrorCode.ERR_RuntimeDoesNotSupportStaticAbstractMembersInInterfaces:
                case ErrorCode.ERR_GenericConstraintNotSatisfiedInterfaceWithStaticAbstractMembers:
                case ErrorCode.ERR_BadAbstractUnaryOperatorSignature:
                case ErrorCode.ERR_BadAbstractIncDecSignature:
                case ErrorCode.ERR_BadAbstractIncDecRetType:
                case ErrorCode.ERR_BadAbstractBinaryOperatorSignature:
                case ErrorCode.ERR_BadAbstractShiftOperatorSignature:
                case ErrorCode.ERR_BadAbstractStaticMemberAccess:
                case ErrorCode.ERR_ExpressionTreeContainsAbstractStaticMemberAccess:
                case ErrorCode.ERR_CloseUnimplementedInterfaceMemberNotStatic:
                case ErrorCode.ERR_RuntimeDoesNotSupportStaticAbstractMembersInInterfacesForMember:
                case ErrorCode.ERR_ExplicitImplementationOfOperatorsMustBeStatic:
                case ErrorCode.ERR_AbstractConversionNotInvolvingContainedType:
                case ErrorCode.ERR_InterfaceImplementedByUnmanagedCallersOnlyMethod:
                case ErrorCode.HDN_DuplicateWithGlobalUsing:
                case ErrorCode.ERR_CantConvAnonMethReturnType:
                case ErrorCode.ERR_BuilderAttributeDisallowed:
                case ErrorCode.ERR_FeatureNotAvailableInVersion10:
                case ErrorCode.ERR_SimpleProgramIsEmpty:
                case ErrorCode.ERR_LineSpanDirectiveInvalidValue:
                case ErrorCode.ERR_LineSpanDirectiveEndLessThanStart:
                case ErrorCode.ERR_WrongArityAsyncReturn:
                case ErrorCode.ERR_InterpolatedStringHandlerMethodReturnMalformed:
                case ErrorCode.ERR_InterpolatedStringHandlerMethodReturnInconsistent:
                case ErrorCode.ERR_NullInvalidInterpolatedStringHandlerArgumentName:
                case ErrorCode.ERR_NotInstanceInvalidInterpolatedStringHandlerArgumentName:
                case ErrorCode.ERR_InvalidInterpolatedStringHandlerArgumentName:
                case ErrorCode.ERR_TypeIsNotAnInterpolatedStringHandlerType:
                case ErrorCode.WRN_ParameterOccursAfterInterpolatedStringHandlerParameter:
                case ErrorCode.ERR_CannotUseSelfAsInterpolatedStringHandlerArgument:
                case ErrorCode.ERR_InterpolatedStringHandlerArgumentAttributeMalformed:
                case ErrorCode.ERR_InterpolatedStringHandlerArgumentLocatedAfterInterpolatedString:
                case ErrorCode.ERR_InterpolatedStringHandlerArgumentOptionalNotSpecified:
                case ErrorCode.ERR_ExpressionTreeContainsInterpolatedStringHandlerConversion:
                case ErrorCode.ERR_InterpolatedStringHandlerCreationCannotUseDynamic:
                case ErrorCode.ERR_MultipleFileScopedNamespace:
                case ErrorCode.ERR_FileScopedAndNormalNamespace:
                case ErrorCode.ERR_FileScopedNamespaceNotBeforeAllMembers:
                case ErrorCode.ERR_NoImplicitConvTargetTypedConditional:
                case ErrorCode.ERR_NonPublicParameterlessStructConstructor:
                case ErrorCode.ERR_NoConversionForCallerArgumentExpressionParam:
                case ErrorCode.WRN_CallerLineNumberPreferredOverCallerArgumentExpression:
                case ErrorCode.WRN_CallerFilePathPreferredOverCallerArgumentExpression:
                case ErrorCode.WRN_CallerMemberNamePreferredOverCallerArgumentExpression:
                case ErrorCode.WRN_CallerArgumentExpressionAttributeHasInvalidParameterName:
                case ErrorCode.ERR_BadCallerArgumentExpressionParamWithoutDefaultValue:
                case ErrorCode.WRN_CallerArgumentExpressionAttributeSelfReferential:
                case ErrorCode.WRN_CallerArgumentExpressionParamForUnconsumedLocation:
                case ErrorCode.ERR_NewlinesAreNotAllowedInsideANonVerbatimInterpolatedString:
                case ErrorCode.ERR_AttrTypeArgCannotBeTypeVar:
                case ErrorCode.ERR_AttrDependentTypeNotAllowed:
                case ErrorCode.WRN_InterpolatedStringHandlerArgumentAttributeIgnoredOnLambdaParameters:
                case ErrorCode.ERR_LambdaWithAttributesToExpressionTree:
                case ErrorCode.WRN_CompileTimeCheckedOverflow:
                case ErrorCode.WRN_MethGrpToNonDel:
                case ErrorCode.ERR_LambdaExplicitReturnTypeVar:
                case ErrorCode.ERR_InterpolatedStringsReferencingInstanceCannotBeInObjectInitializers:
                case ErrorCode.ERR_CannotUseRefInUnmanagedCallersOnly:
                case ErrorCode.ERR_CannotBeMadeNullable:
                case ErrorCode.ERR_UnsupportedTypeForListPattern:
                case ErrorCode.ERR_MisplacedSlicePattern:
                case ErrorCode.WRN_LowerCaseTypeName:
                case ErrorCode.ERR_RecordStructConstructorCallsDefaultConstructor:
                case ErrorCode.ERR_StructHasInitializersAndNoDeclaredConstructor:
                case ErrorCode.ERR_ListPatternRequiresLength:
                case ErrorCode.ERR_ScopedMismatchInParameterOfTarget:
                case ErrorCode.ERR_ScopedMismatchInParameterOfOverrideOrImplementation:
                case ErrorCode.ERR_ScopedMismatchInParameterOfPartial:
                case ErrorCode.ERR_ParameterNullCheckingNotSupported:
                case ErrorCode.ERR_RawStringNotInDirectives:
                case ErrorCode.ERR_UnterminatedRawString:
                case ErrorCode.ERR_TooManyQuotesForRawString:
                case ErrorCode.ERR_LineDoesNotStartWithSameWhitespace:
                case ErrorCode.ERR_RawStringDelimiterOnOwnLine:
                case ErrorCode.ERR_RawStringInVerbatimInterpolatedStrings:
                case ErrorCode.ERR_RawStringMustContainContent:
                case ErrorCode.ERR_LineContainsDifferentWhitespace:
                case ErrorCode.ERR_NotEnoughQuotesForRawString:
                case ErrorCode.ERR_NotEnoughCloseBracesForRawString:
                case ErrorCode.ERR_TooManyOpenBracesForRawString:
                case ErrorCode.ERR_TooManyCloseBracesForRawString:
                case ErrorCode.ERR_IllegalAtSequence:
                case ErrorCode.ERR_StringMustStartWithQuoteCharacter:
                case ErrorCode.ERR_NoEnumConstraint:
                case ErrorCode.ERR_NoDelegateConstraint:
                case ErrorCode.ERR_MisplacedRecord:
                case ErrorCode.ERR_PatternSpanCharCannotBeStringNull:
                case ErrorCode.ERR_UseDefViolationPropertyUnsupportedVersion:
                case ErrorCode.ERR_UseDefViolationFieldUnsupportedVersion:
                case ErrorCode.WRN_UseDefViolationPropertyUnsupportedVersion:
                case ErrorCode.WRN_UseDefViolationFieldUnsupportedVersion:
                case ErrorCode.WRN_UseDefViolationPropertySupportedVersion:
                case ErrorCode.WRN_UseDefViolationFieldSupportedVersion:
                case ErrorCode.WRN_UseDefViolationThisSupportedVersion:
                case ErrorCode.WRN_UnassignedThisAutoPropertySupportedVersion:
                case ErrorCode.WRN_UnassignedThisSupportedVersion:
                case ErrorCode.ERR_OperatorCantBeChecked:
                case ErrorCode.ERR_ImplicitConversionOperatorCantBeChecked:
                case ErrorCode.ERR_CheckedOperatorNeedsMatch:
                case ErrorCode.ERR_MisplacedUnchecked:
                case ErrorCode.ERR_LineSpanDirectiveRequiresSpace:
                case ErrorCode.ERR_RequiredNameDisallowed:
                case ErrorCode.ERR_OverrideMustHaveRequired:
                case ErrorCode.ERR_RequiredMemberCannotBeHidden:
                case ErrorCode.ERR_RequiredMemberCannotBeLessVisibleThanContainingType:
                case ErrorCode.ERR_ExplicitRequiredMember:
                case ErrorCode.ERR_RequiredMemberMustBeSettable:
                case ErrorCode.ERR_RequiredMemberMustBeSet:
                case ErrorCode.ERR_RequiredMembersMustBeAssignedValue:
                case ErrorCode.ERR_RequiredMembersInvalid:
                case ErrorCode.ERR_RequiredMembersBaseTypeInvalid:
                case ErrorCode.ERR_ChainingToSetsRequiredMembersRequiresSetsRequiredMembers:
                case ErrorCode.ERR_NewConstraintCannotHaveRequiredMembers:
                case ErrorCode.ERR_UnsupportedCompilerFeature:
                case ErrorCode.WRN_ObsoleteMembersShouldNotBeRequired:
                case ErrorCode.ERR_RefReturningPropertiesCannotBeRequired:
                case ErrorCode.ERR_ImplicitImplementationOfInaccessibleInterfaceMember:
                case ErrorCode.ERR_ScriptsAndSubmissionsCannotHaveRequiredMembers:
                case ErrorCode.ERR_BadAbstractEqualityOperatorSignature:
                case ErrorCode.ERR_BadBinaryReadOnlySpanConcatenation:
                case ErrorCode.ERR_ScopedRefAndRefStructOnly:
                case ErrorCode.ERR_ScopedDiscard:
                case ErrorCode.ERR_FixedFieldMustNotBeRef:
                case ErrorCode.ERR_RefFieldCannotReferToRefStruct:
                case ErrorCode.ERR_FileTypeDisallowedInSignature:
                case ErrorCode.ERR_FileTypeNoExplicitAccessibility:
                case ErrorCode.ERR_FileTypeBase:
                case ErrorCode.ERR_FileTypeNested:
                case ErrorCode.ERR_GlobalUsingStaticFileType:
                case ErrorCode.ERR_FileTypeNameDisallowed:
                case ErrorCode.ERR_FeatureNotAvailableInVersion11:
                case ErrorCode.ERR_RefFieldInNonRefStruct:
                case ErrorCode.WRN_AnalyzerReferencesNewerCompiler:
                case ErrorCode.ERR_CannotMatchOnINumberBase:
                case ErrorCode.ERR_ScopedTypeNameDisallowed:
                case ErrorCode.ERR_ImplicitlyTypedDefaultParameter:
                case ErrorCode.ERR_UnscopedRefAttributeUnsupportedTarget:
                case ErrorCode.ERR_RuntimeDoesNotSupportRefFields:
                case ErrorCode.ERR_ExplicitScopedRef:
                case ErrorCode.ERR_UnscopedScoped:
                case ErrorCode.WRN_DuplicateAnalyzerReference:
                case ErrorCode.ERR_FilePathCannotBeConvertedToUtf8:
                case ErrorCode.ERR_ReadOnlyNotSuppAsParamModDidYouMeanIn:
                case ErrorCode.ERR_FileLocalDuplicateNameInNS:
                case ErrorCode.WRN_ScopedMismatchInParameterOfTarget:
                case ErrorCode.WRN_ScopedMismatchInParameterOfOverrideOrImplementation:
                case ErrorCode.ERR_RefReturnScopedParameter:
                case ErrorCode.ERR_RefReturnScopedParameter2:
                case ErrorCode.ERR_RefReturnOnlyParameter:
                case ErrorCode.ERR_RefReturnOnlyParameter2:
                case ErrorCode.ERR_RefAssignReturnOnly:
                case ErrorCode.WRN_ManagedAddr:
                case ErrorCode.WRN_EscapeVariable:
                case ErrorCode.WRN_EscapeStackAlloc:
                case ErrorCode.WRN_RefReturnNonreturnableLocal:
                case ErrorCode.WRN_RefReturnNonreturnableLocal2:
                case ErrorCode.WRN_RefReturnStructThis:
                case ErrorCode.WRN_RefAssignNarrower:
                case ErrorCode.WRN_MismatchedRefEscapeInTernary:
                case ErrorCode.WRN_RefReturnParameter:
                case ErrorCode.WRN_RefReturnScopedParameter:
                case ErrorCode.WRN_RefReturnParameter2:
                case ErrorCode.WRN_RefReturnScopedParameter2:
                case ErrorCode.WRN_RefReturnLocal:
                case ErrorCode.WRN_RefReturnLocal2:
                case ErrorCode.WRN_RefAssignReturnOnly:
                case ErrorCode.WRN_RefReturnOnlyParameter:
                case ErrorCode.WRN_RefReturnOnlyParameter2:
                case ErrorCode.ERR_RefAssignValEscapeWider:
                case ErrorCode.WRN_RefAssignValEscapeWider:
                case ErrorCode.WRN_OptionalParamValueMismatch:
                case ErrorCode.WRN_ParamsArrayInLambdaOnly:
                case ErrorCode.ERR_UnscopedRefAttributeUnsupportedMemberTarget:
                case ErrorCode.ERR_UnscopedRefAttributeInterfaceImplementation:
                case ErrorCode.ERR_UnrecognizedRefSafetyRulesAttributeVersion:
                case ErrorCode.ERR_BadSpecialByRefUsing:
                case ErrorCode.ERR_InvalidPrimaryConstructorParameterReference:
                case ErrorCode.ERR_AmbiguousPrimaryConstructorParameterAsColorColorReceiver:
                case ErrorCode.WRN_CapturedPrimaryConstructorParameterPassedToBase:
                case ErrorCode.WRN_UnreadPrimaryConstructorParameter:
                case ErrorCode.ERR_AssgReadonlyPrimaryConstructorParameter:
                case ErrorCode.ERR_RefReturnReadonlyPrimaryConstructorParameter:
                case ErrorCode.ERR_RefReadonlyPrimaryConstructorParameter:
                case ErrorCode.ERR_AssgReadonlyPrimaryConstructorParameter2:
                case ErrorCode.ERR_RefReturnReadonlyPrimaryConstructorParameter2:
                case ErrorCode.ERR_RefReadonlyPrimaryConstructorParameter2:
                case ErrorCode.ERR_RefReturnPrimaryConstructorParameter:
                case ErrorCode.ERR_StructLayoutCyclePrimaryConstructorParameter:
                case ErrorCode.ERR_UnexpectedParameterList:
                case ErrorCode.WRN_AddressOfInAsync:
                case ErrorCode.ERR_BadRefInUsingAlias:
                case ErrorCode.ERR_BadUnsafeInUsingDirective:
                case ErrorCode.ERR_BadNullableReferenceTypeInUsingAlias:
                case ErrorCode.ERR_BadStaticAfterUnsafe:
                case ErrorCode.ERR_BadCaseInSwitchArm:
                case ErrorCode.ERR_InterceptorsFeatureNotEnabled:
                case ErrorCode.ERR_InterceptorContainingTypeCannotBeGeneric:
                case ErrorCode.ERR_InterceptorPathNotInCompilation:
                case ErrorCode.ERR_InterceptorPathNotInCompilationWithCandidate:
                case ErrorCode.ERR_InterceptorPathNotInCompilationWithUnmappedCandidate:
                case ErrorCode.ERR_InterceptorPositionBadToken:
                case ErrorCode.ERR_InterceptorLineOutOfRange:
                case ErrorCode.ERR_InterceptorCharacterOutOfRange:
                case ErrorCode.ERR_InterceptorMethodMustBeOrdinary:
                case ErrorCode.ERR_InterceptorMustReferToStartOfTokenPosition:
                case ErrorCode.ERR_InterceptorFilePathCannotBeNull:
                case ErrorCode.ERR_InterceptorNameNotInvoked:
                case ErrorCode.ERR_InterceptorNonUniquePath:
                case ErrorCode.ERR_InterceptorLineCharacterMustBePositive:
                case ErrorCode.ERR_ConstantValueOfTypeExpected:
                case ErrorCode.ERR_UnsupportedPrimaryConstructorParameterCapturingRefAny:
                case ErrorCode.ERR_InterceptorCannotUseUnmanagedCallersOnly:
                case ErrorCode.ERR_BadUsingStaticType:
                case ErrorCode.WRN_CapturedPrimaryConstructorParameterInFieldInitializer:
                case ErrorCode.ERR_InlineArrayConversionToSpanNotSupported:
                case ErrorCode.ERR_InlineArrayConversionToReadOnlySpanNotSupported:
                case ErrorCode.ERR_InlineArrayIndexOutOfRange:
                case ErrorCode.ERR_InvalidInlineArrayLength:
                case ErrorCode.ERR_InvalidInlineArrayLayout:
                case ErrorCode.ERR_InvalidInlineArrayFields:
                case ErrorCode.ERR_ExpressionTreeContainsInlineArrayOperation:
                case ErrorCode.ERR_RuntimeDoesNotSupportInlineArrayTypes:
                case ErrorCode.ERR_InlineArrayBadIndex:
                case ErrorCode.ERR_NamedArgumentForInlineArray:
                case ErrorCode.ERR_CollectionLiteralTargetTypeNotConstructible:
                case ErrorCode.ERR_ExpressionTreeContainsCollectionLiteral:
                case ErrorCode.ERR_CollectionLiteralNoTargetType:
<<<<<<< HEAD
                case ErrorCode.ERR_CollectionBuilderAttributeMethodNotFound:
=======
                case ErrorCode.WRN_PrimaryConstructorParameterIsShadowedAndNotPassedToBase:
>>>>>>> 2bd3c989
                    return false;
                default:
                    // NOTE: All error codes must be explicitly handled in this switch statement
                    //       to ensure that we correctly classify all error codes as build-only or not.
                    throw new NotImplementedException($"ErrorCode.{code}");
            }
        }

        /// <summary>
        /// When converting an anonymous function to a delegate type, there are some diagnostics
        /// that will occur regardless of the delegate type - particularly those that do not
        /// depend on the substituted types (e.g. name uniqueness).  Even though we need to
        /// produce a diagnostic in such cases, we do not need to abandon overload resolution -
        /// we can choose the overload that is best without regard to such diagnostics.
        /// </summary>
        /// <returns>True if seeing the ErrorCode should prevent a delegate conversion
        /// from completing successfully.</returns>
        internal static bool PreventsSuccessfulDelegateConversion(ErrorCode code)
        {
            if (code == ErrorCode.Void || code == ErrorCode.Unknown)
            {
                return false;
            }

            if (IsWarning(code))
            {
                return false;
            }

            switch (code)
            {
                case ErrorCode.ERR_DuplicateParamName:
                case ErrorCode.ERR_LocalDuplicate:
                case ErrorCode.ERR_LocalIllegallyOverrides:
                case ErrorCode.ERR_LocalSameNameAsTypeParam:
                case ErrorCode.ERR_QueryRangeVariableOverrides:
                case ErrorCode.ERR_QueryRangeVariableSameAsTypeParam:
                case ErrorCode.ERR_DeprecatedCollectionInitAddStr:
                case ErrorCode.ERR_DeprecatedSymbolStr:
                case ErrorCode.ERR_MissingPredefinedMember:
                    return false;
                default:
                    return true;
            }
        }

        /// <remarks>
        /// WARNING: will resolve lazy diagnostics - do not call this before the member lists are completed
        /// or you could trigger infinite recursion.
        /// </remarks>
        internal static bool PreventsSuccessfulDelegateConversion(DiagnosticBag diagnostics)
        {
            foreach (Diagnostic diag in diagnostics.AsEnumerable()) // Checking the code would have resolved them anyway.
            {
                if (ErrorFacts.PreventsSuccessfulDelegateConversion((ErrorCode)diag.Code))
                {
                    return true;
                }
            }

            return false;
        }

        internal static bool PreventsSuccessfulDelegateConversion(ImmutableArray<Diagnostic> diagnostics)
        {
            foreach (var diag in diagnostics)
            {
                if (ErrorFacts.PreventsSuccessfulDelegateConversion((ErrorCode)diag.Code))
                {
                    return true;
                }
            }

            return false;
        }

        internal static ErrorCode GetStaticClassParameterCode(bool useWarning)
            => useWarning ? ErrorCode.WRN_ParameterIsStaticClass : ErrorCode.ERR_ParameterIsStaticClass;

        internal static ErrorCode GetStaticClassReturnCode(bool useWarning)
            => useWarning ? ErrorCode.WRN_ReturnTypeIsStaticClass : ErrorCode.ERR_ReturnTypeIsStaticClass;
    }
}<|MERGE_RESOLUTION|>--- conflicted
+++ resolved
@@ -2361,11 +2361,8 @@
                 case ErrorCode.ERR_CollectionLiteralTargetTypeNotConstructible:
                 case ErrorCode.ERR_ExpressionTreeContainsCollectionLiteral:
                 case ErrorCode.ERR_CollectionLiteralNoTargetType:
-<<<<<<< HEAD
+                case ErrorCode.WRN_PrimaryConstructorParameterIsShadowedAndNotPassedToBase:
                 case ErrorCode.ERR_CollectionBuilderAttributeMethodNotFound:
-=======
-                case ErrorCode.WRN_PrimaryConstructorParameterIsShadowedAndNotPassedToBase:
->>>>>>> 2bd3c989
                     return false;
                 default:
                     // NOTE: All error codes must be explicitly handled in this switch statement
