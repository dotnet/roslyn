﻿// Licensed to the .NET Foundation under one or more agreements.
// The .NET Foundation licenses this file to you under the MIT license.
// See the LICENSE file in the project root for more information.

#nullable disable

using System;
using System.Collections.Generic;
using System.Collections.Immutable;
using System.Diagnostics;
using System.Globalization;
using System.Reflection;
using Roslyn.Utilities;

namespace Microsoft.CodeAnalysis.CSharp
{
    internal static partial class ErrorFacts
    {
        private const string s_titleSuffix = "_Title";
        private const string s_descriptionSuffix = "_Description";
        private static readonly Lazy<ImmutableDictionary<ErrorCode, string>> s_categoriesMap = new Lazy<ImmutableDictionary<ErrorCode, string>>(CreateCategoriesMap);
        public static readonly ImmutableHashSet<string> NullableWarnings;

        static ErrorFacts()
        {
            ImmutableHashSet<string>.Builder nullableWarnings = ImmutableHashSet.CreateBuilder<string>();

            nullableWarnings.Add(GetId(ErrorCode.WRN_NullReferenceAssignment));
            nullableWarnings.Add(GetId(ErrorCode.WRN_NullReferenceReceiver));
            nullableWarnings.Add(GetId(ErrorCode.WRN_NullReferenceReturn));
            nullableWarnings.Add(GetId(ErrorCode.WRN_NullReferenceArgument));
            nullableWarnings.Add(GetId(ErrorCode.WRN_UninitializedNonNullableField));
            nullableWarnings.Add(GetId(ErrorCode.WRN_NullabilityMismatchInAssignment));
            nullableWarnings.Add(GetId(ErrorCode.WRN_NullabilityMismatchInArgument));
            nullableWarnings.Add(GetId(ErrorCode.WRN_NullabilityMismatchInArgumentForOutput));
            nullableWarnings.Add(GetId(ErrorCode.WRN_NullabilityMismatchInReturnTypeOfTargetDelegate));
            nullableWarnings.Add(GetId(ErrorCode.WRN_NullabilityMismatchInParameterTypeOfTargetDelegate));
            nullableWarnings.Add(GetId(ErrorCode.WRN_NullAsNonNullable));
            nullableWarnings.Add(GetId(ErrorCode.WRN_NullableValueTypeMayBeNull));
            nullableWarnings.Add(GetId(ErrorCode.WRN_NullabilityMismatchInTypeParameterConstraint));
            nullableWarnings.Add(GetId(ErrorCode.WRN_NullabilityMismatchInTypeParameterReferenceTypeConstraint));
            nullableWarnings.Add(GetId(ErrorCode.WRN_NullabilityMismatchInTypeParameterNotNullConstraint));
            nullableWarnings.Add(GetId(ErrorCode.WRN_ThrowPossibleNull));
            nullableWarnings.Add(GetId(ErrorCode.WRN_UnboxPossibleNull));
            nullableWarnings.Add(GetId(ErrorCode.WRN_SwitchExpressionNotExhaustiveForNull));
            nullableWarnings.Add(GetId(ErrorCode.WRN_SwitchExpressionNotExhaustiveForNullWithWhen));

            nullableWarnings.Add(GetId(ErrorCode.WRN_ConvertingNullableToNonNullable));
            nullableWarnings.Add(GetId(ErrorCode.WRN_DisallowNullAttributeForbidsMaybeNullAssignment));
            nullableWarnings.Add(GetId(ErrorCode.WRN_ParameterConditionallyDisallowsNull));

            nullableWarnings.Add(GetId(ErrorCode.WRN_NullabilityMismatchInTypeOnOverride));
            nullableWarnings.Add(GetId(ErrorCode.WRN_NullabilityMismatchInReturnTypeOnOverride));
            nullableWarnings.Add(GetId(ErrorCode.WRN_NullabilityMismatchInReturnTypeOnPartial));
            nullableWarnings.Add(GetId(ErrorCode.WRN_NullabilityMismatchInParameterTypeOnOverride));
            nullableWarnings.Add(GetId(ErrorCode.WRN_NullabilityMismatchInParameterTypeOnPartial));
            nullableWarnings.Add(GetId(ErrorCode.WRN_NullabilityMismatchInTypeOnImplicitImplementation));
            nullableWarnings.Add(GetId(ErrorCode.WRN_NullabilityMismatchInReturnTypeOnImplicitImplementation));
            nullableWarnings.Add(GetId(ErrorCode.WRN_NullabilityMismatchInParameterTypeOnImplicitImplementation));
            nullableWarnings.Add(GetId(ErrorCode.WRN_NullabilityMismatchInTypeOnExplicitImplementation));
            nullableWarnings.Add(GetId(ErrorCode.WRN_NullabilityMismatchInReturnTypeOnExplicitImplementation));
            nullableWarnings.Add(GetId(ErrorCode.WRN_NullabilityMismatchInParameterTypeOnExplicitImplementation));
            nullableWarnings.Add(GetId(ErrorCode.WRN_NullabilityMismatchInConstraintsOnImplicitImplementation));
            nullableWarnings.Add(GetId(ErrorCode.WRN_NullabilityMismatchInExplicitlyImplementedInterface));
            nullableWarnings.Add(GetId(ErrorCode.WRN_NullabilityMismatchInInterfaceImplementedByBase));
            nullableWarnings.Add(GetId(ErrorCode.WRN_DuplicateInterfaceWithNullabilityMismatchInBaseList));
            nullableWarnings.Add(GetId(ErrorCode.WRN_NullabilityMismatchInConstraintsOnPartialImplementation));
            nullableWarnings.Add(GetId(ErrorCode.WRN_NullReferenceInitializer));
            nullableWarnings.Add(GetId(ErrorCode.WRN_ShouldNotReturn));
            nullableWarnings.Add(GetId(ErrorCode.WRN_DoesNotReturnMismatch));
            nullableWarnings.Add(GetId(ErrorCode.WRN_TopLevelNullabilityMismatchInParameterTypeOnExplicitImplementation));
            nullableWarnings.Add(GetId(ErrorCode.WRN_TopLevelNullabilityMismatchInParameterTypeOnImplicitImplementation));
            nullableWarnings.Add(GetId(ErrorCode.WRN_TopLevelNullabilityMismatchInParameterTypeOnOverride));
            nullableWarnings.Add(GetId(ErrorCode.WRN_TopLevelNullabilityMismatchInReturnTypeOnExplicitImplementation));
            nullableWarnings.Add(GetId(ErrorCode.WRN_TopLevelNullabilityMismatchInReturnTypeOnImplicitImplementation));
            nullableWarnings.Add(GetId(ErrorCode.WRN_TopLevelNullabilityMismatchInReturnTypeOnOverride));
            nullableWarnings.Add(GetId(ErrorCode.WRN_MemberNotNull));
            nullableWarnings.Add(GetId(ErrorCode.WRN_MemberNotNullBadMember));
            nullableWarnings.Add(GetId(ErrorCode.WRN_MemberNotNullWhen));
            nullableWarnings.Add(GetId(ErrorCode.WRN_ParameterDisallowsNull));
            nullableWarnings.Add(GetId(ErrorCode.WRN_ParameterNotNullIfNotNull));
            nullableWarnings.Add(GetId(ErrorCode.WRN_ReturnNotNullIfNotNull));

            NullableWarnings = nullableWarnings.ToImmutable();
        }

        private static string GetId(ErrorCode errorCode)
        {
            return MessageProvider.Instance.GetIdForErrorCode((int)errorCode);
        }

        private static ImmutableDictionary<ErrorCode, string> CreateCategoriesMap()
        {
            var map = new Dictionary<ErrorCode, string>()
            {
                // { ERROR_CODE,    CATEGORY }
            };

            return map.ToImmutableDictionary();
        }

        internal static DiagnosticSeverity GetSeverity(ErrorCode code)
        {
            if (code == ErrorCode.Void)
            {
                return InternalDiagnosticSeverity.Void;
            }
            else if (code == ErrorCode.Unknown)
            {
                return InternalDiagnosticSeverity.Unknown;
            }
            else if (IsWarning(code))
            {
                return DiagnosticSeverity.Warning;
            }
            else if (IsInfo(code))
            {
                return DiagnosticSeverity.Info;
            }
            else if (IsHidden(code))
            {
                return DiagnosticSeverity.Hidden;
            }
            else
            {
                return DiagnosticSeverity.Error;
            }
        }

        /// <remarks>Don't call this during a parse--it loads resources</remarks>
        public static string GetMessage(MessageID code, CultureInfo culture)
        {
            string message = ResourceManager.GetString(code.ToString(), culture);
            Debug.Assert(!string.IsNullOrEmpty(message), code.ToString());
            return message;
        }

        /// <remarks>Don't call this during a parse--it loads resources</remarks>
        public static string GetMessage(ErrorCode code, CultureInfo culture)
        {
            string message = ResourceManager.GetString(code.ToString(), culture);
            Debug.Assert(!string.IsNullOrEmpty(message), code.ToString());
            return message;
        }

        public static LocalizableResourceString GetMessageFormat(ErrorCode code)
        {
            return new LocalizableResourceString(code.ToString(), ResourceManager, typeof(ErrorFacts));
        }

        public static LocalizableResourceString GetTitle(ErrorCode code)
        {
            return new LocalizableResourceString(code.ToString() + s_titleSuffix, ResourceManager, typeof(ErrorFacts));
        }

        public static LocalizableResourceString GetDescription(ErrorCode code)
        {
            return new LocalizableResourceString(code.ToString() + s_descriptionSuffix, ResourceManager, typeof(ErrorFacts));
        }

        public static string GetHelpLink(ErrorCode code)
        {
            return $"https://msdn.microsoft.com/query/roslyn.query?appId=roslyn&k=k({GetId(code)})";
        }

        public static string GetCategory(ErrorCode code)
        {
            string category;
            if (s_categoriesMap.Value.TryGetValue(code, out category))
            {
                return category;
            }

            return Diagnostic.CompilerDiagnosticCategory;
        }

        /// <remarks>Don't call this during a parse--it loads resources</remarks>
        public static string GetMessage(XmlParseErrorCode id, CultureInfo culture)
        {
            return ResourceManager.GetString(id.ToString(), culture);
        }

        private static System.Resources.ResourceManager s_resourceManager;
        private static System.Resources.ResourceManager ResourceManager
        {
            get
            {
                if (s_resourceManager == null)
                {
                    s_resourceManager = new System.Resources.ResourceManager(typeof(CSharpResources).FullName, typeof(ErrorCode).GetTypeInfo().Assembly);
                }

                return s_resourceManager;
            }
        }

        internal static int GetWarningLevel(ErrorCode code)
        {
            if (IsInfo(code) || IsHidden(code))
            {
                // Info and hidden diagnostics should always be produced because some analyzers depend on them.
                return Diagnostic.InfoAndHiddenWarningLevel;
            }

            // Warning wave warnings (warning level > 4) should be documented in
            // docs/compilers/CSharp/Warnversion Warning Waves.md
            switch (code)
            {
                case ErrorCode.WRN_LowerCaseTypeName:
                    // Warning level 7 is exclusively for warnings introduced in the compiler
                    // shipped with dotnet 7 (C# 11) and that can be reported for pre-existing code.
                    return 7;
                case ErrorCode.WRN_PartialMethodTypeDifference:
                    // Warning level 6 is exclusively for warnings introduced in the compiler
                    // shipped with dotnet 6 (C# 10) and that can be reported for pre-existing code.
                    return 6;
                case ErrorCode.WRN_NubExprIsConstBool2:
                case ErrorCode.WRN_StaticInAsOrIs:
                case ErrorCode.WRN_PrecedenceInversion:
                case ErrorCode.WRN_UseDefViolationPropertyUnsupportedVersion:
                case ErrorCode.WRN_UseDefViolationFieldUnsupportedVersion:
                case ErrorCode.WRN_UnassignedThisAutoPropertyUnsupportedVersion:
                case ErrorCode.WRN_UnassignedThisUnsupportedVersion:
                case ErrorCode.WRN_ParamUnassigned:
                case ErrorCode.WRN_UseDefViolationProperty:
                case ErrorCode.WRN_UseDefViolationField:
                case ErrorCode.WRN_UseDefViolationThisUnsupportedVersion:
                case ErrorCode.WRN_UseDefViolationOut:
                case ErrorCode.WRN_UseDefViolation:
                case ErrorCode.WRN_SyncAndAsyncEntryPoints:
                case ErrorCode.WRN_ParameterIsStaticClass:
                case ErrorCode.WRN_ReturnTypeIsStaticClass:
                    // Warning level 5 is exclusively for warnings introduced in the compiler
                    // shipped with dotnet 5 (C# 9) and that can be reported for pre-existing code.
                    return 5;
                case ErrorCode.WRN_InvalidMainSig:
                case ErrorCode.WRN_LowercaseEllSuffix:
                case ErrorCode.WRN_NewNotRequired:
                case ErrorCode.WRN_MainCantBeGeneric:
                case ErrorCode.WRN_ProtectedInSealed:
                case ErrorCode.WRN_UnassignedInternalField:
                case ErrorCode.WRN_MissingParamTag:
                case ErrorCode.WRN_MissingXMLComment:
                case ErrorCode.WRN_MissingTypeParamTag:
                case ErrorCode.WRN_InvalidVersionFormat:
                    return 4;
                case ErrorCode.WRN_UnreferencedEvent:
                case ErrorCode.WRN_DuplicateUsing:
                case ErrorCode.WRN_UnreferencedVar:
                case ErrorCode.WRN_UnreferencedField:
                case ErrorCode.WRN_UnreferencedVarAssg:
                case ErrorCode.WRN_UnreferencedLocalFunction:
                case ErrorCode.WRN_SequentialOnPartialClass:
                case ErrorCode.WRN_UnreferencedFieldAssg:
                case ErrorCode.WRN_AmbiguousXMLReference:
                case ErrorCode.WRN_PossibleMistakenNullStatement:
                case ErrorCode.WRN_EqualsWithoutGetHashCode:
                case ErrorCode.WRN_EqualityOpWithoutEquals:
                case ErrorCode.WRN_EqualityOpWithoutGetHashCode:
                case ErrorCode.WRN_IncorrectBooleanAssg:
                case ErrorCode.WRN_BitwiseOrSignExtend:
                case ErrorCode.WRN_TypeParameterSameAsOuterTypeParameter:
                case ErrorCode.WRN_InvalidAssemblyName:
                case ErrorCode.WRN_UnifyReferenceBldRev:
                case ErrorCode.WRN_AssignmentToSelf:
                case ErrorCode.WRN_ComparisonToSelf:
                case ErrorCode.WRN_IsDynamicIsConfusing:
                case ErrorCode.WRN_DebugFullNameTooLong:
                case ErrorCode.WRN_PdbLocalNameTooLong:
                case ErrorCode.WRN_RecordEqualsWithoutGetHashCode:
                    return 3;
                case ErrorCode.WRN_NewRequired:
                case ErrorCode.WRN_NewOrOverrideExpected:
                case ErrorCode.WRN_UnreachableCode:
                case ErrorCode.WRN_UnreferencedLabel:
                case ErrorCode.WRN_NegativeArrayIndex:
                case ErrorCode.WRN_BadRefCompareLeft:
                case ErrorCode.WRN_BadRefCompareRight:
                case ErrorCode.WRN_PatternIsAmbiguous:
                case ErrorCode.WRN_PatternNotPublicOrNotInstance:
                case ErrorCode.WRN_PatternBadSignature:
                case ErrorCode.WRN_SameFullNameThisNsAgg:
                case ErrorCode.WRN_SameFullNameThisAggAgg:
                case ErrorCode.WRN_SameFullNameThisAggNs:
                case ErrorCode.WRN_GlobalAliasDefn:
                case ErrorCode.WRN_AlwaysNull:
                case ErrorCode.WRN_CmpAlwaysFalse:
                case ErrorCode.WRN_GotoCaseShouldConvert:
                case ErrorCode.WRN_NubExprIsConstBool:
                case ErrorCode.WRN_ExplicitImplCollision:
                case ErrorCode.WRN_DeprecatedSymbolStr:
                case ErrorCode.WRN_VacuousIntegralComp:
                case ErrorCode.WRN_AssignmentToLockOrDispose:
                case ErrorCode.WRN_DeprecatedCollectionInitAddStr:
                case ErrorCode.WRN_DeprecatedCollectionInitAdd:
                case ErrorCode.WRN_DuplicateParamTag:
                case ErrorCode.WRN_UnmatchedParamTag:
                case ErrorCode.WRN_UnprocessedXMLComment:
                case ErrorCode.WRN_InvalidSearchPathDir:
                case ErrorCode.WRN_UnifyReferenceMajMin:
                case ErrorCode.WRN_DuplicateTypeParamTag:
                case ErrorCode.WRN_UnmatchedTypeParamTag:
                case ErrorCode.WRN_UnmatchedParamRefTag:
                case ErrorCode.WRN_UnmatchedTypeParamRefTag:
                case ErrorCode.WRN_CantHaveManifestForModule:
                case ErrorCode.WRN_DynamicDispatchToConditionalMethod:
                case ErrorCode.WRN_NoSources:
                case ErrorCode.WRN_CLS_MeaninglessOnPrivateType:
                case ErrorCode.WRN_CLS_AssemblyNotCLS2:
                case ErrorCode.WRN_MainIgnored:
                case ErrorCode.WRN_UnqualifiedNestedTypeInCref:
                case ErrorCode.WRN_NoRuntimeMetadataVersion:
                    return 2;
                case ErrorCode.WRN_IsAlwaysTrue:
                case ErrorCode.WRN_IsAlwaysFalse:
                case ErrorCode.WRN_ByRefNonAgileField:
                case ErrorCode.WRN_VolatileByRef:
                case ErrorCode.WRN_FinalizeMethod:
                case ErrorCode.WRN_DeprecatedSymbol:
                case ErrorCode.WRN_ExternMethodNoImplementation:
                case ErrorCode.WRN_AttributeLocationOnBadDeclaration:
                case ErrorCode.WRN_InvalidAttributeLocation:
                case ErrorCode.WRN_NonObsoleteOverridingObsolete:
                case ErrorCode.WRN_CoClassWithoutComImport:
                case ErrorCode.WRN_ObsoleteOverridingNonObsolete:
                case ErrorCode.WRN_ExternCtorNoImplementation:
                case ErrorCode.WRN_WarningDirective:
                case ErrorCode.WRN_UnreachableGeneralCatch:
                case ErrorCode.WRN_DefaultValueForUnconsumedLocation:
                case ErrorCode.WRN_EmptySwitch:
                case ErrorCode.WRN_XMLParseError:
                case ErrorCode.WRN_BadXMLRef:
                case ErrorCode.WRN_BadXMLRefParamType:
                case ErrorCode.WRN_BadXMLRefReturnType:
                case ErrorCode.WRN_BadXMLRefSyntax:
                case ErrorCode.WRN_FailedInclude:
                case ErrorCode.WRN_InvalidInclude:
                case ErrorCode.WRN_XMLParseIncludeError:
                case ErrorCode.WRN_ALinkWarn:
                case ErrorCode.WRN_AssemblyAttributeFromModuleIsOverridden:
                case ErrorCode.WRN_CmdOptionConflictsSource:
                case ErrorCode.WRN_IllegalPragma:
                case ErrorCode.WRN_IllegalPPWarning:
                case ErrorCode.WRN_BadRestoreNumber:
                case ErrorCode.WRN_NonECMAFeature:
                case ErrorCode.WRN_ErrorOverride:
                case ErrorCode.WRN_MultiplePredefTypes:
                case ErrorCode.WRN_TooManyLinesForDebugger:
                case ErrorCode.WRN_CallOnNonAgileField:
                case ErrorCode.WRN_InvalidNumber:
                case ErrorCode.WRN_IllegalPPChecksum:
                case ErrorCode.WRN_EndOfPPLineExpected:
                case ErrorCode.WRN_ConflictingChecksum:
                case ErrorCode.WRN_DotOnDefault:
                case ErrorCode.WRN_BadXMLRefTypeVar:
                case ErrorCode.WRN_ReferencedAssemblyReferencesLinkedPIA:
                case ErrorCode.WRN_MultipleRuntimeImplementationMatches:
                case ErrorCode.WRN_MultipleRuntimeOverrideMatches:
                case ErrorCode.WRN_FileAlreadyIncluded:
                case ErrorCode.WRN_NoConfigNotOnCommandLine:
                case ErrorCode.WRN_AnalyzerCannotBeCreated:
                case ErrorCode.WRN_NoAnalyzerInAssembly:
                case ErrorCode.WRN_UnableToLoadAnalyzer:
                case ErrorCode.WRN_DefineIdentifierRequired:
                case ErrorCode.WRN_CLS_NoVarArgs:
                case ErrorCode.WRN_CLS_BadArgType:
                case ErrorCode.WRN_CLS_BadReturnType:
                case ErrorCode.WRN_CLS_BadFieldPropType:
                case ErrorCode.WRN_CLS_BadIdentifierCase:
                case ErrorCode.WRN_CLS_OverloadRefOut:
                case ErrorCode.WRN_CLS_OverloadUnnamed:
                case ErrorCode.WRN_CLS_BadIdentifier:
                case ErrorCode.WRN_CLS_BadBase:
                case ErrorCode.WRN_CLS_BadInterfaceMember:
                case ErrorCode.WRN_CLS_NoAbstractMembers:
                case ErrorCode.WRN_CLS_NotOnModules:
                case ErrorCode.WRN_CLS_ModuleMissingCLS:
                case ErrorCode.WRN_CLS_AssemblyNotCLS:
                case ErrorCode.WRN_CLS_BadAttributeType:
                case ErrorCode.WRN_CLS_ArrayArgumentToAttribute:
                case ErrorCode.WRN_CLS_NotOnModules2:
                case ErrorCode.WRN_CLS_IllegalTrueInFalse:
                case ErrorCode.WRN_CLS_MeaninglessOnParam:
                case ErrorCode.WRN_CLS_MeaninglessOnReturn:
                case ErrorCode.WRN_CLS_BadTypeVar:
                case ErrorCode.WRN_CLS_VolatileField:
                case ErrorCode.WRN_CLS_BadInterface:
                case ErrorCode.WRN_UnobservedAwaitableExpression:
                case ErrorCode.WRN_CallerLineNumberParamForUnconsumedLocation:
                case ErrorCode.WRN_CallerFilePathParamForUnconsumedLocation:
                case ErrorCode.WRN_CallerMemberNameParamForUnconsumedLocation:
                case ErrorCode.WRN_CallerFilePathPreferredOverCallerMemberName:
                case ErrorCode.WRN_CallerLineNumberPreferredOverCallerMemberName:
                case ErrorCode.WRN_CallerLineNumberPreferredOverCallerFilePath:
                case ErrorCode.WRN_DelaySignButNoKey:
                case ErrorCode.WRN_UnimplementedCommandLineSwitch:
                case ErrorCode.WRN_AsyncLacksAwaits:
                case ErrorCode.WRN_BadUILang:
                case ErrorCode.WRN_RefCultureMismatch:
                case ErrorCode.WRN_ConflictingMachineAssembly:
                case ErrorCode.WRN_FilterIsConstantTrue:
                case ErrorCode.WRN_FilterIsConstantFalse:
                case ErrorCode.WRN_FilterIsConstantFalseRedundantTryCatch:
                case ErrorCode.WRN_IdentifierOrNumericLiteralExpected:
                case ErrorCode.WRN_ReferencedAssemblyDoesNotHaveStrongName:
                case ErrorCode.WRN_AlignmentMagnitude:
                case ErrorCode.WRN_AttributeIgnoredWhenPublicSigning:
                case ErrorCode.WRN_TupleLiteralNameMismatch:
                case ErrorCode.WRN_Experimental:
                case ErrorCode.WRN_AttributesOnBackingFieldsNotAvailable:
                case ErrorCode.WRN_TupleBinopLiteralNameMismatch:
                case ErrorCode.WRN_TypeParameterSameAsOuterMethodTypeParameter:
                case ErrorCode.WRN_ConvertingNullableToNonNullable:
                case ErrorCode.WRN_NullReferenceAssignment:
                case ErrorCode.WRN_NullReferenceReceiver:
                case ErrorCode.WRN_NullReferenceReturn:
                case ErrorCode.WRN_NullReferenceArgument:
                case ErrorCode.WRN_NullabilityMismatchInTypeOnOverride:
                case ErrorCode.WRN_NullabilityMismatchInReturnTypeOnOverride:
                case ErrorCode.WRN_NullabilityMismatchInReturnTypeOnPartial:
                case ErrorCode.WRN_NullabilityMismatchInParameterTypeOnOverride:
                case ErrorCode.WRN_NullabilityMismatchInParameterTypeOnPartial:
                case ErrorCode.WRN_NullabilityMismatchInConstraintsOnPartialImplementation:
                case ErrorCode.WRN_NullabilityMismatchInTypeOnImplicitImplementation:
                case ErrorCode.WRN_NullabilityMismatchInReturnTypeOnImplicitImplementation:
                case ErrorCode.WRN_NullabilityMismatchInParameterTypeOnImplicitImplementation:
                case ErrorCode.WRN_DuplicateInterfaceWithNullabilityMismatchInBaseList:
                case ErrorCode.WRN_NullabilityMismatchInInterfaceImplementedByBase:
                case ErrorCode.WRN_NullabilityMismatchInExplicitlyImplementedInterface:
                case ErrorCode.WRN_NullabilityMismatchInTypeOnExplicitImplementation:
                case ErrorCode.WRN_NullabilityMismatchInReturnTypeOnExplicitImplementation:
                case ErrorCode.WRN_NullabilityMismatchInParameterTypeOnExplicitImplementation:
                case ErrorCode.WRN_UninitializedNonNullableField:
                case ErrorCode.WRN_NullabilityMismatchInAssignment:
                case ErrorCode.WRN_NullabilityMismatchInArgument:
                case ErrorCode.WRN_NullabilityMismatchInArgumentForOutput:
                case ErrorCode.WRN_NullabilityMismatchInReturnTypeOfTargetDelegate:
                case ErrorCode.WRN_NullabilityMismatchInParameterTypeOfTargetDelegate:
                case ErrorCode.WRN_NullAsNonNullable:
                case ErrorCode.WRN_NullableValueTypeMayBeNull:
                case ErrorCode.WRN_NullabilityMismatchInTypeParameterConstraint:
                case ErrorCode.WRN_MissingNonNullTypesContextForAnnotation:
                case ErrorCode.WRN_MissingNonNullTypesContextForAnnotationInGeneratedCode:
                case ErrorCode.WRN_NullabilityMismatchInConstraintsOnImplicitImplementation:
                case ErrorCode.WRN_NullabilityMismatchInTypeParameterReferenceTypeConstraint:
                case ErrorCode.WRN_SwitchExpressionNotExhaustive:
                case ErrorCode.WRN_IsTypeNamedUnderscore:
                case ErrorCode.WRN_GivenExpressionNeverMatchesPattern:
                case ErrorCode.WRN_GivenExpressionAlwaysMatchesConstant:
                case ErrorCode.WRN_SwitchExpressionNotExhaustiveWithUnnamedEnumValue:
                case ErrorCode.WRN_CaseConstantNamedUnderscore:
                case ErrorCode.WRN_ThrowPossibleNull:
                case ErrorCode.WRN_UnboxPossibleNull:
                case ErrorCode.WRN_SwitchExpressionNotExhaustiveForNull:
                case ErrorCode.WRN_ImplicitCopyInReadOnlyMember:
                case ErrorCode.WRN_UnconsumedEnumeratorCancellationAttributeUsage:
                case ErrorCode.WRN_UndecoratedCancellationTokenParameter:
                case ErrorCode.WRN_NullabilityMismatchInTypeParameterNotNullConstraint:
                case ErrorCode.WRN_DisallowNullAttributeForbidsMaybeNullAssignment:
                case ErrorCode.WRN_ParameterConditionallyDisallowsNull:
                case ErrorCode.WRN_NullReferenceInitializer:
                case ErrorCode.WRN_ShouldNotReturn:
                case ErrorCode.WRN_DoesNotReturnMismatch:
                case ErrorCode.WRN_TopLevelNullabilityMismatchInReturnTypeOnOverride:
                case ErrorCode.WRN_TopLevelNullabilityMismatchInParameterTypeOnOverride:
                case ErrorCode.WRN_TopLevelNullabilityMismatchInReturnTypeOnImplicitImplementation:
                case ErrorCode.WRN_TopLevelNullabilityMismatchInParameterTypeOnImplicitImplementation:
                case ErrorCode.WRN_TopLevelNullabilityMismatchInReturnTypeOnExplicitImplementation:
                case ErrorCode.WRN_TopLevelNullabilityMismatchInParameterTypeOnExplicitImplementation:
                case ErrorCode.WRN_ConstOutOfRangeChecked:
                case ErrorCode.WRN_MemberNotNull:
                case ErrorCode.WRN_MemberNotNullBadMember:
                case ErrorCode.WRN_MemberNotNullWhen:
                case ErrorCode.WRN_GeneratorFailedDuringInitialization:
                case ErrorCode.WRN_GeneratorFailedDuringGeneration:
                case ErrorCode.WRN_ParameterDisallowsNull:
                case ErrorCode.WRN_GivenExpressionAlwaysMatchesPattern:
                case ErrorCode.WRN_IsPatternAlways:
                case ErrorCode.WRN_SwitchExpressionNotExhaustiveWithWhen:
                case ErrorCode.WRN_SwitchExpressionNotExhaustiveForNullWithWhen:
                case ErrorCode.WRN_RecordNamedDisallowed:
                case ErrorCode.WRN_ParameterNotNullIfNotNull:
                case ErrorCode.WRN_ReturnNotNullIfNotNull:
                case ErrorCode.WRN_AnalyzerReferencesFramework:
                case ErrorCode.WRN_UnreadRecordParameter:
                case ErrorCode.WRN_DoNotCompareFunctionPointers:
                case ErrorCode.WRN_CallerArgumentExpressionParamForUnconsumedLocation:
                case ErrorCode.WRN_CallerLineNumberPreferredOverCallerArgumentExpression:
                case ErrorCode.WRN_CallerFilePathPreferredOverCallerArgumentExpression:
                case ErrorCode.WRN_CallerMemberNamePreferredOverCallerArgumentExpression:
                case ErrorCode.WRN_CallerArgumentExpressionAttributeHasInvalidParameterName:
                case ErrorCode.WRN_CallerArgumentExpressionAttributeSelfReferential:
                case ErrorCode.WRN_ParameterOccursAfterInterpolatedStringHandlerParameter:
                case ErrorCode.WRN_InterpolatedStringHandlerArgumentAttributeIgnoredOnLambdaParameters:
                case ErrorCode.WRN_CompileTimeCheckedOverflow:
                case ErrorCode.WRN_MethGrpToNonDel:
                case ErrorCode.WRN_UseDefViolationPropertySupportedVersion:
                case ErrorCode.WRN_UseDefViolationFieldSupportedVersion:
                case ErrorCode.WRN_UseDefViolationThisSupportedVersion:
                case ErrorCode.WRN_UnassignedThisAutoPropertySupportedVersion:
                case ErrorCode.WRN_UnassignedThisSupportedVersion:
                case ErrorCode.WRN_ObsoleteMembersShouldNotBeRequired:
                case ErrorCode.WRN_AnalyzerReferencesNewerCompiler:
                case ErrorCode.WRN_DuplicateAnalyzerReference:
                case ErrorCode.WRN_ScopedMismatchInParameterOfTarget:
                case ErrorCode.WRN_ScopedMismatchInParameterOfOverrideOrImplementation:
                    return 1;
                default:
                    return 0;
            }
            // Note: when adding a warning here, consider whether it should be registered as a nullability warning too
        }

        /// <summary>
        /// Returns true if this is a build-only diagnostic that is never reported from
        /// <see cref="SemanticModel.GetDiagnostics(Text.TextSpan?, System.Threading.CancellationToken)"/> API.
        /// Diagnostics generated during compilation phases such as lowering, emit, etc.
        /// are example of build-only diagnostics.
        /// </summary>
        internal static bool IsBuildOnlyDiagnostic(ErrorCode code)
        {
            switch (code)
            {
                case ErrorCode.WRN_ALinkWarn:
                case ErrorCode.WRN_UnreferencedField:
                case ErrorCode.WRN_UnreferencedFieldAssg:
                case ErrorCode.WRN_UnreferencedEvent:
                case ErrorCode.WRN_UnassignedInternalField:
                case ErrorCode.ERR_MissingPredefinedMember:
                case ErrorCode.ERR_PredefinedTypeNotFound:
                case ErrorCode.ERR_NoEntryPoint:
                case ErrorCode.WRN_InvalidMainSig:
                case ErrorCode.ERR_MultipleEntryPoints:
                case ErrorCode.WRN_MainIgnored:
                case ErrorCode.ERR_MainClassNotClass:
                case ErrorCode.WRN_MainCantBeGeneric:
                case ErrorCode.ERR_NoMainInClass:
                case ErrorCode.ERR_MainClassNotFound:
                case ErrorCode.WRN_SyncAndAsyncEntryPoints:
                case ErrorCode.ERR_BadDelegateConstructor:
                case ErrorCode.ERR_InsufficientStack:
                case ErrorCode.ERR_ModuleEmitFailure:
                case ErrorCode.ERR_TooManyLocals:
                case ErrorCode.ERR_BindToBogus:
                case ErrorCode.ERR_ExportedTypeConflictsWithDeclaration:
                case ErrorCode.ERR_ForwardedTypeConflictsWithDeclaration:
                case ErrorCode.ERR_ExportedTypesConflict:
                case ErrorCode.ERR_ForwardedTypeConflictsWithExportedType:
                case ErrorCode.ERR_ByRefTypeAndAwait:
                case ErrorCode.ERR_RefReturningCallAndAwait:
                case ErrorCode.ERR_SpecialByRefInLambda:
                case ErrorCode.ERR_DynamicRequiredTypesMissing:
                case ErrorCode.ERR_EncUpdateFailedDelegateTypeChanged:
                case ErrorCode.ERR_CannotBeConvertedToUtf8:
                case ErrorCode.ERR_FileTypeNonUniquePath:
                    return true;
                case ErrorCode.Void:
                case ErrorCode.Unknown:
                case ErrorCode.ERR_NoMetadataFile:
                case ErrorCode.FTL_MetadataCantOpenFile:
                case ErrorCode.ERR_NoTypeDef:
                case ErrorCode.ERR_OutputWriteFailed:
                case ErrorCode.ERR_BadBinaryOps:
                case ErrorCode.ERR_IntDivByZero:
                case ErrorCode.ERR_BadIndexLHS:
                case ErrorCode.ERR_BadIndexCount:
                case ErrorCode.ERR_BadUnaryOp:
                case ErrorCode.ERR_ThisInStaticMeth:
                case ErrorCode.ERR_ThisInBadContext:
                case ErrorCode.ERR_NoImplicitConv:
                case ErrorCode.ERR_NoExplicitConv:
                case ErrorCode.ERR_ConstOutOfRange:
                case ErrorCode.ERR_AmbigBinaryOps:
                case ErrorCode.ERR_AmbigUnaryOp:
                case ErrorCode.ERR_InAttrOnOutParam:
                case ErrorCode.ERR_ValueCantBeNull:
                case ErrorCode.ERR_NoExplicitBuiltinConv:
                case ErrorCode.FTL_DebugEmitFailure:
                case ErrorCode.ERR_BadVisReturnType:
                case ErrorCode.ERR_BadVisParamType:
                case ErrorCode.ERR_BadVisFieldType:
                case ErrorCode.ERR_BadVisPropertyType:
                case ErrorCode.ERR_BadVisIndexerReturn:
                case ErrorCode.ERR_BadVisIndexerParam:
                case ErrorCode.ERR_BadVisOpReturn:
                case ErrorCode.ERR_BadVisOpParam:
                case ErrorCode.ERR_BadVisDelegateReturn:
                case ErrorCode.ERR_BadVisDelegateParam:
                case ErrorCode.ERR_BadVisBaseClass:
                case ErrorCode.ERR_BadVisBaseInterface:
                case ErrorCode.ERR_EventNeedsBothAccessors:
                case ErrorCode.ERR_EventNotDelegate:
                case ErrorCode.ERR_InterfaceEventInitializer:
                case ErrorCode.ERR_BadEventUsage:
                case ErrorCode.ERR_ExplicitEventFieldImpl:
                case ErrorCode.ERR_CantOverrideNonEvent:
                case ErrorCode.ERR_AddRemoveMustHaveBody:
                case ErrorCode.ERR_AbstractEventInitializer:
                case ErrorCode.ERR_PossibleBadNegCast:
                case ErrorCode.ERR_ReservedEnumerator:
                case ErrorCode.ERR_AsMustHaveReferenceType:
                case ErrorCode.WRN_LowercaseEllSuffix:
                case ErrorCode.ERR_BadEventUsageNoField:
                case ErrorCode.ERR_ConstraintOnlyAllowedOnGenericDecl:
                case ErrorCode.ERR_TypeParamMustBeIdentifier:
                case ErrorCode.ERR_MemberReserved:
                case ErrorCode.ERR_DuplicateParamName:
                case ErrorCode.ERR_DuplicateNameInNS:
                case ErrorCode.ERR_DuplicateNameInClass:
                case ErrorCode.ERR_NameNotInContext:
                case ErrorCode.ERR_AmbigContext:
                case ErrorCode.WRN_DuplicateUsing:
                case ErrorCode.ERR_BadMemberFlag:
                case ErrorCode.ERR_BadMemberProtection:
                case ErrorCode.WRN_NewRequired:
                case ErrorCode.WRN_NewNotRequired:
                case ErrorCode.ERR_CircConstValue:
                case ErrorCode.ERR_MemberAlreadyExists:
                case ErrorCode.ERR_StaticNotVirtual:
                case ErrorCode.ERR_OverrideNotNew:
                case ErrorCode.WRN_NewOrOverrideExpected:
                case ErrorCode.ERR_OverrideNotExpected:
                case ErrorCode.ERR_NamespaceUnexpected:
                case ErrorCode.ERR_NoSuchMember:
                case ErrorCode.ERR_BadSKknown:
                case ErrorCode.ERR_BadSKunknown:
                case ErrorCode.ERR_ObjectRequired:
                case ErrorCode.ERR_AmbigCall:
                case ErrorCode.ERR_BadAccess:
                case ErrorCode.ERR_MethDelegateMismatch:
                case ErrorCode.ERR_RetObjectRequired:
                case ErrorCode.ERR_RetNoObjectRequired:
                case ErrorCode.ERR_LocalDuplicate:
                case ErrorCode.ERR_AssgLvalueExpected:
                case ErrorCode.ERR_StaticConstParam:
                case ErrorCode.ERR_NotConstantExpression:
                case ErrorCode.ERR_NotNullConstRefField:
                case ErrorCode.ERR_LocalIllegallyOverrides:
                case ErrorCode.ERR_BadUsingNamespace:
                case ErrorCode.ERR_NoBreakOrCont:
                case ErrorCode.ERR_DuplicateLabel:
                case ErrorCode.ERR_NoConstructors:
                case ErrorCode.ERR_NoNewAbstract:
                case ErrorCode.ERR_ConstValueRequired:
                case ErrorCode.ERR_CircularBase:
                case ErrorCode.ERR_MethodNameExpected:
                case ErrorCode.ERR_ConstantExpected:
                case ErrorCode.ERR_V6SwitchGoverningTypeValueExpected:
                case ErrorCode.ERR_DuplicateCaseLabel:
                case ErrorCode.ERR_InvalidGotoCase:
                case ErrorCode.ERR_PropertyLacksGet:
                case ErrorCode.ERR_BadExceptionType:
                case ErrorCode.ERR_BadEmptyThrow:
                case ErrorCode.ERR_BadFinallyLeave:
                case ErrorCode.ERR_LabelShadow:
                case ErrorCode.ERR_LabelNotFound:
                case ErrorCode.ERR_UnreachableCatch:
                case ErrorCode.ERR_ReturnExpected:
                case ErrorCode.WRN_UnreachableCode:
                case ErrorCode.ERR_SwitchFallThrough:
                case ErrorCode.WRN_UnreferencedLabel:
                case ErrorCode.ERR_UseDefViolation:
                case ErrorCode.WRN_UnreferencedVar:
                case ErrorCode.ERR_UseDefViolationField:
                case ErrorCode.ERR_UnassignedThisUnsupportedVersion:
                case ErrorCode.ERR_AmbigQM:
                case ErrorCode.ERR_InvalidQM:
                case ErrorCode.ERR_NoBaseClass:
                case ErrorCode.ERR_BaseIllegal:
                case ErrorCode.ERR_ObjectProhibited:
                case ErrorCode.ERR_ParamUnassigned:
                case ErrorCode.ERR_InvalidArray:
                case ErrorCode.ERR_ExternHasBody:
                case ErrorCode.ERR_AbstractAndExtern:
                case ErrorCode.ERR_BadAttributeParamType:
                case ErrorCode.ERR_BadAttributeArgument:
                case ErrorCode.WRN_IsAlwaysTrue:
                case ErrorCode.WRN_IsAlwaysFalse:
                case ErrorCode.ERR_LockNeedsReference:
                case ErrorCode.ERR_NullNotValid:
                case ErrorCode.ERR_UseDefViolationThisUnsupportedVersion:
                case ErrorCode.ERR_ArgsInvalid:
                case ErrorCode.ERR_AssgReadonly:
                case ErrorCode.ERR_RefReadonly:
                case ErrorCode.ERR_PtrExpected:
                case ErrorCode.ERR_PtrIndexSingle:
                case ErrorCode.WRN_ByRefNonAgileField:
                case ErrorCode.ERR_AssgReadonlyStatic:
                case ErrorCode.ERR_RefReadonlyStatic:
                case ErrorCode.ERR_AssgReadonlyProp:
                case ErrorCode.ERR_IllegalStatement:
                case ErrorCode.ERR_BadGetEnumerator:
                case ErrorCode.ERR_AbstractBaseCall:
                case ErrorCode.ERR_RefProperty:
                case ErrorCode.ERR_ManagedAddr:
                case ErrorCode.ERR_BadFixedInitType:
                case ErrorCode.ERR_FixedMustInit:
                case ErrorCode.ERR_InvalidAddrOp:
                case ErrorCode.ERR_FixedNeeded:
                case ErrorCode.ERR_FixedNotNeeded:
                case ErrorCode.ERR_UnsafeNeeded:
                case ErrorCode.ERR_OpTFRetType:
                case ErrorCode.ERR_OperatorNeedsMatch:
                case ErrorCode.ERR_BadBoolOp:
                case ErrorCode.ERR_MustHaveOpTF:
                case ErrorCode.WRN_UnreferencedVarAssg:
                case ErrorCode.ERR_CheckedOverflow:
                case ErrorCode.ERR_ConstOutOfRangeChecked:
                case ErrorCode.ERR_BadVarargs:
                case ErrorCode.ERR_ParamsMustBeArray:
                case ErrorCode.ERR_IllegalArglist:
                case ErrorCode.ERR_IllegalUnsafe:
                case ErrorCode.ERR_AmbigMember:
                case ErrorCode.ERR_BadForeachDecl:
                case ErrorCode.ERR_ParamsLast:
                case ErrorCode.ERR_SizeofUnsafe:
                case ErrorCode.ERR_DottedTypeNameNotFoundInNS:
                case ErrorCode.ERR_FieldInitRefNonstatic:
                case ErrorCode.ERR_SealedNonOverride:
                case ErrorCode.ERR_CantOverrideSealed:
                case ErrorCode.ERR_VoidError:
                case ErrorCode.ERR_ConditionalOnOverride:
                case ErrorCode.ERR_PointerInAsOrIs:
                case ErrorCode.ERR_CallingFinalizeDeprecated:
                case ErrorCode.ERR_SingleTypeNameNotFound:
                case ErrorCode.ERR_NegativeStackAllocSize:
                case ErrorCode.ERR_NegativeArraySize:
                case ErrorCode.ERR_OverrideFinalizeDeprecated:
                case ErrorCode.ERR_CallingBaseFinalizeDeprecated:
                case ErrorCode.WRN_NegativeArrayIndex:
                case ErrorCode.WRN_BadRefCompareLeft:
                case ErrorCode.WRN_BadRefCompareRight:
                case ErrorCode.ERR_BadCastInFixed:
                case ErrorCode.ERR_StackallocInCatchFinally:
                case ErrorCode.ERR_VarargsLast:
                case ErrorCode.ERR_MissingPartial:
                case ErrorCode.ERR_PartialTypeKindConflict:
                case ErrorCode.ERR_PartialModifierConflict:
                case ErrorCode.ERR_PartialMultipleBases:
                case ErrorCode.ERR_PartialWrongTypeParams:
                case ErrorCode.ERR_PartialWrongConstraints:
                case ErrorCode.ERR_NoImplicitConvCast:
                case ErrorCode.ERR_PartialMisplaced:
                case ErrorCode.ERR_ImportedCircularBase:
                case ErrorCode.ERR_UseDefViolationOut:
                case ErrorCode.ERR_ArraySizeInDeclaration:
                case ErrorCode.ERR_InaccessibleGetter:
                case ErrorCode.ERR_InaccessibleSetter:
                case ErrorCode.ERR_InvalidPropertyAccessMod:
                case ErrorCode.ERR_DuplicatePropertyAccessMods:
                case ErrorCode.ERR_AccessModMissingAccessor:
                case ErrorCode.ERR_UnimplementedInterfaceAccessor:
                case ErrorCode.WRN_PatternIsAmbiguous:
                case ErrorCode.WRN_PatternNotPublicOrNotInstance:
                case ErrorCode.WRN_PatternBadSignature:
                case ErrorCode.ERR_FriendRefNotEqualToThis:
                case ErrorCode.WRN_SequentialOnPartialClass:
                case ErrorCode.ERR_BadConstType:
                case ErrorCode.ERR_NoNewTyvar:
                case ErrorCode.ERR_BadArity:
                case ErrorCode.ERR_BadTypeArgument:
                case ErrorCode.ERR_TypeArgsNotAllowed:
                case ErrorCode.ERR_HasNoTypeVars:
                case ErrorCode.ERR_NewConstraintNotSatisfied:
                case ErrorCode.ERR_GenericConstraintNotSatisfiedRefType:
                case ErrorCode.ERR_GenericConstraintNotSatisfiedNullableEnum:
                case ErrorCode.ERR_GenericConstraintNotSatisfiedNullableInterface:
                case ErrorCode.ERR_GenericConstraintNotSatisfiedTyVar:
                case ErrorCode.ERR_GenericConstraintNotSatisfiedValType:
                case ErrorCode.ERR_DuplicateGeneratedName:
                case ErrorCode.ERR_GlobalSingleTypeNameNotFound:
                case ErrorCode.ERR_NewBoundMustBeLast:
                case ErrorCode.ERR_TypeVarCantBeNull:
                case ErrorCode.ERR_DuplicateBound:
                case ErrorCode.ERR_ClassBoundNotFirst:
                case ErrorCode.ERR_BadRetType:
                case ErrorCode.ERR_DuplicateConstraintClause:
                case ErrorCode.ERR_CantInferMethTypeArgs:
                case ErrorCode.ERR_LocalSameNameAsTypeParam:
                case ErrorCode.ERR_AsWithTypeVar:
                case ErrorCode.ERR_BadIndexerNameAttr:
                case ErrorCode.ERR_AttrArgWithTypeVars:
                case ErrorCode.ERR_NewTyvarWithArgs:
                case ErrorCode.ERR_AbstractSealedStatic:
                case ErrorCode.WRN_AmbiguousXMLReference:
                case ErrorCode.WRN_VolatileByRef:
                case ErrorCode.ERR_ComImportWithImpl:
                case ErrorCode.ERR_ComImportWithBase:
                case ErrorCode.ERR_ImplBadConstraints:
                case ErrorCode.ERR_DottedTypeNameNotFoundInAgg:
                case ErrorCode.ERR_MethGrpToNonDel:
                case ErrorCode.ERR_BadExternAlias:
                case ErrorCode.ERR_ColColWithTypeAlias:
                case ErrorCode.ERR_AliasNotFound:
                case ErrorCode.ERR_SameFullNameAggAgg:
                case ErrorCode.ERR_SameFullNameNsAgg:
                case ErrorCode.WRN_SameFullNameThisNsAgg:
                case ErrorCode.WRN_SameFullNameThisAggAgg:
                case ErrorCode.WRN_SameFullNameThisAggNs:
                case ErrorCode.ERR_SameFullNameThisAggThisNs:
                case ErrorCode.ERR_ExternAfterElements:
                case ErrorCode.WRN_GlobalAliasDefn:
                case ErrorCode.ERR_SealedStaticClass:
                case ErrorCode.ERR_PrivateAbstractAccessor:
                case ErrorCode.ERR_ValueExpected:
                case ErrorCode.ERR_UnboxNotLValue:
                case ErrorCode.ERR_AnonMethGrpInForEach:
                case ErrorCode.ERR_BadIncDecRetType:
                case ErrorCode.ERR_TypeConstraintsMustBeUniqueAndFirst:
                case ErrorCode.ERR_RefValBoundWithClass:
                case ErrorCode.ERR_NewBoundWithVal:
                case ErrorCode.ERR_RefConstraintNotSatisfied:
                case ErrorCode.ERR_ValConstraintNotSatisfied:
                case ErrorCode.ERR_CircularConstraint:
                case ErrorCode.ERR_BaseConstraintConflict:
                case ErrorCode.ERR_ConWithValCon:
                case ErrorCode.ERR_AmbigUDConv:
                case ErrorCode.WRN_AlwaysNull:
                case ErrorCode.ERR_OverrideWithConstraints:
                case ErrorCode.ERR_AmbigOverride:
                case ErrorCode.ERR_DecConstError:
                case ErrorCode.WRN_CmpAlwaysFalse:
                case ErrorCode.WRN_FinalizeMethod:
                case ErrorCode.ERR_ExplicitImplParams:
                case ErrorCode.WRN_GotoCaseShouldConvert:
                case ErrorCode.ERR_MethodImplementingAccessor:
                case ErrorCode.WRN_NubExprIsConstBool:
                case ErrorCode.WRN_ExplicitImplCollision:
                case ErrorCode.ERR_AbstractHasBody:
                case ErrorCode.ERR_ConcreteMissingBody:
                case ErrorCode.ERR_AbstractAndSealed:
                case ErrorCode.ERR_AbstractNotVirtual:
                case ErrorCode.ERR_StaticConstant:
                case ErrorCode.ERR_CantOverrideNonFunction:
                case ErrorCode.ERR_CantOverrideNonVirtual:
                case ErrorCode.ERR_CantChangeAccessOnOverride:
                case ErrorCode.ERR_CantChangeReturnTypeOnOverride:
                case ErrorCode.ERR_CantDeriveFromSealedType:
                case ErrorCode.ERR_AbstractInConcreteClass:
                case ErrorCode.ERR_StaticConstructorWithExplicitConstructorCall:
                case ErrorCode.ERR_StaticConstructorWithAccessModifiers:
                case ErrorCode.ERR_RecursiveConstructorCall:
                case ErrorCode.ERR_ObjectCallingBaseConstructor:
                case ErrorCode.ERR_StructWithBaseConstructorCall:
                case ErrorCode.ERR_StructLayoutCycle:
                case ErrorCode.ERR_InterfacesCantContainFields:
                case ErrorCode.ERR_InterfacesCantContainConstructors:
                case ErrorCode.ERR_NonInterfaceInInterfaceList:
                case ErrorCode.ERR_DuplicateInterfaceInBaseList:
                case ErrorCode.ERR_CycleInInterfaceInheritance:
                case ErrorCode.ERR_HidingAbstractMethod:
                case ErrorCode.ERR_UnimplementedAbstractMethod:
                case ErrorCode.ERR_UnimplementedInterfaceMember:
                case ErrorCode.ERR_ObjectCantHaveBases:
                case ErrorCode.ERR_ExplicitInterfaceImplementationNotInterface:
                case ErrorCode.ERR_InterfaceMemberNotFound:
                case ErrorCode.ERR_ClassDoesntImplementInterface:
                case ErrorCode.ERR_ExplicitInterfaceImplementationInNonClassOrStruct:
                case ErrorCode.ERR_MemberNameSameAsType:
                case ErrorCode.ERR_EnumeratorOverflow:
                case ErrorCode.ERR_CantOverrideNonProperty:
                case ErrorCode.ERR_NoGetToOverride:
                case ErrorCode.ERR_NoSetToOverride:
                case ErrorCode.ERR_PropertyCantHaveVoidType:
                case ErrorCode.ERR_PropertyWithNoAccessors:
                case ErrorCode.ERR_NewVirtualInSealed:
                case ErrorCode.ERR_ExplicitPropertyAddingAccessor:
                case ErrorCode.ERR_ExplicitPropertyMissingAccessor:
                case ErrorCode.ERR_ConversionWithInterface:
                case ErrorCode.ERR_ConversionWithBase:
                case ErrorCode.ERR_ConversionWithDerived:
                case ErrorCode.ERR_IdentityConversion:
                case ErrorCode.ERR_ConversionNotInvolvingContainedType:
                case ErrorCode.ERR_DuplicateConversionInClass:
                case ErrorCode.ERR_OperatorsMustBeStatic:
                case ErrorCode.ERR_BadIncDecSignature:
                case ErrorCode.ERR_BadUnaryOperatorSignature:
                case ErrorCode.ERR_BadBinaryOperatorSignature:
                case ErrorCode.ERR_BadShiftOperatorSignature:
                case ErrorCode.ERR_InterfacesCantContainConversionOrEqualityOperators:
                case ErrorCode.ERR_CantOverrideBogusMethod:
                case ErrorCode.ERR_CantCallSpecialMethod:
                case ErrorCode.ERR_BadTypeReference:
                case ErrorCode.ERR_BadDestructorName:
                case ErrorCode.ERR_OnlyClassesCanContainDestructors:
                case ErrorCode.ERR_ConflictAliasAndMember:
                case ErrorCode.ERR_ConditionalOnSpecialMethod:
                case ErrorCode.ERR_ConditionalMustReturnVoid:
                case ErrorCode.ERR_DuplicateAttribute:
                case ErrorCode.ERR_ConditionalOnInterfaceMethod:
                case ErrorCode.ERR_OperatorCantReturnVoid:
                case ErrorCode.ERR_InvalidAttributeArgument:
                case ErrorCode.ERR_AttributeOnBadSymbolType:
                case ErrorCode.ERR_FloatOverflow:
                case ErrorCode.ERR_InvalidReal:
                case ErrorCode.ERR_ComImportWithoutUuidAttribute:
                case ErrorCode.ERR_InvalidNamedArgument:
                case ErrorCode.ERR_DllImportOnInvalidMethod:
                case ErrorCode.ERR_FieldCantBeRefAny:
                case ErrorCode.ERR_ArrayElementCantBeRefAny:
                case ErrorCode.WRN_DeprecatedSymbol:
                case ErrorCode.ERR_NotAnAttributeClass:
                case ErrorCode.ERR_BadNamedAttributeArgument:
                case ErrorCode.WRN_DeprecatedSymbolStr:
                case ErrorCode.ERR_DeprecatedSymbolStr:
                case ErrorCode.ERR_IndexerCantHaveVoidType:
                case ErrorCode.ERR_VirtualPrivate:
                case ErrorCode.ERR_ArrayInitToNonArrayType:
                case ErrorCode.ERR_ArrayInitInBadPlace:
                case ErrorCode.ERR_MissingStructOffset:
                case ErrorCode.WRN_ExternMethodNoImplementation:
                case ErrorCode.WRN_ProtectedInSealed:
                case ErrorCode.ERR_InterfaceImplementedByConditional:
                case ErrorCode.ERR_InterfaceImplementedImplicitlyByVariadic:
                case ErrorCode.ERR_IllegalRefParam:
                case ErrorCode.ERR_BadArgumentToAttribute:
                case ErrorCode.ERR_StructOffsetOnBadStruct:
                case ErrorCode.ERR_StructOffsetOnBadField:
                case ErrorCode.ERR_AttributeUsageOnNonAttributeClass:
                case ErrorCode.WRN_PossibleMistakenNullStatement:
                case ErrorCode.ERR_DuplicateNamedAttributeArgument:
                case ErrorCode.ERR_DeriveFromEnumOrValueType:
                case ErrorCode.ERR_DefaultMemberOnIndexedType:
                case ErrorCode.ERR_BogusType:
                case ErrorCode.ERR_CStyleArray:
                case ErrorCode.WRN_VacuousIntegralComp:
                case ErrorCode.ERR_AbstractAttributeClass:
                case ErrorCode.ERR_BadNamedAttributeArgumentType:
                case ErrorCode.WRN_AttributeLocationOnBadDeclaration:
                case ErrorCode.WRN_InvalidAttributeLocation:
                case ErrorCode.WRN_EqualsWithoutGetHashCode:
                case ErrorCode.WRN_EqualityOpWithoutEquals:
                case ErrorCode.WRN_EqualityOpWithoutGetHashCode:
                case ErrorCode.ERR_OutAttrOnRefParam:
                case ErrorCode.ERR_OverloadRefKind:
                case ErrorCode.ERR_LiteralDoubleCast:
                case ErrorCode.WRN_IncorrectBooleanAssg:
                case ErrorCode.ERR_ProtectedInStruct:
                case ErrorCode.ERR_InconsistentIndexerNames:
                case ErrorCode.ERR_ComImportWithUserCtor:
                case ErrorCode.ERR_FieldCantHaveVoidType:
                case ErrorCode.WRN_NonObsoleteOverridingObsolete:
                case ErrorCode.ERR_SystemVoid:
                case ErrorCode.ERR_ExplicitParamArray:
                case ErrorCode.WRN_BitwiseOrSignExtend:
                case ErrorCode.ERR_VolatileStruct:
                case ErrorCode.ERR_VolatileAndReadonly:
                case ErrorCode.ERR_AbstractField:
                case ErrorCode.ERR_BogusExplicitImpl:
                case ErrorCode.ERR_ExplicitMethodImplAccessor:
                case ErrorCode.WRN_CoClassWithoutComImport:
                case ErrorCode.ERR_ConditionalWithOutParam:
                case ErrorCode.ERR_AccessorImplementingMethod:
                case ErrorCode.ERR_AliasQualAsExpression:
                case ErrorCode.ERR_DerivingFromATyVar:
                case ErrorCode.ERR_DuplicateTypeParameter:
                case ErrorCode.WRN_TypeParameterSameAsOuterTypeParameter:
                case ErrorCode.ERR_TypeVariableSameAsParent:
                case ErrorCode.ERR_UnifyingInterfaceInstantiations:
                case ErrorCode.ERR_TyVarNotFoundInConstraint:
                case ErrorCode.ERR_BadBoundType:
                case ErrorCode.ERR_SpecialTypeAsBound:
                case ErrorCode.ERR_BadVisBound:
                case ErrorCode.ERR_LookupInTypeVariable:
                case ErrorCode.ERR_BadConstraintType:
                case ErrorCode.ERR_InstanceMemberInStaticClass:
                case ErrorCode.ERR_StaticBaseClass:
                case ErrorCode.ERR_ConstructorInStaticClass:
                case ErrorCode.ERR_DestructorInStaticClass:
                case ErrorCode.ERR_InstantiatingStaticClass:
                case ErrorCode.ERR_StaticDerivedFromNonObject:
                case ErrorCode.ERR_StaticClassInterfaceImpl:
                case ErrorCode.ERR_OperatorInStaticClass:
                case ErrorCode.ERR_ConvertToStaticClass:
                case ErrorCode.ERR_ConstraintIsStaticClass:
                case ErrorCode.ERR_GenericArgIsStaticClass:
                case ErrorCode.ERR_ArrayOfStaticClass:
                case ErrorCode.ERR_IndexerInStaticClass:
                case ErrorCode.ERR_ParameterIsStaticClass:
                case ErrorCode.ERR_ReturnTypeIsStaticClass:
                case ErrorCode.ERR_VarDeclIsStaticClass:
                case ErrorCode.ERR_BadEmptyThrowInFinally:
                case ErrorCode.ERR_InvalidSpecifier:
                case ErrorCode.WRN_AssignmentToLockOrDispose:
                case ErrorCode.ERR_ForwardedTypeInThisAssembly:
                case ErrorCode.ERR_ForwardedTypeIsNested:
                case ErrorCode.ERR_CycleInTypeForwarder:
                case ErrorCode.ERR_AssemblyNameOnNonModule:
                case ErrorCode.ERR_InvalidFwdType:
                case ErrorCode.ERR_CloseUnimplementedInterfaceMemberStatic:
                case ErrorCode.ERR_CloseUnimplementedInterfaceMemberNotPublic:
                case ErrorCode.ERR_CloseUnimplementedInterfaceMemberWrongReturnType:
                case ErrorCode.ERR_DuplicateTypeForwarder:
                case ErrorCode.ERR_ExpectedSelectOrGroup:
                case ErrorCode.ERR_ExpectedContextualKeywordOn:
                case ErrorCode.ERR_ExpectedContextualKeywordEquals:
                case ErrorCode.ERR_ExpectedContextualKeywordBy:
                case ErrorCode.ERR_InvalidAnonymousTypeMemberDeclarator:
                case ErrorCode.ERR_InvalidInitializerElementInitializer:
                case ErrorCode.ERR_InconsistentLambdaParameterUsage:
                case ErrorCode.ERR_PartialMethodInvalidModifier:
                case ErrorCode.ERR_PartialMethodOnlyInPartialClass:
                case ErrorCode.ERR_PartialMethodNotExplicit:
                case ErrorCode.ERR_PartialMethodExtensionDifference:
                case ErrorCode.ERR_PartialMethodOnlyOneLatent:
                case ErrorCode.ERR_PartialMethodOnlyOneActual:
                case ErrorCode.ERR_PartialMethodParamsDifference:
                case ErrorCode.ERR_PartialMethodMustHaveLatent:
                case ErrorCode.ERR_PartialMethodInconsistentConstraints:
                case ErrorCode.ERR_PartialMethodToDelegate:
                case ErrorCode.ERR_PartialMethodStaticDifference:
                case ErrorCode.ERR_PartialMethodUnsafeDifference:
                case ErrorCode.ERR_PartialMethodInExpressionTree:
                case ErrorCode.ERR_ExplicitImplCollisionOnRefOut:
                case ErrorCode.ERR_IndirectRecursiveConstructorCall:
                case ErrorCode.WRN_ObsoleteOverridingNonObsolete:
                case ErrorCode.WRN_DebugFullNameTooLong:
                case ErrorCode.ERR_ImplicitlyTypedVariableAssignedBadValue:
                case ErrorCode.ERR_ImplicitlyTypedVariableWithNoInitializer:
                case ErrorCode.ERR_ImplicitlyTypedVariableMultipleDeclarator:
                case ErrorCode.ERR_ImplicitlyTypedVariableAssignedArrayInitializer:
                case ErrorCode.ERR_ImplicitlyTypedLocalCannotBeFixed:
                case ErrorCode.ERR_ImplicitlyTypedVariableCannotBeConst:
                case ErrorCode.WRN_ExternCtorNoImplementation:
                case ErrorCode.ERR_TypeVarNotFound:
                case ErrorCode.ERR_ImplicitlyTypedArrayNoBestType:
                case ErrorCode.ERR_AnonymousTypePropertyAssignedBadValue:
                case ErrorCode.ERR_ExpressionTreeContainsBaseAccess:
                case ErrorCode.ERR_ExpressionTreeContainsAssignment:
                case ErrorCode.ERR_AnonymousTypeDuplicatePropertyName:
                case ErrorCode.ERR_StatementLambdaToExpressionTree:
                case ErrorCode.ERR_ExpressionTreeMustHaveDelegate:
                case ErrorCode.ERR_AnonymousTypeNotAvailable:
                case ErrorCode.ERR_LambdaInIsAs:
                case ErrorCode.ERR_ExpressionTreeContainsMultiDimensionalArrayInitializer:
                case ErrorCode.ERR_MissingArgument:
                case ErrorCode.ERR_VariableUsedBeforeDeclaration:
                case ErrorCode.ERR_UnassignedThisAutoPropertyUnsupportedVersion:
                case ErrorCode.ERR_VariableUsedBeforeDeclarationAndHidesField:
                case ErrorCode.ERR_ExpressionTreeContainsBadCoalesce:
                case ErrorCode.ERR_ArrayInitializerExpected:
                case ErrorCode.ERR_ArrayInitializerIncorrectLength:
                case ErrorCode.ERR_ExpressionTreeContainsNamedArgument:
                case ErrorCode.ERR_ExpressionTreeContainsOptionalArgument:
                case ErrorCode.ERR_ExpressionTreeContainsIndexedProperty:
                case ErrorCode.ERR_IndexedPropertyRequiresParams:
                case ErrorCode.ERR_IndexedPropertyMustHaveAllOptionalParams:
                case ErrorCode.ERR_IdentifierExpected:
                case ErrorCode.ERR_SemicolonExpected:
                case ErrorCode.ERR_SyntaxError:
                case ErrorCode.ERR_DuplicateModifier:
                case ErrorCode.ERR_DuplicateAccessor:
                case ErrorCode.ERR_IntegralTypeExpected:
                case ErrorCode.ERR_IllegalEscape:
                case ErrorCode.ERR_NewlineInConst:
                case ErrorCode.ERR_EmptyCharConst:
                case ErrorCode.ERR_TooManyCharsInConst:
                case ErrorCode.ERR_InvalidNumber:
                case ErrorCode.ERR_GetOrSetExpected:
                case ErrorCode.ERR_ClassTypeExpected:
                case ErrorCode.ERR_NamedArgumentExpected:
                case ErrorCode.ERR_TooManyCatches:
                case ErrorCode.ERR_ThisOrBaseExpected:
                case ErrorCode.ERR_OvlUnaryOperatorExpected:
                case ErrorCode.ERR_OvlBinaryOperatorExpected:
                case ErrorCode.ERR_IntOverflow:
                case ErrorCode.ERR_EOFExpected:
                case ErrorCode.ERR_BadEmbeddedStmt:
                case ErrorCode.ERR_PPDirectiveExpected:
                case ErrorCode.ERR_EndOfPPLineExpected:
                case ErrorCode.ERR_CloseParenExpected:
                case ErrorCode.ERR_EndifDirectiveExpected:
                case ErrorCode.ERR_UnexpectedDirective:
                case ErrorCode.ERR_ErrorDirective:
                case ErrorCode.WRN_WarningDirective:
                case ErrorCode.ERR_TypeExpected:
                case ErrorCode.ERR_PPDefFollowsToken:
                case ErrorCode.ERR_OpenEndedComment:
                case ErrorCode.ERR_OvlOperatorExpected:
                case ErrorCode.ERR_EndRegionDirectiveExpected:
                case ErrorCode.ERR_UnterminatedStringLit:
                case ErrorCode.ERR_BadDirectivePlacement:
                case ErrorCode.ERR_IdentifierExpectedKW:
                case ErrorCode.ERR_SemiOrLBraceExpected:
                case ErrorCode.ERR_MultiTypeInDeclaration:
                case ErrorCode.ERR_AddOrRemoveExpected:
                case ErrorCode.ERR_UnexpectedCharacter:
                case ErrorCode.ERR_ProtectedInStatic:
                case ErrorCode.WRN_UnreachableGeneralCatch:
                case ErrorCode.ERR_IncrementLvalueExpected:
                case ErrorCode.ERR_NoSuchMemberOrExtension:
                case ErrorCode.WRN_DeprecatedCollectionInitAddStr:
                case ErrorCode.ERR_DeprecatedCollectionInitAddStr:
                case ErrorCode.WRN_DeprecatedCollectionInitAdd:
                case ErrorCode.ERR_DefaultValueNotAllowed:
                case ErrorCode.WRN_DefaultValueForUnconsumedLocation:
                case ErrorCode.ERR_PartialWrongTypeParamsVariance:
                case ErrorCode.ERR_GlobalSingleTypeNameNotFoundFwd:
                case ErrorCode.ERR_DottedTypeNameNotFoundInNSFwd:
                case ErrorCode.ERR_SingleTypeNameNotFoundFwd:
                case ErrorCode.WRN_IdentifierOrNumericLiteralExpected:
                case ErrorCode.ERR_UnexpectedToken:
                case ErrorCode.ERR_BadThisParam:
                case ErrorCode.ERR_BadTypeforThis:
                case ErrorCode.ERR_BadParamModThis:
                case ErrorCode.ERR_BadExtensionMeth:
                case ErrorCode.ERR_BadExtensionAgg:
                case ErrorCode.ERR_DupParamMod:
                case ErrorCode.ERR_ExtensionMethodsDecl:
                case ErrorCode.ERR_ExtensionAttrNotFound:
                case ErrorCode.ERR_ExplicitExtension:
                case ErrorCode.ERR_ValueTypeExtDelegate:
                case ErrorCode.ERR_BadArgCount:
                case ErrorCode.ERR_BadArgType:
                case ErrorCode.ERR_NoSourceFile:
                case ErrorCode.ERR_CantRefResource:
                case ErrorCode.ERR_ResourceNotUnique:
                case ErrorCode.ERR_ImportNonAssembly:
                case ErrorCode.ERR_RefLvalueExpected:
                case ErrorCode.ERR_BaseInStaticMeth:
                case ErrorCode.ERR_BaseInBadContext:
                case ErrorCode.ERR_RbraceExpected:
                case ErrorCode.ERR_LbraceExpected:
                case ErrorCode.ERR_InExpected:
                case ErrorCode.ERR_InvalidPreprocExpr:
                case ErrorCode.ERR_InvalidMemberDecl:
                case ErrorCode.ERR_MemberNeedsType:
                case ErrorCode.ERR_BadBaseType:
                case ErrorCode.WRN_EmptySwitch:
                case ErrorCode.ERR_ExpectedEndTry:
                case ErrorCode.ERR_InvalidExprTerm:
                case ErrorCode.ERR_BadNewExpr:
                case ErrorCode.ERR_NoNamespacePrivate:
                case ErrorCode.ERR_BadVarDecl:
                case ErrorCode.ERR_UsingAfterElements:
                case ErrorCode.ERR_BadBinOpArgs:
                case ErrorCode.ERR_BadUnOpArgs:
                case ErrorCode.ERR_NoVoidParameter:
                case ErrorCode.ERR_DuplicateAlias:
                case ErrorCode.ERR_BadProtectedAccess:
                case ErrorCode.ERR_AddModuleAssembly:
                case ErrorCode.ERR_BindToBogusProp2:
                case ErrorCode.ERR_BindToBogusProp1:
                case ErrorCode.ERR_NoVoidHere:
                case ErrorCode.ERR_IndexerNeedsParam:
                case ErrorCode.ERR_BadArraySyntax:
                case ErrorCode.ERR_BadOperatorSyntax:
                case ErrorCode.ERR_OutputNeedsName:
                case ErrorCode.ERR_CantHaveWin32ResAndManifest:
                case ErrorCode.ERR_CantHaveWin32ResAndIcon:
                case ErrorCode.ERR_CantReadResource:
                case ErrorCode.ERR_DocFileGen:
                case ErrorCode.WRN_XMLParseError:
                case ErrorCode.WRN_DuplicateParamTag:
                case ErrorCode.WRN_UnmatchedParamTag:
                case ErrorCode.WRN_MissingParamTag:
                case ErrorCode.WRN_BadXMLRef:
                case ErrorCode.ERR_BadStackAllocExpr:
                case ErrorCode.ERR_InvalidLineNumber:
                case ErrorCode.ERR_MissingPPFile:
                case ErrorCode.ERR_ForEachMissingMember:
                case ErrorCode.WRN_BadXMLRefParamType:
                case ErrorCode.WRN_BadXMLRefReturnType:
                case ErrorCode.ERR_BadWin32Res:
                case ErrorCode.WRN_BadXMLRefSyntax:
                case ErrorCode.ERR_BadModifierLocation:
                case ErrorCode.ERR_MissingArraySize:
                case ErrorCode.WRN_UnprocessedXMLComment:
                case ErrorCode.WRN_FailedInclude:
                case ErrorCode.WRN_InvalidInclude:
                case ErrorCode.WRN_MissingXMLComment:
                case ErrorCode.WRN_XMLParseIncludeError:
                case ErrorCode.ERR_BadDelArgCount:
                case ErrorCode.ERR_UnexpectedSemicolon:
                case ErrorCode.ERR_MethodReturnCantBeRefAny:
                case ErrorCode.ERR_CompileCancelled:
                case ErrorCode.ERR_MethodArgCantBeRefAny:
                case ErrorCode.ERR_AssgReadonlyLocal:
                case ErrorCode.ERR_RefReadonlyLocal:
                case ErrorCode.ERR_CantUseRequiredAttribute:
                case ErrorCode.ERR_NoModifiersOnAccessor:
                case ErrorCode.ERR_ParamsCantBeWithModifier:
                case ErrorCode.ERR_ReturnNotLValue:
                case ErrorCode.ERR_MissingCoClass:
                case ErrorCode.ERR_AmbiguousAttribute:
                case ErrorCode.ERR_BadArgExtraRef:
                case ErrorCode.WRN_CmdOptionConflictsSource:
                case ErrorCode.ERR_BadCompatMode:
                case ErrorCode.ERR_DelegateOnConditional:
                case ErrorCode.ERR_CantMakeTempFile:
                case ErrorCode.ERR_BadArgRef:
                case ErrorCode.ERR_YieldInAnonMeth:
                case ErrorCode.ERR_ReturnInIterator:
                case ErrorCode.ERR_BadIteratorArgType:
                case ErrorCode.ERR_BadIteratorReturn:
                case ErrorCode.ERR_BadYieldInFinally:
                case ErrorCode.ERR_BadYieldInTryOfCatch:
                case ErrorCode.ERR_EmptyYield:
                case ErrorCode.ERR_AnonDelegateCantUse:
                case ErrorCode.ERR_IllegalInnerUnsafe:
                case ErrorCode.ERR_BadYieldInCatch:
                case ErrorCode.ERR_BadDelegateLeave:
                case ErrorCode.WRN_IllegalPragma:
                case ErrorCode.WRN_IllegalPPWarning:
                case ErrorCode.WRN_BadRestoreNumber:
                case ErrorCode.ERR_VarargsIterator:
                case ErrorCode.ERR_UnsafeIteratorArgType:
                case ErrorCode.ERR_BadCoClassSig:
                case ErrorCode.ERR_MultipleIEnumOfT:
                case ErrorCode.ERR_FixedDimsRequired:
                case ErrorCode.ERR_FixedNotInStruct:
                case ErrorCode.ERR_AnonymousReturnExpected:
                case ErrorCode.WRN_NonECMAFeature:
                case ErrorCode.ERR_ExpectedVerbatimLiteral:
                case ErrorCode.ERR_AssgReadonly2:
                case ErrorCode.ERR_RefReadonly2:
                case ErrorCode.ERR_AssgReadonlyStatic2:
                case ErrorCode.ERR_RefReadonlyStatic2:
                case ErrorCode.ERR_AssgReadonlyLocal2Cause:
                case ErrorCode.ERR_RefReadonlyLocal2Cause:
                case ErrorCode.ERR_AssgReadonlyLocalCause:
                case ErrorCode.ERR_RefReadonlyLocalCause:
                case ErrorCode.WRN_ErrorOverride:
                case ErrorCode.ERR_AnonMethToNonDel:
                case ErrorCode.ERR_CantConvAnonMethParams:
                case ErrorCode.ERR_CantConvAnonMethReturns:
                case ErrorCode.ERR_IllegalFixedType:
                case ErrorCode.ERR_FixedOverflow:
                case ErrorCode.ERR_InvalidFixedArraySize:
                case ErrorCode.ERR_FixedBufferNotFixed:
                case ErrorCode.ERR_AttributeNotOnAccessor:
                case ErrorCode.WRN_InvalidSearchPathDir:
                case ErrorCode.ERR_IllegalVarArgs:
                case ErrorCode.ERR_IllegalParams:
                case ErrorCode.ERR_BadModifiersOnNamespace:
                case ErrorCode.ERR_BadPlatformType:
                case ErrorCode.ERR_ThisStructNotInAnonMeth:
                case ErrorCode.ERR_NoConvToIDisp:
                case ErrorCode.ERR_BadParamRef:
                case ErrorCode.ERR_BadParamExtraRef:
                case ErrorCode.ERR_BadParamType:
                case ErrorCode.ERR_BadExternIdentifier:
                case ErrorCode.ERR_AliasMissingFile:
                case ErrorCode.ERR_GlobalExternAlias:
                case ErrorCode.WRN_MultiplePredefTypes:
                case ErrorCode.ERR_LocalCantBeFixedAndHoisted:
                case ErrorCode.WRN_TooManyLinesForDebugger:
                case ErrorCode.ERR_CantConvAnonMethNoParams:
                case ErrorCode.ERR_ConditionalOnNonAttributeClass:
                case ErrorCode.WRN_CallOnNonAgileField:
                case ErrorCode.WRN_InvalidNumber:
                case ErrorCode.WRN_IllegalPPChecksum:
                case ErrorCode.WRN_EndOfPPLineExpected:
                case ErrorCode.WRN_ConflictingChecksum:
                case ErrorCode.WRN_InvalidAssemblyName:
                case ErrorCode.WRN_UnifyReferenceMajMin:
                case ErrorCode.WRN_UnifyReferenceBldRev:
                case ErrorCode.ERR_DuplicateImport:
                case ErrorCode.ERR_DuplicateImportSimple:
                case ErrorCode.ERR_AssemblyMatchBadVersion:
                case ErrorCode.ERR_FixedNeedsLvalue:
                case ErrorCode.WRN_DuplicateTypeParamTag:
                case ErrorCode.WRN_UnmatchedTypeParamTag:
                case ErrorCode.WRN_MissingTypeParamTag:
                case ErrorCode.ERR_CantChangeTypeOnOverride:
                case ErrorCode.ERR_DoNotUseFixedBufferAttr:
                case ErrorCode.WRN_AssignmentToSelf:
                case ErrorCode.WRN_ComparisonToSelf:
                case ErrorCode.ERR_CantOpenWin32Res:
                case ErrorCode.WRN_DotOnDefault:
                case ErrorCode.ERR_NoMultipleInheritance:
                case ErrorCode.ERR_BaseClassMustBeFirst:
                case ErrorCode.WRN_BadXMLRefTypeVar:
                case ErrorCode.ERR_FriendAssemblyBadArgs:
                case ErrorCode.ERR_FriendAssemblySNReq:
                case ErrorCode.ERR_DelegateOnNullable:
                case ErrorCode.ERR_BadCtorArgCount:
                case ErrorCode.ERR_GlobalAttributesNotFirst:
                case ErrorCode.ERR_ExpressionExpected:
                case ErrorCode.WRN_UnmatchedParamRefTag:
                case ErrorCode.WRN_UnmatchedTypeParamRefTag:
                case ErrorCode.ERR_DefaultValueMustBeConstant:
                case ErrorCode.ERR_DefaultValueBeforeRequiredValue:
                case ErrorCode.ERR_NamedArgumentSpecificationBeforeFixedArgument:
                case ErrorCode.ERR_BadNamedArgument:
                case ErrorCode.ERR_DuplicateNamedArgument:
                case ErrorCode.ERR_RefOutDefaultValue:
                case ErrorCode.ERR_NamedArgumentForArray:
                case ErrorCode.ERR_DefaultValueForExtensionParameter:
                case ErrorCode.ERR_NamedArgumentUsedInPositional:
                case ErrorCode.ERR_DefaultValueUsedWithAttributes:
                case ErrorCode.ERR_BadNamedArgumentForDelegateInvoke:
                case ErrorCode.ERR_NoPIAAssemblyMissingAttribute:
                case ErrorCode.ERR_NoCanonicalView:
                case ErrorCode.ERR_NoConversionForDefaultParam:
                case ErrorCode.ERR_DefaultValueForParamsParameter:
                case ErrorCode.ERR_NewCoClassOnLink:
                case ErrorCode.ERR_NoPIANestedType:
                case ErrorCode.ERR_InteropTypeMissingAttribute:
                case ErrorCode.ERR_InteropStructContainsMethods:
                case ErrorCode.ERR_InteropTypesWithSameNameAndGuid:
                case ErrorCode.ERR_NoPIAAssemblyMissingAttributes:
                case ErrorCode.ERR_AssemblySpecifiedForLinkAndRef:
                case ErrorCode.ERR_LocalTypeNameClash:
                case ErrorCode.WRN_ReferencedAssemblyReferencesLinkedPIA:
                case ErrorCode.ERR_NotNullRefDefaultParameter:
                case ErrorCode.ERR_FixedLocalInLambda:
                case ErrorCode.ERR_MissingMethodOnSourceInterface:
                case ErrorCode.ERR_MissingSourceInterface:
                case ErrorCode.ERR_GenericsUsedInNoPIAType:
                case ErrorCode.ERR_GenericsUsedAcrossAssemblies:
                case ErrorCode.ERR_NoConversionForNubDefaultParam:
                case ErrorCode.ERR_InvalidSubsystemVersion:
                case ErrorCode.ERR_InteropMethodWithBody:
                case ErrorCode.ERR_BadWarningLevel:
                case ErrorCode.ERR_BadDebugType:
                case ErrorCode.ERR_BadResourceVis:
                case ErrorCode.ERR_DefaultValueTypeMustMatch:
                case ErrorCode.ERR_DefaultValueBadValueType:
                case ErrorCode.ERR_MemberAlreadyInitialized:
                case ErrorCode.ERR_MemberCannotBeInitialized:
                case ErrorCode.ERR_StaticMemberInObjectInitializer:
                case ErrorCode.ERR_ReadonlyValueTypeInObjectInitializer:
                case ErrorCode.ERR_ValueTypePropertyInObjectInitializer:
                case ErrorCode.ERR_UnsafeTypeInObjectCreation:
                case ErrorCode.ERR_EmptyElementInitializer:
                case ErrorCode.ERR_InitializerAddHasWrongSignature:
                case ErrorCode.ERR_CollectionInitRequiresIEnumerable:
                case ErrorCode.ERR_CantOpenWin32Manifest:
                case ErrorCode.WRN_CantHaveManifestForModule:
                case ErrorCode.ERR_BadInstanceArgType:
                case ErrorCode.ERR_QueryDuplicateRangeVariable:
                case ErrorCode.ERR_QueryRangeVariableOverrides:
                case ErrorCode.ERR_QueryRangeVariableAssignedBadValue:
                case ErrorCode.ERR_QueryNoProviderCastable:
                case ErrorCode.ERR_QueryNoProviderStandard:
                case ErrorCode.ERR_QueryNoProvider:
                case ErrorCode.ERR_QueryOuterKey:
                case ErrorCode.ERR_QueryInnerKey:
                case ErrorCode.ERR_QueryOutRefRangeVariable:
                case ErrorCode.ERR_QueryMultipleProviders:
                case ErrorCode.ERR_QueryTypeInferenceFailedMulti:
                case ErrorCode.ERR_QueryTypeInferenceFailed:
                case ErrorCode.ERR_QueryTypeInferenceFailedSelectMany:
                case ErrorCode.ERR_ExpressionTreeContainsPointerOp:
                case ErrorCode.ERR_ExpressionTreeContainsAnonymousMethod:
                case ErrorCode.ERR_AnonymousMethodToExpressionTree:
                case ErrorCode.ERR_QueryRangeVariableReadOnly:
                case ErrorCode.ERR_QueryRangeVariableSameAsTypeParam:
                case ErrorCode.ERR_TypeVarNotFoundRangeVariable:
                case ErrorCode.ERR_BadArgTypesForCollectionAdd:
                case ErrorCode.ERR_ByRefParameterInExpressionTree:
                case ErrorCode.ERR_VarArgsInExpressionTree:
                case ErrorCode.ERR_InitializerAddHasParamModifiers:
                case ErrorCode.ERR_NonInvocableMemberCalled:
                case ErrorCode.WRN_MultipleRuntimeImplementationMatches:
                case ErrorCode.WRN_MultipleRuntimeOverrideMatches:
                case ErrorCode.ERR_ObjectOrCollectionInitializerWithDelegateCreation:
                case ErrorCode.ERR_InvalidConstantDeclarationType:
                case ErrorCode.ERR_IllegalVarianceSyntax:
                case ErrorCode.ERR_UnexpectedVariance:
                case ErrorCode.ERR_BadDynamicTypeof:
                case ErrorCode.ERR_ExpressionTreeContainsDynamicOperation:
                case ErrorCode.ERR_BadDynamicConversion:
                case ErrorCode.ERR_DeriveFromDynamic:
                case ErrorCode.ERR_DeriveFromConstructedDynamic:
                case ErrorCode.ERR_DynamicTypeAsBound:
                case ErrorCode.ERR_ConstructedDynamicTypeAsBound:
                case ErrorCode.ERR_ExplicitDynamicAttr:
                case ErrorCode.ERR_NoDynamicPhantomOnBase:
                case ErrorCode.ERR_NoDynamicPhantomOnBaseIndexer:
                case ErrorCode.ERR_BadArgTypeDynamicExtension:
                case ErrorCode.WRN_DynamicDispatchToConditionalMethod:
                case ErrorCode.ERR_NoDynamicPhantomOnBaseCtor:
                case ErrorCode.ERR_BadDynamicMethodArgMemgrp:
                case ErrorCode.ERR_BadDynamicMethodArgLambda:
                case ErrorCode.ERR_BadDynamicMethodArg:
                case ErrorCode.ERR_BadDynamicQuery:
                case ErrorCode.ERR_DynamicAttributeMissing:
                case ErrorCode.WRN_IsDynamicIsConfusing:
                case ErrorCode.ERR_BadAsyncReturn:
                case ErrorCode.ERR_BadAwaitInFinally:
                case ErrorCode.ERR_BadAwaitInCatch:
                case ErrorCode.ERR_BadAwaitArg:
                case ErrorCode.ERR_BadAsyncArgType:
                case ErrorCode.ERR_BadAsyncExpressionTree:
                case ErrorCode.ERR_MixingWinRTEventWithRegular:
                case ErrorCode.ERR_BadAwaitWithoutAsync:
                case ErrorCode.ERR_BadAsyncLacksBody:
                case ErrorCode.ERR_BadAwaitInQuery:
                case ErrorCode.ERR_BadAwaitInLock:
                case ErrorCode.ERR_TaskRetNoObjectRequired:
                case ErrorCode.WRN_AsyncLacksAwaits:
                case ErrorCode.ERR_FileNotFound:
                case ErrorCode.WRN_FileAlreadyIncluded:
                case ErrorCode.ERR_NoFileSpec:
                case ErrorCode.ERR_SwitchNeedsString:
                case ErrorCode.ERR_BadSwitch:
                case ErrorCode.WRN_NoSources:
                case ErrorCode.ERR_OpenResponseFile:
                case ErrorCode.ERR_CantOpenFileWrite:
                case ErrorCode.ERR_BadBaseNumber:
                case ErrorCode.ERR_BinaryFile:
                case ErrorCode.FTL_BadCodepage:
                case ErrorCode.ERR_NoMainOnDLL:
                case ErrorCode.FTL_InvalidTarget:
                case ErrorCode.FTL_InvalidInputFileName:
                case ErrorCode.WRN_NoConfigNotOnCommandLine:
                case ErrorCode.ERR_InvalidFileAlignment:
                case ErrorCode.WRN_DefineIdentifierRequired:
                case ErrorCode.FTL_OutputFileExists:
                case ErrorCode.ERR_OneAliasPerReference:
                case ErrorCode.ERR_SwitchNeedsNumber:
                case ErrorCode.ERR_MissingDebugSwitch:
                case ErrorCode.ERR_ComRefCallInExpressionTree:
                case ErrorCode.WRN_BadUILang:
                case ErrorCode.ERR_InvalidFormatForGuidForOption:
                case ErrorCode.ERR_MissingGuidForOption:
                case ErrorCode.ERR_InvalidOutputName:
                case ErrorCode.ERR_InvalidDebugInformationFormat:
                case ErrorCode.ERR_LegacyObjectIdSyntax:
                case ErrorCode.ERR_SourceLinkRequiresPdb:
                case ErrorCode.ERR_CannotEmbedWithoutPdb:
                case ErrorCode.ERR_BadSwitchValue:
                case ErrorCode.WRN_CLS_NoVarArgs:
                case ErrorCode.WRN_CLS_BadArgType:
                case ErrorCode.WRN_CLS_BadReturnType:
                case ErrorCode.WRN_CLS_BadFieldPropType:
                case ErrorCode.WRN_CLS_BadIdentifierCase:
                case ErrorCode.WRN_CLS_OverloadRefOut:
                case ErrorCode.WRN_CLS_OverloadUnnamed:
                case ErrorCode.WRN_CLS_BadIdentifier:
                case ErrorCode.WRN_CLS_BadBase:
                case ErrorCode.WRN_CLS_BadInterfaceMember:
                case ErrorCode.WRN_CLS_NoAbstractMembers:
                case ErrorCode.WRN_CLS_NotOnModules:
                case ErrorCode.WRN_CLS_ModuleMissingCLS:
                case ErrorCode.WRN_CLS_AssemblyNotCLS:
                case ErrorCode.WRN_CLS_BadAttributeType:
                case ErrorCode.WRN_CLS_ArrayArgumentToAttribute:
                case ErrorCode.WRN_CLS_NotOnModules2:
                case ErrorCode.WRN_CLS_IllegalTrueInFalse:
                case ErrorCode.WRN_CLS_MeaninglessOnPrivateType:
                case ErrorCode.WRN_CLS_AssemblyNotCLS2:
                case ErrorCode.WRN_CLS_MeaninglessOnParam:
                case ErrorCode.WRN_CLS_MeaninglessOnReturn:
                case ErrorCode.WRN_CLS_BadTypeVar:
                case ErrorCode.WRN_CLS_VolatileField:
                case ErrorCode.WRN_CLS_BadInterface:
                case ErrorCode.FTL_BadChecksumAlgorithm:
                case ErrorCode.ERR_BadAwaitArgIntrinsic:
                case ErrorCode.ERR_BadAwaitAsIdentifier:
                case ErrorCode.ERR_AwaitInUnsafeContext:
                case ErrorCode.ERR_UnsafeAsyncArgType:
                case ErrorCode.ERR_VarargsAsync:
                case ErrorCode.ERR_BadAwaitArgVoidCall:
                case ErrorCode.ERR_NonTaskMainCantBeAsync:
                case ErrorCode.ERR_CantConvAsyncAnonFuncReturns:
                case ErrorCode.ERR_BadAwaiterPattern:
                case ErrorCode.ERR_BadSpecialByRefLocal:
                case ErrorCode.WRN_UnobservedAwaitableExpression:
                case ErrorCode.ERR_SynchronizedAsyncMethod:
                case ErrorCode.ERR_BadAsyncReturnExpression:
                case ErrorCode.ERR_NoConversionForCallerLineNumberParam:
                case ErrorCode.ERR_NoConversionForCallerFilePathParam:
                case ErrorCode.ERR_NoConversionForCallerMemberNameParam:
                case ErrorCode.ERR_BadCallerLineNumberParamWithoutDefaultValue:
                case ErrorCode.ERR_BadCallerFilePathParamWithoutDefaultValue:
                case ErrorCode.ERR_BadCallerMemberNameParamWithoutDefaultValue:
                case ErrorCode.ERR_BadPrefer32OnLib:
                case ErrorCode.WRN_CallerLineNumberParamForUnconsumedLocation:
                case ErrorCode.WRN_CallerFilePathParamForUnconsumedLocation:
                case ErrorCode.WRN_CallerMemberNameParamForUnconsumedLocation:
                case ErrorCode.ERR_DoesntImplementAwaitInterface:
                case ErrorCode.ERR_BadAwaitArg_NeedSystem:
                case ErrorCode.ERR_CantReturnVoid:
                case ErrorCode.ERR_SecurityCriticalOrSecuritySafeCriticalOnAsync:
                case ErrorCode.ERR_SecurityCriticalOrSecuritySafeCriticalOnAsyncInClassOrStruct:
                case ErrorCode.ERR_BadAwaitWithoutAsyncMethod:
                case ErrorCode.ERR_BadAwaitWithoutVoidAsyncMethod:
                case ErrorCode.ERR_BadAwaitWithoutAsyncLambda:
                case ErrorCode.ERR_NoSuchMemberOrExtensionNeedUsing:
                case ErrorCode.ERR_UnexpectedAliasedName:
                case ErrorCode.ERR_UnexpectedGenericName:
                case ErrorCode.ERR_UnexpectedUnboundGenericName:
                case ErrorCode.ERR_GlobalStatement:
                case ErrorCode.ERR_BadUsingType:
                case ErrorCode.ERR_ReservedAssemblyName:
                case ErrorCode.ERR_PPReferenceFollowsToken:
                case ErrorCode.ERR_ExpectedPPFile:
                case ErrorCode.ERR_ReferenceDirectiveOnlyAllowedInScripts:
                case ErrorCode.ERR_NameNotInContextPossibleMissingReference:
                case ErrorCode.ERR_MetadataNameTooLong:
                case ErrorCode.ERR_AttributesNotAllowed:
                case ErrorCode.ERR_ExternAliasNotAllowed:
                case ErrorCode.ERR_ConflictingAliasAndDefinition:
                case ErrorCode.ERR_GlobalDefinitionOrStatementExpected:
                case ErrorCode.ERR_ExpectedSingleScript:
                case ErrorCode.ERR_RecursivelyTypedVariable:
                case ErrorCode.ERR_YieldNotAllowedInScript:
                case ErrorCode.ERR_NamespaceNotAllowedInScript:
                case ErrorCode.WRN_StaticInAsOrIs:
                case ErrorCode.ERR_InvalidDelegateType:
                case ErrorCode.ERR_BadVisEventType:
                case ErrorCode.ERR_GlobalAttributesNotAllowed:
                case ErrorCode.ERR_PublicKeyFileFailure:
                case ErrorCode.ERR_PublicKeyContainerFailure:
                case ErrorCode.ERR_FriendRefSigningMismatch:
                case ErrorCode.ERR_CannotPassNullForFriendAssembly:
                case ErrorCode.ERR_SignButNoPrivateKey:
                case ErrorCode.WRN_DelaySignButNoKey:
                case ErrorCode.ERR_InvalidVersionFormat:
                case ErrorCode.WRN_InvalidVersionFormat:
                case ErrorCode.ERR_NoCorrespondingArgument:
                case ErrorCode.ERR_ResourceFileNameNotUnique:
                case ErrorCode.ERR_DllImportOnGenericMethod:
                case ErrorCode.ERR_EncUpdateFailedMissingAttribute:
                case ErrorCode.ERR_ParameterNotValidForType:
                case ErrorCode.ERR_AttributeParameterRequired1:
                case ErrorCode.ERR_AttributeParameterRequired2:
                case ErrorCode.ERR_SecurityAttributeMissingAction:
                case ErrorCode.ERR_SecurityAttributeInvalidAction:
                case ErrorCode.ERR_SecurityAttributeInvalidActionAssembly:
                case ErrorCode.ERR_SecurityAttributeInvalidActionTypeOrMethod:
                case ErrorCode.ERR_PrincipalPermissionInvalidAction:
                case ErrorCode.ERR_FeatureNotValidInExpressionTree:
                case ErrorCode.ERR_MarshalUnmanagedTypeNotValidForFields:
                case ErrorCode.ERR_MarshalUnmanagedTypeOnlyValidForFields:
                case ErrorCode.ERR_PermissionSetAttributeInvalidFile:
                case ErrorCode.ERR_PermissionSetAttributeFileReadError:
                case ErrorCode.ERR_InvalidVersionFormat2:
                case ErrorCode.ERR_InvalidAssemblyCultureForExe:
                case ErrorCode.ERR_DuplicateAttributeInNetModule:
                case ErrorCode.ERR_CantOpenIcon:
                case ErrorCode.ERR_ErrorBuildingWin32Resources:
                case ErrorCode.ERR_BadAttributeParamDefaultArgument:
                case ErrorCode.ERR_MissingTypeInSource:
                case ErrorCode.ERR_MissingTypeInAssembly:
                case ErrorCode.ERR_SecurityAttributeInvalidTarget:
                case ErrorCode.ERR_InvalidAssemblyName:
                case ErrorCode.ERR_NoTypeDefFromModule:
                case ErrorCode.WRN_CallerFilePathPreferredOverCallerMemberName:
                case ErrorCode.WRN_CallerLineNumberPreferredOverCallerMemberName:
                case ErrorCode.WRN_CallerLineNumberPreferredOverCallerFilePath:
                case ErrorCode.ERR_InvalidDynamicCondition:
                case ErrorCode.ERR_WinRtEventPassedByRef:
                case ErrorCode.ERR_NetModuleNameMismatch:
                case ErrorCode.ERR_BadModuleName:
                case ErrorCode.ERR_BadCompilationOptionValue:
                case ErrorCode.ERR_BadAppConfigPath:
                case ErrorCode.WRN_AssemblyAttributeFromModuleIsOverridden:
                case ErrorCode.ERR_CmdOptionConflictsSource:
                case ErrorCode.ERR_FixedBufferTooManyDimensions:
                case ErrorCode.ERR_CantReadConfigFile:
                case ErrorCode.ERR_BadAwaitInCatchFilter:
                case ErrorCode.WRN_FilterIsConstantTrue:
                case ErrorCode.ERR_EncNoPIAReference:
                case ErrorCode.ERR_LinkedNetmoduleMetadataMustProvideFullPEImage:
                case ErrorCode.ERR_MetadataReferencesNotSupported:
                case ErrorCode.ERR_InvalidAssemblyCulture:
                case ErrorCode.ERR_EncReferenceToAddedMember:
                case ErrorCode.ERR_MutuallyExclusiveOptions:
                case ErrorCode.ERR_InvalidDebugInfo:
                case ErrorCode.WRN_UnimplementedCommandLineSwitch:
                case ErrorCode.WRN_ReferencedAssemblyDoesNotHaveStrongName:
                case ErrorCode.ERR_InvalidSignaturePublicKey:
                case ErrorCode.ERR_ForwardedTypesConflict:
                case ErrorCode.WRN_RefCultureMismatch:
                case ErrorCode.ERR_AgnosticToMachineModule:
                case ErrorCode.ERR_ConflictingMachineModule:
                case ErrorCode.WRN_ConflictingMachineAssembly:
                case ErrorCode.ERR_CryptoHashFailed:
                case ErrorCode.ERR_MissingNetModuleReference:
                case ErrorCode.ERR_NetModuleNameMustBeUnique:
                case ErrorCode.ERR_UnsupportedTransparentIdentifierAccess:
                case ErrorCode.ERR_ParamDefaultValueDiffersFromAttribute:
                case ErrorCode.WRN_UnqualifiedNestedTypeInCref:
                case ErrorCode.HDN_UnusedUsingDirective:
                case ErrorCode.HDN_UnusedExternAlias:
                case ErrorCode.WRN_NoRuntimeMetadataVersion:
                case ErrorCode.ERR_FeatureNotAvailableInVersion1:
                case ErrorCode.ERR_FeatureNotAvailableInVersion2:
                case ErrorCode.ERR_FeatureNotAvailableInVersion3:
                case ErrorCode.ERR_FeatureNotAvailableInVersion4:
                case ErrorCode.ERR_FeatureNotAvailableInVersion5:
                case ErrorCode.ERR_FieldHasMultipleDistinctConstantValues:
                case ErrorCode.ERR_ComImportWithInitializers:
                case ErrorCode.WRN_PdbLocalNameTooLong:
                case ErrorCode.ERR_RetNoObjectRequiredLambda:
                case ErrorCode.ERR_TaskRetNoObjectRequiredLambda:
                case ErrorCode.WRN_AnalyzerCannotBeCreated:
                case ErrorCode.WRN_NoAnalyzerInAssembly:
                case ErrorCode.WRN_UnableToLoadAnalyzer:
                case ErrorCode.ERR_CantReadRulesetFile:
                case ErrorCode.ERR_BadPdbData:
                case ErrorCode.INF_UnableToLoadSomeTypesInAnalyzer:
                case ErrorCode.ERR_InitializerOnNonAutoProperty:
                case ErrorCode.ERR_AutoPropertyMustHaveGetAccessor:
                case ErrorCode.ERR_InstancePropertyInitializerInInterface:
                case ErrorCode.ERR_EnumsCantContainDefaultConstructor:
                case ErrorCode.ERR_EncodinglessSyntaxTree:
                case ErrorCode.ERR_BlockBodyAndExpressionBody:
                case ErrorCode.ERR_FeatureIsExperimental:
                case ErrorCode.ERR_FeatureNotAvailableInVersion6:
                case ErrorCode.ERR_SwitchFallOut:
                case ErrorCode.ERR_NullPropagatingOpInExpressionTree:
                case ErrorCode.WRN_NubExprIsConstBool2:
                case ErrorCode.ERR_DictionaryInitializerInExpressionTree:
                case ErrorCode.ERR_ExtensionCollectionElementInitializerInExpressionTree:
                case ErrorCode.ERR_UnclosedExpressionHole:
                case ErrorCode.ERR_UseDefViolationProperty:
                case ErrorCode.ERR_AutoPropertyMustOverrideSet:
                case ErrorCode.ERR_ExpressionHasNoName:
                case ErrorCode.ERR_SubexpressionNotInNameof:
                case ErrorCode.ERR_AliasQualifiedNameNotAnExpression:
                case ErrorCode.ERR_NameofMethodGroupWithTypeParameters:
                case ErrorCode.ERR_NoAliasHere:
                case ErrorCode.ERR_UnescapedCurly:
                case ErrorCode.ERR_EscapedCurly:
                case ErrorCode.ERR_TrailingWhitespaceInFormatSpecifier:
                case ErrorCode.ERR_EmptyFormatSpecifier:
                case ErrorCode.ERR_ErrorInReferencedAssembly:
                case ErrorCode.ERR_ExternHasConstructorInitializer:
                case ErrorCode.ERR_ExpressionOrDeclarationExpected:
                case ErrorCode.ERR_NameofExtensionMethod:
                case ErrorCode.WRN_AlignmentMagnitude:
                case ErrorCode.ERR_ConstantStringTooLong:
                case ErrorCode.ERR_DebugEntryPointNotSourceMethodDefinition:
                case ErrorCode.ERR_LoadDirectiveOnlyAllowedInScripts:
                case ErrorCode.ERR_PPLoadFollowsToken:
                case ErrorCode.ERR_SourceFileReferencesNotSupported:
                case ErrorCode.ERR_BadAwaitInStaticVariableInitializer:
                case ErrorCode.ERR_InvalidPathMap:
                case ErrorCode.ERR_PublicSignButNoKey:
                case ErrorCode.ERR_TooManyUserStrings:
                case ErrorCode.ERR_PeWritingFailure:
                case ErrorCode.WRN_AttributeIgnoredWhenPublicSigning:
                case ErrorCode.ERR_OptionMustBeAbsolutePath:
                case ErrorCode.ERR_FeatureNotAvailableInVersion7:
                case ErrorCode.ERR_DynamicLocalFunctionParamsParameter:
                case ErrorCode.ERR_ExpressionTreeContainsLocalFunction:
                case ErrorCode.ERR_InvalidInstrumentationKind:
                case ErrorCode.ERR_LocalFunctionMissingBody:
                case ErrorCode.ERR_InvalidHashAlgorithmName:
                case ErrorCode.ERR_ThrowMisplaced:
                case ErrorCode.ERR_PatternNullableType:
                case ErrorCode.ERR_BadPatternExpression:
                case ErrorCode.ERR_SwitchExpressionValueExpected:
                case ErrorCode.ERR_SwitchCaseSubsumed:
                case ErrorCode.ERR_PatternWrongType:
                case ErrorCode.ERR_ExpressionTreeContainsIsMatch:
                case ErrorCode.WRN_TupleLiteralNameMismatch:
                case ErrorCode.ERR_TupleTooFewElements:
                case ErrorCode.ERR_TupleReservedElementName:
                case ErrorCode.ERR_TupleReservedElementNameAnyPosition:
                case ErrorCode.ERR_TupleDuplicateElementName:
                case ErrorCode.ERR_PredefinedTypeMemberNotFoundInAssembly:
                case ErrorCode.ERR_MissingDeconstruct:
                case ErrorCode.ERR_TypeInferenceFailedForImplicitlyTypedDeconstructionVariable:
                case ErrorCode.ERR_DeconstructRequiresExpression:
                case ErrorCode.ERR_DeconstructWrongCardinality:
                case ErrorCode.ERR_CannotDeconstructDynamic:
                case ErrorCode.ERR_DeconstructTooFewElements:
                case ErrorCode.ERR_ConversionNotTupleCompatible:
                case ErrorCode.ERR_DeconstructionVarFormDisallowsSpecificType:
                case ErrorCode.ERR_TupleElementNamesAttributeMissing:
                case ErrorCode.ERR_ExplicitTupleElementNamesAttribute:
                case ErrorCode.ERR_CantChangeTupleNamesOnOverride:
                case ErrorCode.ERR_DuplicateInterfaceWithTupleNamesInBaseList:
                case ErrorCode.ERR_ImplBadTupleNames:
                case ErrorCode.ERR_PartialMethodInconsistentTupleNames:
                case ErrorCode.ERR_ExpressionTreeContainsTupleLiteral:
                case ErrorCode.ERR_ExpressionTreeContainsTupleConversion:
                case ErrorCode.ERR_AutoPropertyCannotBeRefReturning:
                case ErrorCode.ERR_RefPropertyMustHaveGetAccessor:
                case ErrorCode.ERR_RefPropertyCannotHaveSetAccessor:
                case ErrorCode.ERR_CantChangeRefReturnOnOverride:
                case ErrorCode.ERR_MustNotHaveRefReturn:
                case ErrorCode.ERR_MustHaveRefReturn:
                case ErrorCode.ERR_RefReturnMustHaveIdentityConversion:
                case ErrorCode.ERR_CloseUnimplementedInterfaceMemberWrongRefReturn:
                case ErrorCode.ERR_RefReturningCallInExpressionTree:
                case ErrorCode.ERR_BadIteratorReturnRef:
                case ErrorCode.ERR_BadRefReturnExpressionTree:
                case ErrorCode.ERR_RefReturnLvalueExpected:
                case ErrorCode.ERR_RefReturnNonreturnableLocal:
                case ErrorCode.ERR_RefReturnNonreturnableLocal2:
                case ErrorCode.ERR_RefReturnRangeVariable:
                case ErrorCode.ERR_RefReturnReadonly:
                case ErrorCode.ERR_RefReturnReadonlyStatic:
                case ErrorCode.ERR_RefReturnReadonly2:
                case ErrorCode.ERR_RefReturnReadonlyStatic2:
                case ErrorCode.ERR_RefReturnParameter:
                case ErrorCode.ERR_RefReturnParameter2:
                case ErrorCode.ERR_RefReturnLocal:
                case ErrorCode.ERR_RefReturnLocal2:
                case ErrorCode.ERR_RefReturnStructThis:
                case ErrorCode.ERR_InitializeByValueVariableWithReference:
                case ErrorCode.ERR_InitializeByReferenceVariableWithValue:
                case ErrorCode.ERR_RefAssignmentMustHaveIdentityConversion:
                case ErrorCode.ERR_ByReferenceVariableMustBeInitialized:
                case ErrorCode.ERR_AnonDelegateCantUseLocal:
                case ErrorCode.ERR_BadIteratorLocalType:
                case ErrorCode.ERR_BadAsyncLocalType:
                case ErrorCode.ERR_PredefinedValueTupleTypeNotFound:
                case ErrorCode.ERR_SemiOrLBraceOrArrowExpected:
                case ErrorCode.ERR_NewWithTupleTypeSyntax:
                case ErrorCode.ERR_PredefinedValueTupleTypeMustBeStruct:
                case ErrorCode.ERR_DiscardTypeInferenceFailed:
                case ErrorCode.ERR_DeclarationExpressionNotPermitted:
                case ErrorCode.ERR_MustDeclareForeachIteration:
                case ErrorCode.ERR_TupleElementNamesInDeconstruction:
                case ErrorCode.ERR_ExpressionTreeContainsThrowExpression:
                case ErrorCode.ERR_DelegateRefMismatch:
                case ErrorCode.ERR_BadSourceCodeKind:
                case ErrorCode.ERR_BadDocumentationMode:
                case ErrorCode.ERR_BadLanguageVersion:
                case ErrorCode.ERR_ImplicitlyTypedOutVariableUsedInTheSameArgumentList:
                case ErrorCode.ERR_TypeInferenceFailedForImplicitlyTypedOutVariable:
                case ErrorCode.ERR_ExpressionTreeContainsOutVariable:
                case ErrorCode.ERR_VarInvocationLvalueReserved:
                case ErrorCode.ERR_PublicSignNetModule:
                case ErrorCode.ERR_BadAssemblyName:
                case ErrorCode.ERR_BadAsyncMethodBuilderTaskProperty:
                case ErrorCode.ERR_TypeForwardedToMultipleAssemblies:
                case ErrorCode.ERR_ExpressionTreeContainsDiscard:
                case ErrorCode.ERR_PatternDynamicType:
                case ErrorCode.ERR_VoidAssignment:
                case ErrorCode.ERR_VoidInTuple:
                case ErrorCode.ERR_Merge_conflict_marker_encountered:
                case ErrorCode.ERR_InvalidPreprocessingSymbol:
                case ErrorCode.ERR_FeatureNotAvailableInVersion7_1:
                case ErrorCode.ERR_LanguageVersionCannotHaveLeadingZeroes:
                case ErrorCode.ERR_CompilerAndLanguageVersion:
                case ErrorCode.WRN_Experimental:
                case ErrorCode.ERR_TupleInferredNamesNotAvailable:
                case ErrorCode.ERR_TypelessTupleInAs:
                case ErrorCode.ERR_NoRefOutWhenRefOnly:
                case ErrorCode.ERR_NoNetModuleOutputWhenRefOutOrRefOnly:
                case ErrorCode.ERR_BadOpOnNullOrDefaultOrNew:
                case ErrorCode.ERR_DefaultLiteralNotValid:
                case ErrorCode.ERR_PatternWrongGenericTypeInVersion:
                case ErrorCode.ERR_AmbigBinaryOpsOnDefault:
                case ErrorCode.ERR_FeatureNotAvailableInVersion7_2:
                case ErrorCode.WRN_UnreferencedLocalFunction:
                case ErrorCode.ERR_DynamicLocalFunctionTypeParameter:
                case ErrorCode.ERR_BadNonTrailingNamedArgument:
                case ErrorCode.ERR_NamedArgumentSpecificationBeforeFixedArgumentInDynamicInvocation:
                case ErrorCode.ERR_RefConditionalAndAwait:
                case ErrorCode.ERR_RefConditionalNeedsTwoRefs:
                case ErrorCode.ERR_RefConditionalDifferentTypes:
                case ErrorCode.ERR_BadParameterModifiers:
                case ErrorCode.ERR_RefReadonlyNotField:
                case ErrorCode.ERR_RefReadonlyNotField2:
                case ErrorCode.ERR_AssignReadonlyNotField:
                case ErrorCode.ERR_AssignReadonlyNotField2:
                case ErrorCode.ERR_RefReturnReadonlyNotField:
                case ErrorCode.ERR_RefReturnReadonlyNotField2:
                case ErrorCode.ERR_ExplicitReservedAttr:
                case ErrorCode.ERR_TypeReserved:
                case ErrorCode.ERR_RefExtensionMustBeValueTypeOrConstrainedToOne:
                case ErrorCode.ERR_InExtensionMustBeValueType:
                case ErrorCode.ERR_FieldsInRoStruct:
                case ErrorCode.ERR_AutoPropsInRoStruct:
                case ErrorCode.ERR_FieldlikeEventsInRoStruct:
                case ErrorCode.ERR_RefStructInterfaceImpl:
                case ErrorCode.ERR_BadSpecialByRefIterator:
                case ErrorCode.ERR_FieldAutoPropCantBeByRefLike:
                case ErrorCode.ERR_StackAllocConversionNotPossible:
                case ErrorCode.ERR_EscapeCall:
                case ErrorCode.ERR_EscapeCall2:
                case ErrorCode.ERR_EscapeOther:
                case ErrorCode.ERR_CallArgMixing:
                case ErrorCode.ERR_MismatchedRefEscapeInTernary:
                case ErrorCode.ERR_EscapeVariable:
                case ErrorCode.ERR_EscapeStackAlloc:
                case ErrorCode.ERR_RefReturnThis:
                case ErrorCode.ERR_OutAttrOnInParam:
                case ErrorCode.ERR_PredefinedValueTupleTypeAmbiguous3:
                case ErrorCode.ERR_InvalidVersionFormatDeterministic:
                case ErrorCode.ERR_AttributeCtorInParameter:
                case ErrorCode.WRN_FilterIsConstantFalse:
                case ErrorCode.WRN_FilterIsConstantFalseRedundantTryCatch:
                case ErrorCode.ERR_ConditionalInInterpolation:
                case ErrorCode.ERR_CantUseVoidInArglist:
                case ErrorCode.ERR_InDynamicMethodArg:
                case ErrorCode.ERR_FeatureNotAvailableInVersion7_3:
                case ErrorCode.WRN_AttributesOnBackingFieldsNotAvailable:
                case ErrorCode.ERR_DoNotUseFixedBufferAttrOnProperty:
                case ErrorCode.ERR_RefLocalOrParamExpected:
                case ErrorCode.ERR_RefAssignNarrower:
                case ErrorCode.ERR_NewBoundWithUnmanaged:
                case ErrorCode.ERR_UnmanagedConstraintNotSatisfied:
                case ErrorCode.ERR_CantUseInOrOutInArglist:
                case ErrorCode.ERR_ConWithUnmanagedCon:
                case ErrorCode.ERR_UnmanagedBoundWithClass:
                case ErrorCode.ERR_InvalidStackAllocArray:
                case ErrorCode.ERR_ExpressionTreeContainsTupleBinOp:
                case ErrorCode.WRN_TupleBinopLiteralNameMismatch:
                case ErrorCode.ERR_TupleSizesMismatchForBinOps:
                case ErrorCode.ERR_ExprCannotBeFixed:
                case ErrorCode.ERR_InvalidObjectCreation:
                case ErrorCode.WRN_TypeParameterSameAsOuterMethodTypeParameter:
                case ErrorCode.ERR_OutVariableCannotBeByRef:
                case ErrorCode.ERR_OmittedTypeArgument:
                case ErrorCode.ERR_FeatureNotAvailableInVersion8:
                case ErrorCode.ERR_AltInterpolatedVerbatimStringsNotAvailable:
                case ErrorCode.ERR_IteratorMustBeAsync:
                case ErrorCode.ERR_NoConvToIAsyncDisp:
                case ErrorCode.ERR_AwaitForEachMissingMember:
                case ErrorCode.ERR_BadGetAsyncEnumerator:
                case ErrorCode.ERR_MultipleIAsyncEnumOfT:
                case ErrorCode.ERR_ForEachMissingMemberWrongAsync:
                case ErrorCode.ERR_AwaitForEachMissingMemberWrongAsync:
                case ErrorCode.ERR_BadDynamicAwaitForEach:
                case ErrorCode.ERR_NoConvToIAsyncDispWrongAsync:
                case ErrorCode.ERR_NoConvToIDispWrongAsync:
                case ErrorCode.ERR_PossibleAsyncIteratorWithoutYield:
                case ErrorCode.ERR_PossibleAsyncIteratorWithoutYieldOrAwait:
                case ErrorCode.ERR_StaticLocalFunctionCannotCaptureVariable:
                case ErrorCode.ERR_StaticLocalFunctionCannotCaptureThis:
                case ErrorCode.ERR_AttributeNotOnEventAccessor:
                case ErrorCode.WRN_UnconsumedEnumeratorCancellationAttributeUsage:
                case ErrorCode.WRN_UndecoratedCancellationTokenParameter:
                case ErrorCode.ERR_MultipleEnumeratorCancellationAttributes:
                case ErrorCode.ERR_VarianceInterfaceNesting:
                case ErrorCode.ERR_ImplicitIndexIndexerWithName:
                case ErrorCode.ERR_ImplicitRangeIndexerWithName:
                case ErrorCode.ERR_WrongNumberOfSubpatterns:
                case ErrorCode.ERR_PropertyPatternNameMissing:
                case ErrorCode.ERR_MissingPattern:
                case ErrorCode.ERR_DefaultPattern:
                case ErrorCode.ERR_SwitchExpressionNoBestType:
                case ErrorCode.ERR_VarMayNotBindToType:
                case ErrorCode.WRN_SwitchExpressionNotExhaustive:
                case ErrorCode.ERR_SwitchArmSubsumed:
                case ErrorCode.ERR_ConstantPatternVsOpenType:
                case ErrorCode.WRN_CaseConstantNamedUnderscore:
                case ErrorCode.WRN_IsTypeNamedUnderscore:
                case ErrorCode.ERR_ExpressionTreeContainsSwitchExpression:
                case ErrorCode.ERR_SwitchGoverningExpressionRequiresParens:
                case ErrorCode.ERR_TupleElementNameMismatch:
                case ErrorCode.ERR_DeconstructParameterNameMismatch:
                case ErrorCode.ERR_IsPatternImpossible:
                case ErrorCode.WRN_GivenExpressionNeverMatchesPattern:
                case ErrorCode.WRN_GivenExpressionAlwaysMatchesConstant:
                case ErrorCode.ERR_PointerTypeInPatternMatching:
                case ErrorCode.ERR_ArgumentNameInITuplePattern:
                case ErrorCode.ERR_DiscardPatternInSwitchStatement:
                case ErrorCode.WRN_SwitchExpressionNotExhaustiveWithUnnamedEnumValue:
                case ErrorCode.WRN_ThrowPossibleNull:
                case ErrorCode.ERR_IllegalSuppression:
                case ErrorCode.WRN_ConvertingNullableToNonNullable:
                case ErrorCode.WRN_NullReferenceAssignment:
                case ErrorCode.WRN_NullReferenceReceiver:
                case ErrorCode.WRN_NullReferenceReturn:
                case ErrorCode.WRN_NullReferenceArgument:
                case ErrorCode.WRN_UnboxPossibleNull:
                case ErrorCode.WRN_DisallowNullAttributeForbidsMaybeNullAssignment:
                case ErrorCode.WRN_NullabilityMismatchInTypeOnOverride:
                case ErrorCode.WRN_NullabilityMismatchInReturnTypeOnOverride:
                case ErrorCode.WRN_NullabilityMismatchInParameterTypeOnOverride:
                case ErrorCode.WRN_NullabilityMismatchInParameterTypeOnPartial:
                case ErrorCode.WRN_NullabilityMismatchInTypeOnImplicitImplementation:
                case ErrorCode.WRN_NullabilityMismatchInReturnTypeOnImplicitImplementation:
                case ErrorCode.WRN_NullabilityMismatchInParameterTypeOnImplicitImplementation:
                case ErrorCode.WRN_NullabilityMismatchInTypeOnExplicitImplementation:
                case ErrorCode.WRN_NullabilityMismatchInReturnTypeOnExplicitImplementation:
                case ErrorCode.WRN_NullabilityMismatchInParameterTypeOnExplicitImplementation:
                case ErrorCode.WRN_UninitializedNonNullableField:
                case ErrorCode.WRN_NullabilityMismatchInAssignment:
                case ErrorCode.WRN_NullabilityMismatchInArgument:
                case ErrorCode.WRN_NullabilityMismatchInReturnTypeOfTargetDelegate:
                case ErrorCode.WRN_NullabilityMismatchInParameterTypeOfTargetDelegate:
                case ErrorCode.ERR_ExplicitNullableAttribute:
                case ErrorCode.WRN_NullabilityMismatchInArgumentForOutput:
                case ErrorCode.WRN_NullAsNonNullable:
                case ErrorCode.ERR_NullableUnconstrainedTypeParameter:
                case ErrorCode.ERR_AnnotationDisallowedInObjectCreation:
                case ErrorCode.WRN_NullableValueTypeMayBeNull:
                case ErrorCode.ERR_NullableOptionNotAvailable:
                case ErrorCode.WRN_NullabilityMismatchInTypeParameterConstraint:
                case ErrorCode.WRN_MissingNonNullTypesContextForAnnotation:
                case ErrorCode.WRN_NullabilityMismatchInConstraintsOnImplicitImplementation:
                case ErrorCode.WRN_NullabilityMismatchInTypeParameterReferenceTypeConstraint:
                case ErrorCode.ERR_TripleDotNotAllowed:
                case ErrorCode.ERR_BadNullableContextOption:
                case ErrorCode.ERR_NullableDirectiveQualifierExpected:
                case ErrorCode.ERR_BadNullableTypeof:
                case ErrorCode.ERR_ExpressionTreeCantContainRefStruct:
                case ErrorCode.ERR_ElseCannotStartStatement:
                case ErrorCode.ERR_ExpressionTreeCantContainNullCoalescingAssignment:
                case ErrorCode.WRN_NullabilityMismatchInExplicitlyImplementedInterface:
                case ErrorCode.WRN_NullabilityMismatchInInterfaceImplementedByBase:
                case ErrorCode.WRN_DuplicateInterfaceWithNullabilityMismatchInBaseList:
                case ErrorCode.ERR_DuplicateExplicitImpl:
                case ErrorCode.ERR_UsingVarInSwitchCase:
                case ErrorCode.ERR_GoToForwardJumpOverUsingVar:
                case ErrorCode.ERR_GoToBackwardJumpOverUsingVar:
                case ErrorCode.ERR_IsNullableType:
                case ErrorCode.ERR_AsNullableType:
                case ErrorCode.ERR_FeatureInPreview:
                case ErrorCode.WRN_SwitchExpressionNotExhaustiveForNull:
                case ErrorCode.WRN_ImplicitCopyInReadOnlyMember:
                case ErrorCode.ERR_StaticMemberCantBeReadOnly:
                case ErrorCode.ERR_AutoSetterCantBeReadOnly:
                case ErrorCode.ERR_AutoPropertyWithSetterCantBeReadOnly:
                case ErrorCode.ERR_InvalidPropertyReadOnlyMods:
                case ErrorCode.ERR_DuplicatePropertyReadOnlyMods:
                case ErrorCode.ERR_FieldLikeEventCantBeReadOnly:
                case ErrorCode.ERR_PartialMethodReadOnlyDifference:
                case ErrorCode.ERR_ReadOnlyModMissingAccessor:
                case ErrorCode.ERR_OverrideRefConstraintNotSatisfied:
                case ErrorCode.ERR_OverrideValConstraintNotSatisfied:
                case ErrorCode.WRN_NullabilityMismatchInConstraintsOnPartialImplementation:
                case ErrorCode.ERR_NullableDirectiveTargetExpected:
                case ErrorCode.WRN_MissingNonNullTypesContextForAnnotationInGeneratedCode:
                case ErrorCode.WRN_NullReferenceInitializer:
                case ErrorCode.ERR_MultipleAnalyzerConfigsInSameDir:
                case ErrorCode.ERR_RuntimeDoesNotSupportDefaultInterfaceImplementation:
                case ErrorCode.ERR_RuntimeDoesNotSupportDefaultInterfaceImplementationForMember:
                case ErrorCode.ERR_InvalidModifierForLanguageVersion:
                case ErrorCode.ERR_ImplicitImplementationOfNonPublicInterfaceMember:
                case ErrorCode.ERR_MostSpecificImplementationIsNotFound:
                case ErrorCode.ERR_LanguageVersionDoesNotSupportInterfaceImplementationForMember:
                case ErrorCode.ERR_RuntimeDoesNotSupportProtectedAccessForInterfaceMember:
                case ErrorCode.ERR_DefaultInterfaceImplementationInNoPIAType:
                case ErrorCode.ERR_AbstractEventHasAccessors:
                case ErrorCode.WRN_NullabilityMismatchInTypeParameterNotNullConstraint:
                case ErrorCode.ERR_DuplicateNullSuppression:
                case ErrorCode.ERR_DefaultLiteralNoTargetType:
                case ErrorCode.ERR_ReAbstractionInNoPIAType:
                case ErrorCode.ERR_InternalError:
                case ErrorCode.ERR_ImplicitObjectCreationIllegalTargetType:
                case ErrorCode.ERR_ImplicitObjectCreationNotValid:
                case ErrorCode.ERR_ImplicitObjectCreationNoTargetType:
                case ErrorCode.ERR_BadFuncPointerParamModifier:
                case ErrorCode.ERR_BadFuncPointerArgCount:
                case ErrorCode.ERR_MethFuncPtrMismatch:
                case ErrorCode.ERR_FuncPtrRefMismatch:
                case ErrorCode.ERR_FuncPtrMethMustBeStatic:
                case ErrorCode.ERR_ExternEventInitializer:
                case ErrorCode.ERR_AmbigBinaryOpsOnUnconstrainedDefault:
                case ErrorCode.WRN_ParameterConditionallyDisallowsNull:
                case ErrorCode.WRN_ShouldNotReturn:
                case ErrorCode.WRN_TopLevelNullabilityMismatchInReturnTypeOnOverride:
                case ErrorCode.WRN_TopLevelNullabilityMismatchInParameterTypeOnOverride:
                case ErrorCode.WRN_TopLevelNullabilityMismatchInReturnTypeOnImplicitImplementation:
                case ErrorCode.WRN_TopLevelNullabilityMismatchInParameterTypeOnImplicitImplementation:
                case ErrorCode.WRN_TopLevelNullabilityMismatchInReturnTypeOnExplicitImplementation:
                case ErrorCode.WRN_TopLevelNullabilityMismatchInParameterTypeOnExplicitImplementation:
                case ErrorCode.WRN_DoesNotReturnMismatch:
                case ErrorCode.ERR_NoOutputDirectory:
                case ErrorCode.ERR_StdInOptionProvidedButConsoleInputIsNotRedirected:
                case ErrorCode.ERR_FeatureNotAvailableInVersion9:
                case ErrorCode.WRN_MemberNotNull:
                case ErrorCode.WRN_MemberNotNullWhen:
                case ErrorCode.WRN_MemberNotNullBadMember:
                case ErrorCode.WRN_ParameterDisallowsNull:
                case ErrorCode.WRN_ConstOutOfRangeChecked:
                case ErrorCode.ERR_DuplicateInterfaceWithDifferencesInBaseList:
                case ErrorCode.ERR_DesignatorBeneathPatternCombinator:
                case ErrorCode.ERR_UnsupportedTypeForRelationalPattern:
                case ErrorCode.ERR_RelationalPatternWithNaN:
                case ErrorCode.ERR_ConditionalOnLocalFunction:
                case ErrorCode.WRN_GeneratorFailedDuringInitialization:
                case ErrorCode.WRN_GeneratorFailedDuringGeneration:
                case ErrorCode.ERR_WrongFuncPtrCallingConvention:
                case ErrorCode.ERR_MissingAddressOf:
                case ErrorCode.ERR_CannotUseReducedExtensionMethodInAddressOf:
                case ErrorCode.ERR_CannotUseFunctionPointerAsFixedLocal:
                case ErrorCode.ERR_ExpressionTreeContainsPatternImplicitIndexer:
                case ErrorCode.ERR_ExpressionTreeContainsFromEndIndexExpression:
                case ErrorCode.ERR_ExpressionTreeContainsRangeExpression:
                case ErrorCode.WRN_GivenExpressionAlwaysMatchesPattern:
                case ErrorCode.WRN_IsPatternAlways:
                case ErrorCode.ERR_PartialMethodWithAccessibilityModsMustHaveImplementation:
                case ErrorCode.ERR_PartialMethodWithNonVoidReturnMustHaveAccessMods:
                case ErrorCode.ERR_PartialMethodWithOutParamMustHaveAccessMods:
                case ErrorCode.ERR_PartialMethodWithExtendedModMustHaveAccessMods:
                case ErrorCode.ERR_PartialMethodAccessibilityDifference:
                case ErrorCode.ERR_PartialMethodExtendedModDifference:
                case ErrorCode.ERR_SimpleProgramLocalIsReferencedOutsideOfTopLevelStatement:
                case ErrorCode.ERR_SimpleProgramMultipleUnitsWithTopLevelStatements:
                case ErrorCode.ERR_TopLevelStatementAfterNamespaceOrType:
                case ErrorCode.ERR_SimpleProgramDisallowsMainType:
                case ErrorCode.ERR_SimpleProgramNotAnExecutable:
                case ErrorCode.ERR_UnsupportedCallingConvention:
                case ErrorCode.ERR_InvalidFunctionPointerCallingConvention:
                case ErrorCode.ERR_InvalidFuncPointerReturnTypeModifier:
                case ErrorCode.ERR_DupReturnTypeMod:
                case ErrorCode.ERR_AddressOfMethodGroupInExpressionTree:
                case ErrorCode.ERR_CannotConvertAddressOfToDelegate:
                case ErrorCode.ERR_AddressOfToNonFunctionPointer:
                case ErrorCode.ERR_ModuleInitializerMethodMustBeOrdinary:
                case ErrorCode.ERR_ModuleInitializerMethodMustBeAccessibleOutsideTopLevelType:
                case ErrorCode.ERR_ModuleInitializerMethodMustBeStaticParameterlessVoid:
                case ErrorCode.ERR_ModuleInitializerMethodAndContainingTypesMustNotBeGeneric:
                case ErrorCode.ERR_PartialMethodReturnTypeDifference:
                case ErrorCode.ERR_PartialMethodRefReturnDifference:
                case ErrorCode.WRN_NullabilityMismatchInReturnTypeOnPartial:
                case ErrorCode.ERR_StaticAnonymousFunctionCannotCaptureVariable:
                case ErrorCode.ERR_StaticAnonymousFunctionCannotCaptureThis:
                case ErrorCode.ERR_OverrideDefaultConstraintNotSatisfied:
                case ErrorCode.ERR_DefaultConstraintOverrideOnly:
                case ErrorCode.WRN_ParameterNotNullIfNotNull:
                case ErrorCode.WRN_ReturnNotNullIfNotNull:
                case ErrorCode.WRN_PartialMethodTypeDifference:
                case ErrorCode.ERR_RuntimeDoesNotSupportCovariantReturnsOfClasses:
                case ErrorCode.ERR_RuntimeDoesNotSupportCovariantPropertiesOfClasses:
                case ErrorCode.WRN_SwitchExpressionNotExhaustiveWithWhen:
                case ErrorCode.WRN_SwitchExpressionNotExhaustiveForNullWithWhen:
                case ErrorCode.WRN_PrecedenceInversion:
                case ErrorCode.ERR_ExpressionTreeContainsWithExpression:
                case ErrorCode.WRN_AnalyzerReferencesFramework:
                case ErrorCode.WRN_RecordEqualsWithoutGetHashCode:
                case ErrorCode.ERR_AssignmentInitOnly:
                case ErrorCode.ERR_CantChangeInitOnlyOnOverride:
                case ErrorCode.ERR_CloseUnimplementedInterfaceMemberWrongInitOnly:
                case ErrorCode.ERR_ExplicitPropertyMismatchInitOnly:
                case ErrorCode.ERR_BadInitAccessor:
                case ErrorCode.ERR_InvalidWithReceiverType:
                case ErrorCode.ERR_CannotClone:
                case ErrorCode.ERR_CloneDisallowedInRecord:
                case ErrorCode.WRN_RecordNamedDisallowed:
                case ErrorCode.ERR_UnexpectedArgumentList:
                case ErrorCode.ERR_UnexpectedOrMissingConstructorInitializerInRecord:
                case ErrorCode.ERR_MultipleRecordParameterLists:
                case ErrorCode.ERR_BadRecordBase:
                case ErrorCode.ERR_BadInheritanceFromRecord:
                case ErrorCode.ERR_BadRecordMemberForPositionalParameter:
                case ErrorCode.ERR_NoCopyConstructorInBaseType:
                case ErrorCode.ERR_CopyConstructorMustInvokeBaseCopyConstructor:
                case ErrorCode.ERR_DoesNotOverrideMethodFromObject:
                case ErrorCode.ERR_SealedAPIInRecord:
                case ErrorCode.ERR_DoesNotOverrideBaseMethod:
                case ErrorCode.ERR_NotOverridableAPIInRecord:
                case ErrorCode.ERR_NonPublicAPIInRecord:
                case ErrorCode.ERR_SignatureMismatchInRecord:
                case ErrorCode.ERR_NonProtectedAPIInRecord:
                case ErrorCode.ERR_DoesNotOverrideBaseEqualityContract:
                case ErrorCode.ERR_StaticAPIInRecord:
                case ErrorCode.ERR_CopyConstructorWrongAccessibility:
                case ErrorCode.ERR_NonPrivateAPIInRecord:
                case ErrorCode.WRN_UnassignedThisAutoPropertyUnsupportedVersion:
                case ErrorCode.WRN_UnassignedThisUnsupportedVersion:
                case ErrorCode.WRN_ParamUnassigned:
                case ErrorCode.WRN_UseDefViolationProperty:
                case ErrorCode.WRN_UseDefViolationField:
                case ErrorCode.WRN_UseDefViolationThisUnsupportedVersion:
                case ErrorCode.WRN_UseDefViolationOut:
                case ErrorCode.WRN_UseDefViolation:
                case ErrorCode.ERR_CannotSpecifyManagedWithUnmanagedSpecifiers:
                case ErrorCode.ERR_RuntimeDoesNotSupportUnmanagedDefaultCallConv:
                case ErrorCode.ERR_TypeNotFound:
                case ErrorCode.ERR_TypeMustBePublic:
                case ErrorCode.ERR_InvalidUnmanagedCallersOnlyCallConv:
                case ErrorCode.ERR_CannotUseManagedTypeInUnmanagedCallersOnly:
                case ErrorCode.ERR_UnmanagedCallersOnlyMethodOrTypeCannotBeGeneric:
                case ErrorCode.ERR_UnmanagedCallersOnlyRequiresStatic:
                case ErrorCode.WRN_ParameterIsStaticClass:
                case ErrorCode.WRN_ReturnTypeIsStaticClass:
                case ErrorCode.ERR_EntryPointCannotBeUnmanagedCallersOnly:
                case ErrorCode.ERR_ModuleInitializerCannotBeUnmanagedCallersOnly:
                case ErrorCode.ERR_UnmanagedCallersOnlyMethodsCannotBeCalledDirectly:
                case ErrorCode.ERR_UnmanagedCallersOnlyMethodsCannotBeConvertedToDelegate:
                case ErrorCode.ERR_InitCannotBeReadonly:
                case ErrorCode.ERR_UnexpectedVarianceStaticMember:
                case ErrorCode.ERR_FunctionPointersCannotBeCalledWithNamedArguments:
                case ErrorCode.ERR_EqualityContractRequiresGetter:
                case ErrorCode.WRN_UnreadRecordParameter:
                case ErrorCode.ERR_BadFieldTypeInRecord:
                case ErrorCode.WRN_DoNotCompareFunctionPointers:
                case ErrorCode.ERR_RecordAmbigCtor:
                case ErrorCode.ERR_FunctionPointerTypesInAttributeNotSupported:
                case ErrorCode.ERR_InheritingFromRecordWithSealedToString:
                case ErrorCode.ERR_HiddenPositionalMember:
                case ErrorCode.ERR_GlobalUsingInNamespace:
                case ErrorCode.ERR_GlobalUsingOutOfOrder:
                case ErrorCode.ERR_AttributesRequireParenthesizedLambdaExpression:
                case ErrorCode.ERR_CannotInferDelegateType:
                case ErrorCode.ERR_InvalidNameInSubpattern:
                case ErrorCode.ERR_RuntimeDoesNotSupportStaticAbstractMembersInInterfaces:
                case ErrorCode.ERR_GenericConstraintNotSatisfiedInterfaceWithStaticAbstractMembers:
                case ErrorCode.ERR_BadAbstractUnaryOperatorSignature:
                case ErrorCode.ERR_BadAbstractIncDecSignature:
                case ErrorCode.ERR_BadAbstractIncDecRetType:
                case ErrorCode.ERR_BadAbstractBinaryOperatorSignature:
                case ErrorCode.ERR_BadAbstractShiftOperatorSignature:
                case ErrorCode.ERR_BadAbstractStaticMemberAccess:
                case ErrorCode.ERR_ExpressionTreeContainsAbstractStaticMemberAccess:
                case ErrorCode.ERR_CloseUnimplementedInterfaceMemberNotStatic:
                case ErrorCode.ERR_RuntimeDoesNotSupportStaticAbstractMembersInInterfacesForMember:
                case ErrorCode.ERR_ExplicitImplementationOfOperatorsMustBeStatic:
                case ErrorCode.ERR_AbstractConversionNotInvolvingContainedType:
                case ErrorCode.ERR_InterfaceImplementedByUnmanagedCallersOnlyMethod:
                case ErrorCode.HDN_DuplicateWithGlobalUsing:
                case ErrorCode.ERR_CantConvAnonMethReturnType:
                case ErrorCode.ERR_BuilderAttributeDisallowed:
                case ErrorCode.ERR_FeatureNotAvailableInVersion10:
                case ErrorCode.ERR_SimpleProgramIsEmpty:
                case ErrorCode.ERR_LineSpanDirectiveInvalidValue:
                case ErrorCode.ERR_LineSpanDirectiveEndLessThanStart:
                case ErrorCode.ERR_WrongArityAsyncReturn:
                case ErrorCode.ERR_InterpolatedStringHandlerMethodReturnMalformed:
                case ErrorCode.ERR_InterpolatedStringHandlerMethodReturnInconsistent:
                case ErrorCode.ERR_NullInvalidInterpolatedStringHandlerArgumentName:
                case ErrorCode.ERR_NotInstanceInvalidInterpolatedStringHandlerArgumentName:
                case ErrorCode.ERR_InvalidInterpolatedStringHandlerArgumentName:
                case ErrorCode.ERR_TypeIsNotAnInterpolatedStringHandlerType:
                case ErrorCode.WRN_ParameterOccursAfterInterpolatedStringHandlerParameter:
                case ErrorCode.ERR_CannotUseSelfAsInterpolatedStringHandlerArgument:
                case ErrorCode.ERR_InterpolatedStringHandlerArgumentAttributeMalformed:
                case ErrorCode.ERR_InterpolatedStringHandlerArgumentLocatedAfterInterpolatedString:
                case ErrorCode.ERR_InterpolatedStringHandlerArgumentOptionalNotSpecified:
                case ErrorCode.ERR_ExpressionTreeContainsInterpolatedStringHandlerConversion:
                case ErrorCode.ERR_InterpolatedStringHandlerCreationCannotUseDynamic:
                case ErrorCode.ERR_MultipleFileScopedNamespace:
                case ErrorCode.ERR_FileScopedAndNormalNamespace:
                case ErrorCode.ERR_FileScopedNamespaceNotBeforeAllMembers:
                case ErrorCode.ERR_NoImplicitConvTargetTypedConditional:
                case ErrorCode.ERR_NonPublicParameterlessStructConstructor:
                case ErrorCode.ERR_NoConversionForCallerArgumentExpressionParam:
                case ErrorCode.WRN_CallerLineNumberPreferredOverCallerArgumentExpression:
                case ErrorCode.WRN_CallerFilePathPreferredOverCallerArgumentExpression:
                case ErrorCode.WRN_CallerMemberNamePreferredOverCallerArgumentExpression:
                case ErrorCode.WRN_CallerArgumentExpressionAttributeHasInvalidParameterName:
                case ErrorCode.ERR_BadCallerArgumentExpressionParamWithoutDefaultValue:
                case ErrorCode.WRN_CallerArgumentExpressionAttributeSelfReferential:
                case ErrorCode.WRN_CallerArgumentExpressionParamForUnconsumedLocation:
                case ErrorCode.ERR_NewlinesAreNotAllowedInsideANonVerbatimInterpolatedString:
                case ErrorCode.ERR_AttrTypeArgCannotBeTypeVar:
                case ErrorCode.ERR_AttrDependentTypeNotAllowed:
                case ErrorCode.WRN_InterpolatedStringHandlerArgumentAttributeIgnoredOnLambdaParameters:
                case ErrorCode.ERR_LambdaWithAttributesToExpressionTree:
                case ErrorCode.WRN_CompileTimeCheckedOverflow:
                case ErrorCode.WRN_MethGrpToNonDel:
                case ErrorCode.ERR_LambdaExplicitReturnTypeVar:
                case ErrorCode.ERR_InterpolatedStringsReferencingInstanceCannotBeInObjectInitializers:
                case ErrorCode.ERR_CannotUseRefInUnmanagedCallersOnly:
                case ErrorCode.ERR_CannotBeMadeNullable:
                case ErrorCode.ERR_UnsupportedTypeForListPattern:
                case ErrorCode.ERR_MisplacedSlicePattern:
                case ErrorCode.WRN_LowerCaseTypeName:
                case ErrorCode.ERR_RecordStructConstructorCallsDefaultConstructor:
                case ErrorCode.ERR_StructHasInitializersAndNoDeclaredConstructor:
                case ErrorCode.ERR_ListPatternRequiresLength:
                case ErrorCode.ERR_ScopedMismatchInParameterOfTarget:
                case ErrorCode.ERR_ScopedMismatchInParameterOfOverrideOrImplementation:
                case ErrorCode.ERR_ScopedMismatchInParameterOfPartial:
                case ErrorCode.ERR_ParameterNullCheckingNotSupported:
                case ErrorCode.ERR_RawStringNotInDirectives:
                case ErrorCode.ERR_UnterminatedRawString:
                case ErrorCode.ERR_TooManyQuotesForRawString:
                case ErrorCode.ERR_LineDoesNotStartWithSameWhitespace:
                case ErrorCode.ERR_RawStringDelimiterOnOwnLine:
                case ErrorCode.ERR_RawStringInVerbatimInterpolatedStrings:
                case ErrorCode.ERR_RawStringMustContainContent:
                case ErrorCode.ERR_LineContainsDifferentWhitespace:
                case ErrorCode.ERR_NotEnoughQuotesForRawString:
                case ErrorCode.ERR_NotEnoughCloseBracesForRawString:
                case ErrorCode.ERR_TooManyOpenBracesForRawString:
                case ErrorCode.ERR_TooManyCloseBracesForRawString:
                case ErrorCode.ERR_IllegalAtSequence:
                case ErrorCode.ERR_StringMustStartWithQuoteCharacter:
                case ErrorCode.ERR_NoEnumConstraint:
                case ErrorCode.ERR_NoDelegateConstraint:
                case ErrorCode.ERR_MisplacedRecord:
                case ErrorCode.ERR_PatternSpanCharCannotBeStringNull:
                case ErrorCode.ERR_UseDefViolationPropertyUnsupportedVersion:
                case ErrorCode.ERR_UseDefViolationFieldUnsupportedVersion:
                case ErrorCode.WRN_UseDefViolationPropertyUnsupportedVersion:
                case ErrorCode.WRN_UseDefViolationFieldUnsupportedVersion:
                case ErrorCode.WRN_UseDefViolationPropertySupportedVersion:
                case ErrorCode.WRN_UseDefViolationFieldSupportedVersion:
                case ErrorCode.WRN_UseDefViolationThisSupportedVersion:
                case ErrorCode.WRN_UnassignedThisAutoPropertySupportedVersion:
                case ErrorCode.WRN_UnassignedThisSupportedVersion:
                case ErrorCode.ERR_OperatorCantBeChecked:
                case ErrorCode.ERR_ImplicitConversionOperatorCantBeChecked:
                case ErrorCode.ERR_CheckedOperatorNeedsMatch:
                case ErrorCode.ERR_MisplacedUnchecked:
                case ErrorCode.ERR_LineSpanDirectiveRequiresSpace:
                case ErrorCode.ERR_RequiredNameDisallowed:
                case ErrorCode.ERR_OverrideMustHaveRequired:
                case ErrorCode.ERR_RequiredMemberCannotBeHidden:
                case ErrorCode.ERR_RequiredMemberCannotBeLessVisibleThanContainingType:
                case ErrorCode.ERR_ExplicitRequiredMember:
                case ErrorCode.ERR_RequiredMemberMustBeSettable:
                case ErrorCode.ERR_RequiredMemberMustBeSet:
                case ErrorCode.ERR_RequiredMembersMustBeAssignedValue:
                case ErrorCode.ERR_RequiredMembersInvalid:
                case ErrorCode.ERR_RequiredMembersBaseTypeInvalid:
                case ErrorCode.ERR_ChainingToSetsRequiredMembersRequiresSetsRequiredMembers:
                case ErrorCode.ERR_NewConstraintCannotHaveRequiredMembers:
                case ErrorCode.ERR_UnsupportedCompilerFeature:
                case ErrorCode.WRN_ObsoleteMembersShouldNotBeRequired:
                case ErrorCode.ERR_RefReturningPropertiesCannotBeRequired:
                case ErrorCode.ERR_ImplicitImplementationOfInaccessibleInterfaceMember:
                case ErrorCode.ERR_ScriptsAndSubmissionsCannotHaveRequiredMembers:
                case ErrorCode.ERR_BadAbstractEqualityOperatorSignature:
                case ErrorCode.ERR_BadBinaryReadOnlySpanConcatenation:
                case ErrorCode.ERR_ScopedRefAndRefStructOnly:
                case ErrorCode.ERR_FixedFieldMustNotBeRef:
                case ErrorCode.ERR_RefFieldCannotReferToRefStruct:
                case ErrorCode.ERR_FileTypeDisallowedInSignature:
                case ErrorCode.ERR_FileTypeNoExplicitAccessibility:
                case ErrorCode.ERR_FileTypeBase:
                case ErrorCode.ERR_FileTypeNested:
                case ErrorCode.ERR_GlobalUsingStaticFileType:
                case ErrorCode.ERR_FileTypeNameDisallowed:
                case ErrorCode.ERR_FeatureNotAvailableInVersion11:
                case ErrorCode.ERR_RefFieldInNonRefStruct:
                case ErrorCode.ERR_BadParameterModifiersOrder:
                case ErrorCode.WRN_AnalyzerReferencesNewerCompiler:
                case ErrorCode.ERR_CannotMatchOnINumberBase:
                case ErrorCode.ERR_MisplacedScoped:
                case ErrorCode.ERR_ScopedTypeNameDisallowed:
                case ErrorCode.ERR_UnscopedRefAttributeUnsupportedTarget:
                case ErrorCode.ERR_RuntimeDoesNotSupportRefFields:
                case ErrorCode.ERR_ExplicitScopedRef:
                case ErrorCode.ERR_UnscopedScoped:
                case ErrorCode.WRN_DuplicateAnalyzerReference:
                case ErrorCode.ERR_FilePathCannotBeConvertedToUtf8:
                case ErrorCode.ERR_ReadOnlyNotSuppAsParamModDidYouMeanIn:
                case ErrorCode.ERR_FileLocalDuplicateNameInNS:
<<<<<<< HEAD
                case ErrorCode.WRN_ScopedMismatchInParameterOfTarget:
                case ErrorCode.WRN_ScopedMismatchInParameterOfOverrideOrImplementation:
=======
                case ErrorCode.ERR_ScopedNotBeforeType:
>>>>>>> 7397e3b1
                    return false;
                default:
                    // NOTE: All error codes must be explicitly handled in this switch statement
                    //       to ensure that we correctly classify all error codes as build-only or not.
                    throw new NotImplementedException($"ErrorCode.{code}");
            }
        }

        /// <summary>
        /// When converting an anonymous function to a delegate type, there are some diagnostics
        /// that will occur regardless of the delegate type - particularly those that do not
        /// depend on the substituted types (e.g. name uniqueness).  Even though we need to
        /// produce a diagnostic in such cases, we do not need to abandon overload resolution -
        /// we can choose the overload that is best without regard to such diagnostics.
        /// </summary>
        /// <returns>True if seeing the ErrorCode should prevent a delegate conversion
        /// from completing successfully.</returns>
        internal static bool PreventsSuccessfulDelegateConversion(ErrorCode code)
        {
            if (code == ErrorCode.Void || code == ErrorCode.Unknown)
            {
                return false;
            }

            if (IsWarning(code))
            {
                return false;
            }

            switch (code)
            {
                case ErrorCode.ERR_DuplicateParamName:
                case ErrorCode.ERR_LocalDuplicate:
                case ErrorCode.ERR_LocalIllegallyOverrides:
                case ErrorCode.ERR_LocalSameNameAsTypeParam:
                case ErrorCode.ERR_QueryRangeVariableOverrides:
                case ErrorCode.ERR_QueryRangeVariableSameAsTypeParam:
                case ErrorCode.ERR_DeprecatedCollectionInitAddStr:
                case ErrorCode.ERR_DeprecatedSymbolStr:
                    return false;
                default:
                    return true;
            }
        }

        /// <remarks>
        /// WARNING: will resolve lazy diagnostics - do not call this before the member lists are completed
        /// or you could trigger infinite recursion.
        /// </remarks>
        internal static bool PreventsSuccessfulDelegateConversion(DiagnosticBag diagnostics)
        {
            foreach (Diagnostic diag in diagnostics.AsEnumerable()) // Checking the code would have resolved them anyway.
            {
                if (ErrorFacts.PreventsSuccessfulDelegateConversion((ErrorCode)diag.Code))
                {
                    return true;
                }
            }

            return false;
        }

        internal static bool PreventsSuccessfulDelegateConversion(ImmutableArray<Diagnostic> diagnostics)
        {
            foreach (var diag in diagnostics)
            {
                if (ErrorFacts.PreventsSuccessfulDelegateConversion((ErrorCode)diag.Code))
                {
                    return true;
                }
            }

            return false;
        }

        internal static ErrorCode GetStaticClassParameterCode(bool useWarning)
            => useWarning ? ErrorCode.WRN_ParameterIsStaticClass : ErrorCode.ERR_ParameterIsStaticClass;

        internal static ErrorCode GetStaticClassReturnCode(bool useWarning)
            => useWarning ? ErrorCode.WRN_ReturnTypeIsStaticClass : ErrorCode.ERR_ReturnTypeIsStaticClass;
    }
}<|MERGE_RESOLUTION|>--- conflicted
+++ resolved
@@ -2224,12 +2224,9 @@
                 case ErrorCode.ERR_FilePathCannotBeConvertedToUtf8:
                 case ErrorCode.ERR_ReadOnlyNotSuppAsParamModDidYouMeanIn:
                 case ErrorCode.ERR_FileLocalDuplicateNameInNS:
-<<<<<<< HEAD
+                case ErrorCode.ERR_ScopedNotBeforeType:
                 case ErrorCode.WRN_ScopedMismatchInParameterOfTarget:
                 case ErrorCode.WRN_ScopedMismatchInParameterOfOverrideOrImplementation:
-=======
-                case ErrorCode.ERR_ScopedNotBeforeType:
->>>>>>> 7397e3b1
                     return false;
                 default:
                     // NOTE: All error codes must be explicitly handled in this switch statement
