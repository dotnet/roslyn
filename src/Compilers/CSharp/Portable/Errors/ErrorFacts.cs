﻿// Licensed to the .NET Foundation under one or more agreements.
// The .NET Foundation licenses this file to you under the MIT license.
// See the LICENSE file in the project root for more information.

#nullable disable

using System;
using System.Collections.Generic;
using System.Collections.Immutable;
using System.Diagnostics;
using System.Globalization;
using System.Reflection;
using Roslyn.Utilities;

namespace Microsoft.CodeAnalysis.CSharp
{
    internal static partial class ErrorFacts
    {
        private const string s_titleSuffix = "_Title";
        private const string s_descriptionSuffix = "_Description";
        private static readonly Lazy<ImmutableDictionary<ErrorCode, string>> s_categoriesMap = new Lazy<ImmutableDictionary<ErrorCode, string>>(CreateCategoriesMap);
        public static readonly ImmutableHashSet<string> NullableWarnings;

        static ErrorFacts()
        {
            ImmutableHashSet<string>.Builder nullableWarnings = ImmutableHashSet.CreateBuilder<string>();

            nullableWarnings.Add(GetId(ErrorCode.WRN_NullReferenceAssignment));
            nullableWarnings.Add(GetId(ErrorCode.WRN_NullReferenceReceiver));
            nullableWarnings.Add(GetId(ErrorCode.WRN_NullReferenceReturn));
            nullableWarnings.Add(GetId(ErrorCode.WRN_NullReferenceArgument));
            nullableWarnings.Add(GetId(ErrorCode.WRN_UninitializedNonNullableField));
            nullableWarnings.Add(GetId(ErrorCode.WRN_NullabilityMismatchInAssignment));
            nullableWarnings.Add(GetId(ErrorCode.WRN_NullabilityMismatchInArgument));
            nullableWarnings.Add(GetId(ErrorCode.WRN_NullabilityMismatchInArgumentForOutput));
            nullableWarnings.Add(GetId(ErrorCode.WRN_NullabilityMismatchInReturnTypeOfTargetDelegate));
            nullableWarnings.Add(GetId(ErrorCode.WRN_NullabilityMismatchInParameterTypeOfTargetDelegate));
            nullableWarnings.Add(GetId(ErrorCode.WRN_NullAsNonNullable));
            nullableWarnings.Add(GetId(ErrorCode.WRN_NullableValueTypeMayBeNull));
            nullableWarnings.Add(GetId(ErrorCode.WRN_NullabilityMismatchInTypeParameterConstraint));
            nullableWarnings.Add(GetId(ErrorCode.WRN_NullabilityMismatchInTypeParameterReferenceTypeConstraint));
            nullableWarnings.Add(GetId(ErrorCode.WRN_NullabilityMismatchInTypeParameterNotNullConstraint));
            nullableWarnings.Add(GetId(ErrorCode.WRN_ThrowPossibleNull));
            nullableWarnings.Add(GetId(ErrorCode.WRN_UnboxPossibleNull));
            nullableWarnings.Add(GetId(ErrorCode.WRN_SwitchExpressionNotExhaustiveForNull));
            nullableWarnings.Add(GetId(ErrorCode.WRN_SwitchExpressionNotExhaustiveForNullWithWhen));

            nullableWarnings.Add(GetId(ErrorCode.WRN_ConvertingNullableToNonNullable));
            nullableWarnings.Add(GetId(ErrorCode.WRN_DisallowNullAttributeForbidsMaybeNullAssignment));
            nullableWarnings.Add(GetId(ErrorCode.WRN_ParameterConditionallyDisallowsNull));

            nullableWarnings.Add(GetId(ErrorCode.WRN_NullabilityMismatchInTypeOnOverride));
            nullableWarnings.Add(GetId(ErrorCode.WRN_NullabilityMismatchInReturnTypeOnOverride));
            nullableWarnings.Add(GetId(ErrorCode.WRN_NullabilityMismatchInReturnTypeOnPartial));
            nullableWarnings.Add(GetId(ErrorCode.WRN_NullabilityMismatchInParameterTypeOnOverride));
            nullableWarnings.Add(GetId(ErrorCode.WRN_NullabilityMismatchInParameterTypeOnPartial));
            nullableWarnings.Add(GetId(ErrorCode.WRN_NullabilityMismatchInTypeOnImplicitImplementation));
            nullableWarnings.Add(GetId(ErrorCode.WRN_NullabilityMismatchInReturnTypeOnImplicitImplementation));
            nullableWarnings.Add(GetId(ErrorCode.WRN_NullabilityMismatchInParameterTypeOnImplicitImplementation));
            nullableWarnings.Add(GetId(ErrorCode.WRN_NullabilityMismatchInTypeOnExplicitImplementation));
            nullableWarnings.Add(GetId(ErrorCode.WRN_NullabilityMismatchInReturnTypeOnExplicitImplementation));
            nullableWarnings.Add(GetId(ErrorCode.WRN_NullabilityMismatchInParameterTypeOnExplicitImplementation));
            nullableWarnings.Add(GetId(ErrorCode.WRN_NullabilityMismatchInConstraintsOnImplicitImplementation));
            nullableWarnings.Add(GetId(ErrorCode.WRN_NullabilityMismatchInExplicitlyImplementedInterface));
            nullableWarnings.Add(GetId(ErrorCode.WRN_NullabilityMismatchInInterfaceImplementedByBase));
            nullableWarnings.Add(GetId(ErrorCode.WRN_DuplicateInterfaceWithNullabilityMismatchInBaseList));
            nullableWarnings.Add(GetId(ErrorCode.WRN_NullabilityMismatchInConstraintsOnPartialImplementation));
            nullableWarnings.Add(GetId(ErrorCode.WRN_NullReferenceInitializer));
            nullableWarnings.Add(GetId(ErrorCode.WRN_ShouldNotReturn));
            nullableWarnings.Add(GetId(ErrorCode.WRN_DoesNotReturnMismatch));
            nullableWarnings.Add(GetId(ErrorCode.WRN_TopLevelNullabilityMismatchInParameterTypeOnExplicitImplementation));
            nullableWarnings.Add(GetId(ErrorCode.WRN_TopLevelNullabilityMismatchInParameterTypeOnImplicitImplementation));
            nullableWarnings.Add(GetId(ErrorCode.WRN_TopLevelNullabilityMismatchInParameterTypeOnOverride));
            nullableWarnings.Add(GetId(ErrorCode.WRN_TopLevelNullabilityMismatchInReturnTypeOnExplicitImplementation));
            nullableWarnings.Add(GetId(ErrorCode.WRN_TopLevelNullabilityMismatchInReturnTypeOnImplicitImplementation));
            nullableWarnings.Add(GetId(ErrorCode.WRN_TopLevelNullabilityMismatchInReturnTypeOnOverride));
            nullableWarnings.Add(GetId(ErrorCode.WRN_MemberNotNull));
            nullableWarnings.Add(GetId(ErrorCode.WRN_MemberNotNullBadMember));
            nullableWarnings.Add(GetId(ErrorCode.WRN_MemberNotNullWhen));
            nullableWarnings.Add(GetId(ErrorCode.WRN_ParameterDisallowsNull));
            nullableWarnings.Add(GetId(ErrorCode.WRN_ParameterNotNullIfNotNull));
            nullableWarnings.Add(GetId(ErrorCode.WRN_ReturnNotNullIfNotNull));
            nullableWarnings.Add(GetId(ErrorCode.WRN_NullabilityMismatchInReturnTypeOnInterceptor));
            nullableWarnings.Add(GetId(ErrorCode.WRN_NullabilityMismatchInParameterTypeOnInterceptor));

            nullableWarnings.Add(GetId(ErrorCode.WRN_UninitializedNonNullableBackingField));

            NullableWarnings = nullableWarnings.ToImmutable();
        }

        private static string GetId(ErrorCode errorCode)
        {
            return MessageProvider.Instance.GetIdForErrorCode((int)errorCode);
        }

        private static ImmutableDictionary<ErrorCode, string> CreateCategoriesMap()
        {
            var map = new Dictionary<ErrorCode, string>()
            {
                // { ERROR_CODE,    CATEGORY }
            };

            return map.ToImmutableDictionary();
        }

        internal static DiagnosticSeverity GetSeverity(ErrorCode code)
        {
            if (code == ErrorCode.Void)
            {
                return InternalDiagnosticSeverity.Void;
            }
            else if (code == ErrorCode.Unknown)
            {
                return InternalDiagnosticSeverity.Unknown;
            }
            else if (IsWarning(code))
            {
                return DiagnosticSeverity.Warning;
            }
            else if (IsInfo(code))
            {
                return DiagnosticSeverity.Info;
            }
            else if (IsHidden(code))
            {
                return DiagnosticSeverity.Hidden;
            }
            else
            {
                return DiagnosticSeverity.Error;
            }
        }

        /// <remarks>Don't call this during a parse--it loads resources</remarks>
        public static string GetMessage(MessageID code, CultureInfo culture)
        {
            string message = ResourceManager.GetString(code.ToString(), culture);
            RoslynDebug.Assert(!string.IsNullOrEmpty(message), $"{code}");
            return message;
        }

        /// <remarks>Don't call this during a parse--it loads resources</remarks>
        public static string GetMessage(ErrorCode code, CultureInfo culture)
        {
            string message = ResourceManager.GetString(code.ToString(), culture);
            RoslynDebug.Assert(!string.IsNullOrEmpty(message), $"{code}");
            return message;
        }

        public static LocalizableResourceString GetMessageFormat(ErrorCode code)
        {
            return new LocalizableResourceString(code.ToString(), ResourceManager, typeof(ErrorFacts));
        }

        public static LocalizableResourceString GetTitle(ErrorCode code)
        {
            return new LocalizableResourceString(code.ToString() + s_titleSuffix, ResourceManager, typeof(ErrorFacts));
        }

        public static LocalizableResourceString GetDescription(ErrorCode code)
        {
            return new LocalizableResourceString(code.ToString() + s_descriptionSuffix, ResourceManager, typeof(ErrorFacts));
        }

        public static string GetHelpLink(ErrorCode code)
        {
            return $"https://msdn.microsoft.com/query/roslyn.query?appId=roslyn&k=k({GetId(code)})";
        }

        public static string GetCategory(ErrorCode code)
        {
            string category;
            if (s_categoriesMap.Value.TryGetValue(code, out category))
            {
                return category;
            }

            return Diagnostic.CompilerDiagnosticCategory;
        }

        /// <remarks>Don't call this during a parse--it loads resources</remarks>
        public static string GetMessage(XmlParseErrorCode id, CultureInfo culture)
        {
            return ResourceManager.GetString(id.ToString(), culture);
        }

        private static System.Resources.ResourceManager s_resourceManager;
        private static System.Resources.ResourceManager ResourceManager
        {
            get
            {
                if (s_resourceManager == null)
                {
                    s_resourceManager = new System.Resources.ResourceManager(typeof(CSharpResources).FullName, typeof(ErrorCode).GetTypeInfo().Assembly);
                }

                return s_resourceManager;
            }
        }

        internal static int GetWarningLevel(ErrorCode code)
        {
            if (IsInfo(code) || IsHidden(code))
            {
                // Info and hidden diagnostics should always be produced because some analyzers depend on them.
                return Diagnostic.InfoAndHiddenWarningLevel;
            }

            // Warning wave warnings (warning level > 4) should be documented in
            // docs/compilers/CSharp/Warnversion Warning Waves.md
            switch (code)
            {
                case ErrorCode.WRN_UnassignedInternalRefField:
                    // Warning level 10 is exclusively for warnings introduced in the compiler
                    // shipped with dotnet 10 (C# 14) and that can be reported for pre-existing code.
                    return 10;
                case ErrorCode.WRN_InterceptsLocationAttributeUnsupportedSignature:
                    // Warning level 9 is exclusively for warnings introduced in the compiler
                    // shipped with dotnet 9 (C# 13) and that can be reported for pre-existing code.
                    return 9;
                case ErrorCode.WRN_AddressOfInAsync:
                case ErrorCode.WRN_ByValArraySizeConstRequired:
                    // Warning level 8 is exclusively for warnings introduced in the compiler
                    // shipped with dotnet 8 (C# 12) and that can be reported for pre-existing code.
                    return 8;
                case ErrorCode.WRN_LowerCaseTypeName:
                    // Warning level 7 is exclusively for warnings introduced in the compiler
                    // shipped with dotnet 7 (C# 11) and that can be reported for pre-existing code.
                    return 7;
                case ErrorCode.WRN_PartialMethodTypeDifference:
                    // Warning level 6 is exclusively for warnings introduced in the compiler
                    // shipped with dotnet 6 (C# 10) and that can be reported for pre-existing code.
                    return 6;
                case ErrorCode.WRN_NubExprIsConstBool2:
                case ErrorCode.WRN_StaticInAsOrIs:
                case ErrorCode.WRN_PrecedenceInversion:
                case ErrorCode.WRN_UseDefViolationPropertyUnsupportedVersion:
                case ErrorCode.WRN_UseDefViolationFieldUnsupportedVersion:
                case ErrorCode.WRN_UnassignedThisAutoPropertyUnsupportedVersion:
                case ErrorCode.WRN_UnassignedThisUnsupportedVersion:
                case ErrorCode.WRN_ParamUnassigned:
                case ErrorCode.WRN_UseDefViolationProperty:
                case ErrorCode.WRN_UseDefViolationField:
                case ErrorCode.WRN_UseDefViolationThisUnsupportedVersion:
                case ErrorCode.WRN_UseDefViolationOut:
                case ErrorCode.WRN_UseDefViolation:
                case ErrorCode.WRN_SyncAndAsyncEntryPoints:
                case ErrorCode.WRN_ParameterIsStaticClass:
                case ErrorCode.WRN_ReturnTypeIsStaticClass:
                    // Warning level 5 is exclusively for warnings introduced in the compiler
                    // shipped with dotnet 5 (C# 9) and that can be reported for pre-existing code.
                    return 5;
                case ErrorCode.WRN_InvalidMainSig:
                case ErrorCode.WRN_LowercaseEllSuffix:
                case ErrorCode.WRN_NewNotRequired:
                case ErrorCode.WRN_MainCantBeGeneric:
                case ErrorCode.WRN_ProtectedInSealed:
                case ErrorCode.WRN_UnassignedInternalField:
                case ErrorCode.WRN_MissingParamTag:
                case ErrorCode.WRN_MissingXMLComment:
                case ErrorCode.WRN_MissingTypeParamTag:
                case ErrorCode.WRN_InvalidVersionFormat:
                    return 4;
                case ErrorCode.WRN_UnreferencedEvent:
                case ErrorCode.WRN_DuplicateUsing:
                case ErrorCode.WRN_UnreferencedVar:
                case ErrorCode.WRN_UnreferencedField:
                case ErrorCode.WRN_UnreferencedVarAssg:
                case ErrorCode.WRN_UnreferencedLocalFunction:
                case ErrorCode.WRN_SequentialOnPartialClass:
                case ErrorCode.WRN_UnreferencedFieldAssg:
                case ErrorCode.WRN_AmbiguousXMLReference:
                case ErrorCode.WRN_PossibleMistakenNullStatement:
                case ErrorCode.WRN_EqualsWithoutGetHashCode:
                case ErrorCode.WRN_EqualityOpWithoutEquals:
                case ErrorCode.WRN_EqualityOpWithoutGetHashCode:
                case ErrorCode.WRN_IncorrectBooleanAssg:
                case ErrorCode.WRN_BitwiseOrSignExtend:
                case ErrorCode.WRN_TypeParameterSameAsOuterTypeParameter:
                case ErrorCode.WRN_InvalidAssemblyName:
                case ErrorCode.WRN_UnifyReferenceBldRev:
                case ErrorCode.WRN_AssignmentToSelf:
                case ErrorCode.WRN_ComparisonToSelf:
                case ErrorCode.WRN_IsDynamicIsConfusing:
                case ErrorCode.WRN_DebugFullNameTooLong:
                case ErrorCode.WRN_PdbLocalNameTooLong:
                case ErrorCode.WRN_RecordEqualsWithoutGetHashCode:
                    return 3;
                case ErrorCode.WRN_NewRequired:
                case ErrorCode.WRN_NewOrOverrideExpected:
                case ErrorCode.WRN_UnreachableCode:
                case ErrorCode.WRN_UnreferencedLabel:
                case ErrorCode.WRN_NegativeArrayIndex:
                case ErrorCode.WRN_BadRefCompareLeft:
                case ErrorCode.WRN_BadRefCompareRight:
                case ErrorCode.WRN_PatternIsAmbiguous:
                case ErrorCode.WRN_PatternNotPublicOrNotInstance:
                case ErrorCode.WRN_PatternBadSignature:
                case ErrorCode.WRN_SameFullNameThisNsAgg:
                case ErrorCode.WRN_SameFullNameThisAggAgg:
                case ErrorCode.WRN_SameFullNameThisAggNs:
                case ErrorCode.WRN_GlobalAliasDefn:
                case ErrorCode.WRN_AlwaysNull:
                case ErrorCode.WRN_CmpAlwaysFalse:
                case ErrorCode.WRN_GotoCaseShouldConvert:
                case ErrorCode.WRN_NubExprIsConstBool:
                case ErrorCode.WRN_ExplicitImplCollision:
                case ErrorCode.WRN_DeprecatedSymbolStr:
                case ErrorCode.WRN_VacuousIntegralComp:
                case ErrorCode.WRN_AssignmentToLockOrDispose:
                case ErrorCode.WRN_DeprecatedCollectionInitAddStr:
                case ErrorCode.WRN_DeprecatedCollectionInitAdd:
                case ErrorCode.WRN_DuplicateParamTag:
                case ErrorCode.WRN_UnmatchedParamTag:
                case ErrorCode.WRN_UnprocessedXMLComment:
                case ErrorCode.WRN_InvalidSearchPathDir:
                case ErrorCode.WRN_UnifyReferenceMajMin:
                case ErrorCode.WRN_DuplicateTypeParamTag:
                case ErrorCode.WRN_UnmatchedTypeParamTag:
                case ErrorCode.WRN_UnmatchedParamRefTag:
                case ErrorCode.WRN_UnmatchedTypeParamRefTag:
                case ErrorCode.WRN_CantHaveManifestForModule:
                case ErrorCode.WRN_DynamicDispatchToConditionalMethod:
                case ErrorCode.WRN_NoSources:
                case ErrorCode.WRN_CLS_MeaninglessOnPrivateType:
                case ErrorCode.WRN_CLS_AssemblyNotCLS2:
                case ErrorCode.WRN_MainIgnored:
                case ErrorCode.WRN_UnqualifiedNestedTypeInCref:
                case ErrorCode.WRN_NoRuntimeMetadataVersion:
                    return 2;
                case ErrorCode.WRN_IsAlwaysTrue:
                case ErrorCode.WRN_IsAlwaysFalse:
                case ErrorCode.WRN_ByRefNonAgileField:
                case ErrorCode.WRN_VolatileByRef:
                case ErrorCode.WRN_FinalizeMethod:
                case ErrorCode.WRN_DeprecatedSymbol:
                case ErrorCode.WRN_ExternMethodNoImplementation:
                case ErrorCode.WRN_AttributeLocationOnBadDeclaration:
                case ErrorCode.WRN_InvalidAttributeLocation:
                case ErrorCode.WRN_NonObsoleteOverridingObsolete:
                case ErrorCode.WRN_CoClassWithoutComImport:
                case ErrorCode.WRN_ObsoleteOverridingNonObsolete:
                case ErrorCode.WRN_ExternCtorNoImplementation:
                case ErrorCode.WRN_WarningDirective:
                case ErrorCode.WRN_UnreachableGeneralCatch:
                case ErrorCode.WRN_DefaultValueForUnconsumedLocation:
                case ErrorCode.WRN_EmptySwitch:
                case ErrorCode.WRN_XMLParseError:
                case ErrorCode.WRN_BadXMLRef:
                case ErrorCode.WRN_BadXMLRefParamType:
                case ErrorCode.WRN_BadXMLRefReturnType:
                case ErrorCode.WRN_BadXMLRefSyntax:
                case ErrorCode.WRN_FailedInclude:
                case ErrorCode.WRN_InvalidInclude:
                case ErrorCode.WRN_XMLParseIncludeError:
                case ErrorCode.WRN_ALinkWarn:
                case ErrorCode.WRN_AssemblyAttributeFromModuleIsOverridden:
                case ErrorCode.WRN_CmdOptionConflictsSource:
                case ErrorCode.WRN_IllegalPragma:
                case ErrorCode.WRN_IllegalPPWarning:
                case ErrorCode.WRN_BadRestoreNumber:
                case ErrorCode.WRN_NonECMAFeature:
                case ErrorCode.WRN_ErrorOverride:
                case ErrorCode.WRN_MultiplePredefTypes:
                case ErrorCode.WRN_TooManyLinesForDebugger:
                case ErrorCode.WRN_CallOnNonAgileField:
                case ErrorCode.WRN_InvalidNumber:
                case ErrorCode.WRN_IllegalPPChecksum:
                case ErrorCode.WRN_EndOfPPLineExpected:
                case ErrorCode.WRN_ConflictingChecksum:
                case ErrorCode.WRN_DotOnDefault:
                case ErrorCode.WRN_BadXMLRefTypeVar:
                case ErrorCode.WRN_ReferencedAssemblyReferencesLinkedPIA:
                case ErrorCode.WRN_MultipleRuntimeImplementationMatches:
                case ErrorCode.WRN_MultipleRuntimeOverrideMatches:
                case ErrorCode.WRN_FileAlreadyIncluded:
                case ErrorCode.WRN_NoConfigNotOnCommandLine:
                case ErrorCode.WRN_AnalyzerCannotBeCreated:
                case ErrorCode.WRN_NoAnalyzerInAssembly:
                case ErrorCode.WRN_UnableToLoadAnalyzer:
                case ErrorCode.WRN_DefineIdentifierRequired:
                case ErrorCode.WRN_CLS_NoVarArgs:
                case ErrorCode.WRN_CLS_BadArgType:
                case ErrorCode.WRN_CLS_BadReturnType:
                case ErrorCode.WRN_CLS_BadFieldPropType:
                case ErrorCode.WRN_CLS_BadIdentifierCase:
                case ErrorCode.WRN_CLS_OverloadRefOut:
                case ErrorCode.WRN_CLS_OverloadUnnamed:
                case ErrorCode.WRN_CLS_BadIdentifier:
                case ErrorCode.WRN_CLS_BadBase:
                case ErrorCode.WRN_CLS_BadInterfaceMember:
                case ErrorCode.WRN_CLS_NoAbstractMembers:
                case ErrorCode.WRN_CLS_NotOnModules:
                case ErrorCode.WRN_CLS_ModuleMissingCLS:
                case ErrorCode.WRN_CLS_AssemblyNotCLS:
                case ErrorCode.WRN_CLS_BadAttributeType:
                case ErrorCode.WRN_CLS_ArrayArgumentToAttribute:
                case ErrorCode.WRN_CLS_NotOnModules2:
                case ErrorCode.WRN_CLS_IllegalTrueInFalse:
                case ErrorCode.WRN_CLS_MeaninglessOnParam:
                case ErrorCode.WRN_CLS_MeaninglessOnReturn:
                case ErrorCode.WRN_CLS_BadTypeVar:
                case ErrorCode.WRN_CLS_VolatileField:
                case ErrorCode.WRN_CLS_BadInterface:
                case ErrorCode.WRN_UnobservedAwaitableExpression:
                case ErrorCode.WRN_CallerLineNumberParamForUnconsumedLocation:
                case ErrorCode.WRN_CallerFilePathParamForUnconsumedLocation:
                case ErrorCode.WRN_CallerMemberNameParamForUnconsumedLocation:
                case ErrorCode.WRN_CallerFilePathPreferredOverCallerMemberName:
                case ErrorCode.WRN_CallerLineNumberPreferredOverCallerMemberName:
                case ErrorCode.WRN_CallerLineNumberPreferredOverCallerFilePath:
                case ErrorCode.WRN_DelaySignButNoKey:
                case ErrorCode.WRN_UnimplementedCommandLineSwitch:
                case ErrorCode.WRN_BadUILang:
                case ErrorCode.WRN_RefCultureMismatch:
                case ErrorCode.WRN_ConflictingMachineAssembly:
                case ErrorCode.WRN_FilterIsConstantTrue:
                case ErrorCode.WRN_FilterIsConstantFalse:
                case ErrorCode.WRN_FilterIsConstantFalseRedundantTryCatch:
                case ErrorCode.WRN_IdentifierOrNumericLiteralExpected:
                case ErrorCode.WRN_ReferencedAssemblyDoesNotHaveStrongName:
                case ErrorCode.WRN_AlignmentMagnitude:
                case ErrorCode.WRN_AttributeIgnoredWhenPublicSigning:
                case ErrorCode.WRN_TupleLiteralNameMismatch:
                case ErrorCode.WRN_WindowsExperimental:
                case ErrorCode.WRN_AttributesOnBackingFieldsNotAvailable:
                case ErrorCode.WRN_TupleBinopLiteralNameMismatch:
                case ErrorCode.WRN_TypeParameterSameAsOuterMethodTypeParameter:
                case ErrorCode.WRN_ConvertingNullableToNonNullable:
                case ErrorCode.WRN_NullReferenceAssignment:
                case ErrorCode.WRN_NullReferenceReceiver:
                case ErrorCode.WRN_NullReferenceReturn:
                case ErrorCode.WRN_NullReferenceArgument:
                case ErrorCode.WRN_NullabilityMismatchInTypeOnOverride:
                case ErrorCode.WRN_NullabilityMismatchInReturnTypeOnOverride:
                case ErrorCode.WRN_NullabilityMismatchInReturnTypeOnPartial:
                case ErrorCode.WRN_NullabilityMismatchInParameterTypeOnOverride:
                case ErrorCode.WRN_NullabilityMismatchInParameterTypeOnPartial:
                case ErrorCode.WRN_NullabilityMismatchInConstraintsOnPartialImplementation:
                case ErrorCode.WRN_NullabilityMismatchInTypeOnImplicitImplementation:
                case ErrorCode.WRN_NullabilityMismatchInReturnTypeOnImplicitImplementation:
                case ErrorCode.WRN_NullabilityMismatchInParameterTypeOnImplicitImplementation:
                case ErrorCode.WRN_DuplicateInterfaceWithNullabilityMismatchInBaseList:
                case ErrorCode.WRN_NullabilityMismatchInInterfaceImplementedByBase:
                case ErrorCode.WRN_NullabilityMismatchInExplicitlyImplementedInterface:
                case ErrorCode.WRN_NullabilityMismatchInTypeOnExplicitImplementation:
                case ErrorCode.WRN_NullabilityMismatchInReturnTypeOnExplicitImplementation:
                case ErrorCode.WRN_NullabilityMismatchInParameterTypeOnExplicitImplementation:
                case ErrorCode.WRN_UninitializedNonNullableField:
                case ErrorCode.WRN_NullabilityMismatchInAssignment:
                case ErrorCode.WRN_NullabilityMismatchInArgument:
                case ErrorCode.WRN_NullabilityMismatchInArgumentForOutput:
                case ErrorCode.WRN_NullabilityMismatchInReturnTypeOfTargetDelegate:
                case ErrorCode.WRN_NullabilityMismatchInParameterTypeOfTargetDelegate:
                case ErrorCode.WRN_NullAsNonNullable:
                case ErrorCode.WRN_NullableValueTypeMayBeNull:
                case ErrorCode.WRN_NullabilityMismatchInTypeParameterConstraint:
                case ErrorCode.WRN_MissingNonNullTypesContextForAnnotation:
                case ErrorCode.WRN_MissingNonNullTypesContextForAnnotationInGeneratedCode:
                case ErrorCode.WRN_NullabilityMismatchInConstraintsOnImplicitImplementation:
                case ErrorCode.WRN_NullabilityMismatchInTypeParameterReferenceTypeConstraint:
                case ErrorCode.WRN_SwitchExpressionNotExhaustive:
                case ErrorCode.WRN_IsTypeNamedUnderscore:
                case ErrorCode.WRN_GivenExpressionNeverMatchesPattern:
                case ErrorCode.WRN_GivenExpressionAlwaysMatchesConstant:
                case ErrorCode.WRN_SwitchExpressionNotExhaustiveWithUnnamedEnumValue:
                case ErrorCode.WRN_CaseConstantNamedUnderscore:
                case ErrorCode.WRN_ThrowPossibleNull:
                case ErrorCode.WRN_UnboxPossibleNull:
                case ErrorCode.WRN_SwitchExpressionNotExhaustiveForNull:
                case ErrorCode.WRN_ImplicitCopyInReadOnlyMember:
                case ErrorCode.WRN_UnconsumedEnumeratorCancellationAttributeUsage:
                case ErrorCode.WRN_UndecoratedCancellationTokenParameter:
                case ErrorCode.WRN_NullabilityMismatchInTypeParameterNotNullConstraint:
                case ErrorCode.WRN_DisallowNullAttributeForbidsMaybeNullAssignment:
                case ErrorCode.WRN_ParameterConditionallyDisallowsNull:
                case ErrorCode.WRN_NullReferenceInitializer:
                case ErrorCode.WRN_ShouldNotReturn:
                case ErrorCode.WRN_DoesNotReturnMismatch:
                case ErrorCode.WRN_TopLevelNullabilityMismatchInReturnTypeOnOverride:
                case ErrorCode.WRN_TopLevelNullabilityMismatchInParameterTypeOnOverride:
                case ErrorCode.WRN_TopLevelNullabilityMismatchInReturnTypeOnImplicitImplementation:
                case ErrorCode.WRN_TopLevelNullabilityMismatchInParameterTypeOnImplicitImplementation:
                case ErrorCode.WRN_TopLevelNullabilityMismatchInReturnTypeOnExplicitImplementation:
                case ErrorCode.WRN_TopLevelNullabilityMismatchInParameterTypeOnExplicitImplementation:
                case ErrorCode.WRN_ConstOutOfRangeChecked:
                case ErrorCode.WRN_MemberNotNull:
                case ErrorCode.WRN_MemberNotNullBadMember:
                case ErrorCode.WRN_MemberNotNullWhen:
                case ErrorCode.WRN_GeneratorFailedDuringInitialization:
                case ErrorCode.WRN_GeneratorFailedDuringGeneration:
                case ErrorCode.WRN_ParameterDisallowsNull:
                case ErrorCode.WRN_GivenExpressionAlwaysMatchesPattern:
                case ErrorCode.WRN_IsPatternAlways:
                case ErrorCode.WRN_SwitchExpressionNotExhaustiveWithWhen:
                case ErrorCode.WRN_SwitchExpressionNotExhaustiveForNullWithWhen:
                case ErrorCode.WRN_RecordNamedDisallowed:
                case ErrorCode.WRN_ParameterNotNullIfNotNull:
                case ErrorCode.WRN_ReturnNotNullIfNotNull:
                case ErrorCode.WRN_AnalyzerReferencesFramework:
                case ErrorCode.WRN_UnreadRecordParameter:
                case ErrorCode.WRN_DoNotCompareFunctionPointers:
                case ErrorCode.WRN_CallerArgumentExpressionParamForUnconsumedLocation:
                case ErrorCode.WRN_CallerLineNumberPreferredOverCallerArgumentExpression:
                case ErrorCode.WRN_CallerFilePathPreferredOverCallerArgumentExpression:
                case ErrorCode.WRN_CallerMemberNamePreferredOverCallerArgumentExpression:
                case ErrorCode.WRN_CallerArgumentExpressionAttributeHasInvalidParameterName:
                case ErrorCode.WRN_CallerArgumentExpressionAttributeSelfReferential:
                case ErrorCode.WRN_ParameterOccursAfterInterpolatedStringHandlerParameter:
                case ErrorCode.WRN_InterpolatedStringHandlerArgumentAttributeIgnoredOnLambdaParameters:
                case ErrorCode.WRN_CompileTimeCheckedOverflow:
                case ErrorCode.WRN_MethGrpToNonDel:
                case ErrorCode.WRN_UseDefViolationPropertySupportedVersion:
                case ErrorCode.WRN_UseDefViolationFieldSupportedVersion:
                case ErrorCode.WRN_UseDefViolationThisSupportedVersion:
                case ErrorCode.WRN_UnassignedThisAutoPropertySupportedVersion:
                case ErrorCode.WRN_UnassignedThisSupportedVersion:
                case ErrorCode.WRN_ObsoleteMembersShouldNotBeRequired:
                case ErrorCode.WRN_AnalyzerReferencesNewerCompiler:
                case ErrorCode.WRN_DuplicateAnalyzerReference:
                case ErrorCode.WRN_ScopedMismatchInParameterOfTarget:
                case ErrorCode.WRN_ScopedMismatchInParameterOfOverrideOrImplementation:
                case ErrorCode.WRN_ManagedAddr:
                case ErrorCode.WRN_EscapeVariable:
                case ErrorCode.WRN_EscapeStackAlloc:
                case ErrorCode.WRN_RefReturnNonreturnableLocal:
                case ErrorCode.WRN_RefReturnNonreturnableLocal2:
                case ErrorCode.WRN_RefReturnStructThis:
                case ErrorCode.WRN_RefAssignNarrower:
                case ErrorCode.WRN_MismatchedRefEscapeInTernary:
                case ErrorCode.WRN_RefReturnParameter:
                case ErrorCode.WRN_RefReturnScopedParameter:
                case ErrorCode.WRN_RefReturnParameter2:
                case ErrorCode.WRN_RefReturnScopedParameter2:
                case ErrorCode.WRN_RefReturnLocal:
                case ErrorCode.WRN_RefReturnLocal2:
                case ErrorCode.WRN_RefAssignReturnOnly:
                case ErrorCode.WRN_RefReturnOnlyParameter:
                case ErrorCode.WRN_RefReturnOnlyParameter2:
                case ErrorCode.WRN_RefAssignValEscapeWider:
                case ErrorCode.WRN_OptionalParamValueMismatch:
                case ErrorCode.WRN_ParamsArrayInLambdaOnly:
                case ErrorCode.WRN_CapturedPrimaryConstructorParameterPassedToBase:
                case ErrorCode.WRN_UnreadPrimaryConstructorParameter:
                case ErrorCode.WRN_InterceptorSignatureMismatch:
                case ErrorCode.WRN_NullabilityMismatchInReturnTypeOnInterceptor:
                case ErrorCode.WRN_NullabilityMismatchInParameterTypeOnInterceptor:
                case ErrorCode.WRN_CapturedPrimaryConstructorParameterInFieldInitializer:
                case ErrorCode.WRN_PrimaryConstructorParameterIsShadowedAndNotPassedToBase:
                case ErrorCode.WRN_InlineArrayIndexerNotUsed:
                case ErrorCode.WRN_InlineArraySliceNotUsed:
                case ErrorCode.WRN_InlineArrayConversionOperatorNotUsed:
                case ErrorCode.WRN_InlineArrayNotSupportedByLanguage:
                case ErrorCode.WRN_BadArgRef:
                case ErrorCode.WRN_ArgExpectedRefOrIn:
                case ErrorCode.WRN_RefReadonlyNotVariable:
                case ErrorCode.WRN_ArgExpectedIn:
                case ErrorCode.WRN_OverridingDifferentRefness:
                case ErrorCode.WRN_HidingDifferentRefness:
                case ErrorCode.WRN_TargetDifferentRefness:
                case ErrorCode.WRN_RefReadonlyParameterDefaultValue:
                case ErrorCode.WRN_UseDefViolationRefField:
                case ErrorCode.WRN_Experimental:
                case ErrorCode.WRN_ExperimentalWithMessage:
                case ErrorCode.WRN_CollectionExpressionRefStructMayAllocate:
                case ErrorCode.WRN_CollectionExpressionRefStructSpreadMayAllocate:
                case ErrorCode.WRN_ConvertingLock:
                case ErrorCode.WRN_PartialMemberSignatureDifference:
                case ErrorCode.WRN_FieldIsAmbiguous:
                case ErrorCode.WRN_UninitializedNonNullableBackingField:
                case ErrorCode.WRN_AccessorDoesNotUseBackingField:
                case ErrorCode.WRN_UnscopedRefAttributeOldRules:
                case ErrorCode.WRN_RedundantPattern:
                    return 1;
                default:
                    return 0;
            }
            // Note: when adding a warning here, consider whether it should be registered as a nullability warning too
        }

        /// <summary>
        /// Returns true if this is a build-only diagnostic that is never reported from
        /// <see cref="SemanticModel.GetDiagnostics(Text.TextSpan?, System.Threading.CancellationToken)"/> API.
        /// Diagnostics generated during compilation phases such as lowering, emit, etc.
        /// are example of build-only diagnostics.
        /// </summary>
        internal static bool IsBuildOnlyDiagnostic(ErrorCode code)
        {
#pragma warning disable CS8524 // The switch expression does not handle some values of its input type (it is not exhaustive) involving an unnamed enum value.
            return code switch
            {
                ErrorCode.WRN_ALinkWarn
                or ErrorCode.WRN_UnreferencedField
                or ErrorCode.WRN_UnreferencedFieldAssg
                or ErrorCode.WRN_UnreferencedEvent
                or ErrorCode.WRN_UnassignedInternalField
                or ErrorCode.ERR_MissingPredefinedMember
                or ErrorCode.ERR_PredefinedTypeNotFound
                or ErrorCode.ERR_NoEntryPoint
                or ErrorCode.WRN_InvalidMainSig
                or ErrorCode.ERR_MultipleEntryPoints
                or ErrorCode.WRN_MainIgnored
                or ErrorCode.ERR_MainClassNotClass
                or ErrorCode.WRN_MainCantBeGeneric
                or ErrorCode.ERR_NoMainInClass
                or ErrorCode.ERR_MainClassNotFound
                or ErrorCode.WRN_SyncAndAsyncEntryPoints
                or ErrorCode.ERR_BadDelegateConstructor
                or ErrorCode.ERR_InsufficientStack
                or ErrorCode.ERR_ModuleEmitFailure
                or ErrorCode.ERR_TooManyLocals
                or ErrorCode.ERR_BindToBogus
                or ErrorCode.ERR_ExportedTypeConflictsWithDeclaration
                or ErrorCode.ERR_ForwardedTypeConflictsWithDeclaration
                or ErrorCode.ERR_ExportedTypesConflict
                or ErrorCode.ERR_ForwardedTypeConflictsWithExportedType
                or ErrorCode.ERR_ByRefTypeAndAwait
                or ErrorCode.ERR_RefReturningCallAndAwait
                or ErrorCode.ERR_SpecialByRefInLambda
                or ErrorCode.ERR_DynamicRequiredTypesMissing
                or ErrorCode.ERR_CannotBeConvertedToUtf8
                or ErrorCode.ERR_FileTypeNonUniquePath
                or ErrorCode.ERR_InterceptorSignatureMismatch
                or ErrorCode.ERR_InterceptorMustHaveMatchingThisParameter
                or ErrorCode.ERR_InterceptorMustNotHaveThisParameter
                or ErrorCode.ERR_DuplicateInterceptor
                or ErrorCode.WRN_InterceptorSignatureMismatch
                or ErrorCode.ERR_InterceptorNotAccessible
                or ErrorCode.ERR_InterceptorScopedMismatch
                or ErrorCode.WRN_NullabilityMismatchInReturnTypeOnInterceptor
                or ErrorCode.WRN_NullabilityMismatchInParameterTypeOnInterceptor
                or ErrorCode.ERR_InterceptorCannotInterceptNameof
                or ErrorCode.ERR_SymbolDefinedInAssembly
                or ErrorCode.ERR_InterceptorArityNotCompatible
                or ErrorCode.ERR_InterceptorCannotBeGeneric
                or ErrorCode.ERR_InterceptableMethodMustBeOrdinary
                or ErrorCode.ERR_PossibleAsyncIteratorWithoutYield
                or ErrorCode.ERR_PossibleAsyncIteratorWithoutYieldOrAwait
                or ErrorCode.ERR_RefLocalAcrossAwait
                or ErrorCode.ERR_DataSectionStringLiteralHashCollision
                or ErrorCode.ERR_UnsupportedFeatureInRuntimeAsync
                or ErrorCode.ERR_NonTaskMainCantBeAsync
                    // Update src\Features\CSharp\Portable\Diagnostics\LanguageServer\CSharpLspBuildOnlyDiagnostics.cs
                    // and TestIsBuildOnlyDiagnostic in src\Compilers\CSharp\Test\Syntax\Diagnostics\DiagnosticTest.cs
                    // whenever new values are added here.
                    => true,

                ErrorCode.Void
                or ErrorCode.Unknown
                or ErrorCode.ERR_NoMetadataFile
                or ErrorCode.FTL_MetadataCantOpenFile
                or ErrorCode.ERR_NoTypeDef
                or ErrorCode.ERR_OutputWriteFailed
                or ErrorCode.ERR_BadBinaryOps
                or ErrorCode.ERR_IntDivByZero
                or ErrorCode.ERR_BadIndexLHS
                or ErrorCode.ERR_BadIndexCount
                or ErrorCode.ERR_BadUnaryOp
                or ErrorCode.ERR_ThisInStaticMeth
                or ErrorCode.ERR_ThisInBadContext
                or ErrorCode.ERR_NoImplicitConv
                or ErrorCode.ERR_NoExplicitConv
                or ErrorCode.ERR_ConstOutOfRange
                or ErrorCode.ERR_AmbigBinaryOps
                or ErrorCode.ERR_AmbigUnaryOp
                or ErrorCode.ERR_InAttrOnOutParam
                or ErrorCode.ERR_ValueCantBeNull
                or ErrorCode.ERR_NoExplicitBuiltinConv
                or ErrorCode.FTL_DebugEmitFailure
                or ErrorCode.ERR_BadVisReturnType
                or ErrorCode.ERR_BadVisParamType
                or ErrorCode.ERR_BadVisFieldType
                or ErrorCode.ERR_BadVisPropertyType
                or ErrorCode.ERR_BadVisIndexerReturn
                or ErrorCode.ERR_BadVisIndexerParam
                or ErrorCode.ERR_BadVisOpReturn
                or ErrorCode.ERR_BadVisOpParam
                or ErrorCode.ERR_BadVisDelegateReturn
                or ErrorCode.ERR_BadVisDelegateParam
                or ErrorCode.ERR_BadVisBaseClass
                or ErrorCode.ERR_BadVisBaseInterface
                or ErrorCode.ERR_EventNeedsBothAccessors
                or ErrorCode.ERR_EventNotDelegate
                or ErrorCode.ERR_InterfaceEventInitializer
                or ErrorCode.ERR_BadEventUsage
                or ErrorCode.ERR_ExplicitEventFieldImpl
                or ErrorCode.ERR_CantOverrideNonEvent
                or ErrorCode.ERR_AddRemoveMustHaveBody
                or ErrorCode.ERR_AbstractEventInitializer
                or ErrorCode.ERR_PossibleBadNegCast
                or ErrorCode.ERR_ReservedEnumerator
                or ErrorCode.ERR_AsMustHaveReferenceType
                or ErrorCode.WRN_LowercaseEllSuffix
                or ErrorCode.ERR_BadEventUsageNoField
                or ErrorCode.ERR_ConstraintOnlyAllowedOnGenericDecl
                or ErrorCode.ERR_TypeParamMustBeIdentifier
                or ErrorCode.ERR_MemberReserved
                or ErrorCode.ERR_DuplicateParamName
                or ErrorCode.ERR_DuplicateNameInNS
                or ErrorCode.ERR_DuplicateNameInClass
                or ErrorCode.ERR_NameNotInContext
                or ErrorCode.ERR_AmbigContext
                or ErrorCode.WRN_DuplicateUsing
                or ErrorCode.ERR_BadMemberFlag
                or ErrorCode.ERR_BadMemberProtection
                or ErrorCode.WRN_NewRequired
                or ErrorCode.WRN_NewNotRequired
                or ErrorCode.ERR_CircConstValue
                or ErrorCode.ERR_MemberAlreadyExists
                or ErrorCode.ERR_StaticNotVirtual
                or ErrorCode.ERR_OverrideNotNew
                or ErrorCode.WRN_NewOrOverrideExpected
                or ErrorCode.ERR_OverrideNotExpected
                or ErrorCode.ERR_NamespaceUnexpected
                or ErrorCode.ERR_NoSuchMember
                or ErrorCode.ERR_BadSKknown
                or ErrorCode.ERR_BadSKunknown
                or ErrorCode.ERR_ObjectRequired
                or ErrorCode.ERR_AmbigCall
                or ErrorCode.ERR_BadAccess
                or ErrorCode.ERR_MethDelegateMismatch
                or ErrorCode.ERR_RetObjectRequired
                or ErrorCode.ERR_RetNoObjectRequired
                or ErrorCode.ERR_LocalDuplicate
                or ErrorCode.ERR_AssgLvalueExpected
                or ErrorCode.ERR_StaticConstParam
                or ErrorCode.ERR_NotConstantExpression
                or ErrorCode.ERR_NotNullConstRefField
                or ErrorCode.ERR_LocalIllegallyOverrides
                or ErrorCode.ERR_BadUsingNamespace
                or ErrorCode.ERR_NoBreakOrCont
                or ErrorCode.ERR_DuplicateLabel
                or ErrorCode.ERR_NoConstructors
                or ErrorCode.ERR_NoNewAbstract
                or ErrorCode.ERR_ConstValueRequired
                or ErrorCode.ERR_CircularBase
                or ErrorCode.ERR_MethodNameExpected
                or ErrorCode.ERR_ConstantExpected
                or ErrorCode.ERR_V6SwitchGoverningTypeValueExpected
                or ErrorCode.ERR_DuplicateCaseLabel
                or ErrorCode.ERR_InvalidGotoCase
                or ErrorCode.ERR_PropertyLacksGet
                or ErrorCode.ERR_BadExceptionType
                or ErrorCode.ERR_BadEmptyThrow
                or ErrorCode.ERR_BadFinallyLeave
                or ErrorCode.ERR_LabelShadow
                or ErrorCode.ERR_LabelNotFound
                or ErrorCode.ERR_UnreachableCatch
                or ErrorCode.ERR_ReturnExpected
                or ErrorCode.WRN_UnreachableCode
                or ErrorCode.ERR_SwitchFallThrough
                or ErrorCode.WRN_UnreferencedLabel
                or ErrorCode.ERR_UseDefViolation
                or ErrorCode.WRN_UnreferencedVar
                or ErrorCode.ERR_UseDefViolationField
                or ErrorCode.ERR_UnassignedThisUnsupportedVersion
                or ErrorCode.ERR_AmbigQM
                or ErrorCode.ERR_InvalidQM
                or ErrorCode.ERR_NoBaseClass
                or ErrorCode.ERR_BaseIllegal
                or ErrorCode.ERR_ObjectProhibited
                or ErrorCode.ERR_ParamUnassigned
                or ErrorCode.ERR_InvalidArray
                or ErrorCode.ERR_ExternHasBody
                or ErrorCode.ERR_AbstractAndExtern
                or ErrorCode.ERR_BadAttributeParamType
                or ErrorCode.ERR_BadAttributeArgument
                or ErrorCode.WRN_IsAlwaysTrue
                or ErrorCode.WRN_IsAlwaysFalse
                or ErrorCode.ERR_LockNeedsReference
                or ErrorCode.ERR_NullNotValid
                or ErrorCode.ERR_UseDefViolationThisUnsupportedVersion
                or ErrorCode.ERR_ArgsInvalid
                or ErrorCode.ERR_AssgReadonly
                or ErrorCode.ERR_RefReadonly
                or ErrorCode.ERR_PtrExpected
                or ErrorCode.ERR_PtrIndexSingle
                or ErrorCode.WRN_ByRefNonAgileField
                or ErrorCode.ERR_AssgReadonlyStatic
                or ErrorCode.ERR_RefReadonlyStatic
                or ErrorCode.ERR_AssgReadonlyProp
                or ErrorCode.ERR_IllegalStatement
                or ErrorCode.ERR_BadGetEnumerator
                or ErrorCode.ERR_AbstractBaseCall
                or ErrorCode.ERR_RefProperty
                or ErrorCode.ERR_ManagedAddr
                or ErrorCode.ERR_BadFixedInitType
                or ErrorCode.ERR_FixedMustInit
                or ErrorCode.ERR_InvalidAddrOp
                or ErrorCode.ERR_FixedNeeded
                or ErrorCode.ERR_FixedNotNeeded
                or ErrorCode.ERR_UnsafeNeeded
                or ErrorCode.ERR_OpTFRetType
                or ErrorCode.ERR_OperatorNeedsMatch
                or ErrorCode.ERR_BadBoolOp
                or ErrorCode.ERR_MustHaveOpTF
                or ErrorCode.WRN_UnreferencedVarAssg
                or ErrorCode.ERR_CheckedOverflow
                or ErrorCode.ERR_ConstOutOfRangeChecked
                or ErrorCode.ERR_BadVarargs
                or ErrorCode.ERR_ParamsMustBeCollection
                or ErrorCode.ERR_IllegalArglist
                or ErrorCode.ERR_IllegalUnsafe
                or ErrorCode.ERR_AmbigMember
                or ErrorCode.ERR_BadForeachDecl
                or ErrorCode.ERR_ParamsLast
                or ErrorCode.ERR_SizeofUnsafe
                or ErrorCode.ERR_DottedTypeNameNotFoundInNS
                or ErrorCode.ERR_FieldInitRefNonstatic
                or ErrorCode.ERR_SealedNonOverride
                or ErrorCode.ERR_CantOverrideSealed
                or ErrorCode.ERR_VoidError
                or ErrorCode.ERR_ConditionalOnOverride
                or ErrorCode.ERR_PointerInAsOrIs
                or ErrorCode.ERR_CallingFinalizeDeprecated
                or ErrorCode.ERR_SingleTypeNameNotFound
                or ErrorCode.ERR_NegativeStackAllocSize
                or ErrorCode.ERR_NegativeArraySize
                or ErrorCode.ERR_OverrideFinalizeDeprecated
                or ErrorCode.ERR_CallingBaseFinalizeDeprecated
                or ErrorCode.WRN_NegativeArrayIndex
                or ErrorCode.WRN_BadRefCompareLeft
                or ErrorCode.WRN_BadRefCompareRight
                or ErrorCode.ERR_BadCastInFixed
                or ErrorCode.ERR_StackallocInCatchFinally
                or ErrorCode.ERR_VarargsLast
                or ErrorCode.ERR_MissingPartial
                or ErrorCode.ERR_PartialTypeKindConflict
                or ErrorCode.ERR_PartialModifierConflict
                or ErrorCode.ERR_PartialMultipleBases
                or ErrorCode.ERR_PartialWrongTypeParams
                or ErrorCode.ERR_PartialWrongConstraints
                or ErrorCode.ERR_NoImplicitConvCast
                or ErrorCode.ERR_PartialMisplaced
                or ErrorCode.ERR_MisplacedExtension
                or ErrorCode.ERR_ImportedCircularBase
                or ErrorCode.ERR_UseDefViolationOut
                or ErrorCode.ERR_ArraySizeInDeclaration
                or ErrorCode.ERR_InaccessibleGetter
                or ErrorCode.ERR_InaccessibleSetter
                or ErrorCode.ERR_InvalidPropertyAccessMod
                or ErrorCode.ERR_DuplicatePropertyAccessMods
                or ErrorCode.ERR_AccessModMissingAccessor
                or ErrorCode.ERR_UnimplementedInterfaceAccessor
                or ErrorCode.WRN_PatternIsAmbiguous
                or ErrorCode.WRN_PatternNotPublicOrNotInstance
                or ErrorCode.WRN_PatternBadSignature
                or ErrorCode.ERR_FriendRefNotEqualToThis
                or ErrorCode.WRN_SequentialOnPartialClass
                or ErrorCode.ERR_BadConstType
                or ErrorCode.ERR_NoNewTyvar
                or ErrorCode.ERR_BadArity
                or ErrorCode.ERR_BadTypeArgument
                or ErrorCode.ERR_TypeArgsNotAllowed
                or ErrorCode.ERR_HasNoTypeVars
                or ErrorCode.ERR_NewConstraintNotSatisfied
                or ErrorCode.ERR_GenericConstraintNotSatisfiedRefType
                or ErrorCode.ERR_GenericConstraintNotSatisfiedNullableEnum
                or ErrorCode.ERR_GenericConstraintNotSatisfiedNullableInterface
                or ErrorCode.ERR_GenericConstraintNotSatisfiedTyVar
                or ErrorCode.ERR_GenericConstraintNotSatisfiedValType
                or ErrorCode.ERR_DuplicateGeneratedName
                or ErrorCode.ERR_GlobalSingleTypeNameNotFound
                or ErrorCode.ERR_NewBoundMustBeLast
                or ErrorCode.ERR_TypeVarCantBeNull
                or ErrorCode.ERR_DuplicateBound
                or ErrorCode.ERR_ClassBoundNotFirst
                or ErrorCode.ERR_BadRetType
                or ErrorCode.ERR_DuplicateConstraintClause
                or ErrorCode.ERR_CantInferMethTypeArgs
                or ErrorCode.ERR_LocalSameNameAsTypeParam
                or ErrorCode.ERR_AsWithTypeVar
                or ErrorCode.ERR_BadIndexerNameAttr
                or ErrorCode.ERR_AttrArgWithTypeVars
                or ErrorCode.ERR_NewTyvarWithArgs
                or ErrorCode.ERR_AbstractSealedStatic
                or ErrorCode.WRN_AmbiguousXMLReference
                or ErrorCode.WRN_VolatileByRef
                or ErrorCode.ERR_ComImportWithImpl
                or ErrorCode.ERR_ComImportWithBase
                or ErrorCode.ERR_ImplBadConstraints
                or ErrorCode.ERR_DottedTypeNameNotFoundInAgg
                or ErrorCode.ERR_MethGrpToNonDel
                or ErrorCode.ERR_BadExternAlias
                or ErrorCode.ERR_ColColWithTypeAlias
                or ErrorCode.ERR_AliasNotFound
                or ErrorCode.ERR_SameFullNameAggAgg
                or ErrorCode.ERR_SameFullNameNsAgg
                or ErrorCode.WRN_SameFullNameThisNsAgg
                or ErrorCode.WRN_SameFullNameThisAggAgg
                or ErrorCode.WRN_SameFullNameThisAggNs
                or ErrorCode.ERR_SameFullNameThisAggThisNs
                or ErrorCode.ERR_ExternAfterElements
                or ErrorCode.WRN_GlobalAliasDefn
                or ErrorCode.ERR_SealedStaticClass
                or ErrorCode.ERR_PrivateAbstractAccessor
                or ErrorCode.ERR_ValueExpected
                or ErrorCode.ERR_UnboxNotLValue
                or ErrorCode.ERR_AnonMethGrpInForEach
                or ErrorCode.ERR_BadIncDecRetType
                or ErrorCode.ERR_TypeConstraintsMustBeUniqueAndFirst
                or ErrorCode.ERR_RefValBoundWithClass
                or ErrorCode.ERR_NewBoundWithVal
                or ErrorCode.ERR_RefConstraintNotSatisfied
                or ErrorCode.ERR_ValConstraintNotSatisfied
                or ErrorCode.ERR_CircularConstraint
                or ErrorCode.ERR_BaseConstraintConflict
                or ErrorCode.ERR_ConWithValCon
                or ErrorCode.ERR_AmbigUDConv
                or ErrorCode.WRN_AlwaysNull
                or ErrorCode.ERR_OverrideWithConstraints
                or ErrorCode.ERR_AmbigOverride
                or ErrorCode.ERR_DecConstError
                or ErrorCode.WRN_CmpAlwaysFalse
                or ErrorCode.WRN_FinalizeMethod
                or ErrorCode.ERR_ExplicitImplParams
                or ErrorCode.WRN_GotoCaseShouldConvert
                or ErrorCode.ERR_MethodImplementingAccessor
                or ErrorCode.WRN_NubExprIsConstBool
                or ErrorCode.WRN_ExplicitImplCollision
                or ErrorCode.ERR_AbstractHasBody
                or ErrorCode.ERR_ConcreteMissingBody
                or ErrorCode.ERR_AbstractAndSealed
                or ErrorCode.ERR_AbstractNotVirtual
                or ErrorCode.ERR_StaticConstant
                or ErrorCode.ERR_CantOverrideNonFunction
                or ErrorCode.ERR_CantOverrideNonVirtual
                or ErrorCode.ERR_CantChangeAccessOnOverride
                or ErrorCode.ERR_CantChangeReturnTypeOnOverride
                or ErrorCode.ERR_CantDeriveFromSealedType
                or ErrorCode.ERR_AbstractInConcreteClass
                or ErrorCode.ERR_StaticConstructorWithExplicitConstructorCall
                or ErrorCode.ERR_StaticConstructorWithAccessModifiers
                or ErrorCode.ERR_RecursiveConstructorCall
                or ErrorCode.ERR_ObjectCallingBaseConstructor
                or ErrorCode.ERR_StructWithBaseConstructorCall
                or ErrorCode.ERR_StructLayoutCycle
                or ErrorCode.ERR_InterfacesCantContainFields
                or ErrorCode.ERR_InterfacesCantContainConstructors
                or ErrorCode.ERR_NonInterfaceInInterfaceList
                or ErrorCode.ERR_DuplicateInterfaceInBaseList
                or ErrorCode.ERR_CycleInInterfaceInheritance
                or ErrorCode.ERR_HidingAbstractMethod
                or ErrorCode.ERR_UnimplementedAbstractMethod
                or ErrorCode.ERR_UnimplementedInterfaceMember
                or ErrorCode.ERR_ObjectCantHaveBases
                or ErrorCode.ERR_ExplicitInterfaceImplementationNotInterface
                or ErrorCode.ERR_InterfaceMemberNotFound
                or ErrorCode.ERR_ClassDoesntImplementInterface
                or ErrorCode.ERR_ExplicitInterfaceImplementationInNonClassOrStruct
                or ErrorCode.ERR_MemberNameSameAsType
                or ErrorCode.ERR_EnumeratorOverflow
                or ErrorCode.ERR_CantOverrideNonProperty
                or ErrorCode.ERR_NoGetToOverride
                or ErrorCode.ERR_NoSetToOverride
                or ErrorCode.ERR_PropertyCantHaveVoidType
                or ErrorCode.ERR_PropertyWithNoAccessors
                or ErrorCode.ERR_NewVirtualInSealed
                or ErrorCode.ERR_ExplicitPropertyAddingAccessor
                or ErrorCode.ERR_ExplicitPropertyMissingAccessor
                or ErrorCode.ERR_ConversionWithInterface
                or ErrorCode.ERR_ConversionWithBase
                or ErrorCode.ERR_ConversionWithDerived
                or ErrorCode.ERR_IdentityConversion
                or ErrorCode.ERR_ConversionNotInvolvingContainedType
                or ErrorCode.ERR_DuplicateConversionInClass
                or ErrorCode.ERR_OperatorsMustBeStaticAndPublic
                or ErrorCode.ERR_BadIncDecSignature
                or ErrorCode.ERR_BadUnaryOperatorSignature
                or ErrorCode.ERR_BadBinaryOperatorSignature
                or ErrorCode.ERR_BadShiftOperatorSignature
                or ErrorCode.ERR_InterfacesCantContainConversionOrEqualityOperators
                or ErrorCode.ERR_CantOverrideBogusMethod
                or ErrorCode.ERR_CantCallSpecialMethod
                or ErrorCode.ERR_BadTypeReference
                or ErrorCode.ERR_BadDestructorName
                or ErrorCode.ERR_OnlyClassesCanContainDestructors
                or ErrorCode.ERR_ConflictAliasAndMember
                or ErrorCode.ERR_ConditionalOnSpecialMethod
                or ErrorCode.ERR_ConditionalMustReturnVoid
                or ErrorCode.ERR_DuplicateAttribute
                or ErrorCode.ERR_ConditionalOnInterfaceMethod
                or ErrorCode.ERR_OperatorCantReturnVoid
                or ErrorCode.ERR_InvalidAttributeArgument
                or ErrorCode.ERR_AttributeOnBadSymbolType
                or ErrorCode.ERR_FloatOverflow
                or ErrorCode.ERR_InvalidReal
                or ErrorCode.ERR_ComImportWithoutUuidAttribute
                or ErrorCode.ERR_InvalidNamedArgument
                or ErrorCode.ERR_DllImportOnInvalidMethod
                or ErrorCode.ERR_FieldCantBeRefAny
                or ErrorCode.ERR_ArrayElementCantBeRefAny
                or ErrorCode.WRN_DeprecatedSymbol
                or ErrorCode.ERR_NotAnAttributeClass
                or ErrorCode.ERR_BadNamedAttributeArgument
                or ErrorCode.WRN_DeprecatedSymbolStr
                or ErrorCode.ERR_DeprecatedSymbolStr
                or ErrorCode.ERR_IndexerCantHaveVoidType
                or ErrorCode.ERR_VirtualPrivate
                or ErrorCode.ERR_ArrayInitToNonArrayType
                or ErrorCode.ERR_ArrayInitInBadPlace
                or ErrorCode.ERR_MissingStructOffset
                or ErrorCode.WRN_ExternMethodNoImplementation
                or ErrorCode.WRN_ProtectedInSealed
                or ErrorCode.ERR_InterfaceImplementedByConditional
                or ErrorCode.ERR_InterfaceImplementedImplicitlyByVariadic
                or ErrorCode.ERR_IllegalRefParam
                or ErrorCode.ERR_BadArgumentToAttribute
                or ErrorCode.ERR_StructOffsetOnBadStruct
                or ErrorCode.ERR_StructOffsetOnBadField
                or ErrorCode.ERR_AttributeUsageOnNonAttributeClass
                or ErrorCode.WRN_PossibleMistakenNullStatement
                or ErrorCode.ERR_DuplicateNamedAttributeArgument
                or ErrorCode.ERR_DeriveFromEnumOrValueType
                or ErrorCode.ERR_DefaultMemberOnIndexedType
                or ErrorCode.ERR_BogusType
                or ErrorCode.ERR_CStyleArray
                or ErrorCode.WRN_VacuousIntegralComp
                or ErrorCode.ERR_AbstractAttributeClass
                or ErrorCode.ERR_BadNamedAttributeArgumentType
                or ErrorCode.WRN_AttributeLocationOnBadDeclaration
                or ErrorCode.WRN_InvalidAttributeLocation
                or ErrorCode.WRN_EqualsWithoutGetHashCode
                or ErrorCode.WRN_EqualityOpWithoutEquals
                or ErrorCode.WRN_EqualityOpWithoutGetHashCode
                or ErrorCode.ERR_OutAttrOnRefParam
                or ErrorCode.ERR_OverloadRefKind
                or ErrorCode.ERR_LiteralDoubleCast
                or ErrorCode.WRN_IncorrectBooleanAssg
                or ErrorCode.ERR_ProtectedInStruct
                or ErrorCode.ERR_InconsistentIndexerNames
                or ErrorCode.ERR_ComImportWithUserCtor
                or ErrorCode.ERR_FieldCantHaveVoidType
                or ErrorCode.WRN_NonObsoleteOverridingObsolete
                or ErrorCode.ERR_SystemVoid
                or ErrorCode.ERR_ExplicitParamArrayOrCollection
                or ErrorCode.WRN_BitwiseOrSignExtend
                or ErrorCode.ERR_VolatileStruct
                or ErrorCode.ERR_VolatileAndReadonly
                or ErrorCode.ERR_AbstractField
                or ErrorCode.ERR_BogusExplicitImpl
                or ErrorCode.ERR_ExplicitMethodImplAccessor
                or ErrorCode.WRN_CoClassWithoutComImport
                or ErrorCode.ERR_ConditionalWithOutParam
                or ErrorCode.ERR_AccessorImplementingMethod
                or ErrorCode.ERR_AliasQualAsExpression
                or ErrorCode.ERR_DerivingFromATyVar
                or ErrorCode.ERR_DuplicateTypeParameter
                or ErrorCode.WRN_TypeParameterSameAsOuterTypeParameter
                or ErrorCode.ERR_TypeVariableSameAsParent
                or ErrorCode.ERR_UnifyingInterfaceInstantiations
                or ErrorCode.ERR_TyVarNotFoundInConstraint
                or ErrorCode.ERR_BadBoundType
                or ErrorCode.ERR_SpecialTypeAsBound
                or ErrorCode.ERR_BadVisBound
                or ErrorCode.ERR_LookupInTypeVariable
                or ErrorCode.ERR_BadConstraintType
                or ErrorCode.ERR_InstanceMemberInStaticClass
                or ErrorCode.ERR_StaticBaseClass
                or ErrorCode.ERR_ConstructorInStaticClass
                or ErrorCode.ERR_DestructorInStaticClass
                or ErrorCode.ERR_InstantiatingStaticClass
                or ErrorCode.ERR_StaticDerivedFromNonObject
                or ErrorCode.ERR_StaticClassInterfaceImpl
                or ErrorCode.ERR_OperatorInStaticClass
                or ErrorCode.ERR_ConvertToStaticClass
                or ErrorCode.ERR_ConstraintIsStaticClass
                or ErrorCode.ERR_GenericArgIsStaticClass
                or ErrorCode.ERR_ArrayOfStaticClass
                or ErrorCode.ERR_IndexerInStaticClass
                or ErrorCode.ERR_ParameterIsStaticClass
                or ErrorCode.ERR_ReturnTypeIsStaticClass
                or ErrorCode.ERR_VarDeclIsStaticClass
                or ErrorCode.ERR_BadEmptyThrowInFinally
                or ErrorCode.ERR_InvalidSpecifier
                or ErrorCode.WRN_AssignmentToLockOrDispose
                or ErrorCode.ERR_ForwardedTypeInThisAssembly
                or ErrorCode.ERR_ForwardedTypeIsNested
                or ErrorCode.ERR_CycleInTypeForwarder
                or ErrorCode.ERR_AssemblyNameOnNonModule
                or ErrorCode.ERR_InvalidFwdType
                or ErrorCode.ERR_CloseUnimplementedInterfaceMemberStatic
                or ErrorCode.ERR_CloseUnimplementedInterfaceMemberNotPublic
                or ErrorCode.ERR_CloseUnimplementedInterfaceMemberWrongReturnType
                or ErrorCode.ERR_DuplicateTypeForwarder
                or ErrorCode.ERR_ExpectedSelectOrGroup
                or ErrorCode.ERR_ExpectedContextualKeywordOn
                or ErrorCode.ERR_ExpectedContextualKeywordEquals
                or ErrorCode.ERR_ExpectedContextualKeywordBy
                or ErrorCode.ERR_InvalidAnonymousTypeMemberDeclarator
                or ErrorCode.ERR_InvalidInitializerElementInitializer
                or ErrorCode.ERR_InconsistentLambdaParameterUsage
                or ErrorCode.ERR_PartialMemberCannotBeAbstract
                or ErrorCode.ERR_PartialMemberOnlyInPartialClass
                or ErrorCode.ERR_PartialMemberNotExplicit
                or ErrorCode.ERR_PartialMethodExtensionDifference
                or ErrorCode.ERR_PartialMethodOnlyOneLatent
                or ErrorCode.ERR_PartialMethodOnlyOneActual
                or ErrorCode.ERR_PartialMemberParamsDifference
                or ErrorCode.ERR_PartialMethodMustHaveLatent
                or ErrorCode.ERR_PartialMethodInconsistentConstraints
                or ErrorCode.ERR_PartialMethodToDelegate
                or ErrorCode.ERR_PartialMemberStaticDifference
                or ErrorCode.ERR_PartialMemberUnsafeDifference
                or ErrorCode.ERR_PartialMethodInExpressionTree
                or ErrorCode.ERR_ExplicitImplCollisionOnRefOut
                or ErrorCode.ERR_IndirectRecursiveConstructorCall
                or ErrorCode.WRN_ObsoleteOverridingNonObsolete
                or ErrorCode.WRN_DebugFullNameTooLong
                or ErrorCode.ERR_ImplicitlyTypedVariableAssignedBadValue
                or ErrorCode.ERR_ImplicitlyTypedVariableWithNoInitializer
                or ErrorCode.ERR_ImplicitlyTypedVariableMultipleDeclarator
                or ErrorCode.ERR_ImplicitlyTypedVariableAssignedArrayInitializer
                or ErrorCode.ERR_ImplicitlyTypedLocalCannotBeFixed
                or ErrorCode.ERR_ImplicitlyTypedVariableCannotBeConst
                or ErrorCode.WRN_ExternCtorNoImplementation
                or ErrorCode.ERR_TypeVarNotFound
                or ErrorCode.ERR_ImplicitlyTypedArrayNoBestType
                or ErrorCode.ERR_AnonymousTypePropertyAssignedBadValue
                or ErrorCode.ERR_ExpressionTreeContainsBaseAccess
                or ErrorCode.ERR_ExpressionTreeContainsAssignment
                or ErrorCode.ERR_AnonymousTypeDuplicatePropertyName
                or ErrorCode.ERR_StatementLambdaToExpressionTree
                or ErrorCode.ERR_ExpressionTreeMustHaveDelegate
                or ErrorCode.ERR_AnonymousTypeNotAvailable
                or ErrorCode.ERR_LambdaInIsAs
                or ErrorCode.ERR_ExpressionTreeContainsMultiDimensionalArrayInitializer
                or ErrorCode.ERR_MissingArgument
                or ErrorCode.ERR_VariableUsedBeforeDeclaration
                or ErrorCode.ERR_UnassignedThisAutoPropertyUnsupportedVersion
                or ErrorCode.ERR_VariableUsedBeforeDeclarationAndHidesField
                or ErrorCode.ERR_ExpressionTreeContainsBadCoalesce
                or ErrorCode.ERR_ArrayInitializerExpected
                or ErrorCode.ERR_ArrayInitializerIncorrectLength
                or ErrorCode.ERR_ExpressionTreeContainsNamedArgument
                or ErrorCode.ERR_ExpressionTreeContainsOptionalArgument
                or ErrorCode.ERR_ExpressionTreeContainsIndexedProperty
                or ErrorCode.ERR_IndexedPropertyRequiresParams
                or ErrorCode.ERR_IndexedPropertyMustHaveAllOptionalParams
                or ErrorCode.ERR_IdentifierExpected
                or ErrorCode.ERR_SemicolonExpected
                or ErrorCode.ERR_SyntaxError
                or ErrorCode.ERR_DuplicateModifier
                or ErrorCode.ERR_DuplicateAccessor
                or ErrorCode.ERR_IntegralTypeExpected
                or ErrorCode.ERR_IllegalEscape
                or ErrorCode.ERR_NewlineInConst
                or ErrorCode.ERR_EmptyCharConst
                or ErrorCode.ERR_TooManyCharsInConst
                or ErrorCode.ERR_InvalidNumber
                or ErrorCode.ERR_GetOrSetExpected
                or ErrorCode.ERR_ClassTypeExpected
                or ErrorCode.ERR_NamedArgumentExpected
                or ErrorCode.ERR_TooManyCatches
                or ErrorCode.ERR_ThisOrBaseExpected
                or ErrorCode.ERR_OvlUnaryOperatorExpected
                or ErrorCode.ERR_OvlBinaryOperatorExpected
                or ErrorCode.ERR_IntOverflow
                or ErrorCode.ERR_EOFExpected
                or ErrorCode.ERR_BadEmbeddedStmt
                or ErrorCode.ERR_PPDirectiveExpected
                or ErrorCode.ERR_EndOfPPLineExpected
                or ErrorCode.ERR_CloseParenExpected
                or ErrorCode.ERR_EndifDirectiveExpected
                or ErrorCode.ERR_UnexpectedDirective
                or ErrorCode.ERR_ErrorDirective
                or ErrorCode.WRN_WarningDirective
                or ErrorCode.ERR_TypeExpected
                or ErrorCode.ERR_PPDefFollowsToken
                or ErrorCode.ERR_OpenEndedComment
                or ErrorCode.ERR_OvlOperatorExpected
                or ErrorCode.ERR_EndRegionDirectiveExpected
                or ErrorCode.ERR_UnterminatedStringLit
                or ErrorCode.ERR_BadDirectivePlacement
                or ErrorCode.ERR_IdentifierExpectedKW
                or ErrorCode.ERR_SemiOrLBraceExpected
                or ErrorCode.ERR_MultiTypeInDeclaration
                or ErrorCode.ERR_AddOrRemoveExpected
                or ErrorCode.ERR_UnexpectedCharacter
                or ErrorCode.ERR_ProtectedInStatic
                or ErrorCode.WRN_UnreachableGeneralCatch
                or ErrorCode.ERR_IncrementLvalueExpected
                or ErrorCode.ERR_NoSuchMemberOrExtension
                or ErrorCode.WRN_DeprecatedCollectionInitAddStr
                or ErrorCode.ERR_DeprecatedCollectionInitAddStr
                or ErrorCode.WRN_DeprecatedCollectionInitAdd
                or ErrorCode.ERR_DefaultValueNotAllowed
                or ErrorCode.WRN_DefaultValueForUnconsumedLocation
                or ErrorCode.ERR_PartialWrongTypeParamsVariance
                or ErrorCode.ERR_GlobalSingleTypeNameNotFoundFwd
                or ErrorCode.ERR_DottedTypeNameNotFoundInNSFwd
                or ErrorCode.ERR_SingleTypeNameNotFoundFwd
                or ErrorCode.WRN_IdentifierOrNumericLiteralExpected
                or ErrorCode.ERR_UnexpectedToken
                or ErrorCode.ERR_BadThisParam
                or ErrorCode.ERR_BadTypeforThis
                or ErrorCode.ERR_BadParamModThis
                or ErrorCode.ERR_BadExtensionMeth
                or ErrorCode.ERR_BadExtensionAgg
                or ErrorCode.ERR_DupParamMod
                or ErrorCode.ERR_ExtensionMethodsDecl
                or ErrorCode.ERR_ExtensionAttrNotFound
                or ErrorCode.ERR_ExplicitExtension
                or ErrorCode.ERR_ValueTypeExtDelegate
                or ErrorCode.ERR_BadArgCount
                or ErrorCode.ERR_BadArgType
                or ErrorCode.ERR_NoSourceFile
                or ErrorCode.ERR_CantRefResource
                or ErrorCode.ERR_ResourceNotUnique
                or ErrorCode.ERR_ImportNonAssembly
                or ErrorCode.ERR_RefLvalueExpected
                or ErrorCode.ERR_BaseInStaticMeth
                or ErrorCode.ERR_BaseInBadContext
                or ErrorCode.ERR_RbraceExpected
                or ErrorCode.ERR_LbraceExpected
                or ErrorCode.ERR_InExpected
                or ErrorCode.ERR_InvalidPreprocExpr
                or ErrorCode.ERR_InvalidMemberDecl
                or ErrorCode.ERR_MemberNeedsType
                or ErrorCode.ERR_BadBaseType
                or ErrorCode.WRN_EmptySwitch
                or ErrorCode.ERR_ExpectedEndTry
                or ErrorCode.ERR_InvalidExprTerm
                or ErrorCode.ERR_BadNewExpr
                or ErrorCode.ERR_NoNamespacePrivate
                or ErrorCode.ERR_BadVarDecl
                or ErrorCode.ERR_UsingAfterElements
                or ErrorCode.ERR_BadBinOpArgs
                or ErrorCode.ERR_BadUnOpArgs
                or ErrorCode.ERR_NoVoidParameter
                or ErrorCode.ERR_DuplicateAlias
                or ErrorCode.ERR_BadProtectedAccess
                or ErrorCode.ERR_AddModuleAssembly
                or ErrorCode.ERR_BindToBogusProp2
                or ErrorCode.ERR_BindToBogusProp1
                or ErrorCode.ERR_NoVoidHere
                or ErrorCode.ERR_IndexerNeedsParam
                or ErrorCode.ERR_BadArraySyntax
                or ErrorCode.ERR_BadOperatorSyntax
                or ErrorCode.ERR_OutputNeedsName
                or ErrorCode.ERR_CantHaveWin32ResAndManifest
                or ErrorCode.ERR_CantHaveWin32ResAndIcon
                or ErrorCode.ERR_CantReadResource
                or ErrorCode.ERR_DocFileGen
                or ErrorCode.WRN_XMLParseError
                or ErrorCode.WRN_DuplicateParamTag
                or ErrorCode.WRN_UnmatchedParamTag
                or ErrorCode.WRN_MissingParamTag
                or ErrorCode.WRN_BadXMLRef
                or ErrorCode.ERR_BadStackAllocExpr
                or ErrorCode.ERR_InvalidLineNumber
                or ErrorCode.ERR_MissingPPFile
                or ErrorCode.ERR_ForEachMissingMember
                or ErrorCode.WRN_BadXMLRefParamType
                or ErrorCode.WRN_BadXMLRefReturnType
                or ErrorCode.ERR_BadWin32Res
                or ErrorCode.WRN_BadXMLRefSyntax
                or ErrorCode.ERR_BadModifierLocation
                or ErrorCode.ERR_MissingArraySize
                or ErrorCode.WRN_UnprocessedXMLComment
                or ErrorCode.WRN_FailedInclude
                or ErrorCode.WRN_InvalidInclude
                or ErrorCode.WRN_MissingXMLComment
                or ErrorCode.WRN_XMLParseIncludeError
                or ErrorCode.ERR_BadDelArgCount
                or ErrorCode.ERR_UnexpectedSemicolon
                or ErrorCode.ERR_MethodReturnCantBeRefAny
                or ErrorCode.ERR_CompileCancelled
                or ErrorCode.ERR_MethodArgCantBeRefAny
                or ErrorCode.ERR_AssgReadonlyLocal
                or ErrorCode.ERR_RefReadonlyLocal
                or ErrorCode.ERR_CantUseRequiredAttribute
                or ErrorCode.ERR_NoModifiersOnAccessor
                or ErrorCode.ERR_ParamsCantBeWithModifier
                or ErrorCode.ERR_ReturnNotLValue
                or ErrorCode.ERR_MissingCoClass
                or ErrorCode.ERR_AmbiguousAttribute
                or ErrorCode.ERR_BadArgExtraRef
                or ErrorCode.WRN_CmdOptionConflictsSource
                or ErrorCode.ERR_BadCompatMode
                or ErrorCode.ERR_DelegateOnConditional
                or ErrorCode.ERR_CantMakeTempFile
                or ErrorCode.ERR_BadArgRef
                or ErrorCode.ERR_YieldInAnonMeth
                or ErrorCode.ERR_ReturnInIterator
                or ErrorCode.ERR_BadIteratorArgType
                or ErrorCode.ERR_BadIteratorReturn
                or ErrorCode.ERR_BadYieldInFinally
                or ErrorCode.ERR_BadYieldInTryOfCatch
                or ErrorCode.ERR_EmptyYield
                or ErrorCode.ERR_AnonDelegateCantUse
                or ErrorCode.ERR_AnonDelegateCantUseRefLike
                or ErrorCode.ERR_UnsupportedPrimaryConstructorParameterCapturingRef
                or ErrorCode.ERR_UnsupportedPrimaryConstructorParameterCapturingRefLike
                or ErrorCode.ERR_AnonDelegateCantUseStructPrimaryConstructorParameterInMember
                or ErrorCode.ERR_AnonDelegateCantUseStructPrimaryConstructorParameterCaptured
                or ErrorCode.ERR_BadYieldInCatch
                or ErrorCode.ERR_BadDelegateLeave
                or ErrorCode.WRN_IllegalPragma
                or ErrorCode.WRN_IllegalPPWarning
                or ErrorCode.WRN_BadRestoreNumber
                or ErrorCode.ERR_VarargsIterator
                or ErrorCode.ERR_UnsafeIteratorArgType
                or ErrorCode.ERR_BadCoClassSig
                or ErrorCode.ERR_MultipleIEnumOfT
                or ErrorCode.ERR_FixedDimsRequired
                or ErrorCode.ERR_FixedNotInStruct
                or ErrorCode.ERR_AnonymousReturnExpected
                or ErrorCode.WRN_NonECMAFeature
                or ErrorCode.ERR_ExpectedVerbatimLiteral
                or ErrorCode.ERR_AssgReadonly2
                or ErrorCode.ERR_RefReadonly2
                or ErrorCode.ERR_AssgReadonlyStatic2
                or ErrorCode.ERR_RefReadonlyStatic2
                or ErrorCode.ERR_AssgReadonlyLocal2Cause
                or ErrorCode.ERR_RefReadonlyLocal2Cause
                or ErrorCode.ERR_AssgReadonlyLocalCause
                or ErrorCode.ERR_RefReadonlyLocalCause
                or ErrorCode.WRN_ErrorOverride
                or ErrorCode.ERR_AnonMethToNonDel
                or ErrorCode.ERR_CantConvAnonMethParams
                or ErrorCode.ERR_CantConvAnonMethReturns
                or ErrorCode.ERR_IllegalFixedType
                or ErrorCode.ERR_FixedOverflow
                or ErrorCode.ERR_InvalidFixedArraySize
                or ErrorCode.ERR_FixedBufferNotFixed
                or ErrorCode.ERR_AttributeNotOnAccessor
                or ErrorCode.WRN_InvalidSearchPathDir
                or ErrorCode.ERR_IllegalVarArgs
                or ErrorCode.ERR_IllegalParams
                or ErrorCode.ERR_BadModifiersOnNamespace
                or ErrorCode.ERR_BadPlatformType
                or ErrorCode.ERR_ThisStructNotInAnonMeth
                or ErrorCode.ERR_NoConvToIDisp
                or ErrorCode.ERR_BadParamRef
                or ErrorCode.ERR_BadParamExtraRef
                or ErrorCode.ERR_BadParamType
                or ErrorCode.ERR_BadExternIdentifier
                or ErrorCode.ERR_AliasMissingFile
                or ErrorCode.ERR_GlobalExternAlias
                or ErrorCode.WRN_MultiplePredefTypes
                or ErrorCode.ERR_LocalCantBeFixedAndHoisted
                or ErrorCode.WRN_TooManyLinesForDebugger
                or ErrorCode.ERR_CantConvAnonMethNoParams
                or ErrorCode.ERR_ConditionalOnNonAttributeClass
                or ErrorCode.WRN_CallOnNonAgileField
                or ErrorCode.WRN_InvalidNumber
                or ErrorCode.WRN_IllegalPPChecksum
                or ErrorCode.WRN_EndOfPPLineExpected
                or ErrorCode.WRN_ConflictingChecksum
                or ErrorCode.WRN_InvalidAssemblyName
                or ErrorCode.WRN_UnifyReferenceMajMin
                or ErrorCode.WRN_UnifyReferenceBldRev
                or ErrorCode.ERR_DuplicateImport
                or ErrorCode.ERR_DuplicateImportSimple
                or ErrorCode.ERR_AssemblyMatchBadVersion
                or ErrorCode.ERR_FixedNeedsLvalue
                or ErrorCode.WRN_DuplicateTypeParamTag
                or ErrorCode.WRN_UnmatchedTypeParamTag
                or ErrorCode.WRN_MissingTypeParamTag
                or ErrorCode.ERR_CantChangeTypeOnOverride
                or ErrorCode.ERR_DoNotUseFixedBufferAttr
                or ErrorCode.WRN_AssignmentToSelf
                or ErrorCode.WRN_ComparisonToSelf
                or ErrorCode.ERR_CantOpenWin32Res
                or ErrorCode.WRN_DotOnDefault
                or ErrorCode.ERR_NoMultipleInheritance
                or ErrorCode.ERR_BaseClassMustBeFirst
                or ErrorCode.WRN_BadXMLRefTypeVar
                or ErrorCode.ERR_FriendAssemblyBadArgs
                or ErrorCode.ERR_FriendAssemblySNReq
                or ErrorCode.ERR_DelegateOnNullable
                or ErrorCode.ERR_BadCtorArgCount
                or ErrorCode.ERR_GlobalAttributesNotFirst
                or ErrorCode.ERR_ExpressionExpected
                or ErrorCode.WRN_UnmatchedParamRefTag
                or ErrorCode.WRN_UnmatchedTypeParamRefTag
                or ErrorCode.ERR_DefaultValueMustBeConstant
                or ErrorCode.ERR_DefaultValueBeforeRequiredValue
                or ErrorCode.ERR_NamedArgumentSpecificationBeforeFixedArgument
                or ErrorCode.ERR_BadNamedArgument
                or ErrorCode.ERR_DuplicateNamedArgument
                or ErrorCode.ERR_RefOutDefaultValue
                or ErrorCode.ERR_NamedArgumentForArray
                or ErrorCode.ERR_DefaultValueForExtensionParameter
                or ErrorCode.ERR_NamedArgumentUsedInPositional
                or ErrorCode.ERR_DefaultValueUsedWithAttributes
                or ErrorCode.ERR_BadNamedArgumentForDelegateInvoke
                or ErrorCode.ERR_NoPIAAssemblyMissingAttribute
                or ErrorCode.ERR_NoCanonicalView
                or ErrorCode.ERR_NoConversionForDefaultParam
                or ErrorCode.ERR_DefaultValueForParamsParameter
                or ErrorCode.ERR_NewCoClassOnLink
                or ErrorCode.ERR_NoPIANestedType
                or ErrorCode.ERR_InteropTypeMissingAttribute
                or ErrorCode.ERR_InteropStructContainsMethods
                or ErrorCode.ERR_InteropTypesWithSameNameAndGuid
                or ErrorCode.ERR_NoPIAAssemblyMissingAttributes
                or ErrorCode.ERR_AssemblySpecifiedForLinkAndRef
                or ErrorCode.ERR_LocalTypeNameClash
                or ErrorCode.WRN_ReferencedAssemblyReferencesLinkedPIA
                or ErrorCode.ERR_NotNullRefDefaultParameter
                or ErrorCode.ERR_FixedLocalInLambda
                or ErrorCode.ERR_MissingMethodOnSourceInterface
                or ErrorCode.ERR_MissingSourceInterface
                or ErrorCode.ERR_GenericsUsedInNoPIAType
                or ErrorCode.ERR_GenericsUsedAcrossAssemblies
                or ErrorCode.ERR_NoConversionForNubDefaultParam
                or ErrorCode.ERR_InvalidSubsystemVersion
                or ErrorCode.ERR_InteropMethodWithBody
                or ErrorCode.ERR_BadWarningLevel
                or ErrorCode.ERR_BadDebugType
                or ErrorCode.ERR_BadResourceVis
                or ErrorCode.ERR_DefaultValueTypeMustMatch
                or ErrorCode.ERR_DefaultValueBadValueType
                or ErrorCode.ERR_MemberAlreadyInitialized
                or ErrorCode.ERR_MemberCannotBeInitialized
                or ErrorCode.ERR_StaticMemberInObjectInitializer
                or ErrorCode.ERR_ReadonlyValueTypeInObjectInitializer
                or ErrorCode.ERR_ValueTypePropertyInObjectInitializer
                or ErrorCode.ERR_UnsafeTypeInObjectCreation
                or ErrorCode.ERR_EmptyElementInitializer
                or ErrorCode.ERR_InitializerAddHasWrongSignature
                or ErrorCode.ERR_CollectionInitRequiresIEnumerable
                or ErrorCode.ERR_CantOpenWin32Manifest
                or ErrorCode.WRN_CantHaveManifestForModule
                or ErrorCode.ERR_BadInstanceArgType
                or ErrorCode.ERR_QueryDuplicateRangeVariable
                or ErrorCode.ERR_QueryRangeVariableOverrides
                or ErrorCode.ERR_QueryRangeVariableAssignedBadValue
                or ErrorCode.ERR_QueryNoProviderCastable
                or ErrorCode.ERR_QueryNoProviderStandard
                or ErrorCode.ERR_QueryNoProvider
                or ErrorCode.ERR_QueryOuterKey
                or ErrorCode.ERR_QueryInnerKey
                or ErrorCode.ERR_QueryOutRefRangeVariable
                or ErrorCode.ERR_QueryMultipleProviders
                or ErrorCode.ERR_QueryTypeInferenceFailedMulti
                or ErrorCode.ERR_QueryTypeInferenceFailed
                or ErrorCode.ERR_QueryTypeInferenceFailedSelectMany
                or ErrorCode.ERR_ExpressionTreeContainsPointerOp
                or ErrorCode.ERR_ExpressionTreeContainsAnonymousMethod
                or ErrorCode.ERR_AnonymousMethodToExpressionTree
                or ErrorCode.ERR_QueryRangeVariableReadOnly
                or ErrorCode.ERR_QueryRangeVariableSameAsTypeParam
                or ErrorCode.ERR_TypeVarNotFoundRangeVariable
                or ErrorCode.ERR_BadArgTypesForCollectionAdd
                or ErrorCode.ERR_ByRefParameterInExpressionTree
                or ErrorCode.ERR_VarArgsInExpressionTree
                or ErrorCode.ERR_InitializerAddHasParamModifiers
                or ErrorCode.ERR_NonInvocableMemberCalled
                or ErrorCode.WRN_MultipleRuntimeImplementationMatches
                or ErrorCode.WRN_MultipleRuntimeOverrideMatches
                or ErrorCode.ERR_ObjectOrCollectionInitializerWithDelegateCreation
                or ErrorCode.ERR_InvalidConstantDeclarationType
                or ErrorCode.ERR_IllegalVarianceSyntax
                or ErrorCode.ERR_UnexpectedVariance
                or ErrorCode.ERR_BadDynamicTypeof
                or ErrorCode.ERR_ExpressionTreeContainsDynamicOperation
                or ErrorCode.ERR_BadDynamicConversion
                or ErrorCode.ERR_DeriveFromDynamic
                or ErrorCode.ERR_DeriveFromConstructedDynamic
                or ErrorCode.ERR_DynamicTypeAsBound
                or ErrorCode.ERR_ConstructedDynamicTypeAsBound
                or ErrorCode.ERR_ExplicitDynamicAttr
                or ErrorCode.ERR_NoDynamicPhantomOnBase
                or ErrorCode.ERR_NoDynamicPhantomOnBaseIndexer
                or ErrorCode.ERR_BadArgTypeDynamicExtension
                or ErrorCode.WRN_DynamicDispatchToConditionalMethod
                or ErrorCode.ERR_NoDynamicPhantomOnBaseCtor
                or ErrorCode.ERR_BadDynamicMethodArgMemgrp
                or ErrorCode.ERR_BadDynamicMethodArgLambda
                or ErrorCode.ERR_BadDynamicMethodArg
                or ErrorCode.ERR_BadDynamicQuery
                or ErrorCode.ERR_DynamicAttributeMissing
                or ErrorCode.WRN_IsDynamicIsConfusing
                or ErrorCode.ERR_BadAsyncReturn
                or ErrorCode.ERR_BadAwaitInFinally
                or ErrorCode.ERR_BadAwaitInCatch
                or ErrorCode.ERR_BadAwaitArg
                or ErrorCode.ERR_BadAsyncArgType
                or ErrorCode.ERR_BadAsyncExpressionTree
                or ErrorCode.ERR_MixingWinRTEventWithRegular
                or ErrorCode.ERR_BadAwaitWithoutAsync
                or ErrorCode.ERR_BadAsyncLacksBody
                or ErrorCode.ERR_BadAwaitInQuery
                or ErrorCode.ERR_BadAwaitInLock
                or ErrorCode.ERR_TaskRetNoObjectRequired
                or ErrorCode.ERR_FileNotFound
                or ErrorCode.WRN_FileAlreadyIncluded
                or ErrorCode.ERR_NoFileSpec
                or ErrorCode.ERR_SwitchNeedsString
                or ErrorCode.ERR_BadSwitch
                or ErrorCode.WRN_NoSources
                or ErrorCode.ERR_OpenResponseFile
                or ErrorCode.ERR_CantOpenFileWrite
                or ErrorCode.ERR_BadBaseNumber
                or ErrorCode.ERR_BinaryFile
                or ErrorCode.FTL_BadCodepage
                or ErrorCode.ERR_NoMainOnDLL
                or ErrorCode.FTL_InvalidTarget
                or ErrorCode.FTL_InvalidInputFileName
                or ErrorCode.WRN_NoConfigNotOnCommandLine
                or ErrorCode.ERR_InvalidFileAlignment
                or ErrorCode.WRN_DefineIdentifierRequired
                or ErrorCode.FTL_OutputFileExists
                or ErrorCode.ERR_OneAliasPerReference
                or ErrorCode.ERR_SwitchNeedsNumber
                or ErrorCode.ERR_MissingDebugSwitch
                or ErrorCode.ERR_ComRefCallInExpressionTree
                or ErrorCode.WRN_BadUILang
                or ErrorCode.ERR_InvalidFormatForGuidForOption
                or ErrorCode.ERR_MissingGuidForOption
                or ErrorCode.ERR_InvalidOutputName
                or ErrorCode.ERR_InvalidDebugInformationFormat
                or ErrorCode.ERR_LegacyObjectIdSyntax
                or ErrorCode.ERR_SourceLinkRequiresPdb
                or ErrorCode.ERR_CannotEmbedWithoutPdb
                or ErrorCode.ERR_BadSwitchValue
                or ErrorCode.WRN_CLS_NoVarArgs
                or ErrorCode.WRN_CLS_BadArgType
                or ErrorCode.WRN_CLS_BadReturnType
                or ErrorCode.WRN_CLS_BadFieldPropType
                or ErrorCode.WRN_CLS_BadIdentifierCase
                or ErrorCode.WRN_CLS_OverloadRefOut
                or ErrorCode.WRN_CLS_OverloadUnnamed
                or ErrorCode.WRN_CLS_BadIdentifier
                or ErrorCode.WRN_CLS_BadBase
                or ErrorCode.WRN_CLS_BadInterfaceMember
                or ErrorCode.WRN_CLS_NoAbstractMembers
                or ErrorCode.WRN_CLS_NotOnModules
                or ErrorCode.WRN_CLS_ModuleMissingCLS
                or ErrorCode.WRN_CLS_AssemblyNotCLS
                or ErrorCode.WRN_CLS_BadAttributeType
                or ErrorCode.WRN_CLS_ArrayArgumentToAttribute
                or ErrorCode.WRN_CLS_NotOnModules2
                or ErrorCode.WRN_CLS_IllegalTrueInFalse
                or ErrorCode.WRN_CLS_MeaninglessOnPrivateType
                or ErrorCode.WRN_CLS_AssemblyNotCLS2
                or ErrorCode.WRN_CLS_MeaninglessOnParam
                or ErrorCode.WRN_CLS_MeaninglessOnReturn
                or ErrorCode.WRN_CLS_BadTypeVar
                or ErrorCode.WRN_CLS_VolatileField
                or ErrorCode.WRN_CLS_BadInterface
                or ErrorCode.FTL_BadChecksumAlgorithm
                or ErrorCode.ERR_BadAwaitArgIntrinsic
                or ErrorCode.ERR_BadAwaitAsIdentifier
                or ErrorCode.ERR_AwaitInUnsafeContext
                or ErrorCode.ERR_UnsafeAsyncArgType
                or ErrorCode.ERR_VarargsAsync
                or ErrorCode.ERR_BadAwaitArgVoidCall
                or ErrorCode.ERR_CantConvAsyncAnonFuncReturns
                or ErrorCode.ERR_BadAwaiterPattern
                or ErrorCode.ERR_BadSpecialByRefParameter
                or ErrorCode.WRN_UnobservedAwaitableExpression
                or ErrorCode.ERR_SynchronizedAsyncMethod
                or ErrorCode.ERR_BadAsyncReturnExpression
                or ErrorCode.ERR_NoConversionForCallerLineNumberParam
                or ErrorCode.ERR_NoConversionForCallerFilePathParam
                or ErrorCode.ERR_NoConversionForCallerMemberNameParam
                or ErrorCode.ERR_BadCallerLineNumberParamWithoutDefaultValue
                or ErrorCode.ERR_BadCallerFilePathParamWithoutDefaultValue
                or ErrorCode.ERR_BadCallerMemberNameParamWithoutDefaultValue
                or ErrorCode.ERR_BadPrefer32OnLib
                or ErrorCode.WRN_CallerLineNumberParamForUnconsumedLocation
                or ErrorCode.WRN_CallerFilePathParamForUnconsumedLocation
                or ErrorCode.WRN_CallerMemberNameParamForUnconsumedLocation
                or ErrorCode.ERR_DoesntImplementAwaitInterface
                or ErrorCode.ERR_BadAwaitArg_NeedSystem
                or ErrorCode.ERR_CantReturnVoid
                or ErrorCode.ERR_SecurityCriticalOrSecuritySafeCriticalOnAsync
                or ErrorCode.ERR_SecurityCriticalOrSecuritySafeCriticalOnAsyncInClassOrStruct
                or ErrorCode.ERR_BadAwaitWithoutAsyncMethod
                or ErrorCode.ERR_BadAwaitWithoutVoidAsyncMethod
                or ErrorCode.ERR_BadAwaitWithoutAsyncLambda
                or ErrorCode.ERR_NoSuchMemberOrExtensionNeedUsing
                or ErrorCode.ERR_UnexpectedAliasedName
                or ErrorCode.ERR_UnexpectedGenericName
                or ErrorCode.ERR_UnexpectedUnboundGenericName
                or ErrorCode.ERR_GlobalStatement
                or ErrorCode.ERR_BadUsingType
                or ErrorCode.ERR_ReservedAssemblyName
                or ErrorCode.ERR_PPReferenceFollowsToken
                or ErrorCode.ERR_ExpectedPPFile
                or ErrorCode.ERR_ReferenceDirectiveOnlyAllowedInScripts
                or ErrorCode.ERR_NameNotInContextPossibleMissingReference
                or ErrorCode.ERR_MetadataNameTooLong
                or ErrorCode.ERR_AttributesNotAllowed
                or ErrorCode.ERR_ExternAliasNotAllowed
                or ErrorCode.ERR_ConflictingAliasAndDefinition
                or ErrorCode.ERR_GlobalDefinitionOrStatementExpected
                or ErrorCode.ERR_ExpectedSingleScript
                or ErrorCode.ERR_RecursivelyTypedVariable
                or ErrorCode.ERR_YieldNotAllowedInScript
                or ErrorCode.ERR_NamespaceNotAllowedInScript
                or ErrorCode.WRN_StaticInAsOrIs
                or ErrorCode.ERR_InvalidDelegateType
                or ErrorCode.ERR_BadVisEventType
                or ErrorCode.ERR_GlobalAttributesNotAllowed
                or ErrorCode.ERR_PublicKeyFileFailure
                or ErrorCode.ERR_PublicKeyContainerFailure
                or ErrorCode.ERR_FriendRefSigningMismatch
                or ErrorCode.ERR_CannotPassNullForFriendAssembly
                or ErrorCode.ERR_SignButNoPrivateKey
                or ErrorCode.WRN_DelaySignButNoKey
                or ErrorCode.ERR_InvalidVersionFormat
                or ErrorCode.WRN_InvalidVersionFormat
                or ErrorCode.ERR_NoCorrespondingArgument
                or ErrorCode.ERR_ResourceFileNameNotUnique
                or ErrorCode.ERR_DllImportOnGenericMethod
                or ErrorCode.ERR_EncUpdateFailedMissingSymbol
                or ErrorCode.ERR_ParameterNotValidForType
                or ErrorCode.ERR_AttributeParameterRequired1
                or ErrorCode.ERR_AttributeParameterRequired2
                or ErrorCode.ERR_SecurityAttributeMissingAction
                or ErrorCode.ERR_SecurityAttributeInvalidAction
                or ErrorCode.ERR_SecurityAttributeInvalidActionAssembly
                or ErrorCode.ERR_SecurityAttributeInvalidActionTypeOrMethod
                or ErrorCode.ERR_PrincipalPermissionInvalidAction
                or ErrorCode.ERR_FeatureNotValidInExpressionTree
                or ErrorCode.ERR_MarshalUnmanagedTypeNotValidForFields
                or ErrorCode.ERR_MarshalUnmanagedTypeOnlyValidForFields
                or ErrorCode.ERR_PermissionSetAttributeInvalidFile
                or ErrorCode.ERR_PermissionSetAttributeFileReadError
                or ErrorCode.ERR_InvalidVersionFormat2
                or ErrorCode.ERR_InvalidAssemblyCultureForExe
                or ErrorCode.ERR_DuplicateAttributeInNetModule
                or ErrorCode.ERR_CantOpenIcon
                or ErrorCode.ERR_ErrorBuildingWin32Resources
                or ErrorCode.ERR_BadAttributeParamDefaultArgument
                or ErrorCode.ERR_MissingTypeInSource
                or ErrorCode.ERR_MissingTypeInAssembly
                or ErrorCode.ERR_SecurityAttributeInvalidTarget
                or ErrorCode.ERR_InvalidAssemblyName
                or ErrorCode.ERR_NoTypeDefFromModule
                or ErrorCode.WRN_CallerFilePathPreferredOverCallerMemberName
                or ErrorCode.WRN_CallerLineNumberPreferredOverCallerMemberName
                or ErrorCode.WRN_CallerLineNumberPreferredOverCallerFilePath
                or ErrorCode.ERR_InvalidDynamicCondition
                or ErrorCode.ERR_WinRtEventPassedByRef
                or ErrorCode.ERR_NetModuleNameMismatch
                or ErrorCode.ERR_BadModuleName
                or ErrorCode.ERR_BadCompilationOptionValue
                or ErrorCode.ERR_BadAppConfigPath
                or ErrorCode.WRN_AssemblyAttributeFromModuleIsOverridden
                or ErrorCode.ERR_CmdOptionConflictsSource
                or ErrorCode.ERR_FixedBufferTooManyDimensions
                or ErrorCode.ERR_CantReadConfigFile
                or ErrorCode.ERR_BadAwaitInCatchFilter
                or ErrorCode.WRN_FilterIsConstantTrue
                or ErrorCode.ERR_EncNoPIAReference
                or ErrorCode.ERR_LinkedNetmoduleMetadataMustProvideFullPEImage
                or ErrorCode.ERR_MetadataReferencesNotSupported
                or ErrorCode.ERR_InvalidAssemblyCulture
                or ErrorCode.ERR_EncReferenceToAddedMember
                or ErrorCode.ERR_MutuallyExclusiveOptions
                or ErrorCode.ERR_InvalidDebugInfo
                or ErrorCode.WRN_UnimplementedCommandLineSwitch
                or ErrorCode.WRN_ReferencedAssemblyDoesNotHaveStrongName
                or ErrorCode.ERR_InvalidSignaturePublicKey
                or ErrorCode.ERR_ForwardedTypesConflict
                or ErrorCode.WRN_RefCultureMismatch
                or ErrorCode.ERR_AgnosticToMachineModule
                or ErrorCode.ERR_ConflictingMachineModule
                or ErrorCode.WRN_ConflictingMachineAssembly
                or ErrorCode.ERR_CryptoHashFailed
                or ErrorCode.ERR_MissingNetModuleReference
                or ErrorCode.ERR_NetModuleNameMustBeUnique
                or ErrorCode.ERR_UnsupportedTransparentIdentifierAccess
                or ErrorCode.ERR_ParamDefaultValueDiffersFromAttribute
                or ErrorCode.WRN_UnqualifiedNestedTypeInCref
                or ErrorCode.HDN_UnusedUsingDirective
                or ErrorCode.HDN_UnusedExternAlias
                or ErrorCode.WRN_NoRuntimeMetadataVersion
                or ErrorCode.ERR_FeatureNotAvailableInVersion1
                or ErrorCode.ERR_FeatureNotAvailableInVersion2
                or ErrorCode.ERR_FeatureNotAvailableInVersion3
                or ErrorCode.ERR_FeatureNotAvailableInVersion4
                or ErrorCode.ERR_FeatureNotAvailableInVersion5
                or ErrorCode.ERR_FieldHasMultipleDistinctConstantValues
                or ErrorCode.ERR_ComImportWithInitializers
                or ErrorCode.WRN_PdbLocalNameTooLong
                or ErrorCode.ERR_RetNoObjectRequiredLambda
                or ErrorCode.ERR_TaskRetNoObjectRequiredLambda
                or ErrorCode.WRN_AnalyzerCannotBeCreated
                or ErrorCode.WRN_NoAnalyzerInAssembly
                or ErrorCode.WRN_UnableToLoadAnalyzer
                or ErrorCode.ERR_CantReadRulesetFile
                or ErrorCode.ERR_BadPdbData
                or ErrorCode.INF_UnableToLoadSomeTypesInAnalyzer
                or ErrorCode.ERR_InitializerOnNonAutoProperty
                or ErrorCode.ERR_AutoPropertyMustHaveGetAccessor
                or ErrorCode.ERR_InstancePropertyInitializerInInterface
                or ErrorCode.ERR_EnumsCantContainDefaultConstructor
                or ErrorCode.ERR_EncodinglessSyntaxTree
                or ErrorCode.ERR_BlockBodyAndExpressionBody
                or ErrorCode.ERR_FeatureIsExperimental
                or ErrorCode.ERR_FeatureNotAvailableInVersion6
                or ErrorCode.ERR_SwitchFallOut
                or ErrorCode.ERR_NullPropagatingOpInExpressionTree
                or ErrorCode.WRN_NubExprIsConstBool2
                or ErrorCode.ERR_DictionaryInitializerInExpressionTree
                or ErrorCode.ERR_ExtensionCollectionElementInitializerInExpressionTree
                or ErrorCode.ERR_UnclosedExpressionHole
                or ErrorCode.ERR_UseDefViolationProperty
                or ErrorCode.ERR_AutoPropertyMustOverrideSet
                or ErrorCode.ERR_ExpressionHasNoName
                or ErrorCode.ERR_SubexpressionNotInNameof
                or ErrorCode.ERR_AliasQualifiedNameNotAnExpression
                or ErrorCode.ERR_NameofMethodGroupWithTypeParameters
                or ErrorCode.ERR_NoAliasHere
                or ErrorCode.ERR_UnescapedCurly
                or ErrorCode.ERR_EscapedCurly
                or ErrorCode.ERR_TrailingWhitespaceInFormatSpecifier
                or ErrorCode.ERR_EmptyFormatSpecifier
                or ErrorCode.ERR_ErrorInReferencedAssembly
                or ErrorCode.ERR_ExternHasConstructorInitializer
                or ErrorCode.ERR_ExpressionOrDeclarationExpected
                or ErrorCode.ERR_NameofExtensionMethod
                or ErrorCode.WRN_AlignmentMagnitude
                or ErrorCode.ERR_ConstantStringTooLong
                or ErrorCode.ERR_DebugEntryPointNotSourceMethodDefinition
                or ErrorCode.ERR_LoadDirectiveOnlyAllowedInScripts
                or ErrorCode.ERR_PPLoadFollowsToken
                or ErrorCode.ERR_SourceFileReferencesNotSupported
                or ErrorCode.ERR_BadAwaitInStaticVariableInitializer
                or ErrorCode.ERR_InvalidPathMap
                or ErrorCode.ERR_PublicSignButNoKey
                or ErrorCode.ERR_TooManyUserStrings
                or ErrorCode.ERR_TooManyUserStrings_RestartRequired
                or ErrorCode.ERR_PeWritingFailure
                or ErrorCode.WRN_AttributeIgnoredWhenPublicSigning
                or ErrorCode.ERR_OptionMustBeAbsolutePath
                or ErrorCode.ERR_FeatureNotAvailableInVersion7
                or ErrorCode.ERR_DynamicLocalFunctionParamsParameter
                or ErrorCode.ERR_ExpressionTreeContainsLocalFunction
                or ErrorCode.ERR_InvalidInstrumentationKind
                or ErrorCode.ERR_LocalFunctionMissingBody
                or ErrorCode.ERR_InvalidHashAlgorithmName
                or ErrorCode.ERR_ThrowMisplaced
                or ErrorCode.ERR_PatternNullableType
                or ErrorCode.ERR_BadPatternExpression
                or ErrorCode.ERR_SwitchExpressionValueExpected
                or ErrorCode.ERR_SwitchCaseSubsumed
                or ErrorCode.ERR_PatternWrongType
                or ErrorCode.ERR_ExpressionTreeContainsIsMatch
                or ErrorCode.WRN_TupleLiteralNameMismatch
                or ErrorCode.ERR_TupleTooFewElements
                or ErrorCode.ERR_TupleReservedElementName
                or ErrorCode.ERR_TupleReservedElementNameAnyPosition
                or ErrorCode.ERR_TupleDuplicateElementName
                or ErrorCode.ERR_PredefinedTypeMemberNotFoundInAssembly
                or ErrorCode.ERR_MissingDeconstruct
                or ErrorCode.ERR_TypeInferenceFailedForImplicitlyTypedDeconstructionVariable
                or ErrorCode.ERR_DeconstructRequiresExpression
                or ErrorCode.ERR_DeconstructWrongCardinality
                or ErrorCode.ERR_CannotDeconstructDynamic
                or ErrorCode.ERR_DeconstructTooFewElements
                or ErrorCode.ERR_ConversionNotTupleCompatible
                or ErrorCode.ERR_DeconstructionVarFormDisallowsSpecificType
                or ErrorCode.ERR_TupleElementNamesAttributeMissing
                or ErrorCode.ERR_ExplicitTupleElementNamesAttribute
                or ErrorCode.ERR_CantChangeTupleNamesOnOverride
                or ErrorCode.ERR_DuplicateInterfaceWithTupleNamesInBaseList
                or ErrorCode.ERR_ImplBadTupleNames
                or ErrorCode.ERR_PartialMemberInconsistentTupleNames
                or ErrorCode.ERR_ExpressionTreeContainsTupleLiteral
                or ErrorCode.ERR_ExpressionTreeContainsTupleConversion
                or ErrorCode.ERR_AutoPropertyCannotBeRefReturning
                or ErrorCode.ERR_RefPropertyMustHaveGetAccessor
                or ErrorCode.ERR_RefPropertyCannotHaveSetAccessor
                or ErrorCode.ERR_CantChangeRefReturnOnOverride
                or ErrorCode.ERR_MustNotHaveRefReturn
                or ErrorCode.ERR_MustHaveRefReturn
                or ErrorCode.ERR_RefReturnMustHaveIdentityConversion
                or ErrorCode.ERR_CloseUnimplementedInterfaceMemberWrongRefReturn
                or ErrorCode.ERR_RefReturningCallInExpressionTree
                or ErrorCode.ERR_BadIteratorReturnRef
                or ErrorCode.ERR_BadRefReturnExpressionTree
                or ErrorCode.ERR_RefReturnLvalueExpected
                or ErrorCode.ERR_RefReturnNonreturnableLocal
                or ErrorCode.ERR_RefReturnNonreturnableLocal2
                or ErrorCode.ERR_RefReturnRangeVariable
                or ErrorCode.ERR_RefReturnReadonly
                or ErrorCode.ERR_RefReturnReadonlyStatic
                or ErrorCode.ERR_RefReturnReadonly2
                or ErrorCode.ERR_RefReturnReadonlyStatic2
                or ErrorCode.ERR_RefReturnParameter
                or ErrorCode.ERR_RefReturnParameter2
                or ErrorCode.ERR_RefReturnLocal
                or ErrorCode.ERR_RefReturnLocal2
                or ErrorCode.ERR_RefReturnStructThis
                or ErrorCode.ERR_InitializeByValueVariableWithReference
                or ErrorCode.ERR_InitializeByReferenceVariableWithValue
                or ErrorCode.ERR_RefAssignmentMustHaveIdentityConversion
                or ErrorCode.ERR_ByReferenceVariableMustBeInitialized
                or ErrorCode.ERR_AnonDelegateCantUseLocal
                or ErrorCode.ERR_PredefinedValueTupleTypeNotFound
                or ErrorCode.ERR_SemiOrLBraceOrArrowExpected
                or ErrorCode.ERR_NewWithTupleTypeSyntax
                or ErrorCode.ERR_PredefinedValueTupleTypeMustBeStruct
                or ErrorCode.ERR_DiscardTypeInferenceFailed
                or ErrorCode.ERR_DeclarationExpressionNotPermitted
                or ErrorCode.ERR_MustDeclareForeachIteration
                or ErrorCode.ERR_TupleElementNamesInDeconstruction
                or ErrorCode.ERR_ExpressionTreeContainsThrowExpression
                or ErrorCode.ERR_DelegateRefMismatch
                or ErrorCode.ERR_BadSourceCodeKind
                or ErrorCode.ERR_BadDocumentationMode
                or ErrorCode.ERR_BadLanguageVersion
                or ErrorCode.ERR_ImplicitlyTypedVariableUsedInForbiddenZone
                or ErrorCode.ERR_TypeInferenceFailedForImplicitlyTypedOutVariable
                or ErrorCode.ERR_ExpressionTreeContainsOutVariable
                or ErrorCode.ERR_VarInvocationLvalueReserved
                or ErrorCode.ERR_PublicSignNetModule
                or ErrorCode.ERR_BadAssemblyName
                or ErrorCode.ERR_BadAsyncMethodBuilderTaskProperty
                or ErrorCode.ERR_TypeForwardedToMultipleAssemblies
                or ErrorCode.ERR_ExpressionTreeContainsDiscard
                or ErrorCode.ERR_PatternDynamicType
                or ErrorCode.ERR_VoidAssignment
                or ErrorCode.ERR_VoidInTuple
                or ErrorCode.ERR_Merge_conflict_marker_encountered
                or ErrorCode.ERR_InvalidPreprocessingSymbol
                or ErrorCode.ERR_FeatureNotAvailableInVersion7_1
                or ErrorCode.ERR_LanguageVersionCannotHaveLeadingZeroes
                or ErrorCode.ERR_CompilerAndLanguageVersion
                or ErrorCode.WRN_WindowsExperimental
                or ErrorCode.ERR_TupleInferredNamesNotAvailable
                or ErrorCode.ERR_TypelessTupleInAs
                or ErrorCode.ERR_NoRefOutWhenRefOnly
                or ErrorCode.ERR_NoNetModuleOutputWhenRefOutOrRefOnly
                or ErrorCode.ERR_BadOpOnNullOrDefaultOrNew
                or ErrorCode.ERR_DefaultLiteralNotValid
                or ErrorCode.ERR_PatternWrongGenericTypeInVersion
                or ErrorCode.ERR_AmbigBinaryOpsOnDefault
                or ErrorCode.ERR_FeatureNotAvailableInVersion7_2
                or ErrorCode.WRN_UnreferencedLocalFunction
                or ErrorCode.ERR_DynamicLocalFunctionTypeParameter
                or ErrorCode.ERR_BadNonTrailingNamedArgument
                or ErrorCode.ERR_NamedArgumentSpecificationBeforeFixedArgumentInDynamicInvocation
                or ErrorCode.ERR_RefConditionalAndAwait
                or ErrorCode.ERR_RefConditionalNeedsTwoRefs
                or ErrorCode.ERR_RefConditionalDifferentTypes
                or ErrorCode.ERR_BadParameterModifiers
                or ErrorCode.ERR_RefReadonlyNotField
                or ErrorCode.ERR_RefReadonlyNotField2
                or ErrorCode.ERR_AssignReadonlyNotField
                or ErrorCode.ERR_AssignReadonlyNotField2
                or ErrorCode.ERR_RefReturnReadonlyNotField
                or ErrorCode.ERR_RefReturnReadonlyNotField2
                or ErrorCode.ERR_ExplicitReservedAttr
                or ErrorCode.ERR_TypeReserved
                or ErrorCode.ERR_EmbeddedAttributeMustFollowPattern
                or ErrorCode.ERR_RefExtensionMustBeValueTypeOrConstrainedToOne
                or ErrorCode.ERR_InExtensionMustBeValueType
                or ErrorCode.ERR_FieldsInRoStruct
                or ErrorCode.ERR_AutoPropsInRoStruct
                or ErrorCode.ERR_FieldlikeEventsInRoStruct
                or ErrorCode.ERR_FieldAutoPropCantBeByRefLike
                or ErrorCode.ERR_StackAllocConversionNotPossible
                or ErrorCode.ERR_EscapeCall
                or ErrorCode.ERR_EscapeCall2
                or ErrorCode.ERR_EscapeOther
                or ErrorCode.ERR_CallArgMixing
                or ErrorCode.ERR_MismatchedRefEscapeInTernary
                or ErrorCode.ERR_EscapeVariable
                or ErrorCode.ERR_EscapeStackAlloc
                or ErrorCode.ERR_RefReturnThis
                or ErrorCode.ERR_OutAttrOnInParam
                or ErrorCode.ERR_PredefinedTypeAmbiguous
                or ErrorCode.ERR_InvalidVersionFormatDeterministic
                or ErrorCode.ERR_AttributeCtorInParameter
                or ErrorCode.WRN_FilterIsConstantFalse
                or ErrorCode.WRN_FilterIsConstantFalseRedundantTryCatch
                or ErrorCode.ERR_ConditionalInInterpolation
                or ErrorCode.ERR_CantUseVoidInArglist
                or ErrorCode.ERR_InDynamicMethodArg
                or ErrorCode.ERR_FeatureNotAvailableInVersion7_3
                or ErrorCode.WRN_AttributesOnBackingFieldsNotAvailable
                or ErrorCode.ERR_DoNotUseFixedBufferAttrOnProperty
                or ErrorCode.ERR_RefLocalOrParamExpected
                or ErrorCode.ERR_RefAssignNarrower
                or ErrorCode.ERR_NewBoundWithUnmanaged
                or ErrorCode.ERR_UnmanagedConstraintNotSatisfied
                or ErrorCode.ERR_CantUseInOrOutInArglist
                or ErrorCode.ERR_ConWithUnmanagedCon
                or ErrorCode.ERR_UnmanagedBoundWithClass
                or ErrorCode.ERR_InvalidStackAllocArray
                or ErrorCode.ERR_ExpressionTreeContainsTupleBinOp
                or ErrorCode.WRN_TupleBinopLiteralNameMismatch
                or ErrorCode.ERR_TupleSizesMismatchForBinOps
                or ErrorCode.ERR_ExprCannotBeFixed
                or ErrorCode.ERR_InvalidObjectCreation
                or ErrorCode.WRN_TypeParameterSameAsOuterMethodTypeParameter
                or ErrorCode.ERR_OutVariableCannotBeByRef
                or ErrorCode.ERR_DeconstructVariableCannotBeByRef
                or ErrorCode.ERR_OmittedTypeArgument
                or ErrorCode.ERR_FeatureNotAvailableInVersion8
                or ErrorCode.ERR_AltInterpolatedVerbatimStringsNotAvailable
                or ErrorCode.ERR_IteratorMustBeAsync
                or ErrorCode.ERR_NoConvToIAsyncDisp
                or ErrorCode.ERR_AwaitForEachMissingMember
                or ErrorCode.ERR_BadGetAsyncEnumerator
                or ErrorCode.ERR_MultipleIAsyncEnumOfT
                or ErrorCode.ERR_ForEachMissingMemberWrongAsync
                or ErrorCode.ERR_AwaitForEachMissingMemberWrongAsync
                or ErrorCode.ERR_BadDynamicAwaitForEach
                or ErrorCode.ERR_NoConvToIAsyncDispWrongAsync
                or ErrorCode.ERR_NoConvToIDispWrongAsync
                or ErrorCode.ERR_StaticLocalFunctionCannotCaptureVariable
                or ErrorCode.ERR_StaticLocalFunctionCannotCaptureThis
                or ErrorCode.ERR_AttributeNotOnEventAccessor
                or ErrorCode.WRN_UnconsumedEnumeratorCancellationAttributeUsage
                or ErrorCode.WRN_UndecoratedCancellationTokenParameter
                or ErrorCode.ERR_MultipleEnumeratorCancellationAttributes
                or ErrorCode.ERR_VarianceInterfaceNesting
                or ErrorCode.ERR_ImplicitIndexIndexerWithName
                or ErrorCode.ERR_ImplicitRangeIndexerWithName
                or ErrorCode.ERR_WrongNumberOfSubpatterns
                or ErrorCode.ERR_PropertyPatternNameMissing
                or ErrorCode.ERR_MissingPattern
                or ErrorCode.ERR_DefaultPattern
                or ErrorCode.ERR_SwitchExpressionNoBestType
                or ErrorCode.ERR_VarMayNotBindToType
                or ErrorCode.WRN_SwitchExpressionNotExhaustive
                or ErrorCode.ERR_SwitchArmSubsumed
                or ErrorCode.ERR_ConstantPatternVsOpenType
                or ErrorCode.WRN_CaseConstantNamedUnderscore
                or ErrorCode.WRN_IsTypeNamedUnderscore
                or ErrorCode.ERR_ExpressionTreeContainsSwitchExpression
                or ErrorCode.ERR_SwitchGoverningExpressionRequiresParens
                or ErrorCode.ERR_TupleElementNameMismatch
                or ErrorCode.ERR_DeconstructParameterNameMismatch
                or ErrorCode.ERR_IsPatternImpossible
                or ErrorCode.WRN_GivenExpressionNeverMatchesPattern
                or ErrorCode.WRN_GivenExpressionAlwaysMatchesConstant
                or ErrorCode.ERR_PointerTypeInPatternMatching
                or ErrorCode.ERR_ArgumentNameInITuplePattern
                or ErrorCode.ERR_DiscardPatternInSwitchStatement
                or ErrorCode.WRN_SwitchExpressionNotExhaustiveWithUnnamedEnumValue
                or ErrorCode.WRN_ThrowPossibleNull
                or ErrorCode.ERR_IllegalSuppression
                or ErrorCode.WRN_ConvertingNullableToNonNullable
                or ErrorCode.WRN_NullReferenceAssignment
                or ErrorCode.WRN_NullReferenceReceiver
                or ErrorCode.WRN_NullReferenceReturn
                or ErrorCode.WRN_NullReferenceArgument
                or ErrorCode.WRN_UnboxPossibleNull
                or ErrorCode.WRN_DisallowNullAttributeForbidsMaybeNullAssignment
                or ErrorCode.WRN_NullabilityMismatchInTypeOnOverride
                or ErrorCode.WRN_NullabilityMismatchInReturnTypeOnOverride
                or ErrorCode.WRN_NullabilityMismatchInParameterTypeOnOverride
                or ErrorCode.WRN_NullabilityMismatchInParameterTypeOnPartial
                or ErrorCode.WRN_NullabilityMismatchInTypeOnImplicitImplementation
                or ErrorCode.WRN_NullabilityMismatchInReturnTypeOnImplicitImplementation
                or ErrorCode.WRN_NullabilityMismatchInParameterTypeOnImplicitImplementation
                or ErrorCode.WRN_NullabilityMismatchInTypeOnExplicitImplementation
                or ErrorCode.WRN_NullabilityMismatchInReturnTypeOnExplicitImplementation
                or ErrorCode.WRN_NullabilityMismatchInParameterTypeOnExplicitImplementation
                or ErrorCode.WRN_UninitializedNonNullableField
                or ErrorCode.WRN_NullabilityMismatchInAssignment
                or ErrorCode.WRN_NullabilityMismatchInArgument
                or ErrorCode.WRN_NullabilityMismatchInReturnTypeOfTargetDelegate
                or ErrorCode.WRN_NullabilityMismatchInParameterTypeOfTargetDelegate
                or ErrorCode.ERR_ExplicitNullableAttribute
                or ErrorCode.WRN_NullabilityMismatchInArgumentForOutput
                or ErrorCode.WRN_NullAsNonNullable
                or ErrorCode.ERR_NullableUnconstrainedTypeParameter
                or ErrorCode.ERR_AnnotationDisallowedInObjectCreation
                or ErrorCode.WRN_NullableValueTypeMayBeNull
                or ErrorCode.ERR_NullableOptionNotAvailable
                or ErrorCode.WRN_NullabilityMismatchInTypeParameterConstraint
                or ErrorCode.WRN_MissingNonNullTypesContextForAnnotation
                or ErrorCode.WRN_NullabilityMismatchInConstraintsOnImplicitImplementation
                or ErrorCode.WRN_NullabilityMismatchInTypeParameterReferenceTypeConstraint
                or ErrorCode.ERR_TripleDotNotAllowed
                or ErrorCode.ERR_BadNullableContextOption
                or ErrorCode.ERR_NullableDirectiveQualifierExpected
                or ErrorCode.ERR_BadNullableTypeof
                or ErrorCode.ERR_ExpressionTreeCantContainRefStruct
                or ErrorCode.ERR_ElseCannotStartStatement
                or ErrorCode.ERR_ExpressionTreeCantContainNullCoalescingAssignment
                or ErrorCode.WRN_NullabilityMismatchInExplicitlyImplementedInterface
                or ErrorCode.WRN_NullabilityMismatchInInterfaceImplementedByBase
                or ErrorCode.WRN_DuplicateInterfaceWithNullabilityMismatchInBaseList
                or ErrorCode.ERR_DuplicateExplicitImpl
                or ErrorCode.ERR_UsingVarInSwitchCase
                or ErrorCode.ERR_GoToForwardJumpOverUsingVar
                or ErrorCode.ERR_GoToBackwardJumpOverUsingVar
                or ErrorCode.ERR_IsNullableType
                or ErrorCode.ERR_AsNullableType
                or ErrorCode.ERR_FeatureInPreview
                or ErrorCode.WRN_SwitchExpressionNotExhaustiveForNull
                or ErrorCode.WRN_ImplicitCopyInReadOnlyMember
                or ErrorCode.ERR_StaticMemberCantBeReadOnly
                or ErrorCode.ERR_AutoSetterCantBeReadOnly
                or ErrorCode.ERR_AutoPropertyWithSetterCantBeReadOnly
                or ErrorCode.ERR_InvalidPropertyReadOnlyMods
                or ErrorCode.ERR_DuplicatePropertyReadOnlyMods
                or ErrorCode.ERR_FieldLikeEventCantBeReadOnly
                or ErrorCode.ERR_PartialMemberReadOnlyDifference
                or ErrorCode.ERR_ReadOnlyModMissingAccessor
                or ErrorCode.ERR_OverrideRefConstraintNotSatisfied
                or ErrorCode.ERR_OverrideValConstraintNotSatisfied
                or ErrorCode.WRN_NullabilityMismatchInConstraintsOnPartialImplementation
                or ErrorCode.ERR_NullableDirectiveTargetExpected
                or ErrorCode.WRN_MissingNonNullTypesContextForAnnotationInGeneratedCode
                or ErrorCode.WRN_NullReferenceInitializer
                or ErrorCode.ERR_MultipleAnalyzerConfigsInSameDir
                or ErrorCode.ERR_RuntimeDoesNotSupportDefaultInterfaceImplementation
                or ErrorCode.ERR_RuntimeDoesNotSupportDefaultInterfaceImplementationForMember
                or ErrorCode.ERR_InvalidModifierForLanguageVersion
                or ErrorCode.ERR_ImplicitImplementationOfNonPublicInterfaceMember
                or ErrorCode.ERR_MostSpecificImplementationIsNotFound
                or ErrorCode.ERR_LanguageVersionDoesNotSupportInterfaceImplementationForMember
                or ErrorCode.ERR_RuntimeDoesNotSupportProtectedAccessForInterfaceMember
                or ErrorCode.ERR_DefaultInterfaceImplementationInNoPIAType
                or ErrorCode.ERR_AbstractEventHasAccessors
                or ErrorCode.WRN_NullabilityMismatchInTypeParameterNotNullConstraint
                or ErrorCode.ERR_DuplicateNullSuppression
                or ErrorCode.ERR_DefaultLiteralNoTargetType
                or ErrorCode.ERR_ReAbstractionInNoPIAType
                or ErrorCode.ERR_InternalError
                or ErrorCode.ERR_ImplicitObjectCreationIllegalTargetType
                or ErrorCode.ERR_ImplicitObjectCreationNotValid
                or ErrorCode.ERR_ImplicitObjectCreationNoTargetType
                or ErrorCode.ERR_BadFuncPointerParamModifier
                or ErrorCode.ERR_BadFuncPointerArgCount
                or ErrorCode.ERR_MethFuncPtrMismatch
                or ErrorCode.ERR_FuncPtrRefMismatch
                or ErrorCode.ERR_FuncPtrMethMustBeStatic
                or ErrorCode.ERR_ExternEventInitializer
                or ErrorCode.ERR_AmbigBinaryOpsOnUnconstrainedDefault
                or ErrorCode.WRN_ParameterConditionallyDisallowsNull
                or ErrorCode.WRN_ShouldNotReturn
                or ErrorCode.WRN_TopLevelNullabilityMismatchInReturnTypeOnOverride
                or ErrorCode.WRN_TopLevelNullabilityMismatchInParameterTypeOnOverride
                or ErrorCode.WRN_TopLevelNullabilityMismatchInReturnTypeOnImplicitImplementation
                or ErrorCode.WRN_TopLevelNullabilityMismatchInParameterTypeOnImplicitImplementation
                or ErrorCode.WRN_TopLevelNullabilityMismatchInReturnTypeOnExplicitImplementation
                or ErrorCode.WRN_TopLevelNullabilityMismatchInParameterTypeOnExplicitImplementation
                or ErrorCode.WRN_DoesNotReturnMismatch
                or ErrorCode.ERR_NoOutputDirectory
                or ErrorCode.ERR_StdInOptionProvidedButConsoleInputIsNotRedirected
                or ErrorCode.ERR_FeatureNotAvailableInVersion9
                or ErrorCode.WRN_MemberNotNull
                or ErrorCode.WRN_MemberNotNullWhen
                or ErrorCode.WRN_MemberNotNullBadMember
                or ErrorCode.WRN_ParameterDisallowsNull
                or ErrorCode.WRN_ConstOutOfRangeChecked
                or ErrorCode.ERR_DuplicateInterfaceWithDifferencesInBaseList
                or ErrorCode.ERR_DesignatorBeneathPatternCombinator
                or ErrorCode.ERR_UnsupportedTypeForRelationalPattern
                or ErrorCode.ERR_RelationalPatternWithNaN
                or ErrorCode.ERR_ConditionalOnLocalFunction
                or ErrorCode.WRN_GeneratorFailedDuringInitialization
                or ErrorCode.WRN_GeneratorFailedDuringGeneration
                or ErrorCode.ERR_WrongFuncPtrCallingConvention
                or ErrorCode.ERR_MissingAddressOf
                or ErrorCode.ERR_CannotUseReducedExtensionMethodInAddressOf
                or ErrorCode.ERR_CannotUseFunctionPointerAsFixedLocal
                or ErrorCode.ERR_ExpressionTreeContainsPatternImplicitIndexer
                or ErrorCode.ERR_ExpressionTreeContainsFromEndIndexExpression
                or ErrorCode.ERR_ExpressionTreeContainsRangeExpression
                or ErrorCode.WRN_GivenExpressionAlwaysMatchesPattern
                or ErrorCode.WRN_IsPatternAlways
                or ErrorCode.ERR_PartialMethodWithAccessibilityModsMustHaveImplementation
                or ErrorCode.ERR_PartialMethodWithNonVoidReturnMustHaveAccessMods
                or ErrorCode.ERR_PartialMethodWithOutParamMustHaveAccessMods
                or ErrorCode.ERR_PartialMethodWithExtendedModMustHaveAccessMods
                or ErrorCode.ERR_PartialMemberAccessibilityDifference
                or ErrorCode.ERR_PartialMemberExtendedModDifference
                or ErrorCode.ERR_SimpleProgramLocalIsReferencedOutsideOfTopLevelStatement
                or ErrorCode.ERR_SimpleProgramMultipleUnitsWithTopLevelStatements
                or ErrorCode.ERR_TopLevelStatementAfterNamespaceOrType
                or ErrorCode.ERR_SimpleProgramNotAnExecutable
                or ErrorCode.ERR_UnsupportedCallingConvention
                or ErrorCode.ERR_InvalidFunctionPointerCallingConvention
                or ErrorCode.ERR_InvalidFuncPointerReturnTypeModifier
                or ErrorCode.ERR_DupReturnTypeMod
                or ErrorCode.ERR_AddressOfMethodGroupInExpressionTree
                or ErrorCode.ERR_CannotConvertAddressOfToDelegate
                or ErrorCode.ERR_AddressOfToNonFunctionPointer
                or ErrorCode.ERR_ModuleInitializerMethodMustBeOrdinary
                or ErrorCode.ERR_ModuleInitializerMethodMustBeAccessibleOutsideTopLevelType
                or ErrorCode.ERR_ModuleInitializerMethodMustBeStaticParameterlessVoid
                or ErrorCode.ERR_ModuleInitializerMethodAndContainingTypesMustNotBeGeneric
                or ErrorCode.ERR_PartialMethodReturnTypeDifference
                or ErrorCode.ERR_PartialMemberRefReturnDifference
                or ErrorCode.WRN_NullabilityMismatchInReturnTypeOnPartial
                or ErrorCode.ERR_StaticAnonymousFunctionCannotCaptureVariable
                or ErrorCode.ERR_StaticAnonymousFunctionCannotCaptureThis
                or ErrorCode.ERR_OverrideDefaultConstraintNotSatisfied
                or ErrorCode.ERR_DefaultConstraintOverrideOnly
                or ErrorCode.WRN_ParameterNotNullIfNotNull
                or ErrorCode.WRN_ReturnNotNullIfNotNull
                or ErrorCode.WRN_PartialMethodTypeDifference
                or ErrorCode.ERR_RuntimeDoesNotSupportCovariantReturnsOfClasses
                or ErrorCode.ERR_RuntimeDoesNotSupportCovariantPropertiesOfClasses
                or ErrorCode.WRN_SwitchExpressionNotExhaustiveWithWhen
                or ErrorCode.WRN_SwitchExpressionNotExhaustiveForNullWithWhen
                or ErrorCode.WRN_PrecedenceInversion
                or ErrorCode.ERR_ExpressionTreeContainsWithExpression
                or ErrorCode.WRN_AnalyzerReferencesFramework
                or ErrorCode.WRN_RecordEqualsWithoutGetHashCode
                or ErrorCode.ERR_AssignmentInitOnly
                or ErrorCode.ERR_CantChangeInitOnlyOnOverride
                or ErrorCode.ERR_CloseUnimplementedInterfaceMemberWrongInitOnly
                or ErrorCode.ERR_ExplicitPropertyMismatchInitOnly
                or ErrorCode.ERR_BadInitAccessor
                or ErrorCode.ERR_InvalidWithReceiverType
                or ErrorCode.ERR_CannotClone
                or ErrorCode.ERR_CloneDisallowedInRecord
                or ErrorCode.WRN_RecordNamedDisallowed
                or ErrorCode.ERR_UnexpectedArgumentList
                or ErrorCode.ERR_UnexpectedOrMissingConstructorInitializerInRecord
                or ErrorCode.ERR_MultipleRecordParameterLists
                or ErrorCode.ERR_BadRecordBase
                or ErrorCode.ERR_BadInheritanceFromRecord
                or ErrorCode.ERR_BadRecordMemberForPositionalParameter
                or ErrorCode.ERR_NoCopyConstructorInBaseType
                or ErrorCode.ERR_CopyConstructorMustInvokeBaseCopyConstructor
                or ErrorCode.ERR_DoesNotOverrideMethodFromObject
                or ErrorCode.ERR_SealedAPIInRecord
                or ErrorCode.ERR_DoesNotOverrideBaseMethod
                or ErrorCode.ERR_NotOverridableAPIInRecord
                or ErrorCode.ERR_NonPublicAPIInRecord
                or ErrorCode.ERR_SignatureMismatchInRecord
                or ErrorCode.ERR_NonProtectedAPIInRecord
                or ErrorCode.ERR_DoesNotOverrideBaseEqualityContract
                or ErrorCode.ERR_StaticAPIInRecord
                or ErrorCode.ERR_CopyConstructorWrongAccessibility
                or ErrorCode.ERR_NonPrivateAPIInRecord
                or ErrorCode.WRN_UnassignedThisAutoPropertyUnsupportedVersion
                or ErrorCode.WRN_UnassignedThisUnsupportedVersion
                or ErrorCode.WRN_ParamUnassigned
                or ErrorCode.WRN_UseDefViolationProperty
                or ErrorCode.WRN_UseDefViolationField
                or ErrorCode.WRN_UseDefViolationThisUnsupportedVersion
                or ErrorCode.WRN_UseDefViolationOut
                or ErrorCode.WRN_UseDefViolation
                or ErrorCode.ERR_CannotSpecifyManagedWithUnmanagedSpecifiers
                or ErrorCode.ERR_RuntimeDoesNotSupportUnmanagedDefaultCallConv
                or ErrorCode.ERR_TypeNotFound
                or ErrorCode.ERR_TypeMustBePublic
                or ErrorCode.ERR_InvalidUnmanagedCallersOnlyCallConv
                or ErrorCode.ERR_CannotUseManagedTypeInUnmanagedCallersOnly
                or ErrorCode.ERR_UnmanagedCallersOnlyMethodOrTypeCannotBeGeneric
                or ErrorCode.ERR_UnmanagedCallersOnlyRequiresStatic
                or ErrorCode.WRN_ParameterIsStaticClass
                or ErrorCode.WRN_ReturnTypeIsStaticClass
                or ErrorCode.ERR_EntryPointCannotBeUnmanagedCallersOnly
                or ErrorCode.ERR_ModuleInitializerCannotBeUnmanagedCallersOnly
                or ErrorCode.ERR_UnmanagedCallersOnlyMethodsCannotBeCalledDirectly
                or ErrorCode.ERR_UnmanagedCallersOnlyMethodsCannotBeConvertedToDelegate
                or ErrorCode.ERR_InitCannotBeReadonly
                or ErrorCode.ERR_UnexpectedVarianceStaticMember
                or ErrorCode.ERR_FunctionPointersCannotBeCalledWithNamedArguments
                or ErrorCode.ERR_EqualityContractRequiresGetter
                or ErrorCode.WRN_UnreadRecordParameter
                or ErrorCode.ERR_BadFieldTypeInRecord
                or ErrorCode.WRN_DoNotCompareFunctionPointers
                or ErrorCode.ERR_RecordAmbigCtor
                or ErrorCode.ERR_FunctionPointerTypesInAttributeNotSupported
                or ErrorCode.ERR_InheritingFromRecordWithSealedToString
                or ErrorCode.ERR_HiddenPositionalMember
                or ErrorCode.ERR_GlobalUsingInNamespace
                or ErrorCode.ERR_GlobalUsingOutOfOrder
                or ErrorCode.ERR_AttributesRequireParenthesizedLambdaExpression
                or ErrorCode.ERR_CannotInferDelegateType
                or ErrorCode.ERR_InvalidNameInSubpattern
                or ErrorCode.ERR_RuntimeDoesNotSupportStaticAbstractMembersInInterfaces
                or ErrorCode.ERR_GenericConstraintNotSatisfiedInterfaceWithStaticAbstractMembers
                or ErrorCode.ERR_BadAbstractUnaryOperatorSignature
                or ErrorCode.ERR_BadAbstractIncDecSignature
                or ErrorCode.ERR_BadAbstractIncDecRetType
                or ErrorCode.ERR_BadAbstractBinaryOperatorSignature
                or ErrorCode.ERR_BadAbstractShiftOperatorSignature
                or ErrorCode.ERR_BadAbstractStaticMemberAccess
                or ErrorCode.ERR_ExpressionTreeContainsAbstractStaticMemberAccess
                or ErrorCode.ERR_CloseUnimplementedInterfaceMemberNotStatic
                or ErrorCode.ERR_RuntimeDoesNotSupportStaticAbstractMembersInInterfacesForMember
                or ErrorCode.ERR_ExplicitImplementationOfOperatorsMustBeStatic
                or ErrorCode.ERR_AbstractConversionNotInvolvingContainedType
                or ErrorCode.ERR_InterfaceImplementedByUnmanagedCallersOnlyMethod
                or ErrorCode.HDN_DuplicateWithGlobalUsing
                or ErrorCode.ERR_CantConvAnonMethReturnType
                or ErrorCode.ERR_BuilderAttributeDisallowed
                or ErrorCode.ERR_FeatureNotAvailableInVersion10
                or ErrorCode.ERR_SimpleProgramIsEmpty
                or ErrorCode.ERR_LineSpanDirectiveInvalidValue
                or ErrorCode.ERR_LineSpanDirectiveEndLessThanStart
                or ErrorCode.ERR_WrongArityAsyncReturn
                or ErrorCode.ERR_InterpolatedStringHandlerMethodReturnMalformed
                or ErrorCode.ERR_InterpolatedStringHandlerMethodReturnInconsistent
                or ErrorCode.ERR_NullInvalidInterpolatedStringHandlerArgumentName
                or ErrorCode.ERR_NotInstanceInvalidInterpolatedStringHandlerArgumentName
                or ErrorCode.ERR_InvalidInterpolatedStringHandlerArgumentName
                or ErrorCode.ERR_TypeIsNotAnInterpolatedStringHandlerType
                or ErrorCode.WRN_ParameterOccursAfterInterpolatedStringHandlerParameter
                or ErrorCode.ERR_CannotUseSelfAsInterpolatedStringHandlerArgument
                or ErrorCode.ERR_InterpolatedStringHandlerArgumentAttributeMalformed
                or ErrorCode.ERR_InterpolatedStringHandlerArgumentLocatedAfterInterpolatedString
                or ErrorCode.ERR_InterpolatedStringHandlerArgumentOptionalNotSpecified
                or ErrorCode.ERR_ExpressionTreeContainsInterpolatedStringHandlerConversion
                or ErrorCode.ERR_InterpolatedStringHandlerCreationCannotUseDynamic
                or ErrorCode.ERR_MultipleFileScopedNamespace
                or ErrorCode.ERR_FileScopedAndNormalNamespace
                or ErrorCode.ERR_FileScopedNamespaceNotBeforeAllMembers
                or ErrorCode.ERR_NoImplicitConvTargetTypedConditional
                or ErrorCode.ERR_NonPublicParameterlessStructConstructor
                or ErrorCode.ERR_NoConversionForCallerArgumentExpressionParam
                or ErrorCode.WRN_CallerLineNumberPreferredOverCallerArgumentExpression
                or ErrorCode.WRN_CallerFilePathPreferredOverCallerArgumentExpression
                or ErrorCode.WRN_CallerMemberNamePreferredOverCallerArgumentExpression
                or ErrorCode.WRN_CallerArgumentExpressionAttributeHasInvalidParameterName
                or ErrorCode.ERR_BadCallerArgumentExpressionParamWithoutDefaultValue
                or ErrorCode.WRN_CallerArgumentExpressionAttributeSelfReferential
                or ErrorCode.WRN_CallerArgumentExpressionParamForUnconsumedLocation
                or ErrorCode.ERR_NewlinesAreNotAllowedInsideANonVerbatimInterpolatedString
                or ErrorCode.ERR_AttrTypeArgCannotBeTypeVar
                or ErrorCode.ERR_AttrDependentTypeNotAllowed
                or ErrorCode.WRN_InterpolatedStringHandlerArgumentAttributeIgnoredOnLambdaParameters
                or ErrorCode.ERR_LambdaWithAttributesToExpressionTree
                or ErrorCode.WRN_CompileTimeCheckedOverflow
                or ErrorCode.WRN_MethGrpToNonDel
                or ErrorCode.ERR_LambdaExplicitReturnTypeVar
                or ErrorCode.ERR_InterpolatedStringsReferencingInstanceCannotBeInObjectInitializers
                or ErrorCode.ERR_CannotUseRefInUnmanagedCallersOnly
                or ErrorCode.ERR_CannotBeMadeNullable
                or ErrorCode.ERR_UnsupportedTypeForListPattern
                or ErrorCode.ERR_MisplacedSlicePattern
                or ErrorCode.WRN_LowerCaseTypeName
                or ErrorCode.ERR_RecordStructConstructorCallsDefaultConstructor
                or ErrorCode.ERR_StructHasInitializersAndNoDeclaredConstructor
                or ErrorCode.ERR_ListPatternRequiresLength
                or ErrorCode.ERR_ScopedMismatchInParameterOfTarget
                or ErrorCode.ERR_ScopedMismatchInParameterOfOverrideOrImplementation
                or ErrorCode.ERR_ScopedMismatchInParameterOfPartial
                or ErrorCode.ERR_RawStringNotInDirectives
                or ErrorCode.ERR_UnterminatedRawString
                or ErrorCode.ERR_TooManyQuotesForRawString
                or ErrorCode.ERR_LineDoesNotStartWithSameWhitespace
                or ErrorCode.ERR_RawStringDelimiterOnOwnLine
                or ErrorCode.ERR_RawStringInVerbatimInterpolatedStrings
                or ErrorCode.ERR_RawStringMustContainContent
                or ErrorCode.ERR_LineContainsDifferentWhitespace
                or ErrorCode.ERR_NotEnoughQuotesForRawString
                or ErrorCode.ERR_NotEnoughCloseBracesForRawString
                or ErrorCode.ERR_TooManyOpenBracesForRawString
                or ErrorCode.ERR_TooManyCloseBracesForRawString
                or ErrorCode.ERR_IllegalAtSequence
                or ErrorCode.ERR_StringMustStartWithQuoteCharacter
                or ErrorCode.ERR_NoEnumConstraint
                or ErrorCode.ERR_NoDelegateConstraint
                or ErrorCode.ERR_MisplacedRecord
                or ErrorCode.ERR_PatternSpanCharCannotBeStringNull
                or ErrorCode.ERR_UseDefViolationPropertyUnsupportedVersion
                or ErrorCode.ERR_UseDefViolationFieldUnsupportedVersion
                or ErrorCode.WRN_UseDefViolationPropertyUnsupportedVersion
                or ErrorCode.WRN_UseDefViolationFieldUnsupportedVersion
                or ErrorCode.WRN_UseDefViolationPropertySupportedVersion
                or ErrorCode.WRN_UseDefViolationFieldSupportedVersion
                or ErrorCode.WRN_UseDefViolationThisSupportedVersion
                or ErrorCode.WRN_UnassignedThisAutoPropertySupportedVersion
                or ErrorCode.WRN_UnassignedThisSupportedVersion
                or ErrorCode.ERR_OperatorCantBeChecked
                or ErrorCode.ERR_ImplicitConversionOperatorCantBeChecked
                or ErrorCode.ERR_CheckedOperatorNeedsMatch
                or ErrorCode.ERR_MisplacedUnchecked
                or ErrorCode.ERR_LineSpanDirectiveRequiresSpace
                or ErrorCode.ERR_RequiredNameDisallowed
                or ErrorCode.ERR_OverrideMustHaveRequired
                or ErrorCode.ERR_RequiredMemberCannotBeHidden
                or ErrorCode.ERR_RequiredMemberCannotBeLessVisibleThanContainingType
                or ErrorCode.ERR_ExplicitRequiredMember
                or ErrorCode.ERR_RequiredMemberMustBeSettable
                or ErrorCode.ERR_RequiredMemberMustBeSet
                or ErrorCode.ERR_RequiredMembersMustBeAssignedValue
                or ErrorCode.ERR_RequiredMembersInvalid
                or ErrorCode.ERR_RequiredMembersBaseTypeInvalid
                or ErrorCode.ERR_ChainingToSetsRequiredMembersRequiresSetsRequiredMembers
                or ErrorCode.ERR_NewConstraintCannotHaveRequiredMembers
                or ErrorCode.ERR_UnsupportedCompilerFeature
                or ErrorCode.WRN_ObsoleteMembersShouldNotBeRequired
                or ErrorCode.ERR_RefReturningPropertiesCannotBeRequired
                or ErrorCode.ERR_ImplicitImplementationOfInaccessibleInterfaceMember
                or ErrorCode.ERR_ScriptsAndSubmissionsCannotHaveRequiredMembers
                or ErrorCode.ERR_BadAbstractEqualityOperatorSignature
                or ErrorCode.ERR_BadBinaryReadOnlySpanConcatenation
                or ErrorCode.ERR_ScopedRefAndRefStructOnly
                or ErrorCode.ERR_ScopedDiscard
                or ErrorCode.ERR_FixedFieldMustNotBeRef
                or ErrorCode.ERR_RefFieldCannotReferToRefStruct
                or ErrorCode.ERR_FileTypeDisallowedInSignature
                or ErrorCode.ERR_FileTypeNoExplicitAccessibility
                or ErrorCode.ERR_FileTypeBase
                or ErrorCode.ERR_FileTypeNested
                or ErrorCode.ERR_GlobalUsingStaticFileType
                or ErrorCode.ERR_FileTypeNameDisallowed
                or ErrorCode.ERR_FeatureNotAvailableInVersion11
                or ErrorCode.ERR_RefFieldInNonRefStruct
                or ErrorCode.WRN_AnalyzerReferencesNewerCompiler
                or ErrorCode.ERR_CannotMatchOnINumberBase
                or ErrorCode.ERR_ScopedTypeNameDisallowed
                or ErrorCode.ERR_ImplicitlyTypedDefaultParameter
                or ErrorCode.ERR_UnscopedRefAttributeUnsupportedTarget
                or ErrorCode.ERR_RuntimeDoesNotSupportRefFields
                or ErrorCode.ERR_ExplicitScopedRef
                or ErrorCode.ERR_UnscopedScoped
                or ErrorCode.WRN_DuplicateAnalyzerReference
                or ErrorCode.ERR_FilePathCannotBeConvertedToUtf8
                or ErrorCode.ERR_FileLocalDuplicateNameInNS
                or ErrorCode.WRN_ScopedMismatchInParameterOfTarget
                or ErrorCode.WRN_ScopedMismatchInParameterOfOverrideOrImplementation
                or ErrorCode.ERR_RefReturnScopedParameter
                or ErrorCode.ERR_RefReturnScopedParameter2
                or ErrorCode.ERR_RefReturnOnlyParameter
                or ErrorCode.ERR_RefReturnOnlyParameter2
                or ErrorCode.ERR_RefAssignReturnOnly
                or ErrorCode.WRN_ManagedAddr
                or ErrorCode.WRN_EscapeVariable
                or ErrorCode.WRN_EscapeStackAlloc
                or ErrorCode.WRN_RefReturnNonreturnableLocal
                or ErrorCode.WRN_RefReturnNonreturnableLocal2
                or ErrorCode.WRN_RefReturnStructThis
                or ErrorCode.WRN_RefAssignNarrower
                or ErrorCode.WRN_MismatchedRefEscapeInTernary
                or ErrorCode.WRN_RefReturnParameter
                or ErrorCode.WRN_RefReturnScopedParameter
                or ErrorCode.WRN_RefReturnParameter2
                or ErrorCode.WRN_RefReturnScopedParameter2
                or ErrorCode.WRN_RefReturnLocal
                or ErrorCode.WRN_RefReturnLocal2
                or ErrorCode.WRN_RefAssignReturnOnly
                or ErrorCode.WRN_RefReturnOnlyParameter
                or ErrorCode.WRN_RefReturnOnlyParameter2
                or ErrorCode.ERR_RefAssignValEscapeWider
                or ErrorCode.WRN_RefAssignValEscapeWider
                or ErrorCode.WRN_OptionalParamValueMismatch
                or ErrorCode.WRN_ParamsArrayInLambdaOnly
                or ErrorCode.ERR_UnscopedRefAttributeUnsupportedMemberTarget
                or ErrorCode.ERR_UnscopedRefAttributeInterfaceImplementation
                or ErrorCode.ERR_UnrecognizedRefSafetyRulesAttributeVersion
                or ErrorCode.ERR_InvalidPrimaryConstructorParameterReference
                or ErrorCode.ERR_AmbiguousPrimaryConstructorParameterAsColorColorReceiver
                or ErrorCode.WRN_CapturedPrimaryConstructorParameterPassedToBase
                or ErrorCode.WRN_UnreadPrimaryConstructorParameter
                or ErrorCode.ERR_AssgReadonlyPrimaryConstructorParameter
                or ErrorCode.ERR_RefReturnReadonlyPrimaryConstructorParameter
                or ErrorCode.ERR_RefReadonlyPrimaryConstructorParameter
                or ErrorCode.ERR_AssgReadonlyPrimaryConstructorParameter2
                or ErrorCode.ERR_RefReturnReadonlyPrimaryConstructorParameter2
                or ErrorCode.ERR_RefReadonlyPrimaryConstructorParameter2
                or ErrorCode.ERR_RefReturnPrimaryConstructorParameter
                or ErrorCode.ERR_StructLayoutCyclePrimaryConstructorParameter
                or ErrorCode.ERR_UnexpectedParameterList
                or ErrorCode.WRN_AddressOfInAsync
                or ErrorCode.ERR_BadRefInUsingAlias
                or ErrorCode.ERR_BadUnsafeInUsingDirective
                or ErrorCode.ERR_BadNullableReferenceTypeInUsingAlias
                or ErrorCode.ERR_BadStaticAfterUnsafe
                or ErrorCode.ERR_BadCaseInSwitchArm
                or ErrorCode.ERR_InterceptorsFeatureNotEnabled
                or ErrorCode.ERR_InterceptorContainingTypeCannotBeGeneric
                or ErrorCode.ERR_InterceptorPathNotInCompilation
                or ErrorCode.ERR_InterceptorPathNotInCompilationWithCandidate
                or ErrorCode.ERR_InterceptorPositionBadToken
                or ErrorCode.ERR_InterceptorLineOutOfRange
                or ErrorCode.ERR_InterceptorCharacterOutOfRange
                or ErrorCode.ERR_InterceptorMethodMustBeOrdinary
                or ErrorCode.ERR_InterceptorMustReferToStartOfTokenPosition
                or ErrorCode.ERR_InterceptorFilePathCannotBeNull
                or ErrorCode.ERR_InterceptorNameNotInvoked
                or ErrorCode.ERR_InterceptorNonUniquePath
                or ErrorCode.ERR_InterceptorLineCharacterMustBePositive
                or ErrorCode.ERR_ConstantValueOfTypeExpected
                or ErrorCode.ERR_UnsupportedPrimaryConstructorParameterCapturingRefAny
                or ErrorCode.ERR_InterceptorCannotUseUnmanagedCallersOnly
                or ErrorCode.ERR_BadUsingStaticType
                or ErrorCode.WRN_CapturedPrimaryConstructorParameterInFieldInitializer
                or ErrorCode.ERR_InlineArrayConversionToSpanNotSupported
                or ErrorCode.ERR_InlineArrayConversionToReadOnlySpanNotSupported
                or ErrorCode.ERR_InlineArrayIndexOutOfRange
                or ErrorCode.ERR_InvalidInlineArrayLength
                or ErrorCode.ERR_InvalidInlineArrayLayout
                or ErrorCode.ERR_InvalidInlineArrayFields
                or ErrorCode.ERR_ExpressionTreeContainsInlineArrayOperation
                or ErrorCode.ERR_RuntimeDoesNotSupportInlineArrayTypes
                or ErrorCode.ERR_InlineArrayBadIndex
                or ErrorCode.ERR_NamedArgumentForInlineArray
                or ErrorCode.ERR_CollectionExpressionTargetTypeNotConstructible
                or ErrorCode.ERR_ExpressionTreeContainsCollectionExpression
                or ErrorCode.ERR_CollectionExpressionNoTargetType
                or ErrorCode.WRN_PrimaryConstructorParameterIsShadowedAndNotPassedToBase
                or ErrorCode.ERR_InlineArrayUnsupportedElementFieldModifier
                or ErrorCode.WRN_InlineArrayIndexerNotUsed
                or ErrorCode.WRN_InlineArraySliceNotUsed
                or ErrorCode.WRN_InlineArrayConversionOperatorNotUsed
                or ErrorCode.WRN_InlineArrayNotSupportedByLanguage
                or ErrorCode.ERR_CollectionBuilderAttributeMethodNotFound
                or ErrorCode.ERR_CollectionBuilderAttributeInvalidType
                or ErrorCode.ERR_CollectionBuilderAttributeInvalidMethodName
                or ErrorCode.ERR_CollectionBuilderNoElementType
                or ErrorCode.ERR_InlineArrayForEachNotSupported
                or ErrorCode.ERR_RefReadOnlyWrongOrdering
                or ErrorCode.WRN_BadArgRef
                or ErrorCode.WRN_ArgExpectedRefOrIn
                or ErrorCode.WRN_RefReadonlyNotVariable
                or ErrorCode.ERR_BadArgExtraRefLangVersion
                or ErrorCode.WRN_ArgExpectedIn
                or ErrorCode.WRN_OverridingDifferentRefness
                or ErrorCode.WRN_HidingDifferentRefness
                or ErrorCode.WRN_TargetDifferentRefness
                or ErrorCode.ERR_OutAttrOnRefReadonlyParam
                or ErrorCode.WRN_RefReadonlyParameterDefaultValue
                or ErrorCode.WRN_ByValArraySizeConstRequired
                or ErrorCode.WRN_UseDefViolationRefField
                or ErrorCode.ERR_FeatureNotAvailableInVersion12
                or ErrorCode.ERR_CollectionExpressionEscape
                or ErrorCode.WRN_Experimental
                or ErrorCode.WRN_ExperimentalWithMessage
                or ErrorCode.ERR_ExpectedInterpolatedString
                or ErrorCode.ERR_InterceptorGlobalNamespace
                or ErrorCode.WRN_CollectionExpressionRefStructMayAllocate
                or ErrorCode.WRN_CollectionExpressionRefStructSpreadMayAllocate
                or ErrorCode.ERR_CollectionExpressionImmutableArray
                or ErrorCode.ERR_InvalidExperimentalDiagID
                or ErrorCode.ERR_SpreadMissingMember
                or ErrorCode.ERR_CollectionExpressionTargetNoElementType
                or ErrorCode.ERR_CollectionExpressionMissingConstructor
                or ErrorCode.ERR_CollectionExpressionMissingAdd
                or ErrorCode.WRN_ConvertingLock
                or ErrorCode.ERR_DynamicDispatchToParamsCollection
                or ErrorCode.ERR_CollectionInitializerInfiniteChainOfAddCalls
                or ErrorCode.ERR_ParamsCollectionInfiniteChainOfConstructorCalls
                or ErrorCode.ERR_ParamsMemberCannotBeLessVisibleThanDeclaringMember
                or ErrorCode.ERR_ParamsCollectionConstructorDoesntInitializeRequiredMember
                or ErrorCode.ERR_ParamsCollectionExpressionTree
                or ErrorCode.ERR_ParamsCollectionExtensionAddMethod
                or ErrorCode.ERR_ParamsCollectionMissingConstructor
                or ErrorCode.ERR_NoModifiersOnUsing
                or ErrorCode.ERR_CannotDynamicInvokeOnExpression
                or ErrorCode.ERR_InterceptsLocationDataInvalidFormat
                or ErrorCode.ERR_InterceptsLocationUnsupportedVersion
                or ErrorCode.ERR_InterceptsLocationDuplicateFile
                or ErrorCode.ERR_InterceptsLocationFileNotFound
                or ErrorCode.ERR_InterceptsLocationDataInvalidPosition
                or ErrorCode.INF_TooManyBoundLambdas
                or ErrorCode.ERR_BadYieldInUnsafe
                or ErrorCode.ERR_AddressOfInIterator
                or ErrorCode.ERR_RuntimeDoesNotSupportByRefLikeGenerics
                or ErrorCode.ERR_RefStructConstraintAlreadySpecified
                or ErrorCode.ERR_AllowsClauseMustBeLast
                or ErrorCode.ERR_ClassIsCombinedWithRefStruct
                or ErrorCode.ERR_NotRefStructConstraintNotSatisfied
                or ErrorCode.ERR_RefStructDoesNotSupportDefaultInterfaceImplementationForMember
                or ErrorCode.ERR_BadNonVirtualInterfaceMemberAccessOnAllowsRefLike
                or ErrorCode.ERR_BadAllowByRefLikeEnumerator
                or ErrorCode.ERR_PartialPropertyMissingImplementation
                or ErrorCode.ERR_PartialPropertyMissingDefinition
                or ErrorCode.ERR_PartialPropertyDuplicateDefinition
                or ErrorCode.ERR_PartialPropertyDuplicateImplementation
                or ErrorCode.ERR_PartialPropertyMissingAccessor
                or ErrorCode.ERR_PartialPropertyUnexpectedAccessor
                or ErrorCode.ERR_PartialPropertyInitMismatch
                or ErrorCode.ERR_PartialMemberTypeDifference
                or ErrorCode.WRN_PartialMemberSignatureDifference
                or ErrorCode.ERR_PartialPropertyRequiredDifference
                or ErrorCode.WRN_FieldIsAmbiguous
                or ErrorCode.ERR_InlineArrayAttributeOnRecord
                or ErrorCode.ERR_FeatureNotAvailableInVersion13
                or ErrorCode.ERR_CannotApplyOverloadResolutionPriorityToOverride
                or ErrorCode.ERR_CannotApplyOverloadResolutionPriorityToMember
                or ErrorCode.ERR_PartialPropertyDuplicateInitializer
                or ErrorCode.WRN_UninitializedNonNullableBackingField
                or ErrorCode.WRN_UnassignedInternalRefField
                or ErrorCode.WRN_AccessorDoesNotUseBackingField
                or ErrorCode.ERR_IteratorRefLikeElementType
                or ErrorCode.WRN_UnscopedRefAttributeOldRules
                or ErrorCode.WRN_InterceptsLocationAttributeUnsupportedSignature
                or ErrorCode.ERR_ImplicitlyTypedParamsParameter
                or ErrorCode.ERR_VariableDeclarationNamedField
                or ErrorCode.ERR_PartialMemberMissingImplementation
                or ErrorCode.ERR_PartialMemberMissingDefinition
                or ErrorCode.ERR_PartialMemberDuplicateDefinition
                or ErrorCode.ERR_PartialMemberDuplicateImplementation
                or ErrorCode.ERR_PartialEventInitializer
                or ErrorCode.ERR_PartialConstructorInitializer
                or ErrorCode.ERR_ExtensionDisallowsName
                or ErrorCode.ERR_ExtensionDisallowsMember
                or ErrorCode.ERR_BadExtensionContainingType
                or ErrorCode.ERR_ExtensionParameterDisallowsDefaultValue
                or ErrorCode.ERR_ReceiverParameterOnlyOne
                or ErrorCode.ERR_ExtensionResolutionFailed
                or ErrorCode.ERR_ReceiverParameterSameNameAsTypeParameter
                or ErrorCode.ERR_LocalSameNameAsExtensionTypeParameter
                or ErrorCode.ERR_TypeParameterSameNameAsExtensionTypeParameter
                or ErrorCode.ERR_LocalSameNameAsExtensionParameter
                or ErrorCode.ERR_ValueParameterSameNameAsExtensionParameter
                or ErrorCode.ERR_TypeParameterSameNameAsExtensionParameter
                or ErrorCode.ERR_InvalidExtensionParameterReference
                or ErrorCode.ERR_ValueParameterSameNameAsExtensionTypeParameter
                or ErrorCode.ERR_UnderspecifiedExtension
                or ErrorCode.ERR_ExpressionTreeContainsExtensionPropertyAccess
                or ErrorCode.ERR_PPIgnoredFollowsToken
                or ErrorCode.ERR_PPIgnoredNeedsFileBasedProgram
                or ErrorCode.ERR_PPIgnoredFollowsIf
                or ErrorCode.ERR_RefExtensionParameterMustBeValueTypeOrConstrainedToOne
                or ErrorCode.ERR_InExtensionParameterMustBeValueType
                or ErrorCode.ERR_ProtectedInExtension
                or ErrorCode.ERR_InstanceMemberWithUnnamedExtensionsParameter
                or ErrorCode.ERR_InitInExtension
                or ErrorCode.ERR_ModifierOnUnnamedReceiverParameter
                or ErrorCode.ERR_ExtensionTypeNameDisallowed
                or ErrorCode.ERR_ExpressionTreeContainsNamedArgumentOutOfPosition
                or ErrorCode.ERR_OperatorsMustBePublic
                or ErrorCode.ERR_OperatorMustReturnVoid
                or ErrorCode.ERR_CloseUnimplementedInterfaceMemberOperatorMismatch
                or ErrorCode.ERR_OperatorMismatchOnOverride
                or ErrorCode.ERR_BadCompoundAssignmentOpArgs
                or ErrorCode.ERR_PPShebangInProjectBasedProgram
                or ErrorCode.ERR_NameofExtensionMember
                or ErrorCode.ERR_BadExtensionUnaryOperatorSignature
                or ErrorCode.ERR_BadExtensionIncDecSignature
                or ErrorCode.ERR_BadExtensionBinaryOperatorSignature
                or ErrorCode.ERR_BadExtensionShiftOperatorSignature
                or ErrorCode.ERR_OperatorInExtensionOfStaticClass
                or ErrorCode.ERR_InstanceOperatorStructExtensionWrongReceiverRefKind
                or ErrorCode.ERR_InstanceOperatorExtensionWrongReceiverType
                or ErrorCode.ERR_ExpressionTreeContainsExtensionBasedConditionalLogicalOperator
                or ErrorCode.ERR_InterpolatedStringHandlerArgumentDisallowed
                or ErrorCode.ERR_MemberNameSameAsExtendedType
                or ErrorCode.ERR_FeatureNotAvailableInVersion14
                or ErrorCode.ERR_ExtensionBlockCollision
                or ErrorCode.ERR_MethodImplAttributeAsyncCannotBeUsed
                or ErrorCode.ERR_AttributeCannotBeAppliedManually
                or ErrorCode.ERR_BadSpreadInCatchFilter
                or ErrorCode.ERR_ExplicitInterfaceMemberTypeMismatch
                or ErrorCode.ERR_ExplicitInterfaceMemberReturnTypeMismatch
                or ErrorCode.HDN_RedundantPattern
                or ErrorCode.WRN_RedundantPattern
                or ErrorCode.HDN_RedundantPatternStackGuard
                or ErrorCode.ERR_BadVisBaseType
<<<<<<< HEAD
                or ErrorCode.ERR_UnexpectedArgumentListInBaseTypeWithoutParameterList
=======
                or ErrorCode.ERR_AmbigExtension
                or ErrorCode.ERR_SingleInapplicableBinaryOperator
                or ErrorCode.ERR_SingleInapplicableUnaryOperator
                or ErrorCode.ERR_AmbigOperator
>>>>>>> 5f9c91f9
                    => false,
            };
#pragma warning restore CS8524 // The switch expression does not handle some values of its input type (it is not exhaustive) involving an unnamed enum value.
        }

        /// <summary>
        /// When converting an anonymous function to a delegate type, there are some diagnostics
        /// that will occur regardless of the delegate type - particularly those that do not
        /// depend on the substituted types (e.g. name uniqueness).  Even though we need to
        /// produce a diagnostic in such cases, we do not need to abandon overload resolution -
        /// we can choose the overload that is best without regard to such diagnostics.
        /// </summary>
        /// <returns>True if seeing the ErrorCode should prevent a delegate conversion
        /// from completing successfully.</returns>
        internal static bool PreventsSuccessfulDelegateConversion(ErrorCode code)
        {
            if (code == ErrorCode.Void || code == ErrorCode.Unknown)
            {
                return false;
            }

            if (IsWarning(code) || IsInfo(code) || IsHidden(code))
            {
                return false;
            }

            switch (code)
            {
                case ErrorCode.ERR_DuplicateParamName:
                case ErrorCode.ERR_LocalDuplicate:
                case ErrorCode.ERR_LocalIllegallyOverrides:
                case ErrorCode.ERR_LocalSameNameAsTypeParam:
                case ErrorCode.ERR_QueryRangeVariableOverrides:
                case ErrorCode.ERR_QueryRangeVariableSameAsTypeParam:
                case ErrorCode.ERR_DeprecatedCollectionInitAddStr:
                case ErrorCode.ERR_DeprecatedSymbolStr:
                case ErrorCode.ERR_MissingPredefinedMember:
                case ErrorCode.ERR_DefaultValueUsedWithAttributes:
                case ErrorCode.ERR_ExplicitParamArrayOrCollection:
                    return false;
                default:
                    return true;
            }
        }

        /// <remarks>
        /// WARNING: will resolve lazy diagnostics - do not call this before the member lists are completed
        /// or you could trigger infinite recursion.
        /// </remarks>
        internal static bool PreventsSuccessfulDelegateConversion(DiagnosticBag diagnostics)
        {
            foreach (Diagnostic diag in diagnostics.AsEnumerable()) // Checking the code would have resolved them anyway.
            {
                if (ErrorFacts.PreventsSuccessfulDelegateConversion((ErrorCode)diag.Code))
                {
                    return true;
                }
            }

            return false;
        }

        internal static bool PreventsSuccessfulDelegateConversion(ImmutableArray<Diagnostic> diagnostics)
        {
            foreach (var diag in diagnostics)
            {
                if (ErrorFacts.PreventsSuccessfulDelegateConversion((ErrorCode)diag.Code))
                {
                    return true;
                }
            }

            return false;
        }

        internal static ErrorCode GetStaticClassParameterCode(bool useWarning)
            => useWarning ? ErrorCode.WRN_ParameterIsStaticClass : ErrorCode.ERR_ParameterIsStaticClass;

        internal static ErrorCode GetStaticClassReturnCode(bool useWarning)
            => useWarning ? ErrorCode.WRN_ReturnTypeIsStaticClass : ErrorCode.ERR_ReturnTypeIsStaticClass;
    }
}<|MERGE_RESOLUTION|>--- conflicted
+++ resolved
@@ -2543,14 +2543,11 @@
                 or ErrorCode.WRN_RedundantPattern
                 or ErrorCode.HDN_RedundantPatternStackGuard
                 or ErrorCode.ERR_BadVisBaseType
-<<<<<<< HEAD
-                or ErrorCode.ERR_UnexpectedArgumentListInBaseTypeWithoutParameterList
-=======
                 or ErrorCode.ERR_AmbigExtension
                 or ErrorCode.ERR_SingleInapplicableBinaryOperator
                 or ErrorCode.ERR_SingleInapplicableUnaryOperator
                 or ErrorCode.ERR_AmbigOperator
->>>>>>> 5f9c91f9
+                or ErrorCode.ERR_UnexpectedArgumentListInBaseTypeWithoutParameterList
                     => false,
             };
 #pragma warning restore CS8524 // The switch expression does not handle some values of its input type (it is not exhaustive) involving an unnamed enum value.
