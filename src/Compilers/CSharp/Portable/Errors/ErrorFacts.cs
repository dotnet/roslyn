﻿// Licensed to the .NET Foundation under one or more agreements.
// The .NET Foundation licenses this file to you under the MIT license.
// See the LICENSE file in the project root for more information.

#nullable disable

using System;
using System.Collections.Generic;
using System.Collections.Immutable;
using System.Diagnostics;
using System.Globalization;
using System.Reflection;
using Roslyn.Utilities;

namespace Microsoft.CodeAnalysis.CSharp
{
    internal static partial class ErrorFacts
    {
        private const string s_titleSuffix = "_Title";
        private const string s_descriptionSuffix = "_Description";
        private static readonly Lazy<ImmutableDictionary<ErrorCode, string>> s_categoriesMap = new Lazy<ImmutableDictionary<ErrorCode, string>>(CreateCategoriesMap);
        public static readonly ImmutableHashSet<string> NullableWarnings;

        static ErrorFacts()
        {
            ImmutableHashSet<string>.Builder nullableWarnings = ImmutableHashSet.CreateBuilder<string>();

            nullableWarnings.Add(GetId(ErrorCode.WRN_NullReferenceAssignment));
            nullableWarnings.Add(GetId(ErrorCode.WRN_NullReferenceReceiver));
            nullableWarnings.Add(GetId(ErrorCode.WRN_NullReferenceReturn));
            nullableWarnings.Add(GetId(ErrorCode.WRN_NullReferenceArgument));
            nullableWarnings.Add(GetId(ErrorCode.WRN_UninitializedNonNullableField));
            nullableWarnings.Add(GetId(ErrorCode.WRN_NullabilityMismatchInAssignment));
            nullableWarnings.Add(GetId(ErrorCode.WRN_NullabilityMismatchInArgument));
            nullableWarnings.Add(GetId(ErrorCode.WRN_NullabilityMismatchInArgumentForOutput));
            nullableWarnings.Add(GetId(ErrorCode.WRN_NullabilityMismatchInReturnTypeOfTargetDelegate));
            nullableWarnings.Add(GetId(ErrorCode.WRN_NullabilityMismatchInParameterTypeOfTargetDelegate));
            nullableWarnings.Add(GetId(ErrorCode.WRN_NullAsNonNullable));
            nullableWarnings.Add(GetId(ErrorCode.WRN_NullableValueTypeMayBeNull));
            nullableWarnings.Add(GetId(ErrorCode.WRN_NullabilityMismatchInTypeParameterConstraint));
            nullableWarnings.Add(GetId(ErrorCode.WRN_NullabilityMismatchInTypeParameterReferenceTypeConstraint));
            nullableWarnings.Add(GetId(ErrorCode.WRN_NullabilityMismatchInTypeParameterNotNullConstraint));
            nullableWarnings.Add(GetId(ErrorCode.WRN_ThrowPossibleNull));
            nullableWarnings.Add(GetId(ErrorCode.WRN_UnboxPossibleNull));
            nullableWarnings.Add(GetId(ErrorCode.WRN_SwitchExpressionNotExhaustiveForNull));
            nullableWarnings.Add(GetId(ErrorCode.WRN_SwitchExpressionNotExhaustiveForNullWithWhen));

            nullableWarnings.Add(GetId(ErrorCode.WRN_ConvertingNullableToNonNullable));
            nullableWarnings.Add(GetId(ErrorCode.WRN_DisallowNullAttributeForbidsMaybeNullAssignment));
            nullableWarnings.Add(GetId(ErrorCode.WRN_ParameterConditionallyDisallowsNull));

            nullableWarnings.Add(GetId(ErrorCode.WRN_NullabilityMismatchInTypeOnOverride));
            nullableWarnings.Add(GetId(ErrorCode.WRN_NullabilityMismatchInReturnTypeOnOverride));
            nullableWarnings.Add(GetId(ErrorCode.WRN_NullabilityMismatchInReturnTypeOnPartial));
            nullableWarnings.Add(GetId(ErrorCode.WRN_NullabilityMismatchInParameterTypeOnOverride));
            nullableWarnings.Add(GetId(ErrorCode.WRN_NullabilityMismatchInParameterTypeOnPartial));
            nullableWarnings.Add(GetId(ErrorCode.WRN_NullabilityMismatchInTypeOnImplicitImplementation));
            nullableWarnings.Add(GetId(ErrorCode.WRN_NullabilityMismatchInReturnTypeOnImplicitImplementation));
            nullableWarnings.Add(GetId(ErrorCode.WRN_NullabilityMismatchInParameterTypeOnImplicitImplementation));
            nullableWarnings.Add(GetId(ErrorCode.WRN_NullabilityMismatchInTypeOnExplicitImplementation));
            nullableWarnings.Add(GetId(ErrorCode.WRN_NullabilityMismatchInReturnTypeOnExplicitImplementation));
            nullableWarnings.Add(GetId(ErrorCode.WRN_NullabilityMismatchInParameterTypeOnExplicitImplementation));
            nullableWarnings.Add(GetId(ErrorCode.WRN_NullabilityMismatchInConstraintsOnImplicitImplementation));
            nullableWarnings.Add(GetId(ErrorCode.WRN_NullabilityMismatchInExplicitlyImplementedInterface));
            nullableWarnings.Add(GetId(ErrorCode.WRN_NullabilityMismatchInInterfaceImplementedByBase));
            nullableWarnings.Add(GetId(ErrorCode.WRN_DuplicateInterfaceWithNullabilityMismatchInBaseList));
            nullableWarnings.Add(GetId(ErrorCode.WRN_NullabilityMismatchInConstraintsOnPartialImplementation));
            nullableWarnings.Add(GetId(ErrorCode.WRN_NullReferenceInitializer));
            nullableWarnings.Add(GetId(ErrorCode.WRN_ShouldNotReturn));
            nullableWarnings.Add(GetId(ErrorCode.WRN_DoesNotReturnMismatch));
            nullableWarnings.Add(GetId(ErrorCode.WRN_TopLevelNullabilityMismatchInParameterTypeOnExplicitImplementation));
            nullableWarnings.Add(GetId(ErrorCode.WRN_TopLevelNullabilityMismatchInParameterTypeOnImplicitImplementation));
            nullableWarnings.Add(GetId(ErrorCode.WRN_TopLevelNullabilityMismatchInParameterTypeOnOverride));
            nullableWarnings.Add(GetId(ErrorCode.WRN_TopLevelNullabilityMismatchInReturnTypeOnExplicitImplementation));
            nullableWarnings.Add(GetId(ErrorCode.WRN_TopLevelNullabilityMismatchInReturnTypeOnImplicitImplementation));
            nullableWarnings.Add(GetId(ErrorCode.WRN_TopLevelNullabilityMismatchInReturnTypeOnOverride));
            nullableWarnings.Add(GetId(ErrorCode.WRN_MemberNotNull));
            nullableWarnings.Add(GetId(ErrorCode.WRN_MemberNotNullBadMember));
            nullableWarnings.Add(GetId(ErrorCode.WRN_MemberNotNullWhen));
            nullableWarnings.Add(GetId(ErrorCode.WRN_ParameterDisallowsNull));
            nullableWarnings.Add(GetId(ErrorCode.WRN_ParameterNotNullIfNotNull));
            nullableWarnings.Add(GetId(ErrorCode.WRN_ReturnNotNullIfNotNull));

            NullableWarnings = nullableWarnings.ToImmutable();
        }

        private static string GetId(ErrorCode errorCode)
        {
            return MessageProvider.Instance.GetIdForErrorCode((int)errorCode);
        }

        private static ImmutableDictionary<ErrorCode, string> CreateCategoriesMap()
        {
            var map = new Dictionary<ErrorCode, string>()
            {
                // { ERROR_CODE,    CATEGORY }
            };

            return map.ToImmutableDictionary();
        }

        internal static DiagnosticSeverity GetSeverity(ErrorCode code)
        {
            if (code == ErrorCode.Void)
            {
                return InternalDiagnosticSeverity.Void;
            }
            else if (code == ErrorCode.Unknown)
            {
                return InternalDiagnosticSeverity.Unknown;
            }
            else if (IsWarning(code))
            {
                return DiagnosticSeverity.Warning;
            }
            else if (IsInfo(code))
            {
                return DiagnosticSeverity.Info;
            }
            else if (IsHidden(code))
            {
                return DiagnosticSeverity.Hidden;
            }
            else
            {
                return DiagnosticSeverity.Error;
            }
        }

        /// <remarks>Don't call this during a parse--it loads resources</remarks>
        public static string GetMessage(MessageID code, CultureInfo culture)
        {
            string message = ResourceManager.GetString(code.ToString(), culture);
            Debug.Assert(!string.IsNullOrEmpty(message), code.ToString());
            return message;
        }

        /// <remarks>Don't call this during a parse--it loads resources</remarks>
        public static string GetMessage(ErrorCode code, CultureInfo culture)
        {
            string message = ResourceManager.GetString(code.ToString(), culture);
            Debug.Assert(!string.IsNullOrEmpty(message), code.ToString());
            return message;
        }

        public static LocalizableResourceString GetMessageFormat(ErrorCode code)
        {
            return new LocalizableResourceString(code.ToString(), ResourceManager, typeof(ErrorFacts));
        }

        public static LocalizableResourceString GetTitle(ErrorCode code)
        {
            return new LocalizableResourceString(code.ToString() + s_titleSuffix, ResourceManager, typeof(ErrorFacts));
        }

        public static LocalizableResourceString GetDescription(ErrorCode code)
        {
            return new LocalizableResourceString(code.ToString() + s_descriptionSuffix, ResourceManager, typeof(ErrorFacts));
        }

        public static string GetHelpLink(ErrorCode code)
        {
            return $"https://msdn.microsoft.com/query/roslyn.query?appId=roslyn&k=k({GetId(code)})";
        }

        public static string GetCategory(ErrorCode code)
        {
            string category;
            if (s_categoriesMap.Value.TryGetValue(code, out category))
            {
                return category;
            }

            return Diagnostic.CompilerDiagnosticCategory;
        }

        /// <remarks>Don't call this during a parse--it loads resources</remarks>
        public static string GetMessage(XmlParseErrorCode id, CultureInfo culture)
        {
            return ResourceManager.GetString(id.ToString(), culture);
        }

        private static System.Resources.ResourceManager s_resourceManager;
        private static System.Resources.ResourceManager ResourceManager
        {
            get
            {
                if (s_resourceManager == null)
                {
                    s_resourceManager = new System.Resources.ResourceManager(typeof(CSharpResources).FullName, typeof(ErrorCode).GetTypeInfo().Assembly);
                }

                return s_resourceManager;
            }
        }

        internal static int GetWarningLevel(ErrorCode code)
        {
            if (IsInfo(code) || IsHidden(code))
            {
                // Info and hidden diagnostics should always be produced because some analyzers depend on them.
                return Diagnostic.InfoAndHiddenWarningLevel;
            }

            // Warning wave warnings (warning level > 4) should be documented in
            // docs/compilers/CSharp/Warnversion Warning Waves.md
            switch (code)
            {
                case ErrorCode.WRN_LowerCaseTypeName:
                    // Warning level 7 is exclusively for warnings introduced in the compiler
                    // shipped with dotnet 7 (C# 11) and that can be reported for pre-existing code.
                    return 7;
                case ErrorCode.WRN_PartialMethodTypeDifference:
                    // Warning level 6 is exclusively for warnings introduced in the compiler
                    // shipped with dotnet 6 (C# 10) and that can be reported for pre-existing code.
                    return 6;
                case ErrorCode.WRN_NubExprIsConstBool2:
                case ErrorCode.WRN_StaticInAsOrIs:
                case ErrorCode.WRN_PrecedenceInversion:
                case ErrorCode.WRN_UseDefViolationPropertyUnsupportedVersion:
                case ErrorCode.WRN_UseDefViolationFieldUnsupportedVersion:
                case ErrorCode.WRN_UnassignedThisAutoPropertyUnsupportedVersion:
                case ErrorCode.WRN_UnassignedThisUnsupportedVersion:
                case ErrorCode.WRN_ParamUnassigned:
                case ErrorCode.WRN_UseDefViolationProperty:
                case ErrorCode.WRN_UseDefViolationField:
                case ErrorCode.WRN_UseDefViolationThisUnsupportedVersion:
                case ErrorCode.WRN_UseDefViolationOut:
                case ErrorCode.WRN_UseDefViolation:
                case ErrorCode.WRN_SyncAndAsyncEntryPoints:
                case ErrorCode.WRN_ParameterIsStaticClass:
                case ErrorCode.WRN_ReturnTypeIsStaticClass:
                    // Warning level 5 is exclusively for warnings introduced in the compiler
                    // shipped with dotnet 5 (C# 9) and that can be reported for pre-existing code.
                    return 5;
                case ErrorCode.WRN_InvalidMainSig:
                case ErrorCode.WRN_LowercaseEllSuffix:
                case ErrorCode.WRN_NewNotRequired:
                case ErrorCode.WRN_MainCantBeGeneric:
                case ErrorCode.WRN_ProtectedInSealed:
                case ErrorCode.WRN_UnassignedInternalField:
                case ErrorCode.WRN_MissingParamTag:
                case ErrorCode.WRN_MissingXMLComment:
                case ErrorCode.WRN_MissingTypeParamTag:
                case ErrorCode.WRN_InvalidVersionFormat:
                    return 4;
                case ErrorCode.WRN_UnreferencedEvent:
                case ErrorCode.WRN_DuplicateUsing:
                case ErrorCode.WRN_UnreferencedVar:
                case ErrorCode.WRN_UnreferencedField:
                case ErrorCode.WRN_UnreferencedVarAssg:
                case ErrorCode.WRN_UnreferencedLocalFunction:
                case ErrorCode.WRN_SequentialOnPartialClass:
                case ErrorCode.WRN_UnreferencedFieldAssg:
                case ErrorCode.WRN_AmbiguousXMLReference:
                case ErrorCode.WRN_PossibleMistakenNullStatement:
                case ErrorCode.WRN_EqualsWithoutGetHashCode:
                case ErrorCode.WRN_EqualityOpWithoutEquals:
                case ErrorCode.WRN_EqualityOpWithoutGetHashCode:
                case ErrorCode.WRN_IncorrectBooleanAssg:
                case ErrorCode.WRN_BitwiseOrSignExtend:
                case ErrorCode.WRN_TypeParameterSameAsOuterTypeParameter:
                case ErrorCode.WRN_InvalidAssemblyName:
                case ErrorCode.WRN_UnifyReferenceBldRev:
                case ErrorCode.WRN_AssignmentToSelf:
                case ErrorCode.WRN_ComparisonToSelf:
                case ErrorCode.WRN_IsDynamicIsConfusing:
                case ErrorCode.WRN_DebugFullNameTooLong:
                case ErrorCode.WRN_PdbLocalNameTooLong:
                case ErrorCode.WRN_RecordEqualsWithoutGetHashCode:
                    return 3;
                case ErrorCode.WRN_NewRequired:
                case ErrorCode.WRN_NewOrOverrideExpected:
                case ErrorCode.WRN_UnreachableCode:
                case ErrorCode.WRN_UnreferencedLabel:
                case ErrorCode.WRN_NegativeArrayIndex:
                case ErrorCode.WRN_BadRefCompareLeft:
                case ErrorCode.WRN_BadRefCompareRight:
                case ErrorCode.WRN_PatternIsAmbiguous:
                case ErrorCode.WRN_PatternNotPublicOrNotInstance:
                case ErrorCode.WRN_PatternBadSignature:
                case ErrorCode.WRN_SameFullNameThisNsAgg:
                case ErrorCode.WRN_SameFullNameThisAggAgg:
                case ErrorCode.WRN_SameFullNameThisAggNs:
                case ErrorCode.WRN_GlobalAliasDefn:
                case ErrorCode.WRN_AlwaysNull:
                case ErrorCode.WRN_CmpAlwaysFalse:
                case ErrorCode.WRN_GotoCaseShouldConvert:
                case ErrorCode.WRN_NubExprIsConstBool:
                case ErrorCode.WRN_ExplicitImplCollision:
                case ErrorCode.WRN_DeprecatedSymbolStr:
                case ErrorCode.WRN_VacuousIntegralComp:
                case ErrorCode.WRN_AssignmentToLockOrDispose:
                case ErrorCode.WRN_DeprecatedCollectionInitAddStr:
                case ErrorCode.WRN_DeprecatedCollectionInitAdd:
                case ErrorCode.WRN_DuplicateParamTag:
                case ErrorCode.WRN_UnmatchedParamTag:
                case ErrorCode.WRN_UnprocessedXMLComment:
                case ErrorCode.WRN_InvalidSearchPathDir:
                case ErrorCode.WRN_UnifyReferenceMajMin:
                case ErrorCode.WRN_DuplicateTypeParamTag:
                case ErrorCode.WRN_UnmatchedTypeParamTag:
                case ErrorCode.WRN_UnmatchedParamRefTag:
                case ErrorCode.WRN_UnmatchedTypeParamRefTag:
                case ErrorCode.WRN_CantHaveManifestForModule:
                case ErrorCode.WRN_DynamicDispatchToConditionalMethod:
                case ErrorCode.WRN_NoSources:
                case ErrorCode.WRN_CLS_MeaninglessOnPrivateType:
                case ErrorCode.WRN_CLS_AssemblyNotCLS2:
                case ErrorCode.WRN_MainIgnored:
                case ErrorCode.WRN_UnqualifiedNestedTypeInCref:
                case ErrorCode.WRN_NoRuntimeMetadataVersion:
                    return 2;
                case ErrorCode.WRN_IsAlwaysTrue:
                case ErrorCode.WRN_IsAlwaysFalse:
                case ErrorCode.WRN_ByRefNonAgileField:
                case ErrorCode.WRN_VolatileByRef:
                case ErrorCode.WRN_FinalizeMethod:
                case ErrorCode.WRN_DeprecatedSymbol:
                case ErrorCode.WRN_ExternMethodNoImplementation:
                case ErrorCode.WRN_AttributeLocationOnBadDeclaration:
                case ErrorCode.WRN_InvalidAttributeLocation:
                case ErrorCode.WRN_NonObsoleteOverridingObsolete:
                case ErrorCode.WRN_CoClassWithoutComImport:
                case ErrorCode.WRN_ObsoleteOverridingNonObsolete:
                case ErrorCode.WRN_ExternCtorNoImplementation:
                case ErrorCode.WRN_WarningDirective:
                case ErrorCode.WRN_UnreachableGeneralCatch:
                case ErrorCode.WRN_DefaultValueForUnconsumedLocation:
                case ErrorCode.WRN_EmptySwitch:
                case ErrorCode.WRN_XMLParseError:
                case ErrorCode.WRN_BadXMLRef:
                case ErrorCode.WRN_BadXMLRefParamType:
                case ErrorCode.WRN_BadXMLRefReturnType:
                case ErrorCode.WRN_BadXMLRefSyntax:
                case ErrorCode.WRN_FailedInclude:
                case ErrorCode.WRN_InvalidInclude:
                case ErrorCode.WRN_XMLParseIncludeError:
                case ErrorCode.WRN_ALinkWarn:
                case ErrorCode.WRN_AssemblyAttributeFromModuleIsOverridden:
                case ErrorCode.WRN_CmdOptionConflictsSource:
                case ErrorCode.WRN_IllegalPragma:
                case ErrorCode.WRN_IllegalPPWarning:
                case ErrorCode.WRN_BadRestoreNumber:
                case ErrorCode.WRN_NonECMAFeature:
                case ErrorCode.WRN_ErrorOverride:
                case ErrorCode.WRN_MultiplePredefTypes:
                case ErrorCode.WRN_TooManyLinesForDebugger:
                case ErrorCode.WRN_CallOnNonAgileField:
                case ErrorCode.WRN_InvalidNumber:
                case ErrorCode.WRN_IllegalPPChecksum:
                case ErrorCode.WRN_EndOfPPLineExpected:
                case ErrorCode.WRN_ConflictingChecksum:
                case ErrorCode.WRN_DotOnDefault:
                case ErrorCode.WRN_BadXMLRefTypeVar:
                case ErrorCode.WRN_ReferencedAssemblyReferencesLinkedPIA:
                case ErrorCode.WRN_MultipleRuntimeImplementationMatches:
                case ErrorCode.WRN_MultipleRuntimeOverrideMatches:
                case ErrorCode.WRN_FileAlreadyIncluded:
                case ErrorCode.WRN_NoConfigNotOnCommandLine:
                case ErrorCode.WRN_AnalyzerCannotBeCreated:
                case ErrorCode.WRN_NoAnalyzerInAssembly:
                case ErrorCode.WRN_UnableToLoadAnalyzer:
                case ErrorCode.WRN_DefineIdentifierRequired:
                case ErrorCode.WRN_CLS_NoVarArgs:
                case ErrorCode.WRN_CLS_BadArgType:
                case ErrorCode.WRN_CLS_BadReturnType:
                case ErrorCode.WRN_CLS_BadFieldPropType:
                case ErrorCode.WRN_CLS_BadIdentifierCase:
                case ErrorCode.WRN_CLS_OverloadRefOut:
                case ErrorCode.WRN_CLS_OverloadUnnamed:
                case ErrorCode.WRN_CLS_BadIdentifier:
                case ErrorCode.WRN_CLS_BadBase:
                case ErrorCode.WRN_CLS_BadInterfaceMember:
                case ErrorCode.WRN_CLS_NoAbstractMembers:
                case ErrorCode.WRN_CLS_NotOnModules:
                case ErrorCode.WRN_CLS_ModuleMissingCLS:
                case ErrorCode.WRN_CLS_AssemblyNotCLS:
                case ErrorCode.WRN_CLS_BadAttributeType:
                case ErrorCode.WRN_CLS_ArrayArgumentToAttribute:
                case ErrorCode.WRN_CLS_NotOnModules2:
                case ErrorCode.WRN_CLS_IllegalTrueInFalse:
                case ErrorCode.WRN_CLS_MeaninglessOnParam:
                case ErrorCode.WRN_CLS_MeaninglessOnReturn:
                case ErrorCode.WRN_CLS_BadTypeVar:
                case ErrorCode.WRN_CLS_VolatileField:
                case ErrorCode.WRN_CLS_BadInterface:
                case ErrorCode.WRN_UnobservedAwaitableExpression:
                case ErrorCode.WRN_CallerLineNumberParamForUnconsumedLocation:
                case ErrorCode.WRN_CallerFilePathParamForUnconsumedLocation:
                case ErrorCode.WRN_CallerMemberNameParamForUnconsumedLocation:
                case ErrorCode.WRN_CallerFilePathPreferredOverCallerMemberName:
                case ErrorCode.WRN_CallerLineNumberPreferredOverCallerMemberName:
                case ErrorCode.WRN_CallerLineNumberPreferredOverCallerFilePath:
                case ErrorCode.WRN_DelaySignButNoKey:
                case ErrorCode.WRN_UnimplementedCommandLineSwitch:
                case ErrorCode.WRN_AsyncLacksAwaits:
                case ErrorCode.WRN_BadUILang:
                case ErrorCode.WRN_RefCultureMismatch:
                case ErrorCode.WRN_ConflictingMachineAssembly:
                case ErrorCode.WRN_FilterIsConstantTrue:
                case ErrorCode.WRN_FilterIsConstantFalse:
                case ErrorCode.WRN_FilterIsConstantFalseRedundantTryCatch:
                case ErrorCode.WRN_IdentifierOrNumericLiteralExpected:
                case ErrorCode.WRN_ReferencedAssemblyDoesNotHaveStrongName:
                case ErrorCode.WRN_AlignmentMagnitude:
                case ErrorCode.WRN_AttributeIgnoredWhenPublicSigning:
                case ErrorCode.WRN_TupleLiteralNameMismatch:
                case ErrorCode.WRN_Experimental:
                case ErrorCode.WRN_AttributesOnBackingFieldsNotAvailable:
                case ErrorCode.WRN_TupleBinopLiteralNameMismatch:
                case ErrorCode.WRN_TypeParameterSameAsOuterMethodTypeParameter:
                case ErrorCode.WRN_ConvertingNullableToNonNullable:
                case ErrorCode.WRN_NullReferenceAssignment:
                case ErrorCode.WRN_NullReferenceReceiver:
                case ErrorCode.WRN_NullReferenceReturn:
                case ErrorCode.WRN_NullReferenceArgument:
                case ErrorCode.WRN_NullabilityMismatchInTypeOnOverride:
                case ErrorCode.WRN_NullabilityMismatchInReturnTypeOnOverride:
                case ErrorCode.WRN_NullabilityMismatchInReturnTypeOnPartial:
                case ErrorCode.WRN_NullabilityMismatchInParameterTypeOnOverride:
                case ErrorCode.WRN_NullabilityMismatchInParameterTypeOnPartial:
                case ErrorCode.WRN_NullabilityMismatchInConstraintsOnPartialImplementation:
                case ErrorCode.WRN_NullabilityMismatchInTypeOnImplicitImplementation:
                case ErrorCode.WRN_NullabilityMismatchInReturnTypeOnImplicitImplementation:
                case ErrorCode.WRN_NullabilityMismatchInParameterTypeOnImplicitImplementation:
                case ErrorCode.WRN_DuplicateInterfaceWithNullabilityMismatchInBaseList:
                case ErrorCode.WRN_NullabilityMismatchInInterfaceImplementedByBase:
                case ErrorCode.WRN_NullabilityMismatchInExplicitlyImplementedInterface:
                case ErrorCode.WRN_NullabilityMismatchInTypeOnExplicitImplementation:
                case ErrorCode.WRN_NullabilityMismatchInReturnTypeOnExplicitImplementation:
                case ErrorCode.WRN_NullabilityMismatchInParameterTypeOnExplicitImplementation:
                case ErrorCode.WRN_UninitializedNonNullableField:
                case ErrorCode.WRN_NullabilityMismatchInAssignment:
                case ErrorCode.WRN_NullabilityMismatchInArgument:
                case ErrorCode.WRN_NullabilityMismatchInArgumentForOutput:
                case ErrorCode.WRN_NullabilityMismatchInReturnTypeOfTargetDelegate:
                case ErrorCode.WRN_NullabilityMismatchInParameterTypeOfTargetDelegate:
                case ErrorCode.WRN_NullAsNonNullable:
                case ErrorCode.WRN_NullableValueTypeMayBeNull:
                case ErrorCode.WRN_NullabilityMismatchInTypeParameterConstraint:
                case ErrorCode.WRN_MissingNonNullTypesContextForAnnotation:
                case ErrorCode.WRN_MissingNonNullTypesContextForAnnotationInGeneratedCode:
                case ErrorCode.WRN_NullabilityMismatchInConstraintsOnImplicitImplementation:
                case ErrorCode.WRN_NullabilityMismatchInTypeParameterReferenceTypeConstraint:
                case ErrorCode.WRN_SwitchExpressionNotExhaustive:
                case ErrorCode.WRN_IsTypeNamedUnderscore:
                case ErrorCode.WRN_GivenExpressionNeverMatchesPattern:
                case ErrorCode.WRN_GivenExpressionAlwaysMatchesConstant:
                case ErrorCode.WRN_SwitchExpressionNotExhaustiveWithUnnamedEnumValue:
                case ErrorCode.WRN_CaseConstantNamedUnderscore:
                case ErrorCode.WRN_ThrowPossibleNull:
                case ErrorCode.WRN_UnboxPossibleNull:
                case ErrorCode.WRN_SwitchExpressionNotExhaustiveForNull:
                case ErrorCode.WRN_ImplicitCopyInReadOnlyMember:
                case ErrorCode.WRN_UnconsumedEnumeratorCancellationAttributeUsage:
                case ErrorCode.WRN_UndecoratedCancellationTokenParameter:
                case ErrorCode.WRN_NullabilityMismatchInTypeParameterNotNullConstraint:
                case ErrorCode.WRN_DisallowNullAttributeForbidsMaybeNullAssignment:
                case ErrorCode.WRN_ParameterConditionallyDisallowsNull:
                case ErrorCode.WRN_NullReferenceInitializer:
                case ErrorCode.WRN_ShouldNotReturn:
                case ErrorCode.WRN_DoesNotReturnMismatch:
                case ErrorCode.WRN_TopLevelNullabilityMismatchInReturnTypeOnOverride:
                case ErrorCode.WRN_TopLevelNullabilityMismatchInParameterTypeOnOverride:
                case ErrorCode.WRN_TopLevelNullabilityMismatchInReturnTypeOnImplicitImplementation:
                case ErrorCode.WRN_TopLevelNullabilityMismatchInParameterTypeOnImplicitImplementation:
                case ErrorCode.WRN_TopLevelNullabilityMismatchInReturnTypeOnExplicitImplementation:
                case ErrorCode.WRN_TopLevelNullabilityMismatchInParameterTypeOnExplicitImplementation:
                case ErrorCode.WRN_ConstOutOfRangeChecked:
                case ErrorCode.WRN_MemberNotNull:
                case ErrorCode.WRN_MemberNotNullBadMember:
                case ErrorCode.WRN_MemberNotNullWhen:
                case ErrorCode.WRN_GeneratorFailedDuringInitialization:
                case ErrorCode.WRN_GeneratorFailedDuringGeneration:
                case ErrorCode.WRN_ParameterDisallowsNull:
                case ErrorCode.WRN_GivenExpressionAlwaysMatchesPattern:
                case ErrorCode.WRN_IsPatternAlways:
                case ErrorCode.WRN_SwitchExpressionNotExhaustiveWithWhen:
                case ErrorCode.WRN_SwitchExpressionNotExhaustiveForNullWithWhen:
                case ErrorCode.WRN_RecordNamedDisallowed:
                case ErrorCode.WRN_ParameterNotNullIfNotNull:
                case ErrorCode.WRN_ReturnNotNullIfNotNull:
                case ErrorCode.WRN_AnalyzerReferencesFramework:
                case ErrorCode.WRN_UnreadRecordParameter:
                case ErrorCode.WRN_DoNotCompareFunctionPointers:
                case ErrorCode.WRN_CallerArgumentExpressionParamForUnconsumedLocation:
                case ErrorCode.WRN_CallerLineNumberPreferredOverCallerArgumentExpression:
                case ErrorCode.WRN_CallerFilePathPreferredOverCallerArgumentExpression:
                case ErrorCode.WRN_CallerMemberNamePreferredOverCallerArgumentExpression:
                case ErrorCode.WRN_CallerArgumentExpressionAttributeHasInvalidParameterName:
                case ErrorCode.WRN_CallerArgumentExpressionAttributeSelfReferential:
                case ErrorCode.WRN_ParameterOccursAfterInterpolatedStringHandlerParameter:
                case ErrorCode.WRN_InterpolatedStringHandlerArgumentAttributeIgnoredOnLambdaParameters:
                case ErrorCode.WRN_CompileTimeCheckedOverflow:
                case ErrorCode.WRN_MethGrpToNonDel:
                case ErrorCode.WRN_UseDefViolationPropertySupportedVersion:
                case ErrorCode.WRN_UseDefViolationFieldSupportedVersion:
                case ErrorCode.WRN_UseDefViolationThisSupportedVersion:
                case ErrorCode.WRN_UnassignedThisAutoPropertySupportedVersion:
                case ErrorCode.WRN_UnassignedThisSupportedVersion:
                case ErrorCode.WRN_ObsoleteMembersShouldNotBeRequired:
                case ErrorCode.WRN_AnalyzerReferencesNewerCompiler:
                case ErrorCode.WRN_DuplicateAnalyzerReference:
                case ErrorCode.WRN_ScopedMismatchInParameterOfTarget:
                case ErrorCode.WRN_ScopedMismatchInParameterOfOverrideOrImplementation:
                    return 1;
                default:
                    return 0;
            }
            // Note: when adding a warning here, consider whether it should be registered as a nullability warning too
        }

        /// <summary>
        /// Returns true if this is a build-only diagnostic that is never reported from
        /// <see cref="SemanticModel.GetDiagnostics(Text.TextSpan?, System.Threading.CancellationToken)"/> API.
        /// Diagnostics generated during compilation phases such as lowering, emit, etc.
        /// are example of build-only diagnostics.
        /// </summary>
        internal static bool IsBuildOnlyDiagnostic(ErrorCode code)
        {
            switch (code)
            {
                case ErrorCode.WRN_ALinkWarn:
                case ErrorCode.WRN_UnreferencedField:
                case ErrorCode.WRN_UnreferencedFieldAssg:
                case ErrorCode.WRN_UnreferencedEvent:
                case ErrorCode.WRN_UnassignedInternalField:
                case ErrorCode.ERR_MissingPredefinedMember:
                case ErrorCode.ERR_PredefinedTypeNotFound:
                case ErrorCode.ERR_NoEntryPoint:
                case ErrorCode.WRN_InvalidMainSig:
                case ErrorCode.ERR_MultipleEntryPoints:
                case ErrorCode.WRN_MainIgnored:
                case ErrorCode.ERR_MainClassNotClass:
                case ErrorCode.WRN_MainCantBeGeneric:
                case ErrorCode.ERR_NoMainInClass:
                case ErrorCode.ERR_MainClassNotFound:
                case ErrorCode.WRN_SyncAndAsyncEntryPoints:
                case ErrorCode.ERR_BadDelegateConstructor:
                case ErrorCode.ERR_InsufficientStack:
                case ErrorCode.ERR_ModuleEmitFailure:
                case ErrorCode.ERR_TooManyLocals:
                case ErrorCode.ERR_BindToBogus:
                case ErrorCode.ERR_ExportedTypeConflictsWithDeclaration:
                case ErrorCode.ERR_ForwardedTypeConflictsWithDeclaration:
                case ErrorCode.ERR_ExportedTypesConflict:
                case ErrorCode.ERR_ForwardedTypeConflictsWithExportedType:
                case ErrorCode.ERR_ByRefTypeAndAwait:
                case ErrorCode.ERR_RefReturningCallAndAwait:
                case ErrorCode.ERR_SpecialByRefInLambda:
                case ErrorCode.ERR_DynamicRequiredTypesMissing:
                case ErrorCode.ERR_EncUpdateFailedDelegateTypeChanged:
                case ErrorCode.ERR_CannotBeConvertedToUtf8:
                case ErrorCode.ERR_FileTypeNonUniquePath:
                    return true;
                case ErrorCode.Void:
                case ErrorCode.Unknown:
                case ErrorCode.ERR_NoMetadataFile:
                case ErrorCode.FTL_MetadataCantOpenFile:
                case ErrorCode.ERR_NoTypeDef:
                case ErrorCode.ERR_OutputWriteFailed:
                case ErrorCode.ERR_BadBinaryOps:
                case ErrorCode.ERR_IntDivByZero:
                case ErrorCode.ERR_BadIndexLHS:
                case ErrorCode.ERR_BadIndexCount:
                case ErrorCode.ERR_BadUnaryOp:
                case ErrorCode.ERR_ThisInStaticMeth:
                case ErrorCode.ERR_ThisInBadContext:
                case ErrorCode.ERR_NoImplicitConv:
                case ErrorCode.ERR_NoExplicitConv:
                case ErrorCode.ERR_ConstOutOfRange:
                case ErrorCode.ERR_AmbigBinaryOps:
                case ErrorCode.ERR_AmbigUnaryOp:
                case ErrorCode.ERR_InAttrOnOutParam:
                case ErrorCode.ERR_ValueCantBeNull:
                case ErrorCode.ERR_NoExplicitBuiltinConv:
                case ErrorCode.FTL_DebugEmitFailure:
                case ErrorCode.ERR_BadVisReturnType:
                case ErrorCode.ERR_BadVisParamType:
                case ErrorCode.ERR_BadVisFieldType:
                case ErrorCode.ERR_BadVisPropertyType:
                case ErrorCode.ERR_BadVisIndexerReturn:
                case ErrorCode.ERR_BadVisIndexerParam:
                case ErrorCode.ERR_BadVisOpReturn:
                case ErrorCode.ERR_BadVisOpParam:
                case ErrorCode.ERR_BadVisDelegateReturn:
                case ErrorCode.ERR_BadVisDelegateParam:
                case ErrorCode.ERR_BadVisBaseClass:
                case ErrorCode.ERR_BadVisBaseInterface:
                case ErrorCode.ERR_EventNeedsBothAccessors:
                case ErrorCode.ERR_EventNotDelegate:
                case ErrorCode.ERR_InterfaceEventInitializer:
                case ErrorCode.ERR_BadEventUsage:
                case ErrorCode.ERR_ExplicitEventFieldImpl:
                case ErrorCode.ERR_CantOverrideNonEvent:
                case ErrorCode.ERR_AddRemoveMustHaveBody:
                case ErrorCode.ERR_AbstractEventInitializer:
                case ErrorCode.ERR_PossibleBadNegCast:
                case ErrorCode.ERR_ReservedEnumerator:
                case ErrorCode.ERR_AsMustHaveReferenceType:
                case ErrorCode.WRN_LowercaseEllSuffix:
                case ErrorCode.ERR_BadEventUsageNoField:
                case ErrorCode.ERR_ConstraintOnlyAllowedOnGenericDecl:
                case ErrorCode.ERR_TypeParamMustBeIdentifier:
                case ErrorCode.ERR_MemberReserved:
                case ErrorCode.ERR_DuplicateParamName:
                case ErrorCode.ERR_DuplicateNameInNS:
                case ErrorCode.ERR_DuplicateNameInClass:
                case ErrorCode.ERR_NameNotInContext:
                case ErrorCode.ERR_AmbigContext:
                case ErrorCode.WRN_DuplicateUsing:
                case ErrorCode.ERR_BadMemberFlag:
                case ErrorCode.ERR_BadMemberProtection:
                case ErrorCode.WRN_NewRequired:
                case ErrorCode.WRN_NewNotRequired:
                case ErrorCode.ERR_CircConstValue:
                case ErrorCode.ERR_MemberAlreadyExists:
                case ErrorCode.ERR_StaticNotVirtual:
                case ErrorCode.ERR_OverrideNotNew:
                case ErrorCode.WRN_NewOrOverrideExpected:
                case ErrorCode.ERR_OverrideNotExpected:
                case ErrorCode.ERR_NamespaceUnexpected:
                case ErrorCode.ERR_NoSuchMember:
                case ErrorCode.ERR_BadSKknown:
                case ErrorCode.ERR_BadSKunknown:
                case ErrorCode.ERR_ObjectRequired:
                case ErrorCode.ERR_AmbigCall:
                case ErrorCode.ERR_BadAccess:
                case ErrorCode.ERR_MethDelegateMismatch:
                case ErrorCode.ERR_RetObjectRequired:
                case ErrorCode.ERR_RetNoObjectRequired:
                case ErrorCode.ERR_LocalDuplicate:
                case ErrorCode.ERR_AssgLvalueExpected:
                case ErrorCode.ERR_StaticConstParam:
                case ErrorCode.ERR_NotConstantExpression:
                case ErrorCode.ERR_NotNullConstRefField:
                case ErrorCode.ERR_LocalIllegallyOverrides:
                case ErrorCode.ERR_BadUsingNamespace:
                case ErrorCode.ERR_NoBreakOrCont:
                case ErrorCode.ERR_DuplicateLabel:
                case ErrorCode.ERR_NoConstructors:
                case ErrorCode.ERR_NoNewAbstract:
                case ErrorCode.ERR_ConstValueRequired:
                case ErrorCode.ERR_CircularBase:
                case ErrorCode.ERR_MethodNameExpected:
                case ErrorCode.ERR_ConstantExpected:
                case ErrorCode.ERR_V6SwitchGoverningTypeValueExpected:
                case ErrorCode.ERR_DuplicateCaseLabel:
                case ErrorCode.ERR_InvalidGotoCase:
                case ErrorCode.ERR_PropertyLacksGet:
                case ErrorCode.ERR_BadExceptionType:
                case ErrorCode.ERR_BadEmptyThrow:
                case ErrorCode.ERR_BadFinallyLeave:
                case ErrorCode.ERR_LabelShadow:
                case ErrorCode.ERR_LabelNotFound:
                case ErrorCode.ERR_UnreachableCatch:
                case ErrorCode.ERR_ReturnExpected:
                case ErrorCode.WRN_UnreachableCode:
                case ErrorCode.ERR_SwitchFallThrough:
                case ErrorCode.WRN_UnreferencedLabel:
                case ErrorCode.ERR_UseDefViolation:
                case ErrorCode.WRN_UnreferencedVar:
                case ErrorCode.ERR_UseDefViolationField:
                case ErrorCode.ERR_UnassignedThisUnsupportedVersion:
                case ErrorCode.ERR_AmbigQM:
                case ErrorCode.ERR_InvalidQM:
                case ErrorCode.ERR_NoBaseClass:
                case ErrorCode.ERR_BaseIllegal:
                case ErrorCode.ERR_ObjectProhibited:
                case ErrorCode.ERR_ParamUnassigned:
                case ErrorCode.ERR_InvalidArray:
                case ErrorCode.ERR_ExternHasBody:
                case ErrorCode.ERR_AbstractAndExtern:
                case ErrorCode.ERR_BadAttributeParamType:
                case ErrorCode.ERR_BadAttributeArgument:
                case ErrorCode.WRN_IsAlwaysTrue:
                case ErrorCode.WRN_IsAlwaysFalse:
                case ErrorCode.ERR_LockNeedsReference:
                case ErrorCode.ERR_NullNotValid:
                case ErrorCode.ERR_UseDefViolationThisUnsupportedVersion:
                case ErrorCode.ERR_ArgsInvalid:
                case ErrorCode.ERR_AssgReadonly:
                case ErrorCode.ERR_RefReadonly:
                case ErrorCode.ERR_PtrExpected:
                case ErrorCode.ERR_PtrIndexSingle:
                case ErrorCode.WRN_ByRefNonAgileField:
                case ErrorCode.ERR_AssgReadonlyStatic:
                case ErrorCode.ERR_RefReadonlyStatic:
                case ErrorCode.ERR_AssgReadonlyProp:
                case ErrorCode.ERR_IllegalStatement:
                case ErrorCode.ERR_BadGetEnumerator:
                case ErrorCode.ERR_AbstractBaseCall:
                case ErrorCode.ERR_RefProperty:
                case ErrorCode.ERR_ManagedAddr:
                case ErrorCode.ERR_BadFixedInitType:
                case ErrorCode.ERR_FixedMustInit:
                case ErrorCode.ERR_InvalidAddrOp:
                case ErrorCode.ERR_FixedNeeded:
                case ErrorCode.ERR_FixedNotNeeded:
                case ErrorCode.ERR_UnsafeNeeded:
                case ErrorCode.ERR_OpTFRetType:
                case ErrorCode.ERR_OperatorNeedsMatch:
                case ErrorCode.ERR_BadBoolOp:
                case ErrorCode.ERR_MustHaveOpTF:
                case ErrorCode.WRN_UnreferencedVarAssg:
                case ErrorCode.ERR_CheckedOverflow:
                case ErrorCode.ERR_ConstOutOfRangeChecked:
                case ErrorCode.ERR_BadVarargs:
                case ErrorCode.ERR_ParamsMustBeArray:
                case ErrorCode.ERR_IllegalArglist:
                case ErrorCode.ERR_IllegalUnsafe:
                case ErrorCode.ERR_AmbigMember:
                case ErrorCode.ERR_BadForeachDecl:
                case ErrorCode.ERR_ParamsLast:
                case ErrorCode.ERR_SizeofUnsafe:
                case ErrorCode.ERR_DottedTypeNameNotFoundInNS:
                case ErrorCode.ERR_FieldInitRefNonstatic:
                case ErrorCode.ERR_SealedNonOverride:
                case ErrorCode.ERR_CantOverrideSealed:
                case ErrorCode.ERR_VoidError:
                case ErrorCode.ERR_ConditionalOnOverride:
                case ErrorCode.ERR_PointerInAsOrIs:
                case ErrorCode.ERR_CallingFinalizeDeprecated:
                case ErrorCode.ERR_SingleTypeNameNotFound:
                case ErrorCode.ERR_NegativeStackAllocSize:
                case ErrorCode.ERR_NegativeArraySize:
                case ErrorCode.ERR_OverrideFinalizeDeprecated:
                case ErrorCode.ERR_CallingBaseFinalizeDeprecated:
                case ErrorCode.WRN_NegativeArrayIndex:
                case ErrorCode.WRN_BadRefCompareLeft:
                case ErrorCode.WRN_BadRefCompareRight:
                case ErrorCode.ERR_BadCastInFixed:
                case ErrorCode.ERR_StackallocInCatchFinally:
                case ErrorCode.ERR_VarargsLast:
                case ErrorCode.ERR_MissingPartial:
                case ErrorCode.ERR_PartialTypeKindConflict:
                case ErrorCode.ERR_PartialModifierConflict:
                case ErrorCode.ERR_PartialMultipleBases:
                case ErrorCode.ERR_PartialWrongTypeParams:
                case ErrorCode.ERR_PartialWrongConstraints:
                case ErrorCode.ERR_NoImplicitConvCast:
                case ErrorCode.ERR_PartialMisplaced:
                case ErrorCode.ERR_ImportedCircularBase:
                case ErrorCode.ERR_UseDefViolationOut:
                case ErrorCode.ERR_ArraySizeInDeclaration:
                case ErrorCode.ERR_InaccessibleGetter:
                case ErrorCode.ERR_InaccessibleSetter:
                case ErrorCode.ERR_InvalidPropertyAccessMod:
                case ErrorCode.ERR_DuplicatePropertyAccessMods:
                case ErrorCode.ERR_AccessModMissingAccessor:
                case ErrorCode.ERR_UnimplementedInterfaceAccessor:
                case ErrorCode.WRN_PatternIsAmbiguous:
                case ErrorCode.WRN_PatternNotPublicOrNotInstance:
                case ErrorCode.WRN_PatternBadSignature:
                case ErrorCode.ERR_FriendRefNotEqualToThis:
                case ErrorCode.WRN_SequentialOnPartialClass:
                case ErrorCode.ERR_BadConstType:
                case ErrorCode.ERR_NoNewTyvar:
                case ErrorCode.ERR_BadArity:
                case ErrorCode.ERR_BadTypeArgument:
                case ErrorCode.ERR_TypeArgsNotAllowed:
                case ErrorCode.ERR_HasNoTypeVars:
                case ErrorCode.ERR_NewConstraintNotSatisfied:
                case ErrorCode.ERR_GenericConstraintNotSatisfiedRefType:
                case ErrorCode.ERR_GenericConstraintNotSatisfiedNullableEnum:
                case ErrorCode.ERR_GenericConstraintNotSatisfiedNullableInterface:
                case ErrorCode.ERR_GenericConstraintNotSatisfiedTyVar:
                case ErrorCode.ERR_GenericConstraintNotSatisfiedValType:
                case ErrorCode.ERR_DuplicateGeneratedName:
                case ErrorCode.ERR_GlobalSingleTypeNameNotFound:
                case ErrorCode.ERR_NewBoundMustBeLast:
                case ErrorCode.ERR_TypeVarCantBeNull:
                case ErrorCode.ERR_DuplicateBound:
                case ErrorCode.ERR_ClassBoundNotFirst:
                case ErrorCode.ERR_BadRetType:
                case ErrorCode.ERR_DuplicateConstraintClause:
                case ErrorCode.ERR_CantInferMethTypeArgs:
                case ErrorCode.ERR_LocalSameNameAsTypeParam:
                case ErrorCode.ERR_AsWithTypeVar:
                case ErrorCode.ERR_BadIndexerNameAttr:
                case ErrorCode.ERR_AttrArgWithTypeVars:
                case ErrorCode.ERR_NewTyvarWithArgs:
                case ErrorCode.ERR_AbstractSealedStatic:
                case ErrorCode.WRN_AmbiguousXMLReference:
                case ErrorCode.WRN_VolatileByRef:
                case ErrorCode.ERR_ComImportWithImpl:
                case ErrorCode.ERR_ComImportWithBase:
                case ErrorCode.ERR_ImplBadConstraints:
                case ErrorCode.ERR_DottedTypeNameNotFoundInAgg:
                case ErrorCode.ERR_MethGrpToNonDel:
                case ErrorCode.ERR_BadExternAlias:
                case ErrorCode.ERR_ColColWithTypeAlias:
                case ErrorCode.ERR_AliasNotFound:
                case ErrorCode.ERR_SameFullNameAggAgg:
                case ErrorCode.ERR_SameFullNameNsAgg:
                case ErrorCode.WRN_SameFullNameThisNsAgg:
                case ErrorCode.WRN_SameFullNameThisAggAgg:
                case ErrorCode.WRN_SameFullNameThisAggNs:
                case ErrorCode.ERR_SameFullNameThisAggThisNs:
                case ErrorCode.ERR_ExternAfterElements:
                case ErrorCode.WRN_GlobalAliasDefn:
                case ErrorCode.ERR_SealedStaticClass:
                case ErrorCode.ERR_PrivateAbstractAccessor:
                case ErrorCode.ERR_ValueExpected:
                case ErrorCode.ERR_UnboxNotLValue:
                case ErrorCode.ERR_AnonMethGrpInForEach:
                case ErrorCode.ERR_BadIncDecRetType:
                case ErrorCode.ERR_TypeConstraintsMustBeUniqueAndFirst:
                case ErrorCode.ERR_RefValBoundWithClass:
                case ErrorCode.ERR_NewBoundWithVal:
                case ErrorCode.ERR_RefConstraintNotSatisfied:
                case ErrorCode.ERR_ValConstraintNotSatisfied:
                case ErrorCode.ERR_CircularConstraint:
                case ErrorCode.ERR_BaseConstraintConflict:
                case ErrorCode.ERR_ConWithValCon:
                case ErrorCode.ERR_AmbigUDConv:
                case ErrorCode.WRN_AlwaysNull:
                case ErrorCode.ERR_OverrideWithConstraints:
                case ErrorCode.ERR_AmbigOverride:
                case ErrorCode.ERR_DecConstError:
                case ErrorCode.WRN_CmpAlwaysFalse:
                case ErrorCode.WRN_FinalizeMethod:
                case ErrorCode.ERR_ExplicitImplParams:
                case ErrorCode.WRN_GotoCaseShouldConvert:
                case ErrorCode.ERR_MethodImplementingAccessor:
                case ErrorCode.WRN_NubExprIsConstBool:
                case ErrorCode.WRN_ExplicitImplCollision:
                case ErrorCode.ERR_AbstractHasBody:
                case ErrorCode.ERR_ConcreteMissingBody:
                case ErrorCode.ERR_AbstractAndSealed:
                case ErrorCode.ERR_AbstractNotVirtual:
                case ErrorCode.ERR_StaticConstant:
                case ErrorCode.ERR_CantOverrideNonFunction:
                case ErrorCode.ERR_CantOverrideNonVirtual:
                case ErrorCode.ERR_CantChangeAccessOnOverride:
                case ErrorCode.ERR_CantChangeReturnTypeOnOverride:
                case ErrorCode.ERR_CantDeriveFromSealedType:
                case ErrorCode.ERR_AbstractInConcreteClass:
                case ErrorCode.ERR_StaticConstructorWithExplicitConstructorCall:
                case ErrorCode.ERR_StaticConstructorWithAccessModifiers:
                case ErrorCode.ERR_RecursiveConstructorCall:
                case ErrorCode.ERR_ObjectCallingBaseConstructor:
                case ErrorCode.ERR_StructWithBaseConstructorCall:
                case ErrorCode.ERR_StructLayoutCycle:
                case ErrorCode.ERR_InterfacesCantContainFields:
                case ErrorCode.ERR_InterfacesCantContainConstructors:
                case ErrorCode.ERR_NonInterfaceInInterfaceList:
                case ErrorCode.ERR_DuplicateInterfaceInBaseList:
                case ErrorCode.ERR_CycleInInterfaceInheritance:
                case ErrorCode.ERR_HidingAbstractMethod:
                case ErrorCode.ERR_UnimplementedAbstractMethod:
                case ErrorCode.ERR_UnimplementedInterfaceMember:
                case ErrorCode.ERR_ObjectCantHaveBases:
                case ErrorCode.ERR_ExplicitInterfaceImplementationNotInterface:
                case ErrorCode.ERR_InterfaceMemberNotFound:
                case ErrorCode.ERR_ClassDoesntImplementInterface:
                case ErrorCode.ERR_ExplicitInterfaceImplementationInNonClassOrStruct:
                case ErrorCode.ERR_MemberNameSameAsType:
                case ErrorCode.ERR_EnumeratorOverflow:
                case ErrorCode.ERR_CantOverrideNonProperty:
                case ErrorCode.ERR_NoGetToOverride:
                case ErrorCode.ERR_NoSetToOverride:
                case ErrorCode.ERR_PropertyCantHaveVoidType:
                case ErrorCode.ERR_PropertyWithNoAccessors:
                case ErrorCode.ERR_NewVirtualInSealed:
                case ErrorCode.ERR_ExplicitPropertyAddingAccessor:
                case ErrorCode.ERR_ExplicitPropertyMissingAccessor:
                case ErrorCode.ERR_ConversionWithInterface:
                case ErrorCode.ERR_ConversionWithBase:
                case ErrorCode.ERR_ConversionWithDerived:
                case ErrorCode.ERR_IdentityConversion:
                case ErrorCode.ERR_ConversionNotInvolvingContainedType:
                case ErrorCode.ERR_DuplicateConversionInClass:
                case ErrorCode.ERR_OperatorsMustBeStatic:
                case ErrorCode.ERR_BadIncDecSignature:
                case ErrorCode.ERR_BadUnaryOperatorSignature:
                case ErrorCode.ERR_BadBinaryOperatorSignature:
                case ErrorCode.ERR_BadShiftOperatorSignature:
                case ErrorCode.ERR_InterfacesCantContainConversionOrEqualityOperators:
                case ErrorCode.ERR_CantOverrideBogusMethod:
                case ErrorCode.ERR_CantCallSpecialMethod:
                case ErrorCode.ERR_BadTypeReference:
                case ErrorCode.ERR_BadDestructorName:
                case ErrorCode.ERR_OnlyClassesCanContainDestructors:
                case ErrorCode.ERR_ConflictAliasAndMember:
                case ErrorCode.ERR_ConditionalOnSpecialMethod:
                case ErrorCode.ERR_ConditionalMustReturnVoid:
                case ErrorCode.ERR_DuplicateAttribute:
                case ErrorCode.ERR_ConditionalOnInterfaceMethod:
                case ErrorCode.ERR_OperatorCantReturnVoid:
                case ErrorCode.ERR_InvalidAttributeArgument:
                case ErrorCode.ERR_AttributeOnBadSymbolType:
                case ErrorCode.ERR_FloatOverflow:
                case ErrorCode.ERR_InvalidReal:
                case ErrorCode.ERR_ComImportWithoutUuidAttribute:
                case ErrorCode.ERR_InvalidNamedArgument:
                case ErrorCode.ERR_DllImportOnInvalidMethod:
                case ErrorCode.ERR_FieldCantBeRefAny:
                case ErrorCode.ERR_ArrayElementCantBeRefAny:
                case ErrorCode.WRN_DeprecatedSymbol:
                case ErrorCode.ERR_NotAnAttributeClass:
                case ErrorCode.ERR_BadNamedAttributeArgument:
                case ErrorCode.WRN_DeprecatedSymbolStr:
                case ErrorCode.ERR_DeprecatedSymbolStr:
                case ErrorCode.ERR_IndexerCantHaveVoidType:
                case ErrorCode.ERR_VirtualPrivate:
                case ErrorCode.ERR_ArrayInitToNonArrayType:
                case ErrorCode.ERR_ArrayInitInBadPlace:
                case ErrorCode.ERR_MissingStructOffset:
                case ErrorCode.WRN_ExternMethodNoImplementation:
                case ErrorCode.WRN_ProtectedInSealed:
                case ErrorCode.ERR_InterfaceImplementedByConditional:
                case ErrorCode.ERR_InterfaceImplementedImplicitlyByVariadic:
                case ErrorCode.ERR_IllegalRefParam:
                case ErrorCode.ERR_BadArgumentToAttribute:
                case ErrorCode.ERR_StructOffsetOnBadStruct:
                case ErrorCode.ERR_StructOffsetOnBadField:
                case ErrorCode.ERR_AttributeUsageOnNonAttributeClass:
                case ErrorCode.WRN_PossibleMistakenNullStatement:
                case ErrorCode.ERR_DuplicateNamedAttributeArgument:
                case ErrorCode.ERR_DeriveFromEnumOrValueType:
                case ErrorCode.ERR_DefaultMemberOnIndexedType:
                case ErrorCode.ERR_BogusType:
                case ErrorCode.ERR_CStyleArray:
                case ErrorCode.WRN_VacuousIntegralComp:
                case ErrorCode.ERR_AbstractAttributeClass:
                case ErrorCode.ERR_BadNamedAttributeArgumentType:
                case ErrorCode.WRN_AttributeLocationOnBadDeclaration:
                case ErrorCode.WRN_InvalidAttributeLocation:
                case ErrorCode.WRN_EqualsWithoutGetHashCode:
                case ErrorCode.WRN_EqualityOpWithoutEquals:
                case ErrorCode.WRN_EqualityOpWithoutGetHashCode:
                case ErrorCode.ERR_OutAttrOnRefParam:
                case ErrorCode.ERR_OverloadRefKind:
                case ErrorCode.ERR_LiteralDoubleCast:
                case ErrorCode.WRN_IncorrectBooleanAssg:
                case ErrorCode.ERR_ProtectedInStruct:
                case ErrorCode.ERR_InconsistentIndexerNames:
                case ErrorCode.ERR_ComImportWithUserCtor:
                case ErrorCode.ERR_FieldCantHaveVoidType:
                case ErrorCode.WRN_NonObsoleteOverridingObsolete:
                case ErrorCode.ERR_SystemVoid:
                case ErrorCode.ERR_ExplicitParamArray:
                case ErrorCode.WRN_BitwiseOrSignExtend:
                case ErrorCode.ERR_VolatileStruct:
                case ErrorCode.ERR_VolatileAndReadonly:
                case ErrorCode.ERR_AbstractField:
                case ErrorCode.ERR_BogusExplicitImpl:
                case ErrorCode.ERR_ExplicitMethodImplAccessor:
                case ErrorCode.WRN_CoClassWithoutComImport:
                case ErrorCode.ERR_ConditionalWithOutParam:
                case ErrorCode.ERR_AccessorImplementingMethod:
                case ErrorCode.ERR_AliasQualAsExpression:
                case ErrorCode.ERR_DerivingFromATyVar:
                case ErrorCode.ERR_DuplicateTypeParameter:
                case ErrorCode.WRN_TypeParameterSameAsOuterTypeParameter:
                case ErrorCode.ERR_TypeVariableSameAsParent:
                case ErrorCode.ERR_UnifyingInterfaceInstantiations:
                case ErrorCode.ERR_TyVarNotFoundInConstraint:
                case ErrorCode.ERR_BadBoundType:
                case ErrorCode.ERR_SpecialTypeAsBound:
                case ErrorCode.ERR_BadVisBound:
                case ErrorCode.ERR_LookupInTypeVariable:
                case ErrorCode.ERR_BadConstraintType:
                case ErrorCode.ERR_InstanceMemberInStaticClass:
                case ErrorCode.ERR_StaticBaseClass:
                case ErrorCode.ERR_ConstructorInStaticClass:
                case ErrorCode.ERR_DestructorInStaticClass:
                case ErrorCode.ERR_InstantiatingStaticClass:
                case ErrorCode.ERR_StaticDerivedFromNonObject:
                case ErrorCode.ERR_StaticClassInterfaceImpl:
                case ErrorCode.ERR_OperatorInStaticClass:
                case ErrorCode.ERR_ConvertToStaticClass:
                case ErrorCode.ERR_ConstraintIsStaticClass:
                case ErrorCode.ERR_GenericArgIsStaticClass:
                case ErrorCode.ERR_ArrayOfStaticClass:
                case ErrorCode.ERR_IndexerInStaticClass:
                case ErrorCode.ERR_ParameterIsStaticClass:
                case ErrorCode.ERR_ReturnTypeIsStaticClass:
                case ErrorCode.ERR_VarDeclIsStaticClass:
                case ErrorCode.ERR_BadEmptyThrowInFinally:
                case ErrorCode.ERR_InvalidSpecifier:
                case ErrorCode.WRN_AssignmentToLockOrDispose:
                case ErrorCode.ERR_ForwardedTypeInThisAssembly:
                case ErrorCode.ERR_ForwardedTypeIsNested:
                case ErrorCode.ERR_CycleInTypeForwarder:
                case ErrorCode.ERR_AssemblyNameOnNonModule:
                case ErrorCode.ERR_InvalidFwdType:
                case ErrorCode.ERR_CloseUnimplementedInterfaceMemberStatic:
                case ErrorCode.ERR_CloseUnimplementedInterfaceMemberNotPublic:
                case ErrorCode.ERR_CloseUnimplementedInterfaceMemberWrongReturnType:
                case ErrorCode.ERR_DuplicateTypeForwarder:
                case ErrorCode.ERR_ExpectedSelectOrGroup:
                case ErrorCode.ERR_ExpectedContextualKeywordOn:
                case ErrorCode.ERR_ExpectedContextualKeywordEquals:
                case ErrorCode.ERR_ExpectedContextualKeywordBy:
                case ErrorCode.ERR_InvalidAnonymousTypeMemberDeclarator:
                case ErrorCode.ERR_InvalidInitializerElementInitializer:
                case ErrorCode.ERR_InconsistentLambdaParameterUsage:
                case ErrorCode.ERR_PartialMethodInvalidModifier:
                case ErrorCode.ERR_PartialMethodOnlyInPartialClass:
                case ErrorCode.ERR_PartialMethodNotExplicit:
                case ErrorCode.ERR_PartialMethodExtensionDifference:
                case ErrorCode.ERR_PartialMethodOnlyOneLatent:
                case ErrorCode.ERR_PartialMethodOnlyOneActual:
                case ErrorCode.ERR_PartialMethodParamsDifference:
                case ErrorCode.ERR_PartialMethodMustHaveLatent:
                case ErrorCode.ERR_PartialMethodInconsistentConstraints:
                case ErrorCode.ERR_PartialMethodToDelegate:
                case ErrorCode.ERR_PartialMethodStaticDifference:
                case ErrorCode.ERR_PartialMethodUnsafeDifference:
                case ErrorCode.ERR_PartialMethodInExpressionTree:
                case ErrorCode.ERR_ExplicitImplCollisionOnRefOut:
                case ErrorCode.ERR_IndirectRecursiveConstructorCall:
                case ErrorCode.WRN_ObsoleteOverridingNonObsolete:
                case ErrorCode.WRN_DebugFullNameTooLong:
                case ErrorCode.ERR_ImplicitlyTypedVariableAssignedBadValue:
                case ErrorCode.ERR_ImplicitlyTypedVariableWithNoInitializer:
                case ErrorCode.ERR_ImplicitlyTypedVariableMultipleDeclarator:
                case ErrorCode.ERR_ImplicitlyTypedVariableAssignedArrayInitializer:
                case ErrorCode.ERR_ImplicitlyTypedLocalCannotBeFixed:
                case ErrorCode.ERR_ImplicitlyTypedVariableCannotBeConst:
                case ErrorCode.WRN_ExternCtorNoImplementation:
                case ErrorCode.ERR_TypeVarNotFound:
                case ErrorCode.ERR_ImplicitlyTypedArrayNoBestType:
                case ErrorCode.ERR_AnonymousTypePropertyAssignedBadValue:
                case ErrorCode.ERR_ExpressionTreeContainsBaseAccess:
                case ErrorCode.ERR_ExpressionTreeContainsAssignment:
                case ErrorCode.ERR_AnonymousTypeDuplicatePropertyName:
                case ErrorCode.ERR_StatementLambdaToExpressionTree:
                case ErrorCode.ERR_ExpressionTreeMustHaveDelegate:
                case ErrorCode.ERR_AnonymousTypeNotAvailable:
                case ErrorCode.ERR_LambdaInIsAs:
                case ErrorCode.ERR_ExpressionTreeContainsMultiDimensionalArrayInitializer:
                case ErrorCode.ERR_MissingArgument:
                case ErrorCode.ERR_VariableUsedBeforeDeclaration:
                case ErrorCode.ERR_UnassignedThisAutoPropertyUnsupportedVersion:
                case ErrorCode.ERR_VariableUsedBeforeDeclarationAndHidesField:
                case ErrorCode.ERR_ExpressionTreeContainsBadCoalesce:
                case ErrorCode.ERR_ArrayInitializerExpected:
                case ErrorCode.ERR_ArrayInitializerIncorrectLength:
                case ErrorCode.ERR_ExpressionTreeContainsNamedArgument:
                case ErrorCode.ERR_ExpressionTreeContainsOptionalArgument:
                case ErrorCode.ERR_ExpressionTreeContainsIndexedProperty:
                case ErrorCode.ERR_IndexedPropertyRequiresParams:
                case ErrorCode.ERR_IndexedPropertyMustHaveAllOptionalParams:
                case ErrorCode.ERR_IdentifierExpected:
                case ErrorCode.ERR_SemicolonExpected:
                case ErrorCode.ERR_SyntaxError:
                case ErrorCode.ERR_DuplicateModifier:
                case ErrorCode.ERR_DuplicateAccessor:
                case ErrorCode.ERR_IntegralTypeExpected:
                case ErrorCode.ERR_IllegalEscape:
                case ErrorCode.ERR_NewlineInConst:
                case ErrorCode.ERR_EmptyCharConst:
                case ErrorCode.ERR_TooManyCharsInConst:
                case ErrorCode.ERR_InvalidNumber:
                case ErrorCode.ERR_GetOrSetExpected:
                case ErrorCode.ERR_ClassTypeExpected:
                case ErrorCode.ERR_NamedArgumentExpected:
                case ErrorCode.ERR_TooManyCatches:
                case ErrorCode.ERR_ThisOrBaseExpected:
                case ErrorCode.ERR_OvlUnaryOperatorExpected:
                case ErrorCode.ERR_OvlBinaryOperatorExpected:
                case ErrorCode.ERR_IntOverflow:
                case ErrorCode.ERR_EOFExpected:
                case ErrorCode.ERR_BadEmbeddedStmt:
                case ErrorCode.ERR_PPDirectiveExpected:
                case ErrorCode.ERR_EndOfPPLineExpected:
                case ErrorCode.ERR_CloseParenExpected:
                case ErrorCode.ERR_EndifDirectiveExpected:
                case ErrorCode.ERR_UnexpectedDirective:
                case ErrorCode.ERR_ErrorDirective:
                case ErrorCode.WRN_WarningDirective:
                case ErrorCode.ERR_TypeExpected:
                case ErrorCode.ERR_PPDefFollowsToken:
                case ErrorCode.ERR_OpenEndedComment:
                case ErrorCode.ERR_OvlOperatorExpected:
                case ErrorCode.ERR_EndRegionDirectiveExpected:
                case ErrorCode.ERR_UnterminatedStringLit:
                case ErrorCode.ERR_BadDirectivePlacement:
                case ErrorCode.ERR_IdentifierExpectedKW:
                case ErrorCode.ERR_SemiOrLBraceExpected:
                case ErrorCode.ERR_MultiTypeInDeclaration:
                case ErrorCode.ERR_AddOrRemoveExpected:
                case ErrorCode.ERR_UnexpectedCharacter:
                case ErrorCode.ERR_ProtectedInStatic:
                case ErrorCode.WRN_UnreachableGeneralCatch:
                case ErrorCode.ERR_IncrementLvalueExpected:
                case ErrorCode.ERR_NoSuchMemberOrExtension:
                case ErrorCode.WRN_DeprecatedCollectionInitAddStr:
                case ErrorCode.ERR_DeprecatedCollectionInitAddStr:
                case ErrorCode.WRN_DeprecatedCollectionInitAdd:
                case ErrorCode.ERR_DefaultValueNotAllowed:
                case ErrorCode.WRN_DefaultValueForUnconsumedLocation:
                case ErrorCode.ERR_PartialWrongTypeParamsVariance:
                case ErrorCode.ERR_GlobalSingleTypeNameNotFoundFwd:
                case ErrorCode.ERR_DottedTypeNameNotFoundInNSFwd:
                case ErrorCode.ERR_SingleTypeNameNotFoundFwd:
                case ErrorCode.WRN_IdentifierOrNumericLiteralExpected:
                case ErrorCode.ERR_UnexpectedToken:
                case ErrorCode.ERR_BadThisParam:
                case ErrorCode.ERR_BadTypeforThis:
                case ErrorCode.ERR_BadParamModThis:
                case ErrorCode.ERR_BadExtensionMeth:
                case ErrorCode.ERR_BadExtensionAgg:
                case ErrorCode.ERR_DupParamMod:
                case ErrorCode.ERR_ExtensionMethodsDecl:
                case ErrorCode.ERR_ExtensionAttrNotFound:
                case ErrorCode.ERR_ExplicitExtension:
                case ErrorCode.ERR_ValueTypeExtDelegate:
                case ErrorCode.ERR_BadArgCount:
                case ErrorCode.ERR_BadArgType:
                case ErrorCode.ERR_NoSourceFile:
                case ErrorCode.ERR_CantRefResource:
                case ErrorCode.ERR_ResourceNotUnique:
                case ErrorCode.ERR_ImportNonAssembly:
                case ErrorCode.ERR_RefLvalueExpected:
                case ErrorCode.ERR_BaseInStaticMeth:
                case ErrorCode.ERR_BaseInBadContext:
                case ErrorCode.ERR_RbraceExpected:
                case ErrorCode.ERR_LbraceExpected:
                case ErrorCode.ERR_InExpected:
                case ErrorCode.ERR_InvalidPreprocExpr:
                case ErrorCode.ERR_InvalidMemberDecl:
                case ErrorCode.ERR_MemberNeedsType:
                case ErrorCode.ERR_BadBaseType:
                case ErrorCode.WRN_EmptySwitch:
                case ErrorCode.ERR_ExpectedEndTry:
                case ErrorCode.ERR_InvalidExprTerm:
                case ErrorCode.ERR_BadNewExpr:
                case ErrorCode.ERR_NoNamespacePrivate:
                case ErrorCode.ERR_BadVarDecl:
                case ErrorCode.ERR_UsingAfterElements:
                case ErrorCode.ERR_BadBinOpArgs:
                case ErrorCode.ERR_BadUnOpArgs:
                case ErrorCode.ERR_NoVoidParameter:
                case ErrorCode.ERR_DuplicateAlias:
                case ErrorCode.ERR_BadProtectedAccess:
                case ErrorCode.ERR_AddModuleAssembly:
                case ErrorCode.ERR_BindToBogusProp2:
                case ErrorCode.ERR_BindToBogusProp1:
                case ErrorCode.ERR_NoVoidHere:
                case ErrorCode.ERR_IndexerNeedsParam:
                case ErrorCode.ERR_BadArraySyntax:
                case ErrorCode.ERR_BadOperatorSyntax:
                case ErrorCode.ERR_OutputNeedsName:
                case ErrorCode.ERR_CantHaveWin32ResAndManifest:
                case ErrorCode.ERR_CantHaveWin32ResAndIcon:
                case ErrorCode.ERR_CantReadResource:
                case ErrorCode.ERR_DocFileGen:
                case ErrorCode.WRN_XMLParseError:
                case ErrorCode.WRN_DuplicateParamTag:
                case ErrorCode.WRN_UnmatchedParamTag:
                case ErrorCode.WRN_MissingParamTag:
                case ErrorCode.WRN_BadXMLRef:
                case ErrorCode.ERR_BadStackAllocExpr:
                case ErrorCode.ERR_InvalidLineNumber:
                case ErrorCode.ERR_MissingPPFile:
                case ErrorCode.ERR_ForEachMissingMember:
                case ErrorCode.WRN_BadXMLRefParamType:
                case ErrorCode.WRN_BadXMLRefReturnType:
                case ErrorCode.ERR_BadWin32Res:
                case ErrorCode.WRN_BadXMLRefSyntax:
                case ErrorCode.ERR_BadModifierLocation:
                case ErrorCode.ERR_MissingArraySize:
                case ErrorCode.WRN_UnprocessedXMLComment:
                case ErrorCode.WRN_FailedInclude:
                case ErrorCode.WRN_InvalidInclude:
                case ErrorCode.WRN_MissingXMLComment:
                case ErrorCode.WRN_XMLParseIncludeError:
                case ErrorCode.ERR_BadDelArgCount:
                case ErrorCode.ERR_UnexpectedSemicolon:
                case ErrorCode.ERR_MethodReturnCantBeRefAny:
                case ErrorCode.ERR_CompileCancelled:
                case ErrorCode.ERR_MethodArgCantBeRefAny:
                case ErrorCode.ERR_AssgReadonlyLocal:
                case ErrorCode.ERR_RefReadonlyLocal:
                case ErrorCode.ERR_CantUseRequiredAttribute:
                case ErrorCode.ERR_NoModifiersOnAccessor:
                case ErrorCode.ERR_ParamsCantBeWithModifier:
                case ErrorCode.ERR_ReturnNotLValue:
                case ErrorCode.ERR_MissingCoClass:
                case ErrorCode.ERR_AmbiguousAttribute:
                case ErrorCode.ERR_BadArgExtraRef:
                case ErrorCode.WRN_CmdOptionConflictsSource:
                case ErrorCode.ERR_BadCompatMode:
                case ErrorCode.ERR_DelegateOnConditional:
                case ErrorCode.ERR_CantMakeTempFile:
                case ErrorCode.ERR_BadArgRef:
                case ErrorCode.ERR_YieldInAnonMeth:
                case ErrorCode.ERR_ReturnInIterator:
                case ErrorCode.ERR_BadIteratorArgType:
                case ErrorCode.ERR_BadIteratorReturn:
                case ErrorCode.ERR_BadYieldInFinally:
                case ErrorCode.ERR_BadYieldInTryOfCatch:
                case ErrorCode.ERR_EmptyYield:
                case ErrorCode.ERR_AnonDelegateCantUse:
                case ErrorCode.ERR_IllegalInnerUnsafe:
                case ErrorCode.ERR_BadYieldInCatch:
                case ErrorCode.ERR_BadDelegateLeave:
                case ErrorCode.WRN_IllegalPragma:
                case ErrorCode.WRN_IllegalPPWarning:
                case ErrorCode.WRN_BadRestoreNumber:
                case ErrorCode.ERR_VarargsIterator:
                case ErrorCode.ERR_UnsafeIteratorArgType:
                case ErrorCode.ERR_BadCoClassSig:
                case ErrorCode.ERR_MultipleIEnumOfT:
                case ErrorCode.ERR_FixedDimsRequired:
                case ErrorCode.ERR_FixedNotInStruct:
                case ErrorCode.ERR_AnonymousReturnExpected:
                case ErrorCode.WRN_NonECMAFeature:
                case ErrorCode.ERR_ExpectedVerbatimLiteral:
                case ErrorCode.ERR_AssgReadonly2:
                case ErrorCode.ERR_RefReadonly2:
                case ErrorCode.ERR_AssgReadonlyStatic2:
                case ErrorCode.ERR_RefReadonlyStatic2:
                case ErrorCode.ERR_AssgReadonlyLocal2Cause:
                case ErrorCode.ERR_RefReadonlyLocal2Cause:
                case ErrorCode.ERR_AssgReadonlyLocalCause:
                case ErrorCode.ERR_RefReadonlyLocalCause:
                case ErrorCode.WRN_ErrorOverride:
                case ErrorCode.ERR_AnonMethToNonDel:
                case ErrorCode.ERR_CantConvAnonMethParams:
                case ErrorCode.ERR_CantConvAnonMethReturns:
                case ErrorCode.ERR_IllegalFixedType:
                case ErrorCode.ERR_FixedOverflow:
                case ErrorCode.ERR_InvalidFixedArraySize:
                case ErrorCode.ERR_FixedBufferNotFixed:
                case ErrorCode.ERR_AttributeNotOnAccessor:
                case ErrorCode.WRN_InvalidSearchPathDir:
                case ErrorCode.ERR_IllegalVarArgs:
                case ErrorCode.ERR_IllegalParams:
                case ErrorCode.ERR_BadModifiersOnNamespace:
                case ErrorCode.ERR_BadPlatformType:
                case ErrorCode.ERR_ThisStructNotInAnonMeth:
                case ErrorCode.ERR_NoConvToIDisp:
                case ErrorCode.ERR_BadParamRef:
                case ErrorCode.ERR_BadParamExtraRef:
                case ErrorCode.ERR_BadParamType:
                case ErrorCode.ERR_BadExternIdentifier:
                case ErrorCode.ERR_AliasMissingFile:
                case ErrorCode.ERR_GlobalExternAlias:
                case ErrorCode.WRN_MultiplePredefTypes:
                case ErrorCode.ERR_LocalCantBeFixedAndHoisted:
                case ErrorCode.WRN_TooManyLinesForDebugger:
                case ErrorCode.ERR_CantConvAnonMethNoParams:
                case ErrorCode.ERR_ConditionalOnNonAttributeClass:
                case ErrorCode.WRN_CallOnNonAgileField:
                case ErrorCode.WRN_InvalidNumber:
                case ErrorCode.WRN_IllegalPPChecksum:
                case ErrorCode.WRN_EndOfPPLineExpected:
                case ErrorCode.WRN_ConflictingChecksum:
                case ErrorCode.WRN_InvalidAssemblyName:
                case ErrorCode.WRN_UnifyReferenceMajMin:
                case ErrorCode.WRN_UnifyReferenceBldRev:
                case ErrorCode.ERR_DuplicateImport:
                case ErrorCode.ERR_DuplicateImportSimple:
                case ErrorCode.ERR_AssemblyMatchBadVersion:
                case ErrorCode.ERR_FixedNeedsLvalue:
                case ErrorCode.WRN_DuplicateTypeParamTag:
                case ErrorCode.WRN_UnmatchedTypeParamTag:
                case ErrorCode.WRN_MissingTypeParamTag:
                case ErrorCode.ERR_CantChangeTypeOnOverride:
                case ErrorCode.ERR_DoNotUseFixedBufferAttr:
                case ErrorCode.WRN_AssignmentToSelf:
                case ErrorCode.WRN_ComparisonToSelf:
                case ErrorCode.ERR_CantOpenWin32Res:
                case ErrorCode.WRN_DotOnDefault:
                case ErrorCode.ERR_NoMultipleInheritance:
                case ErrorCode.ERR_BaseClassMustBeFirst:
                case ErrorCode.WRN_BadXMLRefTypeVar:
                case ErrorCode.ERR_FriendAssemblyBadArgs:
                case ErrorCode.ERR_FriendAssemblySNReq:
                case ErrorCode.ERR_DelegateOnNullable:
                case ErrorCode.ERR_BadCtorArgCount:
                case ErrorCode.ERR_GlobalAttributesNotFirst:
                case ErrorCode.ERR_ExpressionExpected:
                case ErrorCode.WRN_UnmatchedParamRefTag:
                case ErrorCode.WRN_UnmatchedTypeParamRefTag:
                case ErrorCode.ERR_DefaultValueMustBeConstant:
                case ErrorCode.ERR_DefaultValueBeforeRequiredValue:
                case ErrorCode.ERR_NamedArgumentSpecificationBeforeFixedArgument:
                case ErrorCode.ERR_BadNamedArgument:
                case ErrorCode.ERR_DuplicateNamedArgument:
                case ErrorCode.ERR_RefOutDefaultValue:
                case ErrorCode.ERR_NamedArgumentForArray:
                case ErrorCode.ERR_DefaultValueForExtensionParameter:
                case ErrorCode.ERR_NamedArgumentUsedInPositional:
                case ErrorCode.ERR_DefaultValueUsedWithAttributes:
                case ErrorCode.ERR_BadNamedArgumentForDelegateInvoke:
                case ErrorCode.ERR_NoPIAAssemblyMissingAttribute:
                case ErrorCode.ERR_NoCanonicalView:
                case ErrorCode.ERR_NoConversionForDefaultParam:
                case ErrorCode.ERR_DefaultValueForParamsParameter:
                case ErrorCode.ERR_NewCoClassOnLink:
                case ErrorCode.ERR_NoPIANestedType:
                case ErrorCode.ERR_InteropTypeMissingAttribute:
                case ErrorCode.ERR_InteropStructContainsMethods:
                case ErrorCode.ERR_InteropTypesWithSameNameAndGuid:
                case ErrorCode.ERR_NoPIAAssemblyMissingAttributes:
                case ErrorCode.ERR_AssemblySpecifiedForLinkAndRef:
                case ErrorCode.ERR_LocalTypeNameClash:
                case ErrorCode.WRN_ReferencedAssemblyReferencesLinkedPIA:
                case ErrorCode.ERR_NotNullRefDefaultParameter:
                case ErrorCode.ERR_FixedLocalInLambda:
                case ErrorCode.ERR_MissingMethodOnSourceInterface:
                case ErrorCode.ERR_MissingSourceInterface:
                case ErrorCode.ERR_GenericsUsedInNoPIAType:
                case ErrorCode.ERR_GenericsUsedAcrossAssemblies:
                case ErrorCode.ERR_NoConversionForNubDefaultParam:
                case ErrorCode.ERR_InvalidSubsystemVersion:
                case ErrorCode.ERR_InteropMethodWithBody:
                case ErrorCode.ERR_BadWarningLevel:
                case ErrorCode.ERR_BadDebugType:
                case ErrorCode.ERR_BadResourceVis:
                case ErrorCode.ERR_DefaultValueTypeMustMatch:
                case ErrorCode.ERR_DefaultValueBadValueType:
                case ErrorCode.ERR_MemberAlreadyInitialized:
                case ErrorCode.ERR_MemberCannotBeInitialized:
                case ErrorCode.ERR_StaticMemberInObjectInitializer:
                case ErrorCode.ERR_ReadonlyValueTypeInObjectInitializer:
                case ErrorCode.ERR_ValueTypePropertyInObjectInitializer:
                case ErrorCode.ERR_UnsafeTypeInObjectCreation:
                case ErrorCode.ERR_EmptyElementInitializer:
                case ErrorCode.ERR_InitializerAddHasWrongSignature:
                case ErrorCode.ERR_CollectionInitRequiresIEnumerable:
                case ErrorCode.ERR_CantOpenWin32Manifest:
                case ErrorCode.WRN_CantHaveManifestForModule:
                case ErrorCode.ERR_BadInstanceArgType:
                case ErrorCode.ERR_QueryDuplicateRangeVariable:
                case ErrorCode.ERR_QueryRangeVariableOverrides:
                case ErrorCode.ERR_QueryRangeVariableAssignedBadValue:
                case ErrorCode.ERR_QueryNoProviderCastable:
                case ErrorCode.ERR_QueryNoProviderStandard:
                case ErrorCode.ERR_QueryNoProvider:
                case ErrorCode.ERR_QueryOuterKey:
                case ErrorCode.ERR_QueryInnerKey:
                case ErrorCode.ERR_QueryOutRefRangeVariable:
                case ErrorCode.ERR_QueryMultipleProviders:
                case ErrorCode.ERR_QueryTypeInferenceFailedMulti:
                case ErrorCode.ERR_QueryTypeInferenceFailed:
                case ErrorCode.ERR_QueryTypeInferenceFailedSelectMany:
                case ErrorCode.ERR_ExpressionTreeContainsPointerOp:
                case ErrorCode.ERR_ExpressionTreeContainsAnonymousMethod:
                case ErrorCode.ERR_AnonymousMethodToExpressionTree:
                case ErrorCode.ERR_QueryRangeVariableReadOnly:
                case ErrorCode.ERR_QueryRangeVariableSameAsTypeParam:
                case ErrorCode.ERR_TypeVarNotFoundRangeVariable:
                case ErrorCode.ERR_BadArgTypesForCollectionAdd:
                case ErrorCode.ERR_ByRefParameterInExpressionTree:
                case ErrorCode.ERR_VarArgsInExpressionTree:
                case ErrorCode.ERR_InitializerAddHasParamModifiers:
                case ErrorCode.ERR_NonInvocableMemberCalled:
                case ErrorCode.WRN_MultipleRuntimeImplementationMatches:
                case ErrorCode.WRN_MultipleRuntimeOverrideMatches:
                case ErrorCode.ERR_ObjectOrCollectionInitializerWithDelegateCreation:
                case ErrorCode.ERR_InvalidConstantDeclarationType:
                case ErrorCode.ERR_IllegalVarianceSyntax:
                case ErrorCode.ERR_UnexpectedVariance:
                case ErrorCode.ERR_BadDynamicTypeof:
                case ErrorCode.ERR_ExpressionTreeContainsDynamicOperation:
                case ErrorCode.ERR_BadDynamicConversion:
                case ErrorCode.ERR_DeriveFromDynamic:
                case ErrorCode.ERR_DeriveFromConstructedDynamic:
                case ErrorCode.ERR_DynamicTypeAsBound:
                case ErrorCode.ERR_ConstructedDynamicTypeAsBound:
                case ErrorCode.ERR_ExplicitDynamicAttr:
                case ErrorCode.ERR_NoDynamicPhantomOnBase:
                case ErrorCode.ERR_NoDynamicPhantomOnBaseIndexer:
                case ErrorCode.ERR_BadArgTypeDynamicExtension:
                case ErrorCode.WRN_DynamicDispatchToConditionalMethod:
                case ErrorCode.ERR_NoDynamicPhantomOnBaseCtor:
                case ErrorCode.ERR_BadDynamicMethodArgMemgrp:
                case ErrorCode.ERR_BadDynamicMethodArgLambda:
                case ErrorCode.ERR_BadDynamicMethodArg:
                case ErrorCode.ERR_BadDynamicQuery:
                case ErrorCode.ERR_DynamicAttributeMissing:
                case ErrorCode.WRN_IsDynamicIsConfusing:
                case ErrorCode.ERR_BadAsyncReturn:
                case ErrorCode.ERR_BadAwaitInFinally:
                case ErrorCode.ERR_BadAwaitInCatch:
                case ErrorCode.ERR_BadAwaitArg:
                case ErrorCode.ERR_BadAsyncArgType:
                case ErrorCode.ERR_BadAsyncExpressionTree:
                case ErrorCode.ERR_MixingWinRTEventWithRegular:
                case ErrorCode.ERR_BadAwaitWithoutAsync:
                case ErrorCode.ERR_BadAsyncLacksBody:
                case ErrorCode.ERR_BadAwaitInQuery:
                case ErrorCode.ERR_BadAwaitInLock:
                case ErrorCode.ERR_TaskRetNoObjectRequired:
                case ErrorCode.WRN_AsyncLacksAwaits:
                case ErrorCode.ERR_FileNotFound:
                case ErrorCode.WRN_FileAlreadyIncluded:
                case ErrorCode.ERR_NoFileSpec:
                case ErrorCode.ERR_SwitchNeedsString:
                case ErrorCode.ERR_BadSwitch:
                case ErrorCode.WRN_NoSources:
                case ErrorCode.ERR_OpenResponseFile:
                case ErrorCode.ERR_CantOpenFileWrite:
                case ErrorCode.ERR_BadBaseNumber:
                case ErrorCode.ERR_BinaryFile:
                case ErrorCode.FTL_BadCodepage:
                case ErrorCode.ERR_NoMainOnDLL:
                case ErrorCode.FTL_InvalidTarget:
                case ErrorCode.FTL_InvalidInputFileName:
                case ErrorCode.WRN_NoConfigNotOnCommandLine:
                case ErrorCode.ERR_InvalidFileAlignment:
                case ErrorCode.WRN_DefineIdentifierRequired:
                case ErrorCode.FTL_OutputFileExists:
                case ErrorCode.ERR_OneAliasPerReference:
                case ErrorCode.ERR_SwitchNeedsNumber:
                case ErrorCode.ERR_MissingDebugSwitch:
                case ErrorCode.ERR_ComRefCallInExpressionTree:
                case ErrorCode.WRN_BadUILang:
                case ErrorCode.ERR_InvalidFormatForGuidForOption:
                case ErrorCode.ERR_MissingGuidForOption:
                case ErrorCode.ERR_InvalidOutputName:
                case ErrorCode.ERR_InvalidDebugInformationFormat:
                case ErrorCode.ERR_LegacyObjectIdSyntax:
                case ErrorCode.ERR_SourceLinkRequiresPdb:
                case ErrorCode.ERR_CannotEmbedWithoutPdb:
                case ErrorCode.ERR_BadSwitchValue:
                case ErrorCode.WRN_CLS_NoVarArgs:
                case ErrorCode.WRN_CLS_BadArgType:
                case ErrorCode.WRN_CLS_BadReturnType:
                case ErrorCode.WRN_CLS_BadFieldPropType:
                case ErrorCode.WRN_CLS_BadIdentifierCase:
                case ErrorCode.WRN_CLS_OverloadRefOut:
                case ErrorCode.WRN_CLS_OverloadUnnamed:
                case ErrorCode.WRN_CLS_BadIdentifier:
                case ErrorCode.WRN_CLS_BadBase:
                case ErrorCode.WRN_CLS_BadInterfaceMember:
                case ErrorCode.WRN_CLS_NoAbstractMembers:
                case ErrorCode.WRN_CLS_NotOnModules:
                case ErrorCode.WRN_CLS_ModuleMissingCLS:
                case ErrorCode.WRN_CLS_AssemblyNotCLS:
                case ErrorCode.WRN_CLS_BadAttributeType:
                case ErrorCode.WRN_CLS_ArrayArgumentToAttribute:
                case ErrorCode.WRN_CLS_NotOnModules2:
                case ErrorCode.WRN_CLS_IllegalTrueInFalse:
                case ErrorCode.WRN_CLS_MeaninglessOnPrivateType:
                case ErrorCode.WRN_CLS_AssemblyNotCLS2:
                case ErrorCode.WRN_CLS_MeaninglessOnParam:
                case ErrorCode.WRN_CLS_MeaninglessOnReturn:
                case ErrorCode.WRN_CLS_BadTypeVar:
                case ErrorCode.WRN_CLS_VolatileField:
                case ErrorCode.WRN_CLS_BadInterface:
                case ErrorCode.FTL_BadChecksumAlgorithm:
                case ErrorCode.ERR_BadAwaitArgIntrinsic:
                case ErrorCode.ERR_BadAwaitAsIdentifier:
                case ErrorCode.ERR_AwaitInUnsafeContext:
                case ErrorCode.ERR_UnsafeAsyncArgType:
                case ErrorCode.ERR_VarargsAsync:
                case ErrorCode.ERR_BadAwaitArgVoidCall:
                case ErrorCode.ERR_NonTaskMainCantBeAsync:
                case ErrorCode.ERR_CantConvAsyncAnonFuncReturns:
                case ErrorCode.ERR_BadAwaiterPattern:
                case ErrorCode.ERR_BadSpecialByRefLocal:
                case ErrorCode.WRN_UnobservedAwaitableExpression:
                case ErrorCode.ERR_SynchronizedAsyncMethod:
                case ErrorCode.ERR_BadAsyncReturnExpression:
                case ErrorCode.ERR_NoConversionForCallerLineNumberParam:
                case ErrorCode.ERR_NoConversionForCallerFilePathParam:
                case ErrorCode.ERR_NoConversionForCallerMemberNameParam:
                case ErrorCode.ERR_BadCallerLineNumberParamWithoutDefaultValue:
                case ErrorCode.ERR_BadCallerFilePathParamWithoutDefaultValue:
                case ErrorCode.ERR_BadCallerMemberNameParamWithoutDefaultValue:
                case ErrorCode.ERR_BadPrefer32OnLib:
                case ErrorCode.WRN_CallerLineNumberParamForUnconsumedLocation:
                case ErrorCode.WRN_CallerFilePathParamForUnconsumedLocation:
                case ErrorCode.WRN_CallerMemberNameParamForUnconsumedLocation:
                case ErrorCode.ERR_DoesntImplementAwaitInterface:
                case ErrorCode.ERR_BadAwaitArg_NeedSystem:
                case ErrorCode.ERR_CantReturnVoid:
                case ErrorCode.ERR_SecurityCriticalOrSecuritySafeCriticalOnAsync:
                case ErrorCode.ERR_SecurityCriticalOrSecuritySafeCriticalOnAsyncInClassOrStruct:
                case ErrorCode.ERR_BadAwaitWithoutAsyncMethod:
                case ErrorCode.ERR_BadAwaitWithoutVoidAsyncMethod:
                case ErrorCode.ERR_BadAwaitWithoutAsyncLambda:
                case ErrorCode.ERR_NoSuchMemberOrExtensionNeedUsing:
                case ErrorCode.ERR_UnexpectedAliasedName:
                case ErrorCode.ERR_UnexpectedGenericName:
                case ErrorCode.ERR_UnexpectedUnboundGenericName:
                case ErrorCode.ERR_GlobalStatement:
                case ErrorCode.ERR_BadUsingType:
                case ErrorCode.ERR_ReservedAssemblyName:
                case ErrorCode.ERR_PPReferenceFollowsToken:
                case ErrorCode.ERR_ExpectedPPFile:
                case ErrorCode.ERR_ReferenceDirectiveOnlyAllowedInScripts:
                case ErrorCode.ERR_NameNotInContextPossibleMissingReference:
                case ErrorCode.ERR_MetadataNameTooLong:
                case ErrorCode.ERR_AttributesNotAllowed:
                case ErrorCode.ERR_ExternAliasNotAllowed:
                case ErrorCode.ERR_ConflictingAliasAndDefinition:
                case ErrorCode.ERR_GlobalDefinitionOrStatementExpected:
                case ErrorCode.ERR_ExpectedSingleScript:
                case ErrorCode.ERR_RecursivelyTypedVariable:
                case ErrorCode.ERR_YieldNotAllowedInScript:
                case ErrorCode.ERR_NamespaceNotAllowedInScript:
                case ErrorCode.WRN_StaticInAsOrIs:
                case ErrorCode.ERR_InvalidDelegateType:
                case ErrorCode.ERR_BadVisEventType:
                case ErrorCode.ERR_GlobalAttributesNotAllowed:
                case ErrorCode.ERR_PublicKeyFileFailure:
                case ErrorCode.ERR_PublicKeyContainerFailure:
                case ErrorCode.ERR_FriendRefSigningMismatch:
                case ErrorCode.ERR_CannotPassNullForFriendAssembly:
                case ErrorCode.ERR_SignButNoPrivateKey:
                case ErrorCode.WRN_DelaySignButNoKey:
                case ErrorCode.ERR_InvalidVersionFormat:
                case ErrorCode.WRN_InvalidVersionFormat:
                case ErrorCode.ERR_NoCorrespondingArgument:
                case ErrorCode.ERR_ResourceFileNameNotUnique:
                case ErrorCode.ERR_DllImportOnGenericMethod:
                case ErrorCode.ERR_EncUpdateFailedMissingAttribute:
                case ErrorCode.ERR_ParameterNotValidForType:
                case ErrorCode.ERR_AttributeParameterRequired1:
                case ErrorCode.ERR_AttributeParameterRequired2:
                case ErrorCode.ERR_SecurityAttributeMissingAction:
                case ErrorCode.ERR_SecurityAttributeInvalidAction:
                case ErrorCode.ERR_SecurityAttributeInvalidActionAssembly:
                case ErrorCode.ERR_SecurityAttributeInvalidActionTypeOrMethod:
                case ErrorCode.ERR_PrincipalPermissionInvalidAction:
                case ErrorCode.ERR_FeatureNotValidInExpressionTree:
                case ErrorCode.ERR_MarshalUnmanagedTypeNotValidForFields:
                case ErrorCode.ERR_MarshalUnmanagedTypeOnlyValidForFields:
                case ErrorCode.ERR_PermissionSetAttributeInvalidFile:
                case ErrorCode.ERR_PermissionSetAttributeFileReadError:
                case ErrorCode.ERR_InvalidVersionFormat2:
                case ErrorCode.ERR_InvalidAssemblyCultureForExe:
                case ErrorCode.ERR_DuplicateAttributeInNetModule:
                case ErrorCode.ERR_CantOpenIcon:
                case ErrorCode.ERR_ErrorBuildingWin32Resources:
                case ErrorCode.ERR_BadAttributeParamDefaultArgument:
                case ErrorCode.ERR_MissingTypeInSource:
                case ErrorCode.ERR_MissingTypeInAssembly:
                case ErrorCode.ERR_SecurityAttributeInvalidTarget:
                case ErrorCode.ERR_InvalidAssemblyName:
                case ErrorCode.ERR_NoTypeDefFromModule:
                case ErrorCode.WRN_CallerFilePathPreferredOverCallerMemberName:
                case ErrorCode.WRN_CallerLineNumberPreferredOverCallerMemberName:
                case ErrorCode.WRN_CallerLineNumberPreferredOverCallerFilePath:
                case ErrorCode.ERR_InvalidDynamicCondition:
                case ErrorCode.ERR_WinRtEventPassedByRef:
                case ErrorCode.ERR_NetModuleNameMismatch:
                case ErrorCode.ERR_BadModuleName:
                case ErrorCode.ERR_BadCompilationOptionValue:
                case ErrorCode.ERR_BadAppConfigPath:
                case ErrorCode.WRN_AssemblyAttributeFromModuleIsOverridden:
                case ErrorCode.ERR_CmdOptionConflictsSource:
                case ErrorCode.ERR_FixedBufferTooManyDimensions:
                case ErrorCode.ERR_CantReadConfigFile:
                case ErrorCode.ERR_BadAwaitInCatchFilter:
                case ErrorCode.WRN_FilterIsConstantTrue:
                case ErrorCode.ERR_EncNoPIAReference:
                case ErrorCode.ERR_LinkedNetmoduleMetadataMustProvideFullPEImage:
                case ErrorCode.ERR_MetadataReferencesNotSupported:
                case ErrorCode.ERR_InvalidAssemblyCulture:
                case ErrorCode.ERR_EncReferenceToAddedMember:
                case ErrorCode.ERR_MutuallyExclusiveOptions:
                case ErrorCode.ERR_InvalidDebugInfo:
                case ErrorCode.WRN_UnimplementedCommandLineSwitch:
                case ErrorCode.WRN_ReferencedAssemblyDoesNotHaveStrongName:
                case ErrorCode.ERR_InvalidSignaturePublicKey:
                case ErrorCode.ERR_ForwardedTypesConflict:
                case ErrorCode.WRN_RefCultureMismatch:
                case ErrorCode.ERR_AgnosticToMachineModule:
                case ErrorCode.ERR_ConflictingMachineModule:
                case ErrorCode.WRN_ConflictingMachineAssembly:
                case ErrorCode.ERR_CryptoHashFailed:
                case ErrorCode.ERR_MissingNetModuleReference:
                case ErrorCode.ERR_NetModuleNameMustBeUnique:
                case ErrorCode.ERR_UnsupportedTransparentIdentifierAccess:
                case ErrorCode.ERR_ParamDefaultValueDiffersFromAttribute:
                case ErrorCode.WRN_UnqualifiedNestedTypeInCref:
                case ErrorCode.HDN_UnusedUsingDirective:
                case ErrorCode.HDN_UnusedExternAlias:
                case ErrorCode.WRN_NoRuntimeMetadataVersion:
                case ErrorCode.ERR_FeatureNotAvailableInVersion1:
                case ErrorCode.ERR_FeatureNotAvailableInVersion2:
                case ErrorCode.ERR_FeatureNotAvailableInVersion3:
                case ErrorCode.ERR_FeatureNotAvailableInVersion4:
                case ErrorCode.ERR_FeatureNotAvailableInVersion5:
                case ErrorCode.ERR_FieldHasMultipleDistinctConstantValues:
                case ErrorCode.ERR_ComImportWithInitializers:
                case ErrorCode.WRN_PdbLocalNameTooLong:
                case ErrorCode.ERR_RetNoObjectRequiredLambda:
                case ErrorCode.ERR_TaskRetNoObjectRequiredLambda:
                case ErrorCode.WRN_AnalyzerCannotBeCreated:
                case ErrorCode.WRN_NoAnalyzerInAssembly:
                case ErrorCode.WRN_UnableToLoadAnalyzer:
                case ErrorCode.ERR_CantReadRulesetFile:
                case ErrorCode.ERR_BadPdbData:
                case ErrorCode.INF_UnableToLoadSomeTypesInAnalyzer:
                case ErrorCode.ERR_InitializerOnNonAutoProperty:
                case ErrorCode.ERR_AutoPropertyMustHaveGetAccessor:
                case ErrorCode.ERR_InstancePropertyInitializerInInterface:
                case ErrorCode.ERR_EnumsCantContainDefaultConstructor:
                case ErrorCode.ERR_EncodinglessSyntaxTree:
                case ErrorCode.ERR_BlockBodyAndExpressionBody:
                case ErrorCode.ERR_FeatureIsExperimental:
                case ErrorCode.ERR_FeatureNotAvailableInVersion6:
                case ErrorCode.ERR_SwitchFallOut:
                case ErrorCode.ERR_NullPropagatingOpInExpressionTree:
                case ErrorCode.WRN_NubExprIsConstBool2:
                case ErrorCode.ERR_DictionaryInitializerInExpressionTree:
                case ErrorCode.ERR_ExtensionCollectionElementInitializerInExpressionTree:
                case ErrorCode.ERR_UnclosedExpressionHole:
                case ErrorCode.ERR_UseDefViolationProperty:
                case ErrorCode.ERR_AutoPropertyMustOverrideSet:
                case ErrorCode.ERR_ExpressionHasNoName:
                case ErrorCode.ERR_SubexpressionNotInNameof:
                case ErrorCode.ERR_AliasQualifiedNameNotAnExpression:
                case ErrorCode.ERR_NameofMethodGroupWithTypeParameters:
                case ErrorCode.ERR_NoAliasHere:
                case ErrorCode.ERR_UnescapedCurly:
                case ErrorCode.ERR_EscapedCurly:
                case ErrorCode.ERR_TrailingWhitespaceInFormatSpecifier:
                case ErrorCode.ERR_EmptyFormatSpecifier:
                case ErrorCode.ERR_ErrorInReferencedAssembly:
                case ErrorCode.ERR_ExternHasConstructorInitializer:
                case ErrorCode.ERR_ExpressionOrDeclarationExpected:
                case ErrorCode.ERR_NameofExtensionMethod:
                case ErrorCode.WRN_AlignmentMagnitude:
                case ErrorCode.ERR_ConstantStringTooLong:
                case ErrorCode.ERR_DebugEntryPointNotSourceMethodDefinition:
                case ErrorCode.ERR_LoadDirectiveOnlyAllowedInScripts:
                case ErrorCode.ERR_PPLoadFollowsToken:
                case ErrorCode.ERR_SourceFileReferencesNotSupported:
                case ErrorCode.ERR_BadAwaitInStaticVariableInitializer:
                case ErrorCode.ERR_InvalidPathMap:
                case ErrorCode.ERR_PublicSignButNoKey:
                case ErrorCode.ERR_TooManyUserStrings:
                case ErrorCode.ERR_PeWritingFailure:
                case ErrorCode.WRN_AttributeIgnoredWhenPublicSigning:
                case ErrorCode.ERR_OptionMustBeAbsolutePath:
                case ErrorCode.ERR_FeatureNotAvailableInVersion7:
                case ErrorCode.ERR_DynamicLocalFunctionParamsParameter:
                case ErrorCode.ERR_ExpressionTreeContainsLocalFunction:
                case ErrorCode.ERR_InvalidInstrumentationKind:
                case ErrorCode.ERR_LocalFunctionMissingBody:
                case ErrorCode.ERR_InvalidHashAlgorithmName:
                case ErrorCode.ERR_ThrowMisplaced:
                case ErrorCode.ERR_PatternNullableType:
                case ErrorCode.ERR_BadPatternExpression:
                case ErrorCode.ERR_SwitchExpressionValueExpected:
                case ErrorCode.ERR_SwitchCaseSubsumed:
                case ErrorCode.ERR_PatternWrongType:
                case ErrorCode.ERR_ExpressionTreeContainsIsMatch:
                case ErrorCode.WRN_TupleLiteralNameMismatch:
                case ErrorCode.ERR_TupleTooFewElements:
                case ErrorCode.ERR_TupleReservedElementName:
                case ErrorCode.ERR_TupleReservedElementNameAnyPosition:
                case ErrorCode.ERR_TupleDuplicateElementName:
                case ErrorCode.ERR_PredefinedTypeMemberNotFoundInAssembly:
                case ErrorCode.ERR_MissingDeconstruct:
                case ErrorCode.ERR_TypeInferenceFailedForImplicitlyTypedDeconstructionVariable:
                case ErrorCode.ERR_DeconstructRequiresExpression:
                case ErrorCode.ERR_DeconstructWrongCardinality:
                case ErrorCode.ERR_CannotDeconstructDynamic:
                case ErrorCode.ERR_DeconstructTooFewElements:
                case ErrorCode.ERR_ConversionNotTupleCompatible:
                case ErrorCode.ERR_DeconstructionVarFormDisallowsSpecificType:
                case ErrorCode.ERR_TupleElementNamesAttributeMissing:
                case ErrorCode.ERR_ExplicitTupleElementNamesAttribute:
                case ErrorCode.ERR_CantChangeTupleNamesOnOverride:
                case ErrorCode.ERR_DuplicateInterfaceWithTupleNamesInBaseList:
                case ErrorCode.ERR_ImplBadTupleNames:
                case ErrorCode.ERR_PartialMethodInconsistentTupleNames:
                case ErrorCode.ERR_ExpressionTreeContainsTupleLiteral:
                case ErrorCode.ERR_ExpressionTreeContainsTupleConversion:
                case ErrorCode.ERR_AutoPropertyCannotBeRefReturning:
                case ErrorCode.ERR_RefPropertyMustHaveGetAccessor:
                case ErrorCode.ERR_RefPropertyCannotHaveSetAccessor:
                case ErrorCode.ERR_CantChangeRefReturnOnOverride:
                case ErrorCode.ERR_MustNotHaveRefReturn:
                case ErrorCode.ERR_MustHaveRefReturn:
                case ErrorCode.ERR_RefReturnMustHaveIdentityConversion:
                case ErrorCode.ERR_CloseUnimplementedInterfaceMemberWrongRefReturn:
                case ErrorCode.ERR_RefReturningCallInExpressionTree:
                case ErrorCode.ERR_BadIteratorReturnRef:
                case ErrorCode.ERR_BadRefReturnExpressionTree:
                case ErrorCode.ERR_RefReturnLvalueExpected:
                case ErrorCode.ERR_RefReturnNonreturnableLocal:
                case ErrorCode.ERR_RefReturnNonreturnableLocal2:
                case ErrorCode.ERR_RefReturnRangeVariable:
                case ErrorCode.ERR_RefReturnReadonly:
                case ErrorCode.ERR_RefReturnReadonlyStatic:
                case ErrorCode.ERR_RefReturnReadonly2:
                case ErrorCode.ERR_RefReturnReadonlyStatic2:
                case ErrorCode.ERR_RefReturnParameter:
                case ErrorCode.ERR_RefReturnParameter2:
                case ErrorCode.ERR_RefReturnLocal:
                case ErrorCode.ERR_RefReturnLocal2:
                case ErrorCode.ERR_RefReturnStructThis:
                case ErrorCode.ERR_InitializeByValueVariableWithReference:
                case ErrorCode.ERR_InitializeByReferenceVariableWithValue:
                case ErrorCode.ERR_RefAssignmentMustHaveIdentityConversion:
                case ErrorCode.ERR_ByReferenceVariableMustBeInitialized:
                case ErrorCode.ERR_AnonDelegateCantUseLocal:
                case ErrorCode.ERR_BadIteratorLocalType:
                case ErrorCode.ERR_BadAsyncLocalType:
                case ErrorCode.ERR_PredefinedValueTupleTypeNotFound:
                case ErrorCode.ERR_SemiOrLBraceOrArrowExpected:
                case ErrorCode.ERR_NewWithTupleTypeSyntax:
                case ErrorCode.ERR_PredefinedValueTupleTypeMustBeStruct:
                case ErrorCode.ERR_DiscardTypeInferenceFailed:
                case ErrorCode.ERR_DeclarationExpressionNotPermitted:
                case ErrorCode.ERR_MustDeclareForeachIteration:
                case ErrorCode.ERR_TupleElementNamesInDeconstruction:
                case ErrorCode.ERR_ExpressionTreeContainsThrowExpression:
                case ErrorCode.ERR_DelegateRefMismatch:
                case ErrorCode.ERR_BadSourceCodeKind:
                case ErrorCode.ERR_BadDocumentationMode:
                case ErrorCode.ERR_BadLanguageVersion:
                case ErrorCode.ERR_ImplicitlyTypedOutVariableUsedInTheSameArgumentList:
                case ErrorCode.ERR_TypeInferenceFailedForImplicitlyTypedOutVariable:
                case ErrorCode.ERR_ExpressionTreeContainsOutVariable:
                case ErrorCode.ERR_VarInvocationLvalueReserved:
                case ErrorCode.ERR_PublicSignNetModule:
                case ErrorCode.ERR_BadAssemblyName:
                case ErrorCode.ERR_BadAsyncMethodBuilderTaskProperty:
                case ErrorCode.ERR_TypeForwardedToMultipleAssemblies:
                case ErrorCode.ERR_ExpressionTreeContainsDiscard:
                case ErrorCode.ERR_PatternDynamicType:
                case ErrorCode.ERR_VoidAssignment:
                case ErrorCode.ERR_VoidInTuple:
                case ErrorCode.ERR_Merge_conflict_marker_encountered:
                case ErrorCode.ERR_InvalidPreprocessingSymbol:
                case ErrorCode.ERR_FeatureNotAvailableInVersion7_1:
                case ErrorCode.ERR_LanguageVersionCannotHaveLeadingZeroes:
                case ErrorCode.ERR_CompilerAndLanguageVersion:
                case ErrorCode.WRN_Experimental:
                case ErrorCode.ERR_TupleInferredNamesNotAvailable:
                case ErrorCode.ERR_TypelessTupleInAs:
                case ErrorCode.ERR_NoRefOutWhenRefOnly:
                case ErrorCode.ERR_NoNetModuleOutputWhenRefOutOrRefOnly:
                case ErrorCode.ERR_BadOpOnNullOrDefaultOrNew:
                case ErrorCode.ERR_DefaultLiteralNotValid:
                case ErrorCode.ERR_PatternWrongGenericTypeInVersion:
                case ErrorCode.ERR_AmbigBinaryOpsOnDefault:
                case ErrorCode.ERR_FeatureNotAvailableInVersion7_2:
                case ErrorCode.WRN_UnreferencedLocalFunction:
                case ErrorCode.ERR_DynamicLocalFunctionTypeParameter:
                case ErrorCode.ERR_BadNonTrailingNamedArgument:
                case ErrorCode.ERR_NamedArgumentSpecificationBeforeFixedArgumentInDynamicInvocation:
                case ErrorCode.ERR_RefConditionalAndAwait:
                case ErrorCode.ERR_RefConditionalNeedsTwoRefs:
                case ErrorCode.ERR_RefConditionalDifferentTypes:
                case ErrorCode.ERR_BadParameterModifiers:
                case ErrorCode.ERR_RefReadonlyNotField:
                case ErrorCode.ERR_RefReadonlyNotField2:
                case ErrorCode.ERR_AssignReadonlyNotField:
                case ErrorCode.ERR_AssignReadonlyNotField2:
                case ErrorCode.ERR_RefReturnReadonlyNotField:
                case ErrorCode.ERR_RefReturnReadonlyNotField2:
                case ErrorCode.ERR_ExplicitReservedAttr:
                case ErrorCode.ERR_TypeReserved:
                case ErrorCode.ERR_RefExtensionMustBeValueTypeOrConstrainedToOne:
                case ErrorCode.ERR_InExtensionMustBeValueType:
                case ErrorCode.ERR_FieldsInRoStruct:
                case ErrorCode.ERR_AutoPropsInRoStruct:
                case ErrorCode.ERR_FieldlikeEventsInRoStruct:
                case ErrorCode.ERR_RefStructInterfaceImpl:
                case ErrorCode.ERR_BadSpecialByRefIterator:
                case ErrorCode.ERR_FieldAutoPropCantBeByRefLike:
                case ErrorCode.ERR_StackAllocConversionNotPossible:
                case ErrorCode.ERR_EscapeCall:
                case ErrorCode.ERR_EscapeCall2:
                case ErrorCode.ERR_EscapeOther:
                case ErrorCode.ERR_CallArgMixing:
                case ErrorCode.ERR_MismatchedRefEscapeInTernary:
                case ErrorCode.ERR_EscapeVariable:
                case ErrorCode.ERR_EscapeStackAlloc:
                case ErrorCode.ERR_RefReturnThis:
                case ErrorCode.ERR_OutAttrOnInParam:
                case ErrorCode.ERR_PredefinedValueTupleTypeAmbiguous3:
                case ErrorCode.ERR_InvalidVersionFormatDeterministic:
                case ErrorCode.ERR_AttributeCtorInParameter:
                case ErrorCode.WRN_FilterIsConstantFalse:
                case ErrorCode.WRN_FilterIsConstantFalseRedundantTryCatch:
                case ErrorCode.ERR_ConditionalInInterpolation:
                case ErrorCode.ERR_CantUseVoidInArglist:
                case ErrorCode.ERR_InDynamicMethodArg:
                case ErrorCode.ERR_FeatureNotAvailableInVersion7_3:
                case ErrorCode.WRN_AttributesOnBackingFieldsNotAvailable:
                case ErrorCode.ERR_DoNotUseFixedBufferAttrOnProperty:
                case ErrorCode.ERR_RefLocalOrParamExpected:
                case ErrorCode.ERR_RefAssignNarrower:
                case ErrorCode.ERR_NewBoundWithUnmanaged:
                case ErrorCode.ERR_UnmanagedConstraintNotSatisfied:
                case ErrorCode.ERR_CantUseInOrOutInArglist:
                case ErrorCode.ERR_ConWithUnmanagedCon:
                case ErrorCode.ERR_UnmanagedBoundWithClass:
                case ErrorCode.ERR_InvalidStackAllocArray:
                case ErrorCode.ERR_ExpressionTreeContainsTupleBinOp:
                case ErrorCode.WRN_TupleBinopLiteralNameMismatch:
                case ErrorCode.ERR_TupleSizesMismatchForBinOps:
                case ErrorCode.ERR_ExprCannotBeFixed:
                case ErrorCode.ERR_InvalidObjectCreation:
                case ErrorCode.WRN_TypeParameterSameAsOuterMethodTypeParameter:
                case ErrorCode.ERR_OutVariableCannotBeByRef:
                case ErrorCode.ERR_OmittedTypeArgument:
                case ErrorCode.ERR_FeatureNotAvailableInVersion8:
                case ErrorCode.ERR_AltInterpolatedVerbatimStringsNotAvailable:
                case ErrorCode.ERR_IteratorMustBeAsync:
                case ErrorCode.ERR_NoConvToIAsyncDisp:
                case ErrorCode.ERR_AwaitForEachMissingMember:
                case ErrorCode.ERR_BadGetAsyncEnumerator:
                case ErrorCode.ERR_MultipleIAsyncEnumOfT:
                case ErrorCode.ERR_ForEachMissingMemberWrongAsync:
                case ErrorCode.ERR_AwaitForEachMissingMemberWrongAsync:
                case ErrorCode.ERR_BadDynamicAwaitForEach:
                case ErrorCode.ERR_NoConvToIAsyncDispWrongAsync:
                case ErrorCode.ERR_NoConvToIDispWrongAsync:
                case ErrorCode.ERR_PossibleAsyncIteratorWithoutYield:
                case ErrorCode.ERR_PossibleAsyncIteratorWithoutYieldOrAwait:
                case ErrorCode.ERR_StaticLocalFunctionCannotCaptureVariable:
                case ErrorCode.ERR_StaticLocalFunctionCannotCaptureThis:
                case ErrorCode.ERR_AttributeNotOnEventAccessor:
                case ErrorCode.WRN_UnconsumedEnumeratorCancellationAttributeUsage:
                case ErrorCode.WRN_UndecoratedCancellationTokenParameter:
                case ErrorCode.ERR_MultipleEnumeratorCancellationAttributes:
                case ErrorCode.ERR_VarianceInterfaceNesting:
                case ErrorCode.ERR_ImplicitIndexIndexerWithName:
                case ErrorCode.ERR_ImplicitRangeIndexerWithName:
                case ErrorCode.ERR_WrongNumberOfSubpatterns:
                case ErrorCode.ERR_PropertyPatternNameMissing:
                case ErrorCode.ERR_MissingPattern:
                case ErrorCode.ERR_DefaultPattern:
                case ErrorCode.ERR_SwitchExpressionNoBestType:
                case ErrorCode.ERR_VarMayNotBindToType:
                case ErrorCode.WRN_SwitchExpressionNotExhaustive:
                case ErrorCode.ERR_SwitchArmSubsumed:
                case ErrorCode.ERR_ConstantPatternVsOpenType:
                case ErrorCode.WRN_CaseConstantNamedUnderscore:
                case ErrorCode.WRN_IsTypeNamedUnderscore:
                case ErrorCode.ERR_ExpressionTreeContainsSwitchExpression:
                case ErrorCode.ERR_SwitchGoverningExpressionRequiresParens:
                case ErrorCode.ERR_TupleElementNameMismatch:
                case ErrorCode.ERR_DeconstructParameterNameMismatch:
                case ErrorCode.ERR_IsPatternImpossible:
                case ErrorCode.WRN_GivenExpressionNeverMatchesPattern:
                case ErrorCode.WRN_GivenExpressionAlwaysMatchesConstant:
                case ErrorCode.ERR_PointerTypeInPatternMatching:
                case ErrorCode.ERR_ArgumentNameInITuplePattern:
                case ErrorCode.ERR_DiscardPatternInSwitchStatement:
                case ErrorCode.WRN_SwitchExpressionNotExhaustiveWithUnnamedEnumValue:
                case ErrorCode.WRN_ThrowPossibleNull:
                case ErrorCode.ERR_IllegalSuppression:
                case ErrorCode.WRN_ConvertingNullableToNonNullable:
                case ErrorCode.WRN_NullReferenceAssignment:
                case ErrorCode.WRN_NullReferenceReceiver:
                case ErrorCode.WRN_NullReferenceReturn:
                case ErrorCode.WRN_NullReferenceArgument:
                case ErrorCode.WRN_UnboxPossibleNull:
                case ErrorCode.WRN_DisallowNullAttributeForbidsMaybeNullAssignment:
                case ErrorCode.WRN_NullabilityMismatchInTypeOnOverride:
                case ErrorCode.WRN_NullabilityMismatchInReturnTypeOnOverride:
                case ErrorCode.WRN_NullabilityMismatchInParameterTypeOnOverride:
                case ErrorCode.WRN_NullabilityMismatchInParameterTypeOnPartial:
                case ErrorCode.WRN_NullabilityMismatchInTypeOnImplicitImplementation:
                case ErrorCode.WRN_NullabilityMismatchInReturnTypeOnImplicitImplementation:
                case ErrorCode.WRN_NullabilityMismatchInParameterTypeOnImplicitImplementation:
                case ErrorCode.WRN_NullabilityMismatchInTypeOnExplicitImplementation:
                case ErrorCode.WRN_NullabilityMismatchInReturnTypeOnExplicitImplementation:
                case ErrorCode.WRN_NullabilityMismatchInParameterTypeOnExplicitImplementation:
                case ErrorCode.WRN_UninitializedNonNullableField:
                case ErrorCode.WRN_NullabilityMismatchInAssignment:
                case ErrorCode.WRN_NullabilityMismatchInArgument:
                case ErrorCode.WRN_NullabilityMismatchInReturnTypeOfTargetDelegate:
                case ErrorCode.WRN_NullabilityMismatchInParameterTypeOfTargetDelegate:
                case ErrorCode.ERR_ExplicitNullableAttribute:
                case ErrorCode.WRN_NullabilityMismatchInArgumentForOutput:
                case ErrorCode.WRN_NullAsNonNullable:
                case ErrorCode.ERR_NullableUnconstrainedTypeParameter:
                case ErrorCode.ERR_AnnotationDisallowedInObjectCreation:
                case ErrorCode.WRN_NullableValueTypeMayBeNull:
                case ErrorCode.ERR_NullableOptionNotAvailable:
                case ErrorCode.WRN_NullabilityMismatchInTypeParameterConstraint:
                case ErrorCode.WRN_MissingNonNullTypesContextForAnnotation:
                case ErrorCode.WRN_NullabilityMismatchInConstraintsOnImplicitImplementation:
                case ErrorCode.WRN_NullabilityMismatchInTypeParameterReferenceTypeConstraint:
                case ErrorCode.ERR_TripleDotNotAllowed:
                case ErrorCode.ERR_BadNullableContextOption:
                case ErrorCode.ERR_NullableDirectiveQualifierExpected:
                case ErrorCode.ERR_BadNullableTypeof:
                case ErrorCode.ERR_ExpressionTreeCantContainRefStruct:
                case ErrorCode.ERR_ElseCannotStartStatement:
                case ErrorCode.ERR_ExpressionTreeCantContainNullCoalescingAssignment:
                case ErrorCode.WRN_NullabilityMismatchInExplicitlyImplementedInterface:
                case ErrorCode.WRN_NullabilityMismatchInInterfaceImplementedByBase:
                case ErrorCode.WRN_DuplicateInterfaceWithNullabilityMismatchInBaseList:
                case ErrorCode.ERR_DuplicateExplicitImpl:
                case ErrorCode.ERR_UsingVarInSwitchCase:
                case ErrorCode.ERR_GoToForwardJumpOverUsingVar:
                case ErrorCode.ERR_GoToBackwardJumpOverUsingVar:
                case ErrorCode.ERR_IsNullableType:
                case ErrorCode.ERR_AsNullableType:
                case ErrorCode.ERR_FeatureInPreview:
                case ErrorCode.WRN_SwitchExpressionNotExhaustiveForNull:
                case ErrorCode.WRN_ImplicitCopyInReadOnlyMember:
                case ErrorCode.ERR_StaticMemberCantBeReadOnly:
                case ErrorCode.ERR_AutoSetterCantBeReadOnly:
                case ErrorCode.ERR_AutoPropertyWithSetterCantBeReadOnly:
                case ErrorCode.ERR_InvalidPropertyReadOnlyMods:
                case ErrorCode.ERR_DuplicatePropertyReadOnlyMods:
                case ErrorCode.ERR_FieldLikeEventCantBeReadOnly:
                case ErrorCode.ERR_PartialMethodReadOnlyDifference:
                case ErrorCode.ERR_ReadOnlyModMissingAccessor:
                case ErrorCode.ERR_OverrideRefConstraintNotSatisfied:
                case ErrorCode.ERR_OverrideValConstraintNotSatisfied:
                case ErrorCode.WRN_NullabilityMismatchInConstraintsOnPartialImplementation:
                case ErrorCode.ERR_NullableDirectiveTargetExpected:
                case ErrorCode.WRN_MissingNonNullTypesContextForAnnotationInGeneratedCode:
                case ErrorCode.WRN_NullReferenceInitializer:
                case ErrorCode.ERR_MultipleAnalyzerConfigsInSameDir:
                case ErrorCode.ERR_RuntimeDoesNotSupportDefaultInterfaceImplementation:
                case ErrorCode.ERR_RuntimeDoesNotSupportDefaultInterfaceImplementationForMember:
                case ErrorCode.ERR_InvalidModifierForLanguageVersion:
                case ErrorCode.ERR_ImplicitImplementationOfNonPublicInterfaceMember:
                case ErrorCode.ERR_MostSpecificImplementationIsNotFound:
                case ErrorCode.ERR_LanguageVersionDoesNotSupportInterfaceImplementationForMember:
                case ErrorCode.ERR_RuntimeDoesNotSupportProtectedAccessForInterfaceMember:
                case ErrorCode.ERR_DefaultInterfaceImplementationInNoPIAType:
                case ErrorCode.ERR_AbstractEventHasAccessors:
                case ErrorCode.WRN_NullabilityMismatchInTypeParameterNotNullConstraint:
                case ErrorCode.ERR_DuplicateNullSuppression:
                case ErrorCode.ERR_DefaultLiteralNoTargetType:
                case ErrorCode.ERR_ReAbstractionInNoPIAType:
                case ErrorCode.ERR_InternalError:
                case ErrorCode.ERR_ImplicitObjectCreationIllegalTargetType:
                case ErrorCode.ERR_ImplicitObjectCreationNotValid:
                case ErrorCode.ERR_ImplicitObjectCreationNoTargetType:
                case ErrorCode.ERR_BadFuncPointerParamModifier:
                case ErrorCode.ERR_BadFuncPointerArgCount:
                case ErrorCode.ERR_MethFuncPtrMismatch:
                case ErrorCode.ERR_FuncPtrRefMismatch:
                case ErrorCode.ERR_FuncPtrMethMustBeStatic:
                case ErrorCode.ERR_ExternEventInitializer:
                case ErrorCode.ERR_AmbigBinaryOpsOnUnconstrainedDefault:
                case ErrorCode.WRN_ParameterConditionallyDisallowsNull:
                case ErrorCode.WRN_ShouldNotReturn:
                case ErrorCode.WRN_TopLevelNullabilityMismatchInReturnTypeOnOverride:
                case ErrorCode.WRN_TopLevelNullabilityMismatchInParameterTypeOnOverride:
                case ErrorCode.WRN_TopLevelNullabilityMismatchInReturnTypeOnImplicitImplementation:
                case ErrorCode.WRN_TopLevelNullabilityMismatchInParameterTypeOnImplicitImplementation:
                case ErrorCode.WRN_TopLevelNullabilityMismatchInReturnTypeOnExplicitImplementation:
                case ErrorCode.WRN_TopLevelNullabilityMismatchInParameterTypeOnExplicitImplementation:
                case ErrorCode.WRN_DoesNotReturnMismatch:
                case ErrorCode.ERR_NoOutputDirectory:
                case ErrorCode.ERR_StdInOptionProvidedButConsoleInputIsNotRedirected:
                case ErrorCode.ERR_FeatureNotAvailableInVersion9:
                case ErrorCode.WRN_MemberNotNull:
                case ErrorCode.WRN_MemberNotNullWhen:
                case ErrorCode.WRN_MemberNotNullBadMember:
                case ErrorCode.WRN_ParameterDisallowsNull:
                case ErrorCode.WRN_ConstOutOfRangeChecked:
                case ErrorCode.ERR_DuplicateInterfaceWithDifferencesInBaseList:
                case ErrorCode.ERR_DesignatorBeneathPatternCombinator:
                case ErrorCode.ERR_UnsupportedTypeForRelationalPattern:
                case ErrorCode.ERR_RelationalPatternWithNaN:
                case ErrorCode.ERR_ConditionalOnLocalFunction:
                case ErrorCode.WRN_GeneratorFailedDuringInitialization:
                case ErrorCode.WRN_GeneratorFailedDuringGeneration:
                case ErrorCode.ERR_WrongFuncPtrCallingConvention:
                case ErrorCode.ERR_MissingAddressOf:
                case ErrorCode.ERR_CannotUseReducedExtensionMethodInAddressOf:
                case ErrorCode.ERR_CannotUseFunctionPointerAsFixedLocal:
                case ErrorCode.ERR_ExpressionTreeContainsPatternImplicitIndexer:
                case ErrorCode.ERR_ExpressionTreeContainsFromEndIndexExpression:
                case ErrorCode.ERR_ExpressionTreeContainsRangeExpression:
                case ErrorCode.WRN_GivenExpressionAlwaysMatchesPattern:
                case ErrorCode.WRN_IsPatternAlways:
                case ErrorCode.ERR_PartialMethodWithAccessibilityModsMustHaveImplementation:
                case ErrorCode.ERR_PartialMethodWithNonVoidReturnMustHaveAccessMods:
                case ErrorCode.ERR_PartialMethodWithOutParamMustHaveAccessMods:
                case ErrorCode.ERR_PartialMethodWithExtendedModMustHaveAccessMods:
                case ErrorCode.ERR_PartialMethodAccessibilityDifference:
                case ErrorCode.ERR_PartialMethodExtendedModDifference:
                case ErrorCode.ERR_SimpleProgramLocalIsReferencedOutsideOfTopLevelStatement:
                case ErrorCode.ERR_SimpleProgramMultipleUnitsWithTopLevelStatements:
                case ErrorCode.ERR_TopLevelStatementAfterNamespaceOrType:
                case ErrorCode.ERR_SimpleProgramDisallowsMainType:
                case ErrorCode.ERR_SimpleProgramNotAnExecutable:
                case ErrorCode.ERR_UnsupportedCallingConvention:
                case ErrorCode.ERR_InvalidFunctionPointerCallingConvention:
                case ErrorCode.ERR_InvalidFuncPointerReturnTypeModifier:
                case ErrorCode.ERR_DupReturnTypeMod:
                case ErrorCode.ERR_AddressOfMethodGroupInExpressionTree:
                case ErrorCode.ERR_CannotConvertAddressOfToDelegate:
                case ErrorCode.ERR_AddressOfToNonFunctionPointer:
                case ErrorCode.ERR_ModuleInitializerMethodMustBeOrdinary:
                case ErrorCode.ERR_ModuleInitializerMethodMustBeAccessibleOutsideTopLevelType:
                case ErrorCode.ERR_ModuleInitializerMethodMustBeStaticParameterlessVoid:
                case ErrorCode.ERR_ModuleInitializerMethodAndContainingTypesMustNotBeGeneric:
                case ErrorCode.ERR_PartialMethodReturnTypeDifference:
                case ErrorCode.ERR_PartialMethodRefReturnDifference:
                case ErrorCode.WRN_NullabilityMismatchInReturnTypeOnPartial:
                case ErrorCode.ERR_StaticAnonymousFunctionCannotCaptureVariable:
                case ErrorCode.ERR_StaticAnonymousFunctionCannotCaptureThis:
                case ErrorCode.ERR_OverrideDefaultConstraintNotSatisfied:
                case ErrorCode.ERR_DefaultConstraintOverrideOnly:
                case ErrorCode.WRN_ParameterNotNullIfNotNull:
                case ErrorCode.WRN_ReturnNotNullIfNotNull:
                case ErrorCode.WRN_PartialMethodTypeDifference:
                case ErrorCode.ERR_RuntimeDoesNotSupportCovariantReturnsOfClasses:
                case ErrorCode.ERR_RuntimeDoesNotSupportCovariantPropertiesOfClasses:
                case ErrorCode.WRN_SwitchExpressionNotExhaustiveWithWhen:
                case ErrorCode.WRN_SwitchExpressionNotExhaustiveForNullWithWhen:
                case ErrorCode.WRN_PrecedenceInversion:
                case ErrorCode.ERR_ExpressionTreeContainsWithExpression:
                case ErrorCode.WRN_AnalyzerReferencesFramework:
                case ErrorCode.WRN_RecordEqualsWithoutGetHashCode:
                case ErrorCode.ERR_AssignmentInitOnly:
                case ErrorCode.ERR_CantChangeInitOnlyOnOverride:
                case ErrorCode.ERR_CloseUnimplementedInterfaceMemberWrongInitOnly:
                case ErrorCode.ERR_ExplicitPropertyMismatchInitOnly:
                case ErrorCode.ERR_BadInitAccessor:
                case ErrorCode.ERR_InvalidWithReceiverType:
                case ErrorCode.ERR_CannotClone:
                case ErrorCode.ERR_CloneDisallowedInRecord:
                case ErrorCode.WRN_RecordNamedDisallowed:
                case ErrorCode.ERR_UnexpectedArgumentList:
                case ErrorCode.ERR_UnexpectedOrMissingConstructorInitializerInRecord:
                case ErrorCode.ERR_MultipleRecordParameterLists:
                case ErrorCode.ERR_BadRecordBase:
                case ErrorCode.ERR_BadInheritanceFromRecord:
                case ErrorCode.ERR_BadRecordMemberForPositionalParameter:
                case ErrorCode.ERR_NoCopyConstructorInBaseType:
                case ErrorCode.ERR_CopyConstructorMustInvokeBaseCopyConstructor:
                case ErrorCode.ERR_DoesNotOverrideMethodFromObject:
                case ErrorCode.ERR_SealedAPIInRecord:
                case ErrorCode.ERR_DoesNotOverrideBaseMethod:
                case ErrorCode.ERR_NotOverridableAPIInRecord:
                case ErrorCode.ERR_NonPublicAPIInRecord:
                case ErrorCode.ERR_SignatureMismatchInRecord:
                case ErrorCode.ERR_NonProtectedAPIInRecord:
                case ErrorCode.ERR_DoesNotOverrideBaseEqualityContract:
                case ErrorCode.ERR_StaticAPIInRecord:
                case ErrorCode.ERR_CopyConstructorWrongAccessibility:
                case ErrorCode.ERR_NonPrivateAPIInRecord:
                case ErrorCode.WRN_UnassignedThisAutoPropertyUnsupportedVersion:
                case ErrorCode.WRN_UnassignedThisUnsupportedVersion:
                case ErrorCode.WRN_ParamUnassigned:
                case ErrorCode.WRN_UseDefViolationProperty:
                case ErrorCode.WRN_UseDefViolationField:
                case ErrorCode.WRN_UseDefViolationThisUnsupportedVersion:
                case ErrorCode.WRN_UseDefViolationOut:
                case ErrorCode.WRN_UseDefViolation:
                case ErrorCode.ERR_CannotSpecifyManagedWithUnmanagedSpecifiers:
                case ErrorCode.ERR_RuntimeDoesNotSupportUnmanagedDefaultCallConv:
                case ErrorCode.ERR_TypeNotFound:
                case ErrorCode.ERR_TypeMustBePublic:
                case ErrorCode.ERR_InvalidUnmanagedCallersOnlyCallConv:
                case ErrorCode.ERR_CannotUseManagedTypeInUnmanagedCallersOnly:
                case ErrorCode.ERR_UnmanagedCallersOnlyMethodOrTypeCannotBeGeneric:
                case ErrorCode.ERR_UnmanagedCallersOnlyRequiresStatic:
                case ErrorCode.WRN_ParameterIsStaticClass:
                case ErrorCode.WRN_ReturnTypeIsStaticClass:
                case ErrorCode.ERR_EntryPointCannotBeUnmanagedCallersOnly:
                case ErrorCode.ERR_ModuleInitializerCannotBeUnmanagedCallersOnly:
                case ErrorCode.ERR_UnmanagedCallersOnlyMethodsCannotBeCalledDirectly:
                case ErrorCode.ERR_UnmanagedCallersOnlyMethodsCannotBeConvertedToDelegate:
                case ErrorCode.ERR_InitCannotBeReadonly:
                case ErrorCode.ERR_UnexpectedVarianceStaticMember:
                case ErrorCode.ERR_FunctionPointersCannotBeCalledWithNamedArguments:
                case ErrorCode.ERR_EqualityContractRequiresGetter:
                case ErrorCode.WRN_UnreadRecordParameter:
                case ErrorCode.ERR_BadFieldTypeInRecord:
                case ErrorCode.WRN_DoNotCompareFunctionPointers:
                case ErrorCode.ERR_RecordAmbigCtor:
                case ErrorCode.ERR_FunctionPointerTypesInAttributeNotSupported:
                case ErrorCode.ERR_InheritingFromRecordWithSealedToString:
                case ErrorCode.ERR_HiddenPositionalMember:
                case ErrorCode.ERR_GlobalUsingInNamespace:
                case ErrorCode.ERR_GlobalUsingOutOfOrder:
                case ErrorCode.ERR_AttributesRequireParenthesizedLambdaExpression:
                case ErrorCode.ERR_CannotInferDelegateType:
                case ErrorCode.ERR_InvalidNameInSubpattern:
                case ErrorCode.ERR_RuntimeDoesNotSupportStaticAbstractMembersInInterfaces:
                case ErrorCode.ERR_GenericConstraintNotSatisfiedInterfaceWithStaticAbstractMembers:
                case ErrorCode.ERR_BadAbstractUnaryOperatorSignature:
                case ErrorCode.ERR_BadAbstractIncDecSignature:
                case ErrorCode.ERR_BadAbstractIncDecRetType:
                case ErrorCode.ERR_BadAbstractBinaryOperatorSignature:
                case ErrorCode.ERR_BadAbstractShiftOperatorSignature:
                case ErrorCode.ERR_BadAbstractStaticMemberAccess:
                case ErrorCode.ERR_ExpressionTreeContainsAbstractStaticMemberAccess:
                case ErrorCode.ERR_CloseUnimplementedInterfaceMemberNotStatic:
                case ErrorCode.ERR_RuntimeDoesNotSupportStaticAbstractMembersInInterfacesForMember:
                case ErrorCode.ERR_ExplicitImplementationOfOperatorsMustBeStatic:
                case ErrorCode.ERR_AbstractConversionNotInvolvingContainedType:
                case ErrorCode.ERR_InterfaceImplementedByUnmanagedCallersOnlyMethod:
                case ErrorCode.HDN_DuplicateWithGlobalUsing:
                case ErrorCode.ERR_CantConvAnonMethReturnType:
                case ErrorCode.ERR_BuilderAttributeDisallowed:
                case ErrorCode.ERR_FeatureNotAvailableInVersion10:
                case ErrorCode.ERR_SimpleProgramIsEmpty:
                case ErrorCode.ERR_LineSpanDirectiveInvalidValue:
                case ErrorCode.ERR_LineSpanDirectiveEndLessThanStart:
                case ErrorCode.ERR_WrongArityAsyncReturn:
                case ErrorCode.ERR_InterpolatedStringHandlerMethodReturnMalformed:
                case ErrorCode.ERR_InterpolatedStringHandlerMethodReturnInconsistent:
                case ErrorCode.ERR_NullInvalidInterpolatedStringHandlerArgumentName:
                case ErrorCode.ERR_NotInstanceInvalidInterpolatedStringHandlerArgumentName:
                case ErrorCode.ERR_InvalidInterpolatedStringHandlerArgumentName:
                case ErrorCode.ERR_TypeIsNotAnInterpolatedStringHandlerType:
                case ErrorCode.WRN_ParameterOccursAfterInterpolatedStringHandlerParameter:
                case ErrorCode.ERR_CannotUseSelfAsInterpolatedStringHandlerArgument:
                case ErrorCode.ERR_InterpolatedStringHandlerArgumentAttributeMalformed:
                case ErrorCode.ERR_InterpolatedStringHandlerArgumentLocatedAfterInterpolatedString:
                case ErrorCode.ERR_InterpolatedStringHandlerArgumentOptionalNotSpecified:
                case ErrorCode.ERR_ExpressionTreeContainsInterpolatedStringHandlerConversion:
                case ErrorCode.ERR_InterpolatedStringHandlerCreationCannotUseDynamic:
                case ErrorCode.ERR_MultipleFileScopedNamespace:
                case ErrorCode.ERR_FileScopedAndNormalNamespace:
                case ErrorCode.ERR_FileScopedNamespaceNotBeforeAllMembers:
                case ErrorCode.ERR_NoImplicitConvTargetTypedConditional:
                case ErrorCode.ERR_NonPublicParameterlessStructConstructor:
                case ErrorCode.ERR_NoConversionForCallerArgumentExpressionParam:
                case ErrorCode.WRN_CallerLineNumberPreferredOverCallerArgumentExpression:
                case ErrorCode.WRN_CallerFilePathPreferredOverCallerArgumentExpression:
                case ErrorCode.WRN_CallerMemberNamePreferredOverCallerArgumentExpression:
                case ErrorCode.WRN_CallerArgumentExpressionAttributeHasInvalidParameterName:
                case ErrorCode.ERR_BadCallerArgumentExpressionParamWithoutDefaultValue:
                case ErrorCode.WRN_CallerArgumentExpressionAttributeSelfReferential:
                case ErrorCode.WRN_CallerArgumentExpressionParamForUnconsumedLocation:
                case ErrorCode.ERR_NewlinesAreNotAllowedInsideANonVerbatimInterpolatedString:
                case ErrorCode.ERR_AttrTypeArgCannotBeTypeVar:
                case ErrorCode.ERR_AttrDependentTypeNotAllowed:
                case ErrorCode.WRN_InterpolatedStringHandlerArgumentAttributeIgnoredOnLambdaParameters:
                case ErrorCode.ERR_LambdaWithAttributesToExpressionTree:
                case ErrorCode.WRN_CompileTimeCheckedOverflow:
                case ErrorCode.WRN_MethGrpToNonDel:
                case ErrorCode.ERR_LambdaExplicitReturnTypeVar:
                case ErrorCode.ERR_InterpolatedStringsReferencingInstanceCannotBeInObjectInitializers:
                case ErrorCode.ERR_CannotUseRefInUnmanagedCallersOnly:
                case ErrorCode.ERR_CannotBeMadeNullable:
                case ErrorCode.ERR_UnsupportedTypeForListPattern:
                case ErrorCode.ERR_MisplacedSlicePattern:
                case ErrorCode.WRN_LowerCaseTypeName:
                case ErrorCode.ERR_RecordStructConstructorCallsDefaultConstructor:
                case ErrorCode.ERR_StructHasInitializersAndNoDeclaredConstructor:
                case ErrorCode.ERR_ListPatternRequiresLength:
                case ErrorCode.ERR_ScopedMismatchInParameterOfTarget:
                case ErrorCode.ERR_ScopedMismatchInParameterOfOverrideOrImplementation:
                case ErrorCode.ERR_ScopedMismatchInParameterOfPartial:
                case ErrorCode.ERR_ParameterNullCheckingNotSupported:
                case ErrorCode.ERR_RawStringNotInDirectives:
                case ErrorCode.ERR_UnterminatedRawString:
                case ErrorCode.ERR_TooManyQuotesForRawString:
                case ErrorCode.ERR_LineDoesNotStartWithSameWhitespace:
                case ErrorCode.ERR_RawStringDelimiterOnOwnLine:
                case ErrorCode.ERR_RawStringInVerbatimInterpolatedStrings:
                case ErrorCode.ERR_RawStringMustContainContent:
                case ErrorCode.ERR_LineContainsDifferentWhitespace:
                case ErrorCode.ERR_NotEnoughQuotesForRawString:
                case ErrorCode.ERR_NotEnoughCloseBracesForRawString:
                case ErrorCode.ERR_TooManyOpenBracesForRawString:
                case ErrorCode.ERR_TooManyCloseBracesForRawString:
                case ErrorCode.ERR_IllegalAtSequence:
                case ErrorCode.ERR_StringMustStartWithQuoteCharacter:
                case ErrorCode.ERR_NoEnumConstraint:
                case ErrorCode.ERR_NoDelegateConstraint:
                case ErrorCode.ERR_MisplacedRecord:
                case ErrorCode.ERR_PatternSpanCharCannotBeStringNull:
                case ErrorCode.ERR_UseDefViolationPropertyUnsupportedVersion:
                case ErrorCode.ERR_UseDefViolationFieldUnsupportedVersion:
                case ErrorCode.WRN_UseDefViolationPropertyUnsupportedVersion:
                case ErrorCode.WRN_UseDefViolationFieldUnsupportedVersion:
                case ErrorCode.WRN_UseDefViolationPropertySupportedVersion:
                case ErrorCode.WRN_UseDefViolationFieldSupportedVersion:
                case ErrorCode.WRN_UseDefViolationThisSupportedVersion:
                case ErrorCode.WRN_UnassignedThisAutoPropertySupportedVersion:
                case ErrorCode.WRN_UnassignedThisSupportedVersion:
                case ErrorCode.ERR_OperatorCantBeChecked:
                case ErrorCode.ERR_ImplicitConversionOperatorCantBeChecked:
                case ErrorCode.ERR_CheckedOperatorNeedsMatch:
                case ErrorCode.ERR_MisplacedUnchecked:
                case ErrorCode.ERR_LineSpanDirectiveRequiresSpace:
                case ErrorCode.ERR_RequiredNameDisallowed:
                case ErrorCode.ERR_OverrideMustHaveRequired:
                case ErrorCode.ERR_RequiredMemberCannotBeHidden:
                case ErrorCode.ERR_RequiredMemberCannotBeLessVisibleThanContainingType:
                case ErrorCode.ERR_ExplicitRequiredMember:
                case ErrorCode.ERR_RequiredMemberMustBeSettable:
                case ErrorCode.ERR_RequiredMemberMustBeSet:
                case ErrorCode.ERR_RequiredMembersMustBeAssignedValue:
                case ErrorCode.ERR_RequiredMembersInvalid:
                case ErrorCode.ERR_RequiredMembersBaseTypeInvalid:
                case ErrorCode.ERR_ChainingToSetsRequiredMembersRequiresSetsRequiredMembers:
                case ErrorCode.ERR_NewConstraintCannotHaveRequiredMembers:
                case ErrorCode.ERR_UnsupportedCompilerFeature:
                case ErrorCode.WRN_ObsoleteMembersShouldNotBeRequired:
                case ErrorCode.ERR_RefReturningPropertiesCannotBeRequired:
                case ErrorCode.ERR_ImplicitImplementationOfInaccessibleInterfaceMember:
                case ErrorCode.ERR_ScriptsAndSubmissionsCannotHaveRequiredMembers:
                case ErrorCode.ERR_BadAbstractEqualityOperatorSignature:
                case ErrorCode.ERR_BadBinaryReadOnlySpanConcatenation:
                case ErrorCode.ERR_ScopedRefAndRefStructOnly:
                case ErrorCode.ERR_FixedFieldMustNotBeRef:
                case ErrorCode.ERR_RefFieldCannotReferToRefStruct:
                case ErrorCode.ERR_FileTypeDisallowedInSignature:
                case ErrorCode.ERR_FileTypeNoExplicitAccessibility:
                case ErrorCode.ERR_FileTypeBase:
                case ErrorCode.ERR_FileTypeNested:
                case ErrorCode.ERR_GlobalUsingStaticFileType:
                case ErrorCode.ERR_FileTypeNameDisallowed:
                case ErrorCode.ERR_FeatureNotAvailableInVersion11:
                case ErrorCode.ERR_RefFieldInNonRefStruct:
                case ErrorCode.WRN_AnalyzerReferencesNewerCompiler:
                case ErrorCode.ERR_CannotMatchOnINumberBase:
                case ErrorCode.ERR_ScopedTypeNameDisallowed:
                case ErrorCode.ERR_UnscopedRefAttributeUnsupportedTarget:
                case ErrorCode.ERR_RuntimeDoesNotSupportRefFields:
                case ErrorCode.ERR_ExplicitScopedRef:
                case ErrorCode.ERR_UnscopedScoped:
                case ErrorCode.WRN_DuplicateAnalyzerReference:
                case ErrorCode.ERR_FilePathCannotBeConvertedToUtf8:
                case ErrorCode.ERR_ReadOnlyNotSuppAsParamModDidYouMeanIn:
                case ErrorCode.ERR_FileLocalDuplicateNameInNS:
<<<<<<< HEAD
=======
                case ErrorCode.ERR_ScopedNotBeforeType:
                case ErrorCode.WRN_ScopedMismatchInParameterOfTarget:
                case ErrorCode.WRN_ScopedMismatchInParameterOfOverrideOrImplementation:
>>>>>>> f01e3f5d
                    return false;
                default:
                    // NOTE: All error codes must be explicitly handled in this switch statement
                    //       to ensure that we correctly classify all error codes as build-only or not.
                    throw new NotImplementedException($"ErrorCode.{code}");
            }
        }

        /// <summary>
        /// When converting an anonymous function to a delegate type, there are some diagnostics
        /// that will occur regardless of the delegate type - particularly those that do not
        /// depend on the substituted types (e.g. name uniqueness).  Even though we need to
        /// produce a diagnostic in such cases, we do not need to abandon overload resolution -
        /// we can choose the overload that is best without regard to such diagnostics.
        /// </summary>
        /// <returns>True if seeing the ErrorCode should prevent a delegate conversion
        /// from completing successfully.</returns>
        internal static bool PreventsSuccessfulDelegateConversion(ErrorCode code)
        {
            if (code == ErrorCode.Void || code == ErrorCode.Unknown)
            {
                return false;
            }

            if (IsWarning(code))
            {
                return false;
            }

            switch (code)
            {
                case ErrorCode.ERR_DuplicateParamName:
                case ErrorCode.ERR_LocalDuplicate:
                case ErrorCode.ERR_LocalIllegallyOverrides:
                case ErrorCode.ERR_LocalSameNameAsTypeParam:
                case ErrorCode.ERR_QueryRangeVariableOverrides:
                case ErrorCode.ERR_QueryRangeVariableSameAsTypeParam:
                case ErrorCode.ERR_DeprecatedCollectionInitAddStr:
                case ErrorCode.ERR_DeprecatedSymbolStr:
                    return false;
                default:
                    return true;
            }
        }

        /// <remarks>
        /// WARNING: will resolve lazy diagnostics - do not call this before the member lists are completed
        /// or you could trigger infinite recursion.
        /// </remarks>
        internal static bool PreventsSuccessfulDelegateConversion(DiagnosticBag diagnostics)
        {
            foreach (Diagnostic diag in diagnostics.AsEnumerable()) // Checking the code would have resolved them anyway.
            {
                if (ErrorFacts.PreventsSuccessfulDelegateConversion((ErrorCode)diag.Code))
                {
                    return true;
                }
            }

            return false;
        }

        internal static bool PreventsSuccessfulDelegateConversion(ImmutableArray<Diagnostic> diagnostics)
        {
            foreach (var diag in diagnostics)
            {
                if (ErrorFacts.PreventsSuccessfulDelegateConversion((ErrorCode)diag.Code))
                {
                    return true;
                }
            }

            return false;
        }

        internal static ErrorCode GetStaticClassParameterCode(bool useWarning)
            => useWarning ? ErrorCode.WRN_ParameterIsStaticClass : ErrorCode.ERR_ParameterIsStaticClass;

        internal static ErrorCode GetStaticClassReturnCode(bool useWarning)
            => useWarning ? ErrorCode.WRN_ReturnTypeIsStaticClass : ErrorCode.ERR_ReturnTypeIsStaticClass;
    }
}<|MERGE_RESOLUTION|>--- conflicted
+++ resolved
@@ -2222,12 +2222,8 @@
                 case ErrorCode.ERR_FilePathCannotBeConvertedToUtf8:
                 case ErrorCode.ERR_ReadOnlyNotSuppAsParamModDidYouMeanIn:
                 case ErrorCode.ERR_FileLocalDuplicateNameInNS:
-<<<<<<< HEAD
-=======
-                case ErrorCode.ERR_ScopedNotBeforeType:
                 case ErrorCode.WRN_ScopedMismatchInParameterOfTarget:
                 case ErrorCode.WRN_ScopedMismatchInParameterOfOverrideOrImplementation:
->>>>>>> f01e3f5d
                     return false;
                 default:
                     // NOTE: All error codes must be explicitly handled in this switch statement
