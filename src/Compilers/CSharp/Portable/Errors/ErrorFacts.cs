--- conflicted
+++ resolved
@@ -2383,9 +2383,6 @@
                 case ErrorCode.ERR_CollectionBuilderAttributeInvalidType:
                 case ErrorCode.ERR_CollectionBuilderAttributeInvalidMethodName:
                 case ErrorCode.ERR_CollectionBuilderNoElementType:
-<<<<<<< HEAD
-                case ErrorCode.WRN_ByValArraySizeConstRequired:
-=======
                 case ErrorCode.ERR_InlineArrayForEachNotSupported:
                 case ErrorCode.ERR_RefReadOnlyWrongOrdering:
                 case ErrorCode.WRN_BadArgRef:
@@ -2398,7 +2395,7 @@
                 case ErrorCode.WRN_TargetDifferentRefness:
                 case ErrorCode.ERR_OutAttrOnRefReadonlyParam:
                 case ErrorCode.WRN_RefReadonlyParameterDefaultValue:
->>>>>>> 169b22ff
+                case ErrorCode.WRN_ByValArraySizeConstRequired:
                     return false;
                 default:
                     // NOTE: All error codes must be explicitly handled in this switch statement
