--- conflicted
+++ resolved
@@ -536,7 +536,10 @@
                 case ErrorCode.WRN_NullabilityMismatchInReturnTypeOnInterceptor:
                 case ErrorCode.WRN_NullabilityMismatchInParameterTypeOnInterceptor:
                 case ErrorCode.WRN_CapturedPrimaryConstructorParameterInFieldInitializer:
-<<<<<<< HEAD
+                case ErrorCode.WRN_PrimaryConstructorParameterIsShadowedAndNotPassedToBase:
+                case ErrorCode.WRN_InlineArrayIndexerNotUsed:
+                case ErrorCode.WRN_InlineArraySliceNotUsed:
+                case ErrorCode.WRN_InlineArrayConversionOperatorNotUsed:
                 case ErrorCode.WRN_BadArgRef:
                 case ErrorCode.WRN_ArgExpectedRefOrIn:
                 case ErrorCode.WRN_RefReadonlyNotVariable:
@@ -544,12 +547,6 @@
                 case ErrorCode.WRN_OverridingDifferentRefness:
                 case ErrorCode.WRN_HidingDifferentRefness:
                 case ErrorCode.WRN_RefReadonlyParameterDefaultValue:
-=======
-                case ErrorCode.WRN_PrimaryConstructorParameterIsShadowedAndNotPassedToBase:
-                case ErrorCode.WRN_InlineArrayIndexerNotUsed:
-                case ErrorCode.WRN_InlineArraySliceNotUsed:
-                case ErrorCode.WRN_InlineArrayConversionOperatorNotUsed:
->>>>>>> 2a594fa2
                     return 1;
                 default:
                     return 0;
@@ -2370,10 +2367,14 @@
                 case ErrorCode.ERR_RuntimeDoesNotSupportInlineArrayTypes:
                 case ErrorCode.ERR_InlineArrayBadIndex:
                 case ErrorCode.ERR_NamedArgumentForInlineArray:
-<<<<<<< HEAD
-                case ErrorCode.ERR_CollectionLiteralTargetTypeNotConstructible:
-                case ErrorCode.ERR_ExpressionTreeContainsCollectionLiteral:
-                case ErrorCode.ERR_CollectionLiteralNoTargetType:
+                case ErrorCode.ERR_CollectionExpressionTargetTypeNotConstructible:
+                case ErrorCode.ERR_ExpressionTreeContainsCollectionExpression:
+                case ErrorCode.ERR_CollectionExpressionNoTargetType:
+                case ErrorCode.WRN_PrimaryConstructorParameterIsShadowedAndNotPassedToBase:
+                case ErrorCode.ERR_InlineArrayUnsupportedElementFieldModifier:
+                case ErrorCode.WRN_InlineArrayIndexerNotUsed:
+                case ErrorCode.WRN_InlineArraySliceNotUsed:
+                case ErrorCode.WRN_InlineArrayConversionOperatorNotUsed:
                 case ErrorCode.ERR_RefReadOnlyWrongOrdering:
                 case ErrorCode.WRN_BadArgRef:
                 case ErrorCode.WRN_ArgExpectedRefOrIn:
@@ -2384,16 +2385,6 @@
                 case ErrorCode.WRN_HidingDifferentRefness:
                 case ErrorCode.ERR_OutAttrOnRefReadonlyParam:
                 case ErrorCode.WRN_RefReadonlyParameterDefaultValue:
-=======
-                case ErrorCode.ERR_CollectionExpressionTargetTypeNotConstructible:
-                case ErrorCode.ERR_ExpressionTreeContainsCollectionExpression:
-                case ErrorCode.ERR_CollectionExpressionNoTargetType:
-                case ErrorCode.WRN_PrimaryConstructorParameterIsShadowedAndNotPassedToBase:
-                case ErrorCode.ERR_InlineArrayUnsupportedElementFieldModifier:
-                case ErrorCode.WRN_InlineArrayIndexerNotUsed:
-                case ErrorCode.WRN_InlineArraySliceNotUsed:
-                case ErrorCode.WRN_InlineArrayConversionOperatorNotUsed:
->>>>>>> 2a594fa2
                     return false;
                 default:
                     // NOTE: All error codes must be explicitly handled in this switch statement
