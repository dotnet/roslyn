--- conflicted
+++ resolved
@@ -2315,15 +2315,12 @@
                 case ErrorCode.ERR_ConstantValueOfTypeExpected:
                 case ErrorCode.ERR_UnsupportedPrimaryConstructorParameterCapturingRefAny:
                 case ErrorCode.ERR_RefReadOnlyWrongOrdering:
-<<<<<<< HEAD
                 case ErrorCode.WRN_BadArgRef:
                 case ErrorCode.WRN_ArgExpectedRefOrIn:
                 case ErrorCode.WRN_RefReadonlyNotVariable:
                 case ErrorCode.ERR_BadArgExtraRefLangVersion:
                 case ErrorCode.WRN_ArgExpectedIn:
-=======
                 case ErrorCode.ERR_OutAttrOnRefReadonlyParam:
->>>>>>> 644742da
                     return false;
                 default:
                     // NOTE: All error codes must be explicitly handled in this switch statement
