--- conflicted
+++ resolved
@@ -2303,13 +2303,10 @@
                 case ErrorCode.ERR_RefReturnPrimaryConstructorParameter:
                 case ErrorCode.ERR_StructLayoutCyclePrimaryConstructorParameter:
                 case ErrorCode.ERR_UnexpectedParameterList:
-<<<<<<< HEAD
                 case ErrorCode.WRN_AddressOfInAsync:
-=======
                 case ErrorCode.ERR_BadRefInUsingAlias:
                 case ErrorCode.ERR_BadUnsafeInUsingDirective:
                 case ErrorCode.ERR_BadNullableReferenceTypeInUsingAlias:
->>>>>>> f1188506
                     return false;
                 default:
                     // NOTE: All error codes must be explicitly handled in this switch statement
