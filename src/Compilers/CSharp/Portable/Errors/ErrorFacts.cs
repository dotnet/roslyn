﻿// Licensed to the .NET Foundation under one or more agreements.
// The .NET Foundation licenses this file to you under the MIT license.
// See the LICENSE file in the project root for more information.

using System;
using System.Collections.Generic;
using System.Collections.Immutable;
using System.Diagnostics;
using System.Globalization;
using System.Reflection;

namespace Microsoft.CodeAnalysis.CSharp
{
    internal static partial class ErrorFacts
    {
        private const string s_titleSuffix = "_Title";
        private const string s_descriptionSuffix = "_Description";
        private static readonly Lazy<ImmutableDictionary<ErrorCode, string>> s_helpLinksMap = new Lazy<ImmutableDictionary<ErrorCode, string>>(CreateHelpLinks);
        private static readonly Lazy<ImmutableDictionary<ErrorCode, string>> s_categoriesMap = new Lazy<ImmutableDictionary<ErrorCode, string>>(CreateCategoriesMap);
        public static readonly ImmutableHashSet<string> NullableWarnings;

        static ErrorFacts()
        {
            ImmutableHashSet<string>.Builder nullableWarnings = ImmutableHashSet.CreateBuilder<string>();

            nullableWarnings.Add(getId(ErrorCode.WRN_NullReferenceAssignment));
            nullableWarnings.Add(getId(ErrorCode.WRN_NullReferenceReceiver));
            nullableWarnings.Add(getId(ErrorCode.WRN_NullReferenceReturn));
            nullableWarnings.Add(getId(ErrorCode.WRN_NullReferenceArgument));
            nullableWarnings.Add(getId(ErrorCode.WRN_UninitializedNonNullableField));
            nullableWarnings.Add(getId(ErrorCode.WRN_NullabilityMismatchInAssignment));
            nullableWarnings.Add(getId(ErrorCode.WRN_NullabilityMismatchInArgument));
            nullableWarnings.Add(getId(ErrorCode.WRN_NullabilityMismatchInArgumentForOutput));
            nullableWarnings.Add(getId(ErrorCode.WRN_NullabilityMismatchInReturnTypeOfTargetDelegate));
            nullableWarnings.Add(getId(ErrorCode.WRN_NullabilityMismatchInParameterTypeOfTargetDelegate));
            nullableWarnings.Add(getId(ErrorCode.WRN_NullAsNonNullable));
            nullableWarnings.Add(getId(ErrorCode.WRN_NullableValueTypeMayBeNull));
            nullableWarnings.Add(getId(ErrorCode.WRN_NullabilityMismatchInTypeParameterConstraint));
            nullableWarnings.Add(getId(ErrorCode.WRN_NullabilityMismatchInTypeParameterReferenceTypeConstraint));
            nullableWarnings.Add(getId(ErrorCode.WRN_NullabilityMismatchInTypeParameterNotNullConstraint));
            nullableWarnings.Add(getId(ErrorCode.WRN_ThrowPossibleNull));
            nullableWarnings.Add(getId(ErrorCode.WRN_UnboxPossibleNull));
            nullableWarnings.Add(getId(ErrorCode.WRN_SwitchExpressionNotExhaustiveForNull));

            nullableWarnings.Add(getId(ErrorCode.WRN_ConvertingNullableToNonNullable));
            nullableWarnings.Add(getId(ErrorCode.WRN_DisallowNullAttributeForbidsMaybeNullAssignment));
            nullableWarnings.Add(getId(ErrorCode.WRN_ParameterConditionallyDisallowsNull));
            nullableWarnings.Add(getId(ErrorCode.WRN_ShouldNotReturn));

            nullableWarnings.Add(getId(ErrorCode.WRN_NullabilityMismatchInTypeOnOverride));
            nullableWarnings.Add(getId(ErrorCode.WRN_NullabilityMismatchInReturnTypeOnOverride));
            nullableWarnings.Add(getId(ErrorCode.WRN_NullabilityMismatchInReturnTypeOnPartial));
            nullableWarnings.Add(getId(ErrorCode.WRN_NullabilityMismatchInParameterTypeOnOverride));
            nullableWarnings.Add(getId(ErrorCode.WRN_NullabilityMismatchInParameterTypeOnPartial));
            nullableWarnings.Add(getId(ErrorCode.WRN_NullabilityMismatchInTypeOnImplicitImplementation));
            nullableWarnings.Add(getId(ErrorCode.WRN_NullabilityMismatchInReturnTypeOnImplicitImplementation));
            nullableWarnings.Add(getId(ErrorCode.WRN_NullabilityMismatchInParameterTypeOnImplicitImplementation));
            nullableWarnings.Add(getId(ErrorCode.WRN_NullabilityMismatchInTypeOnExplicitImplementation));
            nullableWarnings.Add(getId(ErrorCode.WRN_NullabilityMismatchInReturnTypeOnExplicitImplementation));
            nullableWarnings.Add(getId(ErrorCode.WRN_NullabilityMismatchInParameterTypeOnExplicitImplementation));
            nullableWarnings.Add(getId(ErrorCode.WRN_NullabilityMismatchInConstraintsOnImplicitImplementation));
            nullableWarnings.Add(getId(ErrorCode.WRN_NullabilityMismatchInExplicitlyImplementedInterface));
            nullableWarnings.Add(getId(ErrorCode.WRN_NullabilityMismatchInInterfaceImplementedByBase));
            nullableWarnings.Add(getId(ErrorCode.WRN_DuplicateInterfaceWithNullabilityMismatchInBaseList));
            nullableWarnings.Add(getId(ErrorCode.WRN_NullabilityMismatchInConstraintsOnPartialImplementation));
            nullableWarnings.Add(getId(ErrorCode.WRN_NullReferenceInitializer));
            nullableWarnings.Add(getId(ErrorCode.WRN_ShouldNotReturn));
            nullableWarnings.Add(getId(ErrorCode.WRN_DoesNotReturnMismatch));
            nullableWarnings.Add(getId(ErrorCode.WRN_TopLevelNullabilityMismatchInParameterTypeOnExplicitImplementation));
            nullableWarnings.Add(getId(ErrorCode.WRN_TopLevelNullabilityMismatchInParameterTypeOnImplicitImplementation));
            nullableWarnings.Add(getId(ErrorCode.WRN_TopLevelNullabilityMismatchInParameterTypeOnOverride));
            nullableWarnings.Add(getId(ErrorCode.WRN_TopLevelNullabilityMismatchInReturnTypeOnExplicitImplementation));
            nullableWarnings.Add(getId(ErrorCode.WRN_TopLevelNullabilityMismatchInReturnTypeOnImplicitImplementation));
            nullableWarnings.Add(getId(ErrorCode.WRN_TopLevelNullabilityMismatchInReturnTypeOnOverride));
            nullableWarnings.Add(getId(ErrorCode.WRN_MemberNotNull));
            nullableWarnings.Add(getId(ErrorCode.WRN_MemberNotNullBadMember));
            nullableWarnings.Add(getId(ErrorCode.WRN_MemberNotNullWhen));
            nullableWarnings.Add(getId(ErrorCode.WRN_ParameterDisallowsNull));

            NullableWarnings = nullableWarnings.ToImmutable();

            static string getId(ErrorCode errorCode)
            {
                return MessageProvider.Instance.GetIdForErrorCode((int)errorCode);
            }
        }

        private static ImmutableDictionary<ErrorCode, string> CreateHelpLinks()
        {
            var map = new Dictionary<ErrorCode, string>()
            {
                // { ERROR_CODE,    HELP_LINK }
            };

            return map.ToImmutableDictionary();
        }

        private static ImmutableDictionary<ErrorCode, string> CreateCategoriesMap()
        {
            var map = new Dictionary<ErrorCode, string>()
            {
                // { ERROR_CODE,    CATEGORY }
            };

            return map.ToImmutableDictionary();
        }

        internal static DiagnosticSeverity GetSeverity(ErrorCode code)
        {
            if (code == ErrorCode.Void)
            {
                return InternalDiagnosticSeverity.Void;
            }
            else if (code == ErrorCode.Unknown)
            {
                return InternalDiagnosticSeverity.Unknown;
            }
            else if (IsWarning(code))
            {
                return DiagnosticSeverity.Warning;
            }
            else if (IsInfo(code))
            {
                return DiagnosticSeverity.Info;
            }
            else if (IsHidden(code))
            {
                return DiagnosticSeverity.Hidden;
            }
            else
            {
                return DiagnosticSeverity.Error;
            }
        }

        /// <remarks>Don't call this during a parse--it loads resources</remarks>
        public static string GetMessage(MessageID code, CultureInfo culture)
        {
            string message = ResourceManager.GetString(code.ToString(), culture);
            Debug.Assert(!string.IsNullOrEmpty(message), code.ToString());
            return message;
        }

        /// <remarks>Don't call this during a parse--it loads resources</remarks>
        public static string GetMessage(ErrorCode code, CultureInfo culture)
        {
            string message = ResourceManager.GetString(code.ToString(), culture);
            Debug.Assert(!string.IsNullOrEmpty(message), code.ToString());
            return message;
        }

        public static LocalizableResourceString GetMessageFormat(ErrorCode code)
        {
            return new LocalizableResourceString(code.ToString(), ResourceManager, typeof(ErrorFacts));
        }

        public static LocalizableResourceString GetTitle(ErrorCode code)
        {
            return new LocalizableResourceString(code.ToString() + s_titleSuffix, ResourceManager, typeof(ErrorFacts));
        }

        public static LocalizableResourceString GetDescription(ErrorCode code)
        {
            return new LocalizableResourceString(code.ToString() + s_descriptionSuffix, ResourceManager, typeof(ErrorFacts));
        }

        public static string GetHelpLink(ErrorCode code)
        {
            string helpLink;
            if (s_helpLinksMap.Value.TryGetValue(code, out helpLink))
            {
                return helpLink;
            }

            return string.Empty;
        }

        public static string GetCategory(ErrorCode code)
        {
            string category;
            if (s_categoriesMap.Value.TryGetValue(code, out category))
            {
                return category;
            }

            return Diagnostic.CompilerDiagnosticCategory;
        }

        /// <remarks>Don't call this during a parse--it loads resources</remarks>
        public static string GetMessage(XmlParseErrorCode id, CultureInfo culture)
        {
            return ResourceManager.GetString(id.ToString(), culture);
        }

        private static System.Resources.ResourceManager s_resourceManager;
        private static System.Resources.ResourceManager ResourceManager
        {
            get
            {
                if (s_resourceManager == null)
                {
                    s_resourceManager = new System.Resources.ResourceManager(typeof(CSharpResources).FullName, typeof(ErrorCode).GetTypeInfo().Assembly);
                }

                return s_resourceManager;
            }
        }

        internal static int GetWarningLevel(ErrorCode code)
        {
            if (IsInfo(code) || IsHidden(code))
            {
                // Info and hidden diagnostics have default warning level.
                return Diagnostic.DefaultWarningLevel;
            }

            switch (code)
            {
                case ErrorCode.WRN_NubExprIsConstBool2:
<<<<<<< HEAD
                case ErrorCode.WRN_PrecedenceInversion:
=======
                case ErrorCode.WRN_StaticInAsOrIs:
>>>>>>> 11e3c508
                    // Warning level 5 is exclusively for warnings introduced in the compiler
                    // shipped with dotnet 5 (C# 9) and that can be reported for pre-existing code.
                    return 5;
                case ErrorCode.WRN_InvalidMainSig:
                case ErrorCode.WRN_LowercaseEllSuffix:
                case ErrorCode.WRN_NewNotRequired:
                case ErrorCode.WRN_MainCantBeGeneric:
                case ErrorCode.WRN_ProtectedInSealed:
                case ErrorCode.WRN_UnassignedInternalField:
                case ErrorCode.WRN_MissingParamTag:
                case ErrorCode.WRN_MissingXMLComment:
                case ErrorCode.WRN_MissingTypeParamTag:
                case ErrorCode.WRN_InvalidVersionFormat:
                    return 4;
                case ErrorCode.WRN_UnreferencedEvent:
                case ErrorCode.WRN_DuplicateUsing:
                case ErrorCode.WRN_UnreferencedVar:
                case ErrorCode.WRN_UnreferencedField:
                case ErrorCode.WRN_UnreferencedVarAssg:
                case ErrorCode.WRN_UnreferencedLocalFunction:
                case ErrorCode.WRN_SequentialOnPartialClass:
                case ErrorCode.WRN_UnreferencedFieldAssg:
                case ErrorCode.WRN_AmbiguousXMLReference:
                case ErrorCode.WRN_PossibleMistakenNullStatement:
                case ErrorCode.WRN_EqualsWithoutGetHashCode:
                case ErrorCode.WRN_EqualityOpWithoutEquals:
                case ErrorCode.WRN_EqualityOpWithoutGetHashCode:
                case ErrorCode.WRN_IncorrectBooleanAssg:
                case ErrorCode.WRN_BitwiseOrSignExtend:
                case ErrorCode.WRN_TypeParameterSameAsOuterTypeParameter:
                case ErrorCode.WRN_InvalidAssemblyName:
                case ErrorCode.WRN_UnifyReferenceBldRev:
                case ErrorCode.WRN_AssignmentToSelf:
                case ErrorCode.WRN_ComparisonToSelf:
                case ErrorCode.WRN_IsDynamicIsConfusing:
                case ErrorCode.WRN_DebugFullNameTooLong:
                case ErrorCode.WRN_PdbLocalNameTooLong:
                    return 3;
                case ErrorCode.WRN_NewRequired:
                case ErrorCode.WRN_NewOrOverrideExpected:
                case ErrorCode.WRN_UnreachableCode:
                case ErrorCode.WRN_UnreferencedLabel:
                case ErrorCode.WRN_NegativeArrayIndex:
                case ErrorCode.WRN_BadRefCompareLeft:
                case ErrorCode.WRN_BadRefCompareRight:
                case ErrorCode.WRN_PatternIsAmbiguous:
                case ErrorCode.WRN_PatternStaticOrInaccessible:
                case ErrorCode.WRN_PatternBadSignature:
                case ErrorCode.WRN_SameFullNameThisNsAgg:
                case ErrorCode.WRN_SameFullNameThisAggAgg:
                case ErrorCode.WRN_SameFullNameThisAggNs:
                case ErrorCode.WRN_GlobalAliasDefn:
                case ErrorCode.WRN_AlwaysNull:
                case ErrorCode.WRN_CmpAlwaysFalse:
                case ErrorCode.WRN_GotoCaseShouldConvert:
                case ErrorCode.WRN_NubExprIsConstBool:
                case ErrorCode.WRN_ExplicitImplCollision:
                case ErrorCode.WRN_DeprecatedSymbolStr:
                case ErrorCode.WRN_VacuousIntegralComp:
                case ErrorCode.WRN_AssignmentToLockOrDispose:
                case ErrorCode.WRN_DeprecatedCollectionInitAddStr:
                case ErrorCode.WRN_DeprecatedCollectionInitAdd:
                case ErrorCode.WRN_DuplicateParamTag:
                case ErrorCode.WRN_UnmatchedParamTag:
                case ErrorCode.WRN_UnprocessedXMLComment:
                case ErrorCode.WRN_InvalidSearchPathDir:
                case ErrorCode.WRN_UnifyReferenceMajMin:
                case ErrorCode.WRN_DuplicateTypeParamTag:
                case ErrorCode.WRN_UnmatchedTypeParamTag:
                case ErrorCode.WRN_UnmatchedParamRefTag:
                case ErrorCode.WRN_UnmatchedTypeParamRefTag:
                case ErrorCode.WRN_CantHaveManifestForModule:
                case ErrorCode.WRN_DynamicDispatchToConditionalMethod:
                case ErrorCode.WRN_NoSources:
                case ErrorCode.WRN_CLS_MeaninglessOnPrivateType:
                case ErrorCode.WRN_CLS_AssemblyNotCLS2:
                case ErrorCode.WRN_MainIgnored:
                case ErrorCode.WRN_UnqualifiedNestedTypeInCref:
                case ErrorCode.WRN_NoRuntimeMetadataVersion:
                    return 2;
                case ErrorCode.WRN_IsAlwaysTrue:
                case ErrorCode.WRN_IsAlwaysFalse:
                case ErrorCode.WRN_ByRefNonAgileField:
                case ErrorCode.WRN_VolatileByRef:
                case ErrorCode.WRN_FinalizeMethod:
                case ErrorCode.WRN_DeprecatedSymbol:
                case ErrorCode.WRN_ExternMethodNoImplementation:
                case ErrorCode.WRN_AttributeLocationOnBadDeclaration:
                case ErrorCode.WRN_InvalidAttributeLocation:
                case ErrorCode.WRN_NonObsoleteOverridingObsolete:
                case ErrorCode.WRN_CoClassWithoutComImport:
                case ErrorCode.WRN_ObsoleteOverridingNonObsolete:
                case ErrorCode.WRN_ExternCtorNoImplementation:
                case ErrorCode.WRN_WarningDirective:
                case ErrorCode.WRN_UnreachableGeneralCatch:
                case ErrorCode.WRN_DefaultValueForUnconsumedLocation:
                case ErrorCode.WRN_EmptySwitch:
                case ErrorCode.WRN_XMLParseError:
                case ErrorCode.WRN_BadXMLRef:
                case ErrorCode.WRN_BadXMLRefParamType:
                case ErrorCode.WRN_BadXMLRefReturnType:
                case ErrorCode.WRN_BadXMLRefSyntax:
                case ErrorCode.WRN_FailedInclude:
                case ErrorCode.WRN_InvalidInclude:
                case ErrorCode.WRN_XMLParseIncludeError:
                case ErrorCode.WRN_ALinkWarn:
                case ErrorCode.WRN_AssemblyAttributeFromModuleIsOverridden:
                case ErrorCode.WRN_CmdOptionConflictsSource:
                case ErrorCode.WRN_IllegalPragma:
                case ErrorCode.WRN_IllegalPPWarning:
                case ErrorCode.WRN_BadRestoreNumber:
                case ErrorCode.WRN_NonECMAFeature:
                case ErrorCode.WRN_ErrorOverride:
                case ErrorCode.WRN_MultiplePredefTypes:
                case ErrorCode.WRN_TooManyLinesForDebugger:
                case ErrorCode.WRN_CallOnNonAgileField:
                case ErrorCode.WRN_InvalidNumber:
                case ErrorCode.WRN_IllegalPPChecksum:
                case ErrorCode.WRN_EndOfPPLineExpected:
                case ErrorCode.WRN_ConflictingChecksum:
                case ErrorCode.WRN_DotOnDefault:
                case ErrorCode.WRN_BadXMLRefTypeVar:
                case ErrorCode.WRN_ReferencedAssemblyReferencesLinkedPIA:
                case ErrorCode.WRN_MultipleRuntimeImplementationMatches:
                case ErrorCode.WRN_MultipleRuntimeOverrideMatches:
                case ErrorCode.WRN_FileAlreadyIncluded:
                case ErrorCode.WRN_NoConfigNotOnCommandLine:
                case ErrorCode.WRN_AnalyzerCannotBeCreated:
                case ErrorCode.WRN_NoAnalyzerInAssembly:
                case ErrorCode.WRN_UnableToLoadAnalyzer:
                case ErrorCode.WRN_DefineIdentifierRequired:
                case ErrorCode.WRN_CLS_NoVarArgs:
                case ErrorCode.WRN_CLS_BadArgType:
                case ErrorCode.WRN_CLS_BadReturnType:
                case ErrorCode.WRN_CLS_BadFieldPropType:
                case ErrorCode.WRN_CLS_BadIdentifierCase:
                case ErrorCode.WRN_CLS_OverloadRefOut:
                case ErrorCode.WRN_CLS_OverloadUnnamed:
                case ErrorCode.WRN_CLS_BadIdentifier:
                case ErrorCode.WRN_CLS_BadBase:
                case ErrorCode.WRN_CLS_BadInterfaceMember:
                case ErrorCode.WRN_CLS_NoAbstractMembers:
                case ErrorCode.WRN_CLS_NotOnModules:
                case ErrorCode.WRN_CLS_ModuleMissingCLS:
                case ErrorCode.WRN_CLS_AssemblyNotCLS:
                case ErrorCode.WRN_CLS_BadAttributeType:
                case ErrorCode.WRN_CLS_ArrayArgumentToAttribute:
                case ErrorCode.WRN_CLS_NotOnModules2:
                case ErrorCode.WRN_CLS_IllegalTrueInFalse:
                case ErrorCode.WRN_CLS_MeaninglessOnParam:
                case ErrorCode.WRN_CLS_MeaninglessOnReturn:
                case ErrorCode.WRN_CLS_BadTypeVar:
                case ErrorCode.WRN_CLS_VolatileField:
                case ErrorCode.WRN_CLS_BadInterface:
                case ErrorCode.WRN_UnobservedAwaitableExpression:
                case ErrorCode.WRN_CallerLineNumberParamForUnconsumedLocation:
                case ErrorCode.WRN_CallerFilePathParamForUnconsumedLocation:
                case ErrorCode.WRN_CallerMemberNameParamForUnconsumedLocation:
                case ErrorCode.WRN_CallerFilePathPreferredOverCallerMemberName:
                case ErrorCode.WRN_CallerLineNumberPreferredOverCallerMemberName:
                case ErrorCode.WRN_CallerLineNumberPreferredOverCallerFilePath:
                case ErrorCode.WRN_DelaySignButNoKey:
                case ErrorCode.WRN_UnimplementedCommandLineSwitch:
                case ErrorCode.WRN_AsyncLacksAwaits:
                case ErrorCode.WRN_BadUILang:
                case ErrorCode.WRN_RefCultureMismatch:
                case ErrorCode.WRN_ConflictingMachineAssembly:
                case ErrorCode.WRN_FilterIsConstantTrue:
                case ErrorCode.WRN_FilterIsConstantFalse:
                case ErrorCode.WRN_FilterIsConstantFalseRedundantTryCatch:
                case ErrorCode.WRN_IdentifierOrNumericLiteralExpected:
                case ErrorCode.WRN_ReferencedAssemblyDoesNotHaveStrongName:
                case ErrorCode.WRN_AlignmentMagnitude:
                case ErrorCode.WRN_AttributeIgnoredWhenPublicSigning:
                case ErrorCode.WRN_TupleLiteralNameMismatch:
                case ErrorCode.WRN_Experimental:
                case ErrorCode.WRN_AttributesOnBackingFieldsNotAvailable:
                case ErrorCode.WRN_TupleBinopLiteralNameMismatch:
                case ErrorCode.WRN_TypeParameterSameAsOuterMethodTypeParameter:
                case ErrorCode.WRN_ConvertingNullableToNonNullable:
                case ErrorCode.WRN_NullReferenceAssignment:
                case ErrorCode.WRN_NullReferenceReceiver:
                case ErrorCode.WRN_NullReferenceReturn:
                case ErrorCode.WRN_NullReferenceArgument:
                case ErrorCode.WRN_NullabilityMismatchInTypeOnOverride:
                case ErrorCode.WRN_NullabilityMismatchInReturnTypeOnOverride:
                case ErrorCode.WRN_NullabilityMismatchInReturnTypeOnPartial:
                case ErrorCode.WRN_NullabilityMismatchInParameterTypeOnOverride:
                case ErrorCode.WRN_NullabilityMismatchInParameterTypeOnPartial:
                case ErrorCode.WRN_NullabilityMismatchInConstraintsOnPartialImplementation:
                case ErrorCode.WRN_NullabilityMismatchInTypeOnImplicitImplementation:
                case ErrorCode.WRN_NullabilityMismatchInReturnTypeOnImplicitImplementation:
                case ErrorCode.WRN_NullabilityMismatchInParameterTypeOnImplicitImplementation:
                case ErrorCode.WRN_DuplicateInterfaceWithNullabilityMismatchInBaseList:
                case ErrorCode.WRN_NullabilityMismatchInInterfaceImplementedByBase:
                case ErrorCode.WRN_NullabilityMismatchInExplicitlyImplementedInterface:
                case ErrorCode.WRN_NullabilityMismatchInTypeOnExplicitImplementation:
                case ErrorCode.WRN_NullabilityMismatchInReturnTypeOnExplicitImplementation:
                case ErrorCode.WRN_NullabilityMismatchInParameterTypeOnExplicitImplementation:
                case ErrorCode.WRN_UninitializedNonNullableField:
                case ErrorCode.WRN_NullabilityMismatchInAssignment:
                case ErrorCode.WRN_NullabilityMismatchInArgument:
                case ErrorCode.WRN_NullabilityMismatchInArgumentForOutput:
                case ErrorCode.WRN_NullabilityMismatchInReturnTypeOfTargetDelegate:
                case ErrorCode.WRN_NullabilityMismatchInParameterTypeOfTargetDelegate:
                case ErrorCode.WRN_NullAsNonNullable:
                case ErrorCode.WRN_NullableValueTypeMayBeNull:
                case ErrorCode.WRN_NullabilityMismatchInTypeParameterConstraint:
                case ErrorCode.WRN_MissingNonNullTypesContextForAnnotation:
                case ErrorCode.WRN_MissingNonNullTypesContextForAnnotationInGeneratedCode:
                case ErrorCode.WRN_NullabilityMismatchInConstraintsOnImplicitImplementation:
                case ErrorCode.WRN_NullabilityMismatchInTypeParameterReferenceTypeConstraint:
                case ErrorCode.WRN_SwitchExpressionNotExhaustive:
                case ErrorCode.WRN_IsTypeNamedUnderscore:
                case ErrorCode.WRN_GivenExpressionNeverMatchesPattern:
                case ErrorCode.WRN_GivenExpressionAlwaysMatchesConstant:
                case ErrorCode.WRN_CaseConstantNamedUnderscore:
                case ErrorCode.WRN_ThrowPossibleNull:
                case ErrorCode.WRN_UnboxPossibleNull:
                case ErrorCode.WRN_SwitchExpressionNotExhaustiveForNull:
                case ErrorCode.WRN_ImplicitCopyInReadOnlyMember:
                case ErrorCode.WRN_UnconsumedEnumeratorCancellationAttributeUsage:
                case ErrorCode.WRN_UndecoratedCancellationTokenParameter:
                case ErrorCode.WRN_NullabilityMismatchInTypeParameterNotNullConstraint:
                case ErrorCode.WRN_DisallowNullAttributeForbidsMaybeNullAssignment:
                case ErrorCode.WRN_ParameterConditionallyDisallowsNull:
                case ErrorCode.WRN_NullReferenceInitializer:
                case ErrorCode.WRN_ShouldNotReturn:
                case ErrorCode.WRN_DoesNotReturnMismatch:
                case ErrorCode.WRN_TopLevelNullabilityMismatchInReturnTypeOnOverride:
                case ErrorCode.WRN_TopLevelNullabilityMismatchInParameterTypeOnOverride:
                case ErrorCode.WRN_TopLevelNullabilityMismatchInReturnTypeOnImplicitImplementation:
                case ErrorCode.WRN_TopLevelNullabilityMismatchInParameterTypeOnImplicitImplementation:
                case ErrorCode.WRN_TopLevelNullabilityMismatchInReturnTypeOnExplicitImplementation:
                case ErrorCode.WRN_TopLevelNullabilityMismatchInParameterTypeOnExplicitImplementation:
                case ErrorCode.WRN_ConstOutOfRangeChecked:
                case ErrorCode.WRN_MemberNotNull:
                case ErrorCode.WRN_MemberNotNullBadMember:
                case ErrorCode.WRN_MemberNotNullWhen:
                case ErrorCode.WRN_GeneratorFailedDuringInitialization:
                case ErrorCode.WRN_GeneratorFailedDuringGeneration:
                case ErrorCode.WRN_ParameterDisallowsNull:
                case ErrorCode.WRN_GivenExpressionAlwaysMatchesPattern:
                case ErrorCode.WRN_IsPatternAlways:
                    return 1;
                default:
                    return 0;
            }
            // Note: when adding a warning here, consider whether it should be registered as a nullability warning too
        }

        /// <summary>
        /// When converting an anonymous function to a delegate type, there are some diagnostics
        /// that will occur regardless of the delegate type - particularly those that do not
        /// depend on the substituted types (e.g. name uniqueness).  Even though we need to
        /// produce a diagnostic in such cases, we do not need to abandon overload resolution -
        /// we can choose the overload that is best without regard to such diagnostics.
        /// </summary>
        /// <returns>True if seeing the ErrorCode should prevent a delegate conversion
        /// from completing successfully.</returns>
        internal static bool PreventsSuccessfulDelegateConversion(ErrorCode code)
        {
            if (code == ErrorCode.Void || code == ErrorCode.Unknown)
            {
                return false;
            }

            if (IsWarning(code))
            {
                return false;
            }

            switch (code)
            {
                case ErrorCode.ERR_DuplicateParamName:
                case ErrorCode.ERR_LocalDuplicate:
                case ErrorCode.ERR_LocalIllegallyOverrides:
                case ErrorCode.ERR_LocalSameNameAsTypeParam:
                case ErrorCode.ERR_QueryRangeVariableOverrides:
                case ErrorCode.ERR_QueryRangeVariableSameAsTypeParam:
                case ErrorCode.ERR_DeprecatedCollectionInitAddStr:
                case ErrorCode.ERR_DeprecatedSymbolStr:
                    return false;
                default:
                    return true;
            }
        }

        /// <remarks>
        /// WARNING: will resolve lazy diagnostics - do not call this before the member lists are completed
        /// or you could trigger infinite recursion.
        /// </remarks>
        internal static bool PreventsSuccessfulDelegateConversion(DiagnosticBag diagnostics)
        {
            foreach (Diagnostic diag in diagnostics.AsEnumerable()) // Checking the code would have resolved them anyway.
            {
                if (ErrorFacts.PreventsSuccessfulDelegateConversion((ErrorCode)diag.Code))
                {
                    return true;
                }
            }

            return false;
        }

        internal static bool PreventsSuccessfulDelegateConversion(ImmutableArray<Diagnostic> diagnostics)
        {
            foreach (var diag in diagnostics)
            {
                if (ErrorFacts.PreventsSuccessfulDelegateConversion((ErrorCode)diag.Code))
                {
                    return true;
                }
            }

            return false;
        }
    }
}<|MERGE_RESOLUTION|>--- conflicted
+++ resolved
@@ -217,11 +217,8 @@
             switch (code)
             {
                 case ErrorCode.WRN_NubExprIsConstBool2:
-<<<<<<< HEAD
+                case ErrorCode.WRN_StaticInAsOrIs:
                 case ErrorCode.WRN_PrecedenceInversion:
-=======
-                case ErrorCode.WRN_StaticInAsOrIs:
->>>>>>> 11e3c508
                     // Warning level 5 is exclusively for warnings introduced in the compiler
                     // shipped with dotnet 5 (C# 9) and that can be reported for pre-existing code.
                     return 5;
