﻿// Licensed to the .NET Foundation under one or more agreements.
// The .NET Foundation licenses this file to you under the MIT license.
// See the LICENSE file in the project root for more information.

#nullable disable

using System;
using System.Collections.Generic;
using System.Collections.Immutable;
using System.Diagnostics;
using System.Globalization;
using System.Reflection;

namespace Microsoft.CodeAnalysis.CSharp
{
    internal static partial class ErrorFacts
    {
        private const string s_titleSuffix = "_Title";
        private const string s_descriptionSuffix = "_Description";
        private static readonly Lazy<ImmutableDictionary<ErrorCode, string>> s_categoriesMap = new Lazy<ImmutableDictionary<ErrorCode, string>>(CreateCategoriesMap);
        public static readonly ImmutableHashSet<string> NullableWarnings;

        static ErrorFacts()
        {
            ImmutableHashSet<string>.Builder nullableWarnings = ImmutableHashSet.CreateBuilder<string>();

            nullableWarnings.Add(GetId(ErrorCode.WRN_NullReferenceAssignment));
            nullableWarnings.Add(GetId(ErrorCode.WRN_NullReferenceReceiver));
            nullableWarnings.Add(GetId(ErrorCode.WRN_NullReferenceReturn));
            nullableWarnings.Add(GetId(ErrorCode.WRN_NullReferenceArgument));
            nullableWarnings.Add(GetId(ErrorCode.WRN_UninitializedNonNullableField));
            nullableWarnings.Add(GetId(ErrorCode.WRN_NullabilityMismatchInAssignment));
            nullableWarnings.Add(GetId(ErrorCode.WRN_NullabilityMismatchInArgument));
            nullableWarnings.Add(GetId(ErrorCode.WRN_NullabilityMismatchInArgumentForOutput));
            nullableWarnings.Add(GetId(ErrorCode.WRN_NullabilityMismatchInReturnTypeOfTargetDelegate));
            nullableWarnings.Add(GetId(ErrorCode.WRN_NullabilityMismatchInParameterTypeOfTargetDelegate));
            nullableWarnings.Add(GetId(ErrorCode.WRN_NullAsNonNullable));
            nullableWarnings.Add(GetId(ErrorCode.WRN_NullableValueTypeMayBeNull));
            nullableWarnings.Add(GetId(ErrorCode.WRN_NullabilityMismatchInTypeParameterConstraint));
            nullableWarnings.Add(GetId(ErrorCode.WRN_NullabilityMismatchInTypeParameterReferenceTypeConstraint));
            nullableWarnings.Add(GetId(ErrorCode.WRN_NullabilityMismatchInTypeParameterNotNullConstraint));
            nullableWarnings.Add(GetId(ErrorCode.WRN_ThrowPossibleNull));
            nullableWarnings.Add(GetId(ErrorCode.WRN_UnboxPossibleNull));
            nullableWarnings.Add(GetId(ErrorCode.WRN_SwitchExpressionNotExhaustiveForNull));
            nullableWarnings.Add(GetId(ErrorCode.WRN_SwitchExpressionNotExhaustiveForNullWithWhen));

            nullableWarnings.Add(GetId(ErrorCode.WRN_ConvertingNullableToNonNullable));
            nullableWarnings.Add(GetId(ErrorCode.WRN_DisallowNullAttributeForbidsMaybeNullAssignment));
            nullableWarnings.Add(GetId(ErrorCode.WRN_ParameterConditionallyDisallowsNull));

            nullableWarnings.Add(GetId(ErrorCode.WRN_NullabilityMismatchInTypeOnOverride));
            nullableWarnings.Add(GetId(ErrorCode.WRN_NullabilityMismatchInReturnTypeOnOverride));
            nullableWarnings.Add(GetId(ErrorCode.WRN_NullabilityMismatchInReturnTypeOnPartial));
            nullableWarnings.Add(GetId(ErrorCode.WRN_NullabilityMismatchInParameterTypeOnOverride));
            nullableWarnings.Add(GetId(ErrorCode.WRN_NullabilityMismatchInParameterTypeOnPartial));
            nullableWarnings.Add(GetId(ErrorCode.WRN_NullabilityMismatchInTypeOnImplicitImplementation));
            nullableWarnings.Add(GetId(ErrorCode.WRN_NullabilityMismatchInReturnTypeOnImplicitImplementation));
            nullableWarnings.Add(GetId(ErrorCode.WRN_NullabilityMismatchInParameterTypeOnImplicitImplementation));
            nullableWarnings.Add(GetId(ErrorCode.WRN_NullabilityMismatchInTypeOnExplicitImplementation));
            nullableWarnings.Add(GetId(ErrorCode.WRN_NullabilityMismatchInReturnTypeOnExplicitImplementation));
            nullableWarnings.Add(GetId(ErrorCode.WRN_NullabilityMismatchInParameterTypeOnExplicitImplementation));
            nullableWarnings.Add(GetId(ErrorCode.WRN_NullabilityMismatchInConstraintsOnImplicitImplementation));
            nullableWarnings.Add(GetId(ErrorCode.WRN_NullabilityMismatchInExplicitlyImplementedInterface));
            nullableWarnings.Add(GetId(ErrorCode.WRN_NullabilityMismatchInInterfaceImplementedByBase));
            nullableWarnings.Add(GetId(ErrorCode.WRN_DuplicateInterfaceWithNullabilityMismatchInBaseList));
            nullableWarnings.Add(GetId(ErrorCode.WRN_NullabilityMismatchInConstraintsOnPartialImplementation));
            nullableWarnings.Add(GetId(ErrorCode.WRN_NullReferenceInitializer));
            nullableWarnings.Add(GetId(ErrorCode.WRN_ShouldNotReturn));
            nullableWarnings.Add(GetId(ErrorCode.WRN_DoesNotReturnMismatch));
            nullableWarnings.Add(GetId(ErrorCode.WRN_TopLevelNullabilityMismatchInParameterTypeOnExplicitImplementation));
            nullableWarnings.Add(GetId(ErrorCode.WRN_TopLevelNullabilityMismatchInParameterTypeOnImplicitImplementation));
            nullableWarnings.Add(GetId(ErrorCode.WRN_TopLevelNullabilityMismatchInParameterTypeOnOverride));
            nullableWarnings.Add(GetId(ErrorCode.WRN_TopLevelNullabilityMismatchInReturnTypeOnExplicitImplementation));
            nullableWarnings.Add(GetId(ErrorCode.WRN_TopLevelNullabilityMismatchInReturnTypeOnImplicitImplementation));
            nullableWarnings.Add(GetId(ErrorCode.WRN_TopLevelNullabilityMismatchInReturnTypeOnOverride));
            nullableWarnings.Add(GetId(ErrorCode.WRN_MemberNotNull));
            nullableWarnings.Add(GetId(ErrorCode.WRN_MemberNotNullBadMember));
            nullableWarnings.Add(GetId(ErrorCode.WRN_MemberNotNullWhen));
            nullableWarnings.Add(GetId(ErrorCode.WRN_ParameterDisallowsNull));
            nullableWarnings.Add(GetId(ErrorCode.WRN_ParameterNotNullIfNotNull));
            nullableWarnings.Add(GetId(ErrorCode.WRN_ReturnNotNullIfNotNull));
            nullableWarnings.Add(GetId(ErrorCode.WRN_NullabilityMismatchInReturnTypeOnInterceptor));
            nullableWarnings.Add(GetId(ErrorCode.WRN_NullabilityMismatchInParameterTypeOnInterceptor));

            NullableWarnings = nullableWarnings.ToImmutable();
        }

        private static string GetId(ErrorCode errorCode)
        {
            return MessageProvider.Instance.GetIdForErrorCode((int)errorCode);
        }

        private static ImmutableDictionary<ErrorCode, string> CreateCategoriesMap()
        {
            var map = new Dictionary<ErrorCode, string>()
            {
                // { ERROR_CODE,    CATEGORY }
            };

            return map.ToImmutableDictionary();
        }

        internal static DiagnosticSeverity GetSeverity(ErrorCode code)
        {
            if (code == ErrorCode.Void)
            {
                return InternalDiagnosticSeverity.Void;
            }
            else if (code == ErrorCode.Unknown)
            {
                return InternalDiagnosticSeverity.Unknown;
            }
            else if (IsWarning(code))
            {
                return DiagnosticSeverity.Warning;
            }
            else if (IsInfo(code))
            {
                return DiagnosticSeverity.Info;
            }
            else if (IsHidden(code))
            {
                return DiagnosticSeverity.Hidden;
            }
            else
            {
                return DiagnosticSeverity.Error;
            }
        }

        /// <remarks>Don't call this during a parse--it loads resources</remarks>
        public static string GetMessage(MessageID code, CultureInfo culture)
        {
            string message = ResourceManager.GetString(code.ToString(), culture);
            Debug.Assert(!string.IsNullOrEmpty(message), code.ToString());
            return message;
        }

        /// <remarks>Don't call this during a parse--it loads resources</remarks>
        public static string GetMessage(ErrorCode code, CultureInfo culture)
        {
            string message = ResourceManager.GetString(code.ToString(), culture);
            Debug.Assert(!string.IsNullOrEmpty(message), code.ToString());
            return message;
        }

        public static LocalizableResourceString GetMessageFormat(ErrorCode code)
        {
            return new LocalizableResourceString(code.ToString(), ResourceManager, typeof(ErrorFacts));
        }

        public static LocalizableResourceString GetTitle(ErrorCode code)
        {
            return new LocalizableResourceString(code.ToString() + s_titleSuffix, ResourceManager, typeof(ErrorFacts));
        }

        public static LocalizableResourceString GetDescription(ErrorCode code)
        {
            return new LocalizableResourceString(code.ToString() + s_descriptionSuffix, ResourceManager, typeof(ErrorFacts));
        }

        public static string GetHelpLink(ErrorCode code)
        {
            return $"https://msdn.microsoft.com/query/roslyn.query?appId=roslyn&k=k({GetId(code)})";
        }

        public static string GetCategory(ErrorCode code)
        {
            string category;
            if (s_categoriesMap.Value.TryGetValue(code, out category))
            {
                return category;
            }

            return Diagnostic.CompilerDiagnosticCategory;
        }

        /// <remarks>Don't call this during a parse--it loads resources</remarks>
        public static string GetMessage(XmlParseErrorCode id, CultureInfo culture)
        {
            return ResourceManager.GetString(id.ToString(), culture);
        }

        private static System.Resources.ResourceManager s_resourceManager;
        private static System.Resources.ResourceManager ResourceManager
        {
            get
            {
                if (s_resourceManager == null)
                {
                    s_resourceManager = new System.Resources.ResourceManager(typeof(CSharpResources).FullName, typeof(ErrorCode).GetTypeInfo().Assembly);
                }

                return s_resourceManager;
            }
        }

        internal static int GetWarningLevel(ErrorCode code)
        {
            if (IsInfo(code) || IsHidden(code))
            {
                // Info and hidden diagnostics should always be produced because some analyzers depend on them.
                return Diagnostic.InfoAndHiddenWarningLevel;
            }

            // Warning wave warnings (warning level > 4) should be documented in
            // docs/compilers/CSharp/Warnversion Warning Waves.md
            switch (code)
            {
                case ErrorCode.WRN_BadYieldInLock:
                    // Warning level 9 is exclusively for warnings introduced in the compiler
                    // shipped with dotnet 9 (C# 13) and that can be reported for pre-existing code.
                    return 9;
                case ErrorCode.WRN_AddressOfInAsync:
                case ErrorCode.WRN_ByValArraySizeConstRequired:
                    // Warning level 8 is exclusively for warnings introduced in the compiler
                    // shipped with dotnet 8 (C# 12) and that can be reported for pre-existing code.
                    return 8;
                case ErrorCode.WRN_LowerCaseTypeName:
                    // Warning level 7 is exclusively for warnings introduced in the compiler
                    // shipped with dotnet 7 (C# 11) and that can be reported for pre-existing code.
                    return 7;
                case ErrorCode.WRN_PartialMethodTypeDifference:
                    // Warning level 6 is exclusively for warnings introduced in the compiler
                    // shipped with dotnet 6 (C# 10) and that can be reported for pre-existing code.
                    return 6;
                case ErrorCode.WRN_NubExprIsConstBool2:
                case ErrorCode.WRN_StaticInAsOrIs:
                case ErrorCode.WRN_PrecedenceInversion:
                case ErrorCode.WRN_UseDefViolationPropertyUnsupportedVersion:
                case ErrorCode.WRN_UseDefViolationFieldUnsupportedVersion:
                case ErrorCode.WRN_UnassignedThisAutoPropertyUnsupportedVersion:
                case ErrorCode.WRN_UnassignedThisUnsupportedVersion:
                case ErrorCode.WRN_ParamUnassigned:
                case ErrorCode.WRN_UseDefViolationProperty:
                case ErrorCode.WRN_UseDefViolationField:
                case ErrorCode.WRN_UseDefViolationThisUnsupportedVersion:
                case ErrorCode.WRN_UseDefViolationOut:
                case ErrorCode.WRN_UseDefViolation:
                case ErrorCode.WRN_SyncAndAsyncEntryPoints:
                case ErrorCode.WRN_ParameterIsStaticClass:
                case ErrorCode.WRN_ReturnTypeIsStaticClass:
                    // Warning level 5 is exclusively for warnings introduced in the compiler
                    // shipped with dotnet 5 (C# 9) and that can be reported for pre-existing code.
                    return 5;
                case ErrorCode.WRN_InvalidMainSig:
                case ErrorCode.WRN_LowercaseEllSuffix:
                case ErrorCode.WRN_NewNotRequired:
                case ErrorCode.WRN_MainCantBeGeneric:
                case ErrorCode.WRN_ProtectedInSealed:
                case ErrorCode.WRN_UnassignedInternalField:
                case ErrorCode.WRN_MissingParamTag:
                case ErrorCode.WRN_MissingXMLComment:
                case ErrorCode.WRN_MissingTypeParamTag:
                case ErrorCode.WRN_InvalidVersionFormat:
                    return 4;
                case ErrorCode.WRN_UnreferencedEvent:
                case ErrorCode.WRN_DuplicateUsing:
                case ErrorCode.WRN_UnreferencedVar:
                case ErrorCode.WRN_UnreferencedField:
                case ErrorCode.WRN_UnreferencedVarAssg:
                case ErrorCode.WRN_UnreferencedLocalFunction:
                case ErrorCode.WRN_SequentialOnPartialClass:
                case ErrorCode.WRN_UnreferencedFieldAssg:
                case ErrorCode.WRN_AmbiguousXMLReference:
                case ErrorCode.WRN_PossibleMistakenNullStatement:
                case ErrorCode.WRN_EqualsWithoutGetHashCode:
                case ErrorCode.WRN_EqualityOpWithoutEquals:
                case ErrorCode.WRN_EqualityOpWithoutGetHashCode:
                case ErrorCode.WRN_IncorrectBooleanAssg:
                case ErrorCode.WRN_BitwiseOrSignExtend:
                case ErrorCode.WRN_TypeParameterSameAsOuterTypeParameter:
                case ErrorCode.WRN_InvalidAssemblyName:
                case ErrorCode.WRN_UnifyReferenceBldRev:
                case ErrorCode.WRN_AssignmentToSelf:
                case ErrorCode.WRN_ComparisonToSelf:
                case ErrorCode.WRN_IsDynamicIsConfusing:
                case ErrorCode.WRN_DebugFullNameTooLong:
                case ErrorCode.WRN_PdbLocalNameTooLong:
                case ErrorCode.WRN_RecordEqualsWithoutGetHashCode:
                    return 3;
                case ErrorCode.WRN_NewRequired:
                case ErrorCode.WRN_NewOrOverrideExpected:
                case ErrorCode.WRN_UnreachableCode:
                case ErrorCode.WRN_UnreferencedLabel:
                case ErrorCode.WRN_NegativeArrayIndex:
                case ErrorCode.WRN_BadRefCompareLeft:
                case ErrorCode.WRN_BadRefCompareRight:
                case ErrorCode.WRN_PatternIsAmbiguous:
                case ErrorCode.WRN_PatternNotPublicOrNotInstance:
                case ErrorCode.WRN_PatternBadSignature:
                case ErrorCode.WRN_SameFullNameThisNsAgg:
                case ErrorCode.WRN_SameFullNameThisAggAgg:
                case ErrorCode.WRN_SameFullNameThisAggNs:
                case ErrorCode.WRN_GlobalAliasDefn:
                case ErrorCode.WRN_AlwaysNull:
                case ErrorCode.WRN_CmpAlwaysFalse:
                case ErrorCode.WRN_GotoCaseShouldConvert:
                case ErrorCode.WRN_NubExprIsConstBool:
                case ErrorCode.WRN_ExplicitImplCollision:
                case ErrorCode.WRN_DeprecatedSymbolStr:
                case ErrorCode.WRN_VacuousIntegralComp:
                case ErrorCode.WRN_AssignmentToLockOrDispose:
                case ErrorCode.WRN_DeprecatedCollectionInitAddStr:
                case ErrorCode.WRN_DeprecatedCollectionInitAdd:
                case ErrorCode.WRN_DuplicateParamTag:
                case ErrorCode.WRN_UnmatchedParamTag:
                case ErrorCode.WRN_UnprocessedXMLComment:
                case ErrorCode.WRN_InvalidSearchPathDir:
                case ErrorCode.WRN_UnifyReferenceMajMin:
                case ErrorCode.WRN_DuplicateTypeParamTag:
                case ErrorCode.WRN_UnmatchedTypeParamTag:
                case ErrorCode.WRN_UnmatchedParamRefTag:
                case ErrorCode.WRN_UnmatchedTypeParamRefTag:
                case ErrorCode.WRN_CantHaveManifestForModule:
                case ErrorCode.WRN_DynamicDispatchToConditionalMethod:
                case ErrorCode.WRN_NoSources:
                case ErrorCode.WRN_CLS_MeaninglessOnPrivateType:
                case ErrorCode.WRN_CLS_AssemblyNotCLS2:
                case ErrorCode.WRN_MainIgnored:
                case ErrorCode.WRN_UnqualifiedNestedTypeInCref:
                case ErrorCode.WRN_NoRuntimeMetadataVersion:
                    return 2;
                case ErrorCode.WRN_IsAlwaysTrue:
                case ErrorCode.WRN_IsAlwaysFalse:
                case ErrorCode.WRN_ByRefNonAgileField:
                case ErrorCode.WRN_VolatileByRef:
                case ErrorCode.WRN_FinalizeMethod:
                case ErrorCode.WRN_DeprecatedSymbol:
                case ErrorCode.WRN_ExternMethodNoImplementation:
                case ErrorCode.WRN_AttributeLocationOnBadDeclaration:
                case ErrorCode.WRN_InvalidAttributeLocation:
                case ErrorCode.WRN_NonObsoleteOverridingObsolete:
                case ErrorCode.WRN_CoClassWithoutComImport:
                case ErrorCode.WRN_ObsoleteOverridingNonObsolete:
                case ErrorCode.WRN_ExternCtorNoImplementation:
                case ErrorCode.WRN_WarningDirective:
                case ErrorCode.WRN_UnreachableGeneralCatch:
                case ErrorCode.WRN_DefaultValueForUnconsumedLocation:
                case ErrorCode.WRN_EmptySwitch:
                case ErrorCode.WRN_XMLParseError:
                case ErrorCode.WRN_BadXMLRef:
                case ErrorCode.WRN_BadXMLRefParamType:
                case ErrorCode.WRN_BadXMLRefReturnType:
                case ErrorCode.WRN_BadXMLRefSyntax:
                case ErrorCode.WRN_FailedInclude:
                case ErrorCode.WRN_InvalidInclude:
                case ErrorCode.WRN_XMLParseIncludeError:
                case ErrorCode.WRN_ALinkWarn:
                case ErrorCode.WRN_AssemblyAttributeFromModuleIsOverridden:
                case ErrorCode.WRN_CmdOptionConflictsSource:
                case ErrorCode.WRN_IllegalPragma:
                case ErrorCode.WRN_IllegalPPWarning:
                case ErrorCode.WRN_BadRestoreNumber:
                case ErrorCode.WRN_NonECMAFeature:
                case ErrorCode.WRN_ErrorOverride:
                case ErrorCode.WRN_MultiplePredefTypes:
                case ErrorCode.WRN_TooManyLinesForDebugger:
                case ErrorCode.WRN_CallOnNonAgileField:
                case ErrorCode.WRN_InvalidNumber:
                case ErrorCode.WRN_IllegalPPChecksum:
                case ErrorCode.WRN_EndOfPPLineExpected:
                case ErrorCode.WRN_ConflictingChecksum:
                case ErrorCode.WRN_DotOnDefault:
                case ErrorCode.WRN_BadXMLRefTypeVar:
                case ErrorCode.WRN_ReferencedAssemblyReferencesLinkedPIA:
                case ErrorCode.WRN_MultipleRuntimeImplementationMatches:
                case ErrorCode.WRN_MultipleRuntimeOverrideMatches:
                case ErrorCode.WRN_FileAlreadyIncluded:
                case ErrorCode.WRN_NoConfigNotOnCommandLine:
                case ErrorCode.WRN_AnalyzerCannotBeCreated:
                case ErrorCode.WRN_NoAnalyzerInAssembly:
                case ErrorCode.WRN_UnableToLoadAnalyzer:
                case ErrorCode.WRN_DefineIdentifierRequired:
                case ErrorCode.WRN_CLS_NoVarArgs:
                case ErrorCode.WRN_CLS_BadArgType:
                case ErrorCode.WRN_CLS_BadReturnType:
                case ErrorCode.WRN_CLS_BadFieldPropType:
                case ErrorCode.WRN_CLS_BadIdentifierCase:
                case ErrorCode.WRN_CLS_OverloadRefOut:
                case ErrorCode.WRN_CLS_OverloadUnnamed:
                case ErrorCode.WRN_CLS_BadIdentifier:
                case ErrorCode.WRN_CLS_BadBase:
                case ErrorCode.WRN_CLS_BadInterfaceMember:
                case ErrorCode.WRN_CLS_NoAbstractMembers:
                case ErrorCode.WRN_CLS_NotOnModules:
                case ErrorCode.WRN_CLS_ModuleMissingCLS:
                case ErrorCode.WRN_CLS_AssemblyNotCLS:
                case ErrorCode.WRN_CLS_BadAttributeType:
                case ErrorCode.WRN_CLS_ArrayArgumentToAttribute:
                case ErrorCode.WRN_CLS_NotOnModules2:
                case ErrorCode.WRN_CLS_IllegalTrueInFalse:
                case ErrorCode.WRN_CLS_MeaninglessOnParam:
                case ErrorCode.WRN_CLS_MeaninglessOnReturn:
                case ErrorCode.WRN_CLS_BadTypeVar:
                case ErrorCode.WRN_CLS_VolatileField:
                case ErrorCode.WRN_CLS_BadInterface:
                case ErrorCode.WRN_UnobservedAwaitableExpression:
                case ErrorCode.WRN_CallerLineNumberParamForUnconsumedLocation:
                case ErrorCode.WRN_CallerFilePathParamForUnconsumedLocation:
                case ErrorCode.WRN_CallerMemberNameParamForUnconsumedLocation:
                case ErrorCode.WRN_CallerFilePathPreferredOverCallerMemberName:
                case ErrorCode.WRN_CallerLineNumberPreferredOverCallerMemberName:
                case ErrorCode.WRN_CallerLineNumberPreferredOverCallerFilePath:
                case ErrorCode.WRN_DelaySignButNoKey:
                case ErrorCode.WRN_UnimplementedCommandLineSwitch:
                case ErrorCode.WRN_AsyncLacksAwaits:
                case ErrorCode.WRN_BadUILang:
                case ErrorCode.WRN_RefCultureMismatch:
                case ErrorCode.WRN_ConflictingMachineAssembly:
                case ErrorCode.WRN_FilterIsConstantTrue:
                case ErrorCode.WRN_FilterIsConstantFalse:
                case ErrorCode.WRN_FilterIsConstantFalseRedundantTryCatch:
                case ErrorCode.WRN_IdentifierOrNumericLiteralExpected:
                case ErrorCode.WRN_ReferencedAssemblyDoesNotHaveStrongName:
                case ErrorCode.WRN_AlignmentMagnitude:
                case ErrorCode.WRN_AttributeIgnoredWhenPublicSigning:
                case ErrorCode.WRN_TupleLiteralNameMismatch:
                case ErrorCode.WRN_WindowsExperimental:
                case ErrorCode.WRN_AttributesOnBackingFieldsNotAvailable:
                case ErrorCode.WRN_TupleBinopLiteralNameMismatch:
                case ErrorCode.WRN_TypeParameterSameAsOuterMethodTypeParameter:
                case ErrorCode.WRN_ConvertingNullableToNonNullable:
                case ErrorCode.WRN_NullReferenceAssignment:
                case ErrorCode.WRN_NullReferenceReceiver:
                case ErrorCode.WRN_NullReferenceReturn:
                case ErrorCode.WRN_NullReferenceArgument:
                case ErrorCode.WRN_NullabilityMismatchInTypeOnOverride:
                case ErrorCode.WRN_NullabilityMismatchInReturnTypeOnOverride:
                case ErrorCode.WRN_NullabilityMismatchInReturnTypeOnPartial:
                case ErrorCode.WRN_NullabilityMismatchInParameterTypeOnOverride:
                case ErrorCode.WRN_NullabilityMismatchInParameterTypeOnPartial:
                case ErrorCode.WRN_NullabilityMismatchInConstraintsOnPartialImplementation:
                case ErrorCode.WRN_NullabilityMismatchInTypeOnImplicitImplementation:
                case ErrorCode.WRN_NullabilityMismatchInReturnTypeOnImplicitImplementation:
                case ErrorCode.WRN_NullabilityMismatchInParameterTypeOnImplicitImplementation:
                case ErrorCode.WRN_DuplicateInterfaceWithNullabilityMismatchInBaseList:
                case ErrorCode.WRN_NullabilityMismatchInInterfaceImplementedByBase:
                case ErrorCode.WRN_NullabilityMismatchInExplicitlyImplementedInterface:
                case ErrorCode.WRN_NullabilityMismatchInTypeOnExplicitImplementation:
                case ErrorCode.WRN_NullabilityMismatchInReturnTypeOnExplicitImplementation:
                case ErrorCode.WRN_NullabilityMismatchInParameterTypeOnExplicitImplementation:
                case ErrorCode.WRN_UninitializedNonNullableField:
                case ErrorCode.WRN_NullabilityMismatchInAssignment:
                case ErrorCode.WRN_NullabilityMismatchInArgument:
                case ErrorCode.WRN_NullabilityMismatchInArgumentForOutput:
                case ErrorCode.WRN_NullabilityMismatchInReturnTypeOfTargetDelegate:
                case ErrorCode.WRN_NullabilityMismatchInParameterTypeOfTargetDelegate:
                case ErrorCode.WRN_NullAsNonNullable:
                case ErrorCode.WRN_NullableValueTypeMayBeNull:
                case ErrorCode.WRN_NullabilityMismatchInTypeParameterConstraint:
                case ErrorCode.WRN_MissingNonNullTypesContextForAnnotation:
                case ErrorCode.WRN_MissingNonNullTypesContextForAnnotationInGeneratedCode:
                case ErrorCode.WRN_NullabilityMismatchInConstraintsOnImplicitImplementation:
                case ErrorCode.WRN_NullabilityMismatchInTypeParameterReferenceTypeConstraint:
                case ErrorCode.WRN_SwitchExpressionNotExhaustive:
                case ErrorCode.WRN_IsTypeNamedUnderscore:
                case ErrorCode.WRN_GivenExpressionNeverMatchesPattern:
                case ErrorCode.WRN_GivenExpressionAlwaysMatchesConstant:
                case ErrorCode.WRN_SwitchExpressionNotExhaustiveWithUnnamedEnumValue:
                case ErrorCode.WRN_CaseConstantNamedUnderscore:
                case ErrorCode.WRN_ThrowPossibleNull:
                case ErrorCode.WRN_UnboxPossibleNull:
                case ErrorCode.WRN_SwitchExpressionNotExhaustiveForNull:
                case ErrorCode.WRN_ImplicitCopyInReadOnlyMember:
                case ErrorCode.WRN_UnconsumedEnumeratorCancellationAttributeUsage:
                case ErrorCode.WRN_UndecoratedCancellationTokenParameter:
                case ErrorCode.WRN_NullabilityMismatchInTypeParameterNotNullConstraint:
                case ErrorCode.WRN_DisallowNullAttributeForbidsMaybeNullAssignment:
                case ErrorCode.WRN_ParameterConditionallyDisallowsNull:
                case ErrorCode.WRN_NullReferenceInitializer:
                case ErrorCode.WRN_ShouldNotReturn:
                case ErrorCode.WRN_DoesNotReturnMismatch:
                case ErrorCode.WRN_TopLevelNullabilityMismatchInReturnTypeOnOverride:
                case ErrorCode.WRN_TopLevelNullabilityMismatchInParameterTypeOnOverride:
                case ErrorCode.WRN_TopLevelNullabilityMismatchInReturnTypeOnImplicitImplementation:
                case ErrorCode.WRN_TopLevelNullabilityMismatchInParameterTypeOnImplicitImplementation:
                case ErrorCode.WRN_TopLevelNullabilityMismatchInReturnTypeOnExplicitImplementation:
                case ErrorCode.WRN_TopLevelNullabilityMismatchInParameterTypeOnExplicitImplementation:
                case ErrorCode.WRN_ConstOutOfRangeChecked:
                case ErrorCode.WRN_MemberNotNull:
                case ErrorCode.WRN_MemberNotNullBadMember:
                case ErrorCode.WRN_MemberNotNullWhen:
                case ErrorCode.WRN_GeneratorFailedDuringInitialization:
                case ErrorCode.WRN_GeneratorFailedDuringGeneration:
                case ErrorCode.WRN_ParameterDisallowsNull:
                case ErrorCode.WRN_GivenExpressionAlwaysMatchesPattern:
                case ErrorCode.WRN_IsPatternAlways:
                case ErrorCode.WRN_SwitchExpressionNotExhaustiveWithWhen:
                case ErrorCode.WRN_SwitchExpressionNotExhaustiveForNullWithWhen:
                case ErrorCode.WRN_RecordNamedDisallowed:
                case ErrorCode.WRN_ParameterNotNullIfNotNull:
                case ErrorCode.WRN_ReturnNotNullIfNotNull:
                case ErrorCode.WRN_AnalyzerReferencesFramework:
                case ErrorCode.WRN_UnreadRecordParameter:
                case ErrorCode.WRN_DoNotCompareFunctionPointers:
                case ErrorCode.WRN_CallerArgumentExpressionParamForUnconsumedLocation:
                case ErrorCode.WRN_CallerLineNumberPreferredOverCallerArgumentExpression:
                case ErrorCode.WRN_CallerFilePathPreferredOverCallerArgumentExpression:
                case ErrorCode.WRN_CallerMemberNamePreferredOverCallerArgumentExpression:
                case ErrorCode.WRN_CallerArgumentExpressionAttributeHasInvalidParameterName:
                case ErrorCode.WRN_CallerArgumentExpressionAttributeSelfReferential:
                case ErrorCode.WRN_ParameterOccursAfterInterpolatedStringHandlerParameter:
                case ErrorCode.WRN_InterpolatedStringHandlerArgumentAttributeIgnoredOnLambdaParameters:
                case ErrorCode.WRN_CompileTimeCheckedOverflow:
                case ErrorCode.WRN_MethGrpToNonDel:
                case ErrorCode.WRN_UseDefViolationPropertySupportedVersion:
                case ErrorCode.WRN_UseDefViolationFieldSupportedVersion:
                case ErrorCode.WRN_UseDefViolationThisSupportedVersion:
                case ErrorCode.WRN_UnassignedThisAutoPropertySupportedVersion:
                case ErrorCode.WRN_UnassignedThisSupportedVersion:
                case ErrorCode.WRN_ObsoleteMembersShouldNotBeRequired:
                case ErrorCode.WRN_AnalyzerReferencesNewerCompiler:
                case ErrorCode.WRN_DuplicateAnalyzerReference:
                case ErrorCode.WRN_ScopedMismatchInParameterOfTarget:
                case ErrorCode.WRN_ScopedMismatchInParameterOfOverrideOrImplementation:
                case ErrorCode.WRN_ManagedAddr:
                case ErrorCode.WRN_EscapeVariable:
                case ErrorCode.WRN_EscapeStackAlloc:
                case ErrorCode.WRN_RefReturnNonreturnableLocal:
                case ErrorCode.WRN_RefReturnNonreturnableLocal2:
                case ErrorCode.WRN_RefReturnStructThis:
                case ErrorCode.WRN_RefAssignNarrower:
                case ErrorCode.WRN_MismatchedRefEscapeInTernary:
                case ErrorCode.WRN_RefReturnParameter:
                case ErrorCode.WRN_RefReturnScopedParameter:
                case ErrorCode.WRN_RefReturnParameter2:
                case ErrorCode.WRN_RefReturnScopedParameter2:
                case ErrorCode.WRN_RefReturnLocal:
                case ErrorCode.WRN_RefReturnLocal2:
                case ErrorCode.WRN_RefAssignReturnOnly:
                case ErrorCode.WRN_RefReturnOnlyParameter:
                case ErrorCode.WRN_RefReturnOnlyParameter2:
                case ErrorCode.WRN_RefAssignValEscapeWider:
                case ErrorCode.WRN_OptionalParamValueMismatch:
                case ErrorCode.WRN_ParamsArrayInLambdaOnly:
                case ErrorCode.WRN_CapturedPrimaryConstructorParameterPassedToBase:
                case ErrorCode.WRN_UnreadPrimaryConstructorParameter:
                case ErrorCode.WRN_InterceptorSignatureMismatch:
                case ErrorCode.WRN_NullabilityMismatchInReturnTypeOnInterceptor:
                case ErrorCode.WRN_NullabilityMismatchInParameterTypeOnInterceptor:
                case ErrorCode.WRN_CapturedPrimaryConstructorParameterInFieldInitializer:
                case ErrorCode.WRN_PrimaryConstructorParameterIsShadowedAndNotPassedToBase:
                case ErrorCode.WRN_InlineArrayIndexerNotUsed:
                case ErrorCode.WRN_InlineArraySliceNotUsed:
                case ErrorCode.WRN_InlineArrayConversionOperatorNotUsed:
                case ErrorCode.WRN_InlineArrayNotSupportedByLanguage:
                case ErrorCode.WRN_BadArgRef:
                case ErrorCode.WRN_ArgExpectedRefOrIn:
                case ErrorCode.WRN_RefReadonlyNotVariable:
                case ErrorCode.WRN_ArgExpectedIn:
                case ErrorCode.WRN_OverridingDifferentRefness:
                case ErrorCode.WRN_HidingDifferentRefness:
                case ErrorCode.WRN_TargetDifferentRefness:
                case ErrorCode.WRN_RefReadonlyParameterDefaultValue:
                case ErrorCode.WRN_UseDefViolationRefField:
                case ErrorCode.WRN_Experimental:
                case ErrorCode.WRN_CollectionExpressionRefStructMayAllocate:
                case ErrorCode.WRN_CollectionExpressionRefStructSpreadMayAllocate:
                case ErrorCode.WRN_ConvertingLock:
                case ErrorCode.WRN_DynamicDispatchToParamsCollectionMethod:
                case ErrorCode.WRN_DynamicDispatchToParamsCollectionIndexer:
                case ErrorCode.WRN_DynamicDispatchToParamsCollectionConstructor:
                case ErrorCode.WRN_PartialPropertySignatureDifference:

                    return 1;
                default:
                    return 0;
            }
            // Note: when adding a warning here, consider whether it should be registered as a nullability warning too
        }

        /// <summary>
        /// Returns true if this is a build-only diagnostic that is never reported from
        /// <see cref="SemanticModel.GetDiagnostics(Text.TextSpan?, System.Threading.CancellationToken)"/> API.
        /// Diagnostics generated during compilation phases such as lowering, emit, etc.
        /// are example of build-only diagnostics.
        /// </summary>
        internal static bool IsBuildOnlyDiagnostic(ErrorCode code)
        {
#pragma warning disable CS8524 // The switch expression does not handle some values of its input type (it is not exhaustive) involving an unnamed enum value.
            return code switch
            {
                ErrorCode.WRN_ALinkWarn
                or ErrorCode.WRN_UnreferencedField
                or ErrorCode.WRN_UnreferencedFieldAssg
                or ErrorCode.WRN_UnreferencedEvent
                or ErrorCode.WRN_UnassignedInternalField
                or ErrorCode.ERR_MissingPredefinedMember
                or ErrorCode.ERR_PredefinedTypeNotFound
                or ErrorCode.ERR_NoEntryPoint
                or ErrorCode.WRN_InvalidMainSig
                or ErrorCode.ERR_MultipleEntryPoints
                or ErrorCode.WRN_MainIgnored
                or ErrorCode.ERR_MainClassNotClass
                or ErrorCode.WRN_MainCantBeGeneric
                or ErrorCode.ERR_NoMainInClass
                or ErrorCode.ERR_MainClassNotFound
                or ErrorCode.WRN_SyncAndAsyncEntryPoints
                or ErrorCode.ERR_BadDelegateConstructor
                or ErrorCode.ERR_InsufficientStack
                or ErrorCode.ERR_ModuleEmitFailure
                or ErrorCode.ERR_TooManyLocals
                or ErrorCode.ERR_BindToBogus
                or ErrorCode.ERR_ExportedTypeConflictsWithDeclaration
                or ErrorCode.ERR_ForwardedTypeConflictsWithDeclaration
                or ErrorCode.ERR_ExportedTypesConflict
                or ErrorCode.ERR_ForwardedTypeConflictsWithExportedType
                or ErrorCode.ERR_ByRefTypeAndAwait
                or ErrorCode.ERR_RefReturningCallAndAwait
                or ErrorCode.ERR_SpecialByRefInLambda
                or ErrorCode.ERR_DynamicRequiredTypesMissing
                or ErrorCode.ERR_CannotBeConvertedToUtf8
                or ErrorCode.ERR_FileTypeNonUniquePath
                or ErrorCode.ERR_InterceptorSignatureMismatch
                or ErrorCode.ERR_InterceptorMustHaveMatchingThisParameter
                or ErrorCode.ERR_InterceptorMustNotHaveThisParameter
                or ErrorCode.ERR_DuplicateInterceptor
                or ErrorCode.WRN_InterceptorSignatureMismatch
                or ErrorCode.ERR_InterceptorNotAccessible
                or ErrorCode.ERR_InterceptorScopedMismatch
                or ErrorCode.WRN_NullabilityMismatchInReturnTypeOnInterceptor
                or ErrorCode.WRN_NullabilityMismatchInParameterTypeOnInterceptor
                or ErrorCode.ERR_InterceptorCannotInterceptNameof
                or ErrorCode.ERR_SymbolDefinedInAssembly
                or ErrorCode.ERR_InterceptorArityNotCompatible
                or ErrorCode.ERR_InterceptorCannotBeGeneric
                or ErrorCode.ERR_InterceptableMethodMustBeOrdinary
                or ErrorCode.ERR_PossibleAsyncIteratorWithoutYield
                or ErrorCode.ERR_PossibleAsyncIteratorWithoutYieldOrAwait
                or ErrorCode.ERR_RefLocalAcrossAwait
                    // Update src\EditorFeatures\CSharp\LanguageServer\CSharpLspBuildOnlyDiagnostics.cs
                    // whenever new values are added here.
                    => true,

                ErrorCode.Void
                or ErrorCode.Unknown
                or ErrorCode.ERR_NoMetadataFile
                or ErrorCode.FTL_MetadataCantOpenFile
                or ErrorCode.ERR_NoTypeDef
                or ErrorCode.ERR_OutputWriteFailed
                or ErrorCode.ERR_BadBinaryOps
                or ErrorCode.ERR_IntDivByZero
                or ErrorCode.ERR_BadIndexLHS
                or ErrorCode.ERR_BadIndexCount
                or ErrorCode.ERR_BadUnaryOp
                or ErrorCode.ERR_ThisInStaticMeth
                or ErrorCode.ERR_ThisInBadContext
                or ErrorCode.ERR_NoImplicitConv
                or ErrorCode.ERR_NoExplicitConv
                or ErrorCode.ERR_ConstOutOfRange
                or ErrorCode.ERR_AmbigBinaryOps
                or ErrorCode.ERR_AmbigUnaryOp
                or ErrorCode.ERR_InAttrOnOutParam
                or ErrorCode.ERR_ValueCantBeNull
                or ErrorCode.ERR_NoExplicitBuiltinConv
                or ErrorCode.FTL_DebugEmitFailure
                or ErrorCode.ERR_BadVisReturnType
                or ErrorCode.ERR_BadVisParamType
                or ErrorCode.ERR_BadVisFieldType
                or ErrorCode.ERR_BadVisPropertyType
                or ErrorCode.ERR_BadVisIndexerReturn
                or ErrorCode.ERR_BadVisIndexerParam
                or ErrorCode.ERR_BadVisOpReturn
                or ErrorCode.ERR_BadVisOpParam
                or ErrorCode.ERR_BadVisDelegateReturn
                or ErrorCode.ERR_BadVisDelegateParam
                or ErrorCode.ERR_BadVisBaseClass
                or ErrorCode.ERR_BadVisBaseInterface
                or ErrorCode.ERR_EventNeedsBothAccessors
                or ErrorCode.ERR_EventNotDelegate
                or ErrorCode.ERR_InterfaceEventInitializer
                or ErrorCode.ERR_BadEventUsage
                or ErrorCode.ERR_ExplicitEventFieldImpl
                or ErrorCode.ERR_CantOverrideNonEvent
                or ErrorCode.ERR_AddRemoveMustHaveBody
                or ErrorCode.ERR_AbstractEventInitializer
                or ErrorCode.ERR_PossibleBadNegCast
                or ErrorCode.ERR_ReservedEnumerator
                or ErrorCode.ERR_AsMustHaveReferenceType
                or ErrorCode.WRN_LowercaseEllSuffix
                or ErrorCode.ERR_BadEventUsageNoField
                or ErrorCode.ERR_ConstraintOnlyAllowedOnGenericDecl
                or ErrorCode.ERR_TypeParamMustBeIdentifier
                or ErrorCode.ERR_MemberReserved
                or ErrorCode.ERR_DuplicateParamName
                or ErrorCode.ERR_DuplicateNameInNS
                or ErrorCode.ERR_DuplicateNameInClass
                or ErrorCode.ERR_NameNotInContext
                or ErrorCode.ERR_AmbigContext
                or ErrorCode.WRN_DuplicateUsing
                or ErrorCode.ERR_BadMemberFlag
                or ErrorCode.ERR_BadMemberProtection
                or ErrorCode.WRN_NewRequired
                or ErrorCode.WRN_NewNotRequired
                or ErrorCode.ERR_CircConstValue
                or ErrorCode.ERR_MemberAlreadyExists
                or ErrorCode.ERR_StaticNotVirtual
                or ErrorCode.ERR_OverrideNotNew
                or ErrorCode.WRN_NewOrOverrideExpected
                or ErrorCode.ERR_OverrideNotExpected
                or ErrorCode.ERR_NamespaceUnexpected
                or ErrorCode.ERR_NoSuchMember
                or ErrorCode.ERR_BadSKknown
                or ErrorCode.ERR_BadSKunknown
                or ErrorCode.ERR_ObjectRequired
                or ErrorCode.ERR_AmbigCall
                or ErrorCode.ERR_BadAccess
                or ErrorCode.ERR_MethDelegateMismatch
                or ErrorCode.ERR_RetObjectRequired
                or ErrorCode.ERR_RetNoObjectRequired
                or ErrorCode.ERR_LocalDuplicate
                or ErrorCode.ERR_AssgLvalueExpected
                or ErrorCode.ERR_StaticConstParam
                or ErrorCode.ERR_NotConstantExpression
                or ErrorCode.ERR_NotNullConstRefField
                or ErrorCode.ERR_LocalIllegallyOverrides
                or ErrorCode.ERR_BadUsingNamespace
                or ErrorCode.ERR_NoBreakOrCont
                or ErrorCode.ERR_DuplicateLabel
                or ErrorCode.ERR_NoConstructors
                or ErrorCode.ERR_NoNewAbstract
                or ErrorCode.ERR_ConstValueRequired
                or ErrorCode.ERR_CircularBase
                or ErrorCode.ERR_MethodNameExpected
                or ErrorCode.ERR_ConstantExpected
                or ErrorCode.ERR_V6SwitchGoverningTypeValueExpected
                or ErrorCode.ERR_DuplicateCaseLabel
                or ErrorCode.ERR_InvalidGotoCase
                or ErrorCode.ERR_PropertyLacksGet
                or ErrorCode.ERR_BadExceptionType
                or ErrorCode.ERR_BadEmptyThrow
                or ErrorCode.ERR_BadFinallyLeave
                or ErrorCode.ERR_LabelShadow
                or ErrorCode.ERR_LabelNotFound
                or ErrorCode.ERR_UnreachableCatch
                or ErrorCode.ERR_ReturnExpected
                or ErrorCode.WRN_UnreachableCode
                or ErrorCode.ERR_SwitchFallThrough
                or ErrorCode.WRN_UnreferencedLabel
                or ErrorCode.ERR_UseDefViolation
                or ErrorCode.WRN_UnreferencedVar
                or ErrorCode.ERR_UseDefViolationField
                or ErrorCode.ERR_UnassignedThisUnsupportedVersion
                or ErrorCode.ERR_AmbigQM
                or ErrorCode.ERR_InvalidQM
                or ErrorCode.ERR_NoBaseClass
                or ErrorCode.ERR_BaseIllegal
                or ErrorCode.ERR_ObjectProhibited
                or ErrorCode.ERR_ParamUnassigned
                or ErrorCode.ERR_InvalidArray
                or ErrorCode.ERR_ExternHasBody
                or ErrorCode.ERR_AbstractAndExtern
                or ErrorCode.ERR_BadAttributeParamType
                or ErrorCode.ERR_BadAttributeArgument
                or ErrorCode.WRN_IsAlwaysTrue
                or ErrorCode.WRN_IsAlwaysFalse
                or ErrorCode.ERR_LockNeedsReference
                or ErrorCode.ERR_NullNotValid
                or ErrorCode.ERR_UseDefViolationThisUnsupportedVersion
                or ErrorCode.ERR_ArgsInvalid
                or ErrorCode.ERR_AssgReadonly
                or ErrorCode.ERR_RefReadonly
                or ErrorCode.ERR_PtrExpected
                or ErrorCode.ERR_PtrIndexSingle
                or ErrorCode.WRN_ByRefNonAgileField
                or ErrorCode.ERR_AssgReadonlyStatic
                or ErrorCode.ERR_RefReadonlyStatic
                or ErrorCode.ERR_AssgReadonlyProp
                or ErrorCode.ERR_IllegalStatement
                or ErrorCode.ERR_BadGetEnumerator
                or ErrorCode.ERR_AbstractBaseCall
                or ErrorCode.ERR_RefProperty
                or ErrorCode.ERR_ManagedAddr
                or ErrorCode.ERR_BadFixedInitType
                or ErrorCode.ERR_FixedMustInit
                or ErrorCode.ERR_InvalidAddrOp
                or ErrorCode.ERR_FixedNeeded
                or ErrorCode.ERR_FixedNotNeeded
                or ErrorCode.ERR_UnsafeNeeded
                or ErrorCode.ERR_OpTFRetType
                or ErrorCode.ERR_OperatorNeedsMatch
                or ErrorCode.ERR_BadBoolOp
                or ErrorCode.ERR_MustHaveOpTF
                or ErrorCode.WRN_UnreferencedVarAssg
                or ErrorCode.ERR_CheckedOverflow
                or ErrorCode.ERR_ConstOutOfRangeChecked
                or ErrorCode.ERR_BadVarargs
                or ErrorCode.ERR_ParamsMustBeCollection
                or ErrorCode.ERR_IllegalArglist
                or ErrorCode.ERR_IllegalUnsafe
                or ErrorCode.ERR_AmbigMember
                or ErrorCode.ERR_BadForeachDecl
                or ErrorCode.ERR_ParamsLast
                or ErrorCode.ERR_SizeofUnsafe
                or ErrorCode.ERR_DottedTypeNameNotFoundInNS
                or ErrorCode.ERR_FieldInitRefNonstatic
                or ErrorCode.ERR_SealedNonOverride
                or ErrorCode.ERR_CantOverrideSealed
                or ErrorCode.ERR_VoidError
                or ErrorCode.ERR_ConditionalOnOverride
                or ErrorCode.ERR_PointerInAsOrIs
                or ErrorCode.ERR_CallingFinalizeDeprecated
                or ErrorCode.ERR_SingleTypeNameNotFound
                or ErrorCode.ERR_NegativeStackAllocSize
                or ErrorCode.ERR_NegativeArraySize
                or ErrorCode.ERR_OverrideFinalizeDeprecated
                or ErrorCode.ERR_CallingBaseFinalizeDeprecated
                or ErrorCode.WRN_NegativeArrayIndex
                or ErrorCode.WRN_BadRefCompareLeft
                or ErrorCode.WRN_BadRefCompareRight
                or ErrorCode.ERR_BadCastInFixed
                or ErrorCode.ERR_StackallocInCatchFinally
                or ErrorCode.ERR_VarargsLast
                or ErrorCode.ERR_MissingPartial
                or ErrorCode.ERR_PartialTypeKindConflict
                or ErrorCode.ERR_PartialModifierConflict
                or ErrorCode.ERR_PartialMultipleBases
                or ErrorCode.ERR_PartialWrongTypeParams
                or ErrorCode.ERR_PartialWrongConstraints
                or ErrorCode.ERR_NoImplicitConvCast
                or ErrorCode.ERR_PartialMisplaced
                or ErrorCode.ERR_ImportedCircularBase
                or ErrorCode.ERR_UseDefViolationOut
                or ErrorCode.ERR_ArraySizeInDeclaration
                or ErrorCode.ERR_InaccessibleGetter
                or ErrorCode.ERR_InaccessibleSetter
                or ErrorCode.ERR_InvalidPropertyAccessMod
                or ErrorCode.ERR_DuplicatePropertyAccessMods
                or ErrorCode.ERR_AccessModMissingAccessor
                or ErrorCode.ERR_UnimplementedInterfaceAccessor
                or ErrorCode.WRN_PatternIsAmbiguous
                or ErrorCode.WRN_PatternNotPublicOrNotInstance
                or ErrorCode.WRN_PatternBadSignature
                or ErrorCode.ERR_FriendRefNotEqualToThis
                or ErrorCode.WRN_SequentialOnPartialClass
                or ErrorCode.ERR_BadConstType
                or ErrorCode.ERR_NoNewTyvar
                or ErrorCode.ERR_BadArity
                or ErrorCode.ERR_BadTypeArgument
                or ErrorCode.ERR_TypeArgsNotAllowed
                or ErrorCode.ERR_HasNoTypeVars
                or ErrorCode.ERR_NewConstraintNotSatisfied
                or ErrorCode.ERR_GenericConstraintNotSatisfiedRefType
                or ErrorCode.ERR_GenericConstraintNotSatisfiedNullableEnum
                or ErrorCode.ERR_GenericConstraintNotSatisfiedNullableInterface
                or ErrorCode.ERR_GenericConstraintNotSatisfiedTyVar
                or ErrorCode.ERR_GenericConstraintNotSatisfiedValType
                or ErrorCode.ERR_DuplicateGeneratedName
                or ErrorCode.ERR_GlobalSingleTypeNameNotFound
                or ErrorCode.ERR_NewBoundMustBeLast
                or ErrorCode.ERR_TypeVarCantBeNull
                or ErrorCode.ERR_DuplicateBound
                or ErrorCode.ERR_ClassBoundNotFirst
                or ErrorCode.ERR_BadRetType
                or ErrorCode.ERR_DuplicateConstraintClause
                or ErrorCode.ERR_CantInferMethTypeArgs
                or ErrorCode.ERR_LocalSameNameAsTypeParam
                or ErrorCode.ERR_AsWithTypeVar
                or ErrorCode.ERR_BadIndexerNameAttr
                or ErrorCode.ERR_AttrArgWithTypeVars
                or ErrorCode.ERR_NewTyvarWithArgs
                or ErrorCode.ERR_AbstractSealedStatic
                or ErrorCode.WRN_AmbiguousXMLReference
                or ErrorCode.WRN_VolatileByRef
                or ErrorCode.ERR_ComImportWithImpl
                or ErrorCode.ERR_ComImportWithBase
                or ErrorCode.ERR_ImplBadConstraints
                or ErrorCode.ERR_DottedTypeNameNotFoundInAgg
                or ErrorCode.ERR_MethGrpToNonDel
                or ErrorCode.ERR_BadExternAlias
                or ErrorCode.ERR_ColColWithTypeAlias
                or ErrorCode.ERR_AliasNotFound
                or ErrorCode.ERR_SameFullNameAggAgg
                or ErrorCode.ERR_SameFullNameNsAgg
                or ErrorCode.WRN_SameFullNameThisNsAgg
                or ErrorCode.WRN_SameFullNameThisAggAgg
                or ErrorCode.WRN_SameFullNameThisAggNs
                or ErrorCode.ERR_SameFullNameThisAggThisNs
                or ErrorCode.ERR_ExternAfterElements
                or ErrorCode.WRN_GlobalAliasDefn
                or ErrorCode.ERR_SealedStaticClass
                or ErrorCode.ERR_PrivateAbstractAccessor
                or ErrorCode.ERR_ValueExpected
                or ErrorCode.ERR_UnboxNotLValue
                or ErrorCode.ERR_AnonMethGrpInForEach
                or ErrorCode.ERR_BadIncDecRetType
                or ErrorCode.ERR_TypeConstraintsMustBeUniqueAndFirst
                or ErrorCode.ERR_RefValBoundWithClass
                or ErrorCode.ERR_NewBoundWithVal
                or ErrorCode.ERR_RefConstraintNotSatisfied
                or ErrorCode.ERR_ValConstraintNotSatisfied
                or ErrorCode.ERR_CircularConstraint
                or ErrorCode.ERR_BaseConstraintConflict
                or ErrorCode.ERR_ConWithValCon
                or ErrorCode.ERR_AmbigUDConv
                or ErrorCode.WRN_AlwaysNull
                or ErrorCode.ERR_OverrideWithConstraints
                or ErrorCode.ERR_AmbigOverride
                or ErrorCode.ERR_DecConstError
                or ErrorCode.WRN_CmpAlwaysFalse
                or ErrorCode.WRN_FinalizeMethod
                or ErrorCode.ERR_ExplicitImplParams
                or ErrorCode.WRN_GotoCaseShouldConvert
                or ErrorCode.ERR_MethodImplementingAccessor
                or ErrorCode.WRN_NubExprIsConstBool
                or ErrorCode.WRN_ExplicitImplCollision
                or ErrorCode.ERR_AbstractHasBody
                or ErrorCode.ERR_ConcreteMissingBody
                or ErrorCode.ERR_AbstractAndSealed
                or ErrorCode.ERR_AbstractNotVirtual
                or ErrorCode.ERR_StaticConstant
                or ErrorCode.ERR_CantOverrideNonFunction
                or ErrorCode.ERR_CantOverrideNonVirtual
                or ErrorCode.ERR_CantChangeAccessOnOverride
                or ErrorCode.ERR_CantChangeReturnTypeOnOverride
                or ErrorCode.ERR_CantDeriveFromSealedType
                or ErrorCode.ERR_AbstractInConcreteClass
                or ErrorCode.ERR_StaticConstructorWithExplicitConstructorCall
                or ErrorCode.ERR_StaticConstructorWithAccessModifiers
                or ErrorCode.ERR_RecursiveConstructorCall
                or ErrorCode.ERR_ObjectCallingBaseConstructor
                or ErrorCode.ERR_StructWithBaseConstructorCall
                or ErrorCode.ERR_StructLayoutCycle
                or ErrorCode.ERR_InterfacesCantContainFields
                or ErrorCode.ERR_InterfacesCantContainConstructors
                or ErrorCode.ERR_NonInterfaceInInterfaceList
                or ErrorCode.ERR_DuplicateInterfaceInBaseList
                or ErrorCode.ERR_CycleInInterfaceInheritance
                or ErrorCode.ERR_HidingAbstractMethod
                or ErrorCode.ERR_UnimplementedAbstractMethod
                or ErrorCode.ERR_UnimplementedInterfaceMember
                or ErrorCode.ERR_ObjectCantHaveBases
                or ErrorCode.ERR_ExplicitInterfaceImplementationNotInterface
                or ErrorCode.ERR_InterfaceMemberNotFound
                or ErrorCode.ERR_ClassDoesntImplementInterface
                or ErrorCode.ERR_ExplicitInterfaceImplementationInNonClassOrStruct
                or ErrorCode.ERR_MemberNameSameAsType
                or ErrorCode.ERR_EnumeratorOverflow
                or ErrorCode.ERR_CantOverrideNonProperty
                or ErrorCode.ERR_NoGetToOverride
                or ErrorCode.ERR_NoSetToOverride
                or ErrorCode.ERR_PropertyCantHaveVoidType
                or ErrorCode.ERR_PropertyWithNoAccessors
                or ErrorCode.ERR_NewVirtualInSealed
                or ErrorCode.ERR_ExplicitPropertyAddingAccessor
                or ErrorCode.ERR_ExplicitPropertyMissingAccessor
                or ErrorCode.ERR_ConversionWithInterface
                or ErrorCode.ERR_ConversionWithBase
                or ErrorCode.ERR_ConversionWithDerived
                or ErrorCode.ERR_IdentityConversion
                or ErrorCode.ERR_ConversionNotInvolvingContainedType
                or ErrorCode.ERR_DuplicateConversionInClass
                or ErrorCode.ERR_OperatorsMustBeStatic
                or ErrorCode.ERR_BadIncDecSignature
                or ErrorCode.ERR_BadUnaryOperatorSignature
                or ErrorCode.ERR_BadBinaryOperatorSignature
                or ErrorCode.ERR_BadShiftOperatorSignature
                or ErrorCode.ERR_InterfacesCantContainConversionOrEqualityOperators
                or ErrorCode.ERR_CantOverrideBogusMethod
                or ErrorCode.ERR_CantCallSpecialMethod
                or ErrorCode.ERR_BadTypeReference
                or ErrorCode.ERR_BadDestructorName
                or ErrorCode.ERR_OnlyClassesCanContainDestructors
                or ErrorCode.ERR_ConflictAliasAndMember
                or ErrorCode.ERR_ConditionalOnSpecialMethod
                or ErrorCode.ERR_ConditionalMustReturnVoid
                or ErrorCode.ERR_DuplicateAttribute
                or ErrorCode.ERR_ConditionalOnInterfaceMethod
                or ErrorCode.ERR_OperatorCantReturnVoid
                or ErrorCode.ERR_InvalidAttributeArgument
                or ErrorCode.ERR_AttributeOnBadSymbolType
                or ErrorCode.ERR_FloatOverflow
                or ErrorCode.ERR_InvalidReal
                or ErrorCode.ERR_ComImportWithoutUuidAttribute
                or ErrorCode.ERR_InvalidNamedArgument
                or ErrorCode.ERR_DllImportOnInvalidMethod
                or ErrorCode.ERR_FieldCantBeRefAny
                or ErrorCode.ERR_ArrayElementCantBeRefAny
                or ErrorCode.WRN_DeprecatedSymbol
                or ErrorCode.ERR_NotAnAttributeClass
                or ErrorCode.ERR_BadNamedAttributeArgument
                or ErrorCode.WRN_DeprecatedSymbolStr
                or ErrorCode.ERR_DeprecatedSymbolStr
                or ErrorCode.ERR_IndexerCantHaveVoidType
                or ErrorCode.ERR_VirtualPrivate
                or ErrorCode.ERR_ArrayInitToNonArrayType
                or ErrorCode.ERR_ArrayInitInBadPlace
                or ErrorCode.ERR_MissingStructOffset
                or ErrorCode.WRN_ExternMethodNoImplementation
                or ErrorCode.WRN_ProtectedInSealed
                or ErrorCode.ERR_InterfaceImplementedByConditional
                or ErrorCode.ERR_InterfaceImplementedImplicitlyByVariadic
                or ErrorCode.ERR_IllegalRefParam
                or ErrorCode.ERR_BadArgumentToAttribute
                or ErrorCode.ERR_StructOffsetOnBadStruct
                or ErrorCode.ERR_StructOffsetOnBadField
                or ErrorCode.ERR_AttributeUsageOnNonAttributeClass
                or ErrorCode.WRN_PossibleMistakenNullStatement
                or ErrorCode.ERR_DuplicateNamedAttributeArgument
                or ErrorCode.ERR_DeriveFromEnumOrValueType
                or ErrorCode.ERR_DefaultMemberOnIndexedType
                or ErrorCode.ERR_BogusType
                or ErrorCode.ERR_CStyleArray
                or ErrorCode.WRN_VacuousIntegralComp
                or ErrorCode.ERR_AbstractAttributeClass
                or ErrorCode.ERR_BadNamedAttributeArgumentType
                or ErrorCode.WRN_AttributeLocationOnBadDeclaration
                or ErrorCode.WRN_InvalidAttributeLocation
                or ErrorCode.WRN_EqualsWithoutGetHashCode
                or ErrorCode.WRN_EqualityOpWithoutEquals
                or ErrorCode.WRN_EqualityOpWithoutGetHashCode
                or ErrorCode.ERR_OutAttrOnRefParam
                or ErrorCode.ERR_OverloadRefKind
                or ErrorCode.ERR_LiteralDoubleCast
                or ErrorCode.WRN_IncorrectBooleanAssg
                or ErrorCode.ERR_ProtectedInStruct
                or ErrorCode.ERR_InconsistentIndexerNames
                or ErrorCode.ERR_ComImportWithUserCtor
                or ErrorCode.ERR_FieldCantHaveVoidType
                or ErrorCode.WRN_NonObsoleteOverridingObsolete
                or ErrorCode.ERR_SystemVoid
                or ErrorCode.ERR_ExplicitParamArrayOrCollection
                or ErrorCode.WRN_BitwiseOrSignExtend
                or ErrorCode.ERR_VolatileStruct
                or ErrorCode.ERR_VolatileAndReadonly
                or ErrorCode.ERR_AbstractField
                or ErrorCode.ERR_BogusExplicitImpl
                or ErrorCode.ERR_ExplicitMethodImplAccessor
                or ErrorCode.WRN_CoClassWithoutComImport
                or ErrorCode.ERR_ConditionalWithOutParam
                or ErrorCode.ERR_AccessorImplementingMethod
                or ErrorCode.ERR_AliasQualAsExpression
                or ErrorCode.ERR_DerivingFromATyVar
                or ErrorCode.ERR_DuplicateTypeParameter
                or ErrorCode.WRN_TypeParameterSameAsOuterTypeParameter
                or ErrorCode.ERR_TypeVariableSameAsParent
                or ErrorCode.ERR_UnifyingInterfaceInstantiations
                or ErrorCode.ERR_TyVarNotFoundInConstraint
                or ErrorCode.ERR_BadBoundType
                or ErrorCode.ERR_SpecialTypeAsBound
                or ErrorCode.ERR_BadVisBound
                or ErrorCode.ERR_LookupInTypeVariable
                or ErrorCode.ERR_BadConstraintType
                or ErrorCode.ERR_InstanceMemberInStaticClass
                or ErrorCode.ERR_StaticBaseClass
                or ErrorCode.ERR_ConstructorInStaticClass
                or ErrorCode.ERR_DestructorInStaticClass
                or ErrorCode.ERR_InstantiatingStaticClass
                or ErrorCode.ERR_StaticDerivedFromNonObject
                or ErrorCode.ERR_StaticClassInterfaceImpl
                or ErrorCode.ERR_OperatorInStaticClass
                or ErrorCode.ERR_ConvertToStaticClass
                or ErrorCode.ERR_ConstraintIsStaticClass
                or ErrorCode.ERR_GenericArgIsStaticClass
                or ErrorCode.ERR_ArrayOfStaticClass
                or ErrorCode.ERR_IndexerInStaticClass
                or ErrorCode.ERR_ParameterIsStaticClass
                or ErrorCode.ERR_ReturnTypeIsStaticClass
                or ErrorCode.ERR_VarDeclIsStaticClass
                or ErrorCode.ERR_BadEmptyThrowInFinally
                or ErrorCode.ERR_InvalidSpecifier
                or ErrorCode.WRN_AssignmentToLockOrDispose
                or ErrorCode.ERR_ForwardedTypeInThisAssembly
                or ErrorCode.ERR_ForwardedTypeIsNested
                or ErrorCode.ERR_CycleInTypeForwarder
                or ErrorCode.ERR_AssemblyNameOnNonModule
                or ErrorCode.ERR_InvalidFwdType
                or ErrorCode.ERR_CloseUnimplementedInterfaceMemberStatic
                or ErrorCode.ERR_CloseUnimplementedInterfaceMemberNotPublic
                or ErrorCode.ERR_CloseUnimplementedInterfaceMemberWrongReturnType
                or ErrorCode.ERR_DuplicateTypeForwarder
                or ErrorCode.ERR_ExpectedSelectOrGroup
                or ErrorCode.ERR_ExpectedContextualKeywordOn
                or ErrorCode.ERR_ExpectedContextualKeywordEquals
                or ErrorCode.ERR_ExpectedContextualKeywordBy
                or ErrorCode.ERR_InvalidAnonymousTypeMemberDeclarator
                or ErrorCode.ERR_InvalidInitializerElementInitializer
                or ErrorCode.ERR_InconsistentLambdaParameterUsage
                or ErrorCode.ERR_PartialMemberCannotBeAbstract
                or ErrorCode.ERR_PartialMemberOnlyInPartialClass
                or ErrorCode.ERR_PartialMemberNotExplicit
                or ErrorCode.ERR_PartialMethodExtensionDifference
                or ErrorCode.ERR_PartialMethodOnlyOneLatent
                or ErrorCode.ERR_PartialMethodOnlyOneActual
                or ErrorCode.ERR_PartialMemberParamsDifference
                or ErrorCode.ERR_PartialMethodMustHaveLatent
                or ErrorCode.ERR_PartialMethodInconsistentConstraints
                or ErrorCode.ERR_PartialMethodToDelegate
                or ErrorCode.ERR_PartialMemberStaticDifference
                or ErrorCode.ERR_PartialMemberUnsafeDifference
                or ErrorCode.ERR_PartialMethodInExpressionTree
                or ErrorCode.ERR_ExplicitImplCollisionOnRefOut
                or ErrorCode.ERR_IndirectRecursiveConstructorCall
                or ErrorCode.WRN_ObsoleteOverridingNonObsolete
                or ErrorCode.WRN_DebugFullNameTooLong
                or ErrorCode.ERR_ImplicitlyTypedVariableAssignedBadValue
                or ErrorCode.ERR_ImplicitlyTypedVariableWithNoInitializer
                or ErrorCode.ERR_ImplicitlyTypedVariableMultipleDeclarator
                or ErrorCode.ERR_ImplicitlyTypedVariableAssignedArrayInitializer
                or ErrorCode.ERR_ImplicitlyTypedLocalCannotBeFixed
                or ErrorCode.ERR_ImplicitlyTypedVariableCannotBeConst
                or ErrorCode.WRN_ExternCtorNoImplementation
                or ErrorCode.ERR_TypeVarNotFound
                or ErrorCode.ERR_ImplicitlyTypedArrayNoBestType
                or ErrorCode.ERR_AnonymousTypePropertyAssignedBadValue
                or ErrorCode.ERR_ExpressionTreeContainsBaseAccess
                or ErrorCode.ERR_ExpressionTreeContainsAssignment
                or ErrorCode.ERR_AnonymousTypeDuplicatePropertyName
                or ErrorCode.ERR_StatementLambdaToExpressionTree
                or ErrorCode.ERR_ExpressionTreeMustHaveDelegate
                or ErrorCode.ERR_AnonymousTypeNotAvailable
                or ErrorCode.ERR_LambdaInIsAs
                or ErrorCode.ERR_ExpressionTreeContainsMultiDimensionalArrayInitializer
                or ErrorCode.ERR_MissingArgument
                or ErrorCode.ERR_VariableUsedBeforeDeclaration
                or ErrorCode.ERR_UnassignedThisAutoPropertyUnsupportedVersion
                or ErrorCode.ERR_VariableUsedBeforeDeclarationAndHidesField
                or ErrorCode.ERR_ExpressionTreeContainsBadCoalesce
                or ErrorCode.ERR_ArrayInitializerExpected
                or ErrorCode.ERR_ArrayInitializerIncorrectLength
                or ErrorCode.ERR_ExpressionTreeContainsNamedArgument
                or ErrorCode.ERR_ExpressionTreeContainsOptionalArgument
                or ErrorCode.ERR_ExpressionTreeContainsIndexedProperty
                or ErrorCode.ERR_IndexedPropertyRequiresParams
                or ErrorCode.ERR_IndexedPropertyMustHaveAllOptionalParams
                or ErrorCode.ERR_IdentifierExpected
                or ErrorCode.ERR_SemicolonExpected
                or ErrorCode.ERR_SyntaxError
                or ErrorCode.ERR_DuplicateModifier
                or ErrorCode.ERR_DuplicateAccessor
                or ErrorCode.ERR_IntegralTypeExpected
                or ErrorCode.ERR_IllegalEscape
                or ErrorCode.ERR_NewlineInConst
                or ErrorCode.ERR_EmptyCharConst
                or ErrorCode.ERR_TooManyCharsInConst
                or ErrorCode.ERR_InvalidNumber
                or ErrorCode.ERR_GetOrSetExpected
                or ErrorCode.ERR_ClassTypeExpected
                or ErrorCode.ERR_NamedArgumentExpected
                or ErrorCode.ERR_TooManyCatches
                or ErrorCode.ERR_ThisOrBaseExpected
                or ErrorCode.ERR_OvlUnaryOperatorExpected
                or ErrorCode.ERR_OvlBinaryOperatorExpected
                or ErrorCode.ERR_IntOverflow
                or ErrorCode.ERR_EOFExpected
                or ErrorCode.ERR_BadEmbeddedStmt
                or ErrorCode.ERR_PPDirectiveExpected
                or ErrorCode.ERR_EndOfPPLineExpected
                or ErrorCode.ERR_CloseParenExpected
                or ErrorCode.ERR_EndifDirectiveExpected
                or ErrorCode.ERR_UnexpectedDirective
                or ErrorCode.ERR_ErrorDirective
                or ErrorCode.WRN_WarningDirective
                or ErrorCode.ERR_TypeExpected
                or ErrorCode.ERR_PPDefFollowsToken
                or ErrorCode.ERR_OpenEndedComment
                or ErrorCode.ERR_OvlOperatorExpected
                or ErrorCode.ERR_EndRegionDirectiveExpected
                or ErrorCode.ERR_UnterminatedStringLit
                or ErrorCode.ERR_BadDirectivePlacement
                or ErrorCode.ERR_IdentifierExpectedKW
                or ErrorCode.ERR_SemiOrLBraceExpected
                or ErrorCode.ERR_MultiTypeInDeclaration
                or ErrorCode.ERR_AddOrRemoveExpected
                or ErrorCode.ERR_UnexpectedCharacter
                or ErrorCode.ERR_ProtectedInStatic
                or ErrorCode.WRN_UnreachableGeneralCatch
                or ErrorCode.ERR_IncrementLvalueExpected
                or ErrorCode.ERR_NoSuchMemberOrExtension
                or ErrorCode.WRN_DeprecatedCollectionInitAddStr
                or ErrorCode.ERR_DeprecatedCollectionInitAddStr
                or ErrorCode.WRN_DeprecatedCollectionInitAdd
                or ErrorCode.ERR_DefaultValueNotAllowed
                or ErrorCode.WRN_DefaultValueForUnconsumedLocation
                or ErrorCode.ERR_PartialWrongTypeParamsVariance
                or ErrorCode.ERR_GlobalSingleTypeNameNotFoundFwd
                or ErrorCode.ERR_DottedTypeNameNotFoundInNSFwd
                or ErrorCode.ERR_SingleTypeNameNotFoundFwd
                or ErrorCode.WRN_IdentifierOrNumericLiteralExpected
                or ErrorCode.ERR_UnexpectedToken
                or ErrorCode.ERR_BadThisParam
                or ErrorCode.ERR_BadTypeforThis
                or ErrorCode.ERR_BadParamModThis
                or ErrorCode.ERR_BadExtensionMeth
                or ErrorCode.ERR_BadExtensionAgg
                or ErrorCode.ERR_DupParamMod
                or ErrorCode.ERR_ExtensionMethodsDecl
                or ErrorCode.ERR_ExtensionAttrNotFound
                or ErrorCode.ERR_ExplicitExtension
                or ErrorCode.ERR_ValueTypeExtDelegate
                or ErrorCode.ERR_BadArgCount
                or ErrorCode.ERR_BadArgType
                or ErrorCode.ERR_NoSourceFile
                or ErrorCode.ERR_CantRefResource
                or ErrorCode.ERR_ResourceNotUnique
                or ErrorCode.ERR_ImportNonAssembly
                or ErrorCode.ERR_RefLvalueExpected
                or ErrorCode.ERR_BaseInStaticMeth
                or ErrorCode.ERR_BaseInBadContext
                or ErrorCode.ERR_RbraceExpected
                or ErrorCode.ERR_LbraceExpected
                or ErrorCode.ERR_InExpected
                or ErrorCode.ERR_InvalidPreprocExpr
                or ErrorCode.ERR_InvalidMemberDecl
                or ErrorCode.ERR_MemberNeedsType
                or ErrorCode.ERR_BadBaseType
                or ErrorCode.WRN_EmptySwitch
                or ErrorCode.ERR_ExpectedEndTry
                or ErrorCode.ERR_InvalidExprTerm
                or ErrorCode.ERR_BadNewExpr
                or ErrorCode.ERR_NoNamespacePrivate
                or ErrorCode.ERR_BadVarDecl
                or ErrorCode.ERR_UsingAfterElements
                or ErrorCode.ERR_BadBinOpArgs
                or ErrorCode.ERR_BadUnOpArgs
                or ErrorCode.ERR_NoVoidParameter
                or ErrorCode.ERR_DuplicateAlias
                or ErrorCode.ERR_BadProtectedAccess
                or ErrorCode.ERR_AddModuleAssembly
                or ErrorCode.ERR_BindToBogusProp2
                or ErrorCode.ERR_BindToBogusProp1
                or ErrorCode.ERR_NoVoidHere
                or ErrorCode.ERR_IndexerNeedsParam
                or ErrorCode.ERR_BadArraySyntax
                or ErrorCode.ERR_BadOperatorSyntax
                or ErrorCode.ERR_OutputNeedsName
                or ErrorCode.ERR_CantHaveWin32ResAndManifest
                or ErrorCode.ERR_CantHaveWin32ResAndIcon
                or ErrorCode.ERR_CantReadResource
                or ErrorCode.ERR_DocFileGen
                or ErrorCode.WRN_XMLParseError
                or ErrorCode.WRN_DuplicateParamTag
                or ErrorCode.WRN_UnmatchedParamTag
                or ErrorCode.WRN_MissingParamTag
                or ErrorCode.WRN_BadXMLRef
                or ErrorCode.ERR_BadStackAllocExpr
                or ErrorCode.ERR_InvalidLineNumber
                or ErrorCode.ERR_MissingPPFile
                or ErrorCode.ERR_ForEachMissingMember
                or ErrorCode.WRN_BadXMLRefParamType
                or ErrorCode.WRN_BadXMLRefReturnType
                or ErrorCode.ERR_BadWin32Res
                or ErrorCode.WRN_BadXMLRefSyntax
                or ErrorCode.ERR_BadModifierLocation
                or ErrorCode.ERR_MissingArraySize
                or ErrorCode.WRN_UnprocessedXMLComment
                or ErrorCode.WRN_FailedInclude
                or ErrorCode.WRN_InvalidInclude
                or ErrorCode.WRN_MissingXMLComment
                or ErrorCode.WRN_XMLParseIncludeError
                or ErrorCode.ERR_BadDelArgCount
                or ErrorCode.ERR_UnexpectedSemicolon
                or ErrorCode.ERR_MethodReturnCantBeRefAny
                or ErrorCode.ERR_CompileCancelled
                or ErrorCode.ERR_MethodArgCantBeRefAny
                or ErrorCode.ERR_AssgReadonlyLocal
                or ErrorCode.ERR_RefReadonlyLocal
                or ErrorCode.ERR_CantUseRequiredAttribute
                or ErrorCode.ERR_NoModifiersOnAccessor
                or ErrorCode.ERR_ParamsCantBeWithModifier
                or ErrorCode.ERR_ReturnNotLValue
                or ErrorCode.ERR_MissingCoClass
                or ErrorCode.ERR_AmbiguousAttribute
                or ErrorCode.ERR_BadArgExtraRef
                or ErrorCode.WRN_CmdOptionConflictsSource
                or ErrorCode.ERR_BadCompatMode
                or ErrorCode.ERR_DelegateOnConditional
                or ErrorCode.ERR_CantMakeTempFile
                or ErrorCode.ERR_BadArgRef
                or ErrorCode.ERR_YieldInAnonMeth
                or ErrorCode.ERR_ReturnInIterator
                or ErrorCode.ERR_BadIteratorArgType
                or ErrorCode.ERR_BadIteratorReturn
                or ErrorCode.ERR_BadYieldInFinally
                or ErrorCode.ERR_BadYieldInTryOfCatch
                or ErrorCode.ERR_EmptyYield
                or ErrorCode.ERR_AnonDelegateCantUse
                or ErrorCode.ERR_AnonDelegateCantUseRefLike
                or ErrorCode.ERR_UnsupportedPrimaryConstructorParameterCapturingRef
                or ErrorCode.ERR_UnsupportedPrimaryConstructorParameterCapturingRefLike
                or ErrorCode.ERR_AnonDelegateCantUseStructPrimaryConstructorParameterInMember
                or ErrorCode.ERR_AnonDelegateCantUseStructPrimaryConstructorParameterCaptured
                or ErrorCode.ERR_BadYieldInCatch
                or ErrorCode.ERR_BadDelegateLeave
                or ErrorCode.WRN_IllegalPragma
                or ErrorCode.WRN_IllegalPPWarning
                or ErrorCode.WRN_BadRestoreNumber
                or ErrorCode.ERR_VarargsIterator
                or ErrorCode.ERR_UnsafeIteratorArgType
                or ErrorCode.ERR_BadCoClassSig
                or ErrorCode.ERR_MultipleIEnumOfT
                or ErrorCode.ERR_FixedDimsRequired
                or ErrorCode.ERR_FixedNotInStruct
                or ErrorCode.ERR_AnonymousReturnExpected
                or ErrorCode.WRN_NonECMAFeature
                or ErrorCode.ERR_ExpectedVerbatimLiteral
                or ErrorCode.ERR_AssgReadonly2
                or ErrorCode.ERR_RefReadonly2
                or ErrorCode.ERR_AssgReadonlyStatic2
                or ErrorCode.ERR_RefReadonlyStatic2
                or ErrorCode.ERR_AssgReadonlyLocal2Cause
                or ErrorCode.ERR_RefReadonlyLocal2Cause
                or ErrorCode.ERR_AssgReadonlyLocalCause
                or ErrorCode.ERR_RefReadonlyLocalCause
                or ErrorCode.WRN_ErrorOverride
                or ErrorCode.ERR_AnonMethToNonDel
                or ErrorCode.ERR_CantConvAnonMethParams
                or ErrorCode.ERR_CantConvAnonMethReturns
                or ErrorCode.ERR_IllegalFixedType
                or ErrorCode.ERR_FixedOverflow
                or ErrorCode.ERR_InvalidFixedArraySize
                or ErrorCode.ERR_FixedBufferNotFixed
                or ErrorCode.ERR_AttributeNotOnAccessor
                or ErrorCode.WRN_InvalidSearchPathDir
                or ErrorCode.ERR_IllegalVarArgs
                or ErrorCode.ERR_IllegalParams
                or ErrorCode.ERR_BadModifiersOnNamespace
                or ErrorCode.ERR_BadPlatformType
                or ErrorCode.ERR_ThisStructNotInAnonMeth
                or ErrorCode.ERR_NoConvToIDisp
                or ErrorCode.ERR_BadParamRef
                or ErrorCode.ERR_BadParamExtraRef
                or ErrorCode.ERR_BadParamType
                or ErrorCode.ERR_BadExternIdentifier
                or ErrorCode.ERR_AliasMissingFile
                or ErrorCode.ERR_GlobalExternAlias
                or ErrorCode.WRN_MultiplePredefTypes
                or ErrorCode.ERR_LocalCantBeFixedAndHoisted
                or ErrorCode.WRN_TooManyLinesForDebugger
                or ErrorCode.ERR_CantConvAnonMethNoParams
                or ErrorCode.ERR_ConditionalOnNonAttributeClass
                or ErrorCode.WRN_CallOnNonAgileField
                or ErrorCode.WRN_InvalidNumber
                or ErrorCode.WRN_IllegalPPChecksum
                or ErrorCode.WRN_EndOfPPLineExpected
                or ErrorCode.WRN_ConflictingChecksum
                or ErrorCode.WRN_InvalidAssemblyName
                or ErrorCode.WRN_UnifyReferenceMajMin
                or ErrorCode.WRN_UnifyReferenceBldRev
                or ErrorCode.ERR_DuplicateImport
                or ErrorCode.ERR_DuplicateImportSimple
                or ErrorCode.ERR_AssemblyMatchBadVersion
                or ErrorCode.ERR_FixedNeedsLvalue
                or ErrorCode.WRN_DuplicateTypeParamTag
                or ErrorCode.WRN_UnmatchedTypeParamTag
                or ErrorCode.WRN_MissingTypeParamTag
                or ErrorCode.ERR_CantChangeTypeOnOverride
                or ErrorCode.ERR_DoNotUseFixedBufferAttr
                or ErrorCode.WRN_AssignmentToSelf
                or ErrorCode.WRN_ComparisonToSelf
                or ErrorCode.ERR_CantOpenWin32Res
                or ErrorCode.WRN_DotOnDefault
                or ErrorCode.ERR_NoMultipleInheritance
                or ErrorCode.ERR_BaseClassMustBeFirst
                or ErrorCode.WRN_BadXMLRefTypeVar
                or ErrorCode.ERR_FriendAssemblyBadArgs
                or ErrorCode.ERR_FriendAssemblySNReq
                or ErrorCode.ERR_DelegateOnNullable
                or ErrorCode.ERR_BadCtorArgCount
                or ErrorCode.ERR_GlobalAttributesNotFirst
                or ErrorCode.ERR_ExpressionExpected
                or ErrorCode.WRN_UnmatchedParamRefTag
                or ErrorCode.WRN_UnmatchedTypeParamRefTag
                or ErrorCode.ERR_DefaultValueMustBeConstant
                or ErrorCode.ERR_DefaultValueBeforeRequiredValue
                or ErrorCode.ERR_NamedArgumentSpecificationBeforeFixedArgument
                or ErrorCode.ERR_BadNamedArgument
                or ErrorCode.ERR_DuplicateNamedArgument
                or ErrorCode.ERR_RefOutDefaultValue
                or ErrorCode.ERR_NamedArgumentForArray
                or ErrorCode.ERR_DefaultValueForExtensionParameter
                or ErrorCode.ERR_NamedArgumentUsedInPositional
                or ErrorCode.ERR_DefaultValueUsedWithAttributes
                or ErrorCode.ERR_BadNamedArgumentForDelegateInvoke
                or ErrorCode.ERR_NoPIAAssemblyMissingAttribute
                or ErrorCode.ERR_NoCanonicalView
                or ErrorCode.ERR_NoConversionForDefaultParam
                or ErrorCode.ERR_DefaultValueForParamsParameter
                or ErrorCode.ERR_NewCoClassOnLink
                or ErrorCode.ERR_NoPIANestedType
                or ErrorCode.ERR_InteropTypeMissingAttribute
                or ErrorCode.ERR_InteropStructContainsMethods
                or ErrorCode.ERR_InteropTypesWithSameNameAndGuid
                or ErrorCode.ERR_NoPIAAssemblyMissingAttributes
                or ErrorCode.ERR_AssemblySpecifiedForLinkAndRef
                or ErrorCode.ERR_LocalTypeNameClash
                or ErrorCode.WRN_ReferencedAssemblyReferencesLinkedPIA
                or ErrorCode.ERR_NotNullRefDefaultParameter
                or ErrorCode.ERR_FixedLocalInLambda
                or ErrorCode.ERR_MissingMethodOnSourceInterface
                or ErrorCode.ERR_MissingSourceInterface
                or ErrorCode.ERR_GenericsUsedInNoPIAType
                or ErrorCode.ERR_GenericsUsedAcrossAssemblies
                or ErrorCode.ERR_NoConversionForNubDefaultParam
                or ErrorCode.ERR_InvalidSubsystemVersion
                or ErrorCode.ERR_InteropMethodWithBody
                or ErrorCode.ERR_BadWarningLevel
                or ErrorCode.ERR_BadDebugType
                or ErrorCode.ERR_BadResourceVis
                or ErrorCode.ERR_DefaultValueTypeMustMatch
                or ErrorCode.ERR_DefaultValueBadValueType
                or ErrorCode.ERR_MemberAlreadyInitialized
                or ErrorCode.ERR_MemberCannotBeInitialized
                or ErrorCode.ERR_StaticMemberInObjectInitializer
                or ErrorCode.ERR_ReadonlyValueTypeInObjectInitializer
                or ErrorCode.ERR_ValueTypePropertyInObjectInitializer
                or ErrorCode.ERR_UnsafeTypeInObjectCreation
                or ErrorCode.ERR_EmptyElementInitializer
                or ErrorCode.ERR_InitializerAddHasWrongSignature
                or ErrorCode.ERR_CollectionInitRequiresIEnumerable
                or ErrorCode.ERR_CantOpenWin32Manifest
                or ErrorCode.WRN_CantHaveManifestForModule
                or ErrorCode.ERR_BadInstanceArgType
                or ErrorCode.ERR_QueryDuplicateRangeVariable
                or ErrorCode.ERR_QueryRangeVariableOverrides
                or ErrorCode.ERR_QueryRangeVariableAssignedBadValue
                or ErrorCode.ERR_QueryNoProviderCastable
                or ErrorCode.ERR_QueryNoProviderStandard
                or ErrorCode.ERR_QueryNoProvider
                or ErrorCode.ERR_QueryOuterKey
                or ErrorCode.ERR_QueryInnerKey
                or ErrorCode.ERR_QueryOutRefRangeVariable
                or ErrorCode.ERR_QueryMultipleProviders
                or ErrorCode.ERR_QueryTypeInferenceFailedMulti
                or ErrorCode.ERR_QueryTypeInferenceFailed
                or ErrorCode.ERR_QueryTypeInferenceFailedSelectMany
                or ErrorCode.ERR_ExpressionTreeContainsPointerOp
                or ErrorCode.ERR_ExpressionTreeContainsAnonymousMethod
                or ErrorCode.ERR_AnonymousMethodToExpressionTree
                or ErrorCode.ERR_QueryRangeVariableReadOnly
                or ErrorCode.ERR_QueryRangeVariableSameAsTypeParam
                or ErrorCode.ERR_TypeVarNotFoundRangeVariable
                or ErrorCode.ERR_BadArgTypesForCollectionAdd
                or ErrorCode.ERR_ByRefParameterInExpressionTree
                or ErrorCode.ERR_VarArgsInExpressionTree
                or ErrorCode.ERR_InitializerAddHasParamModifiers
                or ErrorCode.ERR_NonInvocableMemberCalled
                or ErrorCode.WRN_MultipleRuntimeImplementationMatches
                or ErrorCode.WRN_MultipleRuntimeOverrideMatches
                or ErrorCode.ERR_ObjectOrCollectionInitializerWithDelegateCreation
                or ErrorCode.ERR_InvalidConstantDeclarationType
                or ErrorCode.ERR_IllegalVarianceSyntax
                or ErrorCode.ERR_UnexpectedVariance
                or ErrorCode.ERR_BadDynamicTypeof
                or ErrorCode.ERR_ExpressionTreeContainsDynamicOperation
                or ErrorCode.ERR_BadDynamicConversion
                or ErrorCode.ERR_DeriveFromDynamic
                or ErrorCode.ERR_DeriveFromConstructedDynamic
                or ErrorCode.ERR_DynamicTypeAsBound
                or ErrorCode.ERR_ConstructedDynamicTypeAsBound
                or ErrorCode.ERR_ExplicitDynamicAttr
                or ErrorCode.ERR_NoDynamicPhantomOnBase
                or ErrorCode.ERR_NoDynamicPhantomOnBaseIndexer
                or ErrorCode.ERR_BadArgTypeDynamicExtension
                or ErrorCode.WRN_DynamicDispatchToConditionalMethod
                or ErrorCode.ERR_NoDynamicPhantomOnBaseCtor
                or ErrorCode.ERR_BadDynamicMethodArgMemgrp
                or ErrorCode.ERR_BadDynamicMethodArgLambda
                or ErrorCode.ERR_BadDynamicMethodArg
                or ErrorCode.ERR_BadDynamicQuery
                or ErrorCode.ERR_DynamicAttributeMissing
                or ErrorCode.WRN_IsDynamicIsConfusing
                or ErrorCode.ERR_BadAsyncReturn
                or ErrorCode.ERR_BadAwaitInFinally
                or ErrorCode.ERR_BadAwaitInCatch
                or ErrorCode.ERR_BadAwaitArg
                or ErrorCode.ERR_BadAsyncArgType
                or ErrorCode.ERR_BadAsyncExpressionTree
                or ErrorCode.ERR_MixingWinRTEventWithRegular
                or ErrorCode.ERR_BadAwaitWithoutAsync
                or ErrorCode.ERR_BadAsyncLacksBody
                or ErrorCode.ERR_BadAwaitInQuery
                or ErrorCode.ERR_BadAwaitInLock
                or ErrorCode.ERR_TaskRetNoObjectRequired
                or ErrorCode.WRN_AsyncLacksAwaits
                or ErrorCode.ERR_FileNotFound
                or ErrorCode.WRN_FileAlreadyIncluded
                or ErrorCode.ERR_NoFileSpec
                or ErrorCode.ERR_SwitchNeedsString
                or ErrorCode.ERR_BadSwitch
                or ErrorCode.WRN_NoSources
                or ErrorCode.ERR_OpenResponseFile
                or ErrorCode.ERR_CantOpenFileWrite
                or ErrorCode.ERR_BadBaseNumber
                or ErrorCode.ERR_BinaryFile
                or ErrorCode.FTL_BadCodepage
                or ErrorCode.ERR_NoMainOnDLL
                or ErrorCode.FTL_InvalidTarget
                or ErrorCode.FTL_InvalidInputFileName
                or ErrorCode.WRN_NoConfigNotOnCommandLine
                or ErrorCode.ERR_InvalidFileAlignment
                or ErrorCode.WRN_DefineIdentifierRequired
                or ErrorCode.FTL_OutputFileExists
                or ErrorCode.ERR_OneAliasPerReference
                or ErrorCode.ERR_SwitchNeedsNumber
                or ErrorCode.ERR_MissingDebugSwitch
                or ErrorCode.ERR_ComRefCallInExpressionTree
                or ErrorCode.WRN_BadUILang
                or ErrorCode.ERR_InvalidFormatForGuidForOption
                or ErrorCode.ERR_MissingGuidForOption
                or ErrorCode.ERR_InvalidOutputName
                or ErrorCode.ERR_InvalidDebugInformationFormat
                or ErrorCode.ERR_LegacyObjectIdSyntax
                or ErrorCode.ERR_SourceLinkRequiresPdb
                or ErrorCode.ERR_CannotEmbedWithoutPdb
                or ErrorCode.ERR_BadSwitchValue
                or ErrorCode.WRN_CLS_NoVarArgs
                or ErrorCode.WRN_CLS_BadArgType
                or ErrorCode.WRN_CLS_BadReturnType
                or ErrorCode.WRN_CLS_BadFieldPropType
                or ErrorCode.WRN_CLS_BadIdentifierCase
                or ErrorCode.WRN_CLS_OverloadRefOut
                or ErrorCode.WRN_CLS_OverloadUnnamed
                or ErrorCode.WRN_CLS_BadIdentifier
                or ErrorCode.WRN_CLS_BadBase
                or ErrorCode.WRN_CLS_BadInterfaceMember
                or ErrorCode.WRN_CLS_NoAbstractMembers
                or ErrorCode.WRN_CLS_NotOnModules
                or ErrorCode.WRN_CLS_ModuleMissingCLS
                or ErrorCode.WRN_CLS_AssemblyNotCLS
                or ErrorCode.WRN_CLS_BadAttributeType
                or ErrorCode.WRN_CLS_ArrayArgumentToAttribute
                or ErrorCode.WRN_CLS_NotOnModules2
                or ErrorCode.WRN_CLS_IllegalTrueInFalse
                or ErrorCode.WRN_CLS_MeaninglessOnPrivateType
                or ErrorCode.WRN_CLS_AssemblyNotCLS2
                or ErrorCode.WRN_CLS_MeaninglessOnParam
                or ErrorCode.WRN_CLS_MeaninglessOnReturn
                or ErrorCode.WRN_CLS_BadTypeVar
                or ErrorCode.WRN_CLS_VolatileField
                or ErrorCode.WRN_CLS_BadInterface
                or ErrorCode.FTL_BadChecksumAlgorithm
                or ErrorCode.ERR_BadAwaitArgIntrinsic
                or ErrorCode.ERR_BadAwaitAsIdentifier
                or ErrorCode.ERR_AwaitInUnsafeContext
                or ErrorCode.ERR_UnsafeAsyncArgType
                or ErrorCode.ERR_VarargsAsync
                or ErrorCode.ERR_BadAwaitArgVoidCall
                or ErrorCode.ERR_NonTaskMainCantBeAsync
                or ErrorCode.ERR_CantConvAsyncAnonFuncReturns
                or ErrorCode.ERR_BadAwaiterPattern
                or ErrorCode.ERR_BadSpecialByRefParameter
                or ErrorCode.WRN_UnobservedAwaitableExpression
                or ErrorCode.ERR_SynchronizedAsyncMethod
                or ErrorCode.ERR_BadAsyncReturnExpression
                or ErrorCode.ERR_NoConversionForCallerLineNumberParam
                or ErrorCode.ERR_NoConversionForCallerFilePathParam
                or ErrorCode.ERR_NoConversionForCallerMemberNameParam
                or ErrorCode.ERR_BadCallerLineNumberParamWithoutDefaultValue
                or ErrorCode.ERR_BadCallerFilePathParamWithoutDefaultValue
                or ErrorCode.ERR_BadCallerMemberNameParamWithoutDefaultValue
                or ErrorCode.ERR_BadPrefer32OnLib
                or ErrorCode.WRN_CallerLineNumberParamForUnconsumedLocation
                or ErrorCode.WRN_CallerFilePathParamForUnconsumedLocation
                or ErrorCode.WRN_CallerMemberNameParamForUnconsumedLocation
                or ErrorCode.ERR_DoesntImplementAwaitInterface
                or ErrorCode.ERR_BadAwaitArg_NeedSystem
                or ErrorCode.ERR_CantReturnVoid
                or ErrorCode.ERR_SecurityCriticalOrSecuritySafeCriticalOnAsync
                or ErrorCode.ERR_SecurityCriticalOrSecuritySafeCriticalOnAsyncInClassOrStruct
                or ErrorCode.ERR_BadAwaitWithoutAsyncMethod
                or ErrorCode.ERR_BadAwaitWithoutVoidAsyncMethod
                or ErrorCode.ERR_BadAwaitWithoutAsyncLambda
                or ErrorCode.ERR_NoSuchMemberOrExtensionNeedUsing
                or ErrorCode.ERR_UnexpectedAliasedName
                or ErrorCode.ERR_UnexpectedGenericName
                or ErrorCode.ERR_UnexpectedUnboundGenericName
                or ErrorCode.ERR_GlobalStatement
                or ErrorCode.ERR_BadUsingType
                or ErrorCode.ERR_ReservedAssemblyName
                or ErrorCode.ERR_PPReferenceFollowsToken
                or ErrorCode.ERR_ExpectedPPFile
                or ErrorCode.ERR_ReferenceDirectiveOnlyAllowedInScripts
                or ErrorCode.ERR_NameNotInContextPossibleMissingReference
                or ErrorCode.ERR_MetadataNameTooLong
                or ErrorCode.ERR_AttributesNotAllowed
                or ErrorCode.ERR_ExternAliasNotAllowed
                or ErrorCode.ERR_ConflictingAliasAndDefinition
                or ErrorCode.ERR_GlobalDefinitionOrStatementExpected
                or ErrorCode.ERR_ExpectedSingleScript
                or ErrorCode.ERR_RecursivelyTypedVariable
                or ErrorCode.ERR_YieldNotAllowedInScript
                or ErrorCode.ERR_NamespaceNotAllowedInScript
                or ErrorCode.WRN_StaticInAsOrIs
                or ErrorCode.ERR_InvalidDelegateType
                or ErrorCode.ERR_BadVisEventType
                or ErrorCode.ERR_GlobalAttributesNotAllowed
                or ErrorCode.ERR_PublicKeyFileFailure
                or ErrorCode.ERR_PublicKeyContainerFailure
                or ErrorCode.ERR_FriendRefSigningMismatch
                or ErrorCode.ERR_CannotPassNullForFriendAssembly
                or ErrorCode.ERR_SignButNoPrivateKey
                or ErrorCode.WRN_DelaySignButNoKey
                or ErrorCode.ERR_InvalidVersionFormat
                or ErrorCode.WRN_InvalidVersionFormat
                or ErrorCode.ERR_NoCorrespondingArgument
                or ErrorCode.ERR_ResourceFileNameNotUnique
                or ErrorCode.ERR_DllImportOnGenericMethod
                or ErrorCode.ERR_EncUpdateFailedMissingAttribute
                or ErrorCode.ERR_ParameterNotValidForType
                or ErrorCode.ERR_AttributeParameterRequired1
                or ErrorCode.ERR_AttributeParameterRequired2
                or ErrorCode.ERR_SecurityAttributeMissingAction
                or ErrorCode.ERR_SecurityAttributeInvalidAction
                or ErrorCode.ERR_SecurityAttributeInvalidActionAssembly
                or ErrorCode.ERR_SecurityAttributeInvalidActionTypeOrMethod
                or ErrorCode.ERR_PrincipalPermissionInvalidAction
                or ErrorCode.ERR_FeatureNotValidInExpressionTree
                or ErrorCode.ERR_MarshalUnmanagedTypeNotValidForFields
                or ErrorCode.ERR_MarshalUnmanagedTypeOnlyValidForFields
                or ErrorCode.ERR_PermissionSetAttributeInvalidFile
                or ErrorCode.ERR_PermissionSetAttributeFileReadError
                or ErrorCode.ERR_InvalidVersionFormat2
                or ErrorCode.ERR_InvalidAssemblyCultureForExe
                or ErrorCode.ERR_DuplicateAttributeInNetModule
                or ErrorCode.ERR_CantOpenIcon
                or ErrorCode.ERR_ErrorBuildingWin32Resources
                or ErrorCode.ERR_BadAttributeParamDefaultArgument
                or ErrorCode.ERR_MissingTypeInSource
                or ErrorCode.ERR_MissingTypeInAssembly
                or ErrorCode.ERR_SecurityAttributeInvalidTarget
                or ErrorCode.ERR_InvalidAssemblyName
                or ErrorCode.ERR_NoTypeDefFromModule
                or ErrorCode.WRN_CallerFilePathPreferredOverCallerMemberName
                or ErrorCode.WRN_CallerLineNumberPreferredOverCallerMemberName
                or ErrorCode.WRN_CallerLineNumberPreferredOverCallerFilePath
                or ErrorCode.ERR_InvalidDynamicCondition
                or ErrorCode.ERR_WinRtEventPassedByRef
                or ErrorCode.ERR_NetModuleNameMismatch
                or ErrorCode.ERR_BadModuleName
                or ErrorCode.ERR_BadCompilationOptionValue
                or ErrorCode.ERR_BadAppConfigPath
                or ErrorCode.WRN_AssemblyAttributeFromModuleIsOverridden
                or ErrorCode.ERR_CmdOptionConflictsSource
                or ErrorCode.ERR_FixedBufferTooManyDimensions
                or ErrorCode.ERR_CantReadConfigFile
                or ErrorCode.ERR_BadAwaitInCatchFilter
                or ErrorCode.WRN_FilterIsConstantTrue
                or ErrorCode.ERR_EncNoPIAReference
                or ErrorCode.ERR_LinkedNetmoduleMetadataMustProvideFullPEImage
                or ErrorCode.ERR_MetadataReferencesNotSupported
                or ErrorCode.ERR_InvalidAssemblyCulture
                or ErrorCode.ERR_EncReferenceToAddedMember
                or ErrorCode.ERR_MutuallyExclusiveOptions
                or ErrorCode.ERR_InvalidDebugInfo
                or ErrorCode.WRN_UnimplementedCommandLineSwitch
                or ErrorCode.WRN_ReferencedAssemblyDoesNotHaveStrongName
                or ErrorCode.ERR_InvalidSignaturePublicKey
                or ErrorCode.ERR_ForwardedTypesConflict
                or ErrorCode.WRN_RefCultureMismatch
                or ErrorCode.ERR_AgnosticToMachineModule
                or ErrorCode.ERR_ConflictingMachineModule
                or ErrorCode.WRN_ConflictingMachineAssembly
                or ErrorCode.ERR_CryptoHashFailed
                or ErrorCode.ERR_MissingNetModuleReference
                or ErrorCode.ERR_NetModuleNameMustBeUnique
                or ErrorCode.ERR_UnsupportedTransparentIdentifierAccess
                or ErrorCode.ERR_ParamDefaultValueDiffersFromAttribute
                or ErrorCode.WRN_UnqualifiedNestedTypeInCref
                or ErrorCode.HDN_UnusedUsingDirective
                or ErrorCode.HDN_UnusedExternAlias
                or ErrorCode.WRN_NoRuntimeMetadataVersion
                or ErrorCode.ERR_FeatureNotAvailableInVersion1
                or ErrorCode.ERR_FeatureNotAvailableInVersion2
                or ErrorCode.ERR_FeatureNotAvailableInVersion3
                or ErrorCode.ERR_FeatureNotAvailableInVersion4
                or ErrorCode.ERR_FeatureNotAvailableInVersion5
                or ErrorCode.ERR_FieldHasMultipleDistinctConstantValues
                or ErrorCode.ERR_ComImportWithInitializers
                or ErrorCode.WRN_PdbLocalNameTooLong
                or ErrorCode.ERR_RetNoObjectRequiredLambda
                or ErrorCode.ERR_TaskRetNoObjectRequiredLambda
                or ErrorCode.WRN_AnalyzerCannotBeCreated
                or ErrorCode.WRN_NoAnalyzerInAssembly
                or ErrorCode.WRN_UnableToLoadAnalyzer
                or ErrorCode.ERR_CantReadRulesetFile
                or ErrorCode.ERR_BadPdbData
                or ErrorCode.INF_UnableToLoadSomeTypesInAnalyzer
                or ErrorCode.ERR_InitializerOnNonAutoProperty
                or ErrorCode.ERR_AutoPropertyMustHaveGetAccessor
                or ErrorCode.ERR_InstancePropertyInitializerInInterface
                or ErrorCode.ERR_EnumsCantContainDefaultConstructor
                or ErrorCode.ERR_EncodinglessSyntaxTree
                or ErrorCode.ERR_BlockBodyAndExpressionBody
                or ErrorCode.ERR_FeatureIsExperimental
                or ErrorCode.ERR_FeatureNotAvailableInVersion6
                or ErrorCode.ERR_SwitchFallOut
                or ErrorCode.ERR_NullPropagatingOpInExpressionTree
                or ErrorCode.WRN_NubExprIsConstBool2
                or ErrorCode.ERR_DictionaryInitializerInExpressionTree
                or ErrorCode.ERR_ExtensionCollectionElementInitializerInExpressionTree
                or ErrorCode.ERR_UnclosedExpressionHole
                or ErrorCode.ERR_UseDefViolationProperty
                or ErrorCode.ERR_AutoPropertyMustOverrideSet
                or ErrorCode.ERR_ExpressionHasNoName
                or ErrorCode.ERR_SubexpressionNotInNameof
                or ErrorCode.ERR_AliasQualifiedNameNotAnExpression
                or ErrorCode.ERR_NameofMethodGroupWithTypeParameters
                or ErrorCode.ERR_NoAliasHere
                or ErrorCode.ERR_UnescapedCurly
                or ErrorCode.ERR_EscapedCurly
                or ErrorCode.ERR_TrailingWhitespaceInFormatSpecifier
                or ErrorCode.ERR_EmptyFormatSpecifier
                or ErrorCode.ERR_ErrorInReferencedAssembly
                or ErrorCode.ERR_ExternHasConstructorInitializer
                or ErrorCode.ERR_ExpressionOrDeclarationExpected
                or ErrorCode.ERR_NameofExtensionMethod
                or ErrorCode.WRN_AlignmentMagnitude
                or ErrorCode.ERR_ConstantStringTooLong
                or ErrorCode.ERR_DebugEntryPointNotSourceMethodDefinition
                or ErrorCode.ERR_LoadDirectiveOnlyAllowedInScripts
                or ErrorCode.ERR_PPLoadFollowsToken
                or ErrorCode.ERR_SourceFileReferencesNotSupported
                or ErrorCode.ERR_BadAwaitInStaticVariableInitializer
                or ErrorCode.ERR_InvalidPathMap
                or ErrorCode.ERR_PublicSignButNoKey
                or ErrorCode.ERR_TooManyUserStrings
                or ErrorCode.ERR_PeWritingFailure
                or ErrorCode.WRN_AttributeIgnoredWhenPublicSigning
                or ErrorCode.ERR_OptionMustBeAbsolutePath
                or ErrorCode.ERR_FeatureNotAvailableInVersion7
                or ErrorCode.ERR_DynamicLocalFunctionParamsParameter
                or ErrorCode.ERR_ExpressionTreeContainsLocalFunction
                or ErrorCode.ERR_InvalidInstrumentationKind
                or ErrorCode.ERR_LocalFunctionMissingBody
                or ErrorCode.ERR_InvalidHashAlgorithmName
                or ErrorCode.ERR_ThrowMisplaced
                or ErrorCode.ERR_PatternNullableType
                or ErrorCode.ERR_BadPatternExpression
                or ErrorCode.ERR_SwitchExpressionValueExpected
                or ErrorCode.ERR_SwitchCaseSubsumed
                or ErrorCode.ERR_PatternWrongType
                or ErrorCode.ERR_ExpressionTreeContainsIsMatch
                or ErrorCode.WRN_TupleLiteralNameMismatch
                or ErrorCode.ERR_TupleTooFewElements
                or ErrorCode.ERR_TupleReservedElementName
                or ErrorCode.ERR_TupleReservedElementNameAnyPosition
                or ErrorCode.ERR_TupleDuplicateElementName
                or ErrorCode.ERR_PredefinedTypeMemberNotFoundInAssembly
                or ErrorCode.ERR_MissingDeconstruct
                or ErrorCode.ERR_TypeInferenceFailedForImplicitlyTypedDeconstructionVariable
                or ErrorCode.ERR_DeconstructRequiresExpression
                or ErrorCode.ERR_DeconstructWrongCardinality
                or ErrorCode.ERR_CannotDeconstructDynamic
                or ErrorCode.ERR_DeconstructTooFewElements
                or ErrorCode.ERR_ConversionNotTupleCompatible
                or ErrorCode.ERR_DeconstructionVarFormDisallowsSpecificType
                or ErrorCode.ERR_TupleElementNamesAttributeMissing
                or ErrorCode.ERR_ExplicitTupleElementNamesAttribute
                or ErrorCode.ERR_CantChangeTupleNamesOnOverride
                or ErrorCode.ERR_DuplicateInterfaceWithTupleNamesInBaseList
                or ErrorCode.ERR_ImplBadTupleNames
                or ErrorCode.ERR_PartialMemberInconsistentTupleNames
                or ErrorCode.ERR_ExpressionTreeContainsTupleLiteral
                or ErrorCode.ERR_ExpressionTreeContainsTupleConversion
                or ErrorCode.ERR_AutoPropertyCannotBeRefReturning
                or ErrorCode.ERR_RefPropertyMustHaveGetAccessor
                or ErrorCode.ERR_RefPropertyCannotHaveSetAccessor
                or ErrorCode.ERR_CantChangeRefReturnOnOverride
                or ErrorCode.ERR_MustNotHaveRefReturn
                or ErrorCode.ERR_MustHaveRefReturn
                or ErrorCode.ERR_RefReturnMustHaveIdentityConversion
                or ErrorCode.ERR_CloseUnimplementedInterfaceMemberWrongRefReturn
                or ErrorCode.ERR_RefReturningCallInExpressionTree
                or ErrorCode.ERR_BadIteratorReturnRef
                or ErrorCode.ERR_BadRefReturnExpressionTree
                or ErrorCode.ERR_RefReturnLvalueExpected
                or ErrorCode.ERR_RefReturnNonreturnableLocal
                or ErrorCode.ERR_RefReturnNonreturnableLocal2
                or ErrorCode.ERR_RefReturnRangeVariable
                or ErrorCode.ERR_RefReturnReadonly
                or ErrorCode.ERR_RefReturnReadonlyStatic
                or ErrorCode.ERR_RefReturnReadonly2
                or ErrorCode.ERR_RefReturnReadonlyStatic2
                or ErrorCode.ERR_RefReturnParameter
                or ErrorCode.ERR_RefReturnParameter2
                or ErrorCode.ERR_RefReturnLocal
                or ErrorCode.ERR_RefReturnLocal2
                or ErrorCode.ERR_RefReturnStructThis
                or ErrorCode.ERR_InitializeByValueVariableWithReference
                or ErrorCode.ERR_InitializeByReferenceVariableWithValue
                or ErrorCode.ERR_RefAssignmentMustHaveIdentityConversion
                or ErrorCode.ERR_ByReferenceVariableMustBeInitialized
                or ErrorCode.ERR_AnonDelegateCantUseLocal
                or ErrorCode.ERR_PredefinedValueTupleTypeNotFound
                or ErrorCode.ERR_SemiOrLBraceOrArrowExpected
                or ErrorCode.ERR_NewWithTupleTypeSyntax
                or ErrorCode.ERR_PredefinedValueTupleTypeMustBeStruct
                or ErrorCode.ERR_DiscardTypeInferenceFailed
                or ErrorCode.ERR_DeclarationExpressionNotPermitted
                or ErrorCode.ERR_MustDeclareForeachIteration
                or ErrorCode.ERR_TupleElementNamesInDeconstruction
                or ErrorCode.ERR_ExpressionTreeContainsThrowExpression
                or ErrorCode.ERR_DelegateRefMismatch
                or ErrorCode.ERR_BadSourceCodeKind
                or ErrorCode.ERR_BadDocumentationMode
                or ErrorCode.ERR_BadLanguageVersion
                or ErrorCode.ERR_ImplicitlyTypedOutVariableUsedInTheSameArgumentList
                or ErrorCode.ERR_TypeInferenceFailedForImplicitlyTypedOutVariable
                or ErrorCode.ERR_ExpressionTreeContainsOutVariable
                or ErrorCode.ERR_VarInvocationLvalueReserved
                or ErrorCode.ERR_PublicSignNetModule
                or ErrorCode.ERR_BadAssemblyName
                or ErrorCode.ERR_BadAsyncMethodBuilderTaskProperty
                or ErrorCode.ERR_TypeForwardedToMultipleAssemblies
                or ErrorCode.ERR_ExpressionTreeContainsDiscard
                or ErrorCode.ERR_PatternDynamicType
                or ErrorCode.ERR_VoidAssignment
                or ErrorCode.ERR_VoidInTuple
                or ErrorCode.ERR_Merge_conflict_marker_encountered
                or ErrorCode.ERR_InvalidPreprocessingSymbol
                or ErrorCode.ERR_FeatureNotAvailableInVersion7_1
                or ErrorCode.ERR_LanguageVersionCannotHaveLeadingZeroes
                or ErrorCode.ERR_CompilerAndLanguageVersion
                or ErrorCode.WRN_WindowsExperimental
                or ErrorCode.ERR_TupleInferredNamesNotAvailable
                or ErrorCode.ERR_TypelessTupleInAs
                or ErrorCode.ERR_NoRefOutWhenRefOnly
                or ErrorCode.ERR_NoNetModuleOutputWhenRefOutOrRefOnly
                or ErrorCode.ERR_BadOpOnNullOrDefaultOrNew
                or ErrorCode.ERR_DefaultLiteralNotValid
                or ErrorCode.ERR_PatternWrongGenericTypeInVersion
                or ErrorCode.ERR_AmbigBinaryOpsOnDefault
                or ErrorCode.ERR_FeatureNotAvailableInVersion7_2
                or ErrorCode.WRN_UnreferencedLocalFunction
                or ErrorCode.ERR_DynamicLocalFunctionTypeParameter
                or ErrorCode.ERR_BadNonTrailingNamedArgument
                or ErrorCode.ERR_NamedArgumentSpecificationBeforeFixedArgumentInDynamicInvocation
                or ErrorCode.ERR_RefConditionalAndAwait
                or ErrorCode.ERR_RefConditionalNeedsTwoRefs
                or ErrorCode.ERR_RefConditionalDifferentTypes
                or ErrorCode.ERR_BadParameterModifiers
                or ErrorCode.ERR_RefReadonlyNotField
                or ErrorCode.ERR_RefReadonlyNotField2
                or ErrorCode.ERR_AssignReadonlyNotField
                or ErrorCode.ERR_AssignReadonlyNotField2
                or ErrorCode.ERR_RefReturnReadonlyNotField
                or ErrorCode.ERR_RefReturnReadonlyNotField2
                or ErrorCode.ERR_ExplicitReservedAttr
                or ErrorCode.ERR_TypeReserved
                or ErrorCode.ERR_RefExtensionMustBeValueTypeOrConstrainedToOne
                or ErrorCode.ERR_InExtensionMustBeValueType
                or ErrorCode.ERR_FieldsInRoStruct
                or ErrorCode.ERR_AutoPropsInRoStruct
                or ErrorCode.ERR_FieldlikeEventsInRoStruct
                or ErrorCode.ERR_BadSpecialByRefIterator
                or ErrorCode.ERR_FieldAutoPropCantBeByRefLike
                or ErrorCode.ERR_StackAllocConversionNotPossible
                or ErrorCode.ERR_EscapeCall
                or ErrorCode.ERR_EscapeCall2
                or ErrorCode.ERR_EscapeOther
                or ErrorCode.ERR_CallArgMixing
                or ErrorCode.ERR_MismatchedRefEscapeInTernary
                or ErrorCode.ERR_EscapeVariable
                or ErrorCode.ERR_EscapeStackAlloc
                or ErrorCode.ERR_RefReturnThis
                or ErrorCode.ERR_OutAttrOnInParam
                or ErrorCode.ERR_PredefinedValueTupleTypeAmbiguous3
                or ErrorCode.ERR_InvalidVersionFormatDeterministic
                or ErrorCode.ERR_AttributeCtorInParameter
                or ErrorCode.WRN_FilterIsConstantFalse
                or ErrorCode.WRN_FilterIsConstantFalseRedundantTryCatch
                or ErrorCode.ERR_ConditionalInInterpolation
                or ErrorCode.ERR_CantUseVoidInArglist
                or ErrorCode.ERR_InDynamicMethodArg
                or ErrorCode.ERR_FeatureNotAvailableInVersion7_3
                or ErrorCode.WRN_AttributesOnBackingFieldsNotAvailable
                or ErrorCode.ERR_DoNotUseFixedBufferAttrOnProperty
                or ErrorCode.ERR_RefLocalOrParamExpected
                or ErrorCode.ERR_RefAssignNarrower
                or ErrorCode.ERR_NewBoundWithUnmanaged
                or ErrorCode.ERR_UnmanagedConstraintNotSatisfied
                or ErrorCode.ERR_CantUseInOrOutInArglist
                or ErrorCode.ERR_ConWithUnmanagedCon
                or ErrorCode.ERR_UnmanagedBoundWithClass
                or ErrorCode.ERR_InvalidStackAllocArray
                or ErrorCode.ERR_ExpressionTreeContainsTupleBinOp
                or ErrorCode.WRN_TupleBinopLiteralNameMismatch
                or ErrorCode.ERR_TupleSizesMismatchForBinOps
                or ErrorCode.ERR_ExprCannotBeFixed
                or ErrorCode.ERR_InvalidObjectCreation
                or ErrorCode.WRN_TypeParameterSameAsOuterMethodTypeParameter
                or ErrorCode.ERR_OutVariableCannotBeByRef
                or ErrorCode.ERR_DeconstructVariableCannotBeByRef
                or ErrorCode.ERR_OmittedTypeArgument
                or ErrorCode.ERR_FeatureNotAvailableInVersion8
                or ErrorCode.ERR_AltInterpolatedVerbatimStringsNotAvailable
                or ErrorCode.ERR_IteratorMustBeAsync
                or ErrorCode.ERR_NoConvToIAsyncDisp
                or ErrorCode.ERR_AwaitForEachMissingMember
                or ErrorCode.ERR_BadGetAsyncEnumerator
                or ErrorCode.ERR_MultipleIAsyncEnumOfT
                or ErrorCode.ERR_ForEachMissingMemberWrongAsync
                or ErrorCode.ERR_AwaitForEachMissingMemberWrongAsync
                or ErrorCode.ERR_BadDynamicAwaitForEach
                or ErrorCode.ERR_NoConvToIAsyncDispWrongAsync
                or ErrorCode.ERR_NoConvToIDispWrongAsync
                or ErrorCode.ERR_StaticLocalFunctionCannotCaptureVariable
                or ErrorCode.ERR_StaticLocalFunctionCannotCaptureThis
                or ErrorCode.ERR_AttributeNotOnEventAccessor
                or ErrorCode.WRN_UnconsumedEnumeratorCancellationAttributeUsage
                or ErrorCode.WRN_UndecoratedCancellationTokenParameter
                or ErrorCode.ERR_MultipleEnumeratorCancellationAttributes
                or ErrorCode.ERR_VarianceInterfaceNesting
                or ErrorCode.ERR_ImplicitIndexIndexerWithName
                or ErrorCode.ERR_ImplicitRangeIndexerWithName
                or ErrorCode.ERR_WrongNumberOfSubpatterns
                or ErrorCode.ERR_PropertyPatternNameMissing
                or ErrorCode.ERR_MissingPattern
                or ErrorCode.ERR_DefaultPattern
                or ErrorCode.ERR_SwitchExpressionNoBestType
                or ErrorCode.ERR_VarMayNotBindToType
                or ErrorCode.WRN_SwitchExpressionNotExhaustive
                or ErrorCode.ERR_SwitchArmSubsumed
                or ErrorCode.ERR_ConstantPatternVsOpenType
                or ErrorCode.WRN_CaseConstantNamedUnderscore
                or ErrorCode.WRN_IsTypeNamedUnderscore
                or ErrorCode.ERR_ExpressionTreeContainsSwitchExpression
                or ErrorCode.ERR_SwitchGoverningExpressionRequiresParens
                or ErrorCode.ERR_TupleElementNameMismatch
                or ErrorCode.ERR_DeconstructParameterNameMismatch
                or ErrorCode.ERR_IsPatternImpossible
                or ErrorCode.WRN_GivenExpressionNeverMatchesPattern
                or ErrorCode.WRN_GivenExpressionAlwaysMatchesConstant
                or ErrorCode.ERR_PointerTypeInPatternMatching
                or ErrorCode.ERR_ArgumentNameInITuplePattern
                or ErrorCode.ERR_DiscardPatternInSwitchStatement
                or ErrorCode.WRN_SwitchExpressionNotExhaustiveWithUnnamedEnumValue
                or ErrorCode.WRN_ThrowPossibleNull
                or ErrorCode.ERR_IllegalSuppression
                or ErrorCode.WRN_ConvertingNullableToNonNullable
                or ErrorCode.WRN_NullReferenceAssignment
                or ErrorCode.WRN_NullReferenceReceiver
                or ErrorCode.WRN_NullReferenceReturn
                or ErrorCode.WRN_NullReferenceArgument
                or ErrorCode.WRN_UnboxPossibleNull
                or ErrorCode.WRN_DisallowNullAttributeForbidsMaybeNullAssignment
                or ErrorCode.WRN_NullabilityMismatchInTypeOnOverride
                or ErrorCode.WRN_NullabilityMismatchInReturnTypeOnOverride
                or ErrorCode.WRN_NullabilityMismatchInParameterTypeOnOverride
                or ErrorCode.WRN_NullabilityMismatchInParameterTypeOnPartial
                or ErrorCode.WRN_NullabilityMismatchInTypeOnImplicitImplementation
                or ErrorCode.WRN_NullabilityMismatchInReturnTypeOnImplicitImplementation
                or ErrorCode.WRN_NullabilityMismatchInParameterTypeOnImplicitImplementation
                or ErrorCode.WRN_NullabilityMismatchInTypeOnExplicitImplementation
                or ErrorCode.WRN_NullabilityMismatchInReturnTypeOnExplicitImplementation
                or ErrorCode.WRN_NullabilityMismatchInParameterTypeOnExplicitImplementation
                or ErrorCode.WRN_UninitializedNonNullableField
                or ErrorCode.WRN_NullabilityMismatchInAssignment
                or ErrorCode.WRN_NullabilityMismatchInArgument
                or ErrorCode.WRN_NullabilityMismatchInReturnTypeOfTargetDelegate
                or ErrorCode.WRN_NullabilityMismatchInParameterTypeOfTargetDelegate
                or ErrorCode.ERR_ExplicitNullableAttribute
                or ErrorCode.WRN_NullabilityMismatchInArgumentForOutput
                or ErrorCode.WRN_NullAsNonNullable
                or ErrorCode.ERR_NullableUnconstrainedTypeParameter
                or ErrorCode.ERR_AnnotationDisallowedInObjectCreation
                or ErrorCode.WRN_NullableValueTypeMayBeNull
                or ErrorCode.ERR_NullableOptionNotAvailable
                or ErrorCode.WRN_NullabilityMismatchInTypeParameterConstraint
                or ErrorCode.WRN_MissingNonNullTypesContextForAnnotation
                or ErrorCode.WRN_NullabilityMismatchInConstraintsOnImplicitImplementation
                or ErrorCode.WRN_NullabilityMismatchInTypeParameterReferenceTypeConstraint
                or ErrorCode.ERR_TripleDotNotAllowed
                or ErrorCode.ERR_BadNullableContextOption
                or ErrorCode.ERR_NullableDirectiveQualifierExpected
                or ErrorCode.ERR_BadNullableTypeof
                or ErrorCode.ERR_ExpressionTreeCantContainRefStruct
                or ErrorCode.ERR_ElseCannotStartStatement
                or ErrorCode.ERR_ExpressionTreeCantContainNullCoalescingAssignment
                or ErrorCode.WRN_NullabilityMismatchInExplicitlyImplementedInterface
                or ErrorCode.WRN_NullabilityMismatchInInterfaceImplementedByBase
                or ErrorCode.WRN_DuplicateInterfaceWithNullabilityMismatchInBaseList
                or ErrorCode.ERR_DuplicateExplicitImpl
                or ErrorCode.ERR_UsingVarInSwitchCase
                or ErrorCode.ERR_GoToForwardJumpOverUsingVar
                or ErrorCode.ERR_GoToBackwardJumpOverUsingVar
                or ErrorCode.ERR_IsNullableType
                or ErrorCode.ERR_AsNullableType
                or ErrorCode.ERR_FeatureInPreview
                or ErrorCode.WRN_SwitchExpressionNotExhaustiveForNull
                or ErrorCode.WRN_ImplicitCopyInReadOnlyMember
                or ErrorCode.ERR_StaticMemberCantBeReadOnly
                or ErrorCode.ERR_AutoSetterCantBeReadOnly
                or ErrorCode.ERR_AutoPropertyWithSetterCantBeReadOnly
                or ErrorCode.ERR_InvalidPropertyReadOnlyMods
                or ErrorCode.ERR_DuplicatePropertyReadOnlyMods
                or ErrorCode.ERR_FieldLikeEventCantBeReadOnly
                or ErrorCode.ERR_PartialMemberReadOnlyDifference
                or ErrorCode.ERR_ReadOnlyModMissingAccessor
                or ErrorCode.ERR_OverrideRefConstraintNotSatisfied
                or ErrorCode.ERR_OverrideValConstraintNotSatisfied
                or ErrorCode.WRN_NullabilityMismatchInConstraintsOnPartialImplementation
                or ErrorCode.ERR_NullableDirectiveTargetExpected
                or ErrorCode.WRN_MissingNonNullTypesContextForAnnotationInGeneratedCode
                or ErrorCode.WRN_NullReferenceInitializer
                or ErrorCode.ERR_MultipleAnalyzerConfigsInSameDir
                or ErrorCode.ERR_RuntimeDoesNotSupportDefaultInterfaceImplementation
                or ErrorCode.ERR_RuntimeDoesNotSupportDefaultInterfaceImplementationForMember
                or ErrorCode.ERR_InvalidModifierForLanguageVersion
                or ErrorCode.ERR_ImplicitImplementationOfNonPublicInterfaceMember
                or ErrorCode.ERR_MostSpecificImplementationIsNotFound
                or ErrorCode.ERR_LanguageVersionDoesNotSupportInterfaceImplementationForMember
                or ErrorCode.ERR_RuntimeDoesNotSupportProtectedAccessForInterfaceMember
                or ErrorCode.ERR_DefaultInterfaceImplementationInNoPIAType
                or ErrorCode.ERR_AbstractEventHasAccessors
                or ErrorCode.WRN_NullabilityMismatchInTypeParameterNotNullConstraint
                or ErrorCode.ERR_DuplicateNullSuppression
                or ErrorCode.ERR_DefaultLiteralNoTargetType
                or ErrorCode.ERR_ReAbstractionInNoPIAType
                or ErrorCode.ERR_InternalError
                or ErrorCode.ERR_ImplicitObjectCreationIllegalTargetType
                or ErrorCode.ERR_ImplicitObjectCreationNotValid
                or ErrorCode.ERR_ImplicitObjectCreationNoTargetType
                or ErrorCode.ERR_BadFuncPointerParamModifier
                or ErrorCode.ERR_BadFuncPointerArgCount
                or ErrorCode.ERR_MethFuncPtrMismatch
                or ErrorCode.ERR_FuncPtrRefMismatch
                or ErrorCode.ERR_FuncPtrMethMustBeStatic
                or ErrorCode.ERR_ExternEventInitializer
                or ErrorCode.ERR_AmbigBinaryOpsOnUnconstrainedDefault
                or ErrorCode.WRN_ParameterConditionallyDisallowsNull
                or ErrorCode.WRN_ShouldNotReturn
                or ErrorCode.WRN_TopLevelNullabilityMismatchInReturnTypeOnOverride
                or ErrorCode.WRN_TopLevelNullabilityMismatchInParameterTypeOnOverride
                or ErrorCode.WRN_TopLevelNullabilityMismatchInReturnTypeOnImplicitImplementation
                or ErrorCode.WRN_TopLevelNullabilityMismatchInParameterTypeOnImplicitImplementation
                or ErrorCode.WRN_TopLevelNullabilityMismatchInReturnTypeOnExplicitImplementation
                or ErrorCode.WRN_TopLevelNullabilityMismatchInParameterTypeOnExplicitImplementation
                or ErrorCode.WRN_DoesNotReturnMismatch
                or ErrorCode.ERR_NoOutputDirectory
                or ErrorCode.ERR_StdInOptionProvidedButConsoleInputIsNotRedirected
                or ErrorCode.ERR_FeatureNotAvailableInVersion9
                or ErrorCode.WRN_MemberNotNull
                or ErrorCode.WRN_MemberNotNullWhen
                or ErrorCode.WRN_MemberNotNullBadMember
                or ErrorCode.WRN_ParameterDisallowsNull
                or ErrorCode.WRN_ConstOutOfRangeChecked
                or ErrorCode.ERR_DuplicateInterfaceWithDifferencesInBaseList
                or ErrorCode.ERR_DesignatorBeneathPatternCombinator
                or ErrorCode.ERR_UnsupportedTypeForRelationalPattern
                or ErrorCode.ERR_RelationalPatternWithNaN
                or ErrorCode.ERR_ConditionalOnLocalFunction
                or ErrorCode.WRN_GeneratorFailedDuringInitialization
                or ErrorCode.WRN_GeneratorFailedDuringGeneration
                or ErrorCode.ERR_WrongFuncPtrCallingConvention
                or ErrorCode.ERR_MissingAddressOf
                or ErrorCode.ERR_CannotUseReducedExtensionMethodInAddressOf
                or ErrorCode.ERR_CannotUseFunctionPointerAsFixedLocal
                or ErrorCode.ERR_ExpressionTreeContainsPatternImplicitIndexer
                or ErrorCode.ERR_ExpressionTreeContainsFromEndIndexExpression
                or ErrorCode.ERR_ExpressionTreeContainsRangeExpression
                or ErrorCode.WRN_GivenExpressionAlwaysMatchesPattern
                or ErrorCode.WRN_IsPatternAlways
                or ErrorCode.ERR_PartialMethodWithAccessibilityModsMustHaveImplementation
                or ErrorCode.ERR_PartialMethodWithNonVoidReturnMustHaveAccessMods
                or ErrorCode.ERR_PartialMethodWithOutParamMustHaveAccessMods
                or ErrorCode.ERR_PartialMethodWithExtendedModMustHaveAccessMods
                or ErrorCode.ERR_PartialMemberAccessibilityDifference
                or ErrorCode.ERR_PartialMemberExtendedModDifference
                or ErrorCode.ERR_SimpleProgramLocalIsReferencedOutsideOfTopLevelStatement
                or ErrorCode.ERR_SimpleProgramMultipleUnitsWithTopLevelStatements
                or ErrorCode.ERR_TopLevelStatementAfterNamespaceOrType
                or ErrorCode.ERR_SimpleProgramDisallowsMainType
                or ErrorCode.ERR_SimpleProgramNotAnExecutable
                or ErrorCode.ERR_UnsupportedCallingConvention
                or ErrorCode.ERR_InvalidFunctionPointerCallingConvention
                or ErrorCode.ERR_InvalidFuncPointerReturnTypeModifier
                or ErrorCode.ERR_DupReturnTypeMod
                or ErrorCode.ERR_AddressOfMethodGroupInExpressionTree
                or ErrorCode.ERR_CannotConvertAddressOfToDelegate
                or ErrorCode.ERR_AddressOfToNonFunctionPointer
                or ErrorCode.ERR_ModuleInitializerMethodMustBeOrdinary
                or ErrorCode.ERR_ModuleInitializerMethodMustBeAccessibleOutsideTopLevelType
                or ErrorCode.ERR_ModuleInitializerMethodMustBeStaticParameterlessVoid
                or ErrorCode.ERR_ModuleInitializerMethodAndContainingTypesMustNotBeGeneric
                or ErrorCode.ERR_PartialMethodReturnTypeDifference
                or ErrorCode.ERR_PartialMemberRefReturnDifference
                or ErrorCode.WRN_NullabilityMismatchInReturnTypeOnPartial
                or ErrorCode.ERR_StaticAnonymousFunctionCannotCaptureVariable
                or ErrorCode.ERR_StaticAnonymousFunctionCannotCaptureThis
                or ErrorCode.ERR_OverrideDefaultConstraintNotSatisfied
                or ErrorCode.ERR_DefaultConstraintOverrideOnly
                or ErrorCode.WRN_ParameterNotNullIfNotNull
                or ErrorCode.WRN_ReturnNotNullIfNotNull
                or ErrorCode.WRN_PartialMethodTypeDifference
                or ErrorCode.ERR_RuntimeDoesNotSupportCovariantReturnsOfClasses
                or ErrorCode.ERR_RuntimeDoesNotSupportCovariantPropertiesOfClasses
                or ErrorCode.WRN_SwitchExpressionNotExhaustiveWithWhen
                or ErrorCode.WRN_SwitchExpressionNotExhaustiveForNullWithWhen
                or ErrorCode.WRN_PrecedenceInversion
                or ErrorCode.ERR_ExpressionTreeContainsWithExpression
                or ErrorCode.WRN_AnalyzerReferencesFramework
                or ErrorCode.WRN_RecordEqualsWithoutGetHashCode
                or ErrorCode.ERR_AssignmentInitOnly
                or ErrorCode.ERR_CantChangeInitOnlyOnOverride
                or ErrorCode.ERR_CloseUnimplementedInterfaceMemberWrongInitOnly
                or ErrorCode.ERR_ExplicitPropertyMismatchInitOnly
                or ErrorCode.ERR_BadInitAccessor
                or ErrorCode.ERR_InvalidWithReceiverType
                or ErrorCode.ERR_CannotClone
                or ErrorCode.ERR_CloneDisallowedInRecord
                or ErrorCode.WRN_RecordNamedDisallowed
                or ErrorCode.ERR_UnexpectedArgumentList
                or ErrorCode.ERR_UnexpectedOrMissingConstructorInitializerInRecord
                or ErrorCode.ERR_MultipleRecordParameterLists
                or ErrorCode.ERR_BadRecordBase
                or ErrorCode.ERR_BadInheritanceFromRecord
                or ErrorCode.ERR_BadRecordMemberForPositionalParameter
                or ErrorCode.ERR_NoCopyConstructorInBaseType
                or ErrorCode.ERR_CopyConstructorMustInvokeBaseCopyConstructor
                or ErrorCode.ERR_DoesNotOverrideMethodFromObject
                or ErrorCode.ERR_SealedAPIInRecord
                or ErrorCode.ERR_DoesNotOverrideBaseMethod
                or ErrorCode.ERR_NotOverridableAPIInRecord
                or ErrorCode.ERR_NonPublicAPIInRecord
                or ErrorCode.ERR_SignatureMismatchInRecord
                or ErrorCode.ERR_NonProtectedAPIInRecord
                or ErrorCode.ERR_DoesNotOverrideBaseEqualityContract
                or ErrorCode.ERR_StaticAPIInRecord
                or ErrorCode.ERR_CopyConstructorWrongAccessibility
                or ErrorCode.ERR_NonPrivateAPIInRecord
                or ErrorCode.WRN_UnassignedThisAutoPropertyUnsupportedVersion
                or ErrorCode.WRN_UnassignedThisUnsupportedVersion
                or ErrorCode.WRN_ParamUnassigned
                or ErrorCode.WRN_UseDefViolationProperty
                or ErrorCode.WRN_UseDefViolationField
                or ErrorCode.WRN_UseDefViolationThisUnsupportedVersion
                or ErrorCode.WRN_UseDefViolationOut
                or ErrorCode.WRN_UseDefViolation
                or ErrorCode.ERR_CannotSpecifyManagedWithUnmanagedSpecifiers
                or ErrorCode.ERR_RuntimeDoesNotSupportUnmanagedDefaultCallConv
                or ErrorCode.ERR_TypeNotFound
                or ErrorCode.ERR_TypeMustBePublic
                or ErrorCode.ERR_InvalidUnmanagedCallersOnlyCallConv
                or ErrorCode.ERR_CannotUseManagedTypeInUnmanagedCallersOnly
                or ErrorCode.ERR_UnmanagedCallersOnlyMethodOrTypeCannotBeGeneric
                or ErrorCode.ERR_UnmanagedCallersOnlyRequiresStatic
                or ErrorCode.WRN_ParameterIsStaticClass
                or ErrorCode.WRN_ReturnTypeIsStaticClass
                or ErrorCode.ERR_EntryPointCannotBeUnmanagedCallersOnly
                or ErrorCode.ERR_ModuleInitializerCannotBeUnmanagedCallersOnly
                or ErrorCode.ERR_UnmanagedCallersOnlyMethodsCannotBeCalledDirectly
                or ErrorCode.ERR_UnmanagedCallersOnlyMethodsCannotBeConvertedToDelegate
                or ErrorCode.ERR_InitCannotBeReadonly
                or ErrorCode.ERR_UnexpectedVarianceStaticMember
                or ErrorCode.ERR_FunctionPointersCannotBeCalledWithNamedArguments
                or ErrorCode.ERR_EqualityContractRequiresGetter
                or ErrorCode.WRN_UnreadRecordParameter
                or ErrorCode.ERR_BadFieldTypeInRecord
                or ErrorCode.WRN_DoNotCompareFunctionPointers
                or ErrorCode.ERR_RecordAmbigCtor
                or ErrorCode.ERR_FunctionPointerTypesInAttributeNotSupported
                or ErrorCode.ERR_InheritingFromRecordWithSealedToString
                or ErrorCode.ERR_HiddenPositionalMember
                or ErrorCode.ERR_GlobalUsingInNamespace
                or ErrorCode.ERR_GlobalUsingOutOfOrder
                or ErrorCode.ERR_AttributesRequireParenthesizedLambdaExpression
                or ErrorCode.ERR_CannotInferDelegateType
                or ErrorCode.ERR_InvalidNameInSubpattern
                or ErrorCode.ERR_RuntimeDoesNotSupportStaticAbstractMembersInInterfaces
                or ErrorCode.ERR_GenericConstraintNotSatisfiedInterfaceWithStaticAbstractMembers
                or ErrorCode.ERR_BadAbstractUnaryOperatorSignature
                or ErrorCode.ERR_BadAbstractIncDecSignature
                or ErrorCode.ERR_BadAbstractIncDecRetType
                or ErrorCode.ERR_BadAbstractBinaryOperatorSignature
                or ErrorCode.ERR_BadAbstractShiftOperatorSignature
                or ErrorCode.ERR_BadAbstractStaticMemberAccess
                or ErrorCode.ERR_ExpressionTreeContainsAbstractStaticMemberAccess
                or ErrorCode.ERR_CloseUnimplementedInterfaceMemberNotStatic
                or ErrorCode.ERR_RuntimeDoesNotSupportStaticAbstractMembersInInterfacesForMember
                or ErrorCode.ERR_ExplicitImplementationOfOperatorsMustBeStatic
                or ErrorCode.ERR_AbstractConversionNotInvolvingContainedType
                or ErrorCode.ERR_InterfaceImplementedByUnmanagedCallersOnlyMethod
                or ErrorCode.HDN_DuplicateWithGlobalUsing
                or ErrorCode.ERR_CantConvAnonMethReturnType
                or ErrorCode.ERR_BuilderAttributeDisallowed
                or ErrorCode.ERR_FeatureNotAvailableInVersion10
                or ErrorCode.ERR_SimpleProgramIsEmpty
                or ErrorCode.ERR_LineSpanDirectiveInvalidValue
                or ErrorCode.ERR_LineSpanDirectiveEndLessThanStart
                or ErrorCode.ERR_WrongArityAsyncReturn
                or ErrorCode.ERR_InterpolatedStringHandlerMethodReturnMalformed
                or ErrorCode.ERR_InterpolatedStringHandlerMethodReturnInconsistent
                or ErrorCode.ERR_NullInvalidInterpolatedStringHandlerArgumentName
                or ErrorCode.ERR_NotInstanceInvalidInterpolatedStringHandlerArgumentName
                or ErrorCode.ERR_InvalidInterpolatedStringHandlerArgumentName
                or ErrorCode.ERR_TypeIsNotAnInterpolatedStringHandlerType
                or ErrorCode.WRN_ParameterOccursAfterInterpolatedStringHandlerParameter
                or ErrorCode.ERR_CannotUseSelfAsInterpolatedStringHandlerArgument
                or ErrorCode.ERR_InterpolatedStringHandlerArgumentAttributeMalformed
                or ErrorCode.ERR_InterpolatedStringHandlerArgumentLocatedAfterInterpolatedString
                or ErrorCode.ERR_InterpolatedStringHandlerArgumentOptionalNotSpecified
                or ErrorCode.ERR_ExpressionTreeContainsInterpolatedStringHandlerConversion
                or ErrorCode.ERR_InterpolatedStringHandlerCreationCannotUseDynamic
                or ErrorCode.ERR_MultipleFileScopedNamespace
                or ErrorCode.ERR_FileScopedAndNormalNamespace
                or ErrorCode.ERR_FileScopedNamespaceNotBeforeAllMembers
                or ErrorCode.ERR_NoImplicitConvTargetTypedConditional
                or ErrorCode.ERR_NonPublicParameterlessStructConstructor
                or ErrorCode.ERR_NoConversionForCallerArgumentExpressionParam
                or ErrorCode.WRN_CallerLineNumberPreferredOverCallerArgumentExpression
                or ErrorCode.WRN_CallerFilePathPreferredOverCallerArgumentExpression
                or ErrorCode.WRN_CallerMemberNamePreferredOverCallerArgumentExpression
                or ErrorCode.WRN_CallerArgumentExpressionAttributeHasInvalidParameterName
                or ErrorCode.ERR_BadCallerArgumentExpressionParamWithoutDefaultValue
                or ErrorCode.WRN_CallerArgumentExpressionAttributeSelfReferential
                or ErrorCode.WRN_CallerArgumentExpressionParamForUnconsumedLocation
                or ErrorCode.ERR_NewlinesAreNotAllowedInsideANonVerbatimInterpolatedString
                or ErrorCode.ERR_AttrTypeArgCannotBeTypeVar
                or ErrorCode.ERR_AttrDependentTypeNotAllowed
                or ErrorCode.WRN_InterpolatedStringHandlerArgumentAttributeIgnoredOnLambdaParameters
                or ErrorCode.ERR_LambdaWithAttributesToExpressionTree
                or ErrorCode.WRN_CompileTimeCheckedOverflow
                or ErrorCode.WRN_MethGrpToNonDel
                or ErrorCode.ERR_LambdaExplicitReturnTypeVar
                or ErrorCode.ERR_InterpolatedStringsReferencingInstanceCannotBeInObjectInitializers
                or ErrorCode.ERR_CannotUseRefInUnmanagedCallersOnly
                or ErrorCode.ERR_CannotBeMadeNullable
                or ErrorCode.ERR_UnsupportedTypeForListPattern
                or ErrorCode.ERR_MisplacedSlicePattern
                or ErrorCode.WRN_LowerCaseTypeName
                or ErrorCode.ERR_RecordStructConstructorCallsDefaultConstructor
                or ErrorCode.ERR_StructHasInitializersAndNoDeclaredConstructor
                or ErrorCode.ERR_ListPatternRequiresLength
                or ErrorCode.ERR_ScopedMismatchInParameterOfTarget
                or ErrorCode.ERR_ScopedMismatchInParameterOfOverrideOrImplementation
                or ErrorCode.ERR_ScopedMismatchInParameterOfPartial
                or ErrorCode.ERR_ParameterNullCheckingNotSupported
                or ErrorCode.ERR_RawStringNotInDirectives
                or ErrorCode.ERR_UnterminatedRawString
                or ErrorCode.ERR_TooManyQuotesForRawString
                or ErrorCode.ERR_LineDoesNotStartWithSameWhitespace
                or ErrorCode.ERR_RawStringDelimiterOnOwnLine
                or ErrorCode.ERR_RawStringInVerbatimInterpolatedStrings
                or ErrorCode.ERR_RawStringMustContainContent
                or ErrorCode.ERR_LineContainsDifferentWhitespace
                or ErrorCode.ERR_NotEnoughQuotesForRawString
                or ErrorCode.ERR_NotEnoughCloseBracesForRawString
                or ErrorCode.ERR_TooManyOpenBracesForRawString
                or ErrorCode.ERR_TooManyCloseBracesForRawString
                or ErrorCode.ERR_IllegalAtSequence
                or ErrorCode.ERR_StringMustStartWithQuoteCharacter
                or ErrorCode.ERR_NoEnumConstraint
                or ErrorCode.ERR_NoDelegateConstraint
                or ErrorCode.ERR_MisplacedRecord
                or ErrorCode.ERR_PatternSpanCharCannotBeStringNull
                or ErrorCode.ERR_UseDefViolationPropertyUnsupportedVersion
                or ErrorCode.ERR_UseDefViolationFieldUnsupportedVersion
                or ErrorCode.WRN_UseDefViolationPropertyUnsupportedVersion
                or ErrorCode.WRN_UseDefViolationFieldUnsupportedVersion
                or ErrorCode.WRN_UseDefViolationPropertySupportedVersion
                or ErrorCode.WRN_UseDefViolationFieldSupportedVersion
                or ErrorCode.WRN_UseDefViolationThisSupportedVersion
                or ErrorCode.WRN_UnassignedThisAutoPropertySupportedVersion
                or ErrorCode.WRN_UnassignedThisSupportedVersion
                or ErrorCode.ERR_OperatorCantBeChecked
                or ErrorCode.ERR_ImplicitConversionOperatorCantBeChecked
                or ErrorCode.ERR_CheckedOperatorNeedsMatch
                or ErrorCode.ERR_MisplacedUnchecked
                or ErrorCode.ERR_LineSpanDirectiveRequiresSpace
                or ErrorCode.ERR_RequiredNameDisallowed
                or ErrorCode.ERR_OverrideMustHaveRequired
                or ErrorCode.ERR_RequiredMemberCannotBeHidden
                or ErrorCode.ERR_RequiredMemberCannotBeLessVisibleThanContainingType
                or ErrorCode.ERR_ExplicitRequiredMember
                or ErrorCode.ERR_RequiredMemberMustBeSettable
                or ErrorCode.ERR_RequiredMemberMustBeSet
                or ErrorCode.ERR_RequiredMembersMustBeAssignedValue
                or ErrorCode.ERR_RequiredMembersInvalid
                or ErrorCode.ERR_RequiredMembersBaseTypeInvalid
                or ErrorCode.ERR_ChainingToSetsRequiredMembersRequiresSetsRequiredMembers
                or ErrorCode.ERR_NewConstraintCannotHaveRequiredMembers
                or ErrorCode.ERR_UnsupportedCompilerFeature
                or ErrorCode.WRN_ObsoleteMembersShouldNotBeRequired
                or ErrorCode.ERR_RefReturningPropertiesCannotBeRequired
                or ErrorCode.ERR_ImplicitImplementationOfInaccessibleInterfaceMember
                or ErrorCode.ERR_ScriptsAndSubmissionsCannotHaveRequiredMembers
                or ErrorCode.ERR_BadAbstractEqualityOperatorSignature
                or ErrorCode.ERR_BadBinaryReadOnlySpanConcatenation
                or ErrorCode.ERR_ScopedRefAndRefStructOnly
                or ErrorCode.ERR_ScopedDiscard
                or ErrorCode.ERR_FixedFieldMustNotBeRef
                or ErrorCode.ERR_RefFieldCannotReferToRefStruct
                or ErrorCode.ERR_FileTypeDisallowedInSignature
                or ErrorCode.ERR_FileTypeNoExplicitAccessibility
                or ErrorCode.ERR_FileTypeBase
                or ErrorCode.ERR_FileTypeNested
                or ErrorCode.ERR_GlobalUsingStaticFileType
                or ErrorCode.ERR_FileTypeNameDisallowed
                or ErrorCode.ERR_FeatureNotAvailableInVersion11
                or ErrorCode.ERR_RefFieldInNonRefStruct
                or ErrorCode.WRN_AnalyzerReferencesNewerCompiler
                or ErrorCode.ERR_CannotMatchOnINumberBase
                or ErrorCode.ERR_ScopedTypeNameDisallowed
                or ErrorCode.ERR_ImplicitlyTypedDefaultParameter
                or ErrorCode.ERR_UnscopedRefAttributeUnsupportedTarget
                or ErrorCode.ERR_RuntimeDoesNotSupportRefFields
                or ErrorCode.ERR_ExplicitScopedRef
                or ErrorCode.ERR_UnscopedScoped
                or ErrorCode.WRN_DuplicateAnalyzerReference
                or ErrorCode.ERR_FilePathCannotBeConvertedToUtf8
                or ErrorCode.ERR_FileLocalDuplicateNameInNS
                or ErrorCode.WRN_ScopedMismatchInParameterOfTarget
                or ErrorCode.WRN_ScopedMismatchInParameterOfOverrideOrImplementation
                or ErrorCode.ERR_RefReturnScopedParameter
                or ErrorCode.ERR_RefReturnScopedParameter2
                or ErrorCode.ERR_RefReturnOnlyParameter
                or ErrorCode.ERR_RefReturnOnlyParameter2
                or ErrorCode.ERR_RefAssignReturnOnly
                or ErrorCode.WRN_ManagedAddr
                or ErrorCode.WRN_EscapeVariable
                or ErrorCode.WRN_EscapeStackAlloc
                or ErrorCode.WRN_RefReturnNonreturnableLocal
                or ErrorCode.WRN_RefReturnNonreturnableLocal2
                or ErrorCode.WRN_RefReturnStructThis
                or ErrorCode.WRN_RefAssignNarrower
                or ErrorCode.WRN_MismatchedRefEscapeInTernary
                or ErrorCode.WRN_RefReturnParameter
                or ErrorCode.WRN_RefReturnScopedParameter
                or ErrorCode.WRN_RefReturnParameter2
                or ErrorCode.WRN_RefReturnScopedParameter2
                or ErrorCode.WRN_RefReturnLocal
                or ErrorCode.WRN_RefReturnLocal2
                or ErrorCode.WRN_RefAssignReturnOnly
                or ErrorCode.WRN_RefReturnOnlyParameter
                or ErrorCode.WRN_RefReturnOnlyParameter2
                or ErrorCode.ERR_RefAssignValEscapeWider
                or ErrorCode.WRN_RefAssignValEscapeWider
                or ErrorCode.WRN_OptionalParamValueMismatch
                or ErrorCode.WRN_ParamsArrayInLambdaOnly
                or ErrorCode.ERR_UnscopedRefAttributeUnsupportedMemberTarget
                or ErrorCode.ERR_UnscopedRefAttributeInterfaceImplementation
                or ErrorCode.ERR_UnrecognizedRefSafetyRulesAttributeVersion
                or ErrorCode.ERR_InvalidPrimaryConstructorParameterReference
                or ErrorCode.ERR_AmbiguousPrimaryConstructorParameterAsColorColorReceiver
                or ErrorCode.WRN_CapturedPrimaryConstructorParameterPassedToBase
                or ErrorCode.WRN_UnreadPrimaryConstructorParameter
                or ErrorCode.ERR_AssgReadonlyPrimaryConstructorParameter
                or ErrorCode.ERR_RefReturnReadonlyPrimaryConstructorParameter
                or ErrorCode.ERR_RefReadonlyPrimaryConstructorParameter
                or ErrorCode.ERR_AssgReadonlyPrimaryConstructorParameter2
                or ErrorCode.ERR_RefReturnReadonlyPrimaryConstructorParameter2
                or ErrorCode.ERR_RefReadonlyPrimaryConstructorParameter2
                or ErrorCode.ERR_RefReturnPrimaryConstructorParameter
                or ErrorCode.ERR_StructLayoutCyclePrimaryConstructorParameter
                or ErrorCode.ERR_UnexpectedParameterList
                or ErrorCode.WRN_AddressOfInAsync
                or ErrorCode.ERR_BadRefInUsingAlias
                or ErrorCode.ERR_BadUnsafeInUsingDirective
                or ErrorCode.ERR_BadNullableReferenceTypeInUsingAlias
                or ErrorCode.ERR_BadStaticAfterUnsafe
                or ErrorCode.ERR_BadCaseInSwitchArm
                or ErrorCode.ERR_InterceptorsFeatureNotEnabled
                or ErrorCode.ERR_InterceptorContainingTypeCannotBeGeneric
                or ErrorCode.ERR_InterceptorPathNotInCompilation
                or ErrorCode.ERR_InterceptorPathNotInCompilationWithCandidate
                or ErrorCode.ERR_InterceptorPositionBadToken
                or ErrorCode.ERR_InterceptorLineOutOfRange
                or ErrorCode.ERR_InterceptorCharacterOutOfRange
                or ErrorCode.ERR_InterceptorMethodMustBeOrdinary
                or ErrorCode.ERR_InterceptorMustReferToStartOfTokenPosition
                or ErrorCode.ERR_InterceptorFilePathCannotBeNull
                or ErrorCode.ERR_InterceptorNameNotInvoked
                or ErrorCode.ERR_InterceptorNonUniquePath
                or ErrorCode.ERR_InterceptorLineCharacterMustBePositive
                or ErrorCode.ERR_ConstantValueOfTypeExpected
                or ErrorCode.ERR_UnsupportedPrimaryConstructorParameterCapturingRefAny
                or ErrorCode.ERR_InterceptorCannotUseUnmanagedCallersOnly
                or ErrorCode.ERR_BadUsingStaticType
                or ErrorCode.WRN_CapturedPrimaryConstructorParameterInFieldInitializer
                or ErrorCode.ERR_InlineArrayConversionToSpanNotSupported
                or ErrorCode.ERR_InlineArrayConversionToReadOnlySpanNotSupported
                or ErrorCode.ERR_InlineArrayIndexOutOfRange
                or ErrorCode.ERR_InvalidInlineArrayLength
                or ErrorCode.ERR_InvalidInlineArrayLayout
                or ErrorCode.ERR_InvalidInlineArrayFields
                or ErrorCode.ERR_ExpressionTreeContainsInlineArrayOperation
                or ErrorCode.ERR_RuntimeDoesNotSupportInlineArrayTypes
                or ErrorCode.ERR_InlineArrayBadIndex
                or ErrorCode.ERR_NamedArgumentForInlineArray
                or ErrorCode.ERR_CollectionExpressionTargetTypeNotConstructible
                or ErrorCode.ERR_ExpressionTreeContainsCollectionExpression
                or ErrorCode.ERR_CollectionExpressionNoTargetType
                or ErrorCode.WRN_PrimaryConstructorParameterIsShadowedAndNotPassedToBase
                or ErrorCode.ERR_InlineArrayUnsupportedElementFieldModifier
                or ErrorCode.WRN_InlineArrayIndexerNotUsed
                or ErrorCode.WRN_InlineArraySliceNotUsed
                or ErrorCode.WRN_InlineArrayConversionOperatorNotUsed
                or ErrorCode.WRN_InlineArrayNotSupportedByLanguage
                or ErrorCode.ERR_CollectionBuilderAttributeMethodNotFound
                or ErrorCode.ERR_CollectionBuilderAttributeInvalidType
                or ErrorCode.ERR_CollectionBuilderAttributeInvalidMethodName
                or ErrorCode.ERR_CollectionBuilderNoElementType
                or ErrorCode.ERR_InlineArrayForEachNotSupported
                or ErrorCode.ERR_RefReadOnlyWrongOrdering
                or ErrorCode.WRN_BadArgRef
                or ErrorCode.WRN_ArgExpectedRefOrIn
                or ErrorCode.WRN_RefReadonlyNotVariable
                or ErrorCode.ERR_BadArgExtraRefLangVersion
                or ErrorCode.WRN_ArgExpectedIn
                or ErrorCode.WRN_OverridingDifferentRefness
                or ErrorCode.WRN_HidingDifferentRefness
                or ErrorCode.WRN_TargetDifferentRefness
                or ErrorCode.ERR_OutAttrOnRefReadonlyParam
                or ErrorCode.WRN_RefReadonlyParameterDefaultValue
                or ErrorCode.WRN_ByValArraySizeConstRequired
                or ErrorCode.WRN_UseDefViolationRefField
                or ErrorCode.ERR_FeatureNotAvailableInVersion12
                or ErrorCode.ERR_CollectionExpressionEscape
                or ErrorCode.WRN_Experimental
                or ErrorCode.ERR_ExpectedInterpolatedString
                or ErrorCode.ERR_InterceptorGlobalNamespace
                or ErrorCode.WRN_CollectionExpressionRefStructMayAllocate
                or ErrorCode.WRN_CollectionExpressionRefStructSpreadMayAllocate
                or ErrorCode.ERR_CollectionExpressionImmutableArray
                or ErrorCode.ERR_InvalidExperimentalDiagID
                or ErrorCode.ERR_SpreadMissingMember
                or ErrorCode.ERR_CollectionExpressionTargetNoElementType
                or ErrorCode.ERR_CollectionExpressionMissingConstructor
                or ErrorCode.ERR_CollectionExpressionMissingAdd
                or ErrorCode.WRN_ConvertingLock
                or ErrorCode.ERR_DynamicDispatchToParamsCollection
                or ErrorCode.ERR_ParamsCollectionAmbiguousDynamicArgument
                or ErrorCode.WRN_DynamicDispatchToParamsCollectionMethod
                or ErrorCode.WRN_DynamicDispatchToParamsCollectionIndexer
                or ErrorCode.WRN_DynamicDispatchToParamsCollectionConstructor
                or ErrorCode.ERR_ParamsCollectionInfiniteChainOfConstructorCalls
                or ErrorCode.ERR_ParamsMemberCannotBeLessVisibleThanDeclaringMember
                or ErrorCode.ERR_ParamsCollectionConstructorDoesntInitializeRequiredMember
                or ErrorCode.ERR_ParamsCollectionExpressionTree
                or ErrorCode.ERR_ParamsCollectionExtensionAddMethod
                or ErrorCode.ERR_ParamsCollectionMissingConstructor
                or ErrorCode.ERR_NoModifiersOnUsing
                or ErrorCode.ERR_CannotDynamicInvokeOnExpression
                or ErrorCode.ERR_InterceptsLocationDataInvalidFormat
                or ErrorCode.ERR_InterceptsLocationUnsupportedVersion
                or ErrorCode.ERR_InterceptsLocationDuplicateFile
                or ErrorCode.ERR_InterceptsLocationFileNotFound
                or ErrorCode.ERR_InterceptsLocationDataInvalidPosition
                or ErrorCode.INF_TooManyBoundLambdas
                or ErrorCode.WRN_BadYieldInLock
                or ErrorCode.ERR_BadYieldInUnsafe
                or ErrorCode.ERR_AddressOfInIterator
                or ErrorCode.ERR_RuntimeDoesNotSupportByRefLikeGenerics
                or ErrorCode.ERR_RefStructConstraintAlreadySpecified
                or ErrorCode.ERR_AllowsClauseMustBeLast
                or ErrorCode.ERR_ClassIsCombinedWithRefStruct
                or ErrorCode.ERR_NotRefStructConstraintNotSatisfied
                or ErrorCode.ERR_RefStructDoesNotSupportDefaultInterfaceImplementationForMember
                or ErrorCode.ERR_BadNonVirtualInterfaceMemberAccessOnAllowsRefLike
                or ErrorCode.ERR_BadAllowByRefLikeEnumerator
<<<<<<< HEAD
                or ErrorCode.INF_IdentifierConflictWithContextualKeyword
=======
                or ErrorCode.ERR_PartialPropertyMissingImplementation
                or ErrorCode.ERR_PartialPropertyMissingDefinition
                or ErrorCode.ERR_PartialPropertyDuplicateDefinition
                or ErrorCode.ERR_PartialPropertyDuplicateImplementation
                or ErrorCode.ERR_PartialPropertyMissingAccessor
                or ErrorCode.ERR_PartialPropertyUnexpectedAccessor
                or ErrorCode.ERR_PartialPropertyInitMismatch
                or ErrorCode.ERR_PartialPropertyTypeDifference
                or ErrorCode.WRN_PartialPropertySignatureDifference
                or ErrorCode.ERR_PartialPropertyRequiredDifference
>>>>>>> d847cec6
                    => false,
            };
#pragma warning restore CS8524 // The switch expression does not handle some values of its input type (it is not exhaustive) involving an unnamed enum value.
        }

        /// <summary>
        /// When converting an anonymous function to a delegate type, there are some diagnostics
        /// that will occur regardless of the delegate type - particularly those that do not
        /// depend on the substituted types (e.g. name uniqueness).  Even though we need to
        /// produce a diagnostic in such cases, we do not need to abandon overload resolution -
        /// we can choose the overload that is best without regard to such diagnostics.
        /// </summary>
        /// <returns>True if seeing the ErrorCode should prevent a delegate conversion
        /// from completing successfully.</returns>
        internal static bool PreventsSuccessfulDelegateConversion(ErrorCode code)
        {
            if (code == ErrorCode.Void || code == ErrorCode.Unknown)
            {
                return false;
            }

            if (IsWarning(code) || IsInfo(code) || IsHidden(code))
            {
                return false;
            }

            switch (code)
            {
                case ErrorCode.ERR_DuplicateParamName:
                case ErrorCode.ERR_LocalDuplicate:
                case ErrorCode.ERR_LocalIllegallyOverrides:
                case ErrorCode.ERR_LocalSameNameAsTypeParam:
                case ErrorCode.ERR_QueryRangeVariableOverrides:
                case ErrorCode.ERR_QueryRangeVariableSameAsTypeParam:
                case ErrorCode.ERR_DeprecatedCollectionInitAddStr:
                case ErrorCode.ERR_DeprecatedSymbolStr:
                case ErrorCode.ERR_MissingPredefinedMember:
                case ErrorCode.ERR_DefaultValueUsedWithAttributes:
                case ErrorCode.ERR_ExplicitParamArrayOrCollection:
                    return false;
                default:
                    return true;
            }
        }

        /// <remarks>
        /// WARNING: will resolve lazy diagnostics - do not call this before the member lists are completed
        /// or you could trigger infinite recursion.
        /// </remarks>
        internal static bool PreventsSuccessfulDelegateConversion(DiagnosticBag diagnostics)
        {
            foreach (Diagnostic diag in diagnostics.AsEnumerable()) // Checking the code would have resolved them anyway.
            {
                if (ErrorFacts.PreventsSuccessfulDelegateConversion((ErrorCode)diag.Code))
                {
                    return true;
                }
            }

            return false;
        }

        internal static bool PreventsSuccessfulDelegateConversion(ImmutableArray<Diagnostic> diagnostics)
        {
            foreach (var diag in diagnostics)
            {
                if (ErrorFacts.PreventsSuccessfulDelegateConversion((ErrorCode)diag.Code))
                {
                    return true;
                }
            }

            return false;
        }

        internal static ErrorCode GetStaticClassParameterCode(bool useWarning)
            => useWarning ? ErrorCode.WRN_ParameterIsStaticClass : ErrorCode.ERR_ParameterIsStaticClass;

        internal static ErrorCode GetStaticClassReturnCode(bool useWarning)
            => useWarning ? ErrorCode.WRN_ReturnTypeIsStaticClass : ErrorCode.ERR_ReturnTypeIsStaticClass;
    }
}<|MERGE_RESOLUTION|>--- conflicted
+++ resolved
@@ -2451,9 +2451,6 @@
                 or ErrorCode.ERR_RefStructDoesNotSupportDefaultInterfaceImplementationForMember
                 or ErrorCode.ERR_BadNonVirtualInterfaceMemberAccessOnAllowsRefLike
                 or ErrorCode.ERR_BadAllowByRefLikeEnumerator
-<<<<<<< HEAD
-                or ErrorCode.INF_IdentifierConflictWithContextualKeyword
-=======
                 or ErrorCode.ERR_PartialPropertyMissingImplementation
                 or ErrorCode.ERR_PartialPropertyMissingDefinition
                 or ErrorCode.ERR_PartialPropertyDuplicateDefinition
@@ -2464,7 +2461,7 @@
                 or ErrorCode.ERR_PartialPropertyTypeDifference
                 or ErrorCode.WRN_PartialPropertySignatureDifference
                 or ErrorCode.ERR_PartialPropertyRequiredDifference
->>>>>>> d847cec6
+                or ErrorCode.INF_IdentifierConflictWithContextualKeyword
                     => false,
             };
 #pragma warning restore CS8524 // The switch expression does not handle some values of its input type (it is not exhaustive) involving an unnamed enum value.
