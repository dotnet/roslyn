﻿// Licensed to the .NET Foundation under one or more agreements.
// The .NET Foundation licenses this file to you under the MIT license.
// See the LICENSE file in the project root for more information.

#nullable disable

using System;
using System.Collections.Generic;
using System.Collections.Immutable;
using System.Diagnostics;
using System.Globalization;
using System.Reflection;
using Roslyn.Utilities;

namespace Microsoft.CodeAnalysis.CSharp
{
    internal static partial class ErrorFacts
    {
        private const string s_titleSuffix = "_Title";
        private const string s_descriptionSuffix = "_Description";
        private static readonly Lazy<ImmutableDictionary<ErrorCode, string>> s_categoriesMap = new Lazy<ImmutableDictionary<ErrorCode, string>>(CreateCategoriesMap);
        public static readonly ImmutableHashSet<string> NullableWarnings;

        static ErrorFacts()
        {
            ImmutableHashSet<string>.Builder nullableWarnings = ImmutableHashSet.CreateBuilder<string>();

            nullableWarnings.Add(GetId(ErrorCode.WRN_NullReferenceAssignment));
            nullableWarnings.Add(GetId(ErrorCode.WRN_NullReferenceReceiver));
            nullableWarnings.Add(GetId(ErrorCode.WRN_NullReferenceReturn));
            nullableWarnings.Add(GetId(ErrorCode.WRN_NullReferenceArgument));
            nullableWarnings.Add(GetId(ErrorCode.WRN_UninitializedNonNullableField));
            nullableWarnings.Add(GetId(ErrorCode.WRN_NullabilityMismatchInAssignment));
            nullableWarnings.Add(GetId(ErrorCode.WRN_NullabilityMismatchInArgument));
            nullableWarnings.Add(GetId(ErrorCode.WRN_NullabilityMismatchInArgumentForOutput));
            nullableWarnings.Add(GetId(ErrorCode.WRN_NullabilityMismatchInReturnTypeOfTargetDelegate));
            nullableWarnings.Add(GetId(ErrorCode.WRN_NullabilityMismatchInParameterTypeOfTargetDelegate));
            nullableWarnings.Add(GetId(ErrorCode.WRN_NullAsNonNullable));
            nullableWarnings.Add(GetId(ErrorCode.WRN_NullableValueTypeMayBeNull));
            nullableWarnings.Add(GetId(ErrorCode.WRN_NullabilityMismatchInTypeParameterConstraint));
            nullableWarnings.Add(GetId(ErrorCode.WRN_NullabilityMismatchInTypeParameterReferenceTypeConstraint));
            nullableWarnings.Add(GetId(ErrorCode.WRN_NullabilityMismatchInTypeParameterNotNullConstraint));
            nullableWarnings.Add(GetId(ErrorCode.WRN_ThrowPossibleNull));
            nullableWarnings.Add(GetId(ErrorCode.WRN_UnboxPossibleNull));
            nullableWarnings.Add(GetId(ErrorCode.WRN_SwitchExpressionNotExhaustiveForNull));
            nullableWarnings.Add(GetId(ErrorCode.WRN_SwitchExpressionNotExhaustiveForNullWithWhen));

            nullableWarnings.Add(GetId(ErrorCode.WRN_ConvertingNullableToNonNullable));
            nullableWarnings.Add(GetId(ErrorCode.WRN_DisallowNullAttributeForbidsMaybeNullAssignment));
            nullableWarnings.Add(GetId(ErrorCode.WRN_ParameterConditionallyDisallowsNull));

            nullableWarnings.Add(GetId(ErrorCode.WRN_NullabilityMismatchInTypeOnOverride));
            nullableWarnings.Add(GetId(ErrorCode.WRN_NullabilityMismatchInReturnTypeOnOverride));
            nullableWarnings.Add(GetId(ErrorCode.WRN_NullabilityMismatchInReturnTypeOnPartial));
            nullableWarnings.Add(GetId(ErrorCode.WRN_NullabilityMismatchInParameterTypeOnOverride));
            nullableWarnings.Add(GetId(ErrorCode.WRN_NullabilityMismatchInParameterTypeOnPartial));
            nullableWarnings.Add(GetId(ErrorCode.WRN_NullabilityMismatchInTypeOnImplicitImplementation));
            nullableWarnings.Add(GetId(ErrorCode.WRN_NullabilityMismatchInReturnTypeOnImplicitImplementation));
            nullableWarnings.Add(GetId(ErrorCode.WRN_NullabilityMismatchInParameterTypeOnImplicitImplementation));
            nullableWarnings.Add(GetId(ErrorCode.WRN_NullabilityMismatchInTypeOnExplicitImplementation));
            nullableWarnings.Add(GetId(ErrorCode.WRN_NullabilityMismatchInReturnTypeOnExplicitImplementation));
            nullableWarnings.Add(GetId(ErrorCode.WRN_NullabilityMismatchInParameterTypeOnExplicitImplementation));
            nullableWarnings.Add(GetId(ErrorCode.WRN_NullabilityMismatchInConstraintsOnImplicitImplementation));
            nullableWarnings.Add(GetId(ErrorCode.WRN_NullabilityMismatchInExplicitlyImplementedInterface));
            nullableWarnings.Add(GetId(ErrorCode.WRN_NullabilityMismatchInInterfaceImplementedByBase));
            nullableWarnings.Add(GetId(ErrorCode.WRN_DuplicateInterfaceWithNullabilityMismatchInBaseList));
            nullableWarnings.Add(GetId(ErrorCode.WRN_NullabilityMismatchInConstraintsOnPartialImplementation));
            nullableWarnings.Add(GetId(ErrorCode.WRN_NullReferenceInitializer));
            nullableWarnings.Add(GetId(ErrorCode.WRN_ShouldNotReturn));
            nullableWarnings.Add(GetId(ErrorCode.WRN_DoesNotReturnMismatch));
            nullableWarnings.Add(GetId(ErrorCode.WRN_TopLevelNullabilityMismatchInParameterTypeOnExplicitImplementation));
            nullableWarnings.Add(GetId(ErrorCode.WRN_TopLevelNullabilityMismatchInParameterTypeOnImplicitImplementation));
            nullableWarnings.Add(GetId(ErrorCode.WRN_TopLevelNullabilityMismatchInParameterTypeOnOverride));
            nullableWarnings.Add(GetId(ErrorCode.WRN_TopLevelNullabilityMismatchInReturnTypeOnExplicitImplementation));
            nullableWarnings.Add(GetId(ErrorCode.WRN_TopLevelNullabilityMismatchInReturnTypeOnImplicitImplementation));
            nullableWarnings.Add(GetId(ErrorCode.WRN_TopLevelNullabilityMismatchInReturnTypeOnOverride));
            nullableWarnings.Add(GetId(ErrorCode.WRN_MemberNotNull));
            nullableWarnings.Add(GetId(ErrorCode.WRN_MemberNotNullBadMember));
            nullableWarnings.Add(GetId(ErrorCode.WRN_MemberNotNullWhen));
            nullableWarnings.Add(GetId(ErrorCode.WRN_ParameterDisallowsNull));
            nullableWarnings.Add(GetId(ErrorCode.WRN_ParameterNotNullIfNotNull));
            nullableWarnings.Add(GetId(ErrorCode.WRN_ReturnNotNullIfNotNull));
            nullableWarnings.Add(GetId(ErrorCode.WRN_NullabilityMismatchInReturnTypeOnInterceptor));
            nullableWarnings.Add(GetId(ErrorCode.WRN_NullabilityMismatchInParameterTypeOnInterceptor));

            nullableWarnings.Add(GetId(ErrorCode.WRN_UninitializedNonNullableBackingField));

            NullableWarnings = nullableWarnings.ToImmutable();
        }

        private static string GetId(ErrorCode errorCode)
        {
            return MessageProvider.Instance.GetIdForErrorCode((int)errorCode);
        }

        private static ImmutableDictionary<ErrorCode, string> CreateCategoriesMap()
        {
            var map = new Dictionary<ErrorCode, string>()
            {
                // { ERROR_CODE,    CATEGORY }
            };

            return map.ToImmutableDictionary();
        }

        internal static DiagnosticSeverity GetSeverity(ErrorCode code)
        {
            if (code == ErrorCode.Void)
            {
                return InternalDiagnosticSeverity.Void;
            }
            else if (code == ErrorCode.Unknown)
            {
                return InternalDiagnosticSeverity.Unknown;
            }
            else if (IsWarning(code))
            {
                return DiagnosticSeverity.Warning;
            }
            else if (IsInfo(code))
            {
                return DiagnosticSeverity.Info;
            }
            else if (IsHidden(code))
            {
                return DiagnosticSeverity.Hidden;
            }
            else
            {
                return DiagnosticSeverity.Error;
            }
        }

        /// <remarks>Don't call this during a parse--it loads resources</remarks>
        public static string GetMessage(MessageID code, CultureInfo culture)
        {
            string message = ResourceManager.GetString(code.ToString(), culture);
            RoslynDebug.Assert(!string.IsNullOrEmpty(message), $"{code}");
            return message;
        }

        /// <remarks>Don't call this during a parse--it loads resources</remarks>
        public static string GetMessage(ErrorCode code, CultureInfo culture)
        {
            string message = ResourceManager.GetString(code.ToString(), culture);
            RoslynDebug.Assert(!string.IsNullOrEmpty(message), $"{code}");
            return message;
        }

        public static LocalizableResourceString GetMessageFormat(ErrorCode code)
        {
            return new LocalizableResourceString(code.ToString(), ResourceManager, typeof(ErrorFacts));
        }

        public static LocalizableResourceString GetTitle(ErrorCode code)
        {
            return new LocalizableResourceString(code.ToString() + s_titleSuffix, ResourceManager, typeof(ErrorFacts));
        }

        public static LocalizableResourceString GetDescription(ErrorCode code)
        {
            return new LocalizableResourceString(code.ToString() + s_descriptionSuffix, ResourceManager, typeof(ErrorFacts));
        }

        public static string GetHelpLink(ErrorCode code)
        {
            return $"https://msdn.microsoft.com/query/roslyn.query?appId=roslyn&k=k({GetId(code)})";
        }

        public static string GetCategory(ErrorCode code)
        {
            string category;
            if (s_categoriesMap.Value.TryGetValue(code, out category))
            {
                return category;
            }

            return Diagnostic.CompilerDiagnosticCategory;
        }

        /// <remarks>Don't call this during a parse--it loads resources</remarks>
        public static string GetMessage(XmlParseErrorCode id, CultureInfo culture)
        {
            return ResourceManager.GetString(id.ToString(), culture);
        }

        private static System.Resources.ResourceManager s_resourceManager;
        private static System.Resources.ResourceManager ResourceManager
        {
            get
            {
                if (s_resourceManager == null)
                {
                    s_resourceManager = new System.Resources.ResourceManager(typeof(CSharpResources).FullName, typeof(ErrorCode).GetTypeInfo().Assembly);
                }

                return s_resourceManager;
            }
        }

        internal static int GetWarningLevel(ErrorCode code)
        {
            if (IsInfo(code) || IsHidden(code))
            {
                // Info and hidden diagnostics should always be produced because some analyzers depend on them.
                return Diagnostic.InfoAndHiddenWarningLevel;
            }

            // Warning wave warnings (warning level > 4) should be documented in
            // docs/compilers/CSharp/Warnversion Warning Waves.md
            switch (code)
            {
                case ErrorCode.WRN_UnassignedInternalRefField:
                    // Warning level 10 is exclusively for warnings introduced in the compiler
                    // shipped with dotnet 10 (C# 14) and that can be reported for pre-existing code.
                    return 10;
                case ErrorCode.WRN_InterceptsLocationAttributeUnsupportedSignature:
                    // Warning level 9 is exclusively for warnings introduced in the compiler
                    // shipped with dotnet 9 (C# 13) and that can be reported for pre-existing code.
                    return 9;
                case ErrorCode.WRN_AddressOfInAsync:
                case ErrorCode.WRN_ByValArraySizeConstRequired:
                    // Warning level 8 is exclusively for warnings introduced in the compiler
                    // shipped with dotnet 8 (C# 12) and that can be reported for pre-existing code.
                    return 8;
                case ErrorCode.WRN_LowerCaseTypeName:
                    // Warning level 7 is exclusively for warnings introduced in the compiler
                    // shipped with dotnet 7 (C# 11) and that can be reported for pre-existing code.
                    return 7;
                case ErrorCode.WRN_PartialMethodTypeDifference:
                    // Warning level 6 is exclusively for warnings introduced in the compiler
                    // shipped with dotnet 6 (C# 10) and that can be reported for pre-existing code.
                    return 6;
                case ErrorCode.WRN_NubExprIsConstBool2:
                case ErrorCode.WRN_StaticInAsOrIs:
                case ErrorCode.WRN_PrecedenceInversion:
                case ErrorCode.WRN_UseDefViolationPropertyUnsupportedVersion:
                case ErrorCode.WRN_UseDefViolationFieldUnsupportedVersion:
                case ErrorCode.WRN_UnassignedThisAutoPropertyUnsupportedVersion:
                case ErrorCode.WRN_UnassignedThisUnsupportedVersion:
                case ErrorCode.WRN_ParamUnassigned:
                case ErrorCode.WRN_UseDefViolationProperty:
                case ErrorCode.WRN_UseDefViolationField:
                case ErrorCode.WRN_UseDefViolationThisUnsupportedVersion:
                case ErrorCode.WRN_UseDefViolationOut:
                case ErrorCode.WRN_UseDefViolation:
                case ErrorCode.WRN_SyncAndAsyncEntryPoints:
                case ErrorCode.WRN_ParameterIsStaticClass:
                case ErrorCode.WRN_ReturnTypeIsStaticClass:
                    // Warning level 5 is exclusively for warnings introduced in the compiler
                    // shipped with dotnet 5 (C# 9) and that can be reported for pre-existing code.
                    return 5;
                case ErrorCode.WRN_InvalidMainSig:
                case ErrorCode.WRN_LowercaseEllSuffix:
                case ErrorCode.WRN_NewNotRequired:
                case ErrorCode.WRN_MainCantBeGeneric:
                case ErrorCode.WRN_ProtectedInSealed:
                case ErrorCode.WRN_UnassignedInternalField:
                case ErrorCode.WRN_MissingParamTag:
                case ErrorCode.WRN_MissingXMLComment:
                case ErrorCode.WRN_MissingTypeParamTag:
                case ErrorCode.WRN_InvalidVersionFormat:
                    return 4;
                case ErrorCode.WRN_UnreferencedEvent:
                case ErrorCode.WRN_DuplicateUsing:
                case ErrorCode.WRN_UnreferencedVar:
                case ErrorCode.WRN_UnreferencedField:
                case ErrorCode.WRN_UnreferencedVarAssg:
                case ErrorCode.WRN_UnreferencedLocalFunction:
                case ErrorCode.WRN_SequentialOnPartialClass:
                case ErrorCode.WRN_UnreferencedFieldAssg:
                case ErrorCode.WRN_AmbiguousXMLReference:
                case ErrorCode.WRN_PossibleMistakenNullStatement:
                case ErrorCode.WRN_EqualsWithoutGetHashCode:
                case ErrorCode.WRN_EqualityOpWithoutEquals:
                case ErrorCode.WRN_EqualityOpWithoutGetHashCode:
                case ErrorCode.WRN_IncorrectBooleanAssg:
                case ErrorCode.WRN_BitwiseOrSignExtend:
                case ErrorCode.WRN_TypeParameterSameAsOuterTypeParameter:
                case ErrorCode.WRN_InvalidAssemblyName:
                case ErrorCode.WRN_UnifyReferenceBldRev:
                case ErrorCode.WRN_AssignmentToSelf:
                case ErrorCode.WRN_ComparisonToSelf:
                case ErrorCode.WRN_IsDynamicIsConfusing:
                case ErrorCode.WRN_DebugFullNameTooLong:
                case ErrorCode.WRN_PdbLocalNameTooLong:
                case ErrorCode.WRN_RecordEqualsWithoutGetHashCode:
                    return 3;
                case ErrorCode.WRN_NewRequired:
                case ErrorCode.WRN_NewOrOverrideExpected:
                case ErrorCode.WRN_UnreachableCode:
                case ErrorCode.WRN_UnreferencedLabel:
                case ErrorCode.WRN_NegativeArrayIndex:
                case ErrorCode.WRN_BadRefCompareLeft:
                case ErrorCode.WRN_BadRefCompareRight:
                case ErrorCode.WRN_PatternIsAmbiguous:
                case ErrorCode.WRN_PatternNotPublicOrNotInstance:
                case ErrorCode.WRN_PatternBadSignature:
                case ErrorCode.WRN_SameFullNameThisNsAgg:
                case ErrorCode.WRN_SameFullNameThisAggAgg:
                case ErrorCode.WRN_SameFullNameThisAggNs:
                case ErrorCode.WRN_GlobalAliasDefn:
                case ErrorCode.WRN_AlwaysNull:
                case ErrorCode.WRN_CmpAlwaysFalse:
                case ErrorCode.WRN_GotoCaseShouldConvert:
                case ErrorCode.WRN_NubExprIsConstBool:
                case ErrorCode.WRN_ExplicitImplCollision:
                case ErrorCode.WRN_DeprecatedSymbolStr:
                case ErrorCode.WRN_VacuousIntegralComp:
                case ErrorCode.WRN_AssignmentToLockOrDispose:
                case ErrorCode.WRN_DeprecatedCollectionInitAddStr:
                case ErrorCode.WRN_DeprecatedCollectionInitAdd:
                case ErrorCode.WRN_DuplicateParamTag:
                case ErrorCode.WRN_UnmatchedParamTag:
                case ErrorCode.WRN_UnprocessedXMLComment:
                case ErrorCode.WRN_InvalidSearchPathDir:
                case ErrorCode.WRN_UnifyReferenceMajMin:
                case ErrorCode.WRN_DuplicateTypeParamTag:
                case ErrorCode.WRN_UnmatchedTypeParamTag:
                case ErrorCode.WRN_UnmatchedParamRefTag:
                case ErrorCode.WRN_UnmatchedTypeParamRefTag:
                case ErrorCode.WRN_CantHaveManifestForModule:
                case ErrorCode.WRN_DynamicDispatchToConditionalMethod:
                case ErrorCode.WRN_NoSources:
                case ErrorCode.WRN_CLS_MeaninglessOnPrivateType:
                case ErrorCode.WRN_CLS_AssemblyNotCLS2:
                case ErrorCode.WRN_MainIgnored:
                case ErrorCode.WRN_UnqualifiedNestedTypeInCref:
                case ErrorCode.WRN_NoRuntimeMetadataVersion:
                    return 2;
                case ErrorCode.WRN_IsAlwaysTrue:
                case ErrorCode.WRN_IsAlwaysFalse:
                case ErrorCode.WRN_ByRefNonAgileField:
                case ErrorCode.WRN_VolatileByRef:
                case ErrorCode.WRN_FinalizeMethod:
                case ErrorCode.WRN_DeprecatedSymbol:
                case ErrorCode.WRN_ExternMethodNoImplementation:
                case ErrorCode.WRN_AttributeLocationOnBadDeclaration:
                case ErrorCode.WRN_InvalidAttributeLocation:
                case ErrorCode.WRN_NonObsoleteOverridingObsolete:
                case ErrorCode.WRN_CoClassWithoutComImport:
                case ErrorCode.WRN_ObsoleteOverridingNonObsolete:
                case ErrorCode.WRN_ExternCtorNoImplementation:
                case ErrorCode.WRN_WarningDirective:
                case ErrorCode.WRN_UnreachableGeneralCatch:
                case ErrorCode.WRN_DefaultValueForUnconsumedLocation:
                case ErrorCode.WRN_EmptySwitch:
                case ErrorCode.WRN_XMLParseError:
                case ErrorCode.WRN_BadXMLRef:
                case ErrorCode.WRN_BadXMLRefParamType:
                case ErrorCode.WRN_BadXMLRefReturnType:
                case ErrorCode.WRN_BadXMLRefSyntax:
                case ErrorCode.WRN_FailedInclude:
                case ErrorCode.WRN_InvalidInclude:
                case ErrorCode.WRN_XMLParseIncludeError:
                case ErrorCode.WRN_ALinkWarn:
                case ErrorCode.WRN_AssemblyAttributeFromModuleIsOverridden:
                case ErrorCode.WRN_CmdOptionConflictsSource:
                case ErrorCode.WRN_IllegalPragma:
                case ErrorCode.WRN_IllegalPPWarning:
                case ErrorCode.WRN_BadRestoreNumber:
                case ErrorCode.WRN_NonECMAFeature:
                case ErrorCode.WRN_ErrorOverride:
                case ErrorCode.WRN_MultiplePredefTypes:
                case ErrorCode.WRN_TooManyLinesForDebugger:
                case ErrorCode.WRN_CallOnNonAgileField:
                case ErrorCode.WRN_InvalidNumber:
                case ErrorCode.WRN_IllegalPPChecksum:
                case ErrorCode.WRN_EndOfPPLineExpected:
                case ErrorCode.WRN_ConflictingChecksum:
                case ErrorCode.WRN_DotOnDefault:
                case ErrorCode.WRN_BadXMLRefTypeVar:
                case ErrorCode.WRN_ReferencedAssemblyReferencesLinkedPIA:
                case ErrorCode.WRN_MultipleRuntimeImplementationMatches:
                case ErrorCode.WRN_MultipleRuntimeOverrideMatches:
                case ErrorCode.WRN_FileAlreadyIncluded:
                case ErrorCode.WRN_NoConfigNotOnCommandLine:
                case ErrorCode.WRN_AnalyzerCannotBeCreated:
                case ErrorCode.WRN_NoAnalyzerInAssembly:
                case ErrorCode.WRN_UnableToLoadAnalyzer:
                case ErrorCode.WRN_DefineIdentifierRequired:
                case ErrorCode.WRN_CLS_NoVarArgs:
                case ErrorCode.WRN_CLS_BadArgType:
                case ErrorCode.WRN_CLS_BadReturnType:
                case ErrorCode.WRN_CLS_BadFieldPropType:
                case ErrorCode.WRN_CLS_BadIdentifierCase:
                case ErrorCode.WRN_CLS_OverloadRefOut:
                case ErrorCode.WRN_CLS_OverloadUnnamed:
                case ErrorCode.WRN_CLS_BadIdentifier:
                case ErrorCode.WRN_CLS_BadBase:
                case ErrorCode.WRN_CLS_BadInterfaceMember:
                case ErrorCode.WRN_CLS_NoAbstractMembers:
                case ErrorCode.WRN_CLS_NotOnModules:
                case ErrorCode.WRN_CLS_ModuleMissingCLS:
                case ErrorCode.WRN_CLS_AssemblyNotCLS:
                case ErrorCode.WRN_CLS_BadAttributeType:
                case ErrorCode.WRN_CLS_ArrayArgumentToAttribute:
                case ErrorCode.WRN_CLS_NotOnModules2:
                case ErrorCode.WRN_CLS_IllegalTrueInFalse:
                case ErrorCode.WRN_CLS_MeaninglessOnParam:
                case ErrorCode.WRN_CLS_MeaninglessOnReturn:
                case ErrorCode.WRN_CLS_BadTypeVar:
                case ErrorCode.WRN_CLS_VolatileField:
                case ErrorCode.WRN_CLS_BadInterface:
                case ErrorCode.WRN_UnobservedAwaitableExpression:
                case ErrorCode.WRN_CallerLineNumberParamForUnconsumedLocation:
                case ErrorCode.WRN_CallerFilePathParamForUnconsumedLocation:
                case ErrorCode.WRN_CallerMemberNameParamForUnconsumedLocation:
                case ErrorCode.WRN_CallerFilePathPreferredOverCallerMemberName:
                case ErrorCode.WRN_CallerLineNumberPreferredOverCallerMemberName:
                case ErrorCode.WRN_CallerLineNumberPreferredOverCallerFilePath:
                case ErrorCode.WRN_DelaySignButNoKey:
                case ErrorCode.WRN_UnimplementedCommandLineSwitch:
                case ErrorCode.WRN_BadUILang:
                case ErrorCode.WRN_RefCultureMismatch:
                case ErrorCode.WRN_ConflictingMachineAssembly:
                case ErrorCode.WRN_FilterIsConstantTrue:
                case ErrorCode.WRN_FilterIsConstantFalse:
                case ErrorCode.WRN_FilterIsConstantFalseRedundantTryCatch:
                case ErrorCode.WRN_IdentifierOrNumericLiteralExpected:
                case ErrorCode.WRN_ReferencedAssemblyDoesNotHaveStrongName:
                case ErrorCode.WRN_AlignmentMagnitude:
                case ErrorCode.WRN_AttributeIgnoredWhenPublicSigning:
                case ErrorCode.WRN_TupleLiteralNameMismatch:
                case ErrorCode.WRN_WindowsExperimental:
                case ErrorCode.WRN_AttributesOnBackingFieldsNotAvailable:
                case ErrorCode.WRN_TupleBinopLiteralNameMismatch:
                case ErrorCode.WRN_TypeParameterSameAsOuterMethodTypeParameter:
                case ErrorCode.WRN_ConvertingNullableToNonNullable:
                case ErrorCode.WRN_NullReferenceAssignment:
                case ErrorCode.WRN_NullReferenceReceiver:
                case ErrorCode.WRN_NullReferenceReturn:
                case ErrorCode.WRN_NullReferenceArgument:
                case ErrorCode.WRN_NullabilityMismatchInTypeOnOverride:
                case ErrorCode.WRN_NullabilityMismatchInReturnTypeOnOverride:
                case ErrorCode.WRN_NullabilityMismatchInReturnTypeOnPartial:
                case ErrorCode.WRN_NullabilityMismatchInParameterTypeOnOverride:
                case ErrorCode.WRN_NullabilityMismatchInParameterTypeOnPartial:
                case ErrorCode.WRN_NullabilityMismatchInConstraintsOnPartialImplementation:
                case ErrorCode.WRN_NullabilityMismatchInTypeOnImplicitImplementation:
                case ErrorCode.WRN_NullabilityMismatchInReturnTypeOnImplicitImplementation:
                case ErrorCode.WRN_NullabilityMismatchInParameterTypeOnImplicitImplementation:
                case ErrorCode.WRN_DuplicateInterfaceWithNullabilityMismatchInBaseList:
                case ErrorCode.WRN_NullabilityMismatchInInterfaceImplementedByBase:
                case ErrorCode.WRN_NullabilityMismatchInExplicitlyImplementedInterface:
                case ErrorCode.WRN_NullabilityMismatchInTypeOnExplicitImplementation:
                case ErrorCode.WRN_NullabilityMismatchInReturnTypeOnExplicitImplementation:
                case ErrorCode.WRN_NullabilityMismatchInParameterTypeOnExplicitImplementation:
                case ErrorCode.WRN_UninitializedNonNullableField:
                case ErrorCode.WRN_NullabilityMismatchInAssignment:
                case ErrorCode.WRN_NullabilityMismatchInArgument:
                case ErrorCode.WRN_NullabilityMismatchInArgumentForOutput:
                case ErrorCode.WRN_NullabilityMismatchInReturnTypeOfTargetDelegate:
                case ErrorCode.WRN_NullabilityMismatchInParameterTypeOfTargetDelegate:
                case ErrorCode.WRN_NullAsNonNullable:
                case ErrorCode.WRN_NullableValueTypeMayBeNull:
                case ErrorCode.WRN_NullabilityMismatchInTypeParameterConstraint:
                case ErrorCode.WRN_MissingNonNullTypesContextForAnnotation:
                case ErrorCode.WRN_MissingNonNullTypesContextForAnnotationInGeneratedCode:
                case ErrorCode.WRN_NullabilityMismatchInConstraintsOnImplicitImplementation:
                case ErrorCode.WRN_NullabilityMismatchInTypeParameterReferenceTypeConstraint:
                case ErrorCode.WRN_SwitchExpressionNotExhaustive:
                case ErrorCode.WRN_IsTypeNamedUnderscore:
                case ErrorCode.WRN_GivenExpressionNeverMatchesPattern:
                case ErrorCode.WRN_GivenExpressionAlwaysMatchesConstant:
                case ErrorCode.WRN_SwitchExpressionNotExhaustiveWithUnnamedEnumValue:
                case ErrorCode.WRN_CaseConstantNamedUnderscore:
                case ErrorCode.WRN_ThrowPossibleNull:
                case ErrorCode.WRN_UnboxPossibleNull:
                case ErrorCode.WRN_SwitchExpressionNotExhaustiveForNull:
                case ErrorCode.WRN_ImplicitCopyInReadOnlyMember:
                case ErrorCode.WRN_UnconsumedEnumeratorCancellationAttributeUsage:
                case ErrorCode.WRN_UndecoratedCancellationTokenParameter:
                case ErrorCode.WRN_NullabilityMismatchInTypeParameterNotNullConstraint:
                case ErrorCode.WRN_DisallowNullAttributeForbidsMaybeNullAssignment:
                case ErrorCode.WRN_ParameterConditionallyDisallowsNull:
                case ErrorCode.WRN_NullReferenceInitializer:
                case ErrorCode.WRN_ShouldNotReturn:
                case ErrorCode.WRN_DoesNotReturnMismatch:
                case ErrorCode.WRN_TopLevelNullabilityMismatchInReturnTypeOnOverride:
                case ErrorCode.WRN_TopLevelNullabilityMismatchInParameterTypeOnOverride:
                case ErrorCode.WRN_TopLevelNullabilityMismatchInReturnTypeOnImplicitImplementation:
                case ErrorCode.WRN_TopLevelNullabilityMismatchInParameterTypeOnImplicitImplementation:
                case ErrorCode.WRN_TopLevelNullabilityMismatchInReturnTypeOnExplicitImplementation:
                case ErrorCode.WRN_TopLevelNullabilityMismatchInParameterTypeOnExplicitImplementation:
                case ErrorCode.WRN_ConstOutOfRangeChecked:
                case ErrorCode.WRN_MemberNotNull:
                case ErrorCode.WRN_MemberNotNullBadMember:
                case ErrorCode.WRN_MemberNotNullWhen:
                case ErrorCode.WRN_GeneratorFailedDuringInitialization:
                case ErrorCode.WRN_GeneratorFailedDuringGeneration:
                case ErrorCode.WRN_ParameterDisallowsNull:
                case ErrorCode.WRN_GivenExpressionAlwaysMatchesPattern:
                case ErrorCode.WRN_IsPatternAlways:
                case ErrorCode.WRN_SwitchExpressionNotExhaustiveWithWhen:
                case ErrorCode.WRN_SwitchExpressionNotExhaustiveForNullWithWhen:
                case ErrorCode.WRN_RecordNamedDisallowed:
                case ErrorCode.WRN_ParameterNotNullIfNotNull:
                case ErrorCode.WRN_ReturnNotNullIfNotNull:
                case ErrorCode.WRN_AnalyzerReferencesFramework:
                case ErrorCode.WRN_UnreadRecordParameter:
                case ErrorCode.WRN_DoNotCompareFunctionPointers:
                case ErrorCode.WRN_CallerArgumentExpressionParamForUnconsumedLocation:
                case ErrorCode.WRN_CallerLineNumberPreferredOverCallerArgumentExpression:
                case ErrorCode.WRN_CallerFilePathPreferredOverCallerArgumentExpression:
                case ErrorCode.WRN_CallerMemberNamePreferredOverCallerArgumentExpression:
                case ErrorCode.WRN_CallerArgumentExpressionAttributeHasInvalidParameterName:
                case ErrorCode.WRN_CallerArgumentExpressionAttributeSelfReferential:
                case ErrorCode.WRN_ParameterOccursAfterInterpolatedStringHandlerParameter:
                case ErrorCode.WRN_InterpolatedStringHandlerArgumentAttributeIgnoredOnLambdaParameters:
                case ErrorCode.WRN_CompileTimeCheckedOverflow:
                case ErrorCode.WRN_MethGrpToNonDel:
                case ErrorCode.WRN_UseDefViolationPropertySupportedVersion:
                case ErrorCode.WRN_UseDefViolationFieldSupportedVersion:
                case ErrorCode.WRN_UseDefViolationThisSupportedVersion:
                case ErrorCode.WRN_UnassignedThisAutoPropertySupportedVersion:
                case ErrorCode.WRN_UnassignedThisSupportedVersion:
                case ErrorCode.WRN_ObsoleteMembersShouldNotBeRequired:
                case ErrorCode.WRN_AnalyzerReferencesNewerCompiler:
                case ErrorCode.WRN_DuplicateAnalyzerReference:
                case ErrorCode.WRN_ScopedMismatchInParameterOfTarget:
                case ErrorCode.WRN_ScopedMismatchInParameterOfOverrideOrImplementation:
                case ErrorCode.WRN_ManagedAddr:
                case ErrorCode.WRN_EscapeVariable:
                case ErrorCode.WRN_EscapeStackAlloc:
                case ErrorCode.WRN_RefReturnNonreturnableLocal:
                case ErrorCode.WRN_RefReturnNonreturnableLocal2:
                case ErrorCode.WRN_RefReturnStructThis:
                case ErrorCode.WRN_RefAssignNarrower:
                case ErrorCode.WRN_MismatchedRefEscapeInTernary:
                case ErrorCode.WRN_RefReturnParameter:
                case ErrorCode.WRN_RefReturnScopedParameter:
                case ErrorCode.WRN_RefReturnParameter2:
                case ErrorCode.WRN_RefReturnScopedParameter2:
                case ErrorCode.WRN_RefReturnLocal:
                case ErrorCode.WRN_RefReturnLocal2:
                case ErrorCode.WRN_RefAssignReturnOnly:
                case ErrorCode.WRN_RefReturnOnlyParameter:
                case ErrorCode.WRN_RefReturnOnlyParameter2:
                case ErrorCode.WRN_RefAssignValEscapeWider:
                case ErrorCode.WRN_OptionalParamValueMismatch:
                case ErrorCode.WRN_ParamsArrayInLambdaOnly:
                case ErrorCode.WRN_CapturedPrimaryConstructorParameterPassedToBase:
                case ErrorCode.WRN_UnreadPrimaryConstructorParameter:
                case ErrorCode.WRN_InterceptorSignatureMismatch:
                case ErrorCode.WRN_NullabilityMismatchInReturnTypeOnInterceptor:
                case ErrorCode.WRN_NullabilityMismatchInParameterTypeOnInterceptor:
                case ErrorCode.WRN_CapturedPrimaryConstructorParameterInFieldInitializer:
                case ErrorCode.WRN_PrimaryConstructorParameterIsShadowedAndNotPassedToBase:
                case ErrorCode.WRN_InlineArrayIndexerNotUsed:
                case ErrorCode.WRN_InlineArraySliceNotUsed:
                case ErrorCode.WRN_InlineArrayConversionOperatorNotUsed:
                case ErrorCode.WRN_InlineArrayNotSupportedByLanguage:
                case ErrorCode.WRN_BadArgRef:
                case ErrorCode.WRN_ArgExpectedRefOrIn:
                case ErrorCode.WRN_RefReadonlyNotVariable:
                case ErrorCode.WRN_ArgExpectedIn:
                case ErrorCode.WRN_OverridingDifferentRefness:
                case ErrorCode.WRN_HidingDifferentRefness:
                case ErrorCode.WRN_TargetDifferentRefness:
                case ErrorCode.WRN_RefReadonlyParameterDefaultValue:
                case ErrorCode.WRN_UseDefViolationRefField:
                case ErrorCode.WRN_Experimental:
                case ErrorCode.WRN_ExperimentalWithMessage:
                case ErrorCode.WRN_CollectionExpressionRefStructMayAllocate:
                case ErrorCode.WRN_CollectionExpressionRefStructSpreadMayAllocate:
                case ErrorCode.WRN_ConvertingLock:
                case ErrorCode.WRN_PartialMemberSignatureDifference:
                case ErrorCode.WRN_FieldIsAmbiguous:
                case ErrorCode.WRN_UninitializedNonNullableBackingField:
                case ErrorCode.WRN_AccessorDoesNotUseBackingField:
                case ErrorCode.WRN_UnscopedRefAttributeOldRules:
                    return 1;
                default:
                    return 0;
            }
            // Note: when adding a warning here, consider whether it should be registered as a nullability warning too
        }

        /// <summary>
        /// Returns true if this is a build-only diagnostic that is never reported from
        /// <see cref="SemanticModel.GetDiagnostics(Text.TextSpan?, System.Threading.CancellationToken)"/> API.
        /// Diagnostics generated during compilation phases such as lowering, emit, etc.
        /// are example of build-only diagnostics.
        /// </summary>
        internal static bool IsBuildOnlyDiagnostic(ErrorCode code)
        {
#pragma warning disable CS8524 // The switch expression does not handle some values of its input type (it is not exhaustive) involving an unnamed enum value.
            return code switch
            {
                ErrorCode.WRN_ALinkWarn
                or ErrorCode.WRN_UnreferencedField
                or ErrorCode.WRN_UnreferencedFieldAssg
                or ErrorCode.WRN_UnreferencedEvent
                or ErrorCode.WRN_UnassignedInternalField
                or ErrorCode.ERR_MissingPredefinedMember
                or ErrorCode.ERR_PredefinedTypeNotFound
                or ErrorCode.ERR_NoEntryPoint
                or ErrorCode.WRN_InvalidMainSig
                or ErrorCode.ERR_MultipleEntryPoints
                or ErrorCode.WRN_MainIgnored
                or ErrorCode.ERR_MainClassNotClass
                or ErrorCode.WRN_MainCantBeGeneric
                or ErrorCode.ERR_NoMainInClass
                or ErrorCode.ERR_MainClassNotFound
                or ErrorCode.WRN_SyncAndAsyncEntryPoints
                or ErrorCode.ERR_BadDelegateConstructor
                or ErrorCode.ERR_InsufficientStack
                or ErrorCode.ERR_ModuleEmitFailure
                or ErrorCode.ERR_TooManyLocals
                or ErrorCode.ERR_BindToBogus
                or ErrorCode.ERR_ExportedTypeConflictsWithDeclaration
                or ErrorCode.ERR_ForwardedTypeConflictsWithDeclaration
                or ErrorCode.ERR_ExportedTypesConflict
                or ErrorCode.ERR_ForwardedTypeConflictsWithExportedType
                or ErrorCode.ERR_ByRefTypeAndAwait
                or ErrorCode.ERR_RefReturningCallAndAwait
                or ErrorCode.ERR_SpecialByRefInLambda
                or ErrorCode.ERR_DynamicRequiredTypesMissing
                or ErrorCode.ERR_CannotBeConvertedToUtf8
                or ErrorCode.ERR_FileTypeNonUniquePath
                or ErrorCode.ERR_InterceptorSignatureMismatch
                or ErrorCode.ERR_InterceptorMustHaveMatchingThisParameter
                or ErrorCode.ERR_InterceptorMustNotHaveThisParameter
                or ErrorCode.ERR_DuplicateInterceptor
                or ErrorCode.WRN_InterceptorSignatureMismatch
                or ErrorCode.ERR_InterceptorNotAccessible
                or ErrorCode.ERR_InterceptorScopedMismatch
                or ErrorCode.WRN_NullabilityMismatchInReturnTypeOnInterceptor
                or ErrorCode.WRN_NullabilityMismatchInParameterTypeOnInterceptor
                or ErrorCode.ERR_InterceptorCannotInterceptNameof
                or ErrorCode.ERR_SymbolDefinedInAssembly
                or ErrorCode.ERR_InterceptorArityNotCompatible
                or ErrorCode.ERR_InterceptorCannotBeGeneric
                or ErrorCode.ERR_InterceptableMethodMustBeOrdinary
                or ErrorCode.ERR_PossibleAsyncIteratorWithoutYield
                or ErrorCode.ERR_PossibleAsyncIteratorWithoutYieldOrAwait
                or ErrorCode.ERR_RefLocalAcrossAwait
                or ErrorCode.ERR_DataSectionStringLiteralHashCollision
                or ErrorCode.ERR_UnsupportedFeatureInRuntimeAsync
                or ErrorCode.ERR_NonTaskMainCantBeAsync
                    // Update src\Features\CSharp\Portable\Diagnostics\LanguageServer\CSharpLspBuildOnlyDiagnostics.cs
                    // and TestIsBuildOnlyDiagnostic in src\Compilers\CSharp\Test\Syntax\Diagnostics\DiagnosticTest.cs
                    // whenever new values are added here.
                    => true,

                ErrorCode.Void
                or ErrorCode.Unknown
                or ErrorCode.ERR_NoMetadataFile
                or ErrorCode.FTL_MetadataCantOpenFile
                or ErrorCode.ERR_NoTypeDef
                or ErrorCode.ERR_OutputWriteFailed
                or ErrorCode.ERR_BadBinaryOps
                or ErrorCode.ERR_IntDivByZero
                or ErrorCode.ERR_BadIndexLHS
                or ErrorCode.ERR_BadIndexCount
                or ErrorCode.ERR_BadUnaryOp
                or ErrorCode.ERR_ThisInStaticMeth
                or ErrorCode.ERR_ThisInBadContext
                or ErrorCode.ERR_NoImplicitConv
                or ErrorCode.ERR_NoExplicitConv
                or ErrorCode.ERR_ConstOutOfRange
                or ErrorCode.ERR_AmbigBinaryOps
                or ErrorCode.ERR_AmbigUnaryOp
                or ErrorCode.ERR_InAttrOnOutParam
                or ErrorCode.ERR_ValueCantBeNull
                or ErrorCode.ERR_NoExplicitBuiltinConv
                or ErrorCode.FTL_DebugEmitFailure
                or ErrorCode.ERR_BadVisReturnType
                or ErrorCode.ERR_BadVisParamType
                or ErrorCode.ERR_BadVisFieldType
                or ErrorCode.ERR_BadVisPropertyType
                or ErrorCode.ERR_BadVisIndexerReturn
                or ErrorCode.ERR_BadVisIndexerParam
                or ErrorCode.ERR_BadVisOpReturn
                or ErrorCode.ERR_BadVisOpParam
                or ErrorCode.ERR_BadVisDelegateReturn
                or ErrorCode.ERR_BadVisDelegateParam
                or ErrorCode.ERR_BadVisBaseClass
                or ErrorCode.ERR_BadVisBaseInterface
                or ErrorCode.ERR_EventNeedsBothAccessors
                or ErrorCode.ERR_EventNotDelegate
                or ErrorCode.ERR_InterfaceEventInitializer
                or ErrorCode.ERR_BadEventUsage
                or ErrorCode.ERR_ExplicitEventFieldImpl
                or ErrorCode.ERR_CantOverrideNonEvent
                or ErrorCode.ERR_AddRemoveMustHaveBody
                or ErrorCode.ERR_AbstractEventInitializer
                or ErrorCode.ERR_PossibleBadNegCast
                or ErrorCode.ERR_ReservedEnumerator
                or ErrorCode.ERR_AsMustHaveReferenceType
                or ErrorCode.WRN_LowercaseEllSuffix
                or ErrorCode.ERR_BadEventUsageNoField
                or ErrorCode.ERR_ConstraintOnlyAllowedOnGenericDecl
                or ErrorCode.ERR_TypeParamMustBeIdentifier
                or ErrorCode.ERR_MemberReserved
                or ErrorCode.ERR_DuplicateParamName
                or ErrorCode.ERR_DuplicateNameInNS
                or ErrorCode.ERR_DuplicateNameInClass
                or ErrorCode.ERR_NameNotInContext
                or ErrorCode.ERR_AmbigContext
                or ErrorCode.WRN_DuplicateUsing
                or ErrorCode.ERR_BadMemberFlag
                or ErrorCode.ERR_BadMemberProtection
                or ErrorCode.WRN_NewRequired
                or ErrorCode.WRN_NewNotRequired
                or ErrorCode.ERR_CircConstValue
                or ErrorCode.ERR_MemberAlreadyExists
                or ErrorCode.ERR_StaticNotVirtual
                or ErrorCode.ERR_OverrideNotNew
                or ErrorCode.WRN_NewOrOverrideExpected
                or ErrorCode.ERR_OverrideNotExpected
                or ErrorCode.ERR_NamespaceUnexpected
                or ErrorCode.ERR_NoSuchMember
                or ErrorCode.ERR_BadSKknown
                or ErrorCode.ERR_BadSKunknown
                or ErrorCode.ERR_ObjectRequired
                or ErrorCode.ERR_AmbigCall
                or ErrorCode.ERR_BadAccess
                or ErrorCode.ERR_MethDelegateMismatch
                or ErrorCode.ERR_RetObjectRequired
                or ErrorCode.ERR_RetNoObjectRequired
                or ErrorCode.ERR_LocalDuplicate
                or ErrorCode.ERR_AssgLvalueExpected
                or ErrorCode.ERR_StaticConstParam
                or ErrorCode.ERR_NotConstantExpression
                or ErrorCode.ERR_NotNullConstRefField
                or ErrorCode.ERR_LocalIllegallyOverrides
                or ErrorCode.ERR_BadUsingNamespace
                or ErrorCode.ERR_NoBreakOrCont
                or ErrorCode.ERR_DuplicateLabel
                or ErrorCode.ERR_NoConstructors
                or ErrorCode.ERR_NoNewAbstract
                or ErrorCode.ERR_ConstValueRequired
                or ErrorCode.ERR_CircularBase
                or ErrorCode.ERR_MethodNameExpected
                or ErrorCode.ERR_ConstantExpected
                or ErrorCode.ERR_V6SwitchGoverningTypeValueExpected
                or ErrorCode.ERR_DuplicateCaseLabel
                or ErrorCode.ERR_InvalidGotoCase
                or ErrorCode.ERR_PropertyLacksGet
                or ErrorCode.ERR_BadExceptionType
                or ErrorCode.ERR_BadEmptyThrow
                or ErrorCode.ERR_BadFinallyLeave
                or ErrorCode.ERR_LabelShadow
                or ErrorCode.ERR_LabelNotFound
                or ErrorCode.ERR_UnreachableCatch
                or ErrorCode.ERR_ReturnExpected
                or ErrorCode.WRN_UnreachableCode
                or ErrorCode.ERR_SwitchFallThrough
                or ErrorCode.WRN_UnreferencedLabel
                or ErrorCode.ERR_UseDefViolation
                or ErrorCode.WRN_UnreferencedVar
                or ErrorCode.ERR_UseDefViolationField
                or ErrorCode.ERR_UnassignedThisUnsupportedVersion
                or ErrorCode.ERR_AmbigQM
                or ErrorCode.ERR_InvalidQM
                or ErrorCode.ERR_NoBaseClass
                or ErrorCode.ERR_BaseIllegal
                or ErrorCode.ERR_ObjectProhibited
                or ErrorCode.ERR_ParamUnassigned
                or ErrorCode.ERR_InvalidArray
                or ErrorCode.ERR_ExternHasBody
                or ErrorCode.ERR_AbstractAndExtern
                or ErrorCode.ERR_BadAttributeParamType
                or ErrorCode.ERR_BadAttributeArgument
                or ErrorCode.WRN_IsAlwaysTrue
                or ErrorCode.WRN_IsAlwaysFalse
                or ErrorCode.ERR_LockNeedsReference
                or ErrorCode.ERR_NullNotValid
                or ErrorCode.ERR_UseDefViolationThisUnsupportedVersion
                or ErrorCode.ERR_ArgsInvalid
                or ErrorCode.ERR_AssgReadonly
                or ErrorCode.ERR_RefReadonly
                or ErrorCode.ERR_PtrExpected
                or ErrorCode.ERR_PtrIndexSingle
                or ErrorCode.WRN_ByRefNonAgileField
                or ErrorCode.ERR_AssgReadonlyStatic
                or ErrorCode.ERR_RefReadonlyStatic
                or ErrorCode.ERR_AssgReadonlyProp
                or ErrorCode.ERR_IllegalStatement
                or ErrorCode.ERR_BadGetEnumerator
                or ErrorCode.ERR_AbstractBaseCall
                or ErrorCode.ERR_RefProperty
                or ErrorCode.ERR_ManagedAddr
                or ErrorCode.ERR_BadFixedInitType
                or ErrorCode.ERR_FixedMustInit
                or ErrorCode.ERR_InvalidAddrOp
                or ErrorCode.ERR_FixedNeeded
                or ErrorCode.ERR_FixedNotNeeded
                or ErrorCode.ERR_UnsafeNeeded
                or ErrorCode.ERR_OpTFRetType
                or ErrorCode.ERR_OperatorNeedsMatch
                or ErrorCode.ERR_BadBoolOp
                or ErrorCode.ERR_MustHaveOpTF
                or ErrorCode.WRN_UnreferencedVarAssg
                or ErrorCode.ERR_CheckedOverflow
                or ErrorCode.ERR_ConstOutOfRangeChecked
                or ErrorCode.ERR_BadVarargs
                or ErrorCode.ERR_ParamsMustBeCollection
                or ErrorCode.ERR_IllegalArglist
                or ErrorCode.ERR_IllegalUnsafe
                or ErrorCode.ERR_AmbigMember
                or ErrorCode.ERR_BadForeachDecl
                or ErrorCode.ERR_ParamsLast
                or ErrorCode.ERR_SizeofUnsafe
                or ErrorCode.ERR_DottedTypeNameNotFoundInNS
                or ErrorCode.ERR_FieldInitRefNonstatic
                or ErrorCode.ERR_SealedNonOverride
                or ErrorCode.ERR_CantOverrideSealed
                or ErrorCode.ERR_VoidError
                or ErrorCode.ERR_ConditionalOnOverride
                or ErrorCode.ERR_PointerInAsOrIs
                or ErrorCode.ERR_CallingFinalizeDeprecated
                or ErrorCode.ERR_SingleTypeNameNotFound
                or ErrorCode.ERR_NegativeStackAllocSize
                or ErrorCode.ERR_NegativeArraySize
                or ErrorCode.ERR_OverrideFinalizeDeprecated
                or ErrorCode.ERR_CallingBaseFinalizeDeprecated
                or ErrorCode.WRN_NegativeArrayIndex
                or ErrorCode.WRN_BadRefCompareLeft
                or ErrorCode.WRN_BadRefCompareRight
                or ErrorCode.ERR_BadCastInFixed
                or ErrorCode.ERR_StackallocInCatchFinally
                or ErrorCode.ERR_VarargsLast
                or ErrorCode.ERR_MissingPartial
                or ErrorCode.ERR_PartialTypeKindConflict
                or ErrorCode.ERR_PartialModifierConflict
                or ErrorCode.ERR_PartialMultipleBases
                or ErrorCode.ERR_PartialWrongTypeParams
                or ErrorCode.ERR_PartialWrongConstraints
                or ErrorCode.ERR_NoImplicitConvCast
                or ErrorCode.ERR_PartialMisplaced
                or ErrorCode.ERR_MisplacedExtension
                or ErrorCode.ERR_ImportedCircularBase
                or ErrorCode.ERR_UseDefViolationOut
                or ErrorCode.ERR_ArraySizeInDeclaration
                or ErrorCode.ERR_InaccessibleGetter
                or ErrorCode.ERR_InaccessibleSetter
                or ErrorCode.ERR_InvalidPropertyAccessMod
                or ErrorCode.ERR_DuplicatePropertyAccessMods
                or ErrorCode.ERR_AccessModMissingAccessor
                or ErrorCode.ERR_UnimplementedInterfaceAccessor
                or ErrorCode.WRN_PatternIsAmbiguous
                or ErrorCode.WRN_PatternNotPublicOrNotInstance
                or ErrorCode.WRN_PatternBadSignature
                or ErrorCode.ERR_FriendRefNotEqualToThis
                or ErrorCode.WRN_SequentialOnPartialClass
                or ErrorCode.ERR_BadConstType
                or ErrorCode.ERR_NoNewTyvar
                or ErrorCode.ERR_BadArity
                or ErrorCode.ERR_BadTypeArgument
                or ErrorCode.ERR_TypeArgsNotAllowed
                or ErrorCode.ERR_HasNoTypeVars
                or ErrorCode.ERR_NewConstraintNotSatisfied
                or ErrorCode.ERR_GenericConstraintNotSatisfiedRefType
                or ErrorCode.ERR_GenericConstraintNotSatisfiedNullableEnum
                or ErrorCode.ERR_GenericConstraintNotSatisfiedNullableInterface
                or ErrorCode.ERR_GenericConstraintNotSatisfiedTyVar
                or ErrorCode.ERR_GenericConstraintNotSatisfiedValType
                or ErrorCode.ERR_DuplicateGeneratedName
                or ErrorCode.ERR_GlobalSingleTypeNameNotFound
                or ErrorCode.ERR_NewBoundMustBeLast
                or ErrorCode.ERR_TypeVarCantBeNull
                or ErrorCode.ERR_DuplicateBound
                or ErrorCode.ERR_ClassBoundNotFirst
                or ErrorCode.ERR_BadRetType
                or ErrorCode.ERR_DuplicateConstraintClause
                or ErrorCode.ERR_CantInferMethTypeArgs
                or ErrorCode.ERR_LocalSameNameAsTypeParam
                or ErrorCode.ERR_AsWithTypeVar
                or ErrorCode.ERR_BadIndexerNameAttr
                or ErrorCode.ERR_AttrArgWithTypeVars
                or ErrorCode.ERR_NewTyvarWithArgs
                or ErrorCode.ERR_AbstractSealedStatic
                or ErrorCode.WRN_AmbiguousXMLReference
                or ErrorCode.WRN_VolatileByRef
                or ErrorCode.ERR_ComImportWithImpl
                or ErrorCode.ERR_ComImportWithBase
                or ErrorCode.ERR_ImplBadConstraints
                or ErrorCode.ERR_DottedTypeNameNotFoundInAgg
                or ErrorCode.ERR_MethGrpToNonDel
                or ErrorCode.ERR_BadExternAlias
                or ErrorCode.ERR_ColColWithTypeAlias
                or ErrorCode.ERR_AliasNotFound
                or ErrorCode.ERR_SameFullNameAggAgg
                or ErrorCode.ERR_SameFullNameNsAgg
                or ErrorCode.WRN_SameFullNameThisNsAgg
                or ErrorCode.WRN_SameFullNameThisAggAgg
                or ErrorCode.WRN_SameFullNameThisAggNs
                or ErrorCode.ERR_SameFullNameThisAggThisNs
                or ErrorCode.ERR_ExternAfterElements
                or ErrorCode.WRN_GlobalAliasDefn
                or ErrorCode.ERR_SealedStaticClass
                or ErrorCode.ERR_PrivateAbstractAccessor
                or ErrorCode.ERR_ValueExpected
                or ErrorCode.ERR_UnboxNotLValue
                or ErrorCode.ERR_AnonMethGrpInForEach
                or ErrorCode.ERR_BadIncDecRetType
                or ErrorCode.ERR_TypeConstraintsMustBeUniqueAndFirst
                or ErrorCode.ERR_RefValBoundWithClass
                or ErrorCode.ERR_NewBoundWithVal
                or ErrorCode.ERR_RefConstraintNotSatisfied
                or ErrorCode.ERR_ValConstraintNotSatisfied
                or ErrorCode.ERR_CircularConstraint
                or ErrorCode.ERR_BaseConstraintConflict
                or ErrorCode.ERR_ConWithValCon
                or ErrorCode.ERR_AmbigUDConv
                or ErrorCode.WRN_AlwaysNull
                or ErrorCode.ERR_OverrideWithConstraints
                or ErrorCode.ERR_AmbigOverride
                or ErrorCode.ERR_DecConstError
                or ErrorCode.WRN_CmpAlwaysFalse
                or ErrorCode.WRN_FinalizeMethod
                or ErrorCode.ERR_ExplicitImplParams
                or ErrorCode.WRN_GotoCaseShouldConvert
                or ErrorCode.ERR_MethodImplementingAccessor
                or ErrorCode.WRN_NubExprIsConstBool
                or ErrorCode.WRN_ExplicitImplCollision
                or ErrorCode.ERR_AbstractHasBody
                or ErrorCode.ERR_ConcreteMissingBody
                or ErrorCode.ERR_AbstractAndSealed
                or ErrorCode.ERR_AbstractNotVirtual
                or ErrorCode.ERR_StaticConstant
                or ErrorCode.ERR_CantOverrideNonFunction
                or ErrorCode.ERR_CantOverrideNonVirtual
                or ErrorCode.ERR_CantChangeAccessOnOverride
                or ErrorCode.ERR_CantChangeReturnTypeOnOverride
                or ErrorCode.ERR_CantDeriveFromSealedType
                or ErrorCode.ERR_AbstractInConcreteClass
                or ErrorCode.ERR_StaticConstructorWithExplicitConstructorCall
                or ErrorCode.ERR_StaticConstructorWithAccessModifiers
                or ErrorCode.ERR_RecursiveConstructorCall
                or ErrorCode.ERR_ObjectCallingBaseConstructor
                or ErrorCode.ERR_StructWithBaseConstructorCall
                or ErrorCode.ERR_StructLayoutCycle
                or ErrorCode.ERR_InterfacesCantContainFields
                or ErrorCode.ERR_InterfacesCantContainConstructors
                or ErrorCode.ERR_NonInterfaceInInterfaceList
                or ErrorCode.ERR_DuplicateInterfaceInBaseList
                or ErrorCode.ERR_CycleInInterfaceInheritance
                or ErrorCode.ERR_HidingAbstractMethod
                or ErrorCode.ERR_UnimplementedAbstractMethod
                or ErrorCode.ERR_UnimplementedInterfaceMember
                or ErrorCode.ERR_ObjectCantHaveBases
                or ErrorCode.ERR_ExplicitInterfaceImplementationNotInterface
                or ErrorCode.ERR_InterfaceMemberNotFound
                or ErrorCode.ERR_ClassDoesntImplementInterface
                or ErrorCode.ERR_ExplicitInterfaceImplementationInNonClassOrStruct
                or ErrorCode.ERR_MemberNameSameAsType
                or ErrorCode.ERR_EnumeratorOverflow
                or ErrorCode.ERR_CantOverrideNonProperty
                or ErrorCode.ERR_NoGetToOverride
                or ErrorCode.ERR_NoSetToOverride
                or ErrorCode.ERR_PropertyCantHaveVoidType
                or ErrorCode.ERR_PropertyWithNoAccessors
                or ErrorCode.ERR_NewVirtualInSealed
                or ErrorCode.ERR_ExplicitPropertyAddingAccessor
                or ErrorCode.ERR_ExplicitPropertyMissingAccessor
                or ErrorCode.ERR_ConversionWithInterface
                or ErrorCode.ERR_ConversionWithBase
                or ErrorCode.ERR_ConversionWithDerived
                or ErrorCode.ERR_IdentityConversion
                or ErrorCode.ERR_ConversionNotInvolvingContainedType
                or ErrorCode.ERR_DuplicateConversionInClass
                or ErrorCode.ERR_OperatorsMustBeStaticAndPublic
                or ErrorCode.ERR_BadIncDecSignature
                or ErrorCode.ERR_BadUnaryOperatorSignature
                or ErrorCode.ERR_BadBinaryOperatorSignature
                or ErrorCode.ERR_BadShiftOperatorSignature
                or ErrorCode.ERR_InterfacesCantContainConversionOrEqualityOperators
                or ErrorCode.ERR_CantOverrideBogusMethod
                or ErrorCode.ERR_CantCallSpecialMethod
                or ErrorCode.ERR_BadTypeReference
                or ErrorCode.ERR_BadDestructorName
                or ErrorCode.ERR_OnlyClassesCanContainDestructors
                or ErrorCode.ERR_ConflictAliasAndMember
                or ErrorCode.ERR_ConditionalOnSpecialMethod
                or ErrorCode.ERR_ConditionalMustReturnVoid
                or ErrorCode.ERR_DuplicateAttribute
                or ErrorCode.ERR_ConditionalOnInterfaceMethod
                or ErrorCode.ERR_OperatorCantReturnVoid
                or ErrorCode.ERR_InvalidAttributeArgument
                or ErrorCode.ERR_AttributeOnBadSymbolType
                or ErrorCode.ERR_FloatOverflow
                or ErrorCode.ERR_InvalidReal
                or ErrorCode.ERR_ComImportWithoutUuidAttribute
                or ErrorCode.ERR_InvalidNamedArgument
                or ErrorCode.ERR_DllImportOnInvalidMethod
                or ErrorCode.ERR_FieldCantBeRefAny
                or ErrorCode.ERR_ArrayElementCantBeRefAny
                or ErrorCode.WRN_DeprecatedSymbol
                or ErrorCode.ERR_NotAnAttributeClass
                or ErrorCode.ERR_BadNamedAttributeArgument
                or ErrorCode.WRN_DeprecatedSymbolStr
                or ErrorCode.ERR_DeprecatedSymbolStr
                or ErrorCode.ERR_IndexerCantHaveVoidType
                or ErrorCode.ERR_VirtualPrivate
                or ErrorCode.ERR_ArrayInitToNonArrayType
                or ErrorCode.ERR_ArrayInitInBadPlace
                or ErrorCode.ERR_MissingStructOffset
                or ErrorCode.WRN_ExternMethodNoImplementation
                or ErrorCode.WRN_ProtectedInSealed
                or ErrorCode.ERR_InterfaceImplementedByConditional
                or ErrorCode.ERR_InterfaceImplementedImplicitlyByVariadic
                or ErrorCode.ERR_IllegalRefParam
                or ErrorCode.ERR_BadArgumentToAttribute
                or ErrorCode.ERR_StructOffsetOnBadStruct
                or ErrorCode.ERR_StructOffsetOnBadField
                or ErrorCode.ERR_AttributeUsageOnNonAttributeClass
                or ErrorCode.WRN_PossibleMistakenNullStatement
                or ErrorCode.ERR_DuplicateNamedAttributeArgument
                or ErrorCode.ERR_DeriveFromEnumOrValueType
                or ErrorCode.ERR_DefaultMemberOnIndexedType
                or ErrorCode.ERR_BogusType
                or ErrorCode.ERR_CStyleArray
                or ErrorCode.WRN_VacuousIntegralComp
                or ErrorCode.ERR_AbstractAttributeClass
                or ErrorCode.ERR_BadNamedAttributeArgumentType
                or ErrorCode.WRN_AttributeLocationOnBadDeclaration
                or ErrorCode.WRN_InvalidAttributeLocation
                or ErrorCode.WRN_EqualsWithoutGetHashCode
                or ErrorCode.WRN_EqualityOpWithoutEquals
                or ErrorCode.WRN_EqualityOpWithoutGetHashCode
                or ErrorCode.ERR_OutAttrOnRefParam
                or ErrorCode.ERR_OverloadRefKind
                or ErrorCode.ERR_LiteralDoubleCast
                or ErrorCode.WRN_IncorrectBooleanAssg
                or ErrorCode.ERR_ProtectedInStruct
                or ErrorCode.ERR_InconsistentIndexerNames
                or ErrorCode.ERR_ComImportWithUserCtor
                or ErrorCode.ERR_FieldCantHaveVoidType
                or ErrorCode.WRN_NonObsoleteOverridingObsolete
                or ErrorCode.ERR_SystemVoid
                or ErrorCode.ERR_ExplicitParamArrayOrCollection
                or ErrorCode.WRN_BitwiseOrSignExtend
                or ErrorCode.ERR_VolatileStruct
                or ErrorCode.ERR_VolatileAndReadonly
                or ErrorCode.ERR_AbstractField
                or ErrorCode.ERR_BogusExplicitImpl
                or ErrorCode.ERR_ExplicitMethodImplAccessor
                or ErrorCode.WRN_CoClassWithoutComImport
                or ErrorCode.ERR_ConditionalWithOutParam
                or ErrorCode.ERR_AccessorImplementingMethod
                or ErrorCode.ERR_AliasQualAsExpression
                or ErrorCode.ERR_DerivingFromATyVar
                or ErrorCode.ERR_DuplicateTypeParameter
                or ErrorCode.WRN_TypeParameterSameAsOuterTypeParameter
                or ErrorCode.ERR_TypeVariableSameAsParent
                or ErrorCode.ERR_UnifyingInterfaceInstantiations
                or ErrorCode.ERR_TyVarNotFoundInConstraint
                or ErrorCode.ERR_BadBoundType
                or ErrorCode.ERR_SpecialTypeAsBound
                or ErrorCode.ERR_BadVisBound
                or ErrorCode.ERR_LookupInTypeVariable
                or ErrorCode.ERR_BadConstraintType
                or ErrorCode.ERR_InstanceMemberInStaticClass
                or ErrorCode.ERR_StaticBaseClass
                or ErrorCode.ERR_ConstructorInStaticClass
                or ErrorCode.ERR_DestructorInStaticClass
                or ErrorCode.ERR_InstantiatingStaticClass
                or ErrorCode.ERR_StaticDerivedFromNonObject
                or ErrorCode.ERR_StaticClassInterfaceImpl
                or ErrorCode.ERR_OperatorInStaticClass
                or ErrorCode.ERR_ConvertToStaticClass
                or ErrorCode.ERR_ConstraintIsStaticClass
                or ErrorCode.ERR_GenericArgIsStaticClass
                or ErrorCode.ERR_ArrayOfStaticClass
                or ErrorCode.ERR_IndexerInStaticClass
                or ErrorCode.ERR_ParameterIsStaticClass
                or ErrorCode.ERR_ReturnTypeIsStaticClass
                or ErrorCode.ERR_VarDeclIsStaticClass
                or ErrorCode.ERR_BadEmptyThrowInFinally
                or ErrorCode.ERR_InvalidSpecifier
                or ErrorCode.WRN_AssignmentToLockOrDispose
                or ErrorCode.ERR_ForwardedTypeInThisAssembly
                or ErrorCode.ERR_ForwardedTypeIsNested
                or ErrorCode.ERR_CycleInTypeForwarder
                or ErrorCode.ERR_AssemblyNameOnNonModule
                or ErrorCode.ERR_InvalidFwdType
                or ErrorCode.ERR_CloseUnimplementedInterfaceMemberStatic
                or ErrorCode.ERR_CloseUnimplementedInterfaceMemberNotPublic
                or ErrorCode.ERR_CloseUnimplementedInterfaceMemberWrongReturnType
                or ErrorCode.ERR_DuplicateTypeForwarder
                or ErrorCode.ERR_ExpectedSelectOrGroup
                or ErrorCode.ERR_ExpectedContextualKeywordOn
                or ErrorCode.ERR_ExpectedContextualKeywordEquals
                or ErrorCode.ERR_ExpectedContextualKeywordBy
                or ErrorCode.ERR_InvalidAnonymousTypeMemberDeclarator
                or ErrorCode.ERR_InvalidInitializerElementInitializer
                or ErrorCode.ERR_InconsistentLambdaParameterUsage
                or ErrorCode.ERR_PartialMemberCannotBeAbstract
                or ErrorCode.ERR_PartialMemberOnlyInPartialClass
                or ErrorCode.ERR_PartialMemberNotExplicit
                or ErrorCode.ERR_PartialMethodExtensionDifference
                or ErrorCode.ERR_PartialMethodOnlyOneLatent
                or ErrorCode.ERR_PartialMethodOnlyOneActual
                or ErrorCode.ERR_PartialMemberParamsDifference
                or ErrorCode.ERR_PartialMethodMustHaveLatent
                or ErrorCode.ERR_PartialMethodInconsistentConstraints
                or ErrorCode.ERR_PartialMethodToDelegate
                or ErrorCode.ERR_PartialMemberStaticDifference
                or ErrorCode.ERR_PartialMemberUnsafeDifference
                or ErrorCode.ERR_PartialMethodInExpressionTree
                or ErrorCode.ERR_ExplicitImplCollisionOnRefOut
                or ErrorCode.ERR_IndirectRecursiveConstructorCall
                or ErrorCode.WRN_ObsoleteOverridingNonObsolete
                or ErrorCode.WRN_DebugFullNameTooLong
                or ErrorCode.ERR_ImplicitlyTypedVariableAssignedBadValue
                or ErrorCode.ERR_ImplicitlyTypedVariableWithNoInitializer
                or ErrorCode.ERR_ImplicitlyTypedVariableMultipleDeclarator
                or ErrorCode.ERR_ImplicitlyTypedVariableAssignedArrayInitializer
                or ErrorCode.ERR_ImplicitlyTypedLocalCannotBeFixed
                or ErrorCode.ERR_ImplicitlyTypedVariableCannotBeConst
                or ErrorCode.WRN_ExternCtorNoImplementation
                or ErrorCode.ERR_TypeVarNotFound
                or ErrorCode.ERR_ImplicitlyTypedArrayNoBestType
                or ErrorCode.ERR_AnonymousTypePropertyAssignedBadValue
                or ErrorCode.ERR_ExpressionTreeContainsBaseAccess
                or ErrorCode.ERR_ExpressionTreeContainsAssignment
                or ErrorCode.ERR_AnonymousTypeDuplicatePropertyName
                or ErrorCode.ERR_StatementLambdaToExpressionTree
                or ErrorCode.ERR_ExpressionTreeMustHaveDelegate
                or ErrorCode.ERR_AnonymousTypeNotAvailable
                or ErrorCode.ERR_LambdaInIsAs
                or ErrorCode.ERR_ExpressionTreeContainsMultiDimensionalArrayInitializer
                or ErrorCode.ERR_MissingArgument
                or ErrorCode.ERR_VariableUsedBeforeDeclaration
                or ErrorCode.ERR_UnassignedThisAutoPropertyUnsupportedVersion
                or ErrorCode.ERR_VariableUsedBeforeDeclarationAndHidesField
                or ErrorCode.ERR_ExpressionTreeContainsBadCoalesce
                or ErrorCode.ERR_ArrayInitializerExpected
                or ErrorCode.ERR_ArrayInitializerIncorrectLength
                or ErrorCode.ERR_ExpressionTreeContainsNamedArgument
                or ErrorCode.ERR_ExpressionTreeContainsOptionalArgument
                or ErrorCode.ERR_ExpressionTreeContainsIndexedProperty
                or ErrorCode.ERR_IndexedPropertyRequiresParams
                or ErrorCode.ERR_IndexedPropertyMustHaveAllOptionalParams
                or ErrorCode.ERR_IdentifierExpected
                or ErrorCode.ERR_SemicolonExpected
                or ErrorCode.ERR_SyntaxError
                or ErrorCode.ERR_DuplicateModifier
                or ErrorCode.ERR_DuplicateAccessor
                or ErrorCode.ERR_IntegralTypeExpected
                or ErrorCode.ERR_IllegalEscape
                or ErrorCode.ERR_NewlineInConst
                or ErrorCode.ERR_EmptyCharConst
                or ErrorCode.ERR_TooManyCharsInConst
                or ErrorCode.ERR_InvalidNumber
                or ErrorCode.ERR_GetOrSetExpected
                or ErrorCode.ERR_ClassTypeExpected
                or ErrorCode.ERR_NamedArgumentExpected
                or ErrorCode.ERR_TooManyCatches
                or ErrorCode.ERR_ThisOrBaseExpected
                or ErrorCode.ERR_OvlUnaryOperatorExpected
                or ErrorCode.ERR_OvlBinaryOperatorExpected
                or ErrorCode.ERR_IntOverflow
                or ErrorCode.ERR_EOFExpected
                or ErrorCode.ERR_BadEmbeddedStmt
                or ErrorCode.ERR_PPDirectiveExpected
                or ErrorCode.ERR_EndOfPPLineExpected
                or ErrorCode.ERR_CloseParenExpected
                or ErrorCode.ERR_EndifDirectiveExpected
                or ErrorCode.ERR_UnexpectedDirective
                or ErrorCode.ERR_ErrorDirective
                or ErrorCode.WRN_WarningDirective
                or ErrorCode.ERR_TypeExpected
                or ErrorCode.ERR_PPDefFollowsToken
                or ErrorCode.ERR_OpenEndedComment
                or ErrorCode.ERR_OvlOperatorExpected
                or ErrorCode.ERR_EndRegionDirectiveExpected
                or ErrorCode.ERR_UnterminatedStringLit
                or ErrorCode.ERR_BadDirectivePlacement
                or ErrorCode.ERR_IdentifierExpectedKW
                or ErrorCode.ERR_SemiOrLBraceExpected
                or ErrorCode.ERR_MultiTypeInDeclaration
                or ErrorCode.ERR_AddOrRemoveExpected
                or ErrorCode.ERR_UnexpectedCharacter
                or ErrorCode.ERR_ProtectedInStatic
                or ErrorCode.WRN_UnreachableGeneralCatch
                or ErrorCode.ERR_IncrementLvalueExpected
                or ErrorCode.ERR_NoSuchMemberOrExtension
                or ErrorCode.WRN_DeprecatedCollectionInitAddStr
                or ErrorCode.ERR_DeprecatedCollectionInitAddStr
                or ErrorCode.WRN_DeprecatedCollectionInitAdd
                or ErrorCode.ERR_DefaultValueNotAllowed
                or ErrorCode.WRN_DefaultValueForUnconsumedLocation
                or ErrorCode.ERR_PartialWrongTypeParamsVariance
                or ErrorCode.ERR_GlobalSingleTypeNameNotFoundFwd
                or ErrorCode.ERR_DottedTypeNameNotFoundInNSFwd
                or ErrorCode.ERR_SingleTypeNameNotFoundFwd
                or ErrorCode.WRN_IdentifierOrNumericLiteralExpected
                or ErrorCode.ERR_UnexpectedToken
                or ErrorCode.ERR_BadThisParam
                or ErrorCode.ERR_BadTypeforThis
                or ErrorCode.ERR_BadParamModThis
                or ErrorCode.ERR_BadExtensionMeth
                or ErrorCode.ERR_BadExtensionAgg
                or ErrorCode.ERR_DupParamMod
                or ErrorCode.ERR_ExtensionMethodsDecl
                or ErrorCode.ERR_ExtensionAttrNotFound
                or ErrorCode.ERR_ExplicitExtension
                or ErrorCode.ERR_ValueTypeExtDelegate
                or ErrorCode.ERR_BadArgCount
                or ErrorCode.ERR_BadArgType
                or ErrorCode.ERR_NoSourceFile
                or ErrorCode.ERR_CantRefResource
                or ErrorCode.ERR_ResourceNotUnique
                or ErrorCode.ERR_ImportNonAssembly
                or ErrorCode.ERR_RefLvalueExpected
                or ErrorCode.ERR_BaseInStaticMeth
                or ErrorCode.ERR_BaseInBadContext
                or ErrorCode.ERR_RbraceExpected
                or ErrorCode.ERR_LbraceExpected
                or ErrorCode.ERR_InExpected
                or ErrorCode.ERR_InvalidPreprocExpr
                or ErrorCode.ERR_InvalidMemberDecl
                or ErrorCode.ERR_MemberNeedsType
                or ErrorCode.ERR_BadBaseType
                or ErrorCode.WRN_EmptySwitch
                or ErrorCode.ERR_ExpectedEndTry
                or ErrorCode.ERR_InvalidExprTerm
                or ErrorCode.ERR_BadNewExpr
                or ErrorCode.ERR_NoNamespacePrivate
                or ErrorCode.ERR_BadVarDecl
                or ErrorCode.ERR_UsingAfterElements
                or ErrorCode.ERR_BadBinOpArgs
                or ErrorCode.ERR_BadUnOpArgs
                or ErrorCode.ERR_NoVoidParameter
                or ErrorCode.ERR_DuplicateAlias
                or ErrorCode.ERR_BadProtectedAccess
                or ErrorCode.ERR_AddModuleAssembly
                or ErrorCode.ERR_BindToBogusProp2
                or ErrorCode.ERR_BindToBogusProp1
                or ErrorCode.ERR_NoVoidHere
                or ErrorCode.ERR_IndexerNeedsParam
                or ErrorCode.ERR_BadArraySyntax
                or ErrorCode.ERR_BadOperatorSyntax
                or ErrorCode.ERR_OutputNeedsName
                or ErrorCode.ERR_CantHaveWin32ResAndManifest
                or ErrorCode.ERR_CantHaveWin32ResAndIcon
                or ErrorCode.ERR_CantReadResource
                or ErrorCode.ERR_DocFileGen
                or ErrorCode.WRN_XMLParseError
                or ErrorCode.WRN_DuplicateParamTag
                or ErrorCode.WRN_UnmatchedParamTag
                or ErrorCode.WRN_MissingParamTag
                or ErrorCode.WRN_BadXMLRef
                or ErrorCode.ERR_BadStackAllocExpr
                or ErrorCode.ERR_InvalidLineNumber
                or ErrorCode.ERR_MissingPPFile
                or ErrorCode.ERR_ForEachMissingMember
                or ErrorCode.WRN_BadXMLRefParamType
                or ErrorCode.WRN_BadXMLRefReturnType
                or ErrorCode.ERR_BadWin32Res
                or ErrorCode.WRN_BadXMLRefSyntax
                or ErrorCode.ERR_BadModifierLocation
                or ErrorCode.ERR_MissingArraySize
                or ErrorCode.WRN_UnprocessedXMLComment
                or ErrorCode.WRN_FailedInclude
                or ErrorCode.WRN_InvalidInclude
                or ErrorCode.WRN_MissingXMLComment
                or ErrorCode.WRN_XMLParseIncludeError
                or ErrorCode.ERR_BadDelArgCount
                or ErrorCode.ERR_UnexpectedSemicolon
                or ErrorCode.ERR_MethodReturnCantBeRefAny
                or ErrorCode.ERR_CompileCancelled
                or ErrorCode.ERR_MethodArgCantBeRefAny
                or ErrorCode.ERR_AssgReadonlyLocal
                or ErrorCode.ERR_RefReadonlyLocal
                or ErrorCode.ERR_CantUseRequiredAttribute
                or ErrorCode.ERR_NoModifiersOnAccessor
                or ErrorCode.ERR_ParamsCantBeWithModifier
                or ErrorCode.ERR_ReturnNotLValue
                or ErrorCode.ERR_MissingCoClass
                or ErrorCode.ERR_AmbiguousAttribute
                or ErrorCode.ERR_BadArgExtraRef
                or ErrorCode.WRN_CmdOptionConflictsSource
                or ErrorCode.ERR_BadCompatMode
                or ErrorCode.ERR_DelegateOnConditional
                or ErrorCode.ERR_CantMakeTempFile
                or ErrorCode.ERR_BadArgRef
                or ErrorCode.ERR_YieldInAnonMeth
                or ErrorCode.ERR_ReturnInIterator
                or ErrorCode.ERR_BadIteratorArgType
                or ErrorCode.ERR_BadIteratorReturn
                or ErrorCode.ERR_BadYieldInFinally
                or ErrorCode.ERR_BadYieldInTryOfCatch
                or ErrorCode.ERR_EmptyYield
                or ErrorCode.ERR_AnonDelegateCantUse
                or ErrorCode.ERR_AnonDelegateCantUseRefLike
                or ErrorCode.ERR_UnsupportedPrimaryConstructorParameterCapturingRef
                or ErrorCode.ERR_UnsupportedPrimaryConstructorParameterCapturingRefLike
                or ErrorCode.ERR_AnonDelegateCantUseStructPrimaryConstructorParameterInMember
                or ErrorCode.ERR_AnonDelegateCantUseStructPrimaryConstructorParameterCaptured
                or ErrorCode.ERR_BadYieldInCatch
                or ErrorCode.ERR_BadDelegateLeave
                or ErrorCode.WRN_IllegalPragma
                or ErrorCode.WRN_IllegalPPWarning
                or ErrorCode.WRN_BadRestoreNumber
                or ErrorCode.ERR_VarargsIterator
                or ErrorCode.ERR_UnsafeIteratorArgType
                or ErrorCode.ERR_BadCoClassSig
                or ErrorCode.ERR_MultipleIEnumOfT
                or ErrorCode.ERR_FixedDimsRequired
                or ErrorCode.ERR_FixedNotInStruct
                or ErrorCode.ERR_AnonymousReturnExpected
                or ErrorCode.WRN_NonECMAFeature
                or ErrorCode.ERR_ExpectedVerbatimLiteral
                or ErrorCode.ERR_AssgReadonly2
                or ErrorCode.ERR_RefReadonly2
                or ErrorCode.ERR_AssgReadonlyStatic2
                or ErrorCode.ERR_RefReadonlyStatic2
                or ErrorCode.ERR_AssgReadonlyLocal2Cause
                or ErrorCode.ERR_RefReadonlyLocal2Cause
                or ErrorCode.ERR_AssgReadonlyLocalCause
                or ErrorCode.ERR_RefReadonlyLocalCause
                or ErrorCode.WRN_ErrorOverride
                or ErrorCode.ERR_AnonMethToNonDel
                or ErrorCode.ERR_CantConvAnonMethParams
                or ErrorCode.ERR_CantConvAnonMethReturns
                or ErrorCode.ERR_IllegalFixedType
                or ErrorCode.ERR_FixedOverflow
                or ErrorCode.ERR_InvalidFixedArraySize
                or ErrorCode.ERR_FixedBufferNotFixed
                or ErrorCode.ERR_AttributeNotOnAccessor
                or ErrorCode.WRN_InvalidSearchPathDir
                or ErrorCode.ERR_IllegalVarArgs
                or ErrorCode.ERR_IllegalParams
                or ErrorCode.ERR_BadModifiersOnNamespace
                or ErrorCode.ERR_BadPlatformType
                or ErrorCode.ERR_ThisStructNotInAnonMeth
                or ErrorCode.ERR_NoConvToIDisp
                or ErrorCode.ERR_BadParamRef
                or ErrorCode.ERR_BadParamExtraRef
                or ErrorCode.ERR_BadParamType
                or ErrorCode.ERR_BadExternIdentifier
                or ErrorCode.ERR_AliasMissingFile
                or ErrorCode.ERR_GlobalExternAlias
                or ErrorCode.WRN_MultiplePredefTypes
                or ErrorCode.ERR_LocalCantBeFixedAndHoisted
                or ErrorCode.WRN_TooManyLinesForDebugger
                or ErrorCode.ERR_CantConvAnonMethNoParams
                or ErrorCode.ERR_ConditionalOnNonAttributeClass
                or ErrorCode.WRN_CallOnNonAgileField
                or ErrorCode.WRN_InvalidNumber
                or ErrorCode.WRN_IllegalPPChecksum
                or ErrorCode.WRN_EndOfPPLineExpected
                or ErrorCode.WRN_ConflictingChecksum
                or ErrorCode.WRN_InvalidAssemblyName
                or ErrorCode.WRN_UnifyReferenceMajMin
                or ErrorCode.WRN_UnifyReferenceBldRev
                or ErrorCode.ERR_DuplicateImport
                or ErrorCode.ERR_DuplicateImportSimple
                or ErrorCode.ERR_AssemblyMatchBadVersion
                or ErrorCode.ERR_FixedNeedsLvalue
                or ErrorCode.WRN_DuplicateTypeParamTag
                or ErrorCode.WRN_UnmatchedTypeParamTag
                or ErrorCode.WRN_MissingTypeParamTag
                or ErrorCode.ERR_CantChangeTypeOnOverride
                or ErrorCode.ERR_DoNotUseFixedBufferAttr
                or ErrorCode.WRN_AssignmentToSelf
                or ErrorCode.WRN_ComparisonToSelf
                or ErrorCode.ERR_CantOpenWin32Res
                or ErrorCode.WRN_DotOnDefault
                or ErrorCode.ERR_NoMultipleInheritance
                or ErrorCode.ERR_BaseClassMustBeFirst
                or ErrorCode.WRN_BadXMLRefTypeVar
                or ErrorCode.ERR_FriendAssemblyBadArgs
                or ErrorCode.ERR_FriendAssemblySNReq
                or ErrorCode.ERR_DelegateOnNullable
                or ErrorCode.ERR_BadCtorArgCount
                or ErrorCode.ERR_GlobalAttributesNotFirst
                or ErrorCode.ERR_ExpressionExpected
                or ErrorCode.WRN_UnmatchedParamRefTag
                or ErrorCode.WRN_UnmatchedTypeParamRefTag
                or ErrorCode.ERR_DefaultValueMustBeConstant
                or ErrorCode.ERR_DefaultValueBeforeRequiredValue
                or ErrorCode.ERR_NamedArgumentSpecificationBeforeFixedArgument
                or ErrorCode.ERR_BadNamedArgument
                or ErrorCode.ERR_DuplicateNamedArgument
                or ErrorCode.ERR_RefOutDefaultValue
                or ErrorCode.ERR_NamedArgumentForArray
                or ErrorCode.ERR_DefaultValueForExtensionParameter
                or ErrorCode.ERR_NamedArgumentUsedInPositional
                or ErrorCode.ERR_DefaultValueUsedWithAttributes
                or ErrorCode.ERR_BadNamedArgumentForDelegateInvoke
                or ErrorCode.ERR_NoPIAAssemblyMissingAttribute
                or ErrorCode.ERR_NoCanonicalView
                or ErrorCode.ERR_NoConversionForDefaultParam
                or ErrorCode.ERR_DefaultValueForParamsParameter
                or ErrorCode.ERR_NewCoClassOnLink
                or ErrorCode.ERR_NoPIANestedType
                or ErrorCode.ERR_InteropTypeMissingAttribute
                or ErrorCode.ERR_InteropStructContainsMethods
                or ErrorCode.ERR_InteropTypesWithSameNameAndGuid
                or ErrorCode.ERR_NoPIAAssemblyMissingAttributes
                or ErrorCode.ERR_AssemblySpecifiedForLinkAndRef
                or ErrorCode.ERR_LocalTypeNameClash
                or ErrorCode.WRN_ReferencedAssemblyReferencesLinkedPIA
                or ErrorCode.ERR_NotNullRefDefaultParameter
                or ErrorCode.ERR_FixedLocalInLambda
                or ErrorCode.ERR_MissingMethodOnSourceInterface
                or ErrorCode.ERR_MissingSourceInterface
                or ErrorCode.ERR_GenericsUsedInNoPIAType
                or ErrorCode.ERR_GenericsUsedAcrossAssemblies
                or ErrorCode.ERR_NoConversionForNubDefaultParam
                or ErrorCode.ERR_InvalidSubsystemVersion
                or ErrorCode.ERR_InteropMethodWithBody
                or ErrorCode.ERR_BadWarningLevel
                or ErrorCode.ERR_BadDebugType
                or ErrorCode.ERR_BadResourceVis
                or ErrorCode.ERR_DefaultValueTypeMustMatch
                or ErrorCode.ERR_DefaultValueBadValueType
                or ErrorCode.ERR_MemberAlreadyInitialized
                or ErrorCode.ERR_MemberCannotBeInitialized
                or ErrorCode.ERR_StaticMemberInObjectInitializer
                or ErrorCode.ERR_ReadonlyValueTypeInObjectInitializer
                or ErrorCode.ERR_ValueTypePropertyInObjectInitializer
                or ErrorCode.ERR_UnsafeTypeInObjectCreation
                or ErrorCode.ERR_EmptyElementInitializer
                or ErrorCode.ERR_InitializerAddHasWrongSignature
                or ErrorCode.ERR_CollectionInitRequiresIEnumerable
                or ErrorCode.ERR_CantOpenWin32Manifest
                or ErrorCode.WRN_CantHaveManifestForModule
                or ErrorCode.ERR_BadInstanceArgType
                or ErrorCode.ERR_QueryDuplicateRangeVariable
                or ErrorCode.ERR_QueryRangeVariableOverrides
                or ErrorCode.ERR_QueryRangeVariableAssignedBadValue
                or ErrorCode.ERR_QueryNoProviderCastable
                or ErrorCode.ERR_QueryNoProviderStandard
                or ErrorCode.ERR_QueryNoProvider
                or ErrorCode.ERR_QueryOuterKey
                or ErrorCode.ERR_QueryInnerKey
                or ErrorCode.ERR_QueryOutRefRangeVariable
                or ErrorCode.ERR_QueryMultipleProviders
                or ErrorCode.ERR_QueryTypeInferenceFailedMulti
                or ErrorCode.ERR_QueryTypeInferenceFailed
                or ErrorCode.ERR_QueryTypeInferenceFailedSelectMany
                or ErrorCode.ERR_ExpressionTreeContainsPointerOp
                or ErrorCode.ERR_ExpressionTreeContainsAnonymousMethod
                or ErrorCode.ERR_AnonymousMethodToExpressionTree
                or ErrorCode.ERR_QueryRangeVariableReadOnly
                or ErrorCode.ERR_QueryRangeVariableSameAsTypeParam
                or ErrorCode.ERR_TypeVarNotFoundRangeVariable
                or ErrorCode.ERR_BadArgTypesForCollectionAdd
                or ErrorCode.ERR_ByRefParameterInExpressionTree
                or ErrorCode.ERR_VarArgsInExpressionTree
                or ErrorCode.ERR_InitializerAddHasParamModifiers
                or ErrorCode.ERR_NonInvocableMemberCalled
                or ErrorCode.WRN_MultipleRuntimeImplementationMatches
                or ErrorCode.WRN_MultipleRuntimeOverrideMatches
                or ErrorCode.ERR_ObjectOrCollectionInitializerWithDelegateCreation
                or ErrorCode.ERR_InvalidConstantDeclarationType
                or ErrorCode.ERR_IllegalVarianceSyntax
                or ErrorCode.ERR_UnexpectedVariance
                or ErrorCode.ERR_BadDynamicTypeof
                or ErrorCode.ERR_ExpressionTreeContainsDynamicOperation
                or ErrorCode.ERR_BadDynamicConversion
                or ErrorCode.ERR_DeriveFromDynamic
                or ErrorCode.ERR_DeriveFromConstructedDynamic
                or ErrorCode.ERR_DynamicTypeAsBound
                or ErrorCode.ERR_ConstructedDynamicTypeAsBound
                or ErrorCode.ERR_ExplicitDynamicAttr
                or ErrorCode.ERR_NoDynamicPhantomOnBase
                or ErrorCode.ERR_NoDynamicPhantomOnBaseIndexer
                or ErrorCode.ERR_BadArgTypeDynamicExtension
                or ErrorCode.WRN_DynamicDispatchToConditionalMethod
                or ErrorCode.ERR_NoDynamicPhantomOnBaseCtor
                or ErrorCode.ERR_BadDynamicMethodArgMemgrp
                or ErrorCode.ERR_BadDynamicMethodArgLambda
                or ErrorCode.ERR_BadDynamicMethodArg
                or ErrorCode.ERR_BadDynamicQuery
                or ErrorCode.ERR_DynamicAttributeMissing
                or ErrorCode.WRN_IsDynamicIsConfusing
                or ErrorCode.ERR_BadAsyncReturn
                or ErrorCode.ERR_BadAwaitInFinally
                or ErrorCode.ERR_BadAwaitInCatch
                or ErrorCode.ERR_BadAwaitArg
                or ErrorCode.ERR_BadAsyncArgType
                or ErrorCode.ERR_BadAsyncExpressionTree
                or ErrorCode.ERR_MixingWinRTEventWithRegular
                or ErrorCode.ERR_BadAwaitWithoutAsync
                or ErrorCode.ERR_BadAsyncLacksBody
                or ErrorCode.ERR_BadAwaitInQuery
                or ErrorCode.ERR_BadAwaitInLock
                or ErrorCode.ERR_TaskRetNoObjectRequired
                or ErrorCode.ERR_FileNotFound
                or ErrorCode.WRN_FileAlreadyIncluded
                or ErrorCode.ERR_NoFileSpec
                or ErrorCode.ERR_SwitchNeedsString
                or ErrorCode.ERR_BadSwitch
                or ErrorCode.WRN_NoSources
                or ErrorCode.ERR_OpenResponseFile
                or ErrorCode.ERR_CantOpenFileWrite
                or ErrorCode.ERR_BadBaseNumber
                or ErrorCode.ERR_BinaryFile
                or ErrorCode.FTL_BadCodepage
                or ErrorCode.ERR_NoMainOnDLL
                or ErrorCode.FTL_InvalidTarget
                or ErrorCode.FTL_InvalidInputFileName
                or ErrorCode.WRN_NoConfigNotOnCommandLine
                or ErrorCode.ERR_InvalidFileAlignment
                or ErrorCode.WRN_DefineIdentifierRequired
                or ErrorCode.FTL_OutputFileExists
                or ErrorCode.ERR_OneAliasPerReference
                or ErrorCode.ERR_SwitchNeedsNumber
                or ErrorCode.ERR_MissingDebugSwitch
                or ErrorCode.ERR_ComRefCallInExpressionTree
                or ErrorCode.WRN_BadUILang
                or ErrorCode.ERR_InvalidFormatForGuidForOption
                or ErrorCode.ERR_MissingGuidForOption
                or ErrorCode.ERR_InvalidOutputName
                or ErrorCode.ERR_InvalidDebugInformationFormat
                or ErrorCode.ERR_LegacyObjectIdSyntax
                or ErrorCode.ERR_SourceLinkRequiresPdb
                or ErrorCode.ERR_CannotEmbedWithoutPdb
                or ErrorCode.ERR_BadSwitchValue
                or ErrorCode.WRN_CLS_NoVarArgs
                or ErrorCode.WRN_CLS_BadArgType
                or ErrorCode.WRN_CLS_BadReturnType
                or ErrorCode.WRN_CLS_BadFieldPropType
                or ErrorCode.WRN_CLS_BadIdentifierCase
                or ErrorCode.WRN_CLS_OverloadRefOut
                or ErrorCode.WRN_CLS_OverloadUnnamed
                or ErrorCode.WRN_CLS_BadIdentifier
                or ErrorCode.WRN_CLS_BadBase
                or ErrorCode.WRN_CLS_BadInterfaceMember
                or ErrorCode.WRN_CLS_NoAbstractMembers
                or ErrorCode.WRN_CLS_NotOnModules
                or ErrorCode.WRN_CLS_ModuleMissingCLS
                or ErrorCode.WRN_CLS_AssemblyNotCLS
                or ErrorCode.WRN_CLS_BadAttributeType
                or ErrorCode.WRN_CLS_ArrayArgumentToAttribute
                or ErrorCode.WRN_CLS_NotOnModules2
                or ErrorCode.WRN_CLS_IllegalTrueInFalse
                or ErrorCode.WRN_CLS_MeaninglessOnPrivateType
                or ErrorCode.WRN_CLS_AssemblyNotCLS2
                or ErrorCode.WRN_CLS_MeaninglessOnParam
                or ErrorCode.WRN_CLS_MeaninglessOnReturn
                or ErrorCode.WRN_CLS_BadTypeVar
                or ErrorCode.WRN_CLS_VolatileField
                or ErrorCode.WRN_CLS_BadInterface
                or ErrorCode.FTL_BadChecksumAlgorithm
                or ErrorCode.ERR_BadAwaitArgIntrinsic
                or ErrorCode.ERR_BadAwaitAsIdentifier
                or ErrorCode.ERR_AwaitInUnsafeContext
                or ErrorCode.ERR_UnsafeAsyncArgType
                or ErrorCode.ERR_VarargsAsync
                or ErrorCode.ERR_BadAwaitArgVoidCall
                or ErrorCode.ERR_CantConvAsyncAnonFuncReturns
                or ErrorCode.ERR_BadAwaiterPattern
                or ErrorCode.ERR_BadSpecialByRefParameter
                or ErrorCode.WRN_UnobservedAwaitableExpression
                or ErrorCode.ERR_SynchronizedAsyncMethod
                or ErrorCode.ERR_BadAsyncReturnExpression
                or ErrorCode.ERR_NoConversionForCallerLineNumberParam
                or ErrorCode.ERR_NoConversionForCallerFilePathParam
                or ErrorCode.ERR_NoConversionForCallerMemberNameParam
                or ErrorCode.ERR_BadCallerLineNumberParamWithoutDefaultValue
                or ErrorCode.ERR_BadCallerFilePathParamWithoutDefaultValue
                or ErrorCode.ERR_BadCallerMemberNameParamWithoutDefaultValue
                or ErrorCode.ERR_BadPrefer32OnLib
                or ErrorCode.WRN_CallerLineNumberParamForUnconsumedLocation
                or ErrorCode.WRN_CallerFilePathParamForUnconsumedLocation
                or ErrorCode.WRN_CallerMemberNameParamForUnconsumedLocation
                or ErrorCode.ERR_DoesntImplementAwaitInterface
                or ErrorCode.ERR_BadAwaitArg_NeedSystem
                or ErrorCode.ERR_CantReturnVoid
                or ErrorCode.ERR_SecurityCriticalOrSecuritySafeCriticalOnAsync
                or ErrorCode.ERR_SecurityCriticalOrSecuritySafeCriticalOnAsyncInClassOrStruct
                or ErrorCode.ERR_BadAwaitWithoutAsyncMethod
                or ErrorCode.ERR_BadAwaitWithoutVoidAsyncMethod
                or ErrorCode.ERR_BadAwaitWithoutAsyncLambda
                or ErrorCode.ERR_NoSuchMemberOrExtensionNeedUsing
                or ErrorCode.ERR_UnexpectedAliasedName
                or ErrorCode.ERR_UnexpectedGenericName
                or ErrorCode.ERR_UnexpectedUnboundGenericName
                or ErrorCode.ERR_GlobalStatement
                or ErrorCode.ERR_BadUsingType
                or ErrorCode.ERR_ReservedAssemblyName
                or ErrorCode.ERR_PPReferenceFollowsToken
                or ErrorCode.ERR_ExpectedPPFile
                or ErrorCode.ERR_ReferenceDirectiveOnlyAllowedInScripts
                or ErrorCode.ERR_NameNotInContextPossibleMissingReference
                or ErrorCode.ERR_MetadataNameTooLong
                or ErrorCode.ERR_AttributesNotAllowed
                or ErrorCode.ERR_ExternAliasNotAllowed
                or ErrorCode.ERR_ConflictingAliasAndDefinition
                or ErrorCode.ERR_GlobalDefinitionOrStatementExpected
                or ErrorCode.ERR_ExpectedSingleScript
                or ErrorCode.ERR_RecursivelyTypedVariable
                or ErrorCode.ERR_YieldNotAllowedInScript
                or ErrorCode.ERR_NamespaceNotAllowedInScript
                or ErrorCode.WRN_StaticInAsOrIs
                or ErrorCode.ERR_InvalidDelegateType
                or ErrorCode.ERR_BadVisEventType
                or ErrorCode.ERR_GlobalAttributesNotAllowed
                or ErrorCode.ERR_PublicKeyFileFailure
                or ErrorCode.ERR_PublicKeyContainerFailure
                or ErrorCode.ERR_FriendRefSigningMismatch
                or ErrorCode.ERR_CannotPassNullForFriendAssembly
                or ErrorCode.ERR_SignButNoPrivateKey
                or ErrorCode.WRN_DelaySignButNoKey
                or ErrorCode.ERR_InvalidVersionFormat
                or ErrorCode.WRN_InvalidVersionFormat
                or ErrorCode.ERR_NoCorrespondingArgument
                or ErrorCode.ERR_ResourceFileNameNotUnique
                or ErrorCode.ERR_DllImportOnGenericMethod
                or ErrorCode.ERR_EncUpdateFailedMissingSymbol
                or ErrorCode.ERR_ParameterNotValidForType
                or ErrorCode.ERR_AttributeParameterRequired1
                or ErrorCode.ERR_AttributeParameterRequired2
                or ErrorCode.ERR_SecurityAttributeMissingAction
                or ErrorCode.ERR_SecurityAttributeInvalidAction
                or ErrorCode.ERR_SecurityAttributeInvalidActionAssembly
                or ErrorCode.ERR_SecurityAttributeInvalidActionTypeOrMethod
                or ErrorCode.ERR_PrincipalPermissionInvalidAction
                or ErrorCode.ERR_FeatureNotValidInExpressionTree
                or ErrorCode.ERR_MarshalUnmanagedTypeNotValidForFields
                or ErrorCode.ERR_MarshalUnmanagedTypeOnlyValidForFields
                or ErrorCode.ERR_PermissionSetAttributeInvalidFile
                or ErrorCode.ERR_PermissionSetAttributeFileReadError
                or ErrorCode.ERR_InvalidVersionFormat2
                or ErrorCode.ERR_InvalidAssemblyCultureForExe
                or ErrorCode.ERR_DuplicateAttributeInNetModule
                or ErrorCode.ERR_CantOpenIcon
                or ErrorCode.ERR_ErrorBuildingWin32Resources
                or ErrorCode.ERR_BadAttributeParamDefaultArgument
                or ErrorCode.ERR_MissingTypeInSource
                or ErrorCode.ERR_MissingTypeInAssembly
                or ErrorCode.ERR_SecurityAttributeInvalidTarget
                or ErrorCode.ERR_InvalidAssemblyName
                or ErrorCode.ERR_NoTypeDefFromModule
                or ErrorCode.WRN_CallerFilePathPreferredOverCallerMemberName
                or ErrorCode.WRN_CallerLineNumberPreferredOverCallerMemberName
                or ErrorCode.WRN_CallerLineNumberPreferredOverCallerFilePath
                or ErrorCode.ERR_InvalidDynamicCondition
                or ErrorCode.ERR_WinRtEventPassedByRef
                or ErrorCode.ERR_NetModuleNameMismatch
                or ErrorCode.ERR_BadModuleName
                or ErrorCode.ERR_BadCompilationOptionValue
                or ErrorCode.ERR_BadAppConfigPath
                or ErrorCode.WRN_AssemblyAttributeFromModuleIsOverridden
                or ErrorCode.ERR_CmdOptionConflictsSource
                or ErrorCode.ERR_FixedBufferTooManyDimensions
                or ErrorCode.ERR_CantReadConfigFile
                or ErrorCode.ERR_BadAwaitInCatchFilter
                or ErrorCode.WRN_FilterIsConstantTrue
                or ErrorCode.ERR_EncNoPIAReference
                or ErrorCode.ERR_LinkedNetmoduleMetadataMustProvideFullPEImage
                or ErrorCode.ERR_MetadataReferencesNotSupported
                or ErrorCode.ERR_InvalidAssemblyCulture
                or ErrorCode.ERR_EncReferenceToAddedMember
                or ErrorCode.ERR_MutuallyExclusiveOptions
                or ErrorCode.ERR_InvalidDebugInfo
                or ErrorCode.WRN_UnimplementedCommandLineSwitch
                or ErrorCode.WRN_ReferencedAssemblyDoesNotHaveStrongName
                or ErrorCode.ERR_InvalidSignaturePublicKey
                or ErrorCode.ERR_ForwardedTypesConflict
                or ErrorCode.WRN_RefCultureMismatch
                or ErrorCode.ERR_AgnosticToMachineModule
                or ErrorCode.ERR_ConflictingMachineModule
                or ErrorCode.WRN_ConflictingMachineAssembly
                or ErrorCode.ERR_CryptoHashFailed
                or ErrorCode.ERR_MissingNetModuleReference
                or ErrorCode.ERR_NetModuleNameMustBeUnique
                or ErrorCode.ERR_UnsupportedTransparentIdentifierAccess
                or ErrorCode.ERR_ParamDefaultValueDiffersFromAttribute
                or ErrorCode.WRN_UnqualifiedNestedTypeInCref
                or ErrorCode.HDN_UnusedUsingDirective
                or ErrorCode.HDN_UnusedExternAlias
                or ErrorCode.WRN_NoRuntimeMetadataVersion
                or ErrorCode.ERR_FeatureNotAvailableInVersion1
                or ErrorCode.ERR_FeatureNotAvailableInVersion2
                or ErrorCode.ERR_FeatureNotAvailableInVersion3
                or ErrorCode.ERR_FeatureNotAvailableInVersion4
                or ErrorCode.ERR_FeatureNotAvailableInVersion5
                or ErrorCode.ERR_FieldHasMultipleDistinctConstantValues
                or ErrorCode.ERR_ComImportWithInitializers
                or ErrorCode.WRN_PdbLocalNameTooLong
                or ErrorCode.ERR_RetNoObjectRequiredLambda
                or ErrorCode.ERR_TaskRetNoObjectRequiredLambda
                or ErrorCode.WRN_AnalyzerCannotBeCreated
                or ErrorCode.WRN_NoAnalyzerInAssembly
                or ErrorCode.WRN_UnableToLoadAnalyzer
                or ErrorCode.ERR_CantReadRulesetFile
                or ErrorCode.ERR_BadPdbData
                or ErrorCode.INF_UnableToLoadSomeTypesInAnalyzer
                or ErrorCode.ERR_InitializerOnNonAutoProperty
                or ErrorCode.ERR_AutoPropertyMustHaveGetAccessor
                or ErrorCode.ERR_InstancePropertyInitializerInInterface
                or ErrorCode.ERR_EnumsCantContainDefaultConstructor
                or ErrorCode.ERR_EncodinglessSyntaxTree
                or ErrorCode.ERR_BlockBodyAndExpressionBody
                or ErrorCode.ERR_FeatureIsExperimental
                or ErrorCode.ERR_FeatureNotAvailableInVersion6
                or ErrorCode.ERR_SwitchFallOut
                or ErrorCode.ERR_NullPropagatingOpInExpressionTree
                or ErrorCode.WRN_NubExprIsConstBool2
                or ErrorCode.ERR_DictionaryInitializerInExpressionTree
                or ErrorCode.ERR_ExtensionCollectionElementInitializerInExpressionTree
                or ErrorCode.ERR_UnclosedExpressionHole
                or ErrorCode.ERR_UseDefViolationProperty
                or ErrorCode.ERR_AutoPropertyMustOverrideSet
                or ErrorCode.ERR_ExpressionHasNoName
                or ErrorCode.ERR_SubexpressionNotInNameof
                or ErrorCode.ERR_AliasQualifiedNameNotAnExpression
                or ErrorCode.ERR_NameofMethodGroupWithTypeParameters
                or ErrorCode.ERR_NoAliasHere
                or ErrorCode.ERR_UnescapedCurly
                or ErrorCode.ERR_EscapedCurly
                or ErrorCode.ERR_TrailingWhitespaceInFormatSpecifier
                or ErrorCode.ERR_EmptyFormatSpecifier
                or ErrorCode.ERR_ErrorInReferencedAssembly
                or ErrorCode.ERR_ExternHasConstructorInitializer
                or ErrorCode.ERR_ExpressionOrDeclarationExpected
                or ErrorCode.ERR_NameofExtensionMethod
                or ErrorCode.WRN_AlignmentMagnitude
                or ErrorCode.ERR_ConstantStringTooLong
                or ErrorCode.ERR_DebugEntryPointNotSourceMethodDefinition
                or ErrorCode.ERR_LoadDirectiveOnlyAllowedInScripts
                or ErrorCode.ERR_PPLoadFollowsToken
                or ErrorCode.ERR_SourceFileReferencesNotSupported
                or ErrorCode.ERR_BadAwaitInStaticVariableInitializer
                or ErrorCode.ERR_InvalidPathMap
                or ErrorCode.ERR_PublicSignButNoKey
                or ErrorCode.ERR_TooManyUserStrings
                or ErrorCode.ERR_TooManyUserStrings_RestartRequired
                or ErrorCode.ERR_PeWritingFailure
                or ErrorCode.WRN_AttributeIgnoredWhenPublicSigning
                or ErrorCode.ERR_OptionMustBeAbsolutePath
                or ErrorCode.ERR_FeatureNotAvailableInVersion7
                or ErrorCode.ERR_DynamicLocalFunctionParamsParameter
                or ErrorCode.ERR_ExpressionTreeContainsLocalFunction
                or ErrorCode.ERR_InvalidInstrumentationKind
                or ErrorCode.ERR_LocalFunctionMissingBody
                or ErrorCode.ERR_InvalidHashAlgorithmName
                or ErrorCode.ERR_ThrowMisplaced
                or ErrorCode.ERR_PatternNullableType
                or ErrorCode.ERR_BadPatternExpression
                or ErrorCode.ERR_SwitchExpressionValueExpected
                or ErrorCode.ERR_SwitchCaseSubsumed
                or ErrorCode.ERR_PatternWrongType
                or ErrorCode.ERR_ExpressionTreeContainsIsMatch
                or ErrorCode.WRN_TupleLiteralNameMismatch
                or ErrorCode.ERR_TupleTooFewElements
                or ErrorCode.ERR_TupleReservedElementName
                or ErrorCode.ERR_TupleReservedElementNameAnyPosition
                or ErrorCode.ERR_TupleDuplicateElementName
                or ErrorCode.ERR_PredefinedTypeMemberNotFoundInAssembly
                or ErrorCode.ERR_MissingDeconstruct
                or ErrorCode.ERR_TypeInferenceFailedForImplicitlyTypedDeconstructionVariable
                or ErrorCode.ERR_DeconstructRequiresExpression
                or ErrorCode.ERR_DeconstructWrongCardinality
                or ErrorCode.ERR_CannotDeconstructDynamic
                or ErrorCode.ERR_DeconstructTooFewElements
                or ErrorCode.ERR_ConversionNotTupleCompatible
                or ErrorCode.ERR_DeconstructionVarFormDisallowsSpecificType
                or ErrorCode.ERR_TupleElementNamesAttributeMissing
                or ErrorCode.ERR_ExplicitTupleElementNamesAttribute
                or ErrorCode.ERR_CantChangeTupleNamesOnOverride
                or ErrorCode.ERR_DuplicateInterfaceWithTupleNamesInBaseList
                or ErrorCode.ERR_ImplBadTupleNames
                or ErrorCode.ERR_PartialMemberInconsistentTupleNames
                or ErrorCode.ERR_ExpressionTreeContainsTupleLiteral
                or ErrorCode.ERR_ExpressionTreeContainsTupleConversion
                or ErrorCode.ERR_AutoPropertyCannotBeRefReturning
                or ErrorCode.ERR_RefPropertyMustHaveGetAccessor
                or ErrorCode.ERR_RefPropertyCannotHaveSetAccessor
                or ErrorCode.ERR_CantChangeRefReturnOnOverride
                or ErrorCode.ERR_MustNotHaveRefReturn
                or ErrorCode.ERR_MustHaveRefReturn
                or ErrorCode.ERR_RefReturnMustHaveIdentityConversion
                or ErrorCode.ERR_CloseUnimplementedInterfaceMemberWrongRefReturn
                or ErrorCode.ERR_RefReturningCallInExpressionTree
                or ErrorCode.ERR_BadIteratorReturnRef
                or ErrorCode.ERR_BadRefReturnExpressionTree
                or ErrorCode.ERR_RefReturnLvalueExpected
                or ErrorCode.ERR_RefReturnNonreturnableLocal
                or ErrorCode.ERR_RefReturnNonreturnableLocal2
                or ErrorCode.ERR_RefReturnRangeVariable
                or ErrorCode.ERR_RefReturnReadonly
                or ErrorCode.ERR_RefReturnReadonlyStatic
                or ErrorCode.ERR_RefReturnReadonly2
                or ErrorCode.ERR_RefReturnReadonlyStatic2
                or ErrorCode.ERR_RefReturnParameter
                or ErrorCode.ERR_RefReturnParameter2
                or ErrorCode.ERR_RefReturnLocal
                or ErrorCode.ERR_RefReturnLocal2
                or ErrorCode.ERR_RefReturnStructThis
                or ErrorCode.ERR_InitializeByValueVariableWithReference
                or ErrorCode.ERR_InitializeByReferenceVariableWithValue
                or ErrorCode.ERR_RefAssignmentMustHaveIdentityConversion
                or ErrorCode.ERR_ByReferenceVariableMustBeInitialized
                or ErrorCode.ERR_AnonDelegateCantUseLocal
                or ErrorCode.ERR_PredefinedValueTupleTypeNotFound
                or ErrorCode.ERR_SemiOrLBraceOrArrowExpected
                or ErrorCode.ERR_NewWithTupleTypeSyntax
                or ErrorCode.ERR_PredefinedValueTupleTypeMustBeStruct
                or ErrorCode.ERR_DiscardTypeInferenceFailed
                or ErrorCode.ERR_DeclarationExpressionNotPermitted
                or ErrorCode.ERR_MustDeclareForeachIteration
                or ErrorCode.ERR_TupleElementNamesInDeconstruction
                or ErrorCode.ERR_ExpressionTreeContainsThrowExpression
                or ErrorCode.ERR_DelegateRefMismatch
                or ErrorCode.ERR_BadSourceCodeKind
                or ErrorCode.ERR_BadDocumentationMode
                or ErrorCode.ERR_BadLanguageVersion
                or ErrorCode.ERR_ImplicitlyTypedVariableUsedInForbiddenZone
                or ErrorCode.ERR_TypeInferenceFailedForImplicitlyTypedOutVariable
                or ErrorCode.ERR_ExpressionTreeContainsOutVariable
                or ErrorCode.ERR_VarInvocationLvalueReserved
                or ErrorCode.ERR_PublicSignNetModule
                or ErrorCode.ERR_BadAssemblyName
                or ErrorCode.ERR_BadAsyncMethodBuilderTaskProperty
                or ErrorCode.ERR_TypeForwardedToMultipleAssemblies
                or ErrorCode.ERR_ExpressionTreeContainsDiscard
                or ErrorCode.ERR_PatternDynamicType
                or ErrorCode.ERR_VoidAssignment
                or ErrorCode.ERR_VoidInTuple
                or ErrorCode.ERR_Merge_conflict_marker_encountered
                or ErrorCode.ERR_InvalidPreprocessingSymbol
                or ErrorCode.ERR_FeatureNotAvailableInVersion7_1
                or ErrorCode.ERR_LanguageVersionCannotHaveLeadingZeroes
                or ErrorCode.ERR_CompilerAndLanguageVersion
                or ErrorCode.WRN_WindowsExperimental
                or ErrorCode.ERR_TupleInferredNamesNotAvailable
                or ErrorCode.ERR_TypelessTupleInAs
                or ErrorCode.ERR_NoRefOutWhenRefOnly
                or ErrorCode.ERR_NoNetModuleOutputWhenRefOutOrRefOnly
                or ErrorCode.ERR_BadOpOnNullOrDefaultOrNew
                or ErrorCode.ERR_DefaultLiteralNotValid
                or ErrorCode.ERR_PatternWrongGenericTypeInVersion
                or ErrorCode.ERR_AmbigBinaryOpsOnDefault
                or ErrorCode.ERR_FeatureNotAvailableInVersion7_2
                or ErrorCode.WRN_UnreferencedLocalFunction
                or ErrorCode.ERR_DynamicLocalFunctionTypeParameter
                or ErrorCode.ERR_BadNonTrailingNamedArgument
                or ErrorCode.ERR_NamedArgumentSpecificationBeforeFixedArgumentInDynamicInvocation
                or ErrorCode.ERR_RefConditionalAndAwait
                or ErrorCode.ERR_RefConditionalNeedsTwoRefs
                or ErrorCode.ERR_RefConditionalDifferentTypes
                or ErrorCode.ERR_BadParameterModifiers
                or ErrorCode.ERR_RefReadonlyNotField
                or ErrorCode.ERR_RefReadonlyNotField2
                or ErrorCode.ERR_AssignReadonlyNotField
                or ErrorCode.ERR_AssignReadonlyNotField2
                or ErrorCode.ERR_RefReturnReadonlyNotField
                or ErrorCode.ERR_RefReturnReadonlyNotField2
                or ErrorCode.ERR_ExplicitReservedAttr
                or ErrorCode.ERR_TypeReserved
                or ErrorCode.ERR_EmbeddedAttributeMustFollowPattern
                or ErrorCode.ERR_RefExtensionMustBeValueTypeOrConstrainedToOne
                or ErrorCode.ERR_InExtensionMustBeValueType
                or ErrorCode.ERR_FieldsInRoStruct
                or ErrorCode.ERR_AutoPropsInRoStruct
                or ErrorCode.ERR_FieldlikeEventsInRoStruct
                or ErrorCode.ERR_FieldAutoPropCantBeByRefLike
                or ErrorCode.ERR_StackAllocConversionNotPossible
                or ErrorCode.ERR_EscapeCall
                or ErrorCode.ERR_EscapeCall2
                or ErrorCode.ERR_EscapeOther
                or ErrorCode.ERR_CallArgMixing
                or ErrorCode.ERR_MismatchedRefEscapeInTernary
                or ErrorCode.ERR_EscapeVariable
                or ErrorCode.ERR_EscapeStackAlloc
                or ErrorCode.ERR_RefReturnThis
                or ErrorCode.ERR_OutAttrOnInParam
                or ErrorCode.ERR_PredefinedTypeAmbiguous
                or ErrorCode.ERR_InvalidVersionFormatDeterministic
                or ErrorCode.ERR_AttributeCtorInParameter
                or ErrorCode.WRN_FilterIsConstantFalse
                or ErrorCode.WRN_FilterIsConstantFalseRedundantTryCatch
                or ErrorCode.ERR_ConditionalInInterpolation
                or ErrorCode.ERR_CantUseVoidInArglist
                or ErrorCode.ERR_InDynamicMethodArg
                or ErrorCode.ERR_FeatureNotAvailableInVersion7_3
                or ErrorCode.WRN_AttributesOnBackingFieldsNotAvailable
                or ErrorCode.ERR_DoNotUseFixedBufferAttrOnProperty
                or ErrorCode.ERR_RefLocalOrParamExpected
                or ErrorCode.ERR_RefAssignNarrower
                or ErrorCode.ERR_NewBoundWithUnmanaged
                or ErrorCode.ERR_UnmanagedConstraintNotSatisfied
                or ErrorCode.ERR_CantUseInOrOutInArglist
                or ErrorCode.ERR_ConWithUnmanagedCon
                or ErrorCode.ERR_UnmanagedBoundWithClass
                or ErrorCode.ERR_InvalidStackAllocArray
                or ErrorCode.ERR_ExpressionTreeContainsTupleBinOp
                or ErrorCode.WRN_TupleBinopLiteralNameMismatch
                or ErrorCode.ERR_TupleSizesMismatchForBinOps
                or ErrorCode.ERR_ExprCannotBeFixed
                or ErrorCode.ERR_InvalidObjectCreation
                or ErrorCode.WRN_TypeParameterSameAsOuterMethodTypeParameter
                or ErrorCode.ERR_OutVariableCannotBeByRef
                or ErrorCode.ERR_DeconstructVariableCannotBeByRef
                or ErrorCode.ERR_OmittedTypeArgument
                or ErrorCode.ERR_FeatureNotAvailableInVersion8
                or ErrorCode.ERR_AltInterpolatedVerbatimStringsNotAvailable
                or ErrorCode.ERR_IteratorMustBeAsync
                or ErrorCode.ERR_NoConvToIAsyncDisp
                or ErrorCode.ERR_AwaitForEachMissingMember
                or ErrorCode.ERR_BadGetAsyncEnumerator
                or ErrorCode.ERR_MultipleIAsyncEnumOfT
                or ErrorCode.ERR_ForEachMissingMemberWrongAsync
                or ErrorCode.ERR_AwaitForEachMissingMemberWrongAsync
                or ErrorCode.ERR_BadDynamicAwaitForEach
                or ErrorCode.ERR_NoConvToIAsyncDispWrongAsync
                or ErrorCode.ERR_NoConvToIDispWrongAsync
                or ErrorCode.ERR_StaticLocalFunctionCannotCaptureVariable
                or ErrorCode.ERR_StaticLocalFunctionCannotCaptureThis
                or ErrorCode.ERR_AttributeNotOnEventAccessor
                or ErrorCode.WRN_UnconsumedEnumeratorCancellationAttributeUsage
                or ErrorCode.WRN_UndecoratedCancellationTokenParameter
                or ErrorCode.ERR_MultipleEnumeratorCancellationAttributes
                or ErrorCode.ERR_VarianceInterfaceNesting
                or ErrorCode.ERR_ImplicitIndexIndexerWithName
                or ErrorCode.ERR_ImplicitRangeIndexerWithName
                or ErrorCode.ERR_WrongNumberOfSubpatterns
                or ErrorCode.ERR_PropertyPatternNameMissing
                or ErrorCode.ERR_MissingPattern
                or ErrorCode.ERR_DefaultPattern
                or ErrorCode.ERR_SwitchExpressionNoBestType
                or ErrorCode.ERR_VarMayNotBindToType
                or ErrorCode.WRN_SwitchExpressionNotExhaustive
                or ErrorCode.ERR_SwitchArmSubsumed
                or ErrorCode.ERR_ConstantPatternVsOpenType
                or ErrorCode.WRN_CaseConstantNamedUnderscore
                or ErrorCode.WRN_IsTypeNamedUnderscore
                or ErrorCode.ERR_ExpressionTreeContainsSwitchExpression
                or ErrorCode.ERR_SwitchGoverningExpressionRequiresParens
                or ErrorCode.ERR_TupleElementNameMismatch
                or ErrorCode.ERR_DeconstructParameterNameMismatch
                or ErrorCode.ERR_IsPatternImpossible
                or ErrorCode.WRN_GivenExpressionNeverMatchesPattern
                or ErrorCode.WRN_GivenExpressionAlwaysMatchesConstant
                or ErrorCode.ERR_PointerTypeInPatternMatching
                or ErrorCode.ERR_ArgumentNameInITuplePattern
                or ErrorCode.ERR_DiscardPatternInSwitchStatement
                or ErrorCode.WRN_SwitchExpressionNotExhaustiveWithUnnamedEnumValue
                or ErrorCode.WRN_ThrowPossibleNull
                or ErrorCode.ERR_IllegalSuppression
                or ErrorCode.WRN_ConvertingNullableToNonNullable
                or ErrorCode.WRN_NullReferenceAssignment
                or ErrorCode.WRN_NullReferenceReceiver
                or ErrorCode.WRN_NullReferenceReturn
                or ErrorCode.WRN_NullReferenceArgument
                or ErrorCode.WRN_UnboxPossibleNull
                or ErrorCode.WRN_DisallowNullAttributeForbidsMaybeNullAssignment
                or ErrorCode.WRN_NullabilityMismatchInTypeOnOverride
                or ErrorCode.WRN_NullabilityMismatchInReturnTypeOnOverride
                or ErrorCode.WRN_NullabilityMismatchInParameterTypeOnOverride
                or ErrorCode.WRN_NullabilityMismatchInParameterTypeOnPartial
                or ErrorCode.WRN_NullabilityMismatchInTypeOnImplicitImplementation
                or ErrorCode.WRN_NullabilityMismatchInReturnTypeOnImplicitImplementation
                or ErrorCode.WRN_NullabilityMismatchInParameterTypeOnImplicitImplementation
                or ErrorCode.WRN_NullabilityMismatchInTypeOnExplicitImplementation
                or ErrorCode.WRN_NullabilityMismatchInReturnTypeOnExplicitImplementation
                or ErrorCode.WRN_NullabilityMismatchInParameterTypeOnExplicitImplementation
                or ErrorCode.WRN_UninitializedNonNullableField
                or ErrorCode.WRN_NullabilityMismatchInAssignment
                or ErrorCode.WRN_NullabilityMismatchInArgument
                or ErrorCode.WRN_NullabilityMismatchInReturnTypeOfTargetDelegate
                or ErrorCode.WRN_NullabilityMismatchInParameterTypeOfTargetDelegate
                or ErrorCode.ERR_ExplicitNullableAttribute
                or ErrorCode.WRN_NullabilityMismatchInArgumentForOutput
                or ErrorCode.WRN_NullAsNonNullable
                or ErrorCode.ERR_NullableUnconstrainedTypeParameter
                or ErrorCode.ERR_AnnotationDisallowedInObjectCreation
                or ErrorCode.WRN_NullableValueTypeMayBeNull
                or ErrorCode.ERR_NullableOptionNotAvailable
                or ErrorCode.WRN_NullabilityMismatchInTypeParameterConstraint
                or ErrorCode.WRN_MissingNonNullTypesContextForAnnotation
                or ErrorCode.WRN_NullabilityMismatchInConstraintsOnImplicitImplementation
                or ErrorCode.WRN_NullabilityMismatchInTypeParameterReferenceTypeConstraint
                or ErrorCode.ERR_TripleDotNotAllowed
                or ErrorCode.ERR_BadNullableContextOption
                or ErrorCode.ERR_NullableDirectiveQualifierExpected
                or ErrorCode.ERR_BadNullableTypeof
                or ErrorCode.ERR_ExpressionTreeCantContainRefStruct
                or ErrorCode.ERR_ElseCannotStartStatement
                or ErrorCode.ERR_ExpressionTreeCantContainNullCoalescingAssignment
                or ErrorCode.WRN_NullabilityMismatchInExplicitlyImplementedInterface
                or ErrorCode.WRN_NullabilityMismatchInInterfaceImplementedByBase
                or ErrorCode.WRN_DuplicateInterfaceWithNullabilityMismatchInBaseList
                or ErrorCode.ERR_DuplicateExplicitImpl
                or ErrorCode.ERR_UsingVarInSwitchCase
                or ErrorCode.ERR_GoToForwardJumpOverUsingVar
                or ErrorCode.ERR_GoToBackwardJumpOverUsingVar
                or ErrorCode.ERR_IsNullableType
                or ErrorCode.ERR_AsNullableType
                or ErrorCode.ERR_FeatureInPreview
                or ErrorCode.WRN_SwitchExpressionNotExhaustiveForNull
                or ErrorCode.WRN_ImplicitCopyInReadOnlyMember
                or ErrorCode.ERR_StaticMemberCantBeReadOnly
                or ErrorCode.ERR_AutoSetterCantBeReadOnly
                or ErrorCode.ERR_AutoPropertyWithSetterCantBeReadOnly
                or ErrorCode.ERR_InvalidPropertyReadOnlyMods
                or ErrorCode.ERR_DuplicatePropertyReadOnlyMods
                or ErrorCode.ERR_FieldLikeEventCantBeReadOnly
                or ErrorCode.ERR_PartialMemberReadOnlyDifference
                or ErrorCode.ERR_ReadOnlyModMissingAccessor
                or ErrorCode.ERR_OverrideRefConstraintNotSatisfied
                or ErrorCode.ERR_OverrideValConstraintNotSatisfied
                or ErrorCode.WRN_NullabilityMismatchInConstraintsOnPartialImplementation
                or ErrorCode.ERR_NullableDirectiveTargetExpected
                or ErrorCode.WRN_MissingNonNullTypesContextForAnnotationInGeneratedCode
                or ErrorCode.WRN_NullReferenceInitializer
                or ErrorCode.ERR_MultipleAnalyzerConfigsInSameDir
                or ErrorCode.ERR_RuntimeDoesNotSupportDefaultInterfaceImplementation
                or ErrorCode.ERR_RuntimeDoesNotSupportDefaultInterfaceImplementationForMember
                or ErrorCode.ERR_InvalidModifierForLanguageVersion
                or ErrorCode.ERR_ImplicitImplementationOfNonPublicInterfaceMember
                or ErrorCode.ERR_MostSpecificImplementationIsNotFound
                or ErrorCode.ERR_LanguageVersionDoesNotSupportInterfaceImplementationForMember
                or ErrorCode.ERR_RuntimeDoesNotSupportProtectedAccessForInterfaceMember
                or ErrorCode.ERR_DefaultInterfaceImplementationInNoPIAType
                or ErrorCode.ERR_AbstractEventHasAccessors
                or ErrorCode.WRN_NullabilityMismatchInTypeParameterNotNullConstraint
                or ErrorCode.ERR_DuplicateNullSuppression
                or ErrorCode.ERR_DefaultLiteralNoTargetType
                or ErrorCode.ERR_ReAbstractionInNoPIAType
                or ErrorCode.ERR_InternalError
                or ErrorCode.ERR_ImplicitObjectCreationIllegalTargetType
                or ErrorCode.ERR_ImplicitObjectCreationNotValid
                or ErrorCode.ERR_ImplicitObjectCreationNoTargetType
                or ErrorCode.ERR_BadFuncPointerParamModifier
                or ErrorCode.ERR_BadFuncPointerArgCount
                or ErrorCode.ERR_MethFuncPtrMismatch
                or ErrorCode.ERR_FuncPtrRefMismatch
                or ErrorCode.ERR_FuncPtrMethMustBeStatic
                or ErrorCode.ERR_ExternEventInitializer
                or ErrorCode.ERR_AmbigBinaryOpsOnUnconstrainedDefault
                or ErrorCode.WRN_ParameterConditionallyDisallowsNull
                or ErrorCode.WRN_ShouldNotReturn
                or ErrorCode.WRN_TopLevelNullabilityMismatchInReturnTypeOnOverride
                or ErrorCode.WRN_TopLevelNullabilityMismatchInParameterTypeOnOverride
                or ErrorCode.WRN_TopLevelNullabilityMismatchInReturnTypeOnImplicitImplementation
                or ErrorCode.WRN_TopLevelNullabilityMismatchInParameterTypeOnImplicitImplementation
                or ErrorCode.WRN_TopLevelNullabilityMismatchInReturnTypeOnExplicitImplementation
                or ErrorCode.WRN_TopLevelNullabilityMismatchInParameterTypeOnExplicitImplementation
                or ErrorCode.WRN_DoesNotReturnMismatch
                or ErrorCode.ERR_NoOutputDirectory
                or ErrorCode.ERR_StdInOptionProvidedButConsoleInputIsNotRedirected
                or ErrorCode.ERR_FeatureNotAvailableInVersion9
                or ErrorCode.WRN_MemberNotNull
                or ErrorCode.WRN_MemberNotNullWhen
                or ErrorCode.WRN_MemberNotNullBadMember
                or ErrorCode.WRN_ParameterDisallowsNull
                or ErrorCode.WRN_ConstOutOfRangeChecked
                or ErrorCode.ERR_DuplicateInterfaceWithDifferencesInBaseList
                or ErrorCode.ERR_DesignatorBeneathPatternCombinator
                or ErrorCode.ERR_UnsupportedTypeForRelationalPattern
                or ErrorCode.ERR_RelationalPatternWithNaN
                or ErrorCode.ERR_ConditionalOnLocalFunction
                or ErrorCode.WRN_GeneratorFailedDuringInitialization
                or ErrorCode.WRN_GeneratorFailedDuringGeneration
                or ErrorCode.ERR_WrongFuncPtrCallingConvention
                or ErrorCode.ERR_MissingAddressOf
                or ErrorCode.ERR_CannotUseReducedExtensionMethodInAddressOf
                or ErrorCode.ERR_CannotUseFunctionPointerAsFixedLocal
                or ErrorCode.ERR_ExpressionTreeContainsPatternImplicitIndexer
                or ErrorCode.ERR_ExpressionTreeContainsFromEndIndexExpression
                or ErrorCode.ERR_ExpressionTreeContainsRangeExpression
                or ErrorCode.WRN_GivenExpressionAlwaysMatchesPattern
                or ErrorCode.WRN_IsPatternAlways
                or ErrorCode.ERR_PartialMethodWithAccessibilityModsMustHaveImplementation
                or ErrorCode.ERR_PartialMethodWithNonVoidReturnMustHaveAccessMods
                or ErrorCode.ERR_PartialMethodWithOutParamMustHaveAccessMods
                or ErrorCode.ERR_PartialMethodWithExtendedModMustHaveAccessMods
                or ErrorCode.ERR_PartialMemberAccessibilityDifference
                or ErrorCode.ERR_PartialMemberExtendedModDifference
                or ErrorCode.ERR_SimpleProgramLocalIsReferencedOutsideOfTopLevelStatement
                or ErrorCode.ERR_SimpleProgramMultipleUnitsWithTopLevelStatements
                or ErrorCode.ERR_TopLevelStatementAfterNamespaceOrType
                or ErrorCode.ERR_SimpleProgramNotAnExecutable
                or ErrorCode.ERR_UnsupportedCallingConvention
                or ErrorCode.ERR_InvalidFunctionPointerCallingConvention
                or ErrorCode.ERR_InvalidFuncPointerReturnTypeModifier
                or ErrorCode.ERR_DupReturnTypeMod
                or ErrorCode.ERR_AddressOfMethodGroupInExpressionTree
                or ErrorCode.ERR_CannotConvertAddressOfToDelegate
                or ErrorCode.ERR_AddressOfToNonFunctionPointer
                or ErrorCode.ERR_ModuleInitializerMethodMustBeOrdinary
                or ErrorCode.ERR_ModuleInitializerMethodMustBeAccessibleOutsideTopLevelType
                or ErrorCode.ERR_ModuleInitializerMethodMustBeStaticParameterlessVoid
                or ErrorCode.ERR_ModuleInitializerMethodAndContainingTypesMustNotBeGeneric
                or ErrorCode.ERR_PartialMethodReturnTypeDifference
                or ErrorCode.ERR_PartialMemberRefReturnDifference
                or ErrorCode.WRN_NullabilityMismatchInReturnTypeOnPartial
                or ErrorCode.ERR_StaticAnonymousFunctionCannotCaptureVariable
                or ErrorCode.ERR_StaticAnonymousFunctionCannotCaptureThis
                or ErrorCode.ERR_OverrideDefaultConstraintNotSatisfied
                or ErrorCode.ERR_DefaultConstraintOverrideOnly
                or ErrorCode.WRN_ParameterNotNullIfNotNull
                or ErrorCode.WRN_ReturnNotNullIfNotNull
                or ErrorCode.WRN_PartialMethodTypeDifference
                or ErrorCode.ERR_RuntimeDoesNotSupportCovariantReturnsOfClasses
                or ErrorCode.ERR_RuntimeDoesNotSupportCovariantPropertiesOfClasses
                or ErrorCode.WRN_SwitchExpressionNotExhaustiveWithWhen
                or ErrorCode.WRN_SwitchExpressionNotExhaustiveForNullWithWhen
                or ErrorCode.WRN_PrecedenceInversion
                or ErrorCode.ERR_ExpressionTreeContainsWithExpression
                or ErrorCode.WRN_AnalyzerReferencesFramework
                or ErrorCode.WRN_RecordEqualsWithoutGetHashCode
                or ErrorCode.ERR_AssignmentInitOnly
                or ErrorCode.ERR_CantChangeInitOnlyOnOverride
                or ErrorCode.ERR_CloseUnimplementedInterfaceMemberWrongInitOnly
                or ErrorCode.ERR_ExplicitPropertyMismatchInitOnly
                or ErrorCode.ERR_BadInitAccessor
                or ErrorCode.ERR_InvalidWithReceiverType
                or ErrorCode.ERR_CannotClone
                or ErrorCode.ERR_CloneDisallowedInRecord
                or ErrorCode.WRN_RecordNamedDisallowed
                or ErrorCode.ERR_UnexpectedArgumentList
                or ErrorCode.ERR_UnexpectedOrMissingConstructorInitializerInRecord
                or ErrorCode.ERR_MultipleRecordParameterLists
                or ErrorCode.ERR_BadRecordBase
                or ErrorCode.ERR_BadInheritanceFromRecord
                or ErrorCode.ERR_BadRecordMemberForPositionalParameter
                or ErrorCode.ERR_NoCopyConstructorInBaseType
                or ErrorCode.ERR_CopyConstructorMustInvokeBaseCopyConstructor
                or ErrorCode.ERR_DoesNotOverrideMethodFromObject
                or ErrorCode.ERR_SealedAPIInRecord
                or ErrorCode.ERR_DoesNotOverrideBaseMethod
                or ErrorCode.ERR_NotOverridableAPIInRecord
                or ErrorCode.ERR_NonPublicAPIInRecord
                or ErrorCode.ERR_SignatureMismatchInRecord
                or ErrorCode.ERR_NonProtectedAPIInRecord
                or ErrorCode.ERR_DoesNotOverrideBaseEqualityContract
                or ErrorCode.ERR_StaticAPIInRecord
                or ErrorCode.ERR_CopyConstructorWrongAccessibility
                or ErrorCode.ERR_NonPrivateAPIInRecord
                or ErrorCode.WRN_UnassignedThisAutoPropertyUnsupportedVersion
                or ErrorCode.WRN_UnassignedThisUnsupportedVersion
                or ErrorCode.WRN_ParamUnassigned
                or ErrorCode.WRN_UseDefViolationProperty
                or ErrorCode.WRN_UseDefViolationField
                or ErrorCode.WRN_UseDefViolationThisUnsupportedVersion
                or ErrorCode.WRN_UseDefViolationOut
                or ErrorCode.WRN_UseDefViolation
                or ErrorCode.ERR_CannotSpecifyManagedWithUnmanagedSpecifiers
                or ErrorCode.ERR_RuntimeDoesNotSupportUnmanagedDefaultCallConv
                or ErrorCode.ERR_TypeNotFound
                or ErrorCode.ERR_TypeMustBePublic
                or ErrorCode.ERR_InvalidUnmanagedCallersOnlyCallConv
                or ErrorCode.ERR_CannotUseManagedTypeInUnmanagedCallersOnly
                or ErrorCode.ERR_UnmanagedCallersOnlyMethodOrTypeCannotBeGeneric
                or ErrorCode.ERR_UnmanagedCallersOnlyRequiresStatic
                or ErrorCode.WRN_ParameterIsStaticClass
                or ErrorCode.WRN_ReturnTypeIsStaticClass
                or ErrorCode.ERR_EntryPointCannotBeUnmanagedCallersOnly
                or ErrorCode.ERR_ModuleInitializerCannotBeUnmanagedCallersOnly
                or ErrorCode.ERR_UnmanagedCallersOnlyMethodsCannotBeCalledDirectly
                or ErrorCode.ERR_UnmanagedCallersOnlyMethodsCannotBeConvertedToDelegate
                or ErrorCode.ERR_InitCannotBeReadonly
                or ErrorCode.ERR_UnexpectedVarianceStaticMember
                or ErrorCode.ERR_FunctionPointersCannotBeCalledWithNamedArguments
                or ErrorCode.ERR_EqualityContractRequiresGetter
                or ErrorCode.WRN_UnreadRecordParameter
                or ErrorCode.ERR_BadFieldTypeInRecord
                or ErrorCode.WRN_DoNotCompareFunctionPointers
                or ErrorCode.ERR_RecordAmbigCtor
                or ErrorCode.ERR_FunctionPointerTypesInAttributeNotSupported
                or ErrorCode.ERR_InheritingFromRecordWithSealedToString
                or ErrorCode.ERR_HiddenPositionalMember
                or ErrorCode.ERR_GlobalUsingInNamespace
                or ErrorCode.ERR_GlobalUsingOutOfOrder
                or ErrorCode.ERR_AttributesRequireParenthesizedLambdaExpression
                or ErrorCode.ERR_CannotInferDelegateType
                or ErrorCode.ERR_InvalidNameInSubpattern
                or ErrorCode.ERR_RuntimeDoesNotSupportStaticAbstractMembersInInterfaces
                or ErrorCode.ERR_GenericConstraintNotSatisfiedInterfaceWithStaticAbstractMembers
                or ErrorCode.ERR_BadAbstractUnaryOperatorSignature
                or ErrorCode.ERR_BadAbstractIncDecSignature
                or ErrorCode.ERR_BadAbstractIncDecRetType
                or ErrorCode.ERR_BadAbstractBinaryOperatorSignature
                or ErrorCode.ERR_BadAbstractShiftOperatorSignature
                or ErrorCode.ERR_BadAbstractStaticMemberAccess
                or ErrorCode.ERR_ExpressionTreeContainsAbstractStaticMemberAccess
                or ErrorCode.ERR_CloseUnimplementedInterfaceMemberNotStatic
                or ErrorCode.ERR_RuntimeDoesNotSupportStaticAbstractMembersInInterfacesForMember
                or ErrorCode.ERR_ExplicitImplementationOfOperatorsMustBeStatic
                or ErrorCode.ERR_AbstractConversionNotInvolvingContainedType
                or ErrorCode.ERR_InterfaceImplementedByUnmanagedCallersOnlyMethod
                or ErrorCode.HDN_DuplicateWithGlobalUsing
                or ErrorCode.ERR_CantConvAnonMethReturnType
                or ErrorCode.ERR_BuilderAttributeDisallowed
                or ErrorCode.ERR_FeatureNotAvailableInVersion10
                or ErrorCode.ERR_SimpleProgramIsEmpty
                or ErrorCode.ERR_LineSpanDirectiveInvalidValue
                or ErrorCode.ERR_LineSpanDirectiveEndLessThanStart
                or ErrorCode.ERR_WrongArityAsyncReturn
                or ErrorCode.ERR_InterpolatedStringHandlerMethodReturnMalformed
                or ErrorCode.ERR_InterpolatedStringHandlerMethodReturnInconsistent
                or ErrorCode.ERR_NullInvalidInterpolatedStringHandlerArgumentName
                or ErrorCode.ERR_NotInstanceInvalidInterpolatedStringHandlerArgumentName
                or ErrorCode.ERR_InvalidInterpolatedStringHandlerArgumentName
                or ErrorCode.ERR_TypeIsNotAnInterpolatedStringHandlerType
                or ErrorCode.WRN_ParameterOccursAfterInterpolatedStringHandlerParameter
                or ErrorCode.ERR_CannotUseSelfAsInterpolatedStringHandlerArgument
                or ErrorCode.ERR_InterpolatedStringHandlerArgumentAttributeMalformed
                or ErrorCode.ERR_InterpolatedStringHandlerArgumentLocatedAfterInterpolatedString
                or ErrorCode.ERR_InterpolatedStringHandlerArgumentOptionalNotSpecified
                or ErrorCode.ERR_ExpressionTreeContainsInterpolatedStringHandlerConversion
                or ErrorCode.ERR_InterpolatedStringHandlerCreationCannotUseDynamic
                or ErrorCode.ERR_MultipleFileScopedNamespace
                or ErrorCode.ERR_FileScopedAndNormalNamespace
                or ErrorCode.ERR_FileScopedNamespaceNotBeforeAllMembers
                or ErrorCode.ERR_NoImplicitConvTargetTypedConditional
                or ErrorCode.ERR_NonPublicParameterlessStructConstructor
                or ErrorCode.ERR_NoConversionForCallerArgumentExpressionParam
                or ErrorCode.WRN_CallerLineNumberPreferredOverCallerArgumentExpression
                or ErrorCode.WRN_CallerFilePathPreferredOverCallerArgumentExpression
                or ErrorCode.WRN_CallerMemberNamePreferredOverCallerArgumentExpression
                or ErrorCode.WRN_CallerArgumentExpressionAttributeHasInvalidParameterName
                or ErrorCode.ERR_BadCallerArgumentExpressionParamWithoutDefaultValue
                or ErrorCode.WRN_CallerArgumentExpressionAttributeSelfReferential
                or ErrorCode.WRN_CallerArgumentExpressionParamForUnconsumedLocation
                or ErrorCode.ERR_NewlinesAreNotAllowedInsideANonVerbatimInterpolatedString
                or ErrorCode.ERR_AttrTypeArgCannotBeTypeVar
                or ErrorCode.ERR_AttrDependentTypeNotAllowed
                or ErrorCode.WRN_InterpolatedStringHandlerArgumentAttributeIgnoredOnLambdaParameters
                or ErrorCode.ERR_LambdaWithAttributesToExpressionTree
                or ErrorCode.WRN_CompileTimeCheckedOverflow
                or ErrorCode.WRN_MethGrpToNonDel
                or ErrorCode.ERR_LambdaExplicitReturnTypeVar
                or ErrorCode.ERR_InterpolatedStringsReferencingInstanceCannotBeInObjectInitializers
                or ErrorCode.ERR_CannotUseRefInUnmanagedCallersOnly
                or ErrorCode.ERR_CannotBeMadeNullable
                or ErrorCode.ERR_UnsupportedTypeForListPattern
                or ErrorCode.ERR_MisplacedSlicePattern
                or ErrorCode.WRN_LowerCaseTypeName
                or ErrorCode.ERR_RecordStructConstructorCallsDefaultConstructor
                or ErrorCode.ERR_StructHasInitializersAndNoDeclaredConstructor
                or ErrorCode.ERR_ListPatternRequiresLength
                or ErrorCode.ERR_ScopedMismatchInParameterOfTarget
                or ErrorCode.ERR_ScopedMismatchInParameterOfOverrideOrImplementation
                or ErrorCode.ERR_ScopedMismatchInParameterOfPartial
                or ErrorCode.ERR_RawStringNotInDirectives
                or ErrorCode.ERR_UnterminatedRawString
                or ErrorCode.ERR_TooManyQuotesForRawString
                or ErrorCode.ERR_LineDoesNotStartWithSameWhitespace
                or ErrorCode.ERR_RawStringDelimiterOnOwnLine
                or ErrorCode.ERR_RawStringInVerbatimInterpolatedStrings
                or ErrorCode.ERR_RawStringMustContainContent
                or ErrorCode.ERR_LineContainsDifferentWhitespace
                or ErrorCode.ERR_NotEnoughQuotesForRawString
                or ErrorCode.ERR_NotEnoughCloseBracesForRawString
                or ErrorCode.ERR_TooManyOpenBracesForRawString
                or ErrorCode.ERR_TooManyCloseBracesForRawString
                or ErrorCode.ERR_IllegalAtSequence
                or ErrorCode.ERR_StringMustStartWithQuoteCharacter
                or ErrorCode.ERR_NoEnumConstraint
                or ErrorCode.ERR_NoDelegateConstraint
                or ErrorCode.ERR_MisplacedRecord
                or ErrorCode.ERR_PatternSpanCharCannotBeStringNull
                or ErrorCode.ERR_UseDefViolationPropertyUnsupportedVersion
                or ErrorCode.ERR_UseDefViolationFieldUnsupportedVersion
                or ErrorCode.WRN_UseDefViolationPropertyUnsupportedVersion
                or ErrorCode.WRN_UseDefViolationFieldUnsupportedVersion
                or ErrorCode.WRN_UseDefViolationPropertySupportedVersion
                or ErrorCode.WRN_UseDefViolationFieldSupportedVersion
                or ErrorCode.WRN_UseDefViolationThisSupportedVersion
                or ErrorCode.WRN_UnassignedThisAutoPropertySupportedVersion
                or ErrorCode.WRN_UnassignedThisSupportedVersion
                or ErrorCode.ERR_OperatorCantBeChecked
                or ErrorCode.ERR_ImplicitConversionOperatorCantBeChecked
                or ErrorCode.ERR_CheckedOperatorNeedsMatch
                or ErrorCode.ERR_MisplacedUnchecked
                or ErrorCode.ERR_LineSpanDirectiveRequiresSpace
                or ErrorCode.ERR_RequiredNameDisallowed
                or ErrorCode.ERR_OverrideMustHaveRequired
                or ErrorCode.ERR_RequiredMemberCannotBeHidden
                or ErrorCode.ERR_RequiredMemberCannotBeLessVisibleThanContainingType
                or ErrorCode.ERR_ExplicitRequiredMember
                or ErrorCode.ERR_RequiredMemberMustBeSettable
                or ErrorCode.ERR_RequiredMemberMustBeSet
                or ErrorCode.ERR_RequiredMembersMustBeAssignedValue
                or ErrorCode.ERR_RequiredMembersInvalid
                or ErrorCode.ERR_RequiredMembersBaseTypeInvalid
                or ErrorCode.ERR_ChainingToSetsRequiredMembersRequiresSetsRequiredMembers
                or ErrorCode.ERR_NewConstraintCannotHaveRequiredMembers
                or ErrorCode.ERR_UnsupportedCompilerFeature
                or ErrorCode.WRN_ObsoleteMembersShouldNotBeRequired
                or ErrorCode.ERR_RefReturningPropertiesCannotBeRequired
                or ErrorCode.ERR_ImplicitImplementationOfInaccessibleInterfaceMember
                or ErrorCode.ERR_ScriptsAndSubmissionsCannotHaveRequiredMembers
                or ErrorCode.ERR_BadAbstractEqualityOperatorSignature
                or ErrorCode.ERR_BadBinaryReadOnlySpanConcatenation
                or ErrorCode.ERR_ScopedRefAndRefStructOnly
                or ErrorCode.ERR_ScopedDiscard
                or ErrorCode.ERR_FixedFieldMustNotBeRef
                or ErrorCode.ERR_RefFieldCannotReferToRefStruct
                or ErrorCode.ERR_FileTypeDisallowedInSignature
                or ErrorCode.ERR_FileTypeNoExplicitAccessibility
                or ErrorCode.ERR_FileTypeBase
                or ErrorCode.ERR_FileTypeNested
                or ErrorCode.ERR_GlobalUsingStaticFileType
                or ErrorCode.ERR_FileTypeNameDisallowed
                or ErrorCode.ERR_FeatureNotAvailableInVersion11
                or ErrorCode.ERR_RefFieldInNonRefStruct
                or ErrorCode.WRN_AnalyzerReferencesNewerCompiler
                or ErrorCode.ERR_CannotMatchOnINumberBase
                or ErrorCode.ERR_ScopedTypeNameDisallowed
                or ErrorCode.ERR_ImplicitlyTypedDefaultParameter
                or ErrorCode.ERR_UnscopedRefAttributeUnsupportedTarget
                or ErrorCode.ERR_RuntimeDoesNotSupportRefFields
                or ErrorCode.ERR_ExplicitScopedRef
                or ErrorCode.ERR_UnscopedScoped
                or ErrorCode.WRN_DuplicateAnalyzerReference
                or ErrorCode.ERR_FilePathCannotBeConvertedToUtf8
                or ErrorCode.ERR_FileLocalDuplicateNameInNS
                or ErrorCode.WRN_ScopedMismatchInParameterOfTarget
                or ErrorCode.WRN_ScopedMismatchInParameterOfOverrideOrImplementation
                or ErrorCode.ERR_RefReturnScopedParameter
                or ErrorCode.ERR_RefReturnScopedParameter2
                or ErrorCode.ERR_RefReturnOnlyParameter
                or ErrorCode.ERR_RefReturnOnlyParameter2
                or ErrorCode.ERR_RefAssignReturnOnly
                or ErrorCode.WRN_ManagedAddr
                or ErrorCode.WRN_EscapeVariable
                or ErrorCode.WRN_EscapeStackAlloc
                or ErrorCode.WRN_RefReturnNonreturnableLocal
                or ErrorCode.WRN_RefReturnNonreturnableLocal2
                or ErrorCode.WRN_RefReturnStructThis
                or ErrorCode.WRN_RefAssignNarrower
                or ErrorCode.WRN_MismatchedRefEscapeInTernary
                or ErrorCode.WRN_RefReturnParameter
                or ErrorCode.WRN_RefReturnScopedParameter
                or ErrorCode.WRN_RefReturnParameter2
                or ErrorCode.WRN_RefReturnScopedParameter2
                or ErrorCode.WRN_RefReturnLocal
                or ErrorCode.WRN_RefReturnLocal2
                or ErrorCode.WRN_RefAssignReturnOnly
                or ErrorCode.WRN_RefReturnOnlyParameter
                or ErrorCode.WRN_RefReturnOnlyParameter2
                or ErrorCode.ERR_RefAssignValEscapeWider
                or ErrorCode.WRN_RefAssignValEscapeWider
                or ErrorCode.WRN_OptionalParamValueMismatch
                or ErrorCode.WRN_ParamsArrayInLambdaOnly
                or ErrorCode.ERR_UnscopedRefAttributeUnsupportedMemberTarget
                or ErrorCode.ERR_UnscopedRefAttributeInterfaceImplementation
                or ErrorCode.ERR_UnrecognizedRefSafetyRulesAttributeVersion
                or ErrorCode.ERR_InvalidPrimaryConstructorParameterReference
                or ErrorCode.ERR_AmbiguousPrimaryConstructorParameterAsColorColorReceiver
                or ErrorCode.WRN_CapturedPrimaryConstructorParameterPassedToBase
                or ErrorCode.WRN_UnreadPrimaryConstructorParameter
                or ErrorCode.ERR_AssgReadonlyPrimaryConstructorParameter
                or ErrorCode.ERR_RefReturnReadonlyPrimaryConstructorParameter
                or ErrorCode.ERR_RefReadonlyPrimaryConstructorParameter
                or ErrorCode.ERR_AssgReadonlyPrimaryConstructorParameter2
                or ErrorCode.ERR_RefReturnReadonlyPrimaryConstructorParameter2
                or ErrorCode.ERR_RefReadonlyPrimaryConstructorParameter2
                or ErrorCode.ERR_RefReturnPrimaryConstructorParameter
                or ErrorCode.ERR_StructLayoutCyclePrimaryConstructorParameter
                or ErrorCode.ERR_UnexpectedParameterList
                or ErrorCode.WRN_AddressOfInAsync
                or ErrorCode.ERR_BadRefInUsingAlias
                or ErrorCode.ERR_BadUnsafeInUsingDirective
                or ErrorCode.ERR_BadNullableReferenceTypeInUsingAlias
                or ErrorCode.ERR_BadStaticAfterUnsafe
                or ErrorCode.ERR_BadCaseInSwitchArm
                or ErrorCode.ERR_InterceptorsFeatureNotEnabled
                or ErrorCode.ERR_InterceptorContainingTypeCannotBeGeneric
                or ErrorCode.ERR_InterceptorPathNotInCompilation
                or ErrorCode.ERR_InterceptorPathNotInCompilationWithCandidate
                or ErrorCode.ERR_InterceptorPositionBadToken
                or ErrorCode.ERR_InterceptorLineOutOfRange
                or ErrorCode.ERR_InterceptorCharacterOutOfRange
                or ErrorCode.ERR_InterceptorMethodMustBeOrdinary
                or ErrorCode.ERR_InterceptorMustReferToStartOfTokenPosition
                or ErrorCode.ERR_InterceptorFilePathCannotBeNull
                or ErrorCode.ERR_InterceptorNameNotInvoked
                or ErrorCode.ERR_InterceptorNonUniquePath
                or ErrorCode.ERR_InterceptorLineCharacterMustBePositive
                or ErrorCode.ERR_ConstantValueOfTypeExpected
                or ErrorCode.ERR_UnsupportedPrimaryConstructorParameterCapturingRefAny
                or ErrorCode.ERR_InterceptorCannotUseUnmanagedCallersOnly
                or ErrorCode.ERR_BadUsingStaticType
                or ErrorCode.WRN_CapturedPrimaryConstructorParameterInFieldInitializer
                or ErrorCode.ERR_InlineArrayConversionToSpanNotSupported
                or ErrorCode.ERR_InlineArrayConversionToReadOnlySpanNotSupported
                or ErrorCode.ERR_InlineArrayIndexOutOfRange
                or ErrorCode.ERR_InvalidInlineArrayLength
                or ErrorCode.ERR_InvalidInlineArrayLayout
                or ErrorCode.ERR_InvalidInlineArrayFields
                or ErrorCode.ERR_ExpressionTreeContainsInlineArrayOperation
                or ErrorCode.ERR_RuntimeDoesNotSupportInlineArrayTypes
                or ErrorCode.ERR_InlineArrayBadIndex
                or ErrorCode.ERR_NamedArgumentForInlineArray
                or ErrorCode.ERR_CollectionExpressionTargetTypeNotConstructible
                or ErrorCode.ERR_ExpressionTreeContainsCollectionExpression
                or ErrorCode.ERR_CollectionExpressionNoTargetType
                or ErrorCode.WRN_PrimaryConstructorParameterIsShadowedAndNotPassedToBase
                or ErrorCode.ERR_InlineArrayUnsupportedElementFieldModifier
                or ErrorCode.WRN_InlineArrayIndexerNotUsed
                or ErrorCode.WRN_InlineArraySliceNotUsed
                or ErrorCode.WRN_InlineArrayConversionOperatorNotUsed
                or ErrorCode.WRN_InlineArrayNotSupportedByLanguage
                or ErrorCode.ERR_CollectionBuilderAttributeMethodNotFound
                or ErrorCode.ERR_CollectionBuilderAttributeInvalidType
                or ErrorCode.ERR_CollectionBuilderAttributeInvalidMethodName
                or ErrorCode.ERR_CollectionBuilderNoElementType
                or ErrorCode.ERR_InlineArrayForEachNotSupported
                or ErrorCode.ERR_RefReadOnlyWrongOrdering
                or ErrorCode.WRN_BadArgRef
                or ErrorCode.WRN_ArgExpectedRefOrIn
                or ErrorCode.WRN_RefReadonlyNotVariable
                or ErrorCode.ERR_BadArgExtraRefLangVersion
                or ErrorCode.WRN_ArgExpectedIn
                or ErrorCode.WRN_OverridingDifferentRefness
                or ErrorCode.WRN_HidingDifferentRefness
                or ErrorCode.WRN_TargetDifferentRefness
                or ErrorCode.ERR_OutAttrOnRefReadonlyParam
                or ErrorCode.WRN_RefReadonlyParameterDefaultValue
                or ErrorCode.WRN_ByValArraySizeConstRequired
                or ErrorCode.WRN_UseDefViolationRefField
                or ErrorCode.ERR_FeatureNotAvailableInVersion12
                or ErrorCode.ERR_CollectionExpressionEscape
                or ErrorCode.WRN_Experimental
                or ErrorCode.WRN_ExperimentalWithMessage
                or ErrorCode.ERR_ExpectedInterpolatedString
                or ErrorCode.ERR_InterceptorGlobalNamespace
                or ErrorCode.WRN_CollectionExpressionRefStructMayAllocate
                or ErrorCode.WRN_CollectionExpressionRefStructSpreadMayAllocate
                or ErrorCode.ERR_CollectionExpressionImmutableArray
                or ErrorCode.ERR_InvalidExperimentalDiagID
                or ErrorCode.ERR_SpreadMissingMember
                or ErrorCode.ERR_CollectionExpressionTargetNoElementType
                or ErrorCode.ERR_CollectionExpressionMissingConstructor
                or ErrorCode.ERR_CollectionExpressionMissingAdd
                or ErrorCode.WRN_ConvertingLock
                or ErrorCode.ERR_DynamicDispatchToParamsCollection
                or ErrorCode.ERR_CollectionInitializerInfiniteChainOfAddCalls
                or ErrorCode.ERR_ParamsCollectionInfiniteChainOfConstructorCalls
                or ErrorCode.ERR_ParamsMemberCannotBeLessVisibleThanDeclaringMember
                or ErrorCode.ERR_ParamsCollectionConstructorDoesntInitializeRequiredMember
                or ErrorCode.ERR_ParamsCollectionExpressionTree
                or ErrorCode.ERR_ParamsCollectionExtensionAddMethod
                or ErrorCode.ERR_ParamsCollectionMissingConstructor
                or ErrorCode.ERR_NoModifiersOnUsing
                or ErrorCode.ERR_CannotDynamicInvokeOnExpression
                or ErrorCode.ERR_InterceptsLocationDataInvalidFormat
                or ErrorCode.ERR_InterceptsLocationUnsupportedVersion
                or ErrorCode.ERR_InterceptsLocationDuplicateFile
                or ErrorCode.ERR_InterceptsLocationFileNotFound
                or ErrorCode.ERR_InterceptsLocationDataInvalidPosition
                or ErrorCode.INF_TooManyBoundLambdas
                or ErrorCode.ERR_BadYieldInUnsafe
                or ErrorCode.ERR_AddressOfInIterator
                or ErrorCode.ERR_RuntimeDoesNotSupportByRefLikeGenerics
                or ErrorCode.ERR_RefStructConstraintAlreadySpecified
                or ErrorCode.ERR_AllowsClauseMustBeLast
                or ErrorCode.ERR_ClassIsCombinedWithRefStruct
                or ErrorCode.ERR_NotRefStructConstraintNotSatisfied
                or ErrorCode.ERR_RefStructDoesNotSupportDefaultInterfaceImplementationForMember
                or ErrorCode.ERR_BadNonVirtualInterfaceMemberAccessOnAllowsRefLike
                or ErrorCode.ERR_BadAllowByRefLikeEnumerator
                or ErrorCode.ERR_PartialPropertyMissingImplementation
                or ErrorCode.ERR_PartialPropertyMissingDefinition
                or ErrorCode.ERR_PartialPropertyDuplicateDefinition
                or ErrorCode.ERR_PartialPropertyDuplicateImplementation
                or ErrorCode.ERR_PartialPropertyMissingAccessor
                or ErrorCode.ERR_PartialPropertyUnexpectedAccessor
                or ErrorCode.ERR_PartialPropertyInitMismatch
                or ErrorCode.ERR_PartialMemberTypeDifference
                or ErrorCode.WRN_PartialMemberSignatureDifference
                or ErrorCode.ERR_PartialPropertyRequiredDifference
                or ErrorCode.WRN_FieldIsAmbiguous
                or ErrorCode.ERR_InlineArrayAttributeOnRecord
                or ErrorCode.ERR_FeatureNotAvailableInVersion13
                or ErrorCode.ERR_CannotApplyOverloadResolutionPriorityToOverride
                or ErrorCode.ERR_CannotApplyOverloadResolutionPriorityToMember
                or ErrorCode.ERR_PartialPropertyDuplicateInitializer
                or ErrorCode.WRN_UninitializedNonNullableBackingField
                or ErrorCode.WRN_UnassignedInternalRefField
                or ErrorCode.WRN_AccessorDoesNotUseBackingField
                or ErrorCode.ERR_IteratorRefLikeElementType
                or ErrorCode.WRN_UnscopedRefAttributeOldRules
                or ErrorCode.WRN_InterceptsLocationAttributeUnsupportedSignature
                or ErrorCode.ERR_ImplicitlyTypedParamsParameter
                or ErrorCode.ERR_VariableDeclarationNamedField
                or ErrorCode.ERR_PartialMemberMissingImplementation
                or ErrorCode.ERR_PartialMemberMissingDefinition
                or ErrorCode.ERR_PartialMemberDuplicateDefinition
                or ErrorCode.ERR_PartialMemberDuplicateImplementation
                or ErrorCode.ERR_PartialEventInitializer
                or ErrorCode.ERR_PartialConstructorInitializer
                or ErrorCode.ERR_ExtensionDisallowsName
                or ErrorCode.ERR_ExtensionDisallowsMember
                or ErrorCode.ERR_BadExtensionContainingType
                or ErrorCode.ERR_ExtensionParameterDisallowsDefaultValue
                or ErrorCode.ERR_ReceiverParameterOnlyOne
                or ErrorCode.ERR_ExtensionResolutionFailed
                or ErrorCode.ERR_ReceiverParameterSameNameAsTypeParameter
                or ErrorCode.ERR_LocalSameNameAsExtensionTypeParameter
                or ErrorCode.ERR_TypeParameterSameNameAsExtensionTypeParameter
                or ErrorCode.ERR_LocalSameNameAsExtensionParameter
                or ErrorCode.ERR_ValueParameterSameNameAsExtensionParameter
                or ErrorCode.ERR_TypeParameterSameNameAsExtensionParameter
                or ErrorCode.ERR_InvalidExtensionParameterReference
                or ErrorCode.ERR_ValueParameterSameNameAsExtensionTypeParameter
                or ErrorCode.ERR_UnderspecifiedExtension
                or ErrorCode.ERR_ExpressionTreeContainsExtensionPropertyAccess
                or ErrorCode.ERR_PPIgnoredFollowsToken
                or ErrorCode.ERR_PPIgnoredNeedsFileBasedProgram
                or ErrorCode.ERR_PPIgnoredFollowsIf
                or ErrorCode.ERR_RefExtensionParameterMustBeValueTypeOrConstrainedToOne
                or ErrorCode.ERR_InExtensionParameterMustBeValueType
                or ErrorCode.ERR_ProtectedInExtension
                or ErrorCode.ERR_InstanceMemberWithUnnamedExtensionsParameter
                or ErrorCode.ERR_InitInExtension
                or ErrorCode.ERR_ModifierOnUnnamedReceiverParameter
                or ErrorCode.ERR_ExtensionTypeNameDisallowed
                or ErrorCode.ERR_ExpressionTreeContainsNamedArgumentOutOfPosition
                or ErrorCode.ERR_OperatorsMustBePublic
                or ErrorCode.ERR_OperatorMustReturnVoid
                or ErrorCode.ERR_CloseUnimplementedInterfaceMemberOperatorMismatch
                or ErrorCode.ERR_OperatorMismatchOnOverride
                or ErrorCode.ERR_BadCompoundAssignmentOpArgs
                or ErrorCode.ERR_PPShebangInProjectBasedProgram
                or ErrorCode.ERR_NameofExtensionMember
                or ErrorCode.ERR_BadExtensionUnaryOperatorSignature
                or ErrorCode.ERR_BadExtensionIncDecSignature
                or ErrorCode.ERR_BadExtensionBinaryOperatorSignature
                or ErrorCode.ERR_BadExtensionShiftOperatorSignature
                or ErrorCode.ERR_OperatorInExtensionOfStaticClass
                or ErrorCode.ERR_InstanceOperatorStructExtensionWrongReceiverRefKind
                or ErrorCode.ERR_InstanceOperatorExtensionWrongReceiverType
                or ErrorCode.ERR_ExpressionTreeContainsExtensionBasedConditionalLogicalOperator
                or ErrorCode.ERR_InterpolatedStringHandlerArgumentDisallowed
                or ErrorCode.ERR_MemberNameSameAsExtendedType
                or ErrorCode.ERR_FeatureNotAvailableInVersion14
                or ErrorCode.ERR_ExtensionBlockCollision
                or ErrorCode.ERR_MethodImplAttributeAsyncCannotBeUsed
                or ErrorCode.ERR_AttributeCannotBeAppliedManually
                or ErrorCode.ERR_BadSpreadInCatchFilter
                or ErrorCode.ERR_ExplicitInterfaceMemberTypeMismatch
                or ErrorCode.ERR_ExplicitInterfaceMemberReturnTypeMismatch
<<<<<<< HEAD
=======
                or ErrorCode.HDN_RedundantPattern
                or ErrorCode.WRN_RedundantPattern
                or ErrorCode.HDN_RedundantPatternStackGuard
                or ErrorCode.ERR_BadVisBaseType
                or ErrorCode.ERR_AmbigExtension
                or ErrorCode.ERR_SingleInapplicableBinaryOperator
                or ErrorCode.ERR_SingleInapplicableUnaryOperator
                or ErrorCode.ERR_AmbigOperator
>>>>>>> b28fc311
                    => false,
            };
#pragma warning restore CS8524 // The switch expression does not handle some values of its input type (it is not exhaustive) involving an unnamed enum value.
        }

        /// <summary>
        /// When converting an anonymous function to a delegate type, there are some diagnostics
        /// that will occur regardless of the delegate type - particularly those that do not
        /// depend on the substituted types (e.g. name uniqueness).  Even though we need to
        /// produce a diagnostic in such cases, we do not need to abandon overload resolution -
        /// we can choose the overload that is best without regard to such diagnostics.
        /// </summary>
        /// <returns>True if seeing the ErrorCode should prevent a delegate conversion
        /// from completing successfully.</returns>
        internal static bool PreventsSuccessfulDelegateConversion(ErrorCode code)
        {
            if (code == ErrorCode.Void || code == ErrorCode.Unknown)
            {
                return false;
            }

            if (IsWarning(code) || IsInfo(code) || IsHidden(code))
            {
                return false;
            }

            switch (code)
            {
                case ErrorCode.ERR_DuplicateParamName:
                case ErrorCode.ERR_LocalDuplicate:
                case ErrorCode.ERR_LocalIllegallyOverrides:
                case ErrorCode.ERR_LocalSameNameAsTypeParam:
                case ErrorCode.ERR_QueryRangeVariableOverrides:
                case ErrorCode.ERR_QueryRangeVariableSameAsTypeParam:
                case ErrorCode.ERR_DeprecatedCollectionInitAddStr:
                case ErrorCode.ERR_DeprecatedSymbolStr:
                case ErrorCode.ERR_MissingPredefinedMember:
                case ErrorCode.ERR_DefaultValueUsedWithAttributes:
                case ErrorCode.ERR_ExplicitParamArrayOrCollection:
                    return false;
                default:
                    return true;
            }
        }

        /// <remarks>
        /// WARNING: will resolve lazy diagnostics - do not call this before the member lists are completed
        /// or you could trigger infinite recursion.
        /// </remarks>
        internal static bool PreventsSuccessfulDelegateConversion(DiagnosticBag diagnostics)
        {
            foreach (Diagnostic diag in diagnostics.AsEnumerable()) // Checking the code would have resolved them anyway.
            {
                if (ErrorFacts.PreventsSuccessfulDelegateConversion((ErrorCode)diag.Code))
                {
                    return true;
                }
            }

            return false;
        }

        internal static bool PreventsSuccessfulDelegateConversion(ImmutableArray<Diagnostic> diagnostics)
        {
            foreach (var diag in diagnostics)
            {
                if (ErrorFacts.PreventsSuccessfulDelegateConversion((ErrorCode)diag.Code))
                {
                    return true;
                }
            }

            return false;
        }

        internal static ErrorCode GetStaticClassParameterCode(bool useWarning)
            => useWarning ? ErrorCode.WRN_ParameterIsStaticClass : ErrorCode.ERR_ParameterIsStaticClass;

        internal static ErrorCode GetStaticClassReturnCode(bool useWarning)
            => useWarning ? ErrorCode.WRN_ReturnTypeIsStaticClass : ErrorCode.ERR_ReturnTypeIsStaticClass;
    }
}<|MERGE_RESOLUTION|>--- conflicted
+++ resolved
@@ -2538,8 +2538,6 @@
                 or ErrorCode.ERR_BadSpreadInCatchFilter
                 or ErrorCode.ERR_ExplicitInterfaceMemberTypeMismatch
                 or ErrorCode.ERR_ExplicitInterfaceMemberReturnTypeMismatch
-<<<<<<< HEAD
-=======
                 or ErrorCode.HDN_RedundantPattern
                 or ErrorCode.WRN_RedundantPattern
                 or ErrorCode.HDN_RedundantPatternStackGuard
@@ -2548,7 +2546,6 @@
                 or ErrorCode.ERR_SingleInapplicableBinaryOperator
                 or ErrorCode.ERR_SingleInapplicableUnaryOperator
                 or ErrorCode.ERR_AmbigOperator
->>>>>>> b28fc311
                     => false,
             };
 #pragma warning restore CS8524 // The switch expression does not handle some values of its input type (it is not exhaustive) involving an unnamed enum value.
