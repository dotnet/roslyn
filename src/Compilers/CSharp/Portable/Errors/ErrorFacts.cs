--- conflicted
+++ resolved
@@ -2227,13 +2227,10 @@
                 case ErrorCode.WRN_ScopedMismatchInParameterOfOverrideOrImplementation:
                 case ErrorCode.ERR_RefReturnScopedParameter:
                 case ErrorCode.ERR_RefReturnScopedParameter2:
-<<<<<<< HEAD
-                case ErrorCode.WRN_ManagedAddr:
-=======
                 case ErrorCode.ERR_RefReturnOnlyParameter:
                 case ErrorCode.ERR_RefReturnOnlyParameter2:
                 case ErrorCode.ERR_RefAssignReturnOnly:
->>>>>>> c0c896cd
+                case ErrorCode.WRN_ManagedAddr:
                     return false;
                 default:
                     // NOTE: All error codes must be explicitly handled in this switch statement
