--- conflicted
+++ resolved
@@ -2219,11 +2219,8 @@
                 case ErrorCode.ERR_ExplicitScopedRef:
                 case ErrorCode.ERR_UnscopedScoped:
                 case ErrorCode.WRN_DuplicateAnalyzerReference:
-<<<<<<< HEAD
+                case ErrorCode.ERR_FilePathCannotBeConvertedToUtf8:
                 case ErrorCode.ERR_ReadOnlyNotSuppAsParamModDidYouMeanIn:
-=======
-                case ErrorCode.ERR_FilePathCannotBeConvertedToUtf8:
->>>>>>> dff9e3a1
                     return false;
                 default:
                     // NOTE: All error codes must be explicitly handled in this switch statement
