--- conflicted
+++ resolved
@@ -2397,11 +2397,8 @@
                 case ErrorCode.ERR_OutAttrOnRefReadonlyParam:
                 case ErrorCode.WRN_RefReadonlyParameterDefaultValue:
                 case ErrorCode.WRN_ByValArraySizeConstRequired:
-<<<<<<< HEAD
+                case ErrorCode.WRN_UseDefViolationRefField:
                 case ErrorCode.ERR_CollectionExpressionEscape:
-=======
-                case ErrorCode.WRN_UseDefViolationRefField:
->>>>>>> 41044c46
                     return false;
                 default:
                     // NOTE: All error codes must be explicitly handled in this switch statement
