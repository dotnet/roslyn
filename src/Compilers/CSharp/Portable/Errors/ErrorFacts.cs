﻿// Licensed to the .NET Foundation under one or more agreements.
// The .NET Foundation licenses this file to you under the MIT license.
// See the LICENSE file in the project root for more information.

#nullable disable

using System;
using System.Collections.Generic;
using System.Collections.Immutable;
using System.Diagnostics;
using System.Globalization;
using System.Reflection;
using Roslyn.Utilities;

namespace Microsoft.CodeAnalysis.CSharp
{
    internal static partial class ErrorFacts
    {
        private const string s_titleSuffix = "_Title";
        private const string s_descriptionSuffix = "_Description";
        private static readonly Lazy<ImmutableDictionary<ErrorCode, string>> s_categoriesMap = new Lazy<ImmutableDictionary<ErrorCode, string>>(CreateCategoriesMap);
        public static readonly ImmutableHashSet<string> NullableWarnings;

        static ErrorFacts()
        {
            ImmutableHashSet<string>.Builder nullableWarnings = ImmutableHashSet.CreateBuilder<string>();

            nullableWarnings.Add(GetId(ErrorCode.WRN_NullReferenceAssignment));
            nullableWarnings.Add(GetId(ErrorCode.WRN_NullReferenceReceiver));
            nullableWarnings.Add(GetId(ErrorCode.WRN_NullReferenceReturn));
            nullableWarnings.Add(GetId(ErrorCode.WRN_NullReferenceArgument));
            nullableWarnings.Add(GetId(ErrorCode.WRN_UninitializedNonNullableField));
            nullableWarnings.Add(GetId(ErrorCode.WRN_NullabilityMismatchInAssignment));
            nullableWarnings.Add(GetId(ErrorCode.WRN_NullabilityMismatchInArgument));
            nullableWarnings.Add(GetId(ErrorCode.WRN_NullabilityMismatchInArgumentForOutput));
            nullableWarnings.Add(GetId(ErrorCode.WRN_NullabilityMismatchInReturnTypeOfTargetDelegate));
            nullableWarnings.Add(GetId(ErrorCode.WRN_NullabilityMismatchInParameterTypeOfTargetDelegate));
            nullableWarnings.Add(GetId(ErrorCode.WRN_NullAsNonNullable));
            nullableWarnings.Add(GetId(ErrorCode.WRN_NullableValueTypeMayBeNull));
            nullableWarnings.Add(GetId(ErrorCode.WRN_NullabilityMismatchInTypeParameterConstraint));
            nullableWarnings.Add(GetId(ErrorCode.WRN_NullabilityMismatchInTypeParameterReferenceTypeConstraint));
            nullableWarnings.Add(GetId(ErrorCode.WRN_NullabilityMismatchInTypeParameterNotNullConstraint));
            nullableWarnings.Add(GetId(ErrorCode.WRN_ThrowPossibleNull));
            nullableWarnings.Add(GetId(ErrorCode.WRN_UnboxPossibleNull));
            nullableWarnings.Add(GetId(ErrorCode.WRN_SwitchExpressionNotExhaustiveForNull));
            nullableWarnings.Add(GetId(ErrorCode.WRN_SwitchExpressionNotExhaustiveForNullWithWhen));

            nullableWarnings.Add(GetId(ErrorCode.WRN_ConvertingNullableToNonNullable));
            nullableWarnings.Add(GetId(ErrorCode.WRN_DisallowNullAttributeForbidsMaybeNullAssignment));
            nullableWarnings.Add(GetId(ErrorCode.WRN_ParameterConditionallyDisallowsNull));

            nullableWarnings.Add(GetId(ErrorCode.WRN_NullabilityMismatchInTypeOnOverride));
            nullableWarnings.Add(GetId(ErrorCode.WRN_NullabilityMismatchInReturnTypeOnOverride));
            nullableWarnings.Add(GetId(ErrorCode.WRN_NullabilityMismatchInReturnTypeOnPartial));
            nullableWarnings.Add(GetId(ErrorCode.WRN_NullabilityMismatchInParameterTypeOnOverride));
            nullableWarnings.Add(GetId(ErrorCode.WRN_NullabilityMismatchInParameterTypeOnPartial));
            nullableWarnings.Add(GetId(ErrorCode.WRN_NullabilityMismatchInTypeOnImplicitImplementation));
            nullableWarnings.Add(GetId(ErrorCode.WRN_NullabilityMismatchInReturnTypeOnImplicitImplementation));
            nullableWarnings.Add(GetId(ErrorCode.WRN_NullabilityMismatchInParameterTypeOnImplicitImplementation));
            nullableWarnings.Add(GetId(ErrorCode.WRN_NullabilityMismatchInTypeOnExplicitImplementation));
            nullableWarnings.Add(GetId(ErrorCode.WRN_NullabilityMismatchInReturnTypeOnExplicitImplementation));
            nullableWarnings.Add(GetId(ErrorCode.WRN_NullabilityMismatchInParameterTypeOnExplicitImplementation));
            nullableWarnings.Add(GetId(ErrorCode.WRN_NullabilityMismatchInConstraintsOnImplicitImplementation));
            nullableWarnings.Add(GetId(ErrorCode.WRN_NullabilityMismatchInExplicitlyImplementedInterface));
            nullableWarnings.Add(GetId(ErrorCode.WRN_NullabilityMismatchInInterfaceImplementedByBase));
            nullableWarnings.Add(GetId(ErrorCode.WRN_DuplicateInterfaceWithNullabilityMismatchInBaseList));
            nullableWarnings.Add(GetId(ErrorCode.WRN_NullabilityMismatchInConstraintsOnPartialImplementation));
            nullableWarnings.Add(GetId(ErrorCode.WRN_NullReferenceInitializer));
            nullableWarnings.Add(GetId(ErrorCode.WRN_ShouldNotReturn));
            nullableWarnings.Add(GetId(ErrorCode.WRN_DoesNotReturnMismatch));
            nullableWarnings.Add(GetId(ErrorCode.WRN_TopLevelNullabilityMismatchInParameterTypeOnExplicitImplementation));
            nullableWarnings.Add(GetId(ErrorCode.WRN_TopLevelNullabilityMismatchInParameterTypeOnImplicitImplementation));
            nullableWarnings.Add(GetId(ErrorCode.WRN_TopLevelNullabilityMismatchInParameterTypeOnOverride));
            nullableWarnings.Add(GetId(ErrorCode.WRN_TopLevelNullabilityMismatchInReturnTypeOnExplicitImplementation));
            nullableWarnings.Add(GetId(ErrorCode.WRN_TopLevelNullabilityMismatchInReturnTypeOnImplicitImplementation));
            nullableWarnings.Add(GetId(ErrorCode.WRN_TopLevelNullabilityMismatchInReturnTypeOnOverride));
            nullableWarnings.Add(GetId(ErrorCode.WRN_MemberNotNull));
            nullableWarnings.Add(GetId(ErrorCode.WRN_MemberNotNullBadMember));
            nullableWarnings.Add(GetId(ErrorCode.WRN_MemberNotNullWhen));
            nullableWarnings.Add(GetId(ErrorCode.WRN_ParameterDisallowsNull));
            nullableWarnings.Add(GetId(ErrorCode.WRN_ParameterNotNullIfNotNull));
            nullableWarnings.Add(GetId(ErrorCode.WRN_ReturnNotNullIfNotNull));
            nullableWarnings.Add(GetId(ErrorCode.WRN_NullabilityMismatchInReturnTypeOnInterceptor));
            nullableWarnings.Add(GetId(ErrorCode.WRN_NullabilityMismatchInParameterTypeOnInterceptor));

            NullableWarnings = nullableWarnings.ToImmutable();
        }

        private static string GetId(ErrorCode errorCode)
        {
            return MessageProvider.Instance.GetIdForErrorCode((int)errorCode);
        }

        private static ImmutableDictionary<ErrorCode, string> CreateCategoriesMap()
        {
            var map = new Dictionary<ErrorCode, string>()
            {
                // { ERROR_CODE,    CATEGORY }
            };

            return map.ToImmutableDictionary();
        }

        internal static DiagnosticSeverity GetSeverity(ErrorCode code)
        {
            if (code == ErrorCode.Void)
            {
                return InternalDiagnosticSeverity.Void;
            }
            else if (code == ErrorCode.Unknown)
            {
                return InternalDiagnosticSeverity.Unknown;
            }
            else if (IsWarning(code))
            {
                return DiagnosticSeverity.Warning;
            }
            else if (IsInfo(code))
            {
                return DiagnosticSeverity.Info;
            }
            else if (IsHidden(code))
            {
                return DiagnosticSeverity.Hidden;
            }
            else
            {
                return DiagnosticSeverity.Error;
            }
        }

        /// <remarks>Don't call this during a parse--it loads resources</remarks>
        public static string GetMessage(MessageID code, CultureInfo culture)
        {
            string message = ResourceManager.GetString(code.ToString(), culture);
            Debug.Assert(!string.IsNullOrEmpty(message), code.ToString());
            return message;
        }

        /// <remarks>Don't call this during a parse--it loads resources</remarks>
        public static string GetMessage(ErrorCode code, CultureInfo culture)
        {
            string message = ResourceManager.GetString(code.ToString(), culture);
            Debug.Assert(!string.IsNullOrEmpty(message), code.ToString());
            return message;
        }

        public static LocalizableResourceString GetMessageFormat(ErrorCode code)
        {
            return new LocalizableResourceString(code.ToString(), ResourceManager, typeof(ErrorFacts));
        }

        public static LocalizableResourceString GetTitle(ErrorCode code)
        {
            return new LocalizableResourceString(code.ToString() + s_titleSuffix, ResourceManager, typeof(ErrorFacts));
        }

        public static LocalizableResourceString GetDescription(ErrorCode code)
        {
            return new LocalizableResourceString(code.ToString() + s_descriptionSuffix, ResourceManager, typeof(ErrorFacts));
        }

        public static string GetHelpLink(ErrorCode code)
        {
            return $"https://msdn.microsoft.com/query/roslyn.query?appId=roslyn&k=k({GetId(code)})";
        }

        public static string GetCategory(ErrorCode code)
        {
            string category;
            if (s_categoriesMap.Value.TryGetValue(code, out category))
            {
                return category;
            }

            return Diagnostic.CompilerDiagnosticCategory;
        }

        /// <remarks>Don't call this during a parse--it loads resources</remarks>
        public static string GetMessage(XmlParseErrorCode id, CultureInfo culture)
        {
            return ResourceManager.GetString(id.ToString(), culture);
        }

        private static System.Resources.ResourceManager s_resourceManager;
        private static System.Resources.ResourceManager ResourceManager
        {
            get
            {
                if (s_resourceManager == null)
                {
                    s_resourceManager = new System.Resources.ResourceManager(typeof(CSharpResources).FullName, typeof(ErrorCode).GetTypeInfo().Assembly);
                }

                return s_resourceManager;
            }
        }

        internal static int GetWarningLevel(ErrorCode code)
        {
            if (IsInfo(code) || IsHidden(code))
            {
                // Info and hidden diagnostics should always be produced because some analyzers depend on them.
                return Diagnostic.InfoAndHiddenWarningLevel;
            }

            // Warning wave warnings (warning level > 4) should be documented in
            // docs/compilers/CSharp/Warnversion Warning Waves.md
            switch (code)
            {
                case ErrorCode.WRN_AddressOfInAsync:
                case ErrorCode.WRN_ByValArraySizeConstRequired:
                    // Warning level 8 is exclusively for warnings introduced in the compiler
                    // shipped with dotnet 8 (C# 12) and that can be reported for pre-existing code.
                    return 8;
                case ErrorCode.WRN_LowerCaseTypeName:
                    // Warning level 7 is exclusively for warnings introduced in the compiler
                    // shipped with dotnet 7 (C# 11) and that can be reported for pre-existing code.
                    return 7;
                case ErrorCode.WRN_PartialMethodTypeDifference:
                    // Warning level 6 is exclusively for warnings introduced in the compiler
                    // shipped with dotnet 6 (C# 10) and that can be reported for pre-existing code.
                    return 6;
                case ErrorCode.WRN_NubExprIsConstBool2:
                case ErrorCode.WRN_StaticInAsOrIs:
                case ErrorCode.WRN_PrecedenceInversion:
                case ErrorCode.WRN_UseDefViolationPropertyUnsupportedVersion:
                case ErrorCode.WRN_UseDefViolationFieldUnsupportedVersion:
                case ErrorCode.WRN_UnassignedThisAutoPropertyUnsupportedVersion:
                case ErrorCode.WRN_UnassignedThisUnsupportedVersion:
                case ErrorCode.WRN_ParamUnassigned:
                case ErrorCode.WRN_UseDefViolationProperty:
                case ErrorCode.WRN_UseDefViolationField:
                case ErrorCode.WRN_UseDefViolationThisUnsupportedVersion:
                case ErrorCode.WRN_UseDefViolationOut:
                case ErrorCode.WRN_UseDefViolation:
                case ErrorCode.WRN_SyncAndAsyncEntryPoints:
                case ErrorCode.WRN_ParameterIsStaticClass:
                case ErrorCode.WRN_ReturnTypeIsStaticClass:
                    // Warning level 5 is exclusively for warnings introduced in the compiler
                    // shipped with dotnet 5 (C# 9) and that can be reported for pre-existing code.
                    return 5;
                case ErrorCode.WRN_InvalidMainSig:
                case ErrorCode.WRN_LowercaseEllSuffix:
                case ErrorCode.WRN_NewNotRequired:
                case ErrorCode.WRN_MainCantBeGeneric:
                case ErrorCode.WRN_ProtectedInSealed:
                case ErrorCode.WRN_UnassignedInternalField:
                case ErrorCode.WRN_MissingParamTag:
                case ErrorCode.WRN_MissingXMLComment:
                case ErrorCode.WRN_MissingTypeParamTag:
                case ErrorCode.WRN_InvalidVersionFormat:
                    return 4;
                case ErrorCode.WRN_UnreferencedEvent:
                case ErrorCode.WRN_DuplicateUsing:
                case ErrorCode.WRN_UnreferencedVar:
                case ErrorCode.WRN_UnreferencedField:
                case ErrorCode.WRN_UnreferencedVarAssg:
                case ErrorCode.WRN_UnreferencedLocalFunction:
                case ErrorCode.WRN_SequentialOnPartialClass:
                case ErrorCode.WRN_UnreferencedFieldAssg:
                case ErrorCode.WRN_AmbiguousXMLReference:
                case ErrorCode.WRN_PossibleMistakenNullStatement:
                case ErrorCode.WRN_EqualsWithoutGetHashCode:
                case ErrorCode.WRN_EqualityOpWithoutEquals:
                case ErrorCode.WRN_EqualityOpWithoutGetHashCode:
                case ErrorCode.WRN_IncorrectBooleanAssg:
                case ErrorCode.WRN_BitwiseOrSignExtend:
                case ErrorCode.WRN_TypeParameterSameAsOuterTypeParameter:
                case ErrorCode.WRN_InvalidAssemblyName:
                case ErrorCode.WRN_UnifyReferenceBldRev:
                case ErrorCode.WRN_AssignmentToSelf:
                case ErrorCode.WRN_ComparisonToSelf:
                case ErrorCode.WRN_IsDynamicIsConfusing:
                case ErrorCode.WRN_DebugFullNameTooLong:
                case ErrorCode.WRN_PdbLocalNameTooLong:
                case ErrorCode.WRN_RecordEqualsWithoutGetHashCode:
                    return 3;
                case ErrorCode.WRN_NewRequired:
                case ErrorCode.WRN_NewOrOverrideExpected:
                case ErrorCode.WRN_UnreachableCode:
                case ErrorCode.WRN_UnreferencedLabel:
                case ErrorCode.WRN_NegativeArrayIndex:
                case ErrorCode.WRN_BadRefCompareLeft:
                case ErrorCode.WRN_BadRefCompareRight:
                case ErrorCode.WRN_PatternIsAmbiguous:
                case ErrorCode.WRN_PatternNotPublicOrNotInstance:
                case ErrorCode.WRN_PatternBadSignature:
                case ErrorCode.WRN_SameFullNameThisNsAgg:
                case ErrorCode.WRN_SameFullNameThisAggAgg:
                case ErrorCode.WRN_SameFullNameThisAggNs:
                case ErrorCode.WRN_GlobalAliasDefn:
                case ErrorCode.WRN_AlwaysNull:
                case ErrorCode.WRN_CmpAlwaysFalse:
                case ErrorCode.WRN_GotoCaseShouldConvert:
                case ErrorCode.WRN_NubExprIsConstBool:
                case ErrorCode.WRN_ExplicitImplCollision:
                case ErrorCode.WRN_DeprecatedSymbolStr:
                case ErrorCode.WRN_VacuousIntegralComp:
                case ErrorCode.WRN_AssignmentToLockOrDispose:
                case ErrorCode.WRN_DeprecatedCollectionInitAddStr:
                case ErrorCode.WRN_DeprecatedCollectionInitAdd:
                case ErrorCode.WRN_DuplicateParamTag:
                case ErrorCode.WRN_UnmatchedParamTag:
                case ErrorCode.WRN_UnprocessedXMLComment:
                case ErrorCode.WRN_InvalidSearchPathDir:
                case ErrorCode.WRN_UnifyReferenceMajMin:
                case ErrorCode.WRN_DuplicateTypeParamTag:
                case ErrorCode.WRN_UnmatchedTypeParamTag:
                case ErrorCode.WRN_UnmatchedParamRefTag:
                case ErrorCode.WRN_UnmatchedTypeParamRefTag:
                case ErrorCode.WRN_CantHaveManifestForModule:
                case ErrorCode.WRN_DynamicDispatchToConditionalMethod:
                case ErrorCode.WRN_NoSources:
                case ErrorCode.WRN_CLS_MeaninglessOnPrivateType:
                case ErrorCode.WRN_CLS_AssemblyNotCLS2:
                case ErrorCode.WRN_MainIgnored:
                case ErrorCode.WRN_UnqualifiedNestedTypeInCref:
                case ErrorCode.WRN_NoRuntimeMetadataVersion:
                    return 2;
                case ErrorCode.WRN_IsAlwaysTrue:
                case ErrorCode.WRN_IsAlwaysFalse:
                case ErrorCode.WRN_ByRefNonAgileField:
                case ErrorCode.WRN_VolatileByRef:
                case ErrorCode.WRN_FinalizeMethod:
                case ErrorCode.WRN_DeprecatedSymbol:
                case ErrorCode.WRN_ExternMethodNoImplementation:
                case ErrorCode.WRN_AttributeLocationOnBadDeclaration:
                case ErrorCode.WRN_InvalidAttributeLocation:
                case ErrorCode.WRN_NonObsoleteOverridingObsolete:
                case ErrorCode.WRN_CoClassWithoutComImport:
                case ErrorCode.WRN_ObsoleteOverridingNonObsolete:
                case ErrorCode.WRN_ExternCtorNoImplementation:
                case ErrorCode.WRN_WarningDirective:
                case ErrorCode.WRN_UnreachableGeneralCatch:
                case ErrorCode.WRN_DefaultValueForUnconsumedLocation:
                case ErrorCode.WRN_EmptySwitch:
                case ErrorCode.WRN_XMLParseError:
                case ErrorCode.WRN_BadXMLRef:
                case ErrorCode.WRN_BadXMLRefParamType:
                case ErrorCode.WRN_BadXMLRefReturnType:
                case ErrorCode.WRN_BadXMLRefSyntax:
                case ErrorCode.WRN_FailedInclude:
                case ErrorCode.WRN_InvalidInclude:
                case ErrorCode.WRN_XMLParseIncludeError:
                case ErrorCode.WRN_ALinkWarn:
                case ErrorCode.WRN_AssemblyAttributeFromModuleIsOverridden:
                case ErrorCode.WRN_CmdOptionConflictsSource:
                case ErrorCode.WRN_IllegalPragma:
                case ErrorCode.WRN_IllegalPPWarning:
                case ErrorCode.WRN_BadRestoreNumber:
                case ErrorCode.WRN_NonECMAFeature:
                case ErrorCode.WRN_ErrorOverride:
                case ErrorCode.WRN_MultiplePredefTypes:
                case ErrorCode.WRN_TooManyLinesForDebugger:
                case ErrorCode.WRN_CallOnNonAgileField:
                case ErrorCode.WRN_InvalidNumber:
                case ErrorCode.WRN_IllegalPPChecksum:
                case ErrorCode.WRN_EndOfPPLineExpected:
                case ErrorCode.WRN_ConflictingChecksum:
                case ErrorCode.WRN_DotOnDefault:
                case ErrorCode.WRN_BadXMLRefTypeVar:
                case ErrorCode.WRN_ReferencedAssemblyReferencesLinkedPIA:
                case ErrorCode.WRN_MultipleRuntimeImplementationMatches:
                case ErrorCode.WRN_MultipleRuntimeOverrideMatches:
                case ErrorCode.WRN_FileAlreadyIncluded:
                case ErrorCode.WRN_NoConfigNotOnCommandLine:
                case ErrorCode.WRN_AnalyzerCannotBeCreated:
                case ErrorCode.WRN_NoAnalyzerInAssembly:
                case ErrorCode.WRN_UnableToLoadAnalyzer:
                case ErrorCode.WRN_DefineIdentifierRequired:
                case ErrorCode.WRN_CLS_NoVarArgs:
                case ErrorCode.WRN_CLS_BadArgType:
                case ErrorCode.WRN_CLS_BadReturnType:
                case ErrorCode.WRN_CLS_BadFieldPropType:
                case ErrorCode.WRN_CLS_BadIdentifierCase:
                case ErrorCode.WRN_CLS_OverloadRefOut:
                case ErrorCode.WRN_CLS_OverloadUnnamed:
                case ErrorCode.WRN_CLS_BadIdentifier:
                case ErrorCode.WRN_CLS_BadBase:
                case ErrorCode.WRN_CLS_BadInterfaceMember:
                case ErrorCode.WRN_CLS_NoAbstractMembers:
                case ErrorCode.WRN_CLS_NotOnModules:
                case ErrorCode.WRN_CLS_ModuleMissingCLS:
                case ErrorCode.WRN_CLS_AssemblyNotCLS:
                case ErrorCode.WRN_CLS_BadAttributeType:
                case ErrorCode.WRN_CLS_ArrayArgumentToAttribute:
                case ErrorCode.WRN_CLS_NotOnModules2:
                case ErrorCode.WRN_CLS_IllegalTrueInFalse:
                case ErrorCode.WRN_CLS_MeaninglessOnParam:
                case ErrorCode.WRN_CLS_MeaninglessOnReturn:
                case ErrorCode.WRN_CLS_BadTypeVar:
                case ErrorCode.WRN_CLS_VolatileField:
                case ErrorCode.WRN_CLS_BadInterface:
                case ErrorCode.WRN_UnobservedAwaitableExpression:
                case ErrorCode.WRN_CallerLineNumberParamForUnconsumedLocation:
                case ErrorCode.WRN_CallerFilePathParamForUnconsumedLocation:
                case ErrorCode.WRN_CallerMemberNameParamForUnconsumedLocation:
                case ErrorCode.WRN_CallerFilePathPreferredOverCallerMemberName:
                case ErrorCode.WRN_CallerLineNumberPreferredOverCallerMemberName:
                case ErrorCode.WRN_CallerLineNumberPreferredOverCallerFilePath:
                case ErrorCode.WRN_DelaySignButNoKey:
                case ErrorCode.WRN_UnimplementedCommandLineSwitch:
                case ErrorCode.WRN_AsyncLacksAwaits:
                case ErrorCode.WRN_BadUILang:
                case ErrorCode.WRN_RefCultureMismatch:
                case ErrorCode.WRN_ConflictingMachineAssembly:
                case ErrorCode.WRN_FilterIsConstantTrue:
                case ErrorCode.WRN_FilterIsConstantFalse:
                case ErrorCode.WRN_FilterIsConstantFalseRedundantTryCatch:
                case ErrorCode.WRN_IdentifierOrNumericLiteralExpected:
                case ErrorCode.WRN_ReferencedAssemblyDoesNotHaveStrongName:
                case ErrorCode.WRN_AlignmentMagnitude:
                case ErrorCode.WRN_AttributeIgnoredWhenPublicSigning:
                case ErrorCode.WRN_TupleLiteralNameMismatch:
                case ErrorCode.WRN_Experimental:
                case ErrorCode.WRN_AttributesOnBackingFieldsNotAvailable:
                case ErrorCode.WRN_TupleBinopLiteralNameMismatch:
                case ErrorCode.WRN_TypeParameterSameAsOuterMethodTypeParameter:
                case ErrorCode.WRN_ConvertingNullableToNonNullable:
                case ErrorCode.WRN_NullReferenceAssignment:
                case ErrorCode.WRN_NullReferenceReceiver:
                case ErrorCode.WRN_NullReferenceReturn:
                case ErrorCode.WRN_NullReferenceArgument:
                case ErrorCode.WRN_NullabilityMismatchInTypeOnOverride:
                case ErrorCode.WRN_NullabilityMismatchInReturnTypeOnOverride:
                case ErrorCode.WRN_NullabilityMismatchInReturnTypeOnPartial:
                case ErrorCode.WRN_NullabilityMismatchInParameterTypeOnOverride:
                case ErrorCode.WRN_NullabilityMismatchInParameterTypeOnPartial:
                case ErrorCode.WRN_NullabilityMismatchInConstraintsOnPartialImplementation:
                case ErrorCode.WRN_NullabilityMismatchInTypeOnImplicitImplementation:
                case ErrorCode.WRN_NullabilityMismatchInReturnTypeOnImplicitImplementation:
                case ErrorCode.WRN_NullabilityMismatchInParameterTypeOnImplicitImplementation:
                case ErrorCode.WRN_DuplicateInterfaceWithNullabilityMismatchInBaseList:
                case ErrorCode.WRN_NullabilityMismatchInInterfaceImplementedByBase:
                case ErrorCode.WRN_NullabilityMismatchInExplicitlyImplementedInterface:
                case ErrorCode.WRN_NullabilityMismatchInTypeOnExplicitImplementation:
                case ErrorCode.WRN_NullabilityMismatchInReturnTypeOnExplicitImplementation:
                case ErrorCode.WRN_NullabilityMismatchInParameterTypeOnExplicitImplementation:
                case ErrorCode.WRN_UninitializedNonNullableField:
                case ErrorCode.WRN_NullabilityMismatchInAssignment:
                case ErrorCode.WRN_NullabilityMismatchInArgument:
                case ErrorCode.WRN_NullabilityMismatchInArgumentForOutput:
                case ErrorCode.WRN_NullabilityMismatchInReturnTypeOfTargetDelegate:
                case ErrorCode.WRN_NullabilityMismatchInParameterTypeOfTargetDelegate:
                case ErrorCode.WRN_NullAsNonNullable:
                case ErrorCode.WRN_NullableValueTypeMayBeNull:
                case ErrorCode.WRN_NullabilityMismatchInTypeParameterConstraint:
                case ErrorCode.WRN_MissingNonNullTypesContextForAnnotation:
                case ErrorCode.WRN_MissingNonNullTypesContextForAnnotationInGeneratedCode:
                case ErrorCode.WRN_NullabilityMismatchInConstraintsOnImplicitImplementation:
                case ErrorCode.WRN_NullabilityMismatchInTypeParameterReferenceTypeConstraint:
                case ErrorCode.WRN_SwitchExpressionNotExhaustive:
                case ErrorCode.WRN_IsTypeNamedUnderscore:
                case ErrorCode.WRN_GivenExpressionNeverMatchesPattern:
                case ErrorCode.WRN_GivenExpressionAlwaysMatchesConstant:
                case ErrorCode.WRN_SwitchExpressionNotExhaustiveWithUnnamedEnumValue:
                case ErrorCode.WRN_CaseConstantNamedUnderscore:
                case ErrorCode.WRN_ThrowPossibleNull:
                case ErrorCode.WRN_UnboxPossibleNull:
                case ErrorCode.WRN_SwitchExpressionNotExhaustiveForNull:
                case ErrorCode.WRN_ImplicitCopyInReadOnlyMember:
                case ErrorCode.WRN_UnconsumedEnumeratorCancellationAttributeUsage:
                case ErrorCode.WRN_UndecoratedCancellationTokenParameter:
                case ErrorCode.WRN_NullabilityMismatchInTypeParameterNotNullConstraint:
                case ErrorCode.WRN_DisallowNullAttributeForbidsMaybeNullAssignment:
                case ErrorCode.WRN_ParameterConditionallyDisallowsNull:
                case ErrorCode.WRN_NullReferenceInitializer:
                case ErrorCode.WRN_ShouldNotReturn:
                case ErrorCode.WRN_DoesNotReturnMismatch:
                case ErrorCode.WRN_TopLevelNullabilityMismatchInReturnTypeOnOverride:
                case ErrorCode.WRN_TopLevelNullabilityMismatchInParameterTypeOnOverride:
                case ErrorCode.WRN_TopLevelNullabilityMismatchInReturnTypeOnImplicitImplementation:
                case ErrorCode.WRN_TopLevelNullabilityMismatchInParameterTypeOnImplicitImplementation:
                case ErrorCode.WRN_TopLevelNullabilityMismatchInReturnTypeOnExplicitImplementation:
                case ErrorCode.WRN_TopLevelNullabilityMismatchInParameterTypeOnExplicitImplementation:
                case ErrorCode.WRN_ConstOutOfRangeChecked:
                case ErrorCode.WRN_MemberNotNull:
                case ErrorCode.WRN_MemberNotNullBadMember:
                case ErrorCode.WRN_MemberNotNullWhen:
                case ErrorCode.WRN_GeneratorFailedDuringInitialization:
                case ErrorCode.WRN_GeneratorFailedDuringGeneration:
                case ErrorCode.WRN_ParameterDisallowsNull:
                case ErrorCode.WRN_GivenExpressionAlwaysMatchesPattern:
                case ErrorCode.WRN_IsPatternAlways:
                case ErrorCode.WRN_SwitchExpressionNotExhaustiveWithWhen:
                case ErrorCode.WRN_SwitchExpressionNotExhaustiveForNullWithWhen:
                case ErrorCode.WRN_RecordNamedDisallowed:
                case ErrorCode.WRN_ParameterNotNullIfNotNull:
                case ErrorCode.WRN_ReturnNotNullIfNotNull:
                case ErrorCode.WRN_AnalyzerReferencesFramework:
                case ErrorCode.WRN_UnreadRecordParameter:
                case ErrorCode.WRN_DoNotCompareFunctionPointers:
                case ErrorCode.WRN_CallerArgumentExpressionParamForUnconsumedLocation:
                case ErrorCode.WRN_CallerLineNumberPreferredOverCallerArgumentExpression:
                case ErrorCode.WRN_CallerFilePathPreferredOverCallerArgumentExpression:
                case ErrorCode.WRN_CallerMemberNamePreferredOverCallerArgumentExpression:
                case ErrorCode.WRN_CallerArgumentExpressionAttributeHasInvalidParameterName:
                case ErrorCode.WRN_CallerArgumentExpressionAttributeSelfReferential:
                case ErrorCode.WRN_ParameterOccursAfterInterpolatedStringHandlerParameter:
                case ErrorCode.WRN_InterpolatedStringHandlerArgumentAttributeIgnoredOnLambdaParameters:
                case ErrorCode.WRN_CompileTimeCheckedOverflow:
                case ErrorCode.WRN_MethGrpToNonDel:
                case ErrorCode.WRN_UseDefViolationPropertySupportedVersion:
                case ErrorCode.WRN_UseDefViolationFieldSupportedVersion:
                case ErrorCode.WRN_UseDefViolationThisSupportedVersion:
                case ErrorCode.WRN_UnassignedThisAutoPropertySupportedVersion:
                case ErrorCode.WRN_UnassignedThisSupportedVersion:
                case ErrorCode.WRN_ObsoleteMembersShouldNotBeRequired:
                case ErrorCode.WRN_AnalyzerReferencesNewerCompiler:
                case ErrorCode.WRN_DuplicateAnalyzerReference:
                case ErrorCode.WRN_ScopedMismatchInParameterOfTarget:
                case ErrorCode.WRN_ScopedMismatchInParameterOfOverrideOrImplementation:
                case ErrorCode.WRN_ManagedAddr:
                case ErrorCode.WRN_EscapeVariable:
                case ErrorCode.WRN_EscapeStackAlloc:
                case ErrorCode.WRN_RefReturnNonreturnableLocal:
                case ErrorCode.WRN_RefReturnNonreturnableLocal2:
                case ErrorCode.WRN_RefReturnStructThis:
                case ErrorCode.WRN_RefAssignNarrower:
                case ErrorCode.WRN_MismatchedRefEscapeInTernary:
                case ErrorCode.WRN_RefReturnParameter:
                case ErrorCode.WRN_RefReturnScopedParameter:
                case ErrorCode.WRN_RefReturnParameter2:
                case ErrorCode.WRN_RefReturnScopedParameter2:
                case ErrorCode.WRN_RefReturnLocal:
                case ErrorCode.WRN_RefReturnLocal2:
                case ErrorCode.WRN_RefAssignReturnOnly:
                case ErrorCode.WRN_RefReturnOnlyParameter:
                case ErrorCode.WRN_RefReturnOnlyParameter2:
                case ErrorCode.WRN_RefAssignValEscapeWider:
                case ErrorCode.WRN_OptionalParamValueMismatch:
                case ErrorCode.WRN_ParamsArrayInLambdaOnly:
                case ErrorCode.WRN_CapturedPrimaryConstructorParameterPassedToBase:
                case ErrorCode.WRN_UnreadPrimaryConstructorParameter:
                case ErrorCode.WRN_InterceptorSignatureMismatch:
                case ErrorCode.WRN_NullabilityMismatchInReturnTypeOnInterceptor:
                case ErrorCode.WRN_NullabilityMismatchInParameterTypeOnInterceptor:
                case ErrorCode.WRN_CapturedPrimaryConstructorParameterInFieldInitializer:
                case ErrorCode.WRN_PrimaryConstructorParameterIsShadowedAndNotPassedToBase:
                case ErrorCode.WRN_InlineArrayIndexerNotUsed:
                case ErrorCode.WRN_InlineArraySliceNotUsed:
                case ErrorCode.WRN_InlineArrayConversionOperatorNotUsed:
                case ErrorCode.WRN_InlineArrayNotSupportedByLanguage:
                case ErrorCode.WRN_BadArgRef:
                case ErrorCode.WRN_ArgExpectedRefOrIn:
                case ErrorCode.WRN_RefReadonlyNotVariable:
                case ErrorCode.WRN_ArgExpectedIn:
                case ErrorCode.WRN_OverridingDifferentRefness:
                case ErrorCode.WRN_HidingDifferentRefness:
                case ErrorCode.WRN_TargetDifferentRefness:
                case ErrorCode.WRN_RefReadonlyParameterDefaultValue:
                case ErrorCode.WRN_UseDefViolationRefField:
                    return 1;
                default:
                    return 0;
            }
            // Note: when adding a warning here, consider whether it should be registered as a nullability warning too
        }

        /// <summary>
        /// Returns true if this is a build-only diagnostic that is never reported from
        /// <see cref="SemanticModel.GetDiagnostics(Text.TextSpan?, System.Threading.CancellationToken)"/> API.
        /// Diagnostics generated during compilation phases such as lowering, emit, etc.
        /// are example of build-only diagnostics.
        /// </summary>
        internal static bool IsBuildOnlyDiagnostic(ErrorCode code)
        {
            switch (code)
            {
                case ErrorCode.WRN_ALinkWarn:
                case ErrorCode.WRN_UnreferencedField:
                case ErrorCode.WRN_UnreferencedFieldAssg:
                case ErrorCode.WRN_UnreferencedEvent:
                case ErrorCode.WRN_UnassignedInternalField:
                case ErrorCode.ERR_MissingPredefinedMember:
                case ErrorCode.ERR_PredefinedTypeNotFound:
                case ErrorCode.ERR_NoEntryPoint:
                case ErrorCode.WRN_InvalidMainSig:
                case ErrorCode.ERR_MultipleEntryPoints:
                case ErrorCode.WRN_MainIgnored:
                case ErrorCode.ERR_MainClassNotClass:
                case ErrorCode.WRN_MainCantBeGeneric:
                case ErrorCode.ERR_NoMainInClass:
                case ErrorCode.ERR_MainClassNotFound:
                case ErrorCode.WRN_SyncAndAsyncEntryPoints:
                case ErrorCode.ERR_BadDelegateConstructor:
                case ErrorCode.ERR_InsufficientStack:
                case ErrorCode.ERR_ModuleEmitFailure:
                case ErrorCode.ERR_TooManyLocals:
                case ErrorCode.ERR_BindToBogus:
                case ErrorCode.ERR_ExportedTypeConflictsWithDeclaration:
                case ErrorCode.ERR_ForwardedTypeConflictsWithDeclaration:
                case ErrorCode.ERR_ExportedTypesConflict:
                case ErrorCode.ERR_ForwardedTypeConflictsWithExportedType:
                case ErrorCode.ERR_ByRefTypeAndAwait:
                case ErrorCode.ERR_RefReturningCallAndAwait:
                case ErrorCode.ERR_SpecialByRefInLambda:
                case ErrorCode.ERR_DynamicRequiredTypesMissing:
                case ErrorCode.ERR_EncUpdateFailedDelegateTypeChanged:
                case ErrorCode.ERR_CannotBeConvertedToUtf8:
                case ErrorCode.ERR_FileTypeNonUniquePath:
                case ErrorCode.ERR_InterceptorSignatureMismatch:
                case ErrorCode.ERR_InterceptorMustHaveMatchingThisParameter:
                case ErrorCode.ERR_InterceptorMustNotHaveThisParameter:
                case ErrorCode.ERR_DuplicateInterceptor:
                case ErrorCode.WRN_InterceptorSignatureMismatch:
                case ErrorCode.ERR_InterceptorNotAccessible:
                case ErrorCode.ERR_InterceptorScopedMismatch:
                case ErrorCode.WRN_NullabilityMismatchInReturnTypeOnInterceptor:
                case ErrorCode.WRN_NullabilityMismatchInParameterTypeOnInterceptor:
                case ErrorCode.ERR_InterceptorCannotInterceptNameof:
                case ErrorCode.ERR_SymbolDefinedInAssembly:
                case ErrorCode.ERR_InterceptorArityNotCompatible:
                case ErrorCode.ERR_InterceptorCannotBeGeneric:
                    // Update src\EditorFeatures\CSharp\LanguageServer\CSharpLspBuildOnlyDiagnostics.cs
                    // whenever new values are added here.
                    return true;
                case ErrorCode.Void:
                case ErrorCode.Unknown:
                case ErrorCode.ERR_NoMetadataFile:
                case ErrorCode.FTL_MetadataCantOpenFile:
                case ErrorCode.ERR_NoTypeDef:
                case ErrorCode.ERR_OutputWriteFailed:
                case ErrorCode.ERR_BadBinaryOps:
                case ErrorCode.ERR_IntDivByZero:
                case ErrorCode.ERR_BadIndexLHS:
                case ErrorCode.ERR_BadIndexCount:
                case ErrorCode.ERR_BadUnaryOp:
                case ErrorCode.ERR_ThisInStaticMeth:
                case ErrorCode.ERR_ThisInBadContext:
                case ErrorCode.ERR_NoImplicitConv:
                case ErrorCode.ERR_NoExplicitConv:
                case ErrorCode.ERR_ConstOutOfRange:
                case ErrorCode.ERR_AmbigBinaryOps:
                case ErrorCode.ERR_AmbigUnaryOp:
                case ErrorCode.ERR_InAttrOnOutParam:
                case ErrorCode.ERR_ValueCantBeNull:
                case ErrorCode.ERR_NoExplicitBuiltinConv:
                case ErrorCode.FTL_DebugEmitFailure:
                case ErrorCode.ERR_BadVisReturnType:
                case ErrorCode.ERR_BadVisParamType:
                case ErrorCode.ERR_BadVisFieldType:
                case ErrorCode.ERR_BadVisPropertyType:
                case ErrorCode.ERR_BadVisIndexerReturn:
                case ErrorCode.ERR_BadVisIndexerParam:
                case ErrorCode.ERR_BadVisOpReturn:
                case ErrorCode.ERR_BadVisOpParam:
                case ErrorCode.ERR_BadVisDelegateReturn:
                case ErrorCode.ERR_BadVisDelegateParam:
                case ErrorCode.ERR_BadVisBaseClass:
                case ErrorCode.ERR_BadVisBaseInterface:
                case ErrorCode.ERR_EventNeedsBothAccessors:
                case ErrorCode.ERR_EventNotDelegate:
                case ErrorCode.ERR_InterfaceEventInitializer:
                case ErrorCode.ERR_BadEventUsage:
                case ErrorCode.ERR_ExplicitEventFieldImpl:
                case ErrorCode.ERR_CantOverrideNonEvent:
                case ErrorCode.ERR_AddRemoveMustHaveBody:
                case ErrorCode.ERR_AbstractEventInitializer:
                case ErrorCode.ERR_PossibleBadNegCast:
                case ErrorCode.ERR_ReservedEnumerator:
                case ErrorCode.ERR_AsMustHaveReferenceType:
                case ErrorCode.WRN_LowercaseEllSuffix:
                case ErrorCode.ERR_BadEventUsageNoField:
                case ErrorCode.ERR_ConstraintOnlyAllowedOnGenericDecl:
                case ErrorCode.ERR_TypeParamMustBeIdentifier:
                case ErrorCode.ERR_MemberReserved:
                case ErrorCode.ERR_DuplicateParamName:
                case ErrorCode.ERR_DuplicateNameInNS:
                case ErrorCode.ERR_DuplicateNameInClass:
                case ErrorCode.ERR_NameNotInContext:
                case ErrorCode.ERR_AmbigContext:
                case ErrorCode.WRN_DuplicateUsing:
                case ErrorCode.ERR_BadMemberFlag:
                case ErrorCode.ERR_BadMemberProtection:
                case ErrorCode.WRN_NewRequired:
                case ErrorCode.WRN_NewNotRequired:
                case ErrorCode.ERR_CircConstValue:
                case ErrorCode.ERR_MemberAlreadyExists:
                case ErrorCode.ERR_StaticNotVirtual:
                case ErrorCode.ERR_OverrideNotNew:
                case ErrorCode.WRN_NewOrOverrideExpected:
                case ErrorCode.ERR_OverrideNotExpected:
                case ErrorCode.ERR_NamespaceUnexpected:
                case ErrorCode.ERR_NoSuchMember:
                case ErrorCode.ERR_BadSKknown:
                case ErrorCode.ERR_BadSKunknown:
                case ErrorCode.ERR_ObjectRequired:
                case ErrorCode.ERR_AmbigCall:
                case ErrorCode.ERR_BadAccess:
                case ErrorCode.ERR_MethDelegateMismatch:
                case ErrorCode.ERR_RetObjectRequired:
                case ErrorCode.ERR_RetNoObjectRequired:
                case ErrorCode.ERR_LocalDuplicate:
                case ErrorCode.ERR_AssgLvalueExpected:
                case ErrorCode.ERR_StaticConstParam:
                case ErrorCode.ERR_NotConstantExpression:
                case ErrorCode.ERR_NotNullConstRefField:
                case ErrorCode.ERR_LocalIllegallyOverrides:
                case ErrorCode.ERR_BadUsingNamespace:
                case ErrorCode.ERR_NoBreakOrCont:
                case ErrorCode.ERR_DuplicateLabel:
                case ErrorCode.ERR_NoConstructors:
                case ErrorCode.ERR_NoNewAbstract:
                case ErrorCode.ERR_ConstValueRequired:
                case ErrorCode.ERR_CircularBase:
                case ErrorCode.ERR_MethodNameExpected:
                case ErrorCode.ERR_ConstantExpected:
                case ErrorCode.ERR_V6SwitchGoverningTypeValueExpected:
                case ErrorCode.ERR_DuplicateCaseLabel:
                case ErrorCode.ERR_InvalidGotoCase:
                case ErrorCode.ERR_PropertyLacksGet:
                case ErrorCode.ERR_BadExceptionType:
                case ErrorCode.ERR_BadEmptyThrow:
                case ErrorCode.ERR_BadFinallyLeave:
                case ErrorCode.ERR_LabelShadow:
                case ErrorCode.ERR_LabelNotFound:
                case ErrorCode.ERR_UnreachableCatch:
                case ErrorCode.ERR_ReturnExpected:
                case ErrorCode.WRN_UnreachableCode:
                case ErrorCode.ERR_SwitchFallThrough:
                case ErrorCode.WRN_UnreferencedLabel:
                case ErrorCode.ERR_UseDefViolation:
                case ErrorCode.WRN_UnreferencedVar:
                case ErrorCode.ERR_UseDefViolationField:
                case ErrorCode.ERR_UnassignedThisUnsupportedVersion:
                case ErrorCode.ERR_AmbigQM:
                case ErrorCode.ERR_InvalidQM:
                case ErrorCode.ERR_NoBaseClass:
                case ErrorCode.ERR_BaseIllegal:
                case ErrorCode.ERR_ObjectProhibited:
                case ErrorCode.ERR_ParamUnassigned:
                case ErrorCode.ERR_InvalidArray:
                case ErrorCode.ERR_ExternHasBody:
                case ErrorCode.ERR_AbstractAndExtern:
                case ErrorCode.ERR_BadAttributeParamType:
                case ErrorCode.ERR_BadAttributeArgument:
                case ErrorCode.WRN_IsAlwaysTrue:
                case ErrorCode.WRN_IsAlwaysFalse:
                case ErrorCode.ERR_LockNeedsReference:
                case ErrorCode.ERR_NullNotValid:
                case ErrorCode.ERR_UseDefViolationThisUnsupportedVersion:
                case ErrorCode.ERR_ArgsInvalid:
                case ErrorCode.ERR_AssgReadonly:
                case ErrorCode.ERR_RefReadonly:
                case ErrorCode.ERR_PtrExpected:
                case ErrorCode.ERR_PtrIndexSingle:
                case ErrorCode.WRN_ByRefNonAgileField:
                case ErrorCode.ERR_AssgReadonlyStatic:
                case ErrorCode.ERR_RefReadonlyStatic:
                case ErrorCode.ERR_AssgReadonlyProp:
                case ErrorCode.ERR_IllegalStatement:
                case ErrorCode.ERR_BadGetEnumerator:
                case ErrorCode.ERR_AbstractBaseCall:
                case ErrorCode.ERR_RefProperty:
                case ErrorCode.ERR_ManagedAddr:
                case ErrorCode.ERR_BadFixedInitType:
                case ErrorCode.ERR_FixedMustInit:
                case ErrorCode.ERR_InvalidAddrOp:
                case ErrorCode.ERR_FixedNeeded:
                case ErrorCode.ERR_FixedNotNeeded:
                case ErrorCode.ERR_UnsafeNeeded:
                case ErrorCode.ERR_OpTFRetType:
                case ErrorCode.ERR_OperatorNeedsMatch:
                case ErrorCode.ERR_BadBoolOp:
                case ErrorCode.ERR_MustHaveOpTF:
                case ErrorCode.WRN_UnreferencedVarAssg:
                case ErrorCode.ERR_CheckedOverflow:
                case ErrorCode.ERR_ConstOutOfRangeChecked:
                case ErrorCode.ERR_BadVarargs:
                case ErrorCode.ERR_ParamsMustBeArray:
                case ErrorCode.ERR_IllegalArglist:
                case ErrorCode.ERR_IllegalUnsafe:
                case ErrorCode.ERR_AmbigMember:
                case ErrorCode.ERR_BadForeachDecl:
                case ErrorCode.ERR_ParamsLast:
                case ErrorCode.ERR_SizeofUnsafe:
                case ErrorCode.ERR_DottedTypeNameNotFoundInNS:
                case ErrorCode.ERR_FieldInitRefNonstatic:
                case ErrorCode.ERR_SealedNonOverride:
                case ErrorCode.ERR_CantOverrideSealed:
                case ErrorCode.ERR_VoidError:
                case ErrorCode.ERR_ConditionalOnOverride:
                case ErrorCode.ERR_PointerInAsOrIs:
                case ErrorCode.ERR_CallingFinalizeDeprecated:
                case ErrorCode.ERR_SingleTypeNameNotFound:
                case ErrorCode.ERR_NegativeStackAllocSize:
                case ErrorCode.ERR_NegativeArraySize:
                case ErrorCode.ERR_OverrideFinalizeDeprecated:
                case ErrorCode.ERR_CallingBaseFinalizeDeprecated:
                case ErrorCode.WRN_NegativeArrayIndex:
                case ErrorCode.WRN_BadRefCompareLeft:
                case ErrorCode.WRN_BadRefCompareRight:
                case ErrorCode.ERR_BadCastInFixed:
                case ErrorCode.ERR_StackallocInCatchFinally:
                case ErrorCode.ERR_VarargsLast:
                case ErrorCode.ERR_MissingPartial:
                case ErrorCode.ERR_PartialTypeKindConflict:
                case ErrorCode.ERR_PartialModifierConflict:
                case ErrorCode.ERR_PartialMultipleBases:
                case ErrorCode.ERR_PartialWrongTypeParams:
                case ErrorCode.ERR_PartialWrongConstraints:
                case ErrorCode.ERR_NoImplicitConvCast:
                case ErrorCode.ERR_PartialMisplaced:
                case ErrorCode.ERR_ImportedCircularBase:
                case ErrorCode.ERR_UseDefViolationOut:
                case ErrorCode.ERR_ArraySizeInDeclaration:
                case ErrorCode.ERR_InaccessibleGetter:
                case ErrorCode.ERR_InaccessibleSetter:
                case ErrorCode.ERR_InvalidPropertyAccessMod:
                case ErrorCode.ERR_DuplicatePropertyAccessMods:
                case ErrorCode.ERR_AccessModMissingAccessor:
                case ErrorCode.ERR_UnimplementedInterfaceAccessor:
                case ErrorCode.WRN_PatternIsAmbiguous:
                case ErrorCode.WRN_PatternNotPublicOrNotInstance:
                case ErrorCode.WRN_PatternBadSignature:
                case ErrorCode.ERR_FriendRefNotEqualToThis:
                case ErrorCode.WRN_SequentialOnPartialClass:
                case ErrorCode.ERR_BadConstType:
                case ErrorCode.ERR_NoNewTyvar:
                case ErrorCode.ERR_BadArity:
                case ErrorCode.ERR_BadTypeArgument:
                case ErrorCode.ERR_TypeArgsNotAllowed:
                case ErrorCode.ERR_HasNoTypeVars:
                case ErrorCode.ERR_NewConstraintNotSatisfied:
                case ErrorCode.ERR_GenericConstraintNotSatisfiedRefType:
                case ErrorCode.ERR_GenericConstraintNotSatisfiedNullableEnum:
                case ErrorCode.ERR_GenericConstraintNotSatisfiedNullableInterface:
                case ErrorCode.ERR_GenericConstraintNotSatisfiedTyVar:
                case ErrorCode.ERR_GenericConstraintNotSatisfiedValType:
                case ErrorCode.ERR_DuplicateGeneratedName:
                case ErrorCode.ERR_GlobalSingleTypeNameNotFound:
                case ErrorCode.ERR_NewBoundMustBeLast:
                case ErrorCode.ERR_TypeVarCantBeNull:
                case ErrorCode.ERR_DuplicateBound:
                case ErrorCode.ERR_ClassBoundNotFirst:
                case ErrorCode.ERR_BadRetType:
                case ErrorCode.ERR_DuplicateConstraintClause:
                case ErrorCode.ERR_CantInferMethTypeArgs:
                case ErrorCode.ERR_LocalSameNameAsTypeParam:
                case ErrorCode.ERR_AsWithTypeVar:
                case ErrorCode.ERR_BadIndexerNameAttr:
                case ErrorCode.ERR_AttrArgWithTypeVars:
                case ErrorCode.ERR_NewTyvarWithArgs:
                case ErrorCode.ERR_AbstractSealedStatic:
                case ErrorCode.WRN_AmbiguousXMLReference:
                case ErrorCode.WRN_VolatileByRef:
                case ErrorCode.ERR_ComImportWithImpl:
                case ErrorCode.ERR_ComImportWithBase:
                case ErrorCode.ERR_ImplBadConstraints:
                case ErrorCode.ERR_DottedTypeNameNotFoundInAgg:
                case ErrorCode.ERR_MethGrpToNonDel:
                case ErrorCode.ERR_BadExternAlias:
                case ErrorCode.ERR_ColColWithTypeAlias:
                case ErrorCode.ERR_AliasNotFound:
                case ErrorCode.ERR_SameFullNameAggAgg:
                case ErrorCode.ERR_SameFullNameNsAgg:
                case ErrorCode.WRN_SameFullNameThisNsAgg:
                case ErrorCode.WRN_SameFullNameThisAggAgg:
                case ErrorCode.WRN_SameFullNameThisAggNs:
                case ErrorCode.ERR_SameFullNameThisAggThisNs:
                case ErrorCode.ERR_ExternAfterElements:
                case ErrorCode.WRN_GlobalAliasDefn:
                case ErrorCode.ERR_SealedStaticClass:
                case ErrorCode.ERR_PrivateAbstractAccessor:
                case ErrorCode.ERR_ValueExpected:
                case ErrorCode.ERR_UnboxNotLValue:
                case ErrorCode.ERR_AnonMethGrpInForEach:
                case ErrorCode.ERR_BadIncDecRetType:
                case ErrorCode.ERR_TypeConstraintsMustBeUniqueAndFirst:
                case ErrorCode.ERR_RefValBoundWithClass:
                case ErrorCode.ERR_NewBoundWithVal:
                case ErrorCode.ERR_RefConstraintNotSatisfied:
                case ErrorCode.ERR_ValConstraintNotSatisfied:
                case ErrorCode.ERR_CircularConstraint:
                case ErrorCode.ERR_BaseConstraintConflict:
                case ErrorCode.ERR_ConWithValCon:
                case ErrorCode.ERR_AmbigUDConv:
                case ErrorCode.WRN_AlwaysNull:
                case ErrorCode.ERR_OverrideWithConstraints:
                case ErrorCode.ERR_AmbigOverride:
                case ErrorCode.ERR_DecConstError:
                case ErrorCode.WRN_CmpAlwaysFalse:
                case ErrorCode.WRN_FinalizeMethod:
                case ErrorCode.ERR_ExplicitImplParams:
                case ErrorCode.WRN_GotoCaseShouldConvert:
                case ErrorCode.ERR_MethodImplementingAccessor:
                case ErrorCode.WRN_NubExprIsConstBool:
                case ErrorCode.WRN_ExplicitImplCollision:
                case ErrorCode.ERR_AbstractHasBody:
                case ErrorCode.ERR_ConcreteMissingBody:
                case ErrorCode.ERR_AbstractAndSealed:
                case ErrorCode.ERR_AbstractNotVirtual:
                case ErrorCode.ERR_StaticConstant:
                case ErrorCode.ERR_CantOverrideNonFunction:
                case ErrorCode.ERR_CantOverrideNonVirtual:
                case ErrorCode.ERR_CantChangeAccessOnOverride:
                case ErrorCode.ERR_CantChangeReturnTypeOnOverride:
                case ErrorCode.ERR_CantDeriveFromSealedType:
                case ErrorCode.ERR_AbstractInConcreteClass:
                case ErrorCode.ERR_StaticConstructorWithExplicitConstructorCall:
                case ErrorCode.ERR_StaticConstructorWithAccessModifiers:
                case ErrorCode.ERR_RecursiveConstructorCall:
                case ErrorCode.ERR_ObjectCallingBaseConstructor:
                case ErrorCode.ERR_StructWithBaseConstructorCall:
                case ErrorCode.ERR_StructLayoutCycle:
                case ErrorCode.ERR_InterfacesCantContainFields:
                case ErrorCode.ERR_InterfacesCantContainConstructors:
                case ErrorCode.ERR_NonInterfaceInInterfaceList:
                case ErrorCode.ERR_DuplicateInterfaceInBaseList:
                case ErrorCode.ERR_CycleInInterfaceInheritance:
                case ErrorCode.ERR_HidingAbstractMethod:
                case ErrorCode.ERR_UnimplementedAbstractMethod:
                case ErrorCode.ERR_UnimplementedInterfaceMember:
                case ErrorCode.ERR_ObjectCantHaveBases:
                case ErrorCode.ERR_ExplicitInterfaceImplementationNotInterface:
                case ErrorCode.ERR_InterfaceMemberNotFound:
                case ErrorCode.ERR_ClassDoesntImplementInterface:
                case ErrorCode.ERR_ExplicitInterfaceImplementationInNonClassOrStruct:
                case ErrorCode.ERR_MemberNameSameAsType:
                case ErrorCode.ERR_EnumeratorOverflow:
                case ErrorCode.ERR_CantOverrideNonProperty:
                case ErrorCode.ERR_NoGetToOverride:
                case ErrorCode.ERR_NoSetToOverride:
                case ErrorCode.ERR_PropertyCantHaveVoidType:
                case ErrorCode.ERR_PropertyWithNoAccessors:
                case ErrorCode.ERR_NewVirtualInSealed:
                case ErrorCode.ERR_ExplicitPropertyAddingAccessor:
                case ErrorCode.ERR_ExplicitPropertyMissingAccessor:
                case ErrorCode.ERR_ConversionWithInterface:
                case ErrorCode.ERR_ConversionWithBase:
                case ErrorCode.ERR_ConversionWithDerived:
                case ErrorCode.ERR_IdentityConversion:
                case ErrorCode.ERR_ConversionNotInvolvingContainedType:
                case ErrorCode.ERR_DuplicateConversionInClass:
                case ErrorCode.ERR_OperatorsMustBeStatic:
                case ErrorCode.ERR_BadIncDecSignature:
                case ErrorCode.ERR_BadUnaryOperatorSignature:
                case ErrorCode.ERR_BadBinaryOperatorSignature:
                case ErrorCode.ERR_BadShiftOperatorSignature:
                case ErrorCode.ERR_InterfacesCantContainConversionOrEqualityOperators:
                case ErrorCode.ERR_CantOverrideBogusMethod:
                case ErrorCode.ERR_CantCallSpecialMethod:
                case ErrorCode.ERR_BadTypeReference:
                case ErrorCode.ERR_BadDestructorName:
                case ErrorCode.ERR_OnlyClassesCanContainDestructors:
                case ErrorCode.ERR_ConflictAliasAndMember:
                case ErrorCode.ERR_ConditionalOnSpecialMethod:
                case ErrorCode.ERR_ConditionalMustReturnVoid:
                case ErrorCode.ERR_DuplicateAttribute:
                case ErrorCode.ERR_ConditionalOnInterfaceMethod:
                case ErrorCode.ERR_OperatorCantReturnVoid:
                case ErrorCode.ERR_InvalidAttributeArgument:
                case ErrorCode.ERR_AttributeOnBadSymbolType:
                case ErrorCode.ERR_FloatOverflow:
                case ErrorCode.ERR_InvalidReal:
                case ErrorCode.ERR_ComImportWithoutUuidAttribute:
                case ErrorCode.ERR_InvalidNamedArgument:
                case ErrorCode.ERR_DllImportOnInvalidMethod:
                case ErrorCode.ERR_FieldCantBeRefAny:
                case ErrorCode.ERR_ArrayElementCantBeRefAny:
                case ErrorCode.WRN_DeprecatedSymbol:
                case ErrorCode.ERR_NotAnAttributeClass:
                case ErrorCode.ERR_BadNamedAttributeArgument:
                case ErrorCode.WRN_DeprecatedSymbolStr:
                case ErrorCode.ERR_DeprecatedSymbolStr:
                case ErrorCode.ERR_IndexerCantHaveVoidType:
                case ErrorCode.ERR_VirtualPrivate:
                case ErrorCode.ERR_ArrayInitToNonArrayType:
                case ErrorCode.ERR_ArrayInitInBadPlace:
                case ErrorCode.ERR_MissingStructOffset:
                case ErrorCode.WRN_ExternMethodNoImplementation:
                case ErrorCode.WRN_ProtectedInSealed:
                case ErrorCode.ERR_InterfaceImplementedByConditional:
                case ErrorCode.ERR_InterfaceImplementedImplicitlyByVariadic:
                case ErrorCode.ERR_IllegalRefParam:
                case ErrorCode.ERR_BadArgumentToAttribute:
                case ErrorCode.ERR_StructOffsetOnBadStruct:
                case ErrorCode.ERR_StructOffsetOnBadField:
                case ErrorCode.ERR_AttributeUsageOnNonAttributeClass:
                case ErrorCode.WRN_PossibleMistakenNullStatement:
                case ErrorCode.ERR_DuplicateNamedAttributeArgument:
                case ErrorCode.ERR_DeriveFromEnumOrValueType:
                case ErrorCode.ERR_DefaultMemberOnIndexedType:
                case ErrorCode.ERR_BogusType:
                case ErrorCode.ERR_CStyleArray:
                case ErrorCode.WRN_VacuousIntegralComp:
                case ErrorCode.ERR_AbstractAttributeClass:
                case ErrorCode.ERR_BadNamedAttributeArgumentType:
                case ErrorCode.WRN_AttributeLocationOnBadDeclaration:
                case ErrorCode.WRN_InvalidAttributeLocation:
                case ErrorCode.WRN_EqualsWithoutGetHashCode:
                case ErrorCode.WRN_EqualityOpWithoutEquals:
                case ErrorCode.WRN_EqualityOpWithoutGetHashCode:
                case ErrorCode.ERR_OutAttrOnRefParam:
                case ErrorCode.ERR_OverloadRefKind:
                case ErrorCode.ERR_LiteralDoubleCast:
                case ErrorCode.WRN_IncorrectBooleanAssg:
                case ErrorCode.ERR_ProtectedInStruct:
                case ErrorCode.ERR_InconsistentIndexerNames:
                case ErrorCode.ERR_ComImportWithUserCtor:
                case ErrorCode.ERR_FieldCantHaveVoidType:
                case ErrorCode.WRN_NonObsoleteOverridingObsolete:
                case ErrorCode.ERR_SystemVoid:
                case ErrorCode.ERR_ExplicitParamArray:
                case ErrorCode.WRN_BitwiseOrSignExtend:
                case ErrorCode.ERR_VolatileStruct:
                case ErrorCode.ERR_VolatileAndReadonly:
                case ErrorCode.ERR_AbstractField:
                case ErrorCode.ERR_BogusExplicitImpl:
                case ErrorCode.ERR_ExplicitMethodImplAccessor:
                case ErrorCode.WRN_CoClassWithoutComImport:
                case ErrorCode.ERR_ConditionalWithOutParam:
                case ErrorCode.ERR_AccessorImplementingMethod:
                case ErrorCode.ERR_AliasQualAsExpression:
                case ErrorCode.ERR_DerivingFromATyVar:
                case ErrorCode.ERR_DuplicateTypeParameter:
                case ErrorCode.WRN_TypeParameterSameAsOuterTypeParameter:
                case ErrorCode.ERR_TypeVariableSameAsParent:
                case ErrorCode.ERR_UnifyingInterfaceInstantiations:
                case ErrorCode.ERR_TyVarNotFoundInConstraint:
                case ErrorCode.ERR_BadBoundType:
                case ErrorCode.ERR_SpecialTypeAsBound:
                case ErrorCode.ERR_BadVisBound:
                case ErrorCode.ERR_LookupInTypeVariable:
                case ErrorCode.ERR_BadConstraintType:
                case ErrorCode.ERR_InstanceMemberInStaticClass:
                case ErrorCode.ERR_StaticBaseClass:
                case ErrorCode.ERR_ConstructorInStaticClass:
                case ErrorCode.ERR_DestructorInStaticClass:
                case ErrorCode.ERR_InstantiatingStaticClass:
                case ErrorCode.ERR_StaticDerivedFromNonObject:
                case ErrorCode.ERR_StaticClassInterfaceImpl:
                case ErrorCode.ERR_OperatorInStaticClass:
                case ErrorCode.ERR_ConvertToStaticClass:
                case ErrorCode.ERR_ConstraintIsStaticClass:
                case ErrorCode.ERR_GenericArgIsStaticClass:
                case ErrorCode.ERR_ArrayOfStaticClass:
                case ErrorCode.ERR_IndexerInStaticClass:
                case ErrorCode.ERR_ParameterIsStaticClass:
                case ErrorCode.ERR_ReturnTypeIsStaticClass:
                case ErrorCode.ERR_VarDeclIsStaticClass:
                case ErrorCode.ERR_BadEmptyThrowInFinally:
                case ErrorCode.ERR_InvalidSpecifier:
                case ErrorCode.WRN_AssignmentToLockOrDispose:
                case ErrorCode.ERR_ForwardedTypeInThisAssembly:
                case ErrorCode.ERR_ForwardedTypeIsNested:
                case ErrorCode.ERR_CycleInTypeForwarder:
                case ErrorCode.ERR_AssemblyNameOnNonModule:
                case ErrorCode.ERR_InvalidFwdType:
                case ErrorCode.ERR_CloseUnimplementedInterfaceMemberStatic:
                case ErrorCode.ERR_CloseUnimplementedInterfaceMemberNotPublic:
                case ErrorCode.ERR_CloseUnimplementedInterfaceMemberWrongReturnType:
                case ErrorCode.ERR_DuplicateTypeForwarder:
                case ErrorCode.ERR_ExpectedSelectOrGroup:
                case ErrorCode.ERR_ExpectedContextualKeywordOn:
                case ErrorCode.ERR_ExpectedContextualKeywordEquals:
                case ErrorCode.ERR_ExpectedContextualKeywordBy:
                case ErrorCode.ERR_InvalidAnonymousTypeMemberDeclarator:
                case ErrorCode.ERR_InvalidInitializerElementInitializer:
                case ErrorCode.ERR_InconsistentLambdaParameterUsage:
                case ErrorCode.ERR_PartialMethodInvalidModifier:
                case ErrorCode.ERR_PartialMethodOnlyInPartialClass:
                case ErrorCode.ERR_PartialMethodNotExplicit:
                case ErrorCode.ERR_PartialMethodExtensionDifference:
                case ErrorCode.ERR_PartialMethodOnlyOneLatent:
                case ErrorCode.ERR_PartialMethodOnlyOneActual:
                case ErrorCode.ERR_PartialMethodParamsDifference:
                case ErrorCode.ERR_PartialMethodMustHaveLatent:
                case ErrorCode.ERR_PartialMethodInconsistentConstraints:
                case ErrorCode.ERR_PartialMethodToDelegate:
                case ErrorCode.ERR_PartialMethodStaticDifference:
                case ErrorCode.ERR_PartialMethodUnsafeDifference:
                case ErrorCode.ERR_PartialMethodInExpressionTree:
                case ErrorCode.ERR_ExplicitImplCollisionOnRefOut:
                case ErrorCode.ERR_IndirectRecursiveConstructorCall:
                case ErrorCode.WRN_ObsoleteOverridingNonObsolete:
                case ErrorCode.WRN_DebugFullNameTooLong:
                case ErrorCode.ERR_ImplicitlyTypedVariableAssignedBadValue:
                case ErrorCode.ERR_ImplicitlyTypedVariableWithNoInitializer:
                case ErrorCode.ERR_ImplicitlyTypedVariableMultipleDeclarator:
                case ErrorCode.ERR_ImplicitlyTypedVariableAssignedArrayInitializer:
                case ErrorCode.ERR_ImplicitlyTypedLocalCannotBeFixed:
                case ErrorCode.ERR_ImplicitlyTypedVariableCannotBeConst:
                case ErrorCode.WRN_ExternCtorNoImplementation:
                case ErrorCode.ERR_TypeVarNotFound:
                case ErrorCode.ERR_ImplicitlyTypedArrayNoBestType:
                case ErrorCode.ERR_AnonymousTypePropertyAssignedBadValue:
                case ErrorCode.ERR_ExpressionTreeContainsBaseAccess:
                case ErrorCode.ERR_ExpressionTreeContainsAssignment:
                case ErrorCode.ERR_AnonymousTypeDuplicatePropertyName:
                case ErrorCode.ERR_StatementLambdaToExpressionTree:
                case ErrorCode.ERR_ExpressionTreeMustHaveDelegate:
                case ErrorCode.ERR_AnonymousTypeNotAvailable:
                case ErrorCode.ERR_LambdaInIsAs:
                case ErrorCode.ERR_ExpressionTreeContainsMultiDimensionalArrayInitializer:
                case ErrorCode.ERR_MissingArgument:
                case ErrorCode.ERR_VariableUsedBeforeDeclaration:
                case ErrorCode.ERR_UnassignedThisAutoPropertyUnsupportedVersion:
                case ErrorCode.ERR_VariableUsedBeforeDeclarationAndHidesField:
                case ErrorCode.ERR_ExpressionTreeContainsBadCoalesce:
                case ErrorCode.ERR_ArrayInitializerExpected:
                case ErrorCode.ERR_ArrayInitializerIncorrectLength:
                case ErrorCode.ERR_ExpressionTreeContainsNamedArgument:
                case ErrorCode.ERR_ExpressionTreeContainsOptionalArgument:
                case ErrorCode.ERR_ExpressionTreeContainsIndexedProperty:
                case ErrorCode.ERR_IndexedPropertyRequiresParams:
                case ErrorCode.ERR_IndexedPropertyMustHaveAllOptionalParams:
                case ErrorCode.ERR_IdentifierExpected:
                case ErrorCode.ERR_SemicolonExpected:
                case ErrorCode.ERR_SyntaxError:
                case ErrorCode.ERR_DuplicateModifier:
                case ErrorCode.ERR_DuplicateAccessor:
                case ErrorCode.ERR_IntegralTypeExpected:
                case ErrorCode.ERR_IllegalEscape:
                case ErrorCode.ERR_NewlineInConst:
                case ErrorCode.ERR_EmptyCharConst:
                case ErrorCode.ERR_TooManyCharsInConst:
                case ErrorCode.ERR_InvalidNumber:
                case ErrorCode.ERR_GetOrSetExpected:
                case ErrorCode.ERR_ClassTypeExpected:
                case ErrorCode.ERR_NamedArgumentExpected:
                case ErrorCode.ERR_TooManyCatches:
                case ErrorCode.ERR_ThisOrBaseExpected:
                case ErrorCode.ERR_OvlUnaryOperatorExpected:
                case ErrorCode.ERR_OvlBinaryOperatorExpected:
                case ErrorCode.ERR_IntOverflow:
                case ErrorCode.ERR_EOFExpected:
                case ErrorCode.ERR_BadEmbeddedStmt:
                case ErrorCode.ERR_PPDirectiveExpected:
                case ErrorCode.ERR_EndOfPPLineExpected:
                case ErrorCode.ERR_CloseParenExpected:
                case ErrorCode.ERR_EndifDirectiveExpected:
                case ErrorCode.ERR_UnexpectedDirective:
                case ErrorCode.ERR_ErrorDirective:
                case ErrorCode.WRN_WarningDirective:
                case ErrorCode.ERR_TypeExpected:
                case ErrorCode.ERR_PPDefFollowsToken:
                case ErrorCode.ERR_OpenEndedComment:
                case ErrorCode.ERR_OvlOperatorExpected:
                case ErrorCode.ERR_EndRegionDirectiveExpected:
                case ErrorCode.ERR_UnterminatedStringLit:
                case ErrorCode.ERR_BadDirectivePlacement:
                case ErrorCode.ERR_IdentifierExpectedKW:
                case ErrorCode.ERR_SemiOrLBraceExpected:
                case ErrorCode.ERR_MultiTypeInDeclaration:
                case ErrorCode.ERR_AddOrRemoveExpected:
                case ErrorCode.ERR_UnexpectedCharacter:
                case ErrorCode.ERR_ProtectedInStatic:
                case ErrorCode.WRN_UnreachableGeneralCatch:
                case ErrorCode.ERR_IncrementLvalueExpected:
                case ErrorCode.ERR_NoSuchMemberOrExtension:
                case ErrorCode.WRN_DeprecatedCollectionInitAddStr:
                case ErrorCode.ERR_DeprecatedCollectionInitAddStr:
                case ErrorCode.WRN_DeprecatedCollectionInitAdd:
                case ErrorCode.ERR_DefaultValueNotAllowed:
                case ErrorCode.WRN_DefaultValueForUnconsumedLocation:
                case ErrorCode.ERR_PartialWrongTypeParamsVariance:
                case ErrorCode.ERR_GlobalSingleTypeNameNotFoundFwd:
                case ErrorCode.ERR_DottedTypeNameNotFoundInNSFwd:
                case ErrorCode.ERR_SingleTypeNameNotFoundFwd:
                case ErrorCode.WRN_IdentifierOrNumericLiteralExpected:
                case ErrorCode.ERR_UnexpectedToken:
                case ErrorCode.ERR_BadThisParam:
                case ErrorCode.ERR_BadTypeforThis:
                case ErrorCode.ERR_BadParamModThis:
                case ErrorCode.ERR_BadExtensionMeth:
                case ErrorCode.ERR_BadExtensionAgg:
                case ErrorCode.ERR_DupParamMod:
                case ErrorCode.ERR_ExtensionMethodsDecl:
                case ErrorCode.ERR_ExtensionAttrNotFound:
                case ErrorCode.ERR_ExplicitExtension:
                case ErrorCode.ERR_ValueTypeExtDelegate:
                case ErrorCode.ERR_BadArgCount:
                case ErrorCode.ERR_BadArgType:
                case ErrorCode.ERR_NoSourceFile:
                case ErrorCode.ERR_CantRefResource:
                case ErrorCode.ERR_ResourceNotUnique:
                case ErrorCode.ERR_ImportNonAssembly:
                case ErrorCode.ERR_RefLvalueExpected:
                case ErrorCode.ERR_BaseInStaticMeth:
                case ErrorCode.ERR_BaseInBadContext:
                case ErrorCode.ERR_RbraceExpected:
                case ErrorCode.ERR_LbraceExpected:
                case ErrorCode.ERR_InExpected:
                case ErrorCode.ERR_InvalidPreprocExpr:
                case ErrorCode.ERR_InvalidMemberDecl:
                case ErrorCode.ERR_MemberNeedsType:
                case ErrorCode.ERR_BadBaseType:
                case ErrorCode.WRN_EmptySwitch:
                case ErrorCode.ERR_ExpectedEndTry:
                case ErrorCode.ERR_InvalidExprTerm:
                case ErrorCode.ERR_BadNewExpr:
                case ErrorCode.ERR_NoNamespacePrivate:
                case ErrorCode.ERR_BadVarDecl:
                case ErrorCode.ERR_UsingAfterElements:
                case ErrorCode.ERR_BadBinOpArgs:
                case ErrorCode.ERR_BadUnOpArgs:
                case ErrorCode.ERR_NoVoidParameter:
                case ErrorCode.ERR_DuplicateAlias:
                case ErrorCode.ERR_BadProtectedAccess:
                case ErrorCode.ERR_AddModuleAssembly:
                case ErrorCode.ERR_BindToBogusProp2:
                case ErrorCode.ERR_BindToBogusProp1:
                case ErrorCode.ERR_NoVoidHere:
                case ErrorCode.ERR_IndexerNeedsParam:
                case ErrorCode.ERR_BadArraySyntax:
                case ErrorCode.ERR_BadOperatorSyntax:
                case ErrorCode.ERR_OutputNeedsName:
                case ErrorCode.ERR_CantHaveWin32ResAndManifest:
                case ErrorCode.ERR_CantHaveWin32ResAndIcon:
                case ErrorCode.ERR_CantReadResource:
                case ErrorCode.ERR_DocFileGen:
                case ErrorCode.WRN_XMLParseError:
                case ErrorCode.WRN_DuplicateParamTag:
                case ErrorCode.WRN_UnmatchedParamTag:
                case ErrorCode.WRN_MissingParamTag:
                case ErrorCode.WRN_BadXMLRef:
                case ErrorCode.ERR_BadStackAllocExpr:
                case ErrorCode.ERR_InvalidLineNumber:
                case ErrorCode.ERR_MissingPPFile:
                case ErrorCode.ERR_ForEachMissingMember:
                case ErrorCode.WRN_BadXMLRefParamType:
                case ErrorCode.WRN_BadXMLRefReturnType:
                case ErrorCode.ERR_BadWin32Res:
                case ErrorCode.WRN_BadXMLRefSyntax:
                case ErrorCode.ERR_BadModifierLocation:
                case ErrorCode.ERR_MissingArraySize:
                case ErrorCode.WRN_UnprocessedXMLComment:
                case ErrorCode.WRN_FailedInclude:
                case ErrorCode.WRN_InvalidInclude:
                case ErrorCode.WRN_MissingXMLComment:
                case ErrorCode.WRN_XMLParseIncludeError:
                case ErrorCode.ERR_BadDelArgCount:
                case ErrorCode.ERR_UnexpectedSemicolon:
                case ErrorCode.ERR_MethodReturnCantBeRefAny:
                case ErrorCode.ERR_CompileCancelled:
                case ErrorCode.ERR_MethodArgCantBeRefAny:
                case ErrorCode.ERR_AssgReadonlyLocal:
                case ErrorCode.ERR_RefReadonlyLocal:
                case ErrorCode.ERR_CantUseRequiredAttribute:
                case ErrorCode.ERR_NoModifiersOnAccessor:
                case ErrorCode.ERR_ParamsCantBeWithModifier:
                case ErrorCode.ERR_ReturnNotLValue:
                case ErrorCode.ERR_MissingCoClass:
                case ErrorCode.ERR_AmbiguousAttribute:
                case ErrorCode.ERR_BadArgExtraRef:
                case ErrorCode.WRN_CmdOptionConflictsSource:
                case ErrorCode.ERR_BadCompatMode:
                case ErrorCode.ERR_DelegateOnConditional:
                case ErrorCode.ERR_CantMakeTempFile:
                case ErrorCode.ERR_BadArgRef:
                case ErrorCode.ERR_YieldInAnonMeth:
                case ErrorCode.ERR_ReturnInIterator:
                case ErrorCode.ERR_BadIteratorArgType:
                case ErrorCode.ERR_BadIteratorReturn:
                case ErrorCode.ERR_BadYieldInFinally:
                case ErrorCode.ERR_BadYieldInTryOfCatch:
                case ErrorCode.ERR_EmptyYield:
                case ErrorCode.ERR_AnonDelegateCantUse:
                case ErrorCode.ERR_AnonDelegateCantUseRefLike:
                case ErrorCode.ERR_UnsupportedPrimaryConstructorParameterCapturingRef:
                case ErrorCode.ERR_UnsupportedPrimaryConstructorParameterCapturingRefLike:
                case ErrorCode.ERR_AnonDelegateCantUseStructPrimaryConstructorParameterInMember:
                case ErrorCode.ERR_AnonDelegateCantUseStructPrimaryConstructorParameterCaptured:
                case ErrorCode.ERR_IllegalInnerUnsafe:
                case ErrorCode.ERR_BadYieldInCatch:
                case ErrorCode.ERR_BadDelegateLeave:
                case ErrorCode.WRN_IllegalPragma:
                case ErrorCode.WRN_IllegalPPWarning:
                case ErrorCode.WRN_BadRestoreNumber:
                case ErrorCode.ERR_VarargsIterator:
                case ErrorCode.ERR_UnsafeIteratorArgType:
                case ErrorCode.ERR_BadCoClassSig:
                case ErrorCode.ERR_MultipleIEnumOfT:
                case ErrorCode.ERR_FixedDimsRequired:
                case ErrorCode.ERR_FixedNotInStruct:
                case ErrorCode.ERR_AnonymousReturnExpected:
                case ErrorCode.WRN_NonECMAFeature:
                case ErrorCode.ERR_ExpectedVerbatimLiteral:
                case ErrorCode.ERR_AssgReadonly2:
                case ErrorCode.ERR_RefReadonly2:
                case ErrorCode.ERR_AssgReadonlyStatic2:
                case ErrorCode.ERR_RefReadonlyStatic2:
                case ErrorCode.ERR_AssgReadonlyLocal2Cause:
                case ErrorCode.ERR_RefReadonlyLocal2Cause:
                case ErrorCode.ERR_AssgReadonlyLocalCause:
                case ErrorCode.ERR_RefReadonlyLocalCause:
                case ErrorCode.WRN_ErrorOverride:
                case ErrorCode.ERR_AnonMethToNonDel:
                case ErrorCode.ERR_CantConvAnonMethParams:
                case ErrorCode.ERR_CantConvAnonMethReturns:
                case ErrorCode.ERR_IllegalFixedType:
                case ErrorCode.ERR_FixedOverflow:
                case ErrorCode.ERR_InvalidFixedArraySize:
                case ErrorCode.ERR_FixedBufferNotFixed:
                case ErrorCode.ERR_AttributeNotOnAccessor:
                case ErrorCode.WRN_InvalidSearchPathDir:
                case ErrorCode.ERR_IllegalVarArgs:
                case ErrorCode.ERR_IllegalParams:
                case ErrorCode.ERR_BadModifiersOnNamespace:
                case ErrorCode.ERR_BadPlatformType:
                case ErrorCode.ERR_ThisStructNotInAnonMeth:
                case ErrorCode.ERR_NoConvToIDisp:
                case ErrorCode.ERR_BadParamRef:
                case ErrorCode.ERR_BadParamExtraRef:
                case ErrorCode.ERR_BadParamType:
                case ErrorCode.ERR_BadExternIdentifier:
                case ErrorCode.ERR_AliasMissingFile:
                case ErrorCode.ERR_GlobalExternAlias:
                case ErrorCode.WRN_MultiplePredefTypes:
                case ErrorCode.ERR_LocalCantBeFixedAndHoisted:
                case ErrorCode.WRN_TooManyLinesForDebugger:
                case ErrorCode.ERR_CantConvAnonMethNoParams:
                case ErrorCode.ERR_ConditionalOnNonAttributeClass:
                case ErrorCode.WRN_CallOnNonAgileField:
                case ErrorCode.WRN_InvalidNumber:
                case ErrorCode.WRN_IllegalPPChecksum:
                case ErrorCode.WRN_EndOfPPLineExpected:
                case ErrorCode.WRN_ConflictingChecksum:
                case ErrorCode.WRN_InvalidAssemblyName:
                case ErrorCode.WRN_UnifyReferenceMajMin:
                case ErrorCode.WRN_UnifyReferenceBldRev:
                case ErrorCode.ERR_DuplicateImport:
                case ErrorCode.ERR_DuplicateImportSimple:
                case ErrorCode.ERR_AssemblyMatchBadVersion:
                case ErrorCode.ERR_FixedNeedsLvalue:
                case ErrorCode.WRN_DuplicateTypeParamTag:
                case ErrorCode.WRN_UnmatchedTypeParamTag:
                case ErrorCode.WRN_MissingTypeParamTag:
                case ErrorCode.ERR_CantChangeTypeOnOverride:
                case ErrorCode.ERR_DoNotUseFixedBufferAttr:
                case ErrorCode.WRN_AssignmentToSelf:
                case ErrorCode.WRN_ComparisonToSelf:
                case ErrorCode.ERR_CantOpenWin32Res:
                case ErrorCode.WRN_DotOnDefault:
                case ErrorCode.ERR_NoMultipleInheritance:
                case ErrorCode.ERR_BaseClassMustBeFirst:
                case ErrorCode.WRN_BadXMLRefTypeVar:
                case ErrorCode.ERR_FriendAssemblyBadArgs:
                case ErrorCode.ERR_FriendAssemblySNReq:
                case ErrorCode.ERR_DelegateOnNullable:
                case ErrorCode.ERR_BadCtorArgCount:
                case ErrorCode.ERR_GlobalAttributesNotFirst:
                case ErrorCode.ERR_ExpressionExpected:
                case ErrorCode.WRN_UnmatchedParamRefTag:
                case ErrorCode.WRN_UnmatchedTypeParamRefTag:
                case ErrorCode.ERR_DefaultValueMustBeConstant:
                case ErrorCode.ERR_DefaultValueBeforeRequiredValue:
                case ErrorCode.ERR_NamedArgumentSpecificationBeforeFixedArgument:
                case ErrorCode.ERR_BadNamedArgument:
                case ErrorCode.ERR_DuplicateNamedArgument:
                case ErrorCode.ERR_RefOutDefaultValue:
                case ErrorCode.ERR_NamedArgumentForArray:
                case ErrorCode.ERR_DefaultValueForExtensionParameter:
                case ErrorCode.ERR_NamedArgumentUsedInPositional:
                case ErrorCode.ERR_DefaultValueUsedWithAttributes:
                case ErrorCode.ERR_BadNamedArgumentForDelegateInvoke:
                case ErrorCode.ERR_NoPIAAssemblyMissingAttribute:
                case ErrorCode.ERR_NoCanonicalView:
                case ErrorCode.ERR_NoConversionForDefaultParam:
                case ErrorCode.ERR_DefaultValueForParamsParameter:
                case ErrorCode.ERR_NewCoClassOnLink:
                case ErrorCode.ERR_NoPIANestedType:
                case ErrorCode.ERR_InteropTypeMissingAttribute:
                case ErrorCode.ERR_InteropStructContainsMethods:
                case ErrorCode.ERR_InteropTypesWithSameNameAndGuid:
                case ErrorCode.ERR_NoPIAAssemblyMissingAttributes:
                case ErrorCode.ERR_AssemblySpecifiedForLinkAndRef:
                case ErrorCode.ERR_LocalTypeNameClash:
                case ErrorCode.WRN_ReferencedAssemblyReferencesLinkedPIA:
                case ErrorCode.ERR_NotNullRefDefaultParameter:
                case ErrorCode.ERR_FixedLocalInLambda:
                case ErrorCode.ERR_MissingMethodOnSourceInterface:
                case ErrorCode.ERR_MissingSourceInterface:
                case ErrorCode.ERR_GenericsUsedInNoPIAType:
                case ErrorCode.ERR_GenericsUsedAcrossAssemblies:
                case ErrorCode.ERR_NoConversionForNubDefaultParam:
                case ErrorCode.ERR_InvalidSubsystemVersion:
                case ErrorCode.ERR_InteropMethodWithBody:
                case ErrorCode.ERR_BadWarningLevel:
                case ErrorCode.ERR_BadDebugType:
                case ErrorCode.ERR_BadResourceVis:
                case ErrorCode.ERR_DefaultValueTypeMustMatch:
                case ErrorCode.ERR_DefaultValueBadValueType:
                case ErrorCode.ERR_MemberAlreadyInitialized:
                case ErrorCode.ERR_MemberCannotBeInitialized:
                case ErrorCode.ERR_StaticMemberInObjectInitializer:
                case ErrorCode.ERR_ReadonlyValueTypeInObjectInitializer:
                case ErrorCode.ERR_ValueTypePropertyInObjectInitializer:
                case ErrorCode.ERR_UnsafeTypeInObjectCreation:
                case ErrorCode.ERR_EmptyElementInitializer:
                case ErrorCode.ERR_InitializerAddHasWrongSignature:
                case ErrorCode.ERR_CollectionInitRequiresIEnumerable:
                case ErrorCode.ERR_CantOpenWin32Manifest:
                case ErrorCode.WRN_CantHaveManifestForModule:
                case ErrorCode.ERR_BadInstanceArgType:
                case ErrorCode.ERR_QueryDuplicateRangeVariable:
                case ErrorCode.ERR_QueryRangeVariableOverrides:
                case ErrorCode.ERR_QueryRangeVariableAssignedBadValue:
                case ErrorCode.ERR_QueryNoProviderCastable:
                case ErrorCode.ERR_QueryNoProviderStandard:
                case ErrorCode.ERR_QueryNoProvider:
                case ErrorCode.ERR_QueryOuterKey:
                case ErrorCode.ERR_QueryInnerKey:
                case ErrorCode.ERR_QueryOutRefRangeVariable:
                case ErrorCode.ERR_QueryMultipleProviders:
                case ErrorCode.ERR_QueryTypeInferenceFailedMulti:
                case ErrorCode.ERR_QueryTypeInferenceFailed:
                case ErrorCode.ERR_QueryTypeInferenceFailedSelectMany:
                case ErrorCode.ERR_ExpressionTreeContainsPointerOp:
                case ErrorCode.ERR_ExpressionTreeContainsAnonymousMethod:
                case ErrorCode.ERR_AnonymousMethodToExpressionTree:
                case ErrorCode.ERR_QueryRangeVariableReadOnly:
                case ErrorCode.ERR_QueryRangeVariableSameAsTypeParam:
                case ErrorCode.ERR_TypeVarNotFoundRangeVariable:
                case ErrorCode.ERR_BadArgTypesForCollectionAdd:
                case ErrorCode.ERR_ByRefParameterInExpressionTree:
                case ErrorCode.ERR_VarArgsInExpressionTree:
                case ErrorCode.ERR_InitializerAddHasParamModifiers:
                case ErrorCode.ERR_NonInvocableMemberCalled:
                case ErrorCode.WRN_MultipleRuntimeImplementationMatches:
                case ErrorCode.WRN_MultipleRuntimeOverrideMatches:
                case ErrorCode.ERR_ObjectOrCollectionInitializerWithDelegateCreation:
                case ErrorCode.ERR_InvalidConstantDeclarationType:
                case ErrorCode.ERR_IllegalVarianceSyntax:
                case ErrorCode.ERR_UnexpectedVariance:
                case ErrorCode.ERR_BadDynamicTypeof:
                case ErrorCode.ERR_ExpressionTreeContainsDynamicOperation:
                case ErrorCode.ERR_BadDynamicConversion:
                case ErrorCode.ERR_DeriveFromDynamic:
                case ErrorCode.ERR_DeriveFromConstructedDynamic:
                case ErrorCode.ERR_DynamicTypeAsBound:
                case ErrorCode.ERR_ConstructedDynamicTypeAsBound:
                case ErrorCode.ERR_ExplicitDynamicAttr:
                case ErrorCode.ERR_NoDynamicPhantomOnBase:
                case ErrorCode.ERR_NoDynamicPhantomOnBaseIndexer:
                case ErrorCode.ERR_BadArgTypeDynamicExtension:
                case ErrorCode.WRN_DynamicDispatchToConditionalMethod:
                case ErrorCode.ERR_NoDynamicPhantomOnBaseCtor:
                case ErrorCode.ERR_BadDynamicMethodArgMemgrp:
                case ErrorCode.ERR_BadDynamicMethodArgLambda:
                case ErrorCode.ERR_BadDynamicMethodArg:
                case ErrorCode.ERR_BadDynamicQuery:
                case ErrorCode.ERR_DynamicAttributeMissing:
                case ErrorCode.WRN_IsDynamicIsConfusing:
                case ErrorCode.ERR_BadAsyncReturn:
                case ErrorCode.ERR_BadAwaitInFinally:
                case ErrorCode.ERR_BadAwaitInCatch:
                case ErrorCode.ERR_BadAwaitArg:
                case ErrorCode.ERR_BadAsyncArgType:
                case ErrorCode.ERR_BadAsyncExpressionTree:
                case ErrorCode.ERR_MixingWinRTEventWithRegular:
                case ErrorCode.ERR_BadAwaitWithoutAsync:
                case ErrorCode.ERR_BadAsyncLacksBody:
                case ErrorCode.ERR_BadAwaitInQuery:
                case ErrorCode.ERR_BadAwaitInLock:
                case ErrorCode.ERR_TaskRetNoObjectRequired:
                case ErrorCode.WRN_AsyncLacksAwaits:
                case ErrorCode.ERR_FileNotFound:
                case ErrorCode.WRN_FileAlreadyIncluded:
                case ErrorCode.ERR_NoFileSpec:
                case ErrorCode.ERR_SwitchNeedsString:
                case ErrorCode.ERR_BadSwitch:
                case ErrorCode.WRN_NoSources:
                case ErrorCode.ERR_OpenResponseFile:
                case ErrorCode.ERR_CantOpenFileWrite:
                case ErrorCode.ERR_BadBaseNumber:
                case ErrorCode.ERR_BinaryFile:
                case ErrorCode.FTL_BadCodepage:
                case ErrorCode.ERR_NoMainOnDLL:
                case ErrorCode.FTL_InvalidTarget:
                case ErrorCode.FTL_InvalidInputFileName:
                case ErrorCode.WRN_NoConfigNotOnCommandLine:
                case ErrorCode.ERR_InvalidFileAlignment:
                case ErrorCode.WRN_DefineIdentifierRequired:
                case ErrorCode.FTL_OutputFileExists:
                case ErrorCode.ERR_OneAliasPerReference:
                case ErrorCode.ERR_SwitchNeedsNumber:
                case ErrorCode.ERR_MissingDebugSwitch:
                case ErrorCode.ERR_ComRefCallInExpressionTree:
                case ErrorCode.WRN_BadUILang:
                case ErrorCode.ERR_InvalidFormatForGuidForOption:
                case ErrorCode.ERR_MissingGuidForOption:
                case ErrorCode.ERR_InvalidOutputName:
                case ErrorCode.ERR_InvalidDebugInformationFormat:
                case ErrorCode.ERR_LegacyObjectIdSyntax:
                case ErrorCode.ERR_SourceLinkRequiresPdb:
                case ErrorCode.ERR_CannotEmbedWithoutPdb:
                case ErrorCode.ERR_BadSwitchValue:
                case ErrorCode.WRN_CLS_NoVarArgs:
                case ErrorCode.WRN_CLS_BadArgType:
                case ErrorCode.WRN_CLS_BadReturnType:
                case ErrorCode.WRN_CLS_BadFieldPropType:
                case ErrorCode.WRN_CLS_BadIdentifierCase:
                case ErrorCode.WRN_CLS_OverloadRefOut:
                case ErrorCode.WRN_CLS_OverloadUnnamed:
                case ErrorCode.WRN_CLS_BadIdentifier:
                case ErrorCode.WRN_CLS_BadBase:
                case ErrorCode.WRN_CLS_BadInterfaceMember:
                case ErrorCode.WRN_CLS_NoAbstractMembers:
                case ErrorCode.WRN_CLS_NotOnModules:
                case ErrorCode.WRN_CLS_ModuleMissingCLS:
                case ErrorCode.WRN_CLS_AssemblyNotCLS:
                case ErrorCode.WRN_CLS_BadAttributeType:
                case ErrorCode.WRN_CLS_ArrayArgumentToAttribute:
                case ErrorCode.WRN_CLS_NotOnModules2:
                case ErrorCode.WRN_CLS_IllegalTrueInFalse:
                case ErrorCode.WRN_CLS_MeaninglessOnPrivateType:
                case ErrorCode.WRN_CLS_AssemblyNotCLS2:
                case ErrorCode.WRN_CLS_MeaninglessOnParam:
                case ErrorCode.WRN_CLS_MeaninglessOnReturn:
                case ErrorCode.WRN_CLS_BadTypeVar:
                case ErrorCode.WRN_CLS_VolatileField:
                case ErrorCode.WRN_CLS_BadInterface:
                case ErrorCode.FTL_BadChecksumAlgorithm:
                case ErrorCode.ERR_BadAwaitArgIntrinsic:
                case ErrorCode.ERR_BadAwaitAsIdentifier:
                case ErrorCode.ERR_AwaitInUnsafeContext:
                case ErrorCode.ERR_UnsafeAsyncArgType:
                case ErrorCode.ERR_VarargsAsync:
                case ErrorCode.ERR_BadAwaitArgVoidCall:
                case ErrorCode.ERR_NonTaskMainCantBeAsync:
                case ErrorCode.ERR_CantConvAsyncAnonFuncReturns:
                case ErrorCode.ERR_BadAwaiterPattern:
                case ErrorCode.ERR_BadSpecialByRefLocal:
                case ErrorCode.WRN_UnobservedAwaitableExpression:
                case ErrorCode.ERR_SynchronizedAsyncMethod:
                case ErrorCode.ERR_BadAsyncReturnExpression:
                case ErrorCode.ERR_NoConversionForCallerLineNumberParam:
                case ErrorCode.ERR_NoConversionForCallerFilePathParam:
                case ErrorCode.ERR_NoConversionForCallerMemberNameParam:
                case ErrorCode.ERR_BadCallerLineNumberParamWithoutDefaultValue:
                case ErrorCode.ERR_BadCallerFilePathParamWithoutDefaultValue:
                case ErrorCode.ERR_BadCallerMemberNameParamWithoutDefaultValue:
                case ErrorCode.ERR_BadPrefer32OnLib:
                case ErrorCode.WRN_CallerLineNumberParamForUnconsumedLocation:
                case ErrorCode.WRN_CallerFilePathParamForUnconsumedLocation:
                case ErrorCode.WRN_CallerMemberNameParamForUnconsumedLocation:
                case ErrorCode.ERR_DoesntImplementAwaitInterface:
                case ErrorCode.ERR_BadAwaitArg_NeedSystem:
                case ErrorCode.ERR_CantReturnVoid:
                case ErrorCode.ERR_SecurityCriticalOrSecuritySafeCriticalOnAsync:
                case ErrorCode.ERR_SecurityCriticalOrSecuritySafeCriticalOnAsyncInClassOrStruct:
                case ErrorCode.ERR_BadAwaitWithoutAsyncMethod:
                case ErrorCode.ERR_BadAwaitWithoutVoidAsyncMethod:
                case ErrorCode.ERR_BadAwaitWithoutAsyncLambda:
                case ErrorCode.ERR_NoSuchMemberOrExtensionNeedUsing:
                case ErrorCode.ERR_UnexpectedAliasedName:
                case ErrorCode.ERR_UnexpectedGenericName:
                case ErrorCode.ERR_UnexpectedUnboundGenericName:
                case ErrorCode.ERR_GlobalStatement:
                case ErrorCode.ERR_BadUsingType:
                case ErrorCode.ERR_ReservedAssemblyName:
                case ErrorCode.ERR_PPReferenceFollowsToken:
                case ErrorCode.ERR_ExpectedPPFile:
                case ErrorCode.ERR_ReferenceDirectiveOnlyAllowedInScripts:
                case ErrorCode.ERR_NameNotInContextPossibleMissingReference:
                case ErrorCode.ERR_MetadataNameTooLong:
                case ErrorCode.ERR_AttributesNotAllowed:
                case ErrorCode.ERR_ExternAliasNotAllowed:
                case ErrorCode.ERR_ConflictingAliasAndDefinition:
                case ErrorCode.ERR_GlobalDefinitionOrStatementExpected:
                case ErrorCode.ERR_ExpectedSingleScript:
                case ErrorCode.ERR_RecursivelyTypedVariable:
                case ErrorCode.ERR_YieldNotAllowedInScript:
                case ErrorCode.ERR_NamespaceNotAllowedInScript:
                case ErrorCode.WRN_StaticInAsOrIs:
                case ErrorCode.ERR_InvalidDelegateType:
                case ErrorCode.ERR_BadVisEventType:
                case ErrorCode.ERR_GlobalAttributesNotAllowed:
                case ErrorCode.ERR_PublicKeyFileFailure:
                case ErrorCode.ERR_PublicKeyContainerFailure:
                case ErrorCode.ERR_FriendRefSigningMismatch:
                case ErrorCode.ERR_CannotPassNullForFriendAssembly:
                case ErrorCode.ERR_SignButNoPrivateKey:
                case ErrorCode.WRN_DelaySignButNoKey:
                case ErrorCode.ERR_InvalidVersionFormat:
                case ErrorCode.WRN_InvalidVersionFormat:
                case ErrorCode.ERR_NoCorrespondingArgument:
                case ErrorCode.ERR_ResourceFileNameNotUnique:
                case ErrorCode.ERR_DllImportOnGenericMethod:
                case ErrorCode.ERR_EncUpdateFailedMissingAttribute:
                case ErrorCode.ERR_ParameterNotValidForType:
                case ErrorCode.ERR_AttributeParameterRequired1:
                case ErrorCode.ERR_AttributeParameterRequired2:
                case ErrorCode.ERR_SecurityAttributeMissingAction:
                case ErrorCode.ERR_SecurityAttributeInvalidAction:
                case ErrorCode.ERR_SecurityAttributeInvalidActionAssembly:
                case ErrorCode.ERR_SecurityAttributeInvalidActionTypeOrMethod:
                case ErrorCode.ERR_PrincipalPermissionInvalidAction:
                case ErrorCode.ERR_FeatureNotValidInExpressionTree:
                case ErrorCode.ERR_MarshalUnmanagedTypeNotValidForFields:
                case ErrorCode.ERR_MarshalUnmanagedTypeOnlyValidForFields:
                case ErrorCode.ERR_PermissionSetAttributeInvalidFile:
                case ErrorCode.ERR_PermissionSetAttributeFileReadError:
                case ErrorCode.ERR_InvalidVersionFormat2:
                case ErrorCode.ERR_InvalidAssemblyCultureForExe:
                case ErrorCode.ERR_DuplicateAttributeInNetModule:
                case ErrorCode.ERR_CantOpenIcon:
                case ErrorCode.ERR_ErrorBuildingWin32Resources:
                case ErrorCode.ERR_BadAttributeParamDefaultArgument:
                case ErrorCode.ERR_MissingTypeInSource:
                case ErrorCode.ERR_MissingTypeInAssembly:
                case ErrorCode.ERR_SecurityAttributeInvalidTarget:
                case ErrorCode.ERR_InvalidAssemblyName:
                case ErrorCode.ERR_NoTypeDefFromModule:
                case ErrorCode.WRN_CallerFilePathPreferredOverCallerMemberName:
                case ErrorCode.WRN_CallerLineNumberPreferredOverCallerMemberName:
                case ErrorCode.WRN_CallerLineNumberPreferredOverCallerFilePath:
                case ErrorCode.ERR_InvalidDynamicCondition:
                case ErrorCode.ERR_WinRtEventPassedByRef:
                case ErrorCode.ERR_NetModuleNameMismatch:
                case ErrorCode.ERR_BadModuleName:
                case ErrorCode.ERR_BadCompilationOptionValue:
                case ErrorCode.ERR_BadAppConfigPath:
                case ErrorCode.WRN_AssemblyAttributeFromModuleIsOverridden:
                case ErrorCode.ERR_CmdOptionConflictsSource:
                case ErrorCode.ERR_FixedBufferTooManyDimensions:
                case ErrorCode.ERR_CantReadConfigFile:
                case ErrorCode.ERR_BadAwaitInCatchFilter:
                case ErrorCode.WRN_FilterIsConstantTrue:
                case ErrorCode.ERR_EncNoPIAReference:
                case ErrorCode.ERR_LinkedNetmoduleMetadataMustProvideFullPEImage:
                case ErrorCode.ERR_MetadataReferencesNotSupported:
                case ErrorCode.ERR_InvalidAssemblyCulture:
                case ErrorCode.ERR_EncReferenceToAddedMember:
                case ErrorCode.ERR_MutuallyExclusiveOptions:
                case ErrorCode.ERR_InvalidDebugInfo:
                case ErrorCode.WRN_UnimplementedCommandLineSwitch:
                case ErrorCode.WRN_ReferencedAssemblyDoesNotHaveStrongName:
                case ErrorCode.ERR_InvalidSignaturePublicKey:
                case ErrorCode.ERR_ForwardedTypesConflict:
                case ErrorCode.WRN_RefCultureMismatch:
                case ErrorCode.ERR_AgnosticToMachineModule:
                case ErrorCode.ERR_ConflictingMachineModule:
                case ErrorCode.WRN_ConflictingMachineAssembly:
                case ErrorCode.ERR_CryptoHashFailed:
                case ErrorCode.ERR_MissingNetModuleReference:
                case ErrorCode.ERR_NetModuleNameMustBeUnique:
                case ErrorCode.ERR_UnsupportedTransparentIdentifierAccess:
                case ErrorCode.ERR_ParamDefaultValueDiffersFromAttribute:
                case ErrorCode.WRN_UnqualifiedNestedTypeInCref:
                case ErrorCode.HDN_UnusedUsingDirective:
                case ErrorCode.HDN_UnusedExternAlias:
                case ErrorCode.WRN_NoRuntimeMetadataVersion:
                case ErrorCode.ERR_FeatureNotAvailableInVersion1:
                case ErrorCode.ERR_FeatureNotAvailableInVersion2:
                case ErrorCode.ERR_FeatureNotAvailableInVersion3:
                case ErrorCode.ERR_FeatureNotAvailableInVersion4:
                case ErrorCode.ERR_FeatureNotAvailableInVersion5:
                case ErrorCode.ERR_FieldHasMultipleDistinctConstantValues:
                case ErrorCode.ERR_ComImportWithInitializers:
                case ErrorCode.WRN_PdbLocalNameTooLong:
                case ErrorCode.ERR_RetNoObjectRequiredLambda:
                case ErrorCode.ERR_TaskRetNoObjectRequiredLambda:
                case ErrorCode.WRN_AnalyzerCannotBeCreated:
                case ErrorCode.WRN_NoAnalyzerInAssembly:
                case ErrorCode.WRN_UnableToLoadAnalyzer:
                case ErrorCode.ERR_CantReadRulesetFile:
                case ErrorCode.ERR_BadPdbData:
                case ErrorCode.INF_UnableToLoadSomeTypesInAnalyzer:
                case ErrorCode.ERR_InitializerOnNonAutoProperty:
                case ErrorCode.ERR_AutoPropertyMustHaveGetAccessor:
                case ErrorCode.ERR_InstancePropertyInitializerInInterface:
                case ErrorCode.ERR_EnumsCantContainDefaultConstructor:
                case ErrorCode.ERR_EncodinglessSyntaxTree:
                case ErrorCode.ERR_BlockBodyAndExpressionBody:
                case ErrorCode.ERR_FeatureIsExperimental:
                case ErrorCode.ERR_FeatureNotAvailableInVersion6:
                case ErrorCode.ERR_SwitchFallOut:
                case ErrorCode.ERR_NullPropagatingOpInExpressionTree:
                case ErrorCode.WRN_NubExprIsConstBool2:
                case ErrorCode.ERR_DictionaryInitializerInExpressionTree:
                case ErrorCode.ERR_ExtensionCollectionElementInitializerInExpressionTree:
                case ErrorCode.ERR_UnclosedExpressionHole:
                case ErrorCode.ERR_UseDefViolationProperty:
                case ErrorCode.ERR_AutoPropertyMustOverrideSet:
                case ErrorCode.ERR_ExpressionHasNoName:
                case ErrorCode.ERR_SubexpressionNotInNameof:
                case ErrorCode.ERR_AliasQualifiedNameNotAnExpression:
                case ErrorCode.ERR_NameofMethodGroupWithTypeParameters:
                case ErrorCode.ERR_NoAliasHere:
                case ErrorCode.ERR_UnescapedCurly:
                case ErrorCode.ERR_EscapedCurly:
                case ErrorCode.ERR_TrailingWhitespaceInFormatSpecifier:
                case ErrorCode.ERR_EmptyFormatSpecifier:
                case ErrorCode.ERR_ErrorInReferencedAssembly:
                case ErrorCode.ERR_ExternHasConstructorInitializer:
                case ErrorCode.ERR_ExpressionOrDeclarationExpected:
                case ErrorCode.ERR_NameofExtensionMethod:
                case ErrorCode.WRN_AlignmentMagnitude:
                case ErrorCode.ERR_ConstantStringTooLong:
                case ErrorCode.ERR_DebugEntryPointNotSourceMethodDefinition:
                case ErrorCode.ERR_LoadDirectiveOnlyAllowedInScripts:
                case ErrorCode.ERR_PPLoadFollowsToken:
                case ErrorCode.ERR_SourceFileReferencesNotSupported:
                case ErrorCode.ERR_BadAwaitInStaticVariableInitializer:
                case ErrorCode.ERR_InvalidPathMap:
                case ErrorCode.ERR_PublicSignButNoKey:
                case ErrorCode.ERR_TooManyUserStrings:
                case ErrorCode.ERR_PeWritingFailure:
                case ErrorCode.WRN_AttributeIgnoredWhenPublicSigning:
                case ErrorCode.ERR_OptionMustBeAbsolutePath:
                case ErrorCode.ERR_FeatureNotAvailableInVersion7:
                case ErrorCode.ERR_DynamicLocalFunctionParamsParameter:
                case ErrorCode.ERR_ExpressionTreeContainsLocalFunction:
                case ErrorCode.ERR_InvalidInstrumentationKind:
                case ErrorCode.ERR_LocalFunctionMissingBody:
                case ErrorCode.ERR_InvalidHashAlgorithmName:
                case ErrorCode.ERR_ThrowMisplaced:
                case ErrorCode.ERR_PatternNullableType:
                case ErrorCode.ERR_BadPatternExpression:
                case ErrorCode.ERR_SwitchExpressionValueExpected:
                case ErrorCode.ERR_SwitchCaseSubsumed:
                case ErrorCode.ERR_PatternWrongType:
                case ErrorCode.ERR_ExpressionTreeContainsIsMatch:
                case ErrorCode.WRN_TupleLiteralNameMismatch:
                case ErrorCode.ERR_TupleTooFewElements:
                case ErrorCode.ERR_TupleReservedElementName:
                case ErrorCode.ERR_TupleReservedElementNameAnyPosition:
                case ErrorCode.ERR_TupleDuplicateElementName:
                case ErrorCode.ERR_PredefinedTypeMemberNotFoundInAssembly:
                case ErrorCode.ERR_MissingDeconstruct:
                case ErrorCode.ERR_TypeInferenceFailedForImplicitlyTypedDeconstructionVariable:
                case ErrorCode.ERR_DeconstructRequiresExpression:
                case ErrorCode.ERR_DeconstructWrongCardinality:
                case ErrorCode.ERR_CannotDeconstructDynamic:
                case ErrorCode.ERR_DeconstructTooFewElements:
                case ErrorCode.ERR_ConversionNotTupleCompatible:
                case ErrorCode.ERR_DeconstructionVarFormDisallowsSpecificType:
                case ErrorCode.ERR_TupleElementNamesAttributeMissing:
                case ErrorCode.ERR_ExplicitTupleElementNamesAttribute:
                case ErrorCode.ERR_CantChangeTupleNamesOnOverride:
                case ErrorCode.ERR_DuplicateInterfaceWithTupleNamesInBaseList:
                case ErrorCode.ERR_ImplBadTupleNames:
                case ErrorCode.ERR_PartialMethodInconsistentTupleNames:
                case ErrorCode.ERR_ExpressionTreeContainsTupleLiteral:
                case ErrorCode.ERR_ExpressionTreeContainsTupleConversion:
                case ErrorCode.ERR_AutoPropertyCannotBeRefReturning:
                case ErrorCode.ERR_RefPropertyMustHaveGetAccessor:
                case ErrorCode.ERR_RefPropertyCannotHaveSetAccessor:
                case ErrorCode.ERR_CantChangeRefReturnOnOverride:
                case ErrorCode.ERR_MustNotHaveRefReturn:
                case ErrorCode.ERR_MustHaveRefReturn:
                case ErrorCode.ERR_RefReturnMustHaveIdentityConversion:
                case ErrorCode.ERR_CloseUnimplementedInterfaceMemberWrongRefReturn:
                case ErrorCode.ERR_RefReturningCallInExpressionTree:
                case ErrorCode.ERR_BadIteratorReturnRef:
                case ErrorCode.ERR_BadRefReturnExpressionTree:
                case ErrorCode.ERR_RefReturnLvalueExpected:
                case ErrorCode.ERR_RefReturnNonreturnableLocal:
                case ErrorCode.ERR_RefReturnNonreturnableLocal2:
                case ErrorCode.ERR_RefReturnRangeVariable:
                case ErrorCode.ERR_RefReturnReadonly:
                case ErrorCode.ERR_RefReturnReadonlyStatic:
                case ErrorCode.ERR_RefReturnReadonly2:
                case ErrorCode.ERR_RefReturnReadonlyStatic2:
                case ErrorCode.ERR_RefReturnParameter:
                case ErrorCode.ERR_RefReturnParameter2:
                case ErrorCode.ERR_RefReturnLocal:
                case ErrorCode.ERR_RefReturnLocal2:
                case ErrorCode.ERR_RefReturnStructThis:
                case ErrorCode.ERR_InitializeByValueVariableWithReference:
                case ErrorCode.ERR_InitializeByReferenceVariableWithValue:
                case ErrorCode.ERR_RefAssignmentMustHaveIdentityConversion:
                case ErrorCode.ERR_ByReferenceVariableMustBeInitialized:
                case ErrorCode.ERR_AnonDelegateCantUseLocal:
                case ErrorCode.ERR_BadIteratorLocalType:
                case ErrorCode.ERR_BadAsyncLocalType:
                case ErrorCode.ERR_PredefinedValueTupleTypeNotFound:
                case ErrorCode.ERR_SemiOrLBraceOrArrowExpected:
                case ErrorCode.ERR_NewWithTupleTypeSyntax:
                case ErrorCode.ERR_PredefinedValueTupleTypeMustBeStruct:
                case ErrorCode.ERR_DiscardTypeInferenceFailed:
                case ErrorCode.ERR_DeclarationExpressionNotPermitted:
                case ErrorCode.ERR_MustDeclareForeachIteration:
                case ErrorCode.ERR_TupleElementNamesInDeconstruction:
                case ErrorCode.ERR_ExpressionTreeContainsThrowExpression:
                case ErrorCode.ERR_DelegateRefMismatch:
                case ErrorCode.ERR_BadSourceCodeKind:
                case ErrorCode.ERR_BadDocumentationMode:
                case ErrorCode.ERR_BadLanguageVersion:
                case ErrorCode.ERR_ImplicitlyTypedOutVariableUsedInTheSameArgumentList:
                case ErrorCode.ERR_TypeInferenceFailedForImplicitlyTypedOutVariable:
                case ErrorCode.ERR_ExpressionTreeContainsOutVariable:
                case ErrorCode.ERR_VarInvocationLvalueReserved:
                case ErrorCode.ERR_PublicSignNetModule:
                case ErrorCode.ERR_BadAssemblyName:
                case ErrorCode.ERR_BadAsyncMethodBuilderTaskProperty:
                case ErrorCode.ERR_TypeForwardedToMultipleAssemblies:
                case ErrorCode.ERR_ExpressionTreeContainsDiscard:
                case ErrorCode.ERR_PatternDynamicType:
                case ErrorCode.ERR_VoidAssignment:
                case ErrorCode.ERR_VoidInTuple:
                case ErrorCode.ERR_Merge_conflict_marker_encountered:
                case ErrorCode.ERR_InvalidPreprocessingSymbol:
                case ErrorCode.ERR_FeatureNotAvailableInVersion7_1:
                case ErrorCode.ERR_LanguageVersionCannotHaveLeadingZeroes:
                case ErrorCode.ERR_CompilerAndLanguageVersion:
                case ErrorCode.WRN_Experimental:
                case ErrorCode.ERR_TupleInferredNamesNotAvailable:
                case ErrorCode.ERR_TypelessTupleInAs:
                case ErrorCode.ERR_NoRefOutWhenRefOnly:
                case ErrorCode.ERR_NoNetModuleOutputWhenRefOutOrRefOnly:
                case ErrorCode.ERR_BadOpOnNullOrDefaultOrNew:
                case ErrorCode.ERR_DefaultLiteralNotValid:
                case ErrorCode.ERR_PatternWrongGenericTypeInVersion:
                case ErrorCode.ERR_AmbigBinaryOpsOnDefault:
                case ErrorCode.ERR_FeatureNotAvailableInVersion7_2:
                case ErrorCode.WRN_UnreferencedLocalFunction:
                case ErrorCode.ERR_DynamicLocalFunctionTypeParameter:
                case ErrorCode.ERR_BadNonTrailingNamedArgument:
                case ErrorCode.ERR_NamedArgumentSpecificationBeforeFixedArgumentInDynamicInvocation:
                case ErrorCode.ERR_RefConditionalAndAwait:
                case ErrorCode.ERR_RefConditionalNeedsTwoRefs:
                case ErrorCode.ERR_RefConditionalDifferentTypes:
                case ErrorCode.ERR_BadParameterModifiers:
                case ErrorCode.ERR_RefReadonlyNotField:
                case ErrorCode.ERR_RefReadonlyNotField2:
                case ErrorCode.ERR_AssignReadonlyNotField:
                case ErrorCode.ERR_AssignReadonlyNotField2:
                case ErrorCode.ERR_RefReturnReadonlyNotField:
                case ErrorCode.ERR_RefReturnReadonlyNotField2:
                case ErrorCode.ERR_ExplicitReservedAttr:
                case ErrorCode.ERR_TypeReserved:
                case ErrorCode.ERR_RefExtensionMustBeValueTypeOrConstrainedToOne:
                case ErrorCode.ERR_InExtensionMustBeValueType:
                case ErrorCode.ERR_FieldsInRoStruct:
                case ErrorCode.ERR_AutoPropsInRoStruct:
                case ErrorCode.ERR_FieldlikeEventsInRoStruct:
                case ErrorCode.ERR_RefStructInterfaceImpl:
                case ErrorCode.ERR_BadSpecialByRefIterator:
                case ErrorCode.ERR_FieldAutoPropCantBeByRefLike:
                case ErrorCode.ERR_StackAllocConversionNotPossible:
                case ErrorCode.ERR_EscapeCall:
                case ErrorCode.ERR_EscapeCall2:
                case ErrorCode.ERR_EscapeOther:
                case ErrorCode.ERR_CallArgMixing:
                case ErrorCode.ERR_MismatchedRefEscapeInTernary:
                case ErrorCode.ERR_EscapeVariable:
                case ErrorCode.ERR_EscapeStackAlloc:
                case ErrorCode.ERR_RefReturnThis:
                case ErrorCode.ERR_OutAttrOnInParam:
                case ErrorCode.ERR_PredefinedValueTupleTypeAmbiguous3:
                case ErrorCode.ERR_InvalidVersionFormatDeterministic:
                case ErrorCode.ERR_AttributeCtorInParameter:
                case ErrorCode.WRN_FilterIsConstantFalse:
                case ErrorCode.WRN_FilterIsConstantFalseRedundantTryCatch:
                case ErrorCode.ERR_ConditionalInInterpolation:
                case ErrorCode.ERR_CantUseVoidInArglist:
                case ErrorCode.ERR_InDynamicMethodArg:
                case ErrorCode.ERR_FeatureNotAvailableInVersion7_3:
                case ErrorCode.WRN_AttributesOnBackingFieldsNotAvailable:
                case ErrorCode.ERR_DoNotUseFixedBufferAttrOnProperty:
                case ErrorCode.ERR_RefLocalOrParamExpected:
                case ErrorCode.ERR_RefAssignNarrower:
                case ErrorCode.ERR_NewBoundWithUnmanaged:
                case ErrorCode.ERR_UnmanagedConstraintNotSatisfied:
                case ErrorCode.ERR_CantUseInOrOutInArglist:
                case ErrorCode.ERR_ConWithUnmanagedCon:
                case ErrorCode.ERR_UnmanagedBoundWithClass:
                case ErrorCode.ERR_InvalidStackAllocArray:
                case ErrorCode.ERR_ExpressionTreeContainsTupleBinOp:
                case ErrorCode.WRN_TupleBinopLiteralNameMismatch:
                case ErrorCode.ERR_TupleSizesMismatchForBinOps:
                case ErrorCode.ERR_ExprCannotBeFixed:
                case ErrorCode.ERR_InvalidObjectCreation:
                case ErrorCode.WRN_TypeParameterSameAsOuterMethodTypeParameter:
                case ErrorCode.ERR_OutVariableCannotBeByRef:
                case ErrorCode.ERR_DeconstructVariableCannotBeByRef:
                case ErrorCode.ERR_OmittedTypeArgument:
                case ErrorCode.ERR_FeatureNotAvailableInVersion8:
                case ErrorCode.ERR_AltInterpolatedVerbatimStringsNotAvailable:
                case ErrorCode.ERR_IteratorMustBeAsync:
                case ErrorCode.ERR_NoConvToIAsyncDisp:
                case ErrorCode.ERR_AwaitForEachMissingMember:
                case ErrorCode.ERR_BadGetAsyncEnumerator:
                case ErrorCode.ERR_MultipleIAsyncEnumOfT:
                case ErrorCode.ERR_ForEachMissingMemberWrongAsync:
                case ErrorCode.ERR_AwaitForEachMissingMemberWrongAsync:
                case ErrorCode.ERR_BadDynamicAwaitForEach:
                case ErrorCode.ERR_NoConvToIAsyncDispWrongAsync:
                case ErrorCode.ERR_NoConvToIDispWrongAsync:
                case ErrorCode.ERR_PossibleAsyncIteratorWithoutYield:
                case ErrorCode.ERR_PossibleAsyncIteratorWithoutYieldOrAwait:
                case ErrorCode.ERR_StaticLocalFunctionCannotCaptureVariable:
                case ErrorCode.ERR_StaticLocalFunctionCannotCaptureThis:
                case ErrorCode.ERR_AttributeNotOnEventAccessor:
                case ErrorCode.WRN_UnconsumedEnumeratorCancellationAttributeUsage:
                case ErrorCode.WRN_UndecoratedCancellationTokenParameter:
                case ErrorCode.ERR_MultipleEnumeratorCancellationAttributes:
                case ErrorCode.ERR_VarianceInterfaceNesting:
                case ErrorCode.ERR_ImplicitIndexIndexerWithName:
                case ErrorCode.ERR_ImplicitRangeIndexerWithName:
                case ErrorCode.ERR_WrongNumberOfSubpatterns:
                case ErrorCode.ERR_PropertyPatternNameMissing:
                case ErrorCode.ERR_MissingPattern:
                case ErrorCode.ERR_DefaultPattern:
                case ErrorCode.ERR_SwitchExpressionNoBestType:
                case ErrorCode.ERR_VarMayNotBindToType:
                case ErrorCode.WRN_SwitchExpressionNotExhaustive:
                case ErrorCode.ERR_SwitchArmSubsumed:
                case ErrorCode.ERR_ConstantPatternVsOpenType:
                case ErrorCode.WRN_CaseConstantNamedUnderscore:
                case ErrorCode.WRN_IsTypeNamedUnderscore:
                case ErrorCode.ERR_ExpressionTreeContainsSwitchExpression:
                case ErrorCode.ERR_SwitchGoverningExpressionRequiresParens:
                case ErrorCode.ERR_TupleElementNameMismatch:
                case ErrorCode.ERR_DeconstructParameterNameMismatch:
                case ErrorCode.ERR_IsPatternImpossible:
                case ErrorCode.WRN_GivenExpressionNeverMatchesPattern:
                case ErrorCode.WRN_GivenExpressionAlwaysMatchesConstant:
                case ErrorCode.ERR_PointerTypeInPatternMatching:
                case ErrorCode.ERR_ArgumentNameInITuplePattern:
                case ErrorCode.ERR_DiscardPatternInSwitchStatement:
                case ErrorCode.WRN_SwitchExpressionNotExhaustiveWithUnnamedEnumValue:
                case ErrorCode.WRN_ThrowPossibleNull:
                case ErrorCode.ERR_IllegalSuppression:
                case ErrorCode.WRN_ConvertingNullableToNonNullable:
                case ErrorCode.WRN_NullReferenceAssignment:
                case ErrorCode.WRN_NullReferenceReceiver:
                case ErrorCode.WRN_NullReferenceReturn:
                case ErrorCode.WRN_NullReferenceArgument:
                case ErrorCode.WRN_UnboxPossibleNull:
                case ErrorCode.WRN_DisallowNullAttributeForbidsMaybeNullAssignment:
                case ErrorCode.WRN_NullabilityMismatchInTypeOnOverride:
                case ErrorCode.WRN_NullabilityMismatchInReturnTypeOnOverride:
                case ErrorCode.WRN_NullabilityMismatchInParameterTypeOnOverride:
                case ErrorCode.WRN_NullabilityMismatchInParameterTypeOnPartial:
                case ErrorCode.WRN_NullabilityMismatchInTypeOnImplicitImplementation:
                case ErrorCode.WRN_NullabilityMismatchInReturnTypeOnImplicitImplementation:
                case ErrorCode.WRN_NullabilityMismatchInParameterTypeOnImplicitImplementation:
                case ErrorCode.WRN_NullabilityMismatchInTypeOnExplicitImplementation:
                case ErrorCode.WRN_NullabilityMismatchInReturnTypeOnExplicitImplementation:
                case ErrorCode.WRN_NullabilityMismatchInParameterTypeOnExplicitImplementation:
                case ErrorCode.WRN_UninitializedNonNullableField:
                case ErrorCode.WRN_NullabilityMismatchInAssignment:
                case ErrorCode.WRN_NullabilityMismatchInArgument:
                case ErrorCode.WRN_NullabilityMismatchInReturnTypeOfTargetDelegate:
                case ErrorCode.WRN_NullabilityMismatchInParameterTypeOfTargetDelegate:
                case ErrorCode.ERR_ExplicitNullableAttribute:
                case ErrorCode.WRN_NullabilityMismatchInArgumentForOutput:
                case ErrorCode.WRN_NullAsNonNullable:
                case ErrorCode.ERR_NullableUnconstrainedTypeParameter:
                case ErrorCode.ERR_AnnotationDisallowedInObjectCreation:
                case ErrorCode.WRN_NullableValueTypeMayBeNull:
                case ErrorCode.ERR_NullableOptionNotAvailable:
                case ErrorCode.WRN_NullabilityMismatchInTypeParameterConstraint:
                case ErrorCode.WRN_MissingNonNullTypesContextForAnnotation:
                case ErrorCode.WRN_NullabilityMismatchInConstraintsOnImplicitImplementation:
                case ErrorCode.WRN_NullabilityMismatchInTypeParameterReferenceTypeConstraint:
                case ErrorCode.ERR_TripleDotNotAllowed:
                case ErrorCode.ERR_BadNullableContextOption:
                case ErrorCode.ERR_NullableDirectiveQualifierExpected:
                case ErrorCode.ERR_BadNullableTypeof:
                case ErrorCode.ERR_ExpressionTreeCantContainRefStruct:
                case ErrorCode.ERR_ElseCannotStartStatement:
                case ErrorCode.ERR_ExpressionTreeCantContainNullCoalescingAssignment:
                case ErrorCode.WRN_NullabilityMismatchInExplicitlyImplementedInterface:
                case ErrorCode.WRN_NullabilityMismatchInInterfaceImplementedByBase:
                case ErrorCode.WRN_DuplicateInterfaceWithNullabilityMismatchInBaseList:
                case ErrorCode.ERR_DuplicateExplicitImpl:
                case ErrorCode.ERR_UsingVarInSwitchCase:
                case ErrorCode.ERR_GoToForwardJumpOverUsingVar:
                case ErrorCode.ERR_GoToBackwardJumpOverUsingVar:
                case ErrorCode.ERR_IsNullableType:
                case ErrorCode.ERR_AsNullableType:
                case ErrorCode.ERR_FeatureInPreview:
                case ErrorCode.WRN_SwitchExpressionNotExhaustiveForNull:
                case ErrorCode.WRN_ImplicitCopyInReadOnlyMember:
                case ErrorCode.ERR_StaticMemberCantBeReadOnly:
                case ErrorCode.ERR_AutoSetterCantBeReadOnly:
                case ErrorCode.ERR_AutoPropertyWithSetterCantBeReadOnly:
                case ErrorCode.ERR_InvalidPropertyReadOnlyMods:
                case ErrorCode.ERR_DuplicatePropertyReadOnlyMods:
                case ErrorCode.ERR_FieldLikeEventCantBeReadOnly:
                case ErrorCode.ERR_PartialMethodReadOnlyDifference:
                case ErrorCode.ERR_ReadOnlyModMissingAccessor:
                case ErrorCode.ERR_OverrideRefConstraintNotSatisfied:
                case ErrorCode.ERR_OverrideValConstraintNotSatisfied:
                case ErrorCode.WRN_NullabilityMismatchInConstraintsOnPartialImplementation:
                case ErrorCode.ERR_NullableDirectiveTargetExpected:
                case ErrorCode.WRN_MissingNonNullTypesContextForAnnotationInGeneratedCode:
                case ErrorCode.WRN_NullReferenceInitializer:
                case ErrorCode.ERR_MultipleAnalyzerConfigsInSameDir:
                case ErrorCode.ERR_RuntimeDoesNotSupportDefaultInterfaceImplementation:
                case ErrorCode.ERR_RuntimeDoesNotSupportDefaultInterfaceImplementationForMember:
                case ErrorCode.ERR_InvalidModifierForLanguageVersion:
                case ErrorCode.ERR_ImplicitImplementationOfNonPublicInterfaceMember:
                case ErrorCode.ERR_MostSpecificImplementationIsNotFound:
                case ErrorCode.ERR_LanguageVersionDoesNotSupportInterfaceImplementationForMember:
                case ErrorCode.ERR_RuntimeDoesNotSupportProtectedAccessForInterfaceMember:
                case ErrorCode.ERR_DefaultInterfaceImplementationInNoPIAType:
                case ErrorCode.ERR_AbstractEventHasAccessors:
                case ErrorCode.WRN_NullabilityMismatchInTypeParameterNotNullConstraint:
                case ErrorCode.ERR_DuplicateNullSuppression:
                case ErrorCode.ERR_DefaultLiteralNoTargetType:
                case ErrorCode.ERR_ReAbstractionInNoPIAType:
                case ErrorCode.ERR_InternalError:
                case ErrorCode.ERR_ImplicitObjectCreationIllegalTargetType:
                case ErrorCode.ERR_ImplicitObjectCreationNotValid:
                case ErrorCode.ERR_ImplicitObjectCreationNoTargetType:
                case ErrorCode.ERR_BadFuncPointerParamModifier:
                case ErrorCode.ERR_BadFuncPointerArgCount:
                case ErrorCode.ERR_MethFuncPtrMismatch:
                case ErrorCode.ERR_FuncPtrRefMismatch:
                case ErrorCode.ERR_FuncPtrMethMustBeStatic:
                case ErrorCode.ERR_ExternEventInitializer:
                case ErrorCode.ERR_AmbigBinaryOpsOnUnconstrainedDefault:
                case ErrorCode.WRN_ParameterConditionallyDisallowsNull:
                case ErrorCode.WRN_ShouldNotReturn:
                case ErrorCode.WRN_TopLevelNullabilityMismatchInReturnTypeOnOverride:
                case ErrorCode.WRN_TopLevelNullabilityMismatchInParameterTypeOnOverride:
                case ErrorCode.WRN_TopLevelNullabilityMismatchInReturnTypeOnImplicitImplementation:
                case ErrorCode.WRN_TopLevelNullabilityMismatchInParameterTypeOnImplicitImplementation:
                case ErrorCode.WRN_TopLevelNullabilityMismatchInReturnTypeOnExplicitImplementation:
                case ErrorCode.WRN_TopLevelNullabilityMismatchInParameterTypeOnExplicitImplementation:
                case ErrorCode.WRN_DoesNotReturnMismatch:
                case ErrorCode.ERR_NoOutputDirectory:
                case ErrorCode.ERR_StdInOptionProvidedButConsoleInputIsNotRedirected:
                case ErrorCode.ERR_FeatureNotAvailableInVersion9:
                case ErrorCode.WRN_MemberNotNull:
                case ErrorCode.WRN_MemberNotNullWhen:
                case ErrorCode.WRN_MemberNotNullBadMember:
                case ErrorCode.WRN_ParameterDisallowsNull:
                case ErrorCode.WRN_ConstOutOfRangeChecked:
                case ErrorCode.ERR_DuplicateInterfaceWithDifferencesInBaseList:
                case ErrorCode.ERR_DesignatorBeneathPatternCombinator:
                case ErrorCode.ERR_UnsupportedTypeForRelationalPattern:
                case ErrorCode.ERR_RelationalPatternWithNaN:
                case ErrorCode.ERR_ConditionalOnLocalFunction:
                case ErrorCode.WRN_GeneratorFailedDuringInitialization:
                case ErrorCode.WRN_GeneratorFailedDuringGeneration:
                case ErrorCode.ERR_WrongFuncPtrCallingConvention:
                case ErrorCode.ERR_MissingAddressOf:
                case ErrorCode.ERR_CannotUseReducedExtensionMethodInAddressOf:
                case ErrorCode.ERR_CannotUseFunctionPointerAsFixedLocal:
                case ErrorCode.ERR_ExpressionTreeContainsPatternImplicitIndexer:
                case ErrorCode.ERR_ExpressionTreeContainsFromEndIndexExpression:
                case ErrorCode.ERR_ExpressionTreeContainsRangeExpression:
                case ErrorCode.WRN_GivenExpressionAlwaysMatchesPattern:
                case ErrorCode.WRN_IsPatternAlways:
                case ErrorCode.ERR_PartialMethodWithAccessibilityModsMustHaveImplementation:
                case ErrorCode.ERR_PartialMethodWithNonVoidReturnMustHaveAccessMods:
                case ErrorCode.ERR_PartialMethodWithOutParamMustHaveAccessMods:
                case ErrorCode.ERR_PartialMethodWithExtendedModMustHaveAccessMods:
                case ErrorCode.ERR_PartialMethodAccessibilityDifference:
                case ErrorCode.ERR_PartialMethodExtendedModDifference:
                case ErrorCode.ERR_SimpleProgramLocalIsReferencedOutsideOfTopLevelStatement:
                case ErrorCode.ERR_SimpleProgramMultipleUnitsWithTopLevelStatements:
                case ErrorCode.ERR_TopLevelStatementAfterNamespaceOrType:
                case ErrorCode.ERR_SimpleProgramDisallowsMainType:
                case ErrorCode.ERR_SimpleProgramNotAnExecutable:
                case ErrorCode.ERR_UnsupportedCallingConvention:
                case ErrorCode.ERR_InvalidFunctionPointerCallingConvention:
                case ErrorCode.ERR_InvalidFuncPointerReturnTypeModifier:
                case ErrorCode.ERR_DupReturnTypeMod:
                case ErrorCode.ERR_AddressOfMethodGroupInExpressionTree:
                case ErrorCode.ERR_CannotConvertAddressOfToDelegate:
                case ErrorCode.ERR_AddressOfToNonFunctionPointer:
                case ErrorCode.ERR_ModuleInitializerMethodMustBeOrdinary:
                case ErrorCode.ERR_ModuleInitializerMethodMustBeAccessibleOutsideTopLevelType:
                case ErrorCode.ERR_ModuleInitializerMethodMustBeStaticParameterlessVoid:
                case ErrorCode.ERR_ModuleInitializerMethodAndContainingTypesMustNotBeGeneric:
                case ErrorCode.ERR_PartialMethodReturnTypeDifference:
                case ErrorCode.ERR_PartialMethodRefReturnDifference:
                case ErrorCode.WRN_NullabilityMismatchInReturnTypeOnPartial:
                case ErrorCode.ERR_StaticAnonymousFunctionCannotCaptureVariable:
                case ErrorCode.ERR_StaticAnonymousFunctionCannotCaptureThis:
                case ErrorCode.ERR_OverrideDefaultConstraintNotSatisfied:
                case ErrorCode.ERR_DefaultConstraintOverrideOnly:
                case ErrorCode.WRN_ParameterNotNullIfNotNull:
                case ErrorCode.WRN_ReturnNotNullIfNotNull:
                case ErrorCode.WRN_PartialMethodTypeDifference:
                case ErrorCode.ERR_RuntimeDoesNotSupportCovariantReturnsOfClasses:
                case ErrorCode.ERR_RuntimeDoesNotSupportCovariantPropertiesOfClasses:
                case ErrorCode.WRN_SwitchExpressionNotExhaustiveWithWhen:
                case ErrorCode.WRN_SwitchExpressionNotExhaustiveForNullWithWhen:
                case ErrorCode.WRN_PrecedenceInversion:
                case ErrorCode.ERR_ExpressionTreeContainsWithExpression:
                case ErrorCode.WRN_AnalyzerReferencesFramework:
                case ErrorCode.WRN_RecordEqualsWithoutGetHashCode:
                case ErrorCode.ERR_AssignmentInitOnly:
                case ErrorCode.ERR_CantChangeInitOnlyOnOverride:
                case ErrorCode.ERR_CloseUnimplementedInterfaceMemberWrongInitOnly:
                case ErrorCode.ERR_ExplicitPropertyMismatchInitOnly:
                case ErrorCode.ERR_BadInitAccessor:
                case ErrorCode.ERR_InvalidWithReceiverType:
                case ErrorCode.ERR_CannotClone:
                case ErrorCode.ERR_CloneDisallowedInRecord:
                case ErrorCode.WRN_RecordNamedDisallowed:
                case ErrorCode.ERR_UnexpectedArgumentList:
                case ErrorCode.ERR_UnexpectedOrMissingConstructorInitializerInRecord:
                case ErrorCode.ERR_MultipleRecordParameterLists:
                case ErrorCode.ERR_BadRecordBase:
                case ErrorCode.ERR_BadInheritanceFromRecord:
                case ErrorCode.ERR_BadRecordMemberForPositionalParameter:
                case ErrorCode.ERR_NoCopyConstructorInBaseType:
                case ErrorCode.ERR_CopyConstructorMustInvokeBaseCopyConstructor:
                case ErrorCode.ERR_DoesNotOverrideMethodFromObject:
                case ErrorCode.ERR_SealedAPIInRecord:
                case ErrorCode.ERR_DoesNotOverrideBaseMethod:
                case ErrorCode.ERR_NotOverridableAPIInRecord:
                case ErrorCode.ERR_NonPublicAPIInRecord:
                case ErrorCode.ERR_SignatureMismatchInRecord:
                case ErrorCode.ERR_NonProtectedAPIInRecord:
                case ErrorCode.ERR_DoesNotOverrideBaseEqualityContract:
                case ErrorCode.ERR_StaticAPIInRecord:
                case ErrorCode.ERR_CopyConstructorWrongAccessibility:
                case ErrorCode.ERR_NonPrivateAPIInRecord:
                case ErrorCode.WRN_UnassignedThisAutoPropertyUnsupportedVersion:
                case ErrorCode.WRN_UnassignedThisUnsupportedVersion:
                case ErrorCode.WRN_ParamUnassigned:
                case ErrorCode.WRN_UseDefViolationProperty:
                case ErrorCode.WRN_UseDefViolationField:
                case ErrorCode.WRN_UseDefViolationThisUnsupportedVersion:
                case ErrorCode.WRN_UseDefViolationOut:
                case ErrorCode.WRN_UseDefViolation:
                case ErrorCode.ERR_CannotSpecifyManagedWithUnmanagedSpecifiers:
                case ErrorCode.ERR_RuntimeDoesNotSupportUnmanagedDefaultCallConv:
                case ErrorCode.ERR_TypeNotFound:
                case ErrorCode.ERR_TypeMustBePublic:
                case ErrorCode.ERR_InvalidUnmanagedCallersOnlyCallConv:
                case ErrorCode.ERR_CannotUseManagedTypeInUnmanagedCallersOnly:
                case ErrorCode.ERR_UnmanagedCallersOnlyMethodOrTypeCannotBeGeneric:
                case ErrorCode.ERR_UnmanagedCallersOnlyRequiresStatic:
                case ErrorCode.WRN_ParameterIsStaticClass:
                case ErrorCode.WRN_ReturnTypeIsStaticClass:
                case ErrorCode.ERR_EntryPointCannotBeUnmanagedCallersOnly:
                case ErrorCode.ERR_ModuleInitializerCannotBeUnmanagedCallersOnly:
                case ErrorCode.ERR_UnmanagedCallersOnlyMethodsCannotBeCalledDirectly:
                case ErrorCode.ERR_UnmanagedCallersOnlyMethodsCannotBeConvertedToDelegate:
                case ErrorCode.ERR_InitCannotBeReadonly:
                case ErrorCode.ERR_UnexpectedVarianceStaticMember:
                case ErrorCode.ERR_FunctionPointersCannotBeCalledWithNamedArguments:
                case ErrorCode.ERR_EqualityContractRequiresGetter:
                case ErrorCode.WRN_UnreadRecordParameter:
                case ErrorCode.ERR_BadFieldTypeInRecord:
                case ErrorCode.WRN_DoNotCompareFunctionPointers:
                case ErrorCode.ERR_RecordAmbigCtor:
                case ErrorCode.ERR_FunctionPointerTypesInAttributeNotSupported:
                case ErrorCode.ERR_InheritingFromRecordWithSealedToString:
                case ErrorCode.ERR_HiddenPositionalMember:
                case ErrorCode.ERR_GlobalUsingInNamespace:
                case ErrorCode.ERR_GlobalUsingOutOfOrder:
                case ErrorCode.ERR_AttributesRequireParenthesizedLambdaExpression:
                case ErrorCode.ERR_CannotInferDelegateType:
                case ErrorCode.ERR_InvalidNameInSubpattern:
                case ErrorCode.ERR_RuntimeDoesNotSupportStaticAbstractMembersInInterfaces:
                case ErrorCode.ERR_GenericConstraintNotSatisfiedInterfaceWithStaticAbstractMembers:
                case ErrorCode.ERR_BadAbstractUnaryOperatorSignature:
                case ErrorCode.ERR_BadAbstractIncDecSignature:
                case ErrorCode.ERR_BadAbstractIncDecRetType:
                case ErrorCode.ERR_BadAbstractBinaryOperatorSignature:
                case ErrorCode.ERR_BadAbstractShiftOperatorSignature:
                case ErrorCode.ERR_BadAbstractStaticMemberAccess:
                case ErrorCode.ERR_ExpressionTreeContainsAbstractStaticMemberAccess:
                case ErrorCode.ERR_CloseUnimplementedInterfaceMemberNotStatic:
                case ErrorCode.ERR_RuntimeDoesNotSupportStaticAbstractMembersInInterfacesForMember:
                case ErrorCode.ERR_ExplicitImplementationOfOperatorsMustBeStatic:
                case ErrorCode.ERR_AbstractConversionNotInvolvingContainedType:
                case ErrorCode.ERR_InterfaceImplementedByUnmanagedCallersOnlyMethod:
                case ErrorCode.HDN_DuplicateWithGlobalUsing:
                case ErrorCode.ERR_CantConvAnonMethReturnType:
                case ErrorCode.ERR_BuilderAttributeDisallowed:
                case ErrorCode.ERR_FeatureNotAvailableInVersion10:
                case ErrorCode.ERR_SimpleProgramIsEmpty:
                case ErrorCode.ERR_LineSpanDirectiveInvalidValue:
                case ErrorCode.ERR_LineSpanDirectiveEndLessThanStart:
                case ErrorCode.ERR_WrongArityAsyncReturn:
                case ErrorCode.ERR_InterpolatedStringHandlerMethodReturnMalformed:
                case ErrorCode.ERR_InterpolatedStringHandlerMethodReturnInconsistent:
                case ErrorCode.ERR_NullInvalidInterpolatedStringHandlerArgumentName:
                case ErrorCode.ERR_NotInstanceInvalidInterpolatedStringHandlerArgumentName:
                case ErrorCode.ERR_InvalidInterpolatedStringHandlerArgumentName:
                case ErrorCode.ERR_TypeIsNotAnInterpolatedStringHandlerType:
                case ErrorCode.WRN_ParameterOccursAfterInterpolatedStringHandlerParameter:
                case ErrorCode.ERR_CannotUseSelfAsInterpolatedStringHandlerArgument:
                case ErrorCode.ERR_InterpolatedStringHandlerArgumentAttributeMalformed:
                case ErrorCode.ERR_InterpolatedStringHandlerArgumentLocatedAfterInterpolatedString:
                case ErrorCode.ERR_InterpolatedStringHandlerArgumentOptionalNotSpecified:
                case ErrorCode.ERR_ExpressionTreeContainsInterpolatedStringHandlerConversion:
                case ErrorCode.ERR_InterpolatedStringHandlerCreationCannotUseDynamic:
                case ErrorCode.ERR_MultipleFileScopedNamespace:
                case ErrorCode.ERR_FileScopedAndNormalNamespace:
                case ErrorCode.ERR_FileScopedNamespaceNotBeforeAllMembers:
                case ErrorCode.ERR_NoImplicitConvTargetTypedConditional:
                case ErrorCode.ERR_NonPublicParameterlessStructConstructor:
                case ErrorCode.ERR_NoConversionForCallerArgumentExpressionParam:
                case ErrorCode.WRN_CallerLineNumberPreferredOverCallerArgumentExpression:
                case ErrorCode.WRN_CallerFilePathPreferredOverCallerArgumentExpression:
                case ErrorCode.WRN_CallerMemberNamePreferredOverCallerArgumentExpression:
                case ErrorCode.WRN_CallerArgumentExpressionAttributeHasInvalidParameterName:
                case ErrorCode.ERR_BadCallerArgumentExpressionParamWithoutDefaultValue:
                case ErrorCode.WRN_CallerArgumentExpressionAttributeSelfReferential:
                case ErrorCode.WRN_CallerArgumentExpressionParamForUnconsumedLocation:
                case ErrorCode.ERR_NewlinesAreNotAllowedInsideANonVerbatimInterpolatedString:
                case ErrorCode.ERR_AttrTypeArgCannotBeTypeVar:
                case ErrorCode.ERR_AttrDependentTypeNotAllowed:
                case ErrorCode.WRN_InterpolatedStringHandlerArgumentAttributeIgnoredOnLambdaParameters:
                case ErrorCode.ERR_LambdaWithAttributesToExpressionTree:
                case ErrorCode.WRN_CompileTimeCheckedOverflow:
                case ErrorCode.WRN_MethGrpToNonDel:
                case ErrorCode.ERR_LambdaExplicitReturnTypeVar:
                case ErrorCode.ERR_InterpolatedStringsReferencingInstanceCannotBeInObjectInitializers:
                case ErrorCode.ERR_CannotUseRefInUnmanagedCallersOnly:
                case ErrorCode.ERR_CannotBeMadeNullable:
                case ErrorCode.ERR_UnsupportedTypeForListPattern:
                case ErrorCode.ERR_MisplacedSlicePattern:
                case ErrorCode.WRN_LowerCaseTypeName:
                case ErrorCode.ERR_RecordStructConstructorCallsDefaultConstructor:
                case ErrorCode.ERR_StructHasInitializersAndNoDeclaredConstructor:
                case ErrorCode.ERR_ListPatternRequiresLength:
                case ErrorCode.ERR_ScopedMismatchInParameterOfTarget:
                case ErrorCode.ERR_ScopedMismatchInParameterOfOverrideOrImplementation:
                case ErrorCode.ERR_ScopedMismatchInParameterOfPartial:
                case ErrorCode.ERR_ParameterNullCheckingNotSupported:
                case ErrorCode.ERR_RawStringNotInDirectives:
                case ErrorCode.ERR_UnterminatedRawString:
                case ErrorCode.ERR_TooManyQuotesForRawString:
                case ErrorCode.ERR_LineDoesNotStartWithSameWhitespace:
                case ErrorCode.ERR_RawStringDelimiterOnOwnLine:
                case ErrorCode.ERR_RawStringInVerbatimInterpolatedStrings:
                case ErrorCode.ERR_RawStringMustContainContent:
                case ErrorCode.ERR_LineContainsDifferentWhitespace:
                case ErrorCode.ERR_NotEnoughQuotesForRawString:
                case ErrorCode.ERR_NotEnoughCloseBracesForRawString:
                case ErrorCode.ERR_TooManyOpenBracesForRawString:
                case ErrorCode.ERR_TooManyCloseBracesForRawString:
                case ErrorCode.ERR_IllegalAtSequence:
                case ErrorCode.ERR_StringMustStartWithQuoteCharacter:
                case ErrorCode.ERR_NoEnumConstraint:
                case ErrorCode.ERR_NoDelegateConstraint:
                case ErrorCode.ERR_MisplacedRecord:
                case ErrorCode.ERR_PatternSpanCharCannotBeStringNull:
                case ErrorCode.ERR_UseDefViolationPropertyUnsupportedVersion:
                case ErrorCode.ERR_UseDefViolationFieldUnsupportedVersion:
                case ErrorCode.WRN_UseDefViolationPropertyUnsupportedVersion:
                case ErrorCode.WRN_UseDefViolationFieldUnsupportedVersion:
                case ErrorCode.WRN_UseDefViolationPropertySupportedVersion:
                case ErrorCode.WRN_UseDefViolationFieldSupportedVersion:
                case ErrorCode.WRN_UseDefViolationThisSupportedVersion:
                case ErrorCode.WRN_UnassignedThisAutoPropertySupportedVersion:
                case ErrorCode.WRN_UnassignedThisSupportedVersion:
                case ErrorCode.ERR_OperatorCantBeChecked:
                case ErrorCode.ERR_ImplicitConversionOperatorCantBeChecked:
                case ErrorCode.ERR_CheckedOperatorNeedsMatch:
                case ErrorCode.ERR_MisplacedUnchecked:
                case ErrorCode.ERR_LineSpanDirectiveRequiresSpace:
                case ErrorCode.ERR_RequiredNameDisallowed:
                case ErrorCode.ERR_OverrideMustHaveRequired:
                case ErrorCode.ERR_RequiredMemberCannotBeHidden:
                case ErrorCode.ERR_RequiredMemberCannotBeLessVisibleThanContainingType:
                case ErrorCode.ERR_ExplicitRequiredMember:
                case ErrorCode.ERR_RequiredMemberMustBeSettable:
                case ErrorCode.ERR_RequiredMemberMustBeSet:
                case ErrorCode.ERR_RequiredMembersMustBeAssignedValue:
                case ErrorCode.ERR_RequiredMembersInvalid:
                case ErrorCode.ERR_RequiredMembersBaseTypeInvalid:
                case ErrorCode.ERR_ChainingToSetsRequiredMembersRequiresSetsRequiredMembers:
                case ErrorCode.ERR_NewConstraintCannotHaveRequiredMembers:
                case ErrorCode.ERR_UnsupportedCompilerFeature:
                case ErrorCode.WRN_ObsoleteMembersShouldNotBeRequired:
                case ErrorCode.ERR_RefReturningPropertiesCannotBeRequired:
                case ErrorCode.ERR_ImplicitImplementationOfInaccessibleInterfaceMember:
                case ErrorCode.ERR_ScriptsAndSubmissionsCannotHaveRequiredMembers:
                case ErrorCode.ERR_BadAbstractEqualityOperatorSignature:
                case ErrorCode.ERR_BadBinaryReadOnlySpanConcatenation:
                case ErrorCode.ERR_ScopedRefAndRefStructOnly:
                case ErrorCode.ERR_ScopedDiscard:
                case ErrorCode.ERR_FixedFieldMustNotBeRef:
                case ErrorCode.ERR_RefFieldCannotReferToRefStruct:
                case ErrorCode.ERR_FileTypeDisallowedInSignature:
                case ErrorCode.ERR_FileTypeNoExplicitAccessibility:
                case ErrorCode.ERR_FileTypeBase:
                case ErrorCode.ERR_FileTypeNested:
                case ErrorCode.ERR_GlobalUsingStaticFileType:
                case ErrorCode.ERR_FileTypeNameDisallowed:
                case ErrorCode.ERR_FeatureNotAvailableInVersion11:
                case ErrorCode.ERR_RefFieldInNonRefStruct:
                case ErrorCode.WRN_AnalyzerReferencesNewerCompiler:
                case ErrorCode.ERR_CannotMatchOnINumberBase:
                case ErrorCode.ERR_ScopedTypeNameDisallowed:
                case ErrorCode.ERR_ImplicitlyTypedDefaultParameter:
                case ErrorCode.ERR_UnscopedRefAttributeUnsupportedTarget:
                case ErrorCode.ERR_RuntimeDoesNotSupportRefFields:
                case ErrorCode.ERR_ExplicitScopedRef:
                case ErrorCode.ERR_UnscopedScoped:
                case ErrorCode.WRN_DuplicateAnalyzerReference:
                case ErrorCode.ERR_FilePathCannotBeConvertedToUtf8:
                case ErrorCode.ERR_FileLocalDuplicateNameInNS:
                case ErrorCode.WRN_ScopedMismatchInParameterOfTarget:
                case ErrorCode.WRN_ScopedMismatchInParameterOfOverrideOrImplementation:
                case ErrorCode.ERR_RefReturnScopedParameter:
                case ErrorCode.ERR_RefReturnScopedParameter2:
                case ErrorCode.ERR_RefReturnOnlyParameter:
                case ErrorCode.ERR_RefReturnOnlyParameter2:
                case ErrorCode.ERR_RefAssignReturnOnly:
                case ErrorCode.WRN_ManagedAddr:
                case ErrorCode.WRN_EscapeVariable:
                case ErrorCode.WRN_EscapeStackAlloc:
                case ErrorCode.WRN_RefReturnNonreturnableLocal:
                case ErrorCode.WRN_RefReturnNonreturnableLocal2:
                case ErrorCode.WRN_RefReturnStructThis:
                case ErrorCode.WRN_RefAssignNarrower:
                case ErrorCode.WRN_MismatchedRefEscapeInTernary:
                case ErrorCode.WRN_RefReturnParameter:
                case ErrorCode.WRN_RefReturnScopedParameter:
                case ErrorCode.WRN_RefReturnParameter2:
                case ErrorCode.WRN_RefReturnScopedParameter2:
                case ErrorCode.WRN_RefReturnLocal:
                case ErrorCode.WRN_RefReturnLocal2:
                case ErrorCode.WRN_RefAssignReturnOnly:
                case ErrorCode.WRN_RefReturnOnlyParameter:
                case ErrorCode.WRN_RefReturnOnlyParameter2:
                case ErrorCode.ERR_RefAssignValEscapeWider:
                case ErrorCode.WRN_RefAssignValEscapeWider:
                case ErrorCode.WRN_OptionalParamValueMismatch:
                case ErrorCode.WRN_ParamsArrayInLambdaOnly:
                case ErrorCode.ERR_UnscopedRefAttributeUnsupportedMemberTarget:
                case ErrorCode.ERR_UnscopedRefAttributeInterfaceImplementation:
                case ErrorCode.ERR_UnrecognizedRefSafetyRulesAttributeVersion:
                case ErrorCode.ERR_BadSpecialByRefUsing:
                case ErrorCode.ERR_InvalidPrimaryConstructorParameterReference:
                case ErrorCode.ERR_AmbiguousPrimaryConstructorParameterAsColorColorReceiver:
                case ErrorCode.WRN_CapturedPrimaryConstructorParameterPassedToBase:
                case ErrorCode.WRN_UnreadPrimaryConstructorParameter:
                case ErrorCode.ERR_AssgReadonlyPrimaryConstructorParameter:
                case ErrorCode.ERR_RefReturnReadonlyPrimaryConstructorParameter:
                case ErrorCode.ERR_RefReadonlyPrimaryConstructorParameter:
                case ErrorCode.ERR_AssgReadonlyPrimaryConstructorParameter2:
                case ErrorCode.ERR_RefReturnReadonlyPrimaryConstructorParameter2:
                case ErrorCode.ERR_RefReadonlyPrimaryConstructorParameter2:
                case ErrorCode.ERR_RefReturnPrimaryConstructorParameter:
                case ErrorCode.ERR_StructLayoutCyclePrimaryConstructorParameter:
                case ErrorCode.ERR_UnexpectedParameterList:
                case ErrorCode.WRN_AddressOfInAsync:
                case ErrorCode.ERR_BadRefInUsingAlias:
                case ErrorCode.ERR_BadUnsafeInUsingDirective:
                case ErrorCode.ERR_BadNullableReferenceTypeInUsingAlias:
                case ErrorCode.ERR_BadStaticAfterUnsafe:
                case ErrorCode.ERR_BadCaseInSwitchArm:
                case ErrorCode.ERR_InterceptorsFeatureNotEnabled:
                case ErrorCode.ERR_InterceptorContainingTypeCannotBeGeneric:
                case ErrorCode.ERR_InterceptorPathNotInCompilation:
                case ErrorCode.ERR_InterceptorPathNotInCompilationWithCandidate:
                case ErrorCode.ERR_InterceptorPathNotInCompilationWithUnmappedCandidate:
                case ErrorCode.ERR_InterceptorPositionBadToken:
                case ErrorCode.ERR_InterceptorLineOutOfRange:
                case ErrorCode.ERR_InterceptorCharacterOutOfRange:
                case ErrorCode.ERR_InterceptorMethodMustBeOrdinary:
                case ErrorCode.ERR_InterceptorMustReferToStartOfTokenPosition:
                case ErrorCode.ERR_InterceptorFilePathCannotBeNull:
                case ErrorCode.ERR_InterceptorNameNotInvoked:
                case ErrorCode.ERR_InterceptorNonUniquePath:
                case ErrorCode.ERR_InterceptorLineCharacterMustBePositive:
                case ErrorCode.ERR_ConstantValueOfTypeExpected:
                case ErrorCode.ERR_UnsupportedPrimaryConstructorParameterCapturingRefAny:
                case ErrorCode.ERR_InterceptorCannotUseUnmanagedCallersOnly:
                case ErrorCode.ERR_BadUsingStaticType:
                case ErrorCode.WRN_CapturedPrimaryConstructorParameterInFieldInitializer:
                case ErrorCode.ERR_InlineArrayConversionToSpanNotSupported:
                case ErrorCode.ERR_InlineArrayConversionToReadOnlySpanNotSupported:
                case ErrorCode.ERR_InlineArrayIndexOutOfRange:
                case ErrorCode.ERR_InvalidInlineArrayLength:
                case ErrorCode.ERR_InvalidInlineArrayLayout:
                case ErrorCode.ERR_InvalidInlineArrayFields:
                case ErrorCode.ERR_ExpressionTreeContainsInlineArrayOperation:
                case ErrorCode.ERR_RuntimeDoesNotSupportInlineArrayTypes:
                case ErrorCode.ERR_InlineArrayBadIndex:
                case ErrorCode.ERR_NamedArgumentForInlineArray:
                case ErrorCode.ERR_CollectionExpressionTargetTypeNotConstructible:
                case ErrorCode.ERR_ExpressionTreeContainsCollectionExpression:
                case ErrorCode.ERR_CollectionExpressionNoTargetType:
                case ErrorCode.WRN_PrimaryConstructorParameterIsShadowedAndNotPassedToBase:
                case ErrorCode.ERR_InlineArrayUnsupportedElementFieldModifier:
                case ErrorCode.WRN_InlineArrayIndexerNotUsed:
                case ErrorCode.WRN_InlineArraySliceNotUsed:
                case ErrorCode.WRN_InlineArrayConversionOperatorNotUsed:
                case ErrorCode.WRN_InlineArrayNotSupportedByLanguage:
                case ErrorCode.ERR_CollectionBuilderAttributeMethodNotFound:
                case ErrorCode.ERR_CollectionBuilderAttributeInvalidType:
                case ErrorCode.ERR_CollectionBuilderAttributeInvalidMethodName:
                case ErrorCode.ERR_CollectionBuilderNoElementType:
                case ErrorCode.ERR_InlineArrayForEachNotSupported:
                case ErrorCode.ERR_RefReadOnlyWrongOrdering:
                case ErrorCode.WRN_BadArgRef:
                case ErrorCode.WRN_ArgExpectedRefOrIn:
                case ErrorCode.WRN_RefReadonlyNotVariable:
                case ErrorCode.ERR_BadArgExtraRefLangVersion:
                case ErrorCode.WRN_ArgExpectedIn:
                case ErrorCode.WRN_OverridingDifferentRefness:
                case ErrorCode.WRN_HidingDifferentRefness:
                case ErrorCode.WRN_TargetDifferentRefness:
                case ErrorCode.ERR_OutAttrOnRefReadonlyParam:
                case ErrorCode.WRN_RefReadonlyParameterDefaultValue:
<<<<<<< HEAD
                case ErrorCode.WRN_UseDefViolationRefField:
=======
                case ErrorCode.WRN_ByValArraySizeConstRequired:
>>>>>>> c7ff1340
                    return false;
                default:
                    // NOTE: All error codes must be explicitly handled in this switch statement
                    //       to ensure that we correctly classify all error codes as build-only or not.
                    throw new NotImplementedException($"ErrorCode.{code}");
            }
        }

        /// <summary>
        /// When converting an anonymous function to a delegate type, there are some diagnostics
        /// that will occur regardless of the delegate type - particularly those that do not
        /// depend on the substituted types (e.g. name uniqueness).  Even though we need to
        /// produce a diagnostic in such cases, we do not need to abandon overload resolution -
        /// we can choose the overload that is best without regard to such diagnostics.
        /// </summary>
        /// <returns>True if seeing the ErrorCode should prevent a delegate conversion
        /// from completing successfully.</returns>
        internal static bool PreventsSuccessfulDelegateConversion(ErrorCode code)
        {
            if (code == ErrorCode.Void || code == ErrorCode.Unknown)
            {
                return false;
            }

            if (IsWarning(code))
            {
                return false;
            }

            switch (code)
            {
                case ErrorCode.ERR_DuplicateParamName:
                case ErrorCode.ERR_LocalDuplicate:
                case ErrorCode.ERR_LocalIllegallyOverrides:
                case ErrorCode.ERR_LocalSameNameAsTypeParam:
                case ErrorCode.ERR_QueryRangeVariableOverrides:
                case ErrorCode.ERR_QueryRangeVariableSameAsTypeParam:
                case ErrorCode.ERR_DeprecatedCollectionInitAddStr:
                case ErrorCode.ERR_DeprecatedSymbolStr:
                case ErrorCode.ERR_MissingPredefinedMember:
                    return false;
                default:
                    return true;
            }
        }

        /// <remarks>
        /// WARNING: will resolve lazy diagnostics - do not call this before the member lists are completed
        /// or you could trigger infinite recursion.
        /// </remarks>
        internal static bool PreventsSuccessfulDelegateConversion(DiagnosticBag diagnostics)
        {
            foreach (Diagnostic diag in diagnostics.AsEnumerable()) // Checking the code would have resolved them anyway.
            {
                if (ErrorFacts.PreventsSuccessfulDelegateConversion((ErrorCode)diag.Code))
                {
                    return true;
                }
            }

            return false;
        }

        internal static bool PreventsSuccessfulDelegateConversion(ImmutableArray<Diagnostic> diagnostics)
        {
            foreach (var diag in diagnostics)
            {
                if (ErrorFacts.PreventsSuccessfulDelegateConversion((ErrorCode)diag.Code))
                {
                    return true;
                }
            }

            return false;
        }

        internal static ErrorCode GetStaticClassParameterCode(bool useWarning)
            => useWarning ? ErrorCode.WRN_ParameterIsStaticClass : ErrorCode.ERR_ParameterIsStaticClass;

        internal static ErrorCode GetStaticClassReturnCode(bool useWarning)
            => useWarning ? ErrorCode.WRN_ReturnTypeIsStaticClass : ErrorCode.ERR_ReturnTypeIsStaticClass;
    }
}<|MERGE_RESOLUTION|>--- conflicted
+++ resolved
@@ -2396,11 +2396,8 @@
                 case ErrorCode.WRN_TargetDifferentRefness:
                 case ErrorCode.ERR_OutAttrOnRefReadonlyParam:
                 case ErrorCode.WRN_RefReadonlyParameterDefaultValue:
-<<<<<<< HEAD
+                case ErrorCode.WRN_ByValArraySizeConstRequired:
                 case ErrorCode.WRN_UseDefViolationRefField:
-=======
-                case ErrorCode.WRN_ByValArraySizeConstRequired:
->>>>>>> c7ff1340
                     return false;
                 default:
                     // NOTE: All error codes must be explicitly handled in this switch statement
