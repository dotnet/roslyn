--- conflicted
+++ resolved
@@ -2286,9 +2286,6 @@
                 case ErrorCode.WRN_RefAssignValEscapeWider:
                 case ErrorCode.WRN_OptionalParamValueMismatch:
                 case ErrorCode.WRN_ParamsArrayInLambdaOnly:
-<<<<<<< HEAD
-                case ErrorCode.ERR_NonConstantConversionInConstantPattern:
-=======
                 case ErrorCode.ERR_UnscopedRefAttributeUnsupportedMemberTarget:
                 case ErrorCode.ERR_UnscopedRefAttributeInterfaceImplementation:
                 case ErrorCode.ERR_UnrecognizedRefSafetyRulesAttributeVersion:
@@ -2310,7 +2307,7 @@
                 case ErrorCode.ERR_BadRefInUsingAlias:
                 case ErrorCode.ERR_BadUnsafeInUsingDirective:
                 case ErrorCode.ERR_BadNullableReferenceTypeInUsingAlias:
->>>>>>> e47b15b2
+                case ErrorCode.ERR_NonConstantConversionInConstantPattern:
                     return false;
                 default:
                     // NOTE: All error codes must be explicitly handled in this switch statement
