--- conflicted
+++ resolved
@@ -2363,12 +2363,8 @@
                 case ErrorCode.ERR_ExpressionTreeContainsCollectionLiteral:
                 case ErrorCode.ERR_CollectionLiteralNoTargetType:
                 case ErrorCode.WRN_PrimaryConstructorParameterIsShadowedAndNotPassedToBase:
-<<<<<<< HEAD
-                case ErrorCode.ERR_InlineArrayRequiredElementField:
+                case ErrorCode.ERR_InlineArrayUnsupportedElementFieldModifier:
                 case ErrorCode.WRN_ByValArraySizeConstRequired:
-=======
-                case ErrorCode.ERR_InlineArrayUnsupportedElementFieldModifier:
->>>>>>> 86d0fd2c
                     return false;
                 default:
                     // NOTE: All error codes must be explicitly handled in this switch statement
