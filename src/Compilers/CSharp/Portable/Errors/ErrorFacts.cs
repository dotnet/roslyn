﻿// Licensed to the .NET Foundation under one or more agreements.
// The .NET Foundation licenses this file to you under the MIT license.
// See the LICENSE file in the project root for more information.

#nullable disable

using System;
using System.Collections.Generic;
using System.Collections.Immutable;
using System.Diagnostics;
using System.Globalization;
using System.Reflection;
using Roslyn.Utilities;

namespace Microsoft.CodeAnalysis.CSharp
{
    internal static partial class ErrorFacts
    {
        private const string s_titleSuffix = "_Title";
        private const string s_descriptionSuffix = "_Description";
        private static readonly Lazy<ImmutableDictionary<ErrorCode, string>> s_categoriesMap = new Lazy<ImmutableDictionary<ErrorCode, string>>(CreateCategoriesMap);
        public static readonly ImmutableHashSet<string> NullableWarnings;

        static ErrorFacts()
        {
            ImmutableHashSet<string>.Builder nullableWarnings = ImmutableHashSet.CreateBuilder<string>();

            nullableWarnings.Add(GetId(ErrorCode.WRN_NullReferenceAssignment));
            nullableWarnings.Add(GetId(ErrorCode.WRN_NullReferenceReceiver));
            nullableWarnings.Add(GetId(ErrorCode.WRN_NullReferenceReturn));
            nullableWarnings.Add(GetId(ErrorCode.WRN_NullReferenceArgument));
            nullableWarnings.Add(GetId(ErrorCode.WRN_UninitializedNonNullableField));
            nullableWarnings.Add(GetId(ErrorCode.WRN_NullabilityMismatchInAssignment));
            nullableWarnings.Add(GetId(ErrorCode.WRN_NullabilityMismatchInArgument));
            nullableWarnings.Add(GetId(ErrorCode.WRN_NullabilityMismatchInArgumentForOutput));
            nullableWarnings.Add(GetId(ErrorCode.WRN_NullabilityMismatchInReturnTypeOfTargetDelegate));
            nullableWarnings.Add(GetId(ErrorCode.WRN_NullabilityMismatchInParameterTypeOfTargetDelegate));
            nullableWarnings.Add(GetId(ErrorCode.WRN_NullAsNonNullable));
            nullableWarnings.Add(GetId(ErrorCode.WRN_NullableValueTypeMayBeNull));
            nullableWarnings.Add(GetId(ErrorCode.WRN_NullabilityMismatchInTypeParameterConstraint));
            nullableWarnings.Add(GetId(ErrorCode.WRN_NullabilityMismatchInTypeParameterReferenceTypeConstraint));
            nullableWarnings.Add(GetId(ErrorCode.WRN_NullabilityMismatchInTypeParameterNotNullConstraint));
            nullableWarnings.Add(GetId(ErrorCode.WRN_ThrowPossibleNull));
            nullableWarnings.Add(GetId(ErrorCode.WRN_UnboxPossibleNull));
            nullableWarnings.Add(GetId(ErrorCode.WRN_SwitchExpressionNotExhaustiveForNull));
            nullableWarnings.Add(GetId(ErrorCode.WRN_SwitchExpressionNotExhaustiveForNullWithWhen));

            nullableWarnings.Add(GetId(ErrorCode.WRN_ConvertingNullableToNonNullable));
            nullableWarnings.Add(GetId(ErrorCode.WRN_DisallowNullAttributeForbidsMaybeNullAssignment));
            nullableWarnings.Add(GetId(ErrorCode.WRN_ParameterConditionallyDisallowsNull));

            nullableWarnings.Add(GetId(ErrorCode.WRN_NullabilityMismatchInTypeOnOverride));
            nullableWarnings.Add(GetId(ErrorCode.WRN_NullabilityMismatchInReturnTypeOnOverride));
            nullableWarnings.Add(GetId(ErrorCode.WRN_NullabilityMismatchInReturnTypeOnPartial));
            nullableWarnings.Add(GetId(ErrorCode.WRN_NullabilityMismatchInParameterTypeOnOverride));
            nullableWarnings.Add(GetId(ErrorCode.WRN_NullabilityMismatchInParameterTypeOnPartial));
            nullableWarnings.Add(GetId(ErrorCode.WRN_NullabilityMismatchInTypeOnImplicitImplementation));
            nullableWarnings.Add(GetId(ErrorCode.WRN_NullabilityMismatchInReturnTypeOnImplicitImplementation));
            nullableWarnings.Add(GetId(ErrorCode.WRN_NullabilityMismatchInParameterTypeOnImplicitImplementation));
            nullableWarnings.Add(GetId(ErrorCode.WRN_NullabilityMismatchInTypeOnExplicitImplementation));
            nullableWarnings.Add(GetId(ErrorCode.WRN_NullabilityMismatchInReturnTypeOnExplicitImplementation));
            nullableWarnings.Add(GetId(ErrorCode.WRN_NullabilityMismatchInParameterTypeOnExplicitImplementation));
            nullableWarnings.Add(GetId(ErrorCode.WRN_NullabilityMismatchInConstraintsOnImplicitImplementation));
            nullableWarnings.Add(GetId(ErrorCode.WRN_NullabilityMismatchInExplicitlyImplementedInterface));
            nullableWarnings.Add(GetId(ErrorCode.WRN_NullabilityMismatchInInterfaceImplementedByBase));
            nullableWarnings.Add(GetId(ErrorCode.WRN_DuplicateInterfaceWithNullabilityMismatchInBaseList));
            nullableWarnings.Add(GetId(ErrorCode.WRN_NullabilityMismatchInConstraintsOnPartialImplementation));
            nullableWarnings.Add(GetId(ErrorCode.WRN_NullReferenceInitializer));
            nullableWarnings.Add(GetId(ErrorCode.WRN_ShouldNotReturn));
            nullableWarnings.Add(GetId(ErrorCode.WRN_DoesNotReturnMismatch));
            nullableWarnings.Add(GetId(ErrorCode.WRN_TopLevelNullabilityMismatchInParameterTypeOnExplicitImplementation));
            nullableWarnings.Add(GetId(ErrorCode.WRN_TopLevelNullabilityMismatchInParameterTypeOnImplicitImplementation));
            nullableWarnings.Add(GetId(ErrorCode.WRN_TopLevelNullabilityMismatchInParameterTypeOnOverride));
            nullableWarnings.Add(GetId(ErrorCode.WRN_TopLevelNullabilityMismatchInReturnTypeOnExplicitImplementation));
            nullableWarnings.Add(GetId(ErrorCode.WRN_TopLevelNullabilityMismatchInReturnTypeOnImplicitImplementation));
            nullableWarnings.Add(GetId(ErrorCode.WRN_TopLevelNullabilityMismatchInReturnTypeOnOverride));
            nullableWarnings.Add(GetId(ErrorCode.WRN_MemberNotNull));
            nullableWarnings.Add(GetId(ErrorCode.WRN_MemberNotNullBadMember));
            nullableWarnings.Add(GetId(ErrorCode.WRN_MemberNotNullWhen));
            nullableWarnings.Add(GetId(ErrorCode.WRN_ParameterDisallowsNull));
            nullableWarnings.Add(GetId(ErrorCode.WRN_ParameterNotNullIfNotNull));
            nullableWarnings.Add(GetId(ErrorCode.WRN_ReturnNotNullIfNotNull));
            nullableWarnings.Add(GetId(ErrorCode.WRN_NullabilityMismatchInReturnTypeOnInterceptor));
            nullableWarnings.Add(GetId(ErrorCode.WRN_NullabilityMismatchInParameterTypeOnInterceptor));

            NullableWarnings = nullableWarnings.ToImmutable();
        }

        private static string GetId(ErrorCode errorCode)
        {
            return MessageProvider.Instance.GetIdForErrorCode((int)errorCode);
        }

        private static ImmutableDictionary<ErrorCode, string> CreateCategoriesMap()
        {
            var map = new Dictionary<ErrorCode, string>()
            {
                // { ERROR_CODE,    CATEGORY }
            };

            return map.ToImmutableDictionary();
        }

        internal static DiagnosticSeverity GetSeverity(ErrorCode code)
        {
            if (code == ErrorCode.Void)
            {
                return InternalDiagnosticSeverity.Void;
            }
            else if (code == ErrorCode.Unknown)
            {
                return InternalDiagnosticSeverity.Unknown;
            }
            else if (IsWarning(code))
            {
                return DiagnosticSeverity.Warning;
            }
            else if (IsInfo(code))
            {
                return DiagnosticSeverity.Info;
            }
            else if (IsHidden(code))
            {
                return DiagnosticSeverity.Hidden;
            }
            else
            {
                return DiagnosticSeverity.Error;
            }
        }

        /// <remarks>Don't call this during a parse--it loads resources</remarks>
        public static string GetMessage(MessageID code, CultureInfo culture)
        {
            string message = ResourceManager.GetString(code.ToString(), culture);
            Debug.Assert(!string.IsNullOrEmpty(message), code.ToString());
            return message;
        }

        /// <remarks>Don't call this during a parse--it loads resources</remarks>
        public static string GetMessage(ErrorCode code, CultureInfo culture)
        {
            string message = ResourceManager.GetString(code.ToString(), culture);
            Debug.Assert(!string.IsNullOrEmpty(message), code.ToString());
            return message;
        }

        public static LocalizableResourceString GetMessageFormat(ErrorCode code)
        {
            return new LocalizableResourceString(code.ToString(), ResourceManager, typeof(ErrorFacts));
        }

        public static LocalizableResourceString GetTitle(ErrorCode code)
        {
            return new LocalizableResourceString(code.ToString() + s_titleSuffix, ResourceManager, typeof(ErrorFacts));
        }

        public static LocalizableResourceString GetDescription(ErrorCode code)
        {
            return new LocalizableResourceString(code.ToString() + s_descriptionSuffix, ResourceManager, typeof(ErrorFacts));
        }

        public static string GetHelpLink(ErrorCode code)
        {
            return $"https://msdn.microsoft.com/query/roslyn.query?appId=roslyn&k=k({GetId(code)})";
        }

        public static string GetCategory(ErrorCode code)
        {
            string category;
            if (s_categoriesMap.Value.TryGetValue(code, out category))
            {
                return category;
            }

            return Diagnostic.CompilerDiagnosticCategory;
        }

        /// <remarks>Don't call this during a parse--it loads resources</remarks>
        public static string GetMessage(XmlParseErrorCode id, CultureInfo culture)
        {
            return ResourceManager.GetString(id.ToString(), culture);
        }

        private static System.Resources.ResourceManager s_resourceManager;
        private static System.Resources.ResourceManager ResourceManager
        {
            get
            {
                if (s_resourceManager == null)
                {
                    s_resourceManager = new System.Resources.ResourceManager(typeof(CSharpResources).FullName, typeof(ErrorCode).GetTypeInfo().Assembly);
                }

                return s_resourceManager;
            }
        }

        internal static int GetWarningLevel(ErrorCode code)
        {
            if (IsInfo(code) || IsHidden(code))
            {
                // Info and hidden diagnostics should always be produced because some analyzers depend on them.
                return Diagnostic.InfoAndHiddenWarningLevel;
            }

            // Warning wave warnings (warning level > 4) should be documented in
            // docs/compilers/CSharp/Warnversion Warning Waves.md
            switch (code)
            {
                case ErrorCode.WRN_AddressOfInAsync:
                    // Warning level 8 is exclusively for warnings introduced in the compiler
                    // shipped with dotnet 8 (C# 12) and that can be reported for pre-existing code.
                    return 8;
                case ErrorCode.WRN_LowerCaseTypeName:
                    // Warning level 7 is exclusively for warnings introduced in the compiler
                    // shipped with dotnet 7 (C# 11) and that can be reported for pre-existing code.
                    return 7;
                case ErrorCode.WRN_PartialMethodTypeDifference:
                    // Warning level 6 is exclusively for warnings introduced in the compiler
                    // shipped with dotnet 6 (C# 10) and that can be reported for pre-existing code.
                    return 6;
                case ErrorCode.WRN_NubExprIsConstBool2:
                case ErrorCode.WRN_StaticInAsOrIs:
                case ErrorCode.WRN_PrecedenceInversion:
                case ErrorCode.WRN_UseDefViolationPropertyUnsupportedVersion:
                case ErrorCode.WRN_UseDefViolationFieldUnsupportedVersion:
                case ErrorCode.WRN_UnassignedThisAutoPropertyUnsupportedVersion:
                case ErrorCode.WRN_UnassignedThisUnsupportedVersion:
                case ErrorCode.WRN_ParamUnassigned:
                case ErrorCode.WRN_UseDefViolationProperty:
                case ErrorCode.WRN_UseDefViolationField:
                case ErrorCode.WRN_UseDefViolationThisUnsupportedVersion:
                case ErrorCode.WRN_UseDefViolationOut:
                case ErrorCode.WRN_UseDefViolation:
                case ErrorCode.WRN_SyncAndAsyncEntryPoints:
                case ErrorCode.WRN_ParameterIsStaticClass:
                case ErrorCode.WRN_ReturnTypeIsStaticClass:
                    // Warning level 5 is exclusively for warnings introduced in the compiler
                    // shipped with dotnet 5 (C# 9) and that can be reported for pre-existing code.
                    return 5;
                case ErrorCode.WRN_InvalidMainSig:
                case ErrorCode.WRN_LowercaseEllSuffix:
                case ErrorCode.WRN_NewNotRequired:
                case ErrorCode.WRN_MainCantBeGeneric:
                case ErrorCode.WRN_ProtectedInSealed:
                case ErrorCode.WRN_UnassignedInternalField:
                case ErrorCode.WRN_MissingParamTag:
                case ErrorCode.WRN_MissingXMLComment:
                case ErrorCode.WRN_MissingTypeParamTag:
                case ErrorCode.WRN_InvalidVersionFormat:
                    return 4;
                case ErrorCode.WRN_UnreferencedEvent:
                case ErrorCode.WRN_DuplicateUsing:
                case ErrorCode.WRN_UnreferencedVar:
                case ErrorCode.WRN_UnreferencedField:
                case ErrorCode.WRN_UnreferencedVarAssg:
                case ErrorCode.WRN_UnreferencedLocalFunction:
                case ErrorCode.WRN_SequentialOnPartialClass:
                case ErrorCode.WRN_UnreferencedFieldAssg:
                case ErrorCode.WRN_AmbiguousXMLReference:
                case ErrorCode.WRN_PossibleMistakenNullStatement:
                case ErrorCode.WRN_EqualsWithoutGetHashCode:
                case ErrorCode.WRN_EqualityOpWithoutEquals:
                case ErrorCode.WRN_EqualityOpWithoutGetHashCode:
                case ErrorCode.WRN_IncorrectBooleanAssg:
                case ErrorCode.WRN_BitwiseOrSignExtend:
                case ErrorCode.WRN_TypeParameterSameAsOuterTypeParameter:
                case ErrorCode.WRN_InvalidAssemblyName:
                case ErrorCode.WRN_UnifyReferenceBldRev:
                case ErrorCode.WRN_AssignmentToSelf:
                case ErrorCode.WRN_ComparisonToSelf:
                case ErrorCode.WRN_IsDynamicIsConfusing:
                case ErrorCode.WRN_DebugFullNameTooLong:
                case ErrorCode.WRN_PdbLocalNameTooLong:
                case ErrorCode.WRN_RecordEqualsWithoutGetHashCode:
                    return 3;
                case ErrorCode.WRN_NewRequired:
                case ErrorCode.WRN_NewOrOverrideExpected:
                case ErrorCode.WRN_UnreachableCode:
                case ErrorCode.WRN_UnreferencedLabel:
                case ErrorCode.WRN_NegativeArrayIndex:
                case ErrorCode.WRN_BadRefCompareLeft:
                case ErrorCode.WRN_BadRefCompareRight:
                case ErrorCode.WRN_PatternIsAmbiguous:
                case ErrorCode.WRN_PatternNotPublicOrNotInstance:
                case ErrorCode.WRN_PatternBadSignature:
                case ErrorCode.WRN_SameFullNameThisNsAgg:
                case ErrorCode.WRN_SameFullNameThisAggAgg:
                case ErrorCode.WRN_SameFullNameThisAggNs:
                case ErrorCode.WRN_GlobalAliasDefn:
                case ErrorCode.WRN_AlwaysNull:
                case ErrorCode.WRN_CmpAlwaysFalse:
                case ErrorCode.WRN_GotoCaseShouldConvert:
                case ErrorCode.WRN_NubExprIsConstBool:
                case ErrorCode.WRN_ExplicitImplCollision:
                case ErrorCode.WRN_DeprecatedSymbolStr:
                case ErrorCode.WRN_VacuousIntegralComp:
                case ErrorCode.WRN_AssignmentToLockOrDispose:
                case ErrorCode.WRN_DeprecatedCollectionInitAddStr:
                case ErrorCode.WRN_DeprecatedCollectionInitAdd:
                case ErrorCode.WRN_DuplicateParamTag:
                case ErrorCode.WRN_UnmatchedParamTag:
                case ErrorCode.WRN_UnprocessedXMLComment:
                case ErrorCode.WRN_InvalidSearchPathDir:
                case ErrorCode.WRN_UnifyReferenceMajMin:
                case ErrorCode.WRN_DuplicateTypeParamTag:
                case ErrorCode.WRN_UnmatchedTypeParamTag:
                case ErrorCode.WRN_UnmatchedParamRefTag:
                case ErrorCode.WRN_UnmatchedTypeParamRefTag:
                case ErrorCode.WRN_CantHaveManifestForModule:
                case ErrorCode.WRN_DynamicDispatchToConditionalMethod:
                case ErrorCode.WRN_NoSources:
                case ErrorCode.WRN_CLS_MeaninglessOnPrivateType:
                case ErrorCode.WRN_CLS_AssemblyNotCLS2:
                case ErrorCode.WRN_MainIgnored:
                case ErrorCode.WRN_UnqualifiedNestedTypeInCref:
                case ErrorCode.WRN_NoRuntimeMetadataVersion:
                    return 2;
                case ErrorCode.WRN_IsAlwaysTrue:
                case ErrorCode.WRN_IsAlwaysFalse:
                case ErrorCode.WRN_ByRefNonAgileField:
                case ErrorCode.WRN_VolatileByRef:
                case ErrorCode.WRN_FinalizeMethod:
                case ErrorCode.WRN_DeprecatedSymbol:
                case ErrorCode.WRN_ExternMethodNoImplementation:
                case ErrorCode.WRN_AttributeLocationOnBadDeclaration:
                case ErrorCode.WRN_InvalidAttributeLocation:
                case ErrorCode.WRN_NonObsoleteOverridingObsolete:
                case ErrorCode.WRN_CoClassWithoutComImport:
                case ErrorCode.WRN_ObsoleteOverridingNonObsolete:
                case ErrorCode.WRN_ExternCtorNoImplementation:
                case ErrorCode.WRN_WarningDirective:
                case ErrorCode.WRN_UnreachableGeneralCatch:
                case ErrorCode.WRN_DefaultValueForUnconsumedLocation:
                case ErrorCode.WRN_EmptySwitch:
                case ErrorCode.WRN_XMLParseError:
                case ErrorCode.WRN_BadXMLRef:
                case ErrorCode.WRN_BadXMLRefParamType:
                case ErrorCode.WRN_BadXMLRefReturnType:
                case ErrorCode.WRN_BadXMLRefSyntax:
                case ErrorCode.WRN_FailedInclude:
                case ErrorCode.WRN_InvalidInclude:
                case ErrorCode.WRN_XMLParseIncludeError:
                case ErrorCode.WRN_ALinkWarn:
                case ErrorCode.WRN_AssemblyAttributeFromModuleIsOverridden:
                case ErrorCode.WRN_CmdOptionConflictsSource:
                case ErrorCode.WRN_IllegalPragma:
                case ErrorCode.WRN_IllegalPPWarning:
                case ErrorCode.WRN_BadRestoreNumber:
                case ErrorCode.WRN_NonECMAFeature:
                case ErrorCode.WRN_ErrorOverride:
                case ErrorCode.WRN_MultiplePredefTypes:
                case ErrorCode.WRN_TooManyLinesForDebugger:
                case ErrorCode.WRN_CallOnNonAgileField:
                case ErrorCode.WRN_InvalidNumber:
                case ErrorCode.WRN_IllegalPPChecksum:
                case ErrorCode.WRN_EndOfPPLineExpected:
                case ErrorCode.WRN_ConflictingChecksum:
                case ErrorCode.WRN_DotOnDefault:
                case ErrorCode.WRN_BadXMLRefTypeVar:
                case ErrorCode.WRN_ReferencedAssemblyReferencesLinkedPIA:
                case ErrorCode.WRN_MultipleRuntimeImplementationMatches:
                case ErrorCode.WRN_MultipleRuntimeOverrideMatches:
                case ErrorCode.WRN_FileAlreadyIncluded:
                case ErrorCode.WRN_NoConfigNotOnCommandLine:
                case ErrorCode.WRN_AnalyzerCannotBeCreated:
                case ErrorCode.WRN_NoAnalyzerInAssembly:
                case ErrorCode.WRN_UnableToLoadAnalyzer:
                case ErrorCode.WRN_DefineIdentifierRequired:
                case ErrorCode.WRN_CLS_NoVarArgs:
                case ErrorCode.WRN_CLS_BadArgType:
                case ErrorCode.WRN_CLS_BadReturnType:
                case ErrorCode.WRN_CLS_BadFieldPropType:
                case ErrorCode.WRN_CLS_BadIdentifierCase:
                case ErrorCode.WRN_CLS_OverloadRefOut:
                case ErrorCode.WRN_CLS_OverloadUnnamed:
                case ErrorCode.WRN_CLS_BadIdentifier:
                case ErrorCode.WRN_CLS_BadBase:
                case ErrorCode.WRN_CLS_BadInterfaceMember:
                case ErrorCode.WRN_CLS_NoAbstractMembers:
                case ErrorCode.WRN_CLS_NotOnModules:
                case ErrorCode.WRN_CLS_ModuleMissingCLS:
                case ErrorCode.WRN_CLS_AssemblyNotCLS:
                case ErrorCode.WRN_CLS_BadAttributeType:
                case ErrorCode.WRN_CLS_ArrayArgumentToAttribute:
                case ErrorCode.WRN_CLS_NotOnModules2:
                case ErrorCode.WRN_CLS_IllegalTrueInFalse:
                case ErrorCode.WRN_CLS_MeaninglessOnParam:
                case ErrorCode.WRN_CLS_MeaninglessOnReturn:
                case ErrorCode.WRN_CLS_BadTypeVar:
                case ErrorCode.WRN_CLS_VolatileField:
                case ErrorCode.WRN_CLS_BadInterface:
                case ErrorCode.WRN_UnobservedAwaitableExpression:
                case ErrorCode.WRN_CallerLineNumberParamForUnconsumedLocation:
                case ErrorCode.WRN_CallerFilePathParamForUnconsumedLocation:
                case ErrorCode.WRN_CallerMemberNameParamForUnconsumedLocation:
                case ErrorCode.WRN_CallerFilePathPreferredOverCallerMemberName:
                case ErrorCode.WRN_CallerLineNumberPreferredOverCallerMemberName:
                case ErrorCode.WRN_CallerLineNumberPreferredOverCallerFilePath:
                case ErrorCode.WRN_DelaySignButNoKey:
                case ErrorCode.WRN_UnimplementedCommandLineSwitch:
                case ErrorCode.WRN_AsyncLacksAwaits:
                case ErrorCode.WRN_BadUILang:
                case ErrorCode.WRN_RefCultureMismatch:
                case ErrorCode.WRN_ConflictingMachineAssembly:
                case ErrorCode.WRN_FilterIsConstantTrue:
                case ErrorCode.WRN_FilterIsConstantFalse:
                case ErrorCode.WRN_FilterIsConstantFalseRedundantTryCatch:
                case ErrorCode.WRN_IdentifierOrNumericLiteralExpected:
                case ErrorCode.WRN_ReferencedAssemblyDoesNotHaveStrongName:
                case ErrorCode.WRN_AlignmentMagnitude:
                case ErrorCode.WRN_AttributeIgnoredWhenPublicSigning:
                case ErrorCode.WRN_TupleLiteralNameMismatch:
                case ErrorCode.WRN_Experimental:
                case ErrorCode.WRN_AttributesOnBackingFieldsNotAvailable:
                case ErrorCode.WRN_TupleBinopLiteralNameMismatch:
                case ErrorCode.WRN_TypeParameterSameAsOuterMethodTypeParameter:
                case ErrorCode.WRN_ConvertingNullableToNonNullable:
                case ErrorCode.WRN_NullReferenceAssignment:
                case ErrorCode.WRN_NullReferenceReceiver:
                case ErrorCode.WRN_NullReferenceReturn:
                case ErrorCode.WRN_NullReferenceArgument:
                case ErrorCode.WRN_NullabilityMismatchInTypeOnOverride:
                case ErrorCode.WRN_NullabilityMismatchInReturnTypeOnOverride:
                case ErrorCode.WRN_NullabilityMismatchInReturnTypeOnPartial:
                case ErrorCode.WRN_NullabilityMismatchInParameterTypeOnOverride:
                case ErrorCode.WRN_NullabilityMismatchInParameterTypeOnPartial:
                case ErrorCode.WRN_NullabilityMismatchInConstraintsOnPartialImplementation:
                case ErrorCode.WRN_NullabilityMismatchInTypeOnImplicitImplementation:
                case ErrorCode.WRN_NullabilityMismatchInReturnTypeOnImplicitImplementation:
                case ErrorCode.WRN_NullabilityMismatchInParameterTypeOnImplicitImplementation:
                case ErrorCode.WRN_DuplicateInterfaceWithNullabilityMismatchInBaseList:
                case ErrorCode.WRN_NullabilityMismatchInInterfaceImplementedByBase:
                case ErrorCode.WRN_NullabilityMismatchInExplicitlyImplementedInterface:
                case ErrorCode.WRN_NullabilityMismatchInTypeOnExplicitImplementation:
                case ErrorCode.WRN_NullabilityMismatchInReturnTypeOnExplicitImplementation:
                case ErrorCode.WRN_NullabilityMismatchInParameterTypeOnExplicitImplementation:
                case ErrorCode.WRN_UninitializedNonNullableField:
                case ErrorCode.WRN_NullabilityMismatchInAssignment:
                case ErrorCode.WRN_NullabilityMismatchInArgument:
                case ErrorCode.WRN_NullabilityMismatchInArgumentForOutput:
                case ErrorCode.WRN_NullabilityMismatchInReturnTypeOfTargetDelegate:
                case ErrorCode.WRN_NullabilityMismatchInParameterTypeOfTargetDelegate:
                case ErrorCode.WRN_NullAsNonNullable:
                case ErrorCode.WRN_NullableValueTypeMayBeNull:
                case ErrorCode.WRN_NullabilityMismatchInTypeParameterConstraint:
                case ErrorCode.WRN_MissingNonNullTypesContextForAnnotation:
                case ErrorCode.WRN_MissingNonNullTypesContextForAnnotationInGeneratedCode:
                case ErrorCode.WRN_NullabilityMismatchInConstraintsOnImplicitImplementation:
                case ErrorCode.WRN_NullabilityMismatchInTypeParameterReferenceTypeConstraint:
                case ErrorCode.WRN_SwitchExpressionNotExhaustive:
                case ErrorCode.WRN_IsTypeNamedUnderscore:
                case ErrorCode.WRN_GivenExpressionNeverMatchesPattern:
                case ErrorCode.WRN_GivenExpressionAlwaysMatchesConstant:
                case ErrorCode.WRN_SwitchExpressionNotExhaustiveWithUnnamedEnumValue:
                case ErrorCode.WRN_CaseConstantNamedUnderscore:
                case ErrorCode.WRN_ThrowPossibleNull:
                case ErrorCode.WRN_UnboxPossibleNull:
                case ErrorCode.WRN_SwitchExpressionNotExhaustiveForNull:
                case ErrorCode.WRN_ImplicitCopyInReadOnlyMember:
                case ErrorCode.WRN_UnconsumedEnumeratorCancellationAttributeUsage:
                case ErrorCode.WRN_UndecoratedCancellationTokenParameter:
                case ErrorCode.WRN_NullabilityMismatchInTypeParameterNotNullConstraint:
                case ErrorCode.WRN_DisallowNullAttributeForbidsMaybeNullAssignment:
                case ErrorCode.WRN_ParameterConditionallyDisallowsNull:
                case ErrorCode.WRN_NullReferenceInitializer:
                case ErrorCode.WRN_ShouldNotReturn:
                case ErrorCode.WRN_DoesNotReturnMismatch:
                case ErrorCode.WRN_TopLevelNullabilityMismatchInReturnTypeOnOverride:
                case ErrorCode.WRN_TopLevelNullabilityMismatchInParameterTypeOnOverride:
                case ErrorCode.WRN_TopLevelNullabilityMismatchInReturnTypeOnImplicitImplementation:
                case ErrorCode.WRN_TopLevelNullabilityMismatchInParameterTypeOnImplicitImplementation:
                case ErrorCode.WRN_TopLevelNullabilityMismatchInReturnTypeOnExplicitImplementation:
                case ErrorCode.WRN_TopLevelNullabilityMismatchInParameterTypeOnExplicitImplementation:
                case ErrorCode.WRN_ConstOutOfRangeChecked:
                case ErrorCode.WRN_MemberNotNull:
                case ErrorCode.WRN_MemberNotNullBadMember:
                case ErrorCode.WRN_MemberNotNullWhen:
                case ErrorCode.WRN_GeneratorFailedDuringInitialization:
                case ErrorCode.WRN_GeneratorFailedDuringGeneration:
                case ErrorCode.WRN_ParameterDisallowsNull:
                case ErrorCode.WRN_GivenExpressionAlwaysMatchesPattern:
                case ErrorCode.WRN_IsPatternAlways:
                case ErrorCode.WRN_SwitchExpressionNotExhaustiveWithWhen:
                case ErrorCode.WRN_SwitchExpressionNotExhaustiveForNullWithWhen:
                case ErrorCode.WRN_RecordNamedDisallowed:
                case ErrorCode.WRN_ParameterNotNullIfNotNull:
                case ErrorCode.WRN_ReturnNotNullIfNotNull:
                case ErrorCode.WRN_AnalyzerReferencesFramework:
                case ErrorCode.WRN_UnreadRecordParameter:
                case ErrorCode.WRN_DoNotCompareFunctionPointers:
                case ErrorCode.WRN_CallerArgumentExpressionParamForUnconsumedLocation:
                case ErrorCode.WRN_CallerLineNumberPreferredOverCallerArgumentExpression:
                case ErrorCode.WRN_CallerFilePathPreferredOverCallerArgumentExpression:
                case ErrorCode.WRN_CallerMemberNamePreferredOverCallerArgumentExpression:
                case ErrorCode.WRN_CallerArgumentExpressionAttributeHasInvalidParameterName:
                case ErrorCode.WRN_CallerArgumentExpressionAttributeSelfReferential:
                case ErrorCode.WRN_ParameterOccursAfterInterpolatedStringHandlerParameter:
                case ErrorCode.WRN_InterpolatedStringHandlerArgumentAttributeIgnoredOnLambdaParameters:
                case ErrorCode.WRN_CompileTimeCheckedOverflow:
                case ErrorCode.WRN_MethGrpToNonDel:
                case ErrorCode.WRN_UseDefViolationPropertySupportedVersion:
                case ErrorCode.WRN_UseDefViolationFieldSupportedVersion:
                case ErrorCode.WRN_UseDefViolationThisSupportedVersion:
                case ErrorCode.WRN_UnassignedThisAutoPropertySupportedVersion:
                case ErrorCode.WRN_UnassignedThisSupportedVersion:
                case ErrorCode.WRN_ObsoleteMembersShouldNotBeRequired:
                case ErrorCode.WRN_AnalyzerReferencesNewerCompiler:
                case ErrorCode.WRN_DuplicateAnalyzerReference:
                case ErrorCode.WRN_ScopedMismatchInParameterOfTarget:
                case ErrorCode.WRN_ScopedMismatchInParameterOfOverrideOrImplementation:
                case ErrorCode.WRN_ManagedAddr:
                case ErrorCode.WRN_EscapeVariable:
                case ErrorCode.WRN_EscapeStackAlloc:
                case ErrorCode.WRN_RefReturnNonreturnableLocal:
                case ErrorCode.WRN_RefReturnNonreturnableLocal2:
                case ErrorCode.WRN_RefReturnStructThis:
                case ErrorCode.WRN_RefAssignNarrower:
                case ErrorCode.WRN_MismatchedRefEscapeInTernary:
                case ErrorCode.WRN_RefReturnParameter:
                case ErrorCode.WRN_RefReturnScopedParameter:
                case ErrorCode.WRN_RefReturnParameter2:
                case ErrorCode.WRN_RefReturnScopedParameter2:
                case ErrorCode.WRN_RefReturnLocal:
                case ErrorCode.WRN_RefReturnLocal2:
                case ErrorCode.WRN_RefAssignReturnOnly:
                case ErrorCode.WRN_RefReturnOnlyParameter:
                case ErrorCode.WRN_RefReturnOnlyParameter2:
                case ErrorCode.WRN_RefAssignValEscapeWider:
                case ErrorCode.WRN_OptionalParamValueMismatch:
                case ErrorCode.WRN_ParamsArrayInLambdaOnly:
                case ErrorCode.WRN_CapturedPrimaryConstructorParameterPassedToBase:
                case ErrorCode.WRN_UnreadPrimaryConstructorParameter:
                case ErrorCode.WRN_InterceptorSignatureMismatch:
                case ErrorCode.WRN_NullabilityMismatchInReturnTypeOnInterceptor:
                case ErrorCode.WRN_NullabilityMismatchInParameterTypeOnInterceptor:
                    return 1;
                default:
                    return 0;
            }
            // Note: when adding a warning here, consider whether it should be registered as a nullability warning too
        }

        /// <summary>
        /// Returns true if this is a build-only diagnostic that is never reported from
        /// <see cref="SemanticModel.GetDiagnostics(Text.TextSpan?, System.Threading.CancellationToken)"/> API.
        /// Diagnostics generated during compilation phases such as lowering, emit, etc.
        /// are example of build-only diagnostics.
        /// </summary>
        internal static bool IsBuildOnlyDiagnostic(ErrorCode code)
        {
            switch (code)
            {
                case ErrorCode.WRN_ALinkWarn:
                case ErrorCode.WRN_UnreferencedField:
                case ErrorCode.WRN_UnreferencedFieldAssg:
                case ErrorCode.WRN_UnreferencedEvent:
                case ErrorCode.WRN_UnassignedInternalField:
                case ErrorCode.ERR_MissingPredefinedMember:
                case ErrorCode.ERR_PredefinedTypeNotFound:
                case ErrorCode.ERR_NoEntryPoint:
                case ErrorCode.WRN_InvalidMainSig:
                case ErrorCode.ERR_MultipleEntryPoints:
                case ErrorCode.WRN_MainIgnored:
                case ErrorCode.ERR_MainClassNotClass:
                case ErrorCode.WRN_MainCantBeGeneric:
                case ErrorCode.ERR_NoMainInClass:
                case ErrorCode.ERR_MainClassNotFound:
                case ErrorCode.WRN_SyncAndAsyncEntryPoints:
                case ErrorCode.ERR_BadDelegateConstructor:
                case ErrorCode.ERR_InsufficientStack:
                case ErrorCode.ERR_ModuleEmitFailure:
                case ErrorCode.ERR_TooManyLocals:
                case ErrorCode.ERR_BindToBogus:
                case ErrorCode.ERR_ExportedTypeConflictsWithDeclaration:
                case ErrorCode.ERR_ForwardedTypeConflictsWithDeclaration:
                case ErrorCode.ERR_ExportedTypesConflict:
                case ErrorCode.ERR_ForwardedTypeConflictsWithExportedType:
                case ErrorCode.ERR_ByRefTypeAndAwait:
                case ErrorCode.ERR_RefReturningCallAndAwait:
                case ErrorCode.ERR_SpecialByRefInLambda:
                case ErrorCode.ERR_DynamicRequiredTypesMissing:
                case ErrorCode.ERR_EncUpdateFailedDelegateTypeChanged:
                case ErrorCode.ERR_CannotBeConvertedToUtf8:
                case ErrorCode.ERR_FileTypeNonUniquePath:
                case ErrorCode.ERR_InterceptorSignatureMismatch:
                case ErrorCode.ERR_InterceptorMustHaveMatchingThisParameter:
                case ErrorCode.ERR_InterceptorMustNotHaveThisParameter:
                case ErrorCode.ERR_DuplicateInterceptor:
                case ErrorCode.WRN_InterceptorSignatureMismatch:
                case ErrorCode.ERR_InterceptorNotAccessible:
                case ErrorCode.ERR_InterceptorScopedMismatch:
                case ErrorCode.WRN_NullabilityMismatchInReturnTypeOnInterceptor:
                case ErrorCode.WRN_NullabilityMismatchInParameterTypeOnInterceptor:
                case ErrorCode.ERR_InterceptorCannotInterceptNameof:
                    // Update src\EditorFeatures\CSharp\LanguageServer\CSharpLspBuildOnlyDiagnostics.cs
                    // whenever new values are added here.
                    return true;
                case ErrorCode.Void:
                case ErrorCode.Unknown:
                case ErrorCode.ERR_NoMetadataFile:
                case ErrorCode.FTL_MetadataCantOpenFile:
                case ErrorCode.ERR_NoTypeDef:
                case ErrorCode.ERR_OutputWriteFailed:
                case ErrorCode.ERR_BadBinaryOps:
                case ErrorCode.ERR_IntDivByZero:
                case ErrorCode.ERR_BadIndexLHS:
                case ErrorCode.ERR_BadIndexCount:
                case ErrorCode.ERR_BadUnaryOp:
                case ErrorCode.ERR_ThisInStaticMeth:
                case ErrorCode.ERR_ThisInBadContext:
                case ErrorCode.ERR_NoImplicitConv:
                case ErrorCode.ERR_NoExplicitConv:
                case ErrorCode.ERR_ConstOutOfRange:
                case ErrorCode.ERR_AmbigBinaryOps:
                case ErrorCode.ERR_AmbigUnaryOp:
                case ErrorCode.ERR_InAttrOnOutParam:
                case ErrorCode.ERR_ValueCantBeNull:
                case ErrorCode.ERR_NoExplicitBuiltinConv:
                case ErrorCode.FTL_DebugEmitFailure:
                case ErrorCode.ERR_BadVisReturnType:
                case ErrorCode.ERR_BadVisParamType:
                case ErrorCode.ERR_BadVisFieldType:
                case ErrorCode.ERR_BadVisPropertyType:
                case ErrorCode.ERR_BadVisIndexerReturn:
                case ErrorCode.ERR_BadVisIndexerParam:
                case ErrorCode.ERR_BadVisOpReturn:
                case ErrorCode.ERR_BadVisOpParam:
                case ErrorCode.ERR_BadVisDelegateReturn:
                case ErrorCode.ERR_BadVisDelegateParam:
                case ErrorCode.ERR_BadVisBaseClass:
                case ErrorCode.ERR_BadVisBaseInterface:
                case ErrorCode.ERR_EventNeedsBothAccessors:
                case ErrorCode.ERR_EventNotDelegate:
                case ErrorCode.ERR_InterfaceEventInitializer:
                case ErrorCode.ERR_BadEventUsage:
                case ErrorCode.ERR_ExplicitEventFieldImpl:
                case ErrorCode.ERR_CantOverrideNonEvent:
                case ErrorCode.ERR_AddRemoveMustHaveBody:
                case ErrorCode.ERR_AbstractEventInitializer:
                case ErrorCode.ERR_PossibleBadNegCast:
                case ErrorCode.ERR_ReservedEnumerator:
                case ErrorCode.ERR_AsMustHaveReferenceType:
                case ErrorCode.WRN_LowercaseEllSuffix:
                case ErrorCode.ERR_BadEventUsageNoField:
                case ErrorCode.ERR_ConstraintOnlyAllowedOnGenericDecl:
                case ErrorCode.ERR_TypeParamMustBeIdentifier:
                case ErrorCode.ERR_MemberReserved:
                case ErrorCode.ERR_DuplicateParamName:
                case ErrorCode.ERR_DuplicateNameInNS:
                case ErrorCode.ERR_DuplicateNameInClass:
                case ErrorCode.ERR_NameNotInContext:
                case ErrorCode.ERR_AmbigContext:
                case ErrorCode.WRN_DuplicateUsing:
                case ErrorCode.ERR_BadMemberFlag:
                case ErrorCode.ERR_BadMemberProtection:
                case ErrorCode.WRN_NewRequired:
                case ErrorCode.WRN_NewNotRequired:
                case ErrorCode.ERR_CircConstValue:
                case ErrorCode.ERR_MemberAlreadyExists:
                case ErrorCode.ERR_StaticNotVirtual:
                case ErrorCode.ERR_OverrideNotNew:
                case ErrorCode.WRN_NewOrOverrideExpected:
                case ErrorCode.ERR_OverrideNotExpected:
                case ErrorCode.ERR_NamespaceUnexpected:
                case ErrorCode.ERR_NoSuchMember:
                case ErrorCode.ERR_BadSKknown:
                case ErrorCode.ERR_BadSKunknown:
                case ErrorCode.ERR_ObjectRequired:
                case ErrorCode.ERR_AmbigCall:
                case ErrorCode.ERR_BadAccess:
                case ErrorCode.ERR_MethDelegateMismatch:
                case ErrorCode.ERR_RetObjectRequired:
                case ErrorCode.ERR_RetNoObjectRequired:
                case ErrorCode.ERR_LocalDuplicate:
                case ErrorCode.ERR_AssgLvalueExpected:
                case ErrorCode.ERR_StaticConstParam:
                case ErrorCode.ERR_NotConstantExpression:
                case ErrorCode.ERR_NotNullConstRefField:
                case ErrorCode.ERR_LocalIllegallyOverrides:
                case ErrorCode.ERR_BadUsingNamespace:
                case ErrorCode.ERR_NoBreakOrCont:
                case ErrorCode.ERR_DuplicateLabel:
                case ErrorCode.ERR_NoConstructors:
                case ErrorCode.ERR_NoNewAbstract:
                case ErrorCode.ERR_ConstValueRequired:
                case ErrorCode.ERR_CircularBase:
                case ErrorCode.ERR_MethodNameExpected:
                case ErrorCode.ERR_ConstantExpected:
                case ErrorCode.ERR_V6SwitchGoverningTypeValueExpected:
                case ErrorCode.ERR_DuplicateCaseLabel:
                case ErrorCode.ERR_InvalidGotoCase:
                case ErrorCode.ERR_PropertyLacksGet:
                case ErrorCode.ERR_BadExceptionType:
                case ErrorCode.ERR_BadEmptyThrow:
                case ErrorCode.ERR_BadFinallyLeave:
                case ErrorCode.ERR_LabelShadow:
                case ErrorCode.ERR_LabelNotFound:
                case ErrorCode.ERR_UnreachableCatch:
                case ErrorCode.ERR_ReturnExpected:
                case ErrorCode.WRN_UnreachableCode:
                case ErrorCode.ERR_SwitchFallThrough:
                case ErrorCode.WRN_UnreferencedLabel:
                case ErrorCode.ERR_UseDefViolation:
                case ErrorCode.WRN_UnreferencedVar:
                case ErrorCode.ERR_UseDefViolationField:
                case ErrorCode.ERR_UnassignedThisUnsupportedVersion:
                case ErrorCode.ERR_AmbigQM:
                case ErrorCode.ERR_InvalidQM:
                case ErrorCode.ERR_NoBaseClass:
                case ErrorCode.ERR_BaseIllegal:
                case ErrorCode.ERR_ObjectProhibited:
                case ErrorCode.ERR_ParamUnassigned:
                case ErrorCode.ERR_InvalidArray:
                case ErrorCode.ERR_ExternHasBody:
                case ErrorCode.ERR_AbstractAndExtern:
                case ErrorCode.ERR_BadAttributeParamType:
                case ErrorCode.ERR_BadAttributeArgument:
                case ErrorCode.WRN_IsAlwaysTrue:
                case ErrorCode.WRN_IsAlwaysFalse:
                case ErrorCode.ERR_LockNeedsReference:
                case ErrorCode.ERR_NullNotValid:
                case ErrorCode.ERR_UseDefViolationThisUnsupportedVersion:
                case ErrorCode.ERR_ArgsInvalid:
                case ErrorCode.ERR_AssgReadonly:
                case ErrorCode.ERR_RefReadonly:
                case ErrorCode.ERR_PtrExpected:
                case ErrorCode.ERR_PtrIndexSingle:
                case ErrorCode.WRN_ByRefNonAgileField:
                case ErrorCode.ERR_AssgReadonlyStatic:
                case ErrorCode.ERR_RefReadonlyStatic:
                case ErrorCode.ERR_AssgReadonlyProp:
                case ErrorCode.ERR_IllegalStatement:
                case ErrorCode.ERR_BadGetEnumerator:
                case ErrorCode.ERR_AbstractBaseCall:
                case ErrorCode.ERR_RefProperty:
                case ErrorCode.ERR_ManagedAddr:
                case ErrorCode.ERR_BadFixedInitType:
                case ErrorCode.ERR_FixedMustInit:
                case ErrorCode.ERR_InvalidAddrOp:
                case ErrorCode.ERR_FixedNeeded:
                case ErrorCode.ERR_FixedNotNeeded:
                case ErrorCode.ERR_UnsafeNeeded:
                case ErrorCode.ERR_OpTFRetType:
                case ErrorCode.ERR_OperatorNeedsMatch:
                case ErrorCode.ERR_BadBoolOp:
                case ErrorCode.ERR_MustHaveOpTF:
                case ErrorCode.WRN_UnreferencedVarAssg:
                case ErrorCode.ERR_CheckedOverflow:
                case ErrorCode.ERR_ConstOutOfRangeChecked:
                case ErrorCode.ERR_BadVarargs:
                case ErrorCode.ERR_ParamsMustBeArray:
                case ErrorCode.ERR_IllegalArglist:
                case ErrorCode.ERR_IllegalUnsafe:
                case ErrorCode.ERR_AmbigMember:
                case ErrorCode.ERR_BadForeachDecl:
                case ErrorCode.ERR_ParamsLast:
                case ErrorCode.ERR_SizeofUnsafe:
                case ErrorCode.ERR_DottedTypeNameNotFoundInNS:
                case ErrorCode.ERR_FieldInitRefNonstatic:
                case ErrorCode.ERR_SealedNonOverride:
                case ErrorCode.ERR_CantOverrideSealed:
                case ErrorCode.ERR_VoidError:
                case ErrorCode.ERR_ConditionalOnOverride:
                case ErrorCode.ERR_PointerInAsOrIs:
                case ErrorCode.ERR_CallingFinalizeDeprecated:
                case ErrorCode.ERR_SingleTypeNameNotFound:
                case ErrorCode.ERR_NegativeStackAllocSize:
                case ErrorCode.ERR_NegativeArraySize:
                case ErrorCode.ERR_OverrideFinalizeDeprecated:
                case ErrorCode.ERR_CallingBaseFinalizeDeprecated:
                case ErrorCode.WRN_NegativeArrayIndex:
                case ErrorCode.WRN_BadRefCompareLeft:
                case ErrorCode.WRN_BadRefCompareRight:
                case ErrorCode.ERR_BadCastInFixed:
                case ErrorCode.ERR_StackallocInCatchFinally:
                case ErrorCode.ERR_VarargsLast:
                case ErrorCode.ERR_MissingPartial:
                case ErrorCode.ERR_PartialTypeKindConflict:
                case ErrorCode.ERR_PartialModifierConflict:
                case ErrorCode.ERR_PartialMultipleBases:
                case ErrorCode.ERR_PartialWrongTypeParams:
                case ErrorCode.ERR_PartialWrongConstraints:
                case ErrorCode.ERR_NoImplicitConvCast:
                case ErrorCode.ERR_PartialMisplaced:
                case ErrorCode.ERR_ImportedCircularBase:
                case ErrorCode.ERR_UseDefViolationOut:
                case ErrorCode.ERR_ArraySizeInDeclaration:
                case ErrorCode.ERR_InaccessibleGetter:
                case ErrorCode.ERR_InaccessibleSetter:
                case ErrorCode.ERR_InvalidPropertyAccessMod:
                case ErrorCode.ERR_DuplicatePropertyAccessMods:
                case ErrorCode.ERR_AccessModMissingAccessor:
                case ErrorCode.ERR_UnimplementedInterfaceAccessor:
                case ErrorCode.WRN_PatternIsAmbiguous:
                case ErrorCode.WRN_PatternNotPublicOrNotInstance:
                case ErrorCode.WRN_PatternBadSignature:
                case ErrorCode.ERR_FriendRefNotEqualToThis:
                case ErrorCode.WRN_SequentialOnPartialClass:
                case ErrorCode.ERR_BadConstType:
                case ErrorCode.ERR_NoNewTyvar:
                case ErrorCode.ERR_BadArity:
                case ErrorCode.ERR_BadTypeArgument:
                case ErrorCode.ERR_TypeArgsNotAllowed:
                case ErrorCode.ERR_HasNoTypeVars:
                case ErrorCode.ERR_NewConstraintNotSatisfied:
                case ErrorCode.ERR_GenericConstraintNotSatisfiedRefType:
                case ErrorCode.ERR_GenericConstraintNotSatisfiedNullableEnum:
                case ErrorCode.ERR_GenericConstraintNotSatisfiedNullableInterface:
                case ErrorCode.ERR_GenericConstraintNotSatisfiedTyVar:
                case ErrorCode.ERR_GenericConstraintNotSatisfiedValType:
                case ErrorCode.ERR_DuplicateGeneratedName:
                case ErrorCode.ERR_GlobalSingleTypeNameNotFound:
                case ErrorCode.ERR_NewBoundMustBeLast:
                case ErrorCode.ERR_TypeVarCantBeNull:
                case ErrorCode.ERR_DuplicateBound:
                case ErrorCode.ERR_ClassBoundNotFirst:
                case ErrorCode.ERR_BadRetType:
                case ErrorCode.ERR_DuplicateConstraintClause:
                case ErrorCode.ERR_CantInferMethTypeArgs:
                case ErrorCode.ERR_LocalSameNameAsTypeParam:
                case ErrorCode.ERR_AsWithTypeVar:
                case ErrorCode.ERR_BadIndexerNameAttr:
                case ErrorCode.ERR_AttrArgWithTypeVars:
                case ErrorCode.ERR_NewTyvarWithArgs:
                case ErrorCode.ERR_AbstractSealedStatic:
                case ErrorCode.WRN_AmbiguousXMLReference:
                case ErrorCode.WRN_VolatileByRef:
                case ErrorCode.ERR_ComImportWithImpl:
                case ErrorCode.ERR_ComImportWithBase:
                case ErrorCode.ERR_ImplBadConstraints:
                case ErrorCode.ERR_DottedTypeNameNotFoundInAgg:
                case ErrorCode.ERR_MethGrpToNonDel:
                case ErrorCode.ERR_BadExternAlias:
                case ErrorCode.ERR_ColColWithTypeAlias:
                case ErrorCode.ERR_AliasNotFound:
                case ErrorCode.ERR_SameFullNameAggAgg:
                case ErrorCode.ERR_SameFullNameNsAgg:
                case ErrorCode.WRN_SameFullNameThisNsAgg:
                case ErrorCode.WRN_SameFullNameThisAggAgg:
                case ErrorCode.WRN_SameFullNameThisAggNs:
                case ErrorCode.ERR_SameFullNameThisAggThisNs:
                case ErrorCode.ERR_ExternAfterElements:
                case ErrorCode.WRN_GlobalAliasDefn:
                case ErrorCode.ERR_SealedStaticClass:
                case ErrorCode.ERR_PrivateAbstractAccessor:
                case ErrorCode.ERR_ValueExpected:
                case ErrorCode.ERR_UnboxNotLValue:
                case ErrorCode.ERR_AnonMethGrpInForEach:
                case ErrorCode.ERR_BadIncDecRetType:
                case ErrorCode.ERR_TypeConstraintsMustBeUniqueAndFirst:
                case ErrorCode.ERR_RefValBoundWithClass:
                case ErrorCode.ERR_NewBoundWithVal:
                case ErrorCode.ERR_RefConstraintNotSatisfied:
                case ErrorCode.ERR_ValConstraintNotSatisfied:
                case ErrorCode.ERR_CircularConstraint:
                case ErrorCode.ERR_BaseConstraintConflict:
                case ErrorCode.ERR_ConWithValCon:
                case ErrorCode.ERR_AmbigUDConv:
                case ErrorCode.WRN_AlwaysNull:
                case ErrorCode.ERR_OverrideWithConstraints:
                case ErrorCode.ERR_AmbigOverride:
                case ErrorCode.ERR_DecConstError:
                case ErrorCode.WRN_CmpAlwaysFalse:
                case ErrorCode.WRN_FinalizeMethod:
                case ErrorCode.ERR_ExplicitImplParams:
                case ErrorCode.WRN_GotoCaseShouldConvert:
                case ErrorCode.ERR_MethodImplementingAccessor:
                case ErrorCode.WRN_NubExprIsConstBool:
                case ErrorCode.WRN_ExplicitImplCollision:
                case ErrorCode.ERR_AbstractHasBody:
                case ErrorCode.ERR_ConcreteMissingBody:
                case ErrorCode.ERR_AbstractAndSealed:
                case ErrorCode.ERR_AbstractNotVirtual:
                case ErrorCode.ERR_StaticConstant:
                case ErrorCode.ERR_CantOverrideNonFunction:
                case ErrorCode.ERR_CantOverrideNonVirtual:
                case ErrorCode.ERR_CantChangeAccessOnOverride:
                case ErrorCode.ERR_CantChangeReturnTypeOnOverride:
                case ErrorCode.ERR_CantDeriveFromSealedType:
                case ErrorCode.ERR_AbstractInConcreteClass:
                case ErrorCode.ERR_StaticConstructorWithExplicitConstructorCall:
                case ErrorCode.ERR_StaticConstructorWithAccessModifiers:
                case ErrorCode.ERR_RecursiveConstructorCall:
                case ErrorCode.ERR_ObjectCallingBaseConstructor:
                case ErrorCode.ERR_StructWithBaseConstructorCall:
                case ErrorCode.ERR_StructLayoutCycle:
                case ErrorCode.ERR_InterfacesCantContainFields:
                case ErrorCode.ERR_InterfacesCantContainConstructors:
                case ErrorCode.ERR_NonInterfaceInInterfaceList:
                case ErrorCode.ERR_DuplicateInterfaceInBaseList:
                case ErrorCode.ERR_CycleInInterfaceInheritance:
                case ErrorCode.ERR_HidingAbstractMethod:
                case ErrorCode.ERR_UnimplementedAbstractMethod:
                case ErrorCode.ERR_UnimplementedInterfaceMember:
                case ErrorCode.ERR_ObjectCantHaveBases:
                case ErrorCode.ERR_ExplicitInterfaceImplementationNotInterface:
                case ErrorCode.ERR_InterfaceMemberNotFound:
                case ErrorCode.ERR_ClassDoesntImplementInterface:
                case ErrorCode.ERR_ExplicitInterfaceImplementationInNonClassOrStruct:
                case ErrorCode.ERR_MemberNameSameAsType:
                case ErrorCode.ERR_EnumeratorOverflow:
                case ErrorCode.ERR_CantOverrideNonProperty:
                case ErrorCode.ERR_NoGetToOverride:
                case ErrorCode.ERR_NoSetToOverride:
                case ErrorCode.ERR_PropertyCantHaveVoidType:
                case ErrorCode.ERR_PropertyWithNoAccessors:
                case ErrorCode.ERR_NewVirtualInSealed:
                case ErrorCode.ERR_ExplicitPropertyAddingAccessor:
                case ErrorCode.ERR_ExplicitPropertyMissingAccessor:
                case ErrorCode.ERR_ConversionWithInterface:
                case ErrorCode.ERR_ConversionWithBase:
                case ErrorCode.ERR_ConversionWithDerived:
                case ErrorCode.ERR_IdentityConversion:
                case ErrorCode.ERR_ConversionNotInvolvingContainedType:
                case ErrorCode.ERR_DuplicateConversionInClass:
                case ErrorCode.ERR_OperatorsMustBeStatic:
                case ErrorCode.ERR_BadIncDecSignature:
                case ErrorCode.ERR_BadUnaryOperatorSignature:
                case ErrorCode.ERR_BadBinaryOperatorSignature:
                case ErrorCode.ERR_BadShiftOperatorSignature:
                case ErrorCode.ERR_InterfacesCantContainConversionOrEqualityOperators:
                case ErrorCode.ERR_CantOverrideBogusMethod:
                case ErrorCode.ERR_CantCallSpecialMethod:
                case ErrorCode.ERR_BadTypeReference:
                case ErrorCode.ERR_BadDestructorName:
                case ErrorCode.ERR_OnlyClassesCanContainDestructors:
                case ErrorCode.ERR_ConflictAliasAndMember:
                case ErrorCode.ERR_ConditionalOnSpecialMethod:
                case ErrorCode.ERR_ConditionalMustReturnVoid:
                case ErrorCode.ERR_DuplicateAttribute:
                case ErrorCode.ERR_ConditionalOnInterfaceMethod:
                case ErrorCode.ERR_OperatorCantReturnVoid:
                case ErrorCode.ERR_InvalidAttributeArgument:
                case ErrorCode.ERR_AttributeOnBadSymbolType:
                case ErrorCode.ERR_FloatOverflow:
                case ErrorCode.ERR_InvalidReal:
                case ErrorCode.ERR_ComImportWithoutUuidAttribute:
                case ErrorCode.ERR_InvalidNamedArgument:
                case ErrorCode.ERR_DllImportOnInvalidMethod:
                case ErrorCode.ERR_FieldCantBeRefAny:
                case ErrorCode.ERR_ArrayElementCantBeRefAny:
                case ErrorCode.WRN_DeprecatedSymbol:
                case ErrorCode.ERR_NotAnAttributeClass:
                case ErrorCode.ERR_BadNamedAttributeArgument:
                case ErrorCode.WRN_DeprecatedSymbolStr:
                case ErrorCode.ERR_DeprecatedSymbolStr:
                case ErrorCode.ERR_IndexerCantHaveVoidType:
                case ErrorCode.ERR_VirtualPrivate:
                case ErrorCode.ERR_ArrayInitToNonArrayType:
                case ErrorCode.ERR_ArrayInitInBadPlace:
                case ErrorCode.ERR_MissingStructOffset:
                case ErrorCode.WRN_ExternMethodNoImplementation:
                case ErrorCode.WRN_ProtectedInSealed:
                case ErrorCode.ERR_InterfaceImplementedByConditional:
                case ErrorCode.ERR_InterfaceImplementedImplicitlyByVariadic:
                case ErrorCode.ERR_IllegalRefParam:
                case ErrorCode.ERR_BadArgumentToAttribute:
                case ErrorCode.ERR_StructOffsetOnBadStruct:
                case ErrorCode.ERR_StructOffsetOnBadField:
                case ErrorCode.ERR_AttributeUsageOnNonAttributeClass:
                case ErrorCode.WRN_PossibleMistakenNullStatement:
                case ErrorCode.ERR_DuplicateNamedAttributeArgument:
                case ErrorCode.ERR_DeriveFromEnumOrValueType:
                case ErrorCode.ERR_DefaultMemberOnIndexedType:
                case ErrorCode.ERR_BogusType:
                case ErrorCode.ERR_CStyleArray:
                case ErrorCode.WRN_VacuousIntegralComp:
                case ErrorCode.ERR_AbstractAttributeClass:
                case ErrorCode.ERR_BadNamedAttributeArgumentType:
                case ErrorCode.WRN_AttributeLocationOnBadDeclaration:
                case ErrorCode.WRN_InvalidAttributeLocation:
                case ErrorCode.WRN_EqualsWithoutGetHashCode:
                case ErrorCode.WRN_EqualityOpWithoutEquals:
                case ErrorCode.WRN_EqualityOpWithoutGetHashCode:
                case ErrorCode.ERR_OutAttrOnRefParam:
                case ErrorCode.ERR_OverloadRefKind:
                case ErrorCode.ERR_LiteralDoubleCast:
                case ErrorCode.WRN_IncorrectBooleanAssg:
                case ErrorCode.ERR_ProtectedInStruct:
                case ErrorCode.ERR_InconsistentIndexerNames:
                case ErrorCode.ERR_ComImportWithUserCtor:
                case ErrorCode.ERR_FieldCantHaveVoidType:
                case ErrorCode.WRN_NonObsoleteOverridingObsolete:
                case ErrorCode.ERR_SystemVoid:
                case ErrorCode.ERR_ExplicitParamArray:
                case ErrorCode.WRN_BitwiseOrSignExtend:
                case ErrorCode.ERR_VolatileStruct:
                case ErrorCode.ERR_VolatileAndReadonly:
                case ErrorCode.ERR_AbstractField:
                case ErrorCode.ERR_BogusExplicitImpl:
                case ErrorCode.ERR_ExplicitMethodImplAccessor:
                case ErrorCode.WRN_CoClassWithoutComImport:
                case ErrorCode.ERR_ConditionalWithOutParam:
                case ErrorCode.ERR_AccessorImplementingMethod:
                case ErrorCode.ERR_AliasQualAsExpression:
                case ErrorCode.ERR_DerivingFromATyVar:
                case ErrorCode.ERR_DuplicateTypeParameter:
                case ErrorCode.WRN_TypeParameterSameAsOuterTypeParameter:
                case ErrorCode.ERR_TypeVariableSameAsParent:
                case ErrorCode.ERR_UnifyingInterfaceInstantiations:
                case ErrorCode.ERR_TyVarNotFoundInConstraint:
                case ErrorCode.ERR_BadBoundType:
                case ErrorCode.ERR_SpecialTypeAsBound:
                case ErrorCode.ERR_BadVisBound:
                case ErrorCode.ERR_LookupInTypeVariable:
                case ErrorCode.ERR_BadConstraintType:
                case ErrorCode.ERR_InstanceMemberInStaticClass:
                case ErrorCode.ERR_StaticBaseClass:
                case ErrorCode.ERR_ConstructorInStaticClass:
                case ErrorCode.ERR_DestructorInStaticClass:
                case ErrorCode.ERR_InstantiatingStaticClass:
                case ErrorCode.ERR_StaticDerivedFromNonObject:
                case ErrorCode.ERR_StaticClassInterfaceImpl:
                case ErrorCode.ERR_OperatorInStaticClass:
                case ErrorCode.ERR_ConvertToStaticClass:
                case ErrorCode.ERR_ConstraintIsStaticClass:
                case ErrorCode.ERR_GenericArgIsStaticClass:
                case ErrorCode.ERR_ArrayOfStaticClass:
                case ErrorCode.ERR_IndexerInStaticClass:
                case ErrorCode.ERR_ParameterIsStaticClass:
                case ErrorCode.ERR_ReturnTypeIsStaticClass:
                case ErrorCode.ERR_VarDeclIsStaticClass:
                case ErrorCode.ERR_BadEmptyThrowInFinally:
                case ErrorCode.ERR_InvalidSpecifier:
                case ErrorCode.WRN_AssignmentToLockOrDispose:
                case ErrorCode.ERR_ForwardedTypeInThisAssembly:
                case ErrorCode.ERR_ForwardedTypeIsNested:
                case ErrorCode.ERR_CycleInTypeForwarder:
                case ErrorCode.ERR_AssemblyNameOnNonModule:
                case ErrorCode.ERR_InvalidFwdType:
                case ErrorCode.ERR_CloseUnimplementedInterfaceMemberStatic:
                case ErrorCode.ERR_CloseUnimplementedInterfaceMemberNotPublic:
                case ErrorCode.ERR_CloseUnimplementedInterfaceMemberWrongReturnType:
                case ErrorCode.ERR_DuplicateTypeForwarder:
                case ErrorCode.ERR_ExpectedSelectOrGroup:
                case ErrorCode.ERR_ExpectedContextualKeywordOn:
                case ErrorCode.ERR_ExpectedContextualKeywordEquals:
                case ErrorCode.ERR_ExpectedContextualKeywordBy:
                case ErrorCode.ERR_InvalidAnonymousTypeMemberDeclarator:
                case ErrorCode.ERR_InvalidInitializerElementInitializer:
                case ErrorCode.ERR_InconsistentLambdaParameterUsage:
                case ErrorCode.ERR_PartialMethodInvalidModifier:
                case ErrorCode.ERR_PartialMethodOnlyInPartialClass:
                case ErrorCode.ERR_PartialMethodNotExplicit:
                case ErrorCode.ERR_PartialMethodExtensionDifference:
                case ErrorCode.ERR_PartialMethodOnlyOneLatent:
                case ErrorCode.ERR_PartialMethodOnlyOneActual:
                case ErrorCode.ERR_PartialMethodParamsDifference:
                case ErrorCode.ERR_PartialMethodMustHaveLatent:
                case ErrorCode.ERR_PartialMethodInconsistentConstraints:
                case ErrorCode.ERR_PartialMethodToDelegate:
                case ErrorCode.ERR_PartialMethodStaticDifference:
                case ErrorCode.ERR_PartialMethodUnsafeDifference:
                case ErrorCode.ERR_PartialMethodInExpressionTree:
                case ErrorCode.ERR_ExplicitImplCollisionOnRefOut:
                case ErrorCode.ERR_IndirectRecursiveConstructorCall:
                case ErrorCode.WRN_ObsoleteOverridingNonObsolete:
                case ErrorCode.WRN_DebugFullNameTooLong:
                case ErrorCode.ERR_ImplicitlyTypedVariableAssignedBadValue:
                case ErrorCode.ERR_ImplicitlyTypedVariableWithNoInitializer:
                case ErrorCode.ERR_ImplicitlyTypedVariableMultipleDeclarator:
                case ErrorCode.ERR_ImplicitlyTypedVariableAssignedArrayInitializer:
                case ErrorCode.ERR_ImplicitlyTypedLocalCannotBeFixed:
                case ErrorCode.ERR_ImplicitlyTypedVariableCannotBeConst:
                case ErrorCode.WRN_ExternCtorNoImplementation:
                case ErrorCode.ERR_TypeVarNotFound:
                case ErrorCode.ERR_ImplicitlyTypedArrayNoBestType:
                case ErrorCode.ERR_AnonymousTypePropertyAssignedBadValue:
                case ErrorCode.ERR_ExpressionTreeContainsBaseAccess:
                case ErrorCode.ERR_ExpressionTreeContainsAssignment:
                case ErrorCode.ERR_AnonymousTypeDuplicatePropertyName:
                case ErrorCode.ERR_StatementLambdaToExpressionTree:
                case ErrorCode.ERR_ExpressionTreeMustHaveDelegate:
                case ErrorCode.ERR_AnonymousTypeNotAvailable:
                case ErrorCode.ERR_LambdaInIsAs:
                case ErrorCode.ERR_ExpressionTreeContainsMultiDimensionalArrayInitializer:
                case ErrorCode.ERR_MissingArgument:
                case ErrorCode.ERR_VariableUsedBeforeDeclaration:
                case ErrorCode.ERR_UnassignedThisAutoPropertyUnsupportedVersion:
                case ErrorCode.ERR_VariableUsedBeforeDeclarationAndHidesField:
                case ErrorCode.ERR_ExpressionTreeContainsBadCoalesce:
                case ErrorCode.ERR_ArrayInitializerExpected:
                case ErrorCode.ERR_ArrayInitializerIncorrectLength:
                case ErrorCode.ERR_ExpressionTreeContainsNamedArgument:
                case ErrorCode.ERR_ExpressionTreeContainsOptionalArgument:
                case ErrorCode.ERR_ExpressionTreeContainsIndexedProperty:
                case ErrorCode.ERR_IndexedPropertyRequiresParams:
                case ErrorCode.ERR_IndexedPropertyMustHaveAllOptionalParams:
                case ErrorCode.ERR_IdentifierExpected:
                case ErrorCode.ERR_SemicolonExpected:
                case ErrorCode.ERR_SyntaxError:
                case ErrorCode.ERR_DuplicateModifier:
                case ErrorCode.ERR_DuplicateAccessor:
                case ErrorCode.ERR_IntegralTypeExpected:
                case ErrorCode.ERR_IllegalEscape:
                case ErrorCode.ERR_NewlineInConst:
                case ErrorCode.ERR_EmptyCharConst:
                case ErrorCode.ERR_TooManyCharsInConst:
                case ErrorCode.ERR_InvalidNumber:
                case ErrorCode.ERR_GetOrSetExpected:
                case ErrorCode.ERR_ClassTypeExpected:
                case ErrorCode.ERR_NamedArgumentExpected:
                case ErrorCode.ERR_TooManyCatches:
                case ErrorCode.ERR_ThisOrBaseExpected:
                case ErrorCode.ERR_OvlUnaryOperatorExpected:
                case ErrorCode.ERR_OvlBinaryOperatorExpected:
                case ErrorCode.ERR_IntOverflow:
                case ErrorCode.ERR_EOFExpected:
                case ErrorCode.ERR_BadEmbeddedStmt:
                case ErrorCode.ERR_PPDirectiveExpected:
                case ErrorCode.ERR_EndOfPPLineExpected:
                case ErrorCode.ERR_CloseParenExpected:
                case ErrorCode.ERR_EndifDirectiveExpected:
                case ErrorCode.ERR_UnexpectedDirective:
                case ErrorCode.ERR_ErrorDirective:
                case ErrorCode.WRN_WarningDirective:
                case ErrorCode.ERR_TypeExpected:
                case ErrorCode.ERR_PPDefFollowsToken:
                case ErrorCode.ERR_OpenEndedComment:
                case ErrorCode.ERR_OvlOperatorExpected:
                case ErrorCode.ERR_EndRegionDirectiveExpected:
                case ErrorCode.ERR_UnterminatedStringLit:
                case ErrorCode.ERR_BadDirectivePlacement:
                case ErrorCode.ERR_IdentifierExpectedKW:
                case ErrorCode.ERR_SemiOrLBraceExpected:
                case ErrorCode.ERR_MultiTypeInDeclaration:
                case ErrorCode.ERR_AddOrRemoveExpected:
                case ErrorCode.ERR_UnexpectedCharacter:
                case ErrorCode.ERR_ProtectedInStatic:
                case ErrorCode.WRN_UnreachableGeneralCatch:
                case ErrorCode.ERR_IncrementLvalueExpected:
                case ErrorCode.ERR_NoSuchMemberOrExtension:
                case ErrorCode.WRN_DeprecatedCollectionInitAddStr:
                case ErrorCode.ERR_DeprecatedCollectionInitAddStr:
                case ErrorCode.WRN_DeprecatedCollectionInitAdd:
                case ErrorCode.ERR_DefaultValueNotAllowed:
                case ErrorCode.WRN_DefaultValueForUnconsumedLocation:
                case ErrorCode.ERR_PartialWrongTypeParamsVariance:
                case ErrorCode.ERR_GlobalSingleTypeNameNotFoundFwd:
                case ErrorCode.ERR_DottedTypeNameNotFoundInNSFwd:
                case ErrorCode.ERR_SingleTypeNameNotFoundFwd:
                case ErrorCode.WRN_IdentifierOrNumericLiteralExpected:
                case ErrorCode.ERR_UnexpectedToken:
                case ErrorCode.ERR_BadThisParam:
                case ErrorCode.ERR_BadTypeforThis:
                case ErrorCode.ERR_BadParamModThis:
                case ErrorCode.ERR_BadExtensionMeth:
                case ErrorCode.ERR_BadExtensionAgg:
                case ErrorCode.ERR_DupParamMod:
                case ErrorCode.ERR_ExtensionMethodsDecl:
                case ErrorCode.ERR_ExtensionAttrNotFound:
                case ErrorCode.ERR_ExplicitExtension:
                case ErrorCode.ERR_ValueTypeExtDelegate:
                case ErrorCode.ERR_BadArgCount:
                case ErrorCode.ERR_BadArgType:
                case ErrorCode.ERR_NoSourceFile:
                case ErrorCode.ERR_CantRefResource:
                case ErrorCode.ERR_ResourceNotUnique:
                case ErrorCode.ERR_ImportNonAssembly:
                case ErrorCode.ERR_RefLvalueExpected:
                case ErrorCode.ERR_BaseInStaticMeth:
                case ErrorCode.ERR_BaseInBadContext:
                case ErrorCode.ERR_RbraceExpected:
                case ErrorCode.ERR_LbraceExpected:
                case ErrorCode.ERR_InExpected:
                case ErrorCode.ERR_InvalidPreprocExpr:
                case ErrorCode.ERR_InvalidMemberDecl:
                case ErrorCode.ERR_MemberNeedsType:
                case ErrorCode.ERR_BadBaseType:
                case ErrorCode.WRN_EmptySwitch:
                case ErrorCode.ERR_ExpectedEndTry:
                case ErrorCode.ERR_InvalidExprTerm:
                case ErrorCode.ERR_BadNewExpr:
                case ErrorCode.ERR_NoNamespacePrivate:
                case ErrorCode.ERR_BadVarDecl:
                case ErrorCode.ERR_UsingAfterElements:
                case ErrorCode.ERR_BadBinOpArgs:
                case ErrorCode.ERR_BadUnOpArgs:
                case ErrorCode.ERR_NoVoidParameter:
                case ErrorCode.ERR_DuplicateAlias:
                case ErrorCode.ERR_BadProtectedAccess:
                case ErrorCode.ERR_AddModuleAssembly:
                case ErrorCode.ERR_BindToBogusProp2:
                case ErrorCode.ERR_BindToBogusProp1:
                case ErrorCode.ERR_NoVoidHere:
                case ErrorCode.ERR_IndexerNeedsParam:
                case ErrorCode.ERR_BadArraySyntax:
                case ErrorCode.ERR_BadOperatorSyntax:
                case ErrorCode.ERR_OutputNeedsName:
                case ErrorCode.ERR_CantHaveWin32ResAndManifest:
                case ErrorCode.ERR_CantHaveWin32ResAndIcon:
                case ErrorCode.ERR_CantReadResource:
                case ErrorCode.ERR_DocFileGen:
                case ErrorCode.WRN_XMLParseError:
                case ErrorCode.WRN_DuplicateParamTag:
                case ErrorCode.WRN_UnmatchedParamTag:
                case ErrorCode.WRN_MissingParamTag:
                case ErrorCode.WRN_BadXMLRef:
                case ErrorCode.ERR_BadStackAllocExpr:
                case ErrorCode.ERR_InvalidLineNumber:
                case ErrorCode.ERR_MissingPPFile:
                case ErrorCode.ERR_ForEachMissingMember:
                case ErrorCode.WRN_BadXMLRefParamType:
                case ErrorCode.WRN_BadXMLRefReturnType:
                case ErrorCode.ERR_BadWin32Res:
                case ErrorCode.WRN_BadXMLRefSyntax:
                case ErrorCode.ERR_BadModifierLocation:
                case ErrorCode.ERR_MissingArraySize:
                case ErrorCode.WRN_UnprocessedXMLComment:
                case ErrorCode.WRN_FailedInclude:
                case ErrorCode.WRN_InvalidInclude:
                case ErrorCode.WRN_MissingXMLComment:
                case ErrorCode.WRN_XMLParseIncludeError:
                case ErrorCode.ERR_BadDelArgCount:
                case ErrorCode.ERR_UnexpectedSemicolon:
                case ErrorCode.ERR_MethodReturnCantBeRefAny:
                case ErrorCode.ERR_CompileCancelled:
                case ErrorCode.ERR_MethodArgCantBeRefAny:
                case ErrorCode.ERR_AssgReadonlyLocal:
                case ErrorCode.ERR_RefReadonlyLocal:
                case ErrorCode.ERR_CantUseRequiredAttribute:
                case ErrorCode.ERR_NoModifiersOnAccessor:
                case ErrorCode.ERR_ParamsCantBeWithModifier:
                case ErrorCode.ERR_ReturnNotLValue:
                case ErrorCode.ERR_MissingCoClass:
                case ErrorCode.ERR_AmbiguousAttribute:
                case ErrorCode.ERR_BadArgExtraRef:
                case ErrorCode.WRN_CmdOptionConflictsSource:
                case ErrorCode.ERR_BadCompatMode:
                case ErrorCode.ERR_DelegateOnConditional:
                case ErrorCode.ERR_CantMakeTempFile:
                case ErrorCode.ERR_BadArgRef:
                case ErrorCode.ERR_YieldInAnonMeth:
                case ErrorCode.ERR_ReturnInIterator:
                case ErrorCode.ERR_BadIteratorArgType:
                case ErrorCode.ERR_BadIteratorReturn:
                case ErrorCode.ERR_BadYieldInFinally:
                case ErrorCode.ERR_BadYieldInTryOfCatch:
                case ErrorCode.ERR_EmptyYield:
                case ErrorCode.ERR_AnonDelegateCantUse:
                case ErrorCode.ERR_AnonDelegateCantUseRefLike:
                case ErrorCode.ERR_UnsupportedPrimaryConstructorParameterCapturingRef:
                case ErrorCode.ERR_UnsupportedPrimaryConstructorParameterCapturingRefLike:
                case ErrorCode.ERR_AnonDelegateCantUseStructPrimaryConstructorParameterInMember:
                case ErrorCode.ERR_AnonDelegateCantUseStructPrimaryConstructorParameterCaptured:
                case ErrorCode.ERR_IllegalInnerUnsafe:
                case ErrorCode.ERR_BadYieldInCatch:
                case ErrorCode.ERR_BadDelegateLeave:
                case ErrorCode.WRN_IllegalPragma:
                case ErrorCode.WRN_IllegalPPWarning:
                case ErrorCode.WRN_BadRestoreNumber:
                case ErrorCode.ERR_VarargsIterator:
                case ErrorCode.ERR_UnsafeIteratorArgType:
                case ErrorCode.ERR_BadCoClassSig:
                case ErrorCode.ERR_MultipleIEnumOfT:
                case ErrorCode.ERR_FixedDimsRequired:
                case ErrorCode.ERR_FixedNotInStruct:
                case ErrorCode.ERR_AnonymousReturnExpected:
                case ErrorCode.WRN_NonECMAFeature:
                case ErrorCode.ERR_ExpectedVerbatimLiteral:
                case ErrorCode.ERR_AssgReadonly2:
                case ErrorCode.ERR_RefReadonly2:
                case ErrorCode.ERR_AssgReadonlyStatic2:
                case ErrorCode.ERR_RefReadonlyStatic2:
                case ErrorCode.ERR_AssgReadonlyLocal2Cause:
                case ErrorCode.ERR_RefReadonlyLocal2Cause:
                case ErrorCode.ERR_AssgReadonlyLocalCause:
                case ErrorCode.ERR_RefReadonlyLocalCause:
                case ErrorCode.WRN_ErrorOverride:
                case ErrorCode.ERR_AnonMethToNonDel:
                case ErrorCode.ERR_CantConvAnonMethParams:
                case ErrorCode.ERR_CantConvAnonMethReturns:
                case ErrorCode.ERR_IllegalFixedType:
                case ErrorCode.ERR_FixedOverflow:
                case ErrorCode.ERR_InvalidFixedArraySize:
                case ErrorCode.ERR_FixedBufferNotFixed:
                case ErrorCode.ERR_AttributeNotOnAccessor:
                case ErrorCode.WRN_InvalidSearchPathDir:
                case ErrorCode.ERR_IllegalVarArgs:
                case ErrorCode.ERR_IllegalParams:
                case ErrorCode.ERR_BadModifiersOnNamespace:
                case ErrorCode.ERR_BadPlatformType:
                case ErrorCode.ERR_ThisStructNotInAnonMeth:
                case ErrorCode.ERR_NoConvToIDisp:
                case ErrorCode.ERR_BadParamRef:
                case ErrorCode.ERR_BadParamExtraRef:
                case ErrorCode.ERR_BadParamType:
                case ErrorCode.ERR_BadExternIdentifier:
                case ErrorCode.ERR_AliasMissingFile:
                case ErrorCode.ERR_GlobalExternAlias:
                case ErrorCode.WRN_MultiplePredefTypes:
                case ErrorCode.ERR_LocalCantBeFixedAndHoisted:
                case ErrorCode.WRN_TooManyLinesForDebugger:
                case ErrorCode.ERR_CantConvAnonMethNoParams:
                case ErrorCode.ERR_ConditionalOnNonAttributeClass:
                case ErrorCode.WRN_CallOnNonAgileField:
                case ErrorCode.WRN_InvalidNumber:
                case ErrorCode.WRN_IllegalPPChecksum:
                case ErrorCode.WRN_EndOfPPLineExpected:
                case ErrorCode.WRN_ConflictingChecksum:
                case ErrorCode.WRN_InvalidAssemblyName:
                case ErrorCode.WRN_UnifyReferenceMajMin:
                case ErrorCode.WRN_UnifyReferenceBldRev:
                case ErrorCode.ERR_DuplicateImport:
                case ErrorCode.ERR_DuplicateImportSimple:
                case ErrorCode.ERR_AssemblyMatchBadVersion:
                case ErrorCode.ERR_FixedNeedsLvalue:
                case ErrorCode.WRN_DuplicateTypeParamTag:
                case ErrorCode.WRN_UnmatchedTypeParamTag:
                case ErrorCode.WRN_MissingTypeParamTag:
                case ErrorCode.ERR_CantChangeTypeOnOverride:
                case ErrorCode.ERR_DoNotUseFixedBufferAttr:
                case ErrorCode.WRN_AssignmentToSelf:
                case ErrorCode.WRN_ComparisonToSelf:
                case ErrorCode.ERR_CantOpenWin32Res:
                case ErrorCode.WRN_DotOnDefault:
                case ErrorCode.ERR_NoMultipleInheritance:
                case ErrorCode.ERR_BaseClassMustBeFirst:
                case ErrorCode.WRN_BadXMLRefTypeVar:
                case ErrorCode.ERR_FriendAssemblyBadArgs:
                case ErrorCode.ERR_FriendAssemblySNReq:
                case ErrorCode.ERR_DelegateOnNullable:
                case ErrorCode.ERR_BadCtorArgCount:
                case ErrorCode.ERR_GlobalAttributesNotFirst:
                case ErrorCode.ERR_ExpressionExpected:
                case ErrorCode.WRN_UnmatchedParamRefTag:
                case ErrorCode.WRN_UnmatchedTypeParamRefTag:
                case ErrorCode.ERR_DefaultValueMustBeConstant:
                case ErrorCode.ERR_DefaultValueBeforeRequiredValue:
                case ErrorCode.ERR_NamedArgumentSpecificationBeforeFixedArgument:
                case ErrorCode.ERR_BadNamedArgument:
                case ErrorCode.ERR_DuplicateNamedArgument:
                case ErrorCode.ERR_RefOutDefaultValue:
                case ErrorCode.ERR_NamedArgumentForArray:
                case ErrorCode.ERR_DefaultValueForExtensionParameter:
                case ErrorCode.ERR_NamedArgumentUsedInPositional:
                case ErrorCode.ERR_DefaultValueUsedWithAttributes:
                case ErrorCode.ERR_BadNamedArgumentForDelegateInvoke:
                case ErrorCode.ERR_NoPIAAssemblyMissingAttribute:
                case ErrorCode.ERR_NoCanonicalView:
                case ErrorCode.ERR_NoConversionForDefaultParam:
                case ErrorCode.ERR_DefaultValueForParamsParameter:
                case ErrorCode.ERR_NewCoClassOnLink:
                case ErrorCode.ERR_NoPIANestedType:
                case ErrorCode.ERR_InteropTypeMissingAttribute:
                case ErrorCode.ERR_InteropStructContainsMethods:
                case ErrorCode.ERR_InteropTypesWithSameNameAndGuid:
                case ErrorCode.ERR_NoPIAAssemblyMissingAttributes:
                case ErrorCode.ERR_AssemblySpecifiedForLinkAndRef:
                case ErrorCode.ERR_LocalTypeNameClash:
                case ErrorCode.WRN_ReferencedAssemblyReferencesLinkedPIA:
                case ErrorCode.ERR_NotNullRefDefaultParameter:
                case ErrorCode.ERR_FixedLocalInLambda:
                case ErrorCode.ERR_MissingMethodOnSourceInterface:
                case ErrorCode.ERR_MissingSourceInterface:
                case ErrorCode.ERR_GenericsUsedInNoPIAType:
                case ErrorCode.ERR_GenericsUsedAcrossAssemblies:
                case ErrorCode.ERR_NoConversionForNubDefaultParam:
                case ErrorCode.ERR_InvalidSubsystemVersion:
                case ErrorCode.ERR_InteropMethodWithBody:
                case ErrorCode.ERR_BadWarningLevel:
                case ErrorCode.ERR_BadDebugType:
                case ErrorCode.ERR_BadResourceVis:
                case ErrorCode.ERR_DefaultValueTypeMustMatch:
                case ErrorCode.ERR_DefaultValueBadValueType:
                case ErrorCode.ERR_MemberAlreadyInitialized:
                case ErrorCode.ERR_MemberCannotBeInitialized:
                case ErrorCode.ERR_StaticMemberInObjectInitializer:
                case ErrorCode.ERR_ReadonlyValueTypeInObjectInitializer:
                case ErrorCode.ERR_ValueTypePropertyInObjectInitializer:
                case ErrorCode.ERR_UnsafeTypeInObjectCreation:
                case ErrorCode.ERR_EmptyElementInitializer:
                case ErrorCode.ERR_InitializerAddHasWrongSignature:
                case ErrorCode.ERR_CollectionInitRequiresIEnumerable:
                case ErrorCode.ERR_CantOpenWin32Manifest:
                case ErrorCode.WRN_CantHaveManifestForModule:
                case ErrorCode.ERR_BadInstanceArgType:
                case ErrorCode.ERR_QueryDuplicateRangeVariable:
                case ErrorCode.ERR_QueryRangeVariableOverrides:
                case ErrorCode.ERR_QueryRangeVariableAssignedBadValue:
                case ErrorCode.ERR_QueryNoProviderCastable:
                case ErrorCode.ERR_QueryNoProviderStandard:
                case ErrorCode.ERR_QueryNoProvider:
                case ErrorCode.ERR_QueryOuterKey:
                case ErrorCode.ERR_QueryInnerKey:
                case ErrorCode.ERR_QueryOutRefRangeVariable:
                case ErrorCode.ERR_QueryMultipleProviders:
                case ErrorCode.ERR_QueryTypeInferenceFailedMulti:
                case ErrorCode.ERR_QueryTypeInferenceFailed:
                case ErrorCode.ERR_QueryTypeInferenceFailedSelectMany:
                case ErrorCode.ERR_ExpressionTreeContainsPointerOp:
                case ErrorCode.ERR_ExpressionTreeContainsAnonymousMethod:
                case ErrorCode.ERR_AnonymousMethodToExpressionTree:
                case ErrorCode.ERR_QueryRangeVariableReadOnly:
                case ErrorCode.ERR_QueryRangeVariableSameAsTypeParam:
                case ErrorCode.ERR_TypeVarNotFoundRangeVariable:
                case ErrorCode.ERR_BadArgTypesForCollectionAdd:
                case ErrorCode.ERR_ByRefParameterInExpressionTree:
                case ErrorCode.ERR_VarArgsInExpressionTree:
                case ErrorCode.ERR_InitializerAddHasParamModifiers:
                case ErrorCode.ERR_NonInvocableMemberCalled:
                case ErrorCode.WRN_MultipleRuntimeImplementationMatches:
                case ErrorCode.WRN_MultipleRuntimeOverrideMatches:
                case ErrorCode.ERR_ObjectOrCollectionInitializerWithDelegateCreation:
                case ErrorCode.ERR_InvalidConstantDeclarationType:
                case ErrorCode.ERR_IllegalVarianceSyntax:
                case ErrorCode.ERR_UnexpectedVariance:
                case ErrorCode.ERR_BadDynamicTypeof:
                case ErrorCode.ERR_ExpressionTreeContainsDynamicOperation:
                case ErrorCode.ERR_BadDynamicConversion:
                case ErrorCode.ERR_DeriveFromDynamic:
                case ErrorCode.ERR_DeriveFromConstructedDynamic:
                case ErrorCode.ERR_DynamicTypeAsBound:
                case ErrorCode.ERR_ConstructedDynamicTypeAsBound:
                case ErrorCode.ERR_ExplicitDynamicAttr:
                case ErrorCode.ERR_NoDynamicPhantomOnBase:
                case ErrorCode.ERR_NoDynamicPhantomOnBaseIndexer:
                case ErrorCode.ERR_BadArgTypeDynamicExtension:
                case ErrorCode.WRN_DynamicDispatchToConditionalMethod:
                case ErrorCode.ERR_NoDynamicPhantomOnBaseCtor:
                case ErrorCode.ERR_BadDynamicMethodArgMemgrp:
                case ErrorCode.ERR_BadDynamicMethodArgLambda:
                case ErrorCode.ERR_BadDynamicMethodArg:
                case ErrorCode.ERR_BadDynamicQuery:
                case ErrorCode.ERR_DynamicAttributeMissing:
                case ErrorCode.WRN_IsDynamicIsConfusing:
                case ErrorCode.ERR_BadAsyncReturn:
                case ErrorCode.ERR_BadAwaitInFinally:
                case ErrorCode.ERR_BadAwaitInCatch:
                case ErrorCode.ERR_BadAwaitArg:
                case ErrorCode.ERR_BadAsyncArgType:
                case ErrorCode.ERR_BadAsyncExpressionTree:
                case ErrorCode.ERR_MixingWinRTEventWithRegular:
                case ErrorCode.ERR_BadAwaitWithoutAsync:
                case ErrorCode.ERR_BadAsyncLacksBody:
                case ErrorCode.ERR_BadAwaitInQuery:
                case ErrorCode.ERR_BadAwaitInLock:
                case ErrorCode.ERR_TaskRetNoObjectRequired:
                case ErrorCode.WRN_AsyncLacksAwaits:
                case ErrorCode.ERR_FileNotFound:
                case ErrorCode.WRN_FileAlreadyIncluded:
                case ErrorCode.ERR_NoFileSpec:
                case ErrorCode.ERR_SwitchNeedsString:
                case ErrorCode.ERR_BadSwitch:
                case ErrorCode.WRN_NoSources:
                case ErrorCode.ERR_OpenResponseFile:
                case ErrorCode.ERR_CantOpenFileWrite:
                case ErrorCode.ERR_BadBaseNumber:
                case ErrorCode.ERR_BinaryFile:
                case ErrorCode.FTL_BadCodepage:
                case ErrorCode.ERR_NoMainOnDLL:
                case ErrorCode.FTL_InvalidTarget:
                case ErrorCode.FTL_InvalidInputFileName:
                case ErrorCode.WRN_NoConfigNotOnCommandLine:
                case ErrorCode.ERR_InvalidFileAlignment:
                case ErrorCode.WRN_DefineIdentifierRequired:
                case ErrorCode.FTL_OutputFileExists:
                case ErrorCode.ERR_OneAliasPerReference:
                case ErrorCode.ERR_SwitchNeedsNumber:
                case ErrorCode.ERR_MissingDebugSwitch:
                case ErrorCode.ERR_ComRefCallInExpressionTree:
                case ErrorCode.WRN_BadUILang:
                case ErrorCode.ERR_InvalidFormatForGuidForOption:
                case ErrorCode.ERR_MissingGuidForOption:
                case ErrorCode.ERR_InvalidOutputName:
                case ErrorCode.ERR_InvalidDebugInformationFormat:
                case ErrorCode.ERR_LegacyObjectIdSyntax:
                case ErrorCode.ERR_SourceLinkRequiresPdb:
                case ErrorCode.ERR_CannotEmbedWithoutPdb:
                case ErrorCode.ERR_BadSwitchValue:
                case ErrorCode.WRN_CLS_NoVarArgs:
                case ErrorCode.WRN_CLS_BadArgType:
                case ErrorCode.WRN_CLS_BadReturnType:
                case ErrorCode.WRN_CLS_BadFieldPropType:
                case ErrorCode.WRN_CLS_BadIdentifierCase:
                case ErrorCode.WRN_CLS_OverloadRefOut:
                case ErrorCode.WRN_CLS_OverloadUnnamed:
                case ErrorCode.WRN_CLS_BadIdentifier:
                case ErrorCode.WRN_CLS_BadBase:
                case ErrorCode.WRN_CLS_BadInterfaceMember:
                case ErrorCode.WRN_CLS_NoAbstractMembers:
                case ErrorCode.WRN_CLS_NotOnModules:
                case ErrorCode.WRN_CLS_ModuleMissingCLS:
                case ErrorCode.WRN_CLS_AssemblyNotCLS:
                case ErrorCode.WRN_CLS_BadAttributeType:
                case ErrorCode.WRN_CLS_ArrayArgumentToAttribute:
                case ErrorCode.WRN_CLS_NotOnModules2:
                case ErrorCode.WRN_CLS_IllegalTrueInFalse:
                case ErrorCode.WRN_CLS_MeaninglessOnPrivateType:
                case ErrorCode.WRN_CLS_AssemblyNotCLS2:
                case ErrorCode.WRN_CLS_MeaninglessOnParam:
                case ErrorCode.WRN_CLS_MeaninglessOnReturn:
                case ErrorCode.WRN_CLS_BadTypeVar:
                case ErrorCode.WRN_CLS_VolatileField:
                case ErrorCode.WRN_CLS_BadInterface:
                case ErrorCode.FTL_BadChecksumAlgorithm:
                case ErrorCode.ERR_BadAwaitArgIntrinsic:
                case ErrorCode.ERR_BadAwaitAsIdentifier:
                case ErrorCode.ERR_AwaitInUnsafeContext:
                case ErrorCode.ERR_UnsafeAsyncArgType:
                case ErrorCode.ERR_VarargsAsync:
                case ErrorCode.ERR_BadAwaitArgVoidCall:
                case ErrorCode.ERR_NonTaskMainCantBeAsync:
                case ErrorCode.ERR_CantConvAsyncAnonFuncReturns:
                case ErrorCode.ERR_BadAwaiterPattern:
                case ErrorCode.ERR_BadSpecialByRefLocal:
                case ErrorCode.WRN_UnobservedAwaitableExpression:
                case ErrorCode.ERR_SynchronizedAsyncMethod:
                case ErrorCode.ERR_BadAsyncReturnExpression:
                case ErrorCode.ERR_NoConversionForCallerLineNumberParam:
                case ErrorCode.ERR_NoConversionForCallerFilePathParam:
                case ErrorCode.ERR_NoConversionForCallerMemberNameParam:
                case ErrorCode.ERR_BadCallerLineNumberParamWithoutDefaultValue:
                case ErrorCode.ERR_BadCallerFilePathParamWithoutDefaultValue:
                case ErrorCode.ERR_BadCallerMemberNameParamWithoutDefaultValue:
                case ErrorCode.ERR_BadPrefer32OnLib:
                case ErrorCode.WRN_CallerLineNumberParamForUnconsumedLocation:
                case ErrorCode.WRN_CallerFilePathParamForUnconsumedLocation:
                case ErrorCode.WRN_CallerMemberNameParamForUnconsumedLocation:
                case ErrorCode.ERR_DoesntImplementAwaitInterface:
                case ErrorCode.ERR_BadAwaitArg_NeedSystem:
                case ErrorCode.ERR_CantReturnVoid:
                case ErrorCode.ERR_SecurityCriticalOrSecuritySafeCriticalOnAsync:
                case ErrorCode.ERR_SecurityCriticalOrSecuritySafeCriticalOnAsyncInClassOrStruct:
                case ErrorCode.ERR_BadAwaitWithoutAsyncMethod:
                case ErrorCode.ERR_BadAwaitWithoutVoidAsyncMethod:
                case ErrorCode.ERR_BadAwaitWithoutAsyncLambda:
                case ErrorCode.ERR_NoSuchMemberOrExtensionNeedUsing:
                case ErrorCode.ERR_UnexpectedAliasedName:
                case ErrorCode.ERR_UnexpectedGenericName:
                case ErrorCode.ERR_UnexpectedUnboundGenericName:
                case ErrorCode.ERR_GlobalStatement:
                case ErrorCode.ERR_BadUsingType:
                case ErrorCode.ERR_ReservedAssemblyName:
                case ErrorCode.ERR_PPReferenceFollowsToken:
                case ErrorCode.ERR_ExpectedPPFile:
                case ErrorCode.ERR_ReferenceDirectiveOnlyAllowedInScripts:
                case ErrorCode.ERR_NameNotInContextPossibleMissingReference:
                case ErrorCode.ERR_MetadataNameTooLong:
                case ErrorCode.ERR_AttributesNotAllowed:
                case ErrorCode.ERR_ExternAliasNotAllowed:
                case ErrorCode.ERR_ConflictingAliasAndDefinition:
                case ErrorCode.ERR_GlobalDefinitionOrStatementExpected:
                case ErrorCode.ERR_ExpectedSingleScript:
                case ErrorCode.ERR_RecursivelyTypedVariable:
                case ErrorCode.ERR_YieldNotAllowedInScript:
                case ErrorCode.ERR_NamespaceNotAllowedInScript:
                case ErrorCode.WRN_StaticInAsOrIs:
                case ErrorCode.ERR_InvalidDelegateType:
                case ErrorCode.ERR_BadVisEventType:
                case ErrorCode.ERR_GlobalAttributesNotAllowed:
                case ErrorCode.ERR_PublicKeyFileFailure:
                case ErrorCode.ERR_PublicKeyContainerFailure:
                case ErrorCode.ERR_FriendRefSigningMismatch:
                case ErrorCode.ERR_CannotPassNullForFriendAssembly:
                case ErrorCode.ERR_SignButNoPrivateKey:
                case ErrorCode.WRN_DelaySignButNoKey:
                case ErrorCode.ERR_InvalidVersionFormat:
                case ErrorCode.WRN_InvalidVersionFormat:
                case ErrorCode.ERR_NoCorrespondingArgument:
                case ErrorCode.ERR_ResourceFileNameNotUnique:
                case ErrorCode.ERR_DllImportOnGenericMethod:
                case ErrorCode.ERR_EncUpdateFailedMissingAttribute:
                case ErrorCode.ERR_ParameterNotValidForType:
                case ErrorCode.ERR_AttributeParameterRequired1:
                case ErrorCode.ERR_AttributeParameterRequired2:
                case ErrorCode.ERR_SecurityAttributeMissingAction:
                case ErrorCode.ERR_SecurityAttributeInvalidAction:
                case ErrorCode.ERR_SecurityAttributeInvalidActionAssembly:
                case ErrorCode.ERR_SecurityAttributeInvalidActionTypeOrMethod:
                case ErrorCode.ERR_PrincipalPermissionInvalidAction:
                case ErrorCode.ERR_FeatureNotValidInExpressionTree:
                case ErrorCode.ERR_MarshalUnmanagedTypeNotValidForFields:
                case ErrorCode.ERR_MarshalUnmanagedTypeOnlyValidForFields:
                case ErrorCode.ERR_PermissionSetAttributeInvalidFile:
                case ErrorCode.ERR_PermissionSetAttributeFileReadError:
                case ErrorCode.ERR_InvalidVersionFormat2:
                case ErrorCode.ERR_InvalidAssemblyCultureForExe:
                case ErrorCode.ERR_DuplicateAttributeInNetModule:
                case ErrorCode.ERR_CantOpenIcon:
                case ErrorCode.ERR_ErrorBuildingWin32Resources:
                case ErrorCode.ERR_BadAttributeParamDefaultArgument:
                case ErrorCode.ERR_MissingTypeInSource:
                case ErrorCode.ERR_MissingTypeInAssembly:
                case ErrorCode.ERR_SecurityAttributeInvalidTarget:
                case ErrorCode.ERR_InvalidAssemblyName:
                case ErrorCode.ERR_NoTypeDefFromModule:
                case ErrorCode.WRN_CallerFilePathPreferredOverCallerMemberName:
                case ErrorCode.WRN_CallerLineNumberPreferredOverCallerMemberName:
                case ErrorCode.WRN_CallerLineNumberPreferredOverCallerFilePath:
                case ErrorCode.ERR_InvalidDynamicCondition:
                case ErrorCode.ERR_WinRtEventPassedByRef:
                case ErrorCode.ERR_NetModuleNameMismatch:
                case ErrorCode.ERR_BadModuleName:
                case ErrorCode.ERR_BadCompilationOptionValue:
                case ErrorCode.ERR_BadAppConfigPath:
                case ErrorCode.WRN_AssemblyAttributeFromModuleIsOverridden:
                case ErrorCode.ERR_CmdOptionConflictsSource:
                case ErrorCode.ERR_FixedBufferTooManyDimensions:
                case ErrorCode.ERR_CantReadConfigFile:
                case ErrorCode.ERR_BadAwaitInCatchFilter:
                case ErrorCode.WRN_FilterIsConstantTrue:
                case ErrorCode.ERR_EncNoPIAReference:
                case ErrorCode.ERR_LinkedNetmoduleMetadataMustProvideFullPEImage:
                case ErrorCode.ERR_MetadataReferencesNotSupported:
                case ErrorCode.ERR_InvalidAssemblyCulture:
                case ErrorCode.ERR_EncReferenceToAddedMember:
                case ErrorCode.ERR_MutuallyExclusiveOptions:
                case ErrorCode.ERR_InvalidDebugInfo:
                case ErrorCode.WRN_UnimplementedCommandLineSwitch:
                case ErrorCode.WRN_ReferencedAssemblyDoesNotHaveStrongName:
                case ErrorCode.ERR_InvalidSignaturePublicKey:
                case ErrorCode.ERR_ForwardedTypesConflict:
                case ErrorCode.WRN_RefCultureMismatch:
                case ErrorCode.ERR_AgnosticToMachineModule:
                case ErrorCode.ERR_ConflictingMachineModule:
                case ErrorCode.WRN_ConflictingMachineAssembly:
                case ErrorCode.ERR_CryptoHashFailed:
                case ErrorCode.ERR_MissingNetModuleReference:
                case ErrorCode.ERR_NetModuleNameMustBeUnique:
                case ErrorCode.ERR_UnsupportedTransparentIdentifierAccess:
                case ErrorCode.ERR_ParamDefaultValueDiffersFromAttribute:
                case ErrorCode.WRN_UnqualifiedNestedTypeInCref:
                case ErrorCode.HDN_UnusedUsingDirective:
                case ErrorCode.HDN_UnusedExternAlias:
                case ErrorCode.WRN_NoRuntimeMetadataVersion:
                case ErrorCode.ERR_FeatureNotAvailableInVersion1:
                case ErrorCode.ERR_FeatureNotAvailableInVersion2:
                case ErrorCode.ERR_FeatureNotAvailableInVersion3:
                case ErrorCode.ERR_FeatureNotAvailableInVersion4:
                case ErrorCode.ERR_FeatureNotAvailableInVersion5:
                case ErrorCode.ERR_FieldHasMultipleDistinctConstantValues:
                case ErrorCode.ERR_ComImportWithInitializers:
                case ErrorCode.WRN_PdbLocalNameTooLong:
                case ErrorCode.ERR_RetNoObjectRequiredLambda:
                case ErrorCode.ERR_TaskRetNoObjectRequiredLambda:
                case ErrorCode.WRN_AnalyzerCannotBeCreated:
                case ErrorCode.WRN_NoAnalyzerInAssembly:
                case ErrorCode.WRN_UnableToLoadAnalyzer:
                case ErrorCode.ERR_CantReadRulesetFile:
                case ErrorCode.ERR_BadPdbData:
                case ErrorCode.INF_UnableToLoadSomeTypesInAnalyzer:
                case ErrorCode.ERR_InitializerOnNonAutoProperty:
                case ErrorCode.ERR_AutoPropertyMustHaveGetAccessor:
                case ErrorCode.ERR_InstancePropertyInitializerInInterface:
                case ErrorCode.ERR_EnumsCantContainDefaultConstructor:
                case ErrorCode.ERR_EncodinglessSyntaxTree:
                case ErrorCode.ERR_BlockBodyAndExpressionBody:
                case ErrorCode.ERR_FeatureIsExperimental:
                case ErrorCode.ERR_FeatureNotAvailableInVersion6:
                case ErrorCode.ERR_SwitchFallOut:
                case ErrorCode.ERR_NullPropagatingOpInExpressionTree:
                case ErrorCode.WRN_NubExprIsConstBool2:
                case ErrorCode.ERR_DictionaryInitializerInExpressionTree:
                case ErrorCode.ERR_ExtensionCollectionElementInitializerInExpressionTree:
                case ErrorCode.ERR_UnclosedExpressionHole:
                case ErrorCode.ERR_UseDefViolationProperty:
                case ErrorCode.ERR_AutoPropertyMustOverrideSet:
                case ErrorCode.ERR_ExpressionHasNoName:
                case ErrorCode.ERR_SubexpressionNotInNameof:
                case ErrorCode.ERR_AliasQualifiedNameNotAnExpression:
                case ErrorCode.ERR_NameofMethodGroupWithTypeParameters:
                case ErrorCode.ERR_NoAliasHere:
                case ErrorCode.ERR_UnescapedCurly:
                case ErrorCode.ERR_EscapedCurly:
                case ErrorCode.ERR_TrailingWhitespaceInFormatSpecifier:
                case ErrorCode.ERR_EmptyFormatSpecifier:
                case ErrorCode.ERR_ErrorInReferencedAssembly:
                case ErrorCode.ERR_ExternHasConstructorInitializer:
                case ErrorCode.ERR_ExpressionOrDeclarationExpected:
                case ErrorCode.ERR_NameofExtensionMethod:
                case ErrorCode.WRN_AlignmentMagnitude:
                case ErrorCode.ERR_ConstantStringTooLong:
                case ErrorCode.ERR_DebugEntryPointNotSourceMethodDefinition:
                case ErrorCode.ERR_LoadDirectiveOnlyAllowedInScripts:
                case ErrorCode.ERR_PPLoadFollowsToken:
                case ErrorCode.ERR_SourceFileReferencesNotSupported:
                case ErrorCode.ERR_BadAwaitInStaticVariableInitializer:
                case ErrorCode.ERR_InvalidPathMap:
                case ErrorCode.ERR_PublicSignButNoKey:
                case ErrorCode.ERR_TooManyUserStrings:
                case ErrorCode.ERR_PeWritingFailure:
                case ErrorCode.WRN_AttributeIgnoredWhenPublicSigning:
                case ErrorCode.ERR_OptionMustBeAbsolutePath:
                case ErrorCode.ERR_FeatureNotAvailableInVersion7:
                case ErrorCode.ERR_DynamicLocalFunctionParamsParameter:
                case ErrorCode.ERR_ExpressionTreeContainsLocalFunction:
                case ErrorCode.ERR_InvalidInstrumentationKind:
                case ErrorCode.ERR_LocalFunctionMissingBody:
                case ErrorCode.ERR_InvalidHashAlgorithmName:
                case ErrorCode.ERR_ThrowMisplaced:
                case ErrorCode.ERR_PatternNullableType:
                case ErrorCode.ERR_BadPatternExpression:
                case ErrorCode.ERR_SwitchExpressionValueExpected:
                case ErrorCode.ERR_SwitchCaseSubsumed:
                case ErrorCode.ERR_PatternWrongType:
                case ErrorCode.ERR_ExpressionTreeContainsIsMatch:
                case ErrorCode.WRN_TupleLiteralNameMismatch:
                case ErrorCode.ERR_TupleTooFewElements:
                case ErrorCode.ERR_TupleReservedElementName:
                case ErrorCode.ERR_TupleReservedElementNameAnyPosition:
                case ErrorCode.ERR_TupleDuplicateElementName:
                case ErrorCode.ERR_PredefinedTypeMemberNotFoundInAssembly:
                case ErrorCode.ERR_MissingDeconstruct:
                case ErrorCode.ERR_TypeInferenceFailedForImplicitlyTypedDeconstructionVariable:
                case ErrorCode.ERR_DeconstructRequiresExpression:
                case ErrorCode.ERR_DeconstructWrongCardinality:
                case ErrorCode.ERR_CannotDeconstructDynamic:
                case ErrorCode.ERR_DeconstructTooFewElements:
                case ErrorCode.ERR_ConversionNotTupleCompatible:
                case ErrorCode.ERR_DeconstructionVarFormDisallowsSpecificType:
                case ErrorCode.ERR_TupleElementNamesAttributeMissing:
                case ErrorCode.ERR_ExplicitTupleElementNamesAttribute:
                case ErrorCode.ERR_CantChangeTupleNamesOnOverride:
                case ErrorCode.ERR_DuplicateInterfaceWithTupleNamesInBaseList:
                case ErrorCode.ERR_ImplBadTupleNames:
                case ErrorCode.ERR_PartialMethodInconsistentTupleNames:
                case ErrorCode.ERR_ExpressionTreeContainsTupleLiteral:
                case ErrorCode.ERR_ExpressionTreeContainsTupleConversion:
                case ErrorCode.ERR_AutoPropertyCannotBeRefReturning:
                case ErrorCode.ERR_RefPropertyMustHaveGetAccessor:
                case ErrorCode.ERR_RefPropertyCannotHaveSetAccessor:
                case ErrorCode.ERR_CantChangeRefReturnOnOverride:
                case ErrorCode.ERR_MustNotHaveRefReturn:
                case ErrorCode.ERR_MustHaveRefReturn:
                case ErrorCode.ERR_RefReturnMustHaveIdentityConversion:
                case ErrorCode.ERR_CloseUnimplementedInterfaceMemberWrongRefReturn:
                case ErrorCode.ERR_RefReturningCallInExpressionTree:
                case ErrorCode.ERR_BadIteratorReturnRef:
                case ErrorCode.ERR_BadRefReturnExpressionTree:
                case ErrorCode.ERR_RefReturnLvalueExpected:
                case ErrorCode.ERR_RefReturnNonreturnableLocal:
                case ErrorCode.ERR_RefReturnNonreturnableLocal2:
                case ErrorCode.ERR_RefReturnRangeVariable:
                case ErrorCode.ERR_RefReturnReadonly:
                case ErrorCode.ERR_RefReturnReadonlyStatic:
                case ErrorCode.ERR_RefReturnReadonly2:
                case ErrorCode.ERR_RefReturnReadonlyStatic2:
                case ErrorCode.ERR_RefReturnParameter:
                case ErrorCode.ERR_RefReturnParameter2:
                case ErrorCode.ERR_RefReturnLocal:
                case ErrorCode.ERR_RefReturnLocal2:
                case ErrorCode.ERR_RefReturnStructThis:
                case ErrorCode.ERR_InitializeByValueVariableWithReference:
                case ErrorCode.ERR_InitializeByReferenceVariableWithValue:
                case ErrorCode.ERR_RefAssignmentMustHaveIdentityConversion:
                case ErrorCode.ERR_ByReferenceVariableMustBeInitialized:
                case ErrorCode.ERR_AnonDelegateCantUseLocal:
                case ErrorCode.ERR_BadIteratorLocalType:
                case ErrorCode.ERR_BadAsyncLocalType:
                case ErrorCode.ERR_PredefinedValueTupleTypeNotFound:
                case ErrorCode.ERR_SemiOrLBraceOrArrowExpected:
                case ErrorCode.ERR_NewWithTupleTypeSyntax:
                case ErrorCode.ERR_PredefinedValueTupleTypeMustBeStruct:
                case ErrorCode.ERR_DiscardTypeInferenceFailed:
                case ErrorCode.ERR_DeclarationExpressionNotPermitted:
                case ErrorCode.ERR_MustDeclareForeachIteration:
                case ErrorCode.ERR_TupleElementNamesInDeconstruction:
                case ErrorCode.ERR_ExpressionTreeContainsThrowExpression:
                case ErrorCode.ERR_DelegateRefMismatch:
                case ErrorCode.ERR_BadSourceCodeKind:
                case ErrorCode.ERR_BadDocumentationMode:
                case ErrorCode.ERR_BadLanguageVersion:
                case ErrorCode.ERR_ImplicitlyTypedOutVariableUsedInTheSameArgumentList:
                case ErrorCode.ERR_TypeInferenceFailedForImplicitlyTypedOutVariable:
                case ErrorCode.ERR_ExpressionTreeContainsOutVariable:
                case ErrorCode.ERR_VarInvocationLvalueReserved:
                case ErrorCode.ERR_PublicSignNetModule:
                case ErrorCode.ERR_BadAssemblyName:
                case ErrorCode.ERR_BadAsyncMethodBuilderTaskProperty:
                case ErrorCode.ERR_TypeForwardedToMultipleAssemblies:
                case ErrorCode.ERR_ExpressionTreeContainsDiscard:
                case ErrorCode.ERR_PatternDynamicType:
                case ErrorCode.ERR_VoidAssignment:
                case ErrorCode.ERR_VoidInTuple:
                case ErrorCode.ERR_Merge_conflict_marker_encountered:
                case ErrorCode.ERR_InvalidPreprocessingSymbol:
                case ErrorCode.ERR_FeatureNotAvailableInVersion7_1:
                case ErrorCode.ERR_LanguageVersionCannotHaveLeadingZeroes:
                case ErrorCode.ERR_CompilerAndLanguageVersion:
                case ErrorCode.WRN_Experimental:
                case ErrorCode.ERR_TupleInferredNamesNotAvailable:
                case ErrorCode.ERR_TypelessTupleInAs:
                case ErrorCode.ERR_NoRefOutWhenRefOnly:
                case ErrorCode.ERR_NoNetModuleOutputWhenRefOutOrRefOnly:
                case ErrorCode.ERR_BadOpOnNullOrDefaultOrNew:
                case ErrorCode.ERR_DefaultLiteralNotValid:
                case ErrorCode.ERR_PatternWrongGenericTypeInVersion:
                case ErrorCode.ERR_AmbigBinaryOpsOnDefault:
                case ErrorCode.ERR_FeatureNotAvailableInVersion7_2:
                case ErrorCode.WRN_UnreferencedLocalFunction:
                case ErrorCode.ERR_DynamicLocalFunctionTypeParameter:
                case ErrorCode.ERR_BadNonTrailingNamedArgument:
                case ErrorCode.ERR_NamedArgumentSpecificationBeforeFixedArgumentInDynamicInvocation:
                case ErrorCode.ERR_RefConditionalAndAwait:
                case ErrorCode.ERR_RefConditionalNeedsTwoRefs:
                case ErrorCode.ERR_RefConditionalDifferentTypes:
                case ErrorCode.ERR_BadParameterModifiers:
                case ErrorCode.ERR_RefReadonlyNotField:
                case ErrorCode.ERR_RefReadonlyNotField2:
                case ErrorCode.ERR_AssignReadonlyNotField:
                case ErrorCode.ERR_AssignReadonlyNotField2:
                case ErrorCode.ERR_RefReturnReadonlyNotField:
                case ErrorCode.ERR_RefReturnReadonlyNotField2:
                case ErrorCode.ERR_ExplicitReservedAttr:
                case ErrorCode.ERR_TypeReserved:
                case ErrorCode.ERR_RefExtensionMustBeValueTypeOrConstrainedToOne:
                case ErrorCode.ERR_InExtensionMustBeValueType:
                case ErrorCode.ERR_FieldsInRoStruct:
                case ErrorCode.ERR_AutoPropsInRoStruct:
                case ErrorCode.ERR_FieldlikeEventsInRoStruct:
                case ErrorCode.ERR_RefStructInterfaceImpl:
                case ErrorCode.ERR_BadSpecialByRefIterator:
                case ErrorCode.ERR_FieldAutoPropCantBeByRefLike:
                case ErrorCode.ERR_StackAllocConversionNotPossible:
                case ErrorCode.ERR_EscapeCall:
                case ErrorCode.ERR_EscapeCall2:
                case ErrorCode.ERR_EscapeOther:
                case ErrorCode.ERR_CallArgMixing:
                case ErrorCode.ERR_MismatchedRefEscapeInTernary:
                case ErrorCode.ERR_EscapeVariable:
                case ErrorCode.ERR_EscapeStackAlloc:
                case ErrorCode.ERR_RefReturnThis:
                case ErrorCode.ERR_OutAttrOnInParam:
                case ErrorCode.ERR_PredefinedValueTupleTypeAmbiguous3:
                case ErrorCode.ERR_InvalidVersionFormatDeterministic:
                case ErrorCode.ERR_AttributeCtorInParameter:
                case ErrorCode.WRN_FilterIsConstantFalse:
                case ErrorCode.WRN_FilterIsConstantFalseRedundantTryCatch:
                case ErrorCode.ERR_ConditionalInInterpolation:
                case ErrorCode.ERR_CantUseVoidInArglist:
                case ErrorCode.ERR_InDynamicMethodArg:
                case ErrorCode.ERR_FeatureNotAvailableInVersion7_3:
                case ErrorCode.WRN_AttributesOnBackingFieldsNotAvailable:
                case ErrorCode.ERR_DoNotUseFixedBufferAttrOnProperty:
                case ErrorCode.ERR_RefLocalOrParamExpected:
                case ErrorCode.ERR_RefAssignNarrower:
                case ErrorCode.ERR_NewBoundWithUnmanaged:
                case ErrorCode.ERR_UnmanagedConstraintNotSatisfied:
                case ErrorCode.ERR_CantUseInOrOutInArglist:
                case ErrorCode.ERR_ConWithUnmanagedCon:
                case ErrorCode.ERR_UnmanagedBoundWithClass:
                case ErrorCode.ERR_InvalidStackAllocArray:
                case ErrorCode.ERR_ExpressionTreeContainsTupleBinOp:
                case ErrorCode.WRN_TupleBinopLiteralNameMismatch:
                case ErrorCode.ERR_TupleSizesMismatchForBinOps:
                case ErrorCode.ERR_ExprCannotBeFixed:
                case ErrorCode.ERR_InvalidObjectCreation:
                case ErrorCode.WRN_TypeParameterSameAsOuterMethodTypeParameter:
                case ErrorCode.ERR_OutVariableCannotBeByRef:
                case ErrorCode.ERR_DeconstructVariableCannotBeByRef:
                case ErrorCode.ERR_OmittedTypeArgument:
                case ErrorCode.ERR_FeatureNotAvailableInVersion8:
                case ErrorCode.ERR_AltInterpolatedVerbatimStringsNotAvailable:
                case ErrorCode.ERR_IteratorMustBeAsync:
                case ErrorCode.ERR_NoConvToIAsyncDisp:
                case ErrorCode.ERR_AwaitForEachMissingMember:
                case ErrorCode.ERR_BadGetAsyncEnumerator:
                case ErrorCode.ERR_MultipleIAsyncEnumOfT:
                case ErrorCode.ERR_ForEachMissingMemberWrongAsync:
                case ErrorCode.ERR_AwaitForEachMissingMemberWrongAsync:
                case ErrorCode.ERR_BadDynamicAwaitForEach:
                case ErrorCode.ERR_NoConvToIAsyncDispWrongAsync:
                case ErrorCode.ERR_NoConvToIDispWrongAsync:
                case ErrorCode.ERR_PossibleAsyncIteratorWithoutYield:
                case ErrorCode.ERR_PossibleAsyncIteratorWithoutYieldOrAwait:
                case ErrorCode.ERR_StaticLocalFunctionCannotCaptureVariable:
                case ErrorCode.ERR_StaticLocalFunctionCannotCaptureThis:
                case ErrorCode.ERR_AttributeNotOnEventAccessor:
                case ErrorCode.WRN_UnconsumedEnumeratorCancellationAttributeUsage:
                case ErrorCode.WRN_UndecoratedCancellationTokenParameter:
                case ErrorCode.ERR_MultipleEnumeratorCancellationAttributes:
                case ErrorCode.ERR_VarianceInterfaceNesting:
                case ErrorCode.ERR_ImplicitIndexIndexerWithName:
                case ErrorCode.ERR_ImplicitRangeIndexerWithName:
                case ErrorCode.ERR_WrongNumberOfSubpatterns:
                case ErrorCode.ERR_PropertyPatternNameMissing:
                case ErrorCode.ERR_MissingPattern:
                case ErrorCode.ERR_DefaultPattern:
                case ErrorCode.ERR_SwitchExpressionNoBestType:
                case ErrorCode.ERR_VarMayNotBindToType:
                case ErrorCode.WRN_SwitchExpressionNotExhaustive:
                case ErrorCode.ERR_SwitchArmSubsumed:
                case ErrorCode.ERR_ConstantPatternVsOpenType:
                case ErrorCode.WRN_CaseConstantNamedUnderscore:
                case ErrorCode.WRN_IsTypeNamedUnderscore:
                case ErrorCode.ERR_ExpressionTreeContainsSwitchExpression:
                case ErrorCode.ERR_SwitchGoverningExpressionRequiresParens:
                case ErrorCode.ERR_TupleElementNameMismatch:
                case ErrorCode.ERR_DeconstructParameterNameMismatch:
                case ErrorCode.ERR_IsPatternImpossible:
                case ErrorCode.WRN_GivenExpressionNeverMatchesPattern:
                case ErrorCode.WRN_GivenExpressionAlwaysMatchesConstant:
                case ErrorCode.ERR_PointerTypeInPatternMatching:
                case ErrorCode.ERR_ArgumentNameInITuplePattern:
                case ErrorCode.ERR_DiscardPatternInSwitchStatement:
                case ErrorCode.WRN_SwitchExpressionNotExhaustiveWithUnnamedEnumValue:
                case ErrorCode.WRN_ThrowPossibleNull:
                case ErrorCode.ERR_IllegalSuppression:
                case ErrorCode.WRN_ConvertingNullableToNonNullable:
                case ErrorCode.WRN_NullReferenceAssignment:
                case ErrorCode.WRN_NullReferenceReceiver:
                case ErrorCode.WRN_NullReferenceReturn:
                case ErrorCode.WRN_NullReferenceArgument:
                case ErrorCode.WRN_UnboxPossibleNull:
                case ErrorCode.WRN_DisallowNullAttributeForbidsMaybeNullAssignment:
                case ErrorCode.WRN_NullabilityMismatchInTypeOnOverride:
                case ErrorCode.WRN_NullabilityMismatchInReturnTypeOnOverride:
                case ErrorCode.WRN_NullabilityMismatchInParameterTypeOnOverride:
                case ErrorCode.WRN_NullabilityMismatchInParameterTypeOnPartial:
                case ErrorCode.WRN_NullabilityMismatchInTypeOnImplicitImplementation:
                case ErrorCode.WRN_NullabilityMismatchInReturnTypeOnImplicitImplementation:
                case ErrorCode.WRN_NullabilityMismatchInParameterTypeOnImplicitImplementation:
                case ErrorCode.WRN_NullabilityMismatchInTypeOnExplicitImplementation:
                case ErrorCode.WRN_NullabilityMismatchInReturnTypeOnExplicitImplementation:
                case ErrorCode.WRN_NullabilityMismatchInParameterTypeOnExplicitImplementation:
                case ErrorCode.WRN_UninitializedNonNullableField:
                case ErrorCode.WRN_NullabilityMismatchInAssignment:
                case ErrorCode.WRN_NullabilityMismatchInArgument:
                case ErrorCode.WRN_NullabilityMismatchInReturnTypeOfTargetDelegate:
                case ErrorCode.WRN_NullabilityMismatchInParameterTypeOfTargetDelegate:
                case ErrorCode.ERR_ExplicitNullableAttribute:
                case ErrorCode.WRN_NullabilityMismatchInArgumentForOutput:
                case ErrorCode.WRN_NullAsNonNullable:
                case ErrorCode.ERR_NullableUnconstrainedTypeParameter:
                case ErrorCode.ERR_AnnotationDisallowedInObjectCreation:
                case ErrorCode.WRN_NullableValueTypeMayBeNull:
                case ErrorCode.ERR_NullableOptionNotAvailable:
                case ErrorCode.WRN_NullabilityMismatchInTypeParameterConstraint:
                case ErrorCode.WRN_MissingNonNullTypesContextForAnnotation:
                case ErrorCode.WRN_NullabilityMismatchInConstraintsOnImplicitImplementation:
                case ErrorCode.WRN_NullabilityMismatchInTypeParameterReferenceTypeConstraint:
                case ErrorCode.ERR_TripleDotNotAllowed:
                case ErrorCode.ERR_BadNullableContextOption:
                case ErrorCode.ERR_NullableDirectiveQualifierExpected:
                case ErrorCode.ERR_BadNullableTypeof:
                case ErrorCode.ERR_ExpressionTreeCantContainRefStruct:
                case ErrorCode.ERR_ElseCannotStartStatement:
                case ErrorCode.ERR_ExpressionTreeCantContainNullCoalescingAssignment:
                case ErrorCode.WRN_NullabilityMismatchInExplicitlyImplementedInterface:
                case ErrorCode.WRN_NullabilityMismatchInInterfaceImplementedByBase:
                case ErrorCode.WRN_DuplicateInterfaceWithNullabilityMismatchInBaseList:
                case ErrorCode.ERR_DuplicateExplicitImpl:
                case ErrorCode.ERR_UsingVarInSwitchCase:
                case ErrorCode.ERR_GoToForwardJumpOverUsingVar:
                case ErrorCode.ERR_GoToBackwardJumpOverUsingVar:
                case ErrorCode.ERR_IsNullableType:
                case ErrorCode.ERR_AsNullableType:
                case ErrorCode.ERR_FeatureInPreview:
                case ErrorCode.WRN_SwitchExpressionNotExhaustiveForNull:
                case ErrorCode.WRN_ImplicitCopyInReadOnlyMember:
                case ErrorCode.ERR_StaticMemberCantBeReadOnly:
                case ErrorCode.ERR_AutoSetterCantBeReadOnly:
                case ErrorCode.ERR_AutoPropertyWithSetterCantBeReadOnly:
                case ErrorCode.ERR_InvalidPropertyReadOnlyMods:
                case ErrorCode.ERR_DuplicatePropertyReadOnlyMods:
                case ErrorCode.ERR_FieldLikeEventCantBeReadOnly:
                case ErrorCode.ERR_PartialMethodReadOnlyDifference:
                case ErrorCode.ERR_ReadOnlyModMissingAccessor:
                case ErrorCode.ERR_OverrideRefConstraintNotSatisfied:
                case ErrorCode.ERR_OverrideValConstraintNotSatisfied:
                case ErrorCode.WRN_NullabilityMismatchInConstraintsOnPartialImplementation:
                case ErrorCode.ERR_NullableDirectiveTargetExpected:
                case ErrorCode.WRN_MissingNonNullTypesContextForAnnotationInGeneratedCode:
                case ErrorCode.WRN_NullReferenceInitializer:
                case ErrorCode.ERR_MultipleAnalyzerConfigsInSameDir:
                case ErrorCode.ERR_RuntimeDoesNotSupportDefaultInterfaceImplementation:
                case ErrorCode.ERR_RuntimeDoesNotSupportDefaultInterfaceImplementationForMember:
                case ErrorCode.ERR_InvalidModifierForLanguageVersion:
                case ErrorCode.ERR_ImplicitImplementationOfNonPublicInterfaceMember:
                case ErrorCode.ERR_MostSpecificImplementationIsNotFound:
                case ErrorCode.ERR_LanguageVersionDoesNotSupportInterfaceImplementationForMember:
                case ErrorCode.ERR_RuntimeDoesNotSupportProtectedAccessForInterfaceMember:
                case ErrorCode.ERR_DefaultInterfaceImplementationInNoPIAType:
                case ErrorCode.ERR_AbstractEventHasAccessors:
                case ErrorCode.WRN_NullabilityMismatchInTypeParameterNotNullConstraint:
                case ErrorCode.ERR_DuplicateNullSuppression:
                case ErrorCode.ERR_DefaultLiteralNoTargetType:
                case ErrorCode.ERR_ReAbstractionInNoPIAType:
                case ErrorCode.ERR_InternalError:
                case ErrorCode.ERR_ImplicitObjectCreationIllegalTargetType:
                case ErrorCode.ERR_ImplicitObjectCreationNotValid:
                case ErrorCode.ERR_ImplicitObjectCreationNoTargetType:
                case ErrorCode.ERR_BadFuncPointerParamModifier:
                case ErrorCode.ERR_BadFuncPointerArgCount:
                case ErrorCode.ERR_MethFuncPtrMismatch:
                case ErrorCode.ERR_FuncPtrRefMismatch:
                case ErrorCode.ERR_FuncPtrMethMustBeStatic:
                case ErrorCode.ERR_ExternEventInitializer:
                case ErrorCode.ERR_AmbigBinaryOpsOnUnconstrainedDefault:
                case ErrorCode.WRN_ParameterConditionallyDisallowsNull:
                case ErrorCode.WRN_ShouldNotReturn:
                case ErrorCode.WRN_TopLevelNullabilityMismatchInReturnTypeOnOverride:
                case ErrorCode.WRN_TopLevelNullabilityMismatchInParameterTypeOnOverride:
                case ErrorCode.WRN_TopLevelNullabilityMismatchInReturnTypeOnImplicitImplementation:
                case ErrorCode.WRN_TopLevelNullabilityMismatchInParameterTypeOnImplicitImplementation:
                case ErrorCode.WRN_TopLevelNullabilityMismatchInReturnTypeOnExplicitImplementation:
                case ErrorCode.WRN_TopLevelNullabilityMismatchInParameterTypeOnExplicitImplementation:
                case ErrorCode.WRN_DoesNotReturnMismatch:
                case ErrorCode.ERR_NoOutputDirectory:
                case ErrorCode.ERR_StdInOptionProvidedButConsoleInputIsNotRedirected:
                case ErrorCode.ERR_FeatureNotAvailableInVersion9:
                case ErrorCode.WRN_MemberNotNull:
                case ErrorCode.WRN_MemberNotNullWhen:
                case ErrorCode.WRN_MemberNotNullBadMember:
                case ErrorCode.WRN_ParameterDisallowsNull:
                case ErrorCode.WRN_ConstOutOfRangeChecked:
                case ErrorCode.ERR_DuplicateInterfaceWithDifferencesInBaseList:
                case ErrorCode.ERR_DesignatorBeneathPatternCombinator:
                case ErrorCode.ERR_UnsupportedTypeForRelationalPattern:
                case ErrorCode.ERR_RelationalPatternWithNaN:
                case ErrorCode.ERR_ConditionalOnLocalFunction:
                case ErrorCode.WRN_GeneratorFailedDuringInitialization:
                case ErrorCode.WRN_GeneratorFailedDuringGeneration:
                case ErrorCode.ERR_WrongFuncPtrCallingConvention:
                case ErrorCode.ERR_MissingAddressOf:
                case ErrorCode.ERR_CannotUseReducedExtensionMethodInAddressOf:
                case ErrorCode.ERR_CannotUseFunctionPointerAsFixedLocal:
                case ErrorCode.ERR_ExpressionTreeContainsPatternImplicitIndexer:
                case ErrorCode.ERR_ExpressionTreeContainsFromEndIndexExpression:
                case ErrorCode.ERR_ExpressionTreeContainsRangeExpression:
                case ErrorCode.WRN_GivenExpressionAlwaysMatchesPattern:
                case ErrorCode.WRN_IsPatternAlways:
                case ErrorCode.ERR_PartialMethodWithAccessibilityModsMustHaveImplementation:
                case ErrorCode.ERR_PartialMethodWithNonVoidReturnMustHaveAccessMods:
                case ErrorCode.ERR_PartialMethodWithOutParamMustHaveAccessMods:
                case ErrorCode.ERR_PartialMethodWithExtendedModMustHaveAccessMods:
                case ErrorCode.ERR_PartialMethodAccessibilityDifference:
                case ErrorCode.ERR_PartialMethodExtendedModDifference:
                case ErrorCode.ERR_SimpleProgramLocalIsReferencedOutsideOfTopLevelStatement:
                case ErrorCode.ERR_SimpleProgramMultipleUnitsWithTopLevelStatements:
                case ErrorCode.ERR_TopLevelStatementAfterNamespaceOrType:
                case ErrorCode.ERR_SimpleProgramDisallowsMainType:
                case ErrorCode.ERR_SimpleProgramNotAnExecutable:
                case ErrorCode.ERR_UnsupportedCallingConvention:
                case ErrorCode.ERR_InvalidFunctionPointerCallingConvention:
                case ErrorCode.ERR_InvalidFuncPointerReturnTypeModifier:
                case ErrorCode.ERR_DupReturnTypeMod:
                case ErrorCode.ERR_AddressOfMethodGroupInExpressionTree:
                case ErrorCode.ERR_CannotConvertAddressOfToDelegate:
                case ErrorCode.ERR_AddressOfToNonFunctionPointer:
                case ErrorCode.ERR_ModuleInitializerMethodMustBeOrdinary:
                case ErrorCode.ERR_ModuleInitializerMethodMustBeAccessibleOutsideTopLevelType:
                case ErrorCode.ERR_ModuleInitializerMethodMustBeStaticParameterlessVoid:
                case ErrorCode.ERR_ModuleInitializerMethodAndContainingTypesMustNotBeGeneric:
                case ErrorCode.ERR_PartialMethodReturnTypeDifference:
                case ErrorCode.ERR_PartialMethodRefReturnDifference:
                case ErrorCode.WRN_NullabilityMismatchInReturnTypeOnPartial:
                case ErrorCode.ERR_StaticAnonymousFunctionCannotCaptureVariable:
                case ErrorCode.ERR_StaticAnonymousFunctionCannotCaptureThis:
                case ErrorCode.ERR_OverrideDefaultConstraintNotSatisfied:
                case ErrorCode.ERR_DefaultConstraintOverrideOnly:
                case ErrorCode.WRN_ParameterNotNullIfNotNull:
                case ErrorCode.WRN_ReturnNotNullIfNotNull:
                case ErrorCode.WRN_PartialMethodTypeDifference:
                case ErrorCode.ERR_RuntimeDoesNotSupportCovariantReturnsOfClasses:
                case ErrorCode.ERR_RuntimeDoesNotSupportCovariantPropertiesOfClasses:
                case ErrorCode.WRN_SwitchExpressionNotExhaustiveWithWhen:
                case ErrorCode.WRN_SwitchExpressionNotExhaustiveForNullWithWhen:
                case ErrorCode.WRN_PrecedenceInversion:
                case ErrorCode.ERR_ExpressionTreeContainsWithExpression:
                case ErrorCode.WRN_AnalyzerReferencesFramework:
                case ErrorCode.WRN_RecordEqualsWithoutGetHashCode:
                case ErrorCode.ERR_AssignmentInitOnly:
                case ErrorCode.ERR_CantChangeInitOnlyOnOverride:
                case ErrorCode.ERR_CloseUnimplementedInterfaceMemberWrongInitOnly:
                case ErrorCode.ERR_ExplicitPropertyMismatchInitOnly:
                case ErrorCode.ERR_BadInitAccessor:
                case ErrorCode.ERR_InvalidWithReceiverType:
                case ErrorCode.ERR_CannotClone:
                case ErrorCode.ERR_CloneDisallowedInRecord:
                case ErrorCode.WRN_RecordNamedDisallowed:
                case ErrorCode.ERR_UnexpectedArgumentList:
                case ErrorCode.ERR_UnexpectedOrMissingConstructorInitializerInRecord:
                case ErrorCode.ERR_MultipleRecordParameterLists:
                case ErrorCode.ERR_BadRecordBase:
                case ErrorCode.ERR_BadInheritanceFromRecord:
                case ErrorCode.ERR_BadRecordMemberForPositionalParameter:
                case ErrorCode.ERR_NoCopyConstructorInBaseType:
                case ErrorCode.ERR_CopyConstructorMustInvokeBaseCopyConstructor:
                case ErrorCode.ERR_DoesNotOverrideMethodFromObject:
                case ErrorCode.ERR_SealedAPIInRecord:
                case ErrorCode.ERR_DoesNotOverrideBaseMethod:
                case ErrorCode.ERR_NotOverridableAPIInRecord:
                case ErrorCode.ERR_NonPublicAPIInRecord:
                case ErrorCode.ERR_SignatureMismatchInRecord:
                case ErrorCode.ERR_NonProtectedAPIInRecord:
                case ErrorCode.ERR_DoesNotOverrideBaseEqualityContract:
                case ErrorCode.ERR_StaticAPIInRecord:
                case ErrorCode.ERR_CopyConstructorWrongAccessibility:
                case ErrorCode.ERR_NonPrivateAPIInRecord:
                case ErrorCode.WRN_UnassignedThisAutoPropertyUnsupportedVersion:
                case ErrorCode.WRN_UnassignedThisUnsupportedVersion:
                case ErrorCode.WRN_ParamUnassigned:
                case ErrorCode.WRN_UseDefViolationProperty:
                case ErrorCode.WRN_UseDefViolationField:
                case ErrorCode.WRN_UseDefViolationThisUnsupportedVersion:
                case ErrorCode.WRN_UseDefViolationOut:
                case ErrorCode.WRN_UseDefViolation:
                case ErrorCode.ERR_CannotSpecifyManagedWithUnmanagedSpecifiers:
                case ErrorCode.ERR_RuntimeDoesNotSupportUnmanagedDefaultCallConv:
                case ErrorCode.ERR_TypeNotFound:
                case ErrorCode.ERR_TypeMustBePublic:
                case ErrorCode.ERR_InvalidUnmanagedCallersOnlyCallConv:
                case ErrorCode.ERR_CannotUseManagedTypeInUnmanagedCallersOnly:
                case ErrorCode.ERR_UnmanagedCallersOnlyMethodOrTypeCannotBeGeneric:
                case ErrorCode.ERR_UnmanagedCallersOnlyRequiresStatic:
                case ErrorCode.WRN_ParameterIsStaticClass:
                case ErrorCode.WRN_ReturnTypeIsStaticClass:
                case ErrorCode.ERR_EntryPointCannotBeUnmanagedCallersOnly:
                case ErrorCode.ERR_ModuleInitializerCannotBeUnmanagedCallersOnly:
                case ErrorCode.ERR_UnmanagedCallersOnlyMethodsCannotBeCalledDirectly:
                case ErrorCode.ERR_UnmanagedCallersOnlyMethodsCannotBeConvertedToDelegate:
                case ErrorCode.ERR_InitCannotBeReadonly:
                case ErrorCode.ERR_UnexpectedVarianceStaticMember:
                case ErrorCode.ERR_FunctionPointersCannotBeCalledWithNamedArguments:
                case ErrorCode.ERR_EqualityContractRequiresGetter:
                case ErrorCode.WRN_UnreadRecordParameter:
                case ErrorCode.ERR_BadFieldTypeInRecord:
                case ErrorCode.WRN_DoNotCompareFunctionPointers:
                case ErrorCode.ERR_RecordAmbigCtor:
                case ErrorCode.ERR_FunctionPointerTypesInAttributeNotSupported:
                case ErrorCode.ERR_InheritingFromRecordWithSealedToString:
                case ErrorCode.ERR_HiddenPositionalMember:
                case ErrorCode.ERR_GlobalUsingInNamespace:
                case ErrorCode.ERR_GlobalUsingOutOfOrder:
                case ErrorCode.ERR_AttributesRequireParenthesizedLambdaExpression:
                case ErrorCode.ERR_CannotInferDelegateType:
                case ErrorCode.ERR_InvalidNameInSubpattern:
                case ErrorCode.ERR_RuntimeDoesNotSupportStaticAbstractMembersInInterfaces:
                case ErrorCode.ERR_GenericConstraintNotSatisfiedInterfaceWithStaticAbstractMembers:
                case ErrorCode.ERR_BadAbstractUnaryOperatorSignature:
                case ErrorCode.ERR_BadAbstractIncDecSignature:
                case ErrorCode.ERR_BadAbstractIncDecRetType:
                case ErrorCode.ERR_BadAbstractBinaryOperatorSignature:
                case ErrorCode.ERR_BadAbstractShiftOperatorSignature:
                case ErrorCode.ERR_BadAbstractStaticMemberAccess:
                case ErrorCode.ERR_ExpressionTreeContainsAbstractStaticMemberAccess:
                case ErrorCode.ERR_CloseUnimplementedInterfaceMemberNotStatic:
                case ErrorCode.ERR_RuntimeDoesNotSupportStaticAbstractMembersInInterfacesForMember:
                case ErrorCode.ERR_ExplicitImplementationOfOperatorsMustBeStatic:
                case ErrorCode.ERR_AbstractConversionNotInvolvingContainedType:
                case ErrorCode.ERR_InterfaceImplementedByUnmanagedCallersOnlyMethod:
                case ErrorCode.HDN_DuplicateWithGlobalUsing:
                case ErrorCode.ERR_CantConvAnonMethReturnType:
                case ErrorCode.ERR_BuilderAttributeDisallowed:
                case ErrorCode.ERR_FeatureNotAvailableInVersion10:
                case ErrorCode.ERR_SimpleProgramIsEmpty:
                case ErrorCode.ERR_LineSpanDirectiveInvalidValue:
                case ErrorCode.ERR_LineSpanDirectiveEndLessThanStart:
                case ErrorCode.ERR_WrongArityAsyncReturn:
                case ErrorCode.ERR_InterpolatedStringHandlerMethodReturnMalformed:
                case ErrorCode.ERR_InterpolatedStringHandlerMethodReturnInconsistent:
                case ErrorCode.ERR_NullInvalidInterpolatedStringHandlerArgumentName:
                case ErrorCode.ERR_NotInstanceInvalidInterpolatedStringHandlerArgumentName:
                case ErrorCode.ERR_InvalidInterpolatedStringHandlerArgumentName:
                case ErrorCode.ERR_TypeIsNotAnInterpolatedStringHandlerType:
                case ErrorCode.WRN_ParameterOccursAfterInterpolatedStringHandlerParameter:
                case ErrorCode.ERR_CannotUseSelfAsInterpolatedStringHandlerArgument:
                case ErrorCode.ERR_InterpolatedStringHandlerArgumentAttributeMalformed:
                case ErrorCode.ERR_InterpolatedStringHandlerArgumentLocatedAfterInterpolatedString:
                case ErrorCode.ERR_InterpolatedStringHandlerArgumentOptionalNotSpecified:
                case ErrorCode.ERR_ExpressionTreeContainsInterpolatedStringHandlerConversion:
                case ErrorCode.ERR_InterpolatedStringHandlerCreationCannotUseDynamic:
                case ErrorCode.ERR_MultipleFileScopedNamespace:
                case ErrorCode.ERR_FileScopedAndNormalNamespace:
                case ErrorCode.ERR_FileScopedNamespaceNotBeforeAllMembers:
                case ErrorCode.ERR_NoImplicitConvTargetTypedConditional:
                case ErrorCode.ERR_NonPublicParameterlessStructConstructor:
                case ErrorCode.ERR_NoConversionForCallerArgumentExpressionParam:
                case ErrorCode.WRN_CallerLineNumberPreferredOverCallerArgumentExpression:
                case ErrorCode.WRN_CallerFilePathPreferredOverCallerArgumentExpression:
                case ErrorCode.WRN_CallerMemberNamePreferredOverCallerArgumentExpression:
                case ErrorCode.WRN_CallerArgumentExpressionAttributeHasInvalidParameterName:
                case ErrorCode.ERR_BadCallerArgumentExpressionParamWithoutDefaultValue:
                case ErrorCode.WRN_CallerArgumentExpressionAttributeSelfReferential:
                case ErrorCode.WRN_CallerArgumentExpressionParamForUnconsumedLocation:
                case ErrorCode.ERR_NewlinesAreNotAllowedInsideANonVerbatimInterpolatedString:
                case ErrorCode.ERR_AttrTypeArgCannotBeTypeVar:
                case ErrorCode.ERR_AttrDependentTypeNotAllowed:
                case ErrorCode.WRN_InterpolatedStringHandlerArgumentAttributeIgnoredOnLambdaParameters:
                case ErrorCode.ERR_LambdaWithAttributesToExpressionTree:
                case ErrorCode.WRN_CompileTimeCheckedOverflow:
                case ErrorCode.WRN_MethGrpToNonDel:
                case ErrorCode.ERR_LambdaExplicitReturnTypeVar:
                case ErrorCode.ERR_InterpolatedStringsReferencingInstanceCannotBeInObjectInitializers:
                case ErrorCode.ERR_CannotUseRefInUnmanagedCallersOnly:
                case ErrorCode.ERR_CannotBeMadeNullable:
                case ErrorCode.ERR_UnsupportedTypeForListPattern:
                case ErrorCode.ERR_MisplacedSlicePattern:
                case ErrorCode.WRN_LowerCaseTypeName:
                case ErrorCode.ERR_RecordStructConstructorCallsDefaultConstructor:
                case ErrorCode.ERR_StructHasInitializersAndNoDeclaredConstructor:
                case ErrorCode.ERR_ListPatternRequiresLength:
                case ErrorCode.ERR_ScopedMismatchInParameterOfTarget:
                case ErrorCode.ERR_ScopedMismatchInParameterOfOverrideOrImplementation:
                case ErrorCode.ERR_ScopedMismatchInParameterOfPartial:
                case ErrorCode.ERR_ParameterNullCheckingNotSupported:
                case ErrorCode.ERR_RawStringNotInDirectives:
                case ErrorCode.ERR_UnterminatedRawString:
                case ErrorCode.ERR_TooManyQuotesForRawString:
                case ErrorCode.ERR_LineDoesNotStartWithSameWhitespace:
                case ErrorCode.ERR_RawStringDelimiterOnOwnLine:
                case ErrorCode.ERR_RawStringInVerbatimInterpolatedStrings:
                case ErrorCode.ERR_RawStringMustContainContent:
                case ErrorCode.ERR_LineContainsDifferentWhitespace:
                case ErrorCode.ERR_NotEnoughQuotesForRawString:
                case ErrorCode.ERR_NotEnoughCloseBracesForRawString:
                case ErrorCode.ERR_TooManyOpenBracesForRawString:
                case ErrorCode.ERR_TooManyCloseBracesForRawString:
                case ErrorCode.ERR_IllegalAtSequence:
                case ErrorCode.ERR_StringMustStartWithQuoteCharacter:
                case ErrorCode.ERR_NoEnumConstraint:
                case ErrorCode.ERR_NoDelegateConstraint:
                case ErrorCode.ERR_MisplacedRecord:
                case ErrorCode.ERR_PatternSpanCharCannotBeStringNull:
                case ErrorCode.ERR_UseDefViolationPropertyUnsupportedVersion:
                case ErrorCode.ERR_UseDefViolationFieldUnsupportedVersion:
                case ErrorCode.WRN_UseDefViolationPropertyUnsupportedVersion:
                case ErrorCode.WRN_UseDefViolationFieldUnsupportedVersion:
                case ErrorCode.WRN_UseDefViolationPropertySupportedVersion:
                case ErrorCode.WRN_UseDefViolationFieldSupportedVersion:
                case ErrorCode.WRN_UseDefViolationThisSupportedVersion:
                case ErrorCode.WRN_UnassignedThisAutoPropertySupportedVersion:
                case ErrorCode.WRN_UnassignedThisSupportedVersion:
                case ErrorCode.ERR_OperatorCantBeChecked:
                case ErrorCode.ERR_ImplicitConversionOperatorCantBeChecked:
                case ErrorCode.ERR_CheckedOperatorNeedsMatch:
                case ErrorCode.ERR_MisplacedUnchecked:
                case ErrorCode.ERR_LineSpanDirectiveRequiresSpace:
                case ErrorCode.ERR_RequiredNameDisallowed:
                case ErrorCode.ERR_OverrideMustHaveRequired:
                case ErrorCode.ERR_RequiredMemberCannotBeHidden:
                case ErrorCode.ERR_RequiredMemberCannotBeLessVisibleThanContainingType:
                case ErrorCode.ERR_ExplicitRequiredMember:
                case ErrorCode.ERR_RequiredMemberMustBeSettable:
                case ErrorCode.ERR_RequiredMemberMustBeSet:
                case ErrorCode.ERR_RequiredMembersMustBeAssignedValue:
                case ErrorCode.ERR_RequiredMembersInvalid:
                case ErrorCode.ERR_RequiredMembersBaseTypeInvalid:
                case ErrorCode.ERR_ChainingToSetsRequiredMembersRequiresSetsRequiredMembers:
                case ErrorCode.ERR_NewConstraintCannotHaveRequiredMembers:
                case ErrorCode.ERR_UnsupportedCompilerFeature:
                case ErrorCode.WRN_ObsoleteMembersShouldNotBeRequired:
                case ErrorCode.ERR_RefReturningPropertiesCannotBeRequired:
                case ErrorCode.ERR_ImplicitImplementationOfInaccessibleInterfaceMember:
                case ErrorCode.ERR_ScriptsAndSubmissionsCannotHaveRequiredMembers:
                case ErrorCode.ERR_BadAbstractEqualityOperatorSignature:
                case ErrorCode.ERR_BadBinaryReadOnlySpanConcatenation:
                case ErrorCode.ERR_ScopedRefAndRefStructOnly:
                case ErrorCode.ERR_ScopedDiscard:
                case ErrorCode.ERR_FixedFieldMustNotBeRef:
                case ErrorCode.ERR_RefFieldCannotReferToRefStruct:
                case ErrorCode.ERR_FileTypeDisallowedInSignature:
                case ErrorCode.ERR_FileTypeNoExplicitAccessibility:
                case ErrorCode.ERR_FileTypeBase:
                case ErrorCode.ERR_FileTypeNested:
                case ErrorCode.ERR_GlobalUsingStaticFileType:
                case ErrorCode.ERR_FileTypeNameDisallowed:
                case ErrorCode.ERR_FeatureNotAvailableInVersion11:
                case ErrorCode.ERR_RefFieldInNonRefStruct:
                case ErrorCode.WRN_AnalyzerReferencesNewerCompiler:
                case ErrorCode.ERR_CannotMatchOnINumberBase:
                case ErrorCode.ERR_ScopedTypeNameDisallowed:
                case ErrorCode.ERR_ImplicitlyTypedDefaultParameter:
                case ErrorCode.ERR_UnscopedRefAttributeUnsupportedTarget:
                case ErrorCode.ERR_RuntimeDoesNotSupportRefFields:
                case ErrorCode.ERR_ExplicitScopedRef:
                case ErrorCode.ERR_UnscopedScoped:
                case ErrorCode.WRN_DuplicateAnalyzerReference:
                case ErrorCode.ERR_FilePathCannotBeConvertedToUtf8:
                case ErrorCode.ERR_ReadOnlyNotSuppAsParamModDidYouMeanIn:
                case ErrorCode.ERR_FileLocalDuplicateNameInNS:
                case ErrorCode.WRN_ScopedMismatchInParameterOfTarget:
                case ErrorCode.WRN_ScopedMismatchInParameterOfOverrideOrImplementation:
                case ErrorCode.ERR_RefReturnScopedParameter:
                case ErrorCode.ERR_RefReturnScopedParameter2:
                case ErrorCode.ERR_RefReturnOnlyParameter:
                case ErrorCode.ERR_RefReturnOnlyParameter2:
                case ErrorCode.ERR_RefAssignReturnOnly:
                case ErrorCode.WRN_ManagedAddr:
                case ErrorCode.WRN_EscapeVariable:
                case ErrorCode.WRN_EscapeStackAlloc:
                case ErrorCode.WRN_RefReturnNonreturnableLocal:
                case ErrorCode.WRN_RefReturnNonreturnableLocal2:
                case ErrorCode.WRN_RefReturnStructThis:
                case ErrorCode.WRN_RefAssignNarrower:
                case ErrorCode.WRN_MismatchedRefEscapeInTernary:
                case ErrorCode.WRN_RefReturnParameter:
                case ErrorCode.WRN_RefReturnScopedParameter:
                case ErrorCode.WRN_RefReturnParameter2:
                case ErrorCode.WRN_RefReturnScopedParameter2:
                case ErrorCode.WRN_RefReturnLocal:
                case ErrorCode.WRN_RefReturnLocal2:
                case ErrorCode.WRN_RefAssignReturnOnly:
                case ErrorCode.WRN_RefReturnOnlyParameter:
                case ErrorCode.WRN_RefReturnOnlyParameter2:
                case ErrorCode.ERR_RefAssignValEscapeWider:
                case ErrorCode.WRN_RefAssignValEscapeWider:
                case ErrorCode.WRN_OptionalParamValueMismatch:
                case ErrorCode.WRN_ParamsArrayInLambdaOnly:
                case ErrorCode.ERR_UnscopedRefAttributeUnsupportedMemberTarget:
                case ErrorCode.ERR_UnscopedRefAttributeInterfaceImplementation:
                case ErrorCode.ERR_UnrecognizedRefSafetyRulesAttributeVersion:
                case ErrorCode.ERR_BadSpecialByRefUsing:
                case ErrorCode.ERR_InvalidPrimaryConstructorParameterReference:
                case ErrorCode.ERR_AmbiguousPrimaryConstructorParameterAsColorColorReceiver:
                case ErrorCode.WRN_CapturedPrimaryConstructorParameterPassedToBase:
                case ErrorCode.WRN_UnreadPrimaryConstructorParameter:
                case ErrorCode.ERR_AssgReadonlyPrimaryConstructorParameter:
                case ErrorCode.ERR_RefReturnReadonlyPrimaryConstructorParameter:
                case ErrorCode.ERR_RefReadonlyPrimaryConstructorParameter:
                case ErrorCode.ERR_AssgReadonlyPrimaryConstructorParameter2:
                case ErrorCode.ERR_RefReturnReadonlyPrimaryConstructorParameter2:
                case ErrorCode.ERR_RefReadonlyPrimaryConstructorParameter2:
                case ErrorCode.ERR_RefReturnPrimaryConstructorParameter:
                case ErrorCode.ERR_StructLayoutCyclePrimaryConstructorParameter:
                case ErrorCode.ERR_UnexpectedParameterList:
                case ErrorCode.WRN_AddressOfInAsync:
                case ErrorCode.ERR_BadRefInUsingAlias:
                case ErrorCode.ERR_BadUnsafeInUsingDirective:
                case ErrorCode.ERR_BadNullableReferenceTypeInUsingAlias:
                case ErrorCode.ERR_BadStaticAfterUnsafe:
                case ErrorCode.ERR_BadCaseInSwitchArm:
                case ErrorCode.ERR_InterceptorsFeatureNotEnabled:
                case ErrorCode.ERR_InterceptorCannotBeGeneric:
                case ErrorCode.ERR_InterceptorPathNotInCompilation:
                case ErrorCode.ERR_InterceptorPathNotInCompilationWithCandidate:
                case ErrorCode.ERR_InterceptorPathNotInCompilationWithUnmappedCandidate:
                case ErrorCode.ERR_InterceptorPositionBadToken:
                case ErrorCode.ERR_InterceptorLineOutOfRange:
                case ErrorCode.ERR_InterceptorCharacterOutOfRange:
                case ErrorCode.ERR_InterceptorMethodMustBeOrdinary:
                case ErrorCode.ERR_InterceptorMustReferToStartOfTokenPosition:
                case ErrorCode.ERR_InterceptorFilePathCannotBeNull:
                case ErrorCode.ERR_InterceptorNameNotInvoked:
                case ErrorCode.ERR_InterceptorNonUniquePath:
                case ErrorCode.ERR_InterceptorLineCharacterMustBePositive:
                case ErrorCode.ERR_ConstantValueOfTypeExpected:
                case ErrorCode.ERR_UnsupportedPrimaryConstructorParameterCapturingRefAny:
<<<<<<< HEAD
                case ErrorCode.ERR_BadUsingStaticType:
=======
                case ErrorCode.ERR_InterceptorCannotUseUnmanagedCallersOnly:
>>>>>>> 1933632e
                    return false;
                default:
                    // NOTE: All error codes must be explicitly handled in this switch statement
                    //       to ensure that we correctly classify all error codes as build-only or not.
                    throw new NotImplementedException($"ErrorCode.{code}");
            }
        }

        /// <summary>
        /// When converting an anonymous function to a delegate type, there are some diagnostics
        /// that will occur regardless of the delegate type - particularly those that do not
        /// depend on the substituted types (e.g. name uniqueness).  Even though we need to
        /// produce a diagnostic in such cases, we do not need to abandon overload resolution -
        /// we can choose the overload that is best without regard to such diagnostics.
        /// </summary>
        /// <returns>True if seeing the ErrorCode should prevent a delegate conversion
        /// from completing successfully.</returns>
        internal static bool PreventsSuccessfulDelegateConversion(ErrorCode code)
        {
            if (code == ErrorCode.Void || code == ErrorCode.Unknown)
            {
                return false;
            }

            if (IsWarning(code))
            {
                return false;
            }

            switch (code)
            {
                case ErrorCode.ERR_DuplicateParamName:
                case ErrorCode.ERR_LocalDuplicate:
                case ErrorCode.ERR_LocalIllegallyOverrides:
                case ErrorCode.ERR_LocalSameNameAsTypeParam:
                case ErrorCode.ERR_QueryRangeVariableOverrides:
                case ErrorCode.ERR_QueryRangeVariableSameAsTypeParam:
                case ErrorCode.ERR_DeprecatedCollectionInitAddStr:
                case ErrorCode.ERR_DeprecatedSymbolStr:
                case ErrorCode.ERR_MissingPredefinedMember:
                    return false;
                default:
                    return true;
            }
        }

        /// <remarks>
        /// WARNING: will resolve lazy diagnostics - do not call this before the member lists are completed
        /// or you could trigger infinite recursion.
        /// </remarks>
        internal static bool PreventsSuccessfulDelegateConversion(DiagnosticBag diagnostics)
        {
            foreach (Diagnostic diag in diagnostics.AsEnumerable()) // Checking the code would have resolved them anyway.
            {
                if (ErrorFacts.PreventsSuccessfulDelegateConversion((ErrorCode)diag.Code))
                {
                    return true;
                }
            }

            return false;
        }

        internal static bool PreventsSuccessfulDelegateConversion(ImmutableArray<Diagnostic> diagnostics)
        {
            foreach (var diag in diagnostics)
            {
                if (ErrorFacts.PreventsSuccessfulDelegateConversion((ErrorCode)diag.Code))
                {
                    return true;
                }
            }

            return false;
        }

        internal static ErrorCode GetStaticClassParameterCode(bool useWarning)
            => useWarning ? ErrorCode.WRN_ParameterIsStaticClass : ErrorCode.ERR_ParameterIsStaticClass;

        internal static ErrorCode GetStaticClassReturnCode(bool useWarning)
            => useWarning ? ErrorCode.WRN_ReturnTypeIsStaticClass : ErrorCode.ERR_ReturnTypeIsStaticClass;
    }
}<|MERGE_RESOLUTION|>--- conflicted
+++ resolved
@@ -2340,11 +2340,8 @@
                 case ErrorCode.ERR_InterceptorLineCharacterMustBePositive:
                 case ErrorCode.ERR_ConstantValueOfTypeExpected:
                 case ErrorCode.ERR_UnsupportedPrimaryConstructorParameterCapturingRefAny:
-<<<<<<< HEAD
+                case ErrorCode.ERR_InterceptorCannotUseUnmanagedCallersOnly:
                 case ErrorCode.ERR_BadUsingStaticType:
-=======
-                case ErrorCode.ERR_InterceptorCannotUseUnmanagedCallersOnly:
->>>>>>> 1933632e
                     return false;
                 default:
                     // NOTE: All error codes must be explicitly handled in this switch statement
