--- conflicted
+++ resolved
@@ -2481,12 +2481,6 @@
                 or ErrorCode.WRN_InterceptsLocationAttributeUnsupportedSignature
                 or ErrorCode.ERR_ImplicitlyTypedParamsParameter
                 or ErrorCode.ERR_VariableDeclarationNamedField
-<<<<<<< HEAD
-                or ErrorCode.ERR_CollectionExpressionKeyValuePairNotSupported
-                or ErrorCode.ERR_CollectionArgumentsMustBeFirst
-                or ErrorCode.ERR_CollectionArgumentsNotSupportedForType
-                or ErrorCode.ERR_CollectionArgumentsDynamicBinding
-=======
                 or ErrorCode.ERR_PartialMemberMissingImplementation
                 or ErrorCode.ERR_PartialMemberMissingDefinition
                 or ErrorCode.ERR_PartialMemberDuplicateDefinition
@@ -2512,7 +2506,10 @@
                 or ErrorCode.ERR_PPIgnoredFollowsToken
                 or ErrorCode.ERR_PPIgnoredNeedsFileBasedProgram
                 or ErrorCode.ERR_PPIgnoredFollowsIf
->>>>>>> cdcc3c40
+                or ErrorCode.ERR_CollectionExpressionKeyValuePairNotSupported
+                or ErrorCode.ERR_CollectionArgumentsMustBeFirst
+                or ErrorCode.ERR_CollectionArgumentsNotSupportedForType
+                or ErrorCode.ERR_CollectionArgumentsDynamicBinding
                     => false,
             };
 #pragma warning restore CS8524 // The switch expression does not handle some values of its input type (it is not exhaustive) involving an unnamed enum value.
